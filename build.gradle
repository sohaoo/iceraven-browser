// Top-level build file where you can add configuration options common to all sub-projects/modules.

import io.gitlab.arturbosch.detekt.Detekt
import io.gitlab.arturbosch.detekt.DetektCreateBaselineTask
import org.jetbrains.kotlin.gradle.tasks.KotlinCompile
import java.nio.file.Files
import java.nio.file.Paths
import java.nio.file.StandardCopyOption

buildscript {
    // This logic is duplicated in the allprojects block: I don't know how to fix that.
    repositories {
<<<<<<< HEAD
        maven {
            name "Mozilla Nightly"
            url "https://nightly.maven.mozilla.org/maven2"
            content {
                // Improve performance: only check moz maven for mozilla deps.
                includeGroupByRegex RepoMatching.mozilla
            }
        }

        maven {
            name "Mozilla"
            url "https://maven.mozilla.org/maven2"
            content {
                // Improve performance: only check moz maven for mozilla deps.
                includeGroupByRegex RepoMatching.mozilla
            }
        }

        if (ExtraRepositories.mozillaStaging) {
            maven {
                name "Mozilla Staging"
                url "https://maven-default.stage.mozaws.net/maven2"
                content {
                    // Improve performance: only check moz maven for mozilla deps.
                    includeGroupByRegex RepoMatching.mozilla
                }
            }
        }

        if (project.hasProperty("googleRepo")) {
            maven {
                name "Google"
                allowInsecureProtocol true // Local Nexus in CI uses HTTP
                url project.property("googleRepo")
            }
        } else {
            google() {
                content {
                    // Improve performance: only check google maven for google deps.
                    includeGroupByRegex RepoMatching.androidx
                    includeGroupByRegex RepoMatching.comAndroid
                    includeGroupByRegex RepoMatching.comGoogle
                }
            }
        }

        if (project.hasProperty("centralRepo")) {
            maven {
                name "MavenCentral"
                url project.property("centralRepo")
                allowInsecureProtocol true // Local Nexus in CI uses HTTP
            }
        } else {
            mavenCentral() {
                content {
                    // Improve security: don't search deps with known repos.
                    excludeGroupByRegex RepoMatching.mozilla
                    excludeGroupByRegex RepoMatching.androidx
                    excludeGroupByRegex RepoMatching.comAndroid
=======
        gradle.mozconfig.substs.GRADLE_MAVEN_REPOSITORIES.each { repository ->
            maven {
                url repository
                if (gradle.mozconfig.substs.ALLOW_INSECURE_GRADLE_REPOSITORIES) {
                    allowInsecureProtocol = true
>>>>>>> b8e57309
                }
            }
        }
    }

    dependencies {
        classpath ComponentsDependencies.tools_androidgradle
        classpath ComponentsDependencies.tools_kotlingradle
        classpath FenixDependencies.tools_benchmarkgradle
        classpath ComponentsDependencies.androidx_safeargs
        classpath FenixDependencies.osslicenses_plugin
        classpath "org.mozilla.telemetry:glean-gradle-plugin:${Versions.mozilla_glean}"
        classpath "${ApplicationServicesConfig.groupId}:tooling-nimbus-gradle:${ApplicationServicesConfig.version}"

        // NOTE: Do not place your application dependencies here; they belong
        // in the individual module build.gradle files
    }

    // Variables in plugins {} aren't directly supported. Hack around it by setting an
    // intermediate variable which can pull from FenixDependenciesPlugin.kt and be used later.
    ext {
        detekt_plugin = Versions.detekt
        ksp_plugin = Versions.ksp_plugin
        protobuf_plugin = FenixVersions.protobuf_plugin
        python_envs_plugin = Versions.python_envs_plugin
    }
}

plugins {
    id("io.gitlab.arturbosch.detekt").version("$detekt_plugin")
    id("com.google.devtools.ksp").version("$ksp_plugin")
}

allprojects {
    // This logic is duplicated in the buildscript block: I don't know how to fix that.
    repositories {
<<<<<<< HEAD
        maven {
            name "Mozilla Nightly"
            url "https://nightly.maven.mozilla.org/maven2"
            content {
                // Improve performance: only check moz maven for mozilla deps.
                includeGroupByRegex RepoMatching.mozilla
=======
        gradle.mozconfig.substs.GRADLE_MAVEN_REPOSITORIES.each { repository ->
            maven {
                url repository
                if (gradle.mozconfig.substs.ALLOW_INSECURE_GRADLE_REPOSITORIES) {
                    allowInsecureProtocol = true
                }
>>>>>>> b8e57309
            }
        }

        maven {
<<<<<<< HEAD
            name "Mozilla"
            url "https://maven.mozilla.org/maven2"
            content {
                // Improve performance: only check moz maven for mozilla deps.
                includeGroupByRegex RepoMatching.mozilla
            }
        }

        if (ExtraRepositories.mozillaStaging) {
            maven {
                name "Mozilla Staging"
                url "https://maven-default.stage.mozaws.net/maven2"
                content {
                    // Improve performance: only check moz maven for mozilla deps.
                    includeGroupByRegex RepoMatching.mozilla
                }
            }
        }

        if (project.hasProperty("googleRepo")) {
            maven {
                name "Google"
                url project.property("googleRepo")
                allowInsecureProtocol true // Local Nexus in CI uses HTTP
            }
        } else {
            google() {
                content {
                    // Improve performance: only check google maven for google deps.
                    includeGroupByRegex RepoMatching.androidx
                    includeGroupByRegex RepoMatching.comAndroid
                    includeGroupByRegex RepoMatching.comGoogle
                }
            }
        }

        if (project.hasProperty("centralRepo")) {
            maven {
                name "MavenCentral"
                url project.property("centralRepo")
                allowInsecureProtocol true // Local Nexus in CI uses HTTP
            }
        } else {
            mavenCentral() {
                content {
                    // Improve security: don't search deps with known repos.
                    excludeGroupByRegex RepoMatching.mozilla
                    excludeGroupByRegex RepoMatching.androidx
                    excludeGroupByRegex RepoMatching.comAndroid
                }
            }
        }
    }

    tasks.withType(KotlinCompile).configureEach {
        kotlinOptions.allWarningsAsErrors = true
        kotlinOptions.freeCompilerArgs += [
            "-opt-in=kotlin.RequiresOptIn", "-Xjvm-default=all-compatibility"
        ]
    }
}

subprojects {
    afterEvaluate {
        kotlin {
            jvmToolchain(config.jvmTargetCompatibility)
        }
    }
}

=======
            url "${gradle.mozconfig.topobjdir}/gradle/maven"
        }
    }

    tasks.withType(KotlinCompile).configureEach {
        kotlinOptions.allWarningsAsErrors = true
        kotlinOptions.freeCompilerArgs += [
                "-opt-in=kotlin.RequiresOptIn", "-Xjvm-default=all-compatibility"
        ]
    }
}

subprojects {
    afterEvaluate {
        kotlin {
            jvmToolchain(config.jvmTargetCompatibility)
        }
    }

    tasks.withType(KotlinCompile).configureEach { task ->
        // Translate Kotlin messages like "w: ..." and "e: ..." into
        // "...: warning: ..." and "...: error: ...", to make Treeherder understand.
        def listener = {

            if (it.startsWith("e: warnings found")) {
                return
            }

            if (it.startsWith('w: ') || it.startsWith('e: ')) {
                def matches = (it =~ /([ew]): (.+):(\d+):(\d+) (.*)/)
                if (!matches) {
                    logger.quiet "kotlinc message format has changed!"
                    if (it.startsWith('w: ')) {
                        // For warnings, don't continue because we don't want to throw an
                        // exception. For errors, we want the exception so that the new error
                        // message format gets translated properly.
                        return
                    }
                }
                def (_, type, file, line, column, message) = matches[0]
                type = (type == 'w') ? 'warning' : 'error'
                // Use logger.lifecycle, which does not go through stderr again.
                logger.lifecycle "$file:$line:$column: $type: $message"
            }
        } as StandardOutputListener

        doFirst {
            logging.addStandardErrorListener(listener)
        }
        doLast {
            logging.removeStandardErrorListener(listener)
        }
    }
}

>>>>>>> b8e57309
tasks.register('clean', Delete) {
    delete rootProject.layout.buildDirectory
}

detekt {
    input = files("$projectDir/app/src")
    config = files("$projectDir/config/detekt.yml")

    reports {
        html {
            enabled = true
            destination = file("$projectDir/build/reports/detekt.html")
        }
        xml {
            enabled = false
        }
        txt {
            enabled = false
        }
    }
}

tasks.withType(Detekt).configureEach() {
    autoCorrect = true

    exclude "**/test/**"
    exclude "**/androidTest/**"
    exclude "**/build/**"
    exclude "**/resources/**"
    exclude "**/tmp/**"
}

// Apply same path exclusions as for the main task
tasks.withType(DetektCreateBaselineTask).configureEach() {
    exclude "**/test/**"
    exclude "**/androidTest/**"
    exclude "**/build/**"
    exclude "**/resources/**"
    exclude "**/tmp/**"
}

configurations {
    ktlint
}

dependencies {
    ktlint("com.pinterest:ktlint:${Versions.ktlint}") {
        attributes {
            attribute(Bundling.BUNDLING_ATTRIBUTE, getObjects().named(Bundling, Bundling.EXTERNAL))
        }
    }

    detekt project(":mozilla-detekt-rules")
    detekt "io.gitlab.arturbosch.detekt:detekt-cli:${Versions.detekt}"
}

tasks.register('ktlint', JavaExec) {
    group = "verification"
    description = "Check Kotlin code style."
    classpath = configurations.ktlint
    mainClass.set("com.pinterest.ktlint.Main")
    args "app/src/**/*.kt", "!**/build/**/*.kt", "--baseline=ktlint-baseline.xml"
}

tasks.register('ktlintFormat', JavaExec) {
    description = "Fix Kotlin code style deviations."
    classpath = configurations.ktlint
    mainClass.set("com.pinterest.ktlint.Main")
    args "-F", "app/src/**/*.kt", "!**/build/**/*.kt", "--baseline=ktlint-baseline.xml"
    jvmArgs("--add-opens", "java.base/java.lang=ALL-UNNAMED")
}

tasks.withType(Detekt.class).configureEach {
    exclude("**/resources/**")
    exclude("**/tmp/**")
}

tasks.register("listRepositories") {
    doLast {
        println "Repositories:"
        project.repositories.each { println "Name: " + it.name + "; url: " + it.url }
    }
}

<<<<<<< HEAD
tasks.register("githubTestDetails", GithubDetailsTask) {
    text = "### [Unit Test Results Fenix]({reportsUrl}/test/testFenixDebugUnitTest/index.html)"
}

tasks.register("githubLintDetektDetails", GithubDetailsTask) {
    text = "### [Detekt Results Fenix]({reportsUrl}/detekt.html)"
}

tasks.register("githubLintAndroidDetails", GithubDetailsTask) {
    text = "### [Android Lint Results Fenix]({reportsUrl}/lint-results-debug.html)"
}

=======
>>>>>>> b8e57309
// Task to copy generated baseline profile to the app module nightly variant.
tasks.register("copyBaselineProfile", DefaultTask) {
    doLast {
        File profileFile = fileTree('benchmark/build/outputs') {
            include '**/*baseline-prof.txt'
        }.getSingleFile()
        def destinationPath = Paths.get("app", "src", "nightly", "baselineProfiles", "baseline-prof.txt")
        File destinationDir = destinationPath.toFile().parentFile
        if (!destinationDir.exists()) {
            destinationDir.mkdirs()
        }
        Files.copy(profileFile.toPath(), destinationPath, StandardCopyOption.REPLACE_EXISTING)
    }
}<|MERGE_RESOLUTION|>--- conflicted
+++ resolved
@@ -10,73 +10,11 @@
 buildscript {
     // This logic is duplicated in the allprojects block: I don't know how to fix that.
     repositories {
-<<<<<<< HEAD
-        maven {
-            name "Mozilla Nightly"
-            url "https://nightly.maven.mozilla.org/maven2"
-            content {
-                // Improve performance: only check moz maven for mozilla deps.
-                includeGroupByRegex RepoMatching.mozilla
-            }
-        }
-
-        maven {
-            name "Mozilla"
-            url "https://maven.mozilla.org/maven2"
-            content {
-                // Improve performance: only check moz maven for mozilla deps.
-                includeGroupByRegex RepoMatching.mozilla
-            }
-        }
-
-        if (ExtraRepositories.mozillaStaging) {
-            maven {
-                name "Mozilla Staging"
-                url "https://maven-default.stage.mozaws.net/maven2"
-                content {
-                    // Improve performance: only check moz maven for mozilla deps.
-                    includeGroupByRegex RepoMatching.mozilla
-                }
-            }
-        }
-
-        if (project.hasProperty("googleRepo")) {
-            maven {
-                name "Google"
-                allowInsecureProtocol true // Local Nexus in CI uses HTTP
-                url project.property("googleRepo")
-            }
-        } else {
-            google() {
-                content {
-                    // Improve performance: only check google maven for google deps.
-                    includeGroupByRegex RepoMatching.androidx
-                    includeGroupByRegex RepoMatching.comAndroid
-                    includeGroupByRegex RepoMatching.comGoogle
-                }
-            }
-        }
-
-        if (project.hasProperty("centralRepo")) {
-            maven {
-                name "MavenCentral"
-                url project.property("centralRepo")
-                allowInsecureProtocol true // Local Nexus in CI uses HTTP
-            }
-        } else {
-            mavenCentral() {
-                content {
-                    // Improve security: don't search deps with known repos.
-                    excludeGroupByRegex RepoMatching.mozilla
-                    excludeGroupByRegex RepoMatching.androidx
-                    excludeGroupByRegex RepoMatching.comAndroid
-=======
         gradle.mozconfig.substs.GRADLE_MAVEN_REPOSITORIES.each { repository ->
             maven {
                 url repository
                 if (gradle.mozconfig.substs.ALLOW_INSECURE_GRADLE_REPOSITORIES) {
                     allowInsecureProtocol = true
->>>>>>> b8e57309
                 }
             }
         }
@@ -113,98 +51,13 @@
 allprojects {
     // This logic is duplicated in the buildscript block: I don't know how to fix that.
     repositories {
-<<<<<<< HEAD
-        maven {
-            name "Mozilla Nightly"
-            url "https://nightly.maven.mozilla.org/maven2"
-            content {
-                // Improve performance: only check moz maven for mozilla deps.
-                includeGroupByRegex RepoMatching.mozilla
-=======
         gradle.mozconfig.substs.GRADLE_MAVEN_REPOSITORIES.each { repository ->
             maven {
                 url repository
                 if (gradle.mozconfig.substs.ALLOW_INSECURE_GRADLE_REPOSITORIES) {
                     allowInsecureProtocol = true
                 }
->>>>>>> b8e57309
-            }
-        }
-
-        maven {
-<<<<<<< HEAD
-            name "Mozilla"
-            url "https://maven.mozilla.org/maven2"
-            content {
-                // Improve performance: only check moz maven for mozilla deps.
-                includeGroupByRegex RepoMatching.mozilla
-            }
-        }
-
-        if (ExtraRepositories.mozillaStaging) {
-            maven {
-                name "Mozilla Staging"
-                url "https://maven-default.stage.mozaws.net/maven2"
-                content {
-                    // Improve performance: only check moz maven for mozilla deps.
-                    includeGroupByRegex RepoMatching.mozilla
-                }
-            }
-        }
-
-        if (project.hasProperty("googleRepo")) {
-            maven {
-                name "Google"
-                url project.property("googleRepo")
-                allowInsecureProtocol true // Local Nexus in CI uses HTTP
-            }
-        } else {
-            google() {
-                content {
-                    // Improve performance: only check google maven for google deps.
-                    includeGroupByRegex RepoMatching.androidx
-                    includeGroupByRegex RepoMatching.comAndroid
-                    includeGroupByRegex RepoMatching.comGoogle
-                }
-            }
-        }
-
-        if (project.hasProperty("centralRepo")) {
-            maven {
-                name "MavenCentral"
-                url project.property("centralRepo")
-                allowInsecureProtocol true // Local Nexus in CI uses HTTP
-            }
-        } else {
-            mavenCentral() {
-                content {
-                    // Improve security: don't search deps with known repos.
-                    excludeGroupByRegex RepoMatching.mozilla
-                    excludeGroupByRegex RepoMatching.androidx
-                    excludeGroupByRegex RepoMatching.comAndroid
-                }
-            }
-        }
-    }
-
-    tasks.withType(KotlinCompile).configureEach {
-        kotlinOptions.allWarningsAsErrors = true
-        kotlinOptions.freeCompilerArgs += [
-            "-opt-in=kotlin.RequiresOptIn", "-Xjvm-default=all-compatibility"
-        ]
-    }
-}
-
-subprojects {
-    afterEvaluate {
-        kotlin {
-            jvmToolchain(config.jvmTargetCompatibility)
-        }
-    }
-}
-
-=======
-            url "${gradle.mozconfig.topobjdir}/gradle/maven"
+            }
         }
     }
 
@@ -259,7 +112,6 @@
     }
 }
 
->>>>>>> b8e57309
 tasks.register('clean', Delete) {
     delete rootProject.layout.buildDirectory
 }
@@ -344,21 +196,6 @@
     }
 }
 
-<<<<<<< HEAD
-tasks.register("githubTestDetails", GithubDetailsTask) {
-    text = "### [Unit Test Results Fenix]({reportsUrl}/test/testFenixDebugUnitTest/index.html)"
-}
-
-tasks.register("githubLintDetektDetails", GithubDetailsTask) {
-    text = "### [Detekt Results Fenix]({reportsUrl}/detekt.html)"
-}
-
-tasks.register("githubLintAndroidDetails", GithubDetailsTask) {
-    text = "### [Android Lint Results Fenix]({reportsUrl}/lint-results-debug.html)"
-}
-
-=======
->>>>>>> b8e57309
 // Task to copy generated baseline profile to the app module nightly variant.
 tasks.register("copyBaselineProfile", DefaultTask) {
     doLast {
