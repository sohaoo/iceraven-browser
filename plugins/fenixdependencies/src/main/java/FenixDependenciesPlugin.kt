--- conflicted
+++ resolved
@@ -32,11 +32,6 @@
     const val junit = "5.10.2"
     const val mockk = "1.13.11"
 
-<<<<<<< HEAD
-=======
-    const val google_ads_id_version = "16.0.0"
-
->>>>>>> 9f949a8e
     // keep in sync with the versions used in AS.
     const val protobuf = "3.21.10"
     const val protobuf_plugin = "0.9.4"
@@ -83,11 +78,6 @@
     // Test services is unused
     // --- END AndroidX test dependencies --- //
 
-<<<<<<< HEAD
-=======
-    const val google_ads_id = "com.google.android.gms:play-services-ads-identifier:${FenixVersions.google_ads_id_version}"
-
->>>>>>> 9f949a8e
     const val junitApi = "org.junit.jupiter:junit-jupiter-api:${FenixVersions.junit}"
     const val junitParams = "org.junit.jupiter:junit-jupiter-params:${FenixVersions.junit}"
     const val junitEngine = "org.junit.jupiter:junit-jupiter-engine:${FenixVersions.junit}"
