--- conflicted
+++ resolved
@@ -4,15 +4,11 @@
 
 // Prevents gradle builds from looking for a root settings.gradle
 pluginManagement {
-<<<<<<< HEAD
-    apply from: file('../../gradle/mozconfig.gradle')
-=======
     if (!gradle.root.hasProperty("mozconfig")){
-        apply from: file('../../../gradle/mozconfig.gradle')
+        apply from: file('../../gradle/mozconfig.gradle')
     } else {
         gradle.ext.mozconfig = gradle.root.mozconfig
     }
->>>>>>> 07ff4473
 
     repositories {
         gradle.mozconfig.substs.GRADLE_MAVEN_REPOSITORIES.each { repository ->
