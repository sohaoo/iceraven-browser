# This Source Code Form is subject to the terms of the Mozilla Public
# License, v. 2.0. If a copy of the MPL was not distributed with this
# file, You can obtain one at http://mozilla.org/MPL/2.0/.
---
$schema: moz://mozilla.org/schemas/glean/metrics/2-0-0

no_lint:
  - CATEGORY_GENERIC

events:
  app_opened:
    type: event
    description: |
      A user opened the app (from cold start, to the homescreen or browser)
    extra_keys:
      source:
        description: |
          The method used to open Fenix. Possible values are: `app_icon`,
          `custom_tab` or `link`
        type: string
    bugs:
      - https://github.com/mozilla-mobile/fenix/issues/968
      - https://github.com/mozilla-mobile/fenix/issues/10616
      - https://github.com/mozilla-mobile/fenix/issues/19923
    data_reviews:
      - https://github.com/mozilla-mobile/fenix/pull/1067#issuecomment-474598673
      - https://github.com/mozilla-mobile/fenix/pull/13958#issuecomment-676857877
      - https://github.com/mozilla-mobile/fenix/pull/18143
      - https://github.com/mozilla-mobile/fenix/pull/19924#issuecomment-861423789
      - https://github.com/mozilla-mobile/fenix/pull/21038#issuecomment-906757301
    data_sensitivity:
      - interaction
    notification_emails:
      - telemetry-client-dev@mozilla.com
      - android-probes@mozilla.com
    expires: never
    metadata:
      tags:
        - Performance
  search_bar_tapped:
    type: event
    description: |
      A user tapped the search bar
    extra_keys:
      source:
        description: |
          The view the user was on when they initiated the search (For example:
          `Home` or `Browser`)
        type: string
    bugs:
      - https://github.com/mozilla-mobile/fenix/issues/959
      - https://github.com/mozilla-mobile/fenix/issues/19923
    data_reviews:
      - https://github.com/mozilla-mobile/fenix/pull/1067#issuecomment-474598673
      - https://github.com/mozilla-mobile/fenix/pull/13958#issuecomment-676857877
      - https://github.com/mozilla-mobile/fenix/pull/18143
      - https://github.com/mozilla-mobile/fenix/pull/19924#issuecomment-861423789
      - https://github.com/mozilla-mobile/fenix/pull/21038#issuecomment-906757301
    data_sensitivity:
      - interaction
    notification_emails:
      - android-probes@mozilla.com
    expires: never
    metadata:
      tags:
        - Search
  entered_url:
    type: event
    description: |
      A user entered a url
    extra_keys:
      autocomplete:
        description: |
          A boolean that tells us whether the URL was autofilled by an
          Autocomplete suggestion
        type: boolean
    bugs:
      - https://github.com/mozilla-mobile/fenix/issues/959
      - https://github.com/mozilla-mobile/fenix/issues/19923
    data_reviews:
      - https://github.com/mozilla-mobile/fenix/pull/1067#issuecomment-474598673
      - https://github.com/mozilla-mobile/fenix/pull/13958#issuecomment-676857877
      - https://github.com/mozilla-mobile/fenix/pull/18143
      - https://github.com/mozilla-mobile/fenix/pull/19924#issuecomment-861423789
      - https://github.com/mozilla-mobile/fenix/pull/21038#issuecomment-906757301
    data_sensitivity:
      - interaction
    notification_emails:
      - android-probes@mozilla.com
    expires: never
    metadata:
      tags:
        - Search
  performed_search:
    type: event
    description: |
      A user performed a search
    extra_keys:
      source:
        description: |
          A string that tells us how the user performed the search. Possible
          values are:

          * default.action
          * default.suggestion
          * shortcut.action
          * shortcut.suggestion
        type: string
    bugs:
      - https://github.com/mozilla-mobile/fenix/issues/959
      - https://github.com/mozilla-mobile/fenix/issues/19923
    data_reviews:
      - https://github.com/mozilla-mobile/fenix/pull/1067#issuecomment-474598673
      - https://github.com/mozilla-mobile/fenix/pull/1677
      - https://github.com/mozilla-mobile/fenix/pull/13958#issuecomment-676857877
      - https://github.com/mozilla-mobile/fenix/pull/18143
      - https://github.com/mozilla-mobile/fenix/pull/19924#issuecomment-861423789
      - https://github.com/mozilla-mobile/fenix/pull/21038#issuecomment-906757301
    data_sensitivity:
      - interaction
    notification_emails:
      - android-probes@mozilla.com
    expires: never
    metadata:
      tags:
        - Search
  browser_menu_action:
    type: event
    description: |
      A browser menu item was tapped.
      The name of the item that the user tapped is stored in extras with the
      key `item`.
    extra_keys:
      item:
        description: |
          A string containing the name of the item the user tapped. These items
          include:
          add_to_homescreen, add_to_top_sites, addons_manager, back, bookmark,
          bookmarks, desktop_view_off, desktop_view_on, downloads,
          find_in_page, forward, history, new_tab, open_in_app, open_in_fenix,
          quit, reader_mode_appearance, reload, remove_from_top_sites,
          save_to_collection, set_default_browser, settings, share, stop,
          sync_account, and print_content.
        type: string
    bugs:
      - https://github.com/mozilla-mobile/fenix/issues/1024
      - https://github.com/mozilla-mobile/fenix/issues/19923
      - https://bugzilla.mozilla.org/show_bug.cgi?id=1808689
      - https://bugzilla.mozilla.org/show_bug.cgi?id=1836780
    data_reviews:
      - https://github.com/mozilla-mobile/fenix/pull/1214#issue-264756708
      - https://github.com/mozilla-mobile/fenix/pull/5098#issuecomment-529658996
      - https://github.com/mozilla-mobile/fenix/pull/6310
      - https://github.com/mozilla-mobile/fenix/pull/13958#issuecomment-676857877
      - https://github.com/mozilla-mobile/fenix/pull/18143
      - https://github.com/mozilla-mobile/fenix/pull/19924#issuecomment-861423789
      - https://github.com/mozilla-mobile/fenix/pull/21316#issuecomment-944615938
      - https://github.com/mozilla-mobile/fenix/pull/27295
      - https://bugzilla.mozilla.org/show_bug.cgi?id=1837517#c3
      - https://github.com/mozilla-mobile/firefox-android/pull/4039
    data_sensitivity:
      - interaction
    notification_emails:
      - android-probes@mozilla.com
    expires: never
  default_browser_changed:
    type: event
    description: |
      Indicates the default browser was changed
    bugs:
      - https://github.com/mozilla-mobile/fenix/issues/18857
    data_reviews:
      - https://github.com/mozilla-mobile/fenix/pull/18982#pullrequestreview-635098629
      - https://github.com/mozilla-mobile/fenix/pull/19924#issuecomment-861423789
      - https://github.com/mozilla-mobile/fenix/pull/21076#issuecomment-909237275
      - https://github.com/mozilla-mobile/fenix/pull/21038#issuecomment-906757301
    data_sensitivity:
      - interaction
    notification_emails:
      - android-probes@mozilla.com
    expires: never
    metadata:
      tags:
        - Toolbar
  re_engagement_notif_tapped:
    type: event
    description: |
      User tapped on the re-engagement notification
    bugs:
      - https://github.com/mozilla-mobile/fenix/issues/27949
    data_reviews:
      - https://github.com/mozilla-mobile/fenix/pull/27978
      - https://github.com/mozilla-mobile/firefox-android/pull/4039
    data_sensitivity:
      - interaction
    notification_emails:
      - android-probes@mozilla.com
    expires: never
  re_engagement_notif_shown:
    type: event
    description: |
      Re-engagement notification was shown to the user
    bugs:
      - https://github.com/mozilla-mobile/fenix/issues/27949
    data_reviews:
      - https://github.com/mozilla-mobile/fenix/pull/27978
      - https://github.com/mozilla-mobile/firefox-android/pull/4039
    data_sensitivity:
      - technical
    notification_emails:
      - android-probes@mozilla.com
    expires: never
  marketing_notification_allowed:
    type: boolean
    description: |
      True if marketing notifications are allowed, otherwise false.
    bugs:
      - https://github.com/mozilla-mobile/fenix/issues/27795
    data_reviews:
      - https://github.com/mozilla-mobile/fenix/pull/27797
      - https://github.com/mozilla-mobile/firefox-android/pull/4039
    data_sensitivity:
      - technical
    notification_emails:
      - android-probes@mozilla.com
    expires: never
    metadata:
      tags:
        - Notifications
  toolbar_menu_visible:
    type: event
    description: |
      The browser menu was displayed from toolbar menu
    bugs:
      - https://github.com/mozilla-mobile/fenix/issues/18855
    data_reviews:
      - https://github.com/mozilla-mobile/fenix/pull/18982#pullrequestreview-635098629
      - https://github.com/mozilla-mobile/fenix/pull/19924#issuecomment-861423789
      - https://github.com/mozilla-mobile/fenix/pull/21076#issuecomment-909237275
      - https://github.com/mozilla-mobile/fenix/pull/23802#issuecomment-1043255381
      - https://github.com/mozilla-mobile/fenix/pull/25405#issuecomment-1139058237
    data_sensitivity:
      - interaction
    notification_emails:
      - android-probes@mozilla.com
    expires: never
    metadata:
      tags:
        - Toolbar
  normal_and_private_uri_count:
    type: counter
    description: |
      A counter of URIs visited by the user in the current session, including
      page reloads. This includes private browsing.  This does not include
      background page requests and URIs from embedded pages but may be
      incremented without user interaction by website scripts that
      programmatically redirect to a new location.
    send_in_pings:
      - metrics
      - baseline
    bugs:
      - https://github.com/mozilla-mobile/fenix/issues/17089
    data_reviews:
      - https://github.com/mozilla-mobile/fenix/pull/17935
      - https://github.com/mozilla-mobile/fenix/pull/19924#issuecomment-861423789
      - https://github.com/mozilla-mobile/fenix/pull/21038#issuecomment-906757301
    data_sensitivity:
      - interaction
    notification_emails:
      - android-probes@mozilla.com
    expires: never
    no_lint:
      - BASELINE_PING
    metadata:
      tags:
        - PrivateBrowsing
  preference_toggled:
    type: event
    description: |
      A user toggled a boolean preference in settings
    extra_keys:
      preference_key:
        description: |
          The preference key for the boolean (true/false) preference the user
          toggled.

          We currently track: show_search_suggestions, remote_debugging,
          telemetry, tracking_protection, search_bookmarks,
          search_browsing_history, show_clipboard_suggestions,
          show_search_shortcuts, open_links_in_a_private_tab (bug in
          implementation https://github.com/mozilla-mobile/fenix/issues/7384),
          pref_key_sync_logins, pref_key_sync_bookmarks, pref_key_sync_history,
          pref_key_show_voice_search,
          and pref_key_show_search_suggestions_in_private.
        type: string
      enabled:
        description: "Whether or not the preference is *now* enabled"
        type: boolean
    bugs:
      - https://github.com/mozilla-mobile/fenix/issues/975
      - https://github.com/mozilla-mobile/fenix/issues/5094
      - https://github.com/mozilla-mobile/fenix/issues/5737
      - https://github.com/mozilla-mobile/fenix/issues/5586
      - https://github.com/mozilla-mobile/fenix/issues/6396
      - https://github.com/mozilla-mobile/fenix/issues/6070
      - https://github.com/mozilla-mobile/fenix/issues/19923
    data_reviews:
      - https://github.com/mozilla-mobile/fenix/pull/1896
      - https://github.com/mozilla-mobile/fenix/pull/5704
      - https://github.com/mozilla-mobile/fenix/pull/5886
      - https://github.com/mozilla-mobile/fenix/pull/5975
      - https://github.com/mozilla-mobile/fenix/pull/6352
      - https://github.com/mozilla-mobile/fenix/pull/6601
      - https://github.com/mozilla-mobile/fenix/pull/6746
      - https://github.com/mozilla-mobile/fenix/pull/13958#issuecomment-676857877
      - https://github.com/mozilla-mobile/fenix/pull/19924#issuecomment-861423789
      - https://github.com/mozilla-mobile/fenix/pull/21038#issuecomment-906757301
    data_sensitivity:
      - technical
      - interaction
    notification_emails:
      - android-probes@mozilla.com
    expires: never
    metadata:
      tags:
        - Bookmarks
        - History
        - Logins
        - PrivateBrowsing
        - Search
  whats_new_tapped:
    type: event
    description: |
      A user opened the "what's new" page button
    bugs:
      - https://github.com/mozilla-mobile/fenix/issues/5021
      - https://github.com/mozilla-mobile/fenix/issues/19923
    data_reviews:
      - https://github.com/mozilla-mobile/fenix/pull/5090
      - https://github.com/mozilla-mobile/fenix/pull/13958#issuecomment-676857877
      - https://github.com/mozilla-mobile/fenix/pull/18143
      - https://github.com/mozilla-mobile/fenix/pull/19924#issuecomment-861423789
      - https://github.com/mozilla-mobile/fenix/pull/21316#issuecomment-944615938
      - https://github.com/mozilla-mobile/fenix/pull/27295
      - https://github.com/mozilla-mobile/firefox-android/pull/4039
    data_sensitivity:
      - interaction
    notification_emails:
      - android-probes@mozilla.com
    expires: never
  opened_link:
    type: event
    description: |
      A user opened a link with Fenix
    extra_keys:
      mode:
        description: |
          The mode the link was opened in. Either 'PRIVATE' or 'NORMAL'. N.B.:
          this probe may be incorrectly implemented: see
          https://github.com/mozilla-mobile/fenix/issues/14133
        type: string
    bugs:
      - https://github.com/mozilla-mobile/fenix/issues/5737
      - https://github.com/mozilla-mobile/fenix/issues/19923
    data_reviews:
      - https://github.com/mozilla-mobile/fenix/pull/5975
      - https://github.com/mozilla-mobile/fenix/pull/13958#issuecomment-676857877
      - https://github.com/mozilla-mobile/fenix/pull/18143
      - https://github.com/mozilla-mobile/fenix/pull/19924#issuecomment-861423789
      - https://github.com/mozilla-mobile/fenix/pull/21038#issuecomment-906757301
    data_sensitivity:
      - interaction
    notification_emails:
      - android-probes@mozilla.com
    expires: never
    metadata:
      tags:
        - PrivateBrowsing
  synced_tab_opened:
    type: event
    description: |
      An event that indicates that a synced tab was opened.
    bugs:
      - https://github.com/mozilla-mobile/fenix/issues/15369
      - https://github.com/mozilla-mobile/fenix/issues/19923
    data_reviews:
      - https://github.com/mozilla-mobile/fenix/pull/16727
      - https://github.com/mozilla-mobile/fenix/pull/19924#issuecomment-861423789
      - https://github.com/mozilla-mobile/fenix/pull/21038#issuecomment-906757301
    data_sensitivity:
      - interaction
    notification_emails:
      - android-probes@mozilla.com
    expires: never
    metadata:
      tags:
        - SyncTabs
  recently_closed_tabs_opened:
    type: event
    description: |
      An event that indicates that the user
      has accessed recently closed tabs list.
      Deprecated in favor of "recently_closed_tabs.opened"
    bugs:
      - https://github.com/mozilla-mobile/fenix/issues/15366
      - https://github.com/mozilla-mobile/fenix/issues/19923
    data_reviews:
      - https://github.com/mozilla-mobile/fenix/pull/16739
      - https://github.com/mozilla-mobile/fenix/pull/19924#issuecomment-861423789
      - https://github.com/mozilla-mobile/fenix/pull/21038#issuecomment-906757301
    data_sensitivity:
      - interaction
    notification_emails:
      - android-probes@mozilla.com
    expires: never
    metadata:
      tags:
        - Tabs
  copy_url_tapped:
    type: event
    description: |
      An event that indicates that a user has selected
      copy option when long pressing on url bar.
    bugs:
      - https://github.com/mozilla-mobile/fenix/issues/16827
      - https://github.com/mozilla-mobile/fenix/issues/19923
    data_reviews:
      - https://github.com/mozilla-mobile/fenix/pull/16915
      - https://github.com/mozilla-mobile/fenix/pull/19924#issuecomment-861423789
      - https://github.com/mozilla-mobile/fenix/pull/21038#issuecomment-906757301
    data_sensitivity:
      - interaction
    notification_emails:
      - android-probes@mozilla.com
    expires: never
    metadata:
      tags:
        - ContextMenu
  browser_toolbar_home_tapped:
    type: event
    description: |
      An event that indicates that a user has tapped
      home button on browser toolbar.
    bugs:
      - https://github.com/mozilla-mobile/fenix/issues/19915
    data_reviews:
      - https://github.com/mozilla-mobile/fenix/pull/19936
      - https://github.com/mozilla-mobile/fenix/pull/19924#issuecomment-861423789
      - https://github.com/mozilla-mobile/fenix/pull/21316#issuecomment-944615938
      - https://github.com/mozilla-mobile/fenix/pull/27295
      - https://github.com/mozilla-mobile/firefox-android/pull/4039
    data_sensitivity:
      - interaction
    notification_emails:
      - android-probes@mozilla.com
    expires: never
  browser_toolbar_erase_tapped:
    type: event
    description: |
      An event that indicates that a user has tapped
      erase button on browser toolbar.
    bugs:
      - https://bugzilla.mozilla.org/show_bug.cgi?id=1859903
    data_reviews:
      - https://github.com/mozilla-mobile/firefox-android/pull/4151#issuecomment-1769519433
    data_sensitivity:
      - interaction
    notification_emails:
      - android-probes@mozilla.com
    expires: never
  tab_view_changed:
    type: event
    description: |
      Indicates that the user has changed their tab view
      settings, either from the default or by personal
      preference.
    extra_keys:
      type:
        description: |
          A string containing the name of the tab view the user tapped.
          These items include: list or grid.
        type: string
    bugs:
      - https://github.com/mozilla-mobile/fenix/issues/19956
    data_reviews:
      - https://github.com/mozilla-mobile/fenix/pull/19959#issuecomment-882539619
      - https://github.com/mozilla-mobile/fenix/pull/24409
      - https://github.com/mozilla-mobile/fenix/pull/28709#issuecomment-1410276888
      - https://github.com/mozilla-mobile/firefox-android/pull/2597
    data_sensitivity:
      - interaction
    notification_emails:
      - android-probes@mozilla.com
    expires: never
  save_to_pdf_tapped:
    type: event
    description: |
      A user tapped the save to pdf option in the share sheet.
    extra_keys:
      source:
        type: string
        description: |
          A string that indicates the type of document of pdf, non-pdf or unknown.
          The default is unknown.
    bugs:
      - https://github.com/mozilla-mobile/fenix/issues/3709
      - https://bugzilla.mozilla.org/show_bug.cgi?id=1829213
    data_reviews:
      - https://github.com/mozilla-mobile/fenix/pull/27257
      - https://bugzilla.mozilla.org/show_bug.cgi?id=1829213#c4
      - https://github.com/mozilla-mobile/firefox-android/pull/4039
    data_sensitivity:
      - interaction
    notification_emails:
      - android-probes@mozilla.com
    expires: never
    metadata:
      tags:
        - Sharing
  save_to_pdf_failure:
    type: event
    description: |
      A user tapped the save pdf but an error occurred
      and the process failed.
    extra_keys:
      source:
        type: string
        description: |
          A string that indicates the type of document of pdf, non-pdf or unknown.
          The default is unknown.
      reason:
        type: string
        description: |
          An error occurred while setting up for saving a PDF.
          Default option is unknown, other options are no_settings_service, no_settings,
          no_canonical_context, no_activity_context_delegate, no_activity_context,
          no_print_delegate, and io_error.
    bugs:
      - https://github.com/mozilla-mobile/fenix/issues/27635
      - https://bugzilla.mozilla.org/show_bug.cgi?id=1829213
    data_reviews:
      - https://github.com/mozilla-mobile/fenix/pull/27661#issuecomment-1300505370
      - https://bugzilla.mozilla.org/show_bug.cgi?id=1829213#c4
      - https://github.com/mozilla-mobile/firefox-android/pull/4039
    data_sensitivity:
      - technical
    notification_emails:
      - android-probes@mozilla.com
    expires: never
    metadata:
      tags:
        - Sharing
  save_to_pdf_completed:
    type: event
    description: |
      Saving to PDF successfully generated a PDF.
    extra_keys:
      source:
        type: string
        description: |
          A string that indicates the type of document of pdf, non-pdf or unknown.
          The default is unknown.
    bugs:
      - https://bugzilla.mozilla.org/show_bug.cgi?id=1829213
    data_reviews:
      - https://bugzilla.mozilla.org/show_bug.cgi?id=1829213#c4
      - https://github.com/mozilla-mobile/firefox-android/pull/4039
    data_sensitivity:
      - technical
    notification_emails:
      - android-probes@mozilla.com
    expires: never
    metadata:
      tags:
        - Sharing
  print_failure:
    type: event
    description: |
      A user tapped the print in the menu or share sheet but an error occurred
      and the process failed.
    extra_keys:
      source:
        type: string
        description: |
          A string that indicates the type of document of pdf, non-pdf or unknown.
          The default is unknown.
      reason:
        type: string
        description: |
          An error occurred while setting up for printing.
          Default option is unknown, other options are no_settings_service, no_settings,
          no_canonical_context, no_activity_context_delegate, no_activity_context,
          no_print_delegate, and io_error.
    bugs:
      - https://bugzilla.mozilla.org/show_bug.cgi?id=1837517
    data_reviews:
      - https://bugzilla.mozilla.org/show_bug.cgi?id=1837517#c3
      - https://github.com/mozilla-mobile/firefox-android/pull/4039
    data_sensitivity:
      - technical
    notification_emails:
      - android-probes@mozilla.com
    expires: never
  print_completed:
    type: event
    description: |
      Printing from the share sheet or menu successfully completed.
    extra_keys:
      source:
        type: string
        description: |
          A string that indicates the type of document of pdf, non-pdf or unknown.
          The default is unknown.
    bugs:
      - https://bugzilla.mozilla.org/show_bug.cgi?id=1837517
    data_reviews:
      - https://bugzilla.mozilla.org/show_bug.cgi?id=1837517#c3
      - https://github.com/mozilla-mobile/firefox-android/pull/4039
    data_sensitivity:
      - technical
    notification_emails:
      - android-probes@mozilla.com
    expires: never
  print_tapped:
    type: event
    description: |
      A user tapped the print option in the menu or share sheet.
    extra_keys:
      source:
        type: string
        description: |
          A string that indicates the type of document of pdf, non-pdf or unknown.
          The default is unknown.
    bugs:
      - https://bugzilla.mozilla.org/show_bug.cgi?id=1837517
    data_reviews:
      - https://bugzilla.mozilla.org/show_bug.cgi?id=1837517#c5
      - https://github.com/mozilla-mobile/firefox-android/pull/4039
    data_sensitivity:
      - interaction
    notification_emails:
      - android-probes@mozilla.com
    expires: never
  share_menu_action:
    type: event
    description: |
      A share menu item was tapped.
      The name of the item that the user tapped is stored in extras with the
      key `item`.
    extra_keys:
      item:
        description: |
          A string containing the name of the item the user tapped. These items
          currently include: print
        type: string
    bugs:
      - https://bugzilla.mozilla.org/show_bug.cgi?id=1837517
    data_reviews:
      - https://bugzilla.mozilla.org/show_bug.cgi?id=1837517#c5
      - https://github.com/mozilla-mobile/firefox-android/pull/4039
    data_sensitivity:
      - interaction
    notification_emails:
      - android-probes@mozilla.com
    expires: never
    metadata:
      tags:
        - Sharing
  share_to_app:
    type: event
    description: |
      A user selected an app to share to from the share sheet.
    extra_keys:
      app_package:
        description: |
          Allowed package identifier for app or action (ex. 'org.mozilla.focus'
          or 'com.android.bluetooth') the user selected. Any package identifiers
          not in list are recorded as 'other'.

          Currently allowed packages are:
          'com.google.android.gm', 'com.microsoft.office.outlook',
          'com.samsung.android.email.provider', 'com.facebook.katana',
          'com.instagram.android', 'com.snapchat.android',
          'com.google.android.keep', 'com.samsung.android.app.notes',
          'com.microsoft.office.onenote', 'com.evernote',
          'com.google.android.apps.messaging', 'com.facebook.orca',
          'com.chating.messages.chat.fun', 'org.telegram.messenger',
          'org.thoughtcrime.securesms', 'com.google.android.apps.dynamite',
          'com.whatsapp', 'com.tencent.mm', 'com.Slack', 'com.discord',
          'com.android.bluetooth', 'com.google.android.gms',
          'org.mozilla.fenix.COPY_LINK_TO_CLIPBOARD
        type: string
    bugs:
      - https://github.com/mozilla-mobile/fenix/issues/28033
    data_reviews:
      - https://github.com/mozilla-mobile/fenix/pull/28118#issuecomment-1341620815
    notification_emails:
      - android-probes@mozilla.com
    data_sensitivity:
      - interaction
    expires: never
    metadata:
      tags:
        - Sharing
  form_data_failure:
    type: event
    description: |
      Form data retrieval from a tab failed.
    bugs:
      - https://github.com/mozilla-mobile/fenix/issues/28280
    data_reviews:
      - https://github.com/mozilla-mobile/fenix/issues/28280#issuecomment-1376040252
      - https://github.com/mozilla-mobile/firefox-android/pull/4039
    notification_emails:
      - android-probes@mozilla.com
    data_sensitivity:
      - technical
    expires: never
    metadata:
      tags:
        - Performance
  default_engine_selected:
    type: event
    description: |
      A user selected a new default search engine to use
    extra_keys:
      engine:
        type: string
        description: |
          The name of the default search engine the user selected as a string.
          Custom search engine user created will have the name `Custom`.
    bugs:
      - https://bugzilla.mozilla.org/show_bug.cgi?id=1827686
    data_reviews:
      - https://github.com/mozilla-mobile/firefox-android/pull/1674
      - https://github.com/mozilla-mobile/firefox-android/pull/4039
    notification_emails:
      - android-probes@mozilla.com
    expires: never
    metadata:
      tags:
        - Search

splash_screen:
  first_launch_extended:
    type: event
    description: |
      The splash screen was shown for an extended period of time, providing more time
      to download marketing and experiment data.
    extra_keys:
      data_fetched:
        type: boolean
        description: |
          If the splash screen was closed due to data being fetched or due to the time running out.
    bugs:
      - https://bugzilla.mozilla.org/show_bug.cgi?id=1840315
    data_reviews:
      - https://github.com/mozilla-mobile/firefox-android/pull/2616
      - https://github.com/mozilla-mobile/firefox-android/pull/4039
    data_sensitivity:
      - technical
    notification_emails:
      - android-probes@mozilla.com
    expires: never

onboarding:
  syn_cfr_shown:
    type: event
    description: |
      The Sync Onboarding CFR was shown to the user
    bugs:
      - https://github.com/mozilla-mobile/fenix/issues/26489
    data_reviews:
      - https://github.com/mozilla-mobile/fenix/pull/26507
      - https://github.com/mozilla-mobile/firefox-android/pull/3319
    data_sensitivity:
      - interaction
    notification_emails:
      - android-probes@mozilla.com
    expires: never
    metadata:
      tags:
        - Onboarding
  sync_cfr_implicit_dismissal:
    type: event
    description: |
      The Sync Onboarding CFR was dismissed by the user by interacting
      with the outside of the popup.
    bugs:
      - https://github.com/mozilla-mobile/fenix/issues/26489
    data_reviews:
      - https://github.com/mozilla-mobile/fenix/pull/26507
      - https://github.com/mozilla-mobile/firefox-android/pull/3319
    data_sensitivity:
      - interaction
    notification_emails:
      - android-probes@mozilla.com
    expires: never
    metadata:
      tags:
        - Onboarding
  sync_cfr_explicit_dismissal:
    type: event
    description: |
      The Sync Onboarding CFR was dismissed by the user by clicking on
      the "X" button to close the popup.
    bugs:
      - https://github.com/mozilla-mobile/fenix/issues/26489
    data_reviews:
      - https://github.com/mozilla-mobile/fenix/pull/26507
      - https://github.com/mozilla-mobile/firefox-android/pull/3319
    data_sensitivity:
      - interaction
    notification_emails:
      - android-probes@mozilla.com
    expires: never
    metadata:
      tags:
        - Onboarding
  fxa_auto_signin:
    type: event
    description:
      The onboarding automatic sign in card was tapped.
    bugs:
      - https://github.com/mozilla-mobile/fenix/issues/10824
    data_reviews:
      - https://github.com/mozilla-mobile/fenix/pull/11867
      - https://github.com/mozilla-mobile/fenix/pull/15713#issuecomment-703972068
      - https://github.com/mozilla-mobile/fenix/pull/19924#issuecomment-861423789
      - https://github.com/mozilla-mobile/fenix/pull/20517#pullrequestreview-718069041
      - https://github.com/mozilla-mobile/fenix/pull/21038#issuecomment-906757301
    data_sensitivity:
      - interaction
    notification_emails:
      - android-probes@mozilla.com
    expires: never
    metadata:
      tags:
        - Onboarding
  welcome_card_impression:
    type: event
    description:
      The welcome onboarding card was displayed to the user.
    bugs:
      - https://github.com/mozilla-mobile/fenix/issues/26551
    data_reviews:
      - https://github.com/mozilla-mobile/fenix/pull/26596
      - https://github.com/mozilla-mobile/firefox-android/pull/3319
    data_sensitivity:
      - interaction
    notification_emails:
      - android-probes@mozilla.com
    expires: never
    metadata:
      tags:
        - Onboarding
  welcome_close_clicked:
    type: event
    description:
      The user clicked the `X` button from the welcome onboarding card.
    bugs:
      - https://github.com/mozilla-mobile/fenix/issues/26551
    data_reviews:
      - https://github.com/mozilla-mobile/fenix/pull/26596
      - https://github.com/mozilla-mobile/firefox-android/pull/3319
    data_sensitivity:
      - interaction
    notification_emails:
      - android-probes@mozilla.com
    expires: never
    metadata:
      tags:
        - Onboarding
  welcome_get_started_clicked:
    type: event
    description:
      The user clicked the `Get started` button from the welcome onboarding
      card.
    bugs:
      - https://github.com/mozilla-mobile/fenix/issues/26551
    data_reviews:
      - https://github.com/mozilla-mobile/fenix/pull/26596
      - https://github.com/mozilla-mobile/firefox-android/pull/3319
    data_sensitivity:
      - interaction
    notification_emails:
      - android-probes@mozilla.com
    expires: never
    metadata:
      tags:
        - Onboarding
  sync_card_impression:
    type: event
    description:
      The sync sign in onboarding card was displayed to the user.
    bugs:
      - https://github.com/mozilla-mobile/fenix/issues/26551
    data_reviews:
      - https://github.com/mozilla-mobile/fenix/pull/26596
      - https://github.com/mozilla-mobile/firefox-android/pull/3319
    data_sensitivity:
      - interaction
    notification_emails:
      - android-probes@mozilla.com
    expires: never
    metadata:
      tags:
        - Onboarding
  sync_close_clicked:
    type: event
    description:
      The user clicked the `X` button from the sync sign in onboarding card.
    bugs:
      - https://github.com/mozilla-mobile/fenix/issues/26551
    data_reviews:
      - https://github.com/mozilla-mobile/fenix/pull/26596
      - https://github.com/mozilla-mobile/firefox-android/pull/3319
    data_sensitivity:
      - interaction
    notification_emails:
      - android-probes@mozilla.com
    expires: never
    metadata:
      tags:
        - Onboarding
  sync_sign_in_clicked:
    type: event
    description:
      The user clicked the `Sign in` button from the sync sign in
      onboarding card.
    bugs:
      - https://github.com/mozilla-mobile/fenix/issues/26551
    data_reviews:
      - https://github.com/mozilla-mobile/fenix/pull/26596
      - https://github.com/mozilla-mobile/firefox-android/pull/3319
    data_sensitivity:
      - interaction
    notification_emails:
      - android-probes@mozilla.com
    expires: never
    metadata:
      tags:
        - Onboarding
  sync_skip_clicked:
    type: event
    description:
      The user clicked the `Skip` button from the sign in onboarding card.
    bugs:
      - https://github.com/mozilla-mobile/fenix/issues/26551
    data_reviews:
      - https://github.com/mozilla-mobile/fenix/pull/26596
      - https://github.com/mozilla-mobile/firefox-android/pull/3319
    data_sensitivity:
      - interaction
    notification_emails:
      - android-probes@mozilla.com
    expires: never
    metadata:
      tags:
        - Onboarding
  notif_ppp_impression:
    type: event
    description: |
      Notification pre permission prompt was shown to the user.
    bugs:
      - https://bugzilla.mozilla.org/show_bug.cgi?id=1810115
    data_reviews:
      - https://github.com/mozilla-mobile/fenix/pull/28529
      - https://github.com/mozilla-mobile/firefox-android/pull/4039
    data_sensitivity:
      - interaction
    notification_emails:
      - android-probes@mozilla.com
    expires: never
    metadata:
      tags:
        - Notifications
        - Onboarding
  notif_ppp_close_click:
    type: event
    description: |
      User clicked the close button on the notification pre permission prompt.
    bugs:
      - https://bugzilla.mozilla.org/show_bug.cgi?id=1810115
    data_reviews:
      - https://github.com/mozilla-mobile/fenix/pull/28529
      - https://github.com/mozilla-mobile/firefox-android/pull/4039
    data_sensitivity:
      - interaction
    notification_emails:
      - android-probes@mozilla.com
    expires: never
    metadata:
      tags:
        - Notifications
        - Onboarding
  notif_ppp_positive_btn_click:
    type: event
    description: |
      User clicked the positive button on notification pre permission prompt.
    bugs:
      - https://bugzilla.mozilla.org/show_bug.cgi?id=1810115
    data_reviews:
      - https://github.com/mozilla-mobile/fenix/pull/28529
      - https://github.com/mozilla-mobile/firefox-android/pull/4039
    data_sensitivity:
      - interaction
    notification_emails:
      - android-probes@mozilla.com
    expires: never
    metadata:
      tags:
        - Notifications
        - Onboarding
  notif_ppp_negative_btn_click:
    type: event
    description: |
      User clicked the negative button on notification pre permission prompt.
    bugs:
      - https://bugzilla.mozilla.org/show_bug.cgi?id=1810115
    data_reviews:
      - https://github.com/mozilla-mobile/fenix/pull/28529
      - https://github.com/mozilla-mobile/firefox-android/pull/4039
    data_sensitivity:
      - interaction
    notification_emails:
      - android-probes@mozilla.com
    expires: never
    metadata:
      tags:
        - Notifications
        - Onboarding
  set_to_default_card:
    type: event
    description: |
      User viewed juno onboarding set to default card.
    extra_keys:
      element_type:
        type: string
        description: |
          Type of element that was viewed.
      action:
        type: string
        description: |
          Type of action taken by the user.
      sequence_position:
        type: string
        description: |
          Position of the onboarding card in the onboarding flow.
      sequence_id:
        type: string
        description: |
          Identifier for the sequence.
    bugs:
      - https://bugzilla.mozilla.org/show_bug.cgi?id=1821726
    data_reviews:
      - https://github.com/mozilla-mobile/firefox-android/pull/1554
      - https://github.com/mozilla-mobile/firefox-android/pull/4039
    data_sensitivity:
      - interaction
    notification_emails:
      - android-probes@mozilla.com
    expires: never
    metadata:
      tags:
        - Onboarding
  sign_in_card:
    type: event
    description: |
      User viewed juno onboarding sign in card.
    extra_keys:
      element_type:
        type: string
        description: |
          Type of element that was viewed.
      action:
        type: string
        description: |
          Type of action taken by the user.
      sequence_position:
        type: string
        description: |
          Position of the onboarding card in the onboarding flow.
      sequence_id:
        type: string
        description: |
          Identifier for the sequence.
    bugs:
      - https://bugzilla.mozilla.org/show_bug.cgi?id=1821726
    data_reviews:
      - https://github.com/mozilla-mobile/firefox-android/pull/1554
      - https://github.com/mozilla-mobile/firefox-android/pull/4039
    data_sensitivity:
      - interaction
    notification_emails:
      - android-probes@mozilla.com
    expires: never
    metadata:
      tags:
        - Onboarding
  turn_on_notifications_card:
    type: event
    description: |
      User viewed juno onboarding notification permission card.
    extra_keys:
      element_type:
        type: string
        description: |
          Type of element that was viewed.
      action:
        type: string
        description: |
          Type of action taken by the user.
      sequence_position:
        type: string
        description: |
          Position of the onboarding card in the onboarding flow.
      sequence_id:
        type: string
        description: |
          Identifier for the sequence.
    bugs:
      - https://bugzilla.mozilla.org/show_bug.cgi?id=1821726
    data_reviews:
      - https://github.com/mozilla-mobile/firefox-android/pull/1554
      - https://github.com/mozilla-mobile/firefox-android/pull/4039
    data_sensitivity:
      - interaction
    notification_emails:
      - android-probes@mozilla.com
    expires: never
    metadata:
      tags:
        - Onboarding
  set_to_default:
    type: event
    description: |
      User tapped on set to default button in juno onboarding.
    extra_keys:
      element_type:
        type: string
        description: |
          Type of element that was viewed.
      action:
        type: string
        description: |
          Type of action taken by the user.
      sequence_position:
        type: string
        description: |
          Position of the onboarding card in the onboarding flow.
      sequence_id:
        type: string
        description: |
          Identifier for the sequence.
    bugs:
      - https://bugzilla.mozilla.org/show_bug.cgi?id=1821726
    data_reviews:
      - https://github.com/mozilla-mobile/firefox-android/pull/1554
      - https://github.com/mozilla-mobile/firefox-android/pull/4039
    data_sensitivity:
      - interaction
    notification_emails:
      - android-probes@mozilla.com
    expires: never
    metadata:
      tags:
        - Onboarding
  skip_default:
    type: event
    description: |
      User tapped on skip set to default button in juno onboarding.
    extra_keys:
      element_type:
        type: string
        description: |
          Type of element that was viewed.
      action:
        type: string
        description: |
          Type of action taken by the user.
      sequence_position:
        type: string
        description: |
          Position of the onboarding card in the onboarding flow.
      sequence_id:
        type: string
        description: |
          Identifier for the sequence.
    bugs:
      - https://bugzilla.mozilla.org/show_bug.cgi?id=1821726
    data_reviews:
      - https://github.com/mozilla-mobile/firefox-android/pull/1554
      - https://github.com/mozilla-mobile/firefox-android/pull/4039
    data_sensitivity:
      - interaction
    notification_emails:
      - android-probes@mozilla.com
    expires: never
    metadata:
      tags:
        - Onboarding
  sign_in:
    type: event
    description: |
      User tapped on sign in button in juno onboarding.
    extra_keys:
      element_type:
        type: string
        description: |
          Type of element that was viewed.
      action:
        type: string
        description: |
          Type of action taken by the user.
      sequence_position:
        type: string
        description: |
          Position of the onboarding card in the onboarding flow.
      sequence_id:
        type: string
        description: |
          Identifier for the sequence.
    bugs:
      - https://bugzilla.mozilla.org/show_bug.cgi?id=1821726
    data_reviews:
      - https://github.com/mozilla-mobile/firefox-android/pull/1554
      - https://github.com/mozilla-mobile/firefox-android/pull/4039
    data_sensitivity:
      - interaction
    notification_emails:
      - android-probes@mozilla.com
    expires: never
    metadata:
      tags:
        - Onboarding
  skip_sign_in:
    type: event
    description: |
      User tapped on skip sign in button in juno onboarding.
    extra_keys:
      element_type:
        type: string
        description: |
          Type of element that was viewed.
      action:
        type: string
        description: |
          Type of action taken by the user.
      sequence_position:
        type: string
        description: |
          Position of the onboarding card in the onboarding flow.
      sequence_id:
        type: string
        description: |
          Identifier for the sequence.
    bugs:
      - https://bugzilla.mozilla.org/show_bug.cgi?id=1821726
    data_reviews:
      - https://github.com/mozilla-mobile/firefox-android/pull/1554
      - https://github.com/mozilla-mobile/firefox-android/pull/4039
    data_sensitivity:
      - interaction
    notification_emails:
      - android-probes@mozilla.com
    expires: never
    metadata:
      tags:
        - Onboarding
  turn_on_notifications:
    type: event
    description: |
      User tapped on turn on notifications button in juno onboarding.
    extra_keys:
      element_type:
        type: string
        description: |
          Type of element that was viewed.
      action:
        type: string
        description: |
          Type of action taken by the user.
      sequence_position:
        type: string
        description: |
          Position of the onboarding card in the onboarding flow.
      sequence_id:
        type: string
        description: |
          Identifier for the sequence.
    bugs:
      - https://bugzilla.mozilla.org/show_bug.cgi?id=1821726
    data_reviews:
      - https://github.com/mozilla-mobile/firefox-android/pull/1554
      - https://github.com/mozilla-mobile/firefox-android/pull/4039
    data_sensitivity:
      - interaction
    notification_emails:
      - android-probes@mozilla.com
    expires: never
    metadata:
      tags:
        - Onboarding
  skip_turn_on_notifications:
    type: event
    description: |
      User tapped on skip turn on notification button in juno onboarding.
    extra_keys:
      element_type:
        type: string
        description: |
          Type of element that was viewed.
      action:
        type: string
        description: |
          Type of action taken by the user.
      sequence_position:
        type: string
        description: |
          Position of the onboarding card in the onboarding flow.
      sequence_id:
        type: string
        description: |
          Identifier for the sequence.
    bugs:
      - https://bugzilla.mozilla.org/show_bug.cgi?id=1821726
    data_reviews:
      - https://github.com/mozilla-mobile/firefox-android/pull/1554
      - https://github.com/mozilla-mobile/firefox-android/pull/4039
    data_sensitivity:
      - interaction
    notification_emails:
      - android-probes@mozilla.com
    expires: never
    metadata:
      tags:
        - Onboarding
  add_search_widget_card:
    type: event
    description: |
      User viewed juno onboarding add search widget card.
    extra_keys:
      element_type:
        type: string
        description: |
          Type of element that was viewed.
      action:
        type: string
        description: |
          Type of action taken by the user.
      sequence_position:
        type: string
        description: |
          Position of the onboarding card in the onboarding flow.
      sequence_id:
        type: string
        description: |
          Identifier for the sequence.
    bugs:
      - https://bugzilla.mozilla.org/show_bug.cgi?id=1848960
    data_reviews:
      - https://github.com/mozilla-mobile/firefox-android/pull/3310
      - https://github.com/mozilla-mobile/firefox-android/pull/4039
    data_sensitivity:
      - interaction
    notification_emails:
      - android-probes@mozilla.com
    expires: never
    metadata:
      tags:
        - Onboarding
  add_search_widget:
    type: event
    description: |
      User tapped on Add Firefox Widget in juno onboarding.
    extra_keys:
      element_type:
        type: string
        description: |
          Type of element that was viewed.
      action:
        type: string
        description: |
          Type of action taken by the user.
      sequence_position:
        type: string
        description: |
          Position of the onboarding card in the onboarding flow.
      sequence_id:
        type: string
        description: |
          Identifier for the sequence.
    bugs:
      - https://bugzilla.mozilla.org/show_bug.cgi?id=1848960
    data_reviews:
      - https://github.com/mozilla-mobile/firefox-android/pull/3310
      - https://github.com/mozilla-mobile/firefox-android/pull/4039
    data_sensitivity:
      - interaction
    notification_emails:
      - android-probes@mozilla.com
    expires: never
    metadata:
      tags:
        - Onboarding
  skip_add_search_widget:
    type: event
    description: |
      User tapped on skip add search widget button in juno onboarding.
    extra_keys:
      element_type:
        type: string
        description: |
          Type of element that was viewed.
      action:
        type: string
        description: |
          Type of action taken by the user.
      sequence_position:
        type: string
        description: |
          Position of the onboarding card in the onboarding flow.
      sequence_id:
        type: string
        description: |
          Identifier for the sequence.
    bugs:
      - https://bugzilla.mozilla.org/show_bug.cgi?id=1848960
    data_reviews:
      - https://github.com/mozilla-mobile/firefox-android/pull/3310
      - https://github.com/mozilla-mobile/firefox-android/pull/4039
    data_sensitivity:
      - interaction
    notification_emails:
      - android-probes@mozilla.com
    expires: never
    metadata:
      tags:
        - Onboarding
  privacy_policy:
    type: event
    description: |
      User tapped on privacy policy link in juno onboarding.
    extra_keys:
      element_type:
        type: string
        description: |
          Type of element that was viewed.
      action:
        type: string
        description: |
          Type of action taken by the user.
      sequence_position:
        type: string
        description: |
          Position of the onboarding card in the onboarding flow.
      sequence_id:
        type: string
        description: |
          Identifier for the sequence.
    bugs:
      - https://bugzilla.mozilla.org/show_bug.cgi?id=1821726
    data_reviews:
      - https://github.com/mozilla-mobile/firefox-android/pull/1554
      - https://github.com/mozilla-mobile/firefox-android/pull/4039
    data_sensitivity:
      - interaction
    notification_emails:
      - android-probes@mozilla.com
    expires: never
    metadata:
      tags:
        - Onboarding
  completed:
    type: event
    description: |
      User completed the juno onboarding.
    extra_keys:
      sequence_position:
        type: string
        description: |
          Position of the onboarding card in the onboarding flow.
      sequence_id:
        type: string
        description: |
          Identifier for the sequence.
    bugs:
      - https://bugzilla.mozilla.org/show_bug.cgi?id=1821726
    data_reviews:
      - https://github.com/mozilla-mobile/firefox-android/pull/1554
      - https://github.com/mozilla-mobile/firefox-android/pull/4039
    data_sensitivity:
      - interaction
    notification_emails:
      - android-probes@mozilla.com
    expires: never
    metadata:
      tags:
        - Onboarding

search_shortcuts:
  selected:
    type: event
    description: |
      A user selected a search shortcut engine to use
    extra_keys:
      engine:
        type: string
        description: |
          The name of the built-in search engine the user selected as a string
    bugs:
      - https://github.com/mozilla-mobile/fenix/issues/793
    data_reviews:
      - https://github.com/mozilla-mobile/fenix/pull/1202#issuecomment-476870449
      - https://github.com/mozilla-mobile/fenix/pull/15713#issuecomment-703972068
      - https://github.com/mozilla-mobile/fenix/pull/19924#issuecomment-861423789
      - https://github.com/mozilla-mobile/fenix/pull/20517#pullrequestreview-718069041
      - https://github.com/mozilla-mobile/fenix/pull/23453#issuecomment-1024694220
      - https://github.com/mozilla-mobile/fenix/pull/28502
      - https://github.com/mozilla-mobile/firefox-android/pull/4039
    notification_emails:
      - android-probes@mozilla.com
    expires: never
    metadata:
      tags:
        - Search
        - Shortcuts

unified_search:
  search_menu_tapped:
    type: event
    description: |
      A user tapped on the unified search selector menu.
    bugs:
      - https://github.com/mozilla-mobile/fenix/issues/24522
    data_reviews:
      - https://github.com/mozilla-mobile/fenix/pull/25544
      - https://github.com/mozilla-mobile/firefox-android/pull/1875
      - https://github.com/mozilla-mobile/firefox-android/pull/4039
    data_sensitivity:
      - interaction
    notification_emails:
      - android-probes@mozilla.com
    expires: never
    metadata:
      tags:
        - Search
        - Shortcuts
  engine_selected:
    type: event
    description: |
      A user used unified search to select a search shortcut engine to use
    extra_keys:
      engine:
        type: string
        description: |
          The name of the built-in search engine the user selected as a string
    bugs:
      - https://github.com/mozilla-mobile/fenix/issues/24522
    data_reviews:
      - https://github.com/mozilla-mobile/fenix/pull/25544
      - https://github.com/mozilla-mobile/firefox-android/pull/1875
      - https://github.com/mozilla-mobile/firefox-android/pull/4039
    notification_emails:
      - android-probes@mozilla.com
    expires: never
    metadata:
      tags:
        - Search
        - Shortcuts

toolbar_settings:
  changed_position:
    type: event
    description: |
      The user selected a new position for the toolbar
    extra_keys:
      position:
        type: string
        description: |
          A string that indicates the new position of the toolbar TOP or BOTTOM
    bugs:
      - https://github.com/mozilla-mobile/fenix/issues/6054
    data_reviews:
      - https://github.com/mozilla-mobile/fenix/pull/6608
      - https://github.com/mozilla-mobile/fenix/pull/15713#issuecomment-703972068
      - https://github.com/mozilla-mobile/fenix/pull/19924#issuecomment-861423789
      - https://github.com/mozilla-mobile/fenix/pull/20517#pullrequestreview-718069041
      - https://github.com/mozilla-mobile/fenix/pull/23453#issuecomment-1024694220
    data_sensitivity:
      - interaction
    notification_emails:
      - android-probes@mozilla.com
    expires: never
    metadata:
      tags:
        - Toolbar

context_menu:
  item_tapped:
    type: event
    description: |
      A user tapped an item in the browsers context menu
    extra_keys:
      named:
        description: |
          The name of the item that was tapped. Available items are:

          ```
          open_in_new_tab, open_in_private_tab, open_image_in_new_tab,
          save_image, share_link, copy_link, copy_image_location, share_image
          ```
        type: string
    bugs:
      - https://github.com/mozilla-mobile/fenix/issues/957
      - https://github.com/mozilla-mobile/fenix/issues/16076
      - https://github.com/mozilla-mobile/fenix/issues/19923
    data_reviews:
      - https://github.com/mozilla-mobile/fenix/pull/1344#issuecomment-479285010
      - https://github.com/mozilla-mobile/fenix/pull/13958#issuecomment-676857877
      - https://github.com/mozilla-mobile/fenix/issues/16076#issuecomment-726216734
      - https://github.com/mozilla-mobile/fenix/pull/18143
      - https://github.com/mozilla-mobile/fenix/pull/19924#issuecomment-861423789
      - https://github.com/mozilla-mobile/fenix/pull/21038#issuecomment-906757301
    data_sensitivity:
      - interaction
    notification_emails:
      - android-probes@mozilla.com
    expires: never
    metadata:
      tags:
        - ContextMenu
        - Sharing

login_dialog:
  displayed:
    type: event
    description: |
      The login dialog prompt was displayed
    bugs:
      - https://github.com/mozilla-mobile/fenix/issues/9730
    data_reviews:
      - https://github.com/mozilla-mobile/fenix/pull/13050
      - https://github.com/mozilla-mobile/fenix/pull/19924#issuecomment-861423789
      - https://github.com/mozilla-mobile/fenix/pull/20517#pullrequestreview-718069041
      - https://github.com/mozilla-mobile/fenix/pull/23453#issuecomment-1024694220
      - https://github.com/mozilla-mobile/fenix/pull/28502
      - https://github.com/mozilla-mobile/firefox-android/pull/4039
    data_sensitivity:
      - interaction
    notification_emails:
      - android-probes@mozilla.com
    expires: never
    metadata:
      tags:
        - Logins
  cancelled:
    type: event
    description: |
      The login dialog prompt was cancelled
    bugs:
      - https://github.com/mozilla-mobile/fenix/issues/9730
    data_reviews:
      - https://github.com/mozilla-mobile/fenix/pull/13050
      - https://github.com/mozilla-mobile/fenix/pull/19924#issuecomment-861423789
      - https://github.com/mozilla-mobile/fenix/pull/20517#pullrequestreview-718069041
      - https://github.com/mozilla-mobile/fenix/pull/23453#issuecomment-1024694220
      - https://github.com/mozilla-mobile/fenix/pull/28502
      - https://github.com/mozilla-mobile/firefox-android/pull/4039
    data_sensitivity:
      - interaction
    notification_emails:
      - android-probes@mozilla.com
    expires: never
    metadata:
      tags:
        - Logins
  saved:
    type: event
    description: |
      The login dialog prompt "save" button was pressed
    bugs:
      - https://github.com/mozilla-mobile/fenix/issues/9730
    data_reviews:
      - https://github.com/mozilla-mobile/fenix/pull/13050
      - https://github.com/mozilla-mobile/fenix/pull/19924#issuecomment-861423789
      - https://github.com/mozilla-mobile/fenix/pull/20517#pullrequestreview-718069041
      - https://github.com/mozilla-mobile/fenix/pull/23453#issuecomment-1024694220
      - https://github.com/mozilla-mobile/fenix/pull/28502
      - https://github.com/mozilla-mobile/firefox-android/pull/4039
    data_sensitivity:
      - interaction
    notification_emails:
      - android-probes@mozilla.com
    expires: never
    metadata:
      tags:
        - Logins
  never_save:
    type: event
    description: |
      The login dialog prompt "never save" button was pressed
    bugs:
      - https://github.com/mozilla-mobile/fenix/issues/9730
    data_reviews:
      - https://github.com/mozilla-mobile/fenix/pull/13050
      - https://github.com/mozilla-mobile/fenix/pull/19924#issuecomment-861423789
      - https://github.com/mozilla-mobile/fenix/pull/20517#pullrequestreview-718069041
      - https://github.com/mozilla-mobile/fenix/pull/23453#issuecomment-1024694220
      - https://github.com/mozilla-mobile/fenix/pull/28502
      - https://github.com/mozilla-mobile/firefox-android/pull/4039
    data_sensitivity:
      - interaction
    notification_emails:
      - android-probes@mozilla.com
    expires: never
    metadata:
      tags:
        - Logins

metrics:
  default_browser:
    type: boolean
    lifetime: application
    description: |
      Is Fenix the default browser?
    send_in_pings:
      - metrics
    bugs:
      - https://github.com/mozilla-mobile/fenix/issues/960
    data_reviews:
      - https://github.com/mozilla-mobile/fenix/pull/1067#issuecomment-474598673
      - https://github.com/mozilla-mobile/fenix/pull/15713#issuecomment-703972068
      - https://github.com/mozilla-mobile/fenix/pull/19924#issuecomment-861423789
      - https://github.com/mozilla-mobile/fenix/pull/20517#pullrequestreview-718069041
      - https://github.com/mozilla-mobile/fenix/pull/21038#issuecomment-906757301
    data_sensitivity:
      - interaction
    notification_emails:
      - android-probes@mozilla.com
    expires: never
    metadata:
      tags:
        - Settings
  distribution_id:
    type: string
    lifetime: application
    description: |
      A string containing the distribution identifier. This is currently used
      to identify installs from Mozilla Online.
    send_in_pings:
      - metrics
      - baseline
    bugs:
      - https://github.com/mozilla-mobile/fenix/issues/16075
    data_reviews:
      - https://github.com/mozilla-mobile/fenix/issues/16075
      - https://github.com/mozilla-mobile/fenix/pull/19924#issuecomment-861423789
    data_sensitivity:
      - technical
    notification_emails:
      - android-probes@mozilla.com
    expires: never
    no_lint:
      - BASELINE_PING
    metadata:
      tags:
        - China
  bookmarks_add:
    type: labeled_counter
    lifetime: application
    description: |
      A counter that indicates how many bookmarks a user has added.

      The label for this counter is `<source>`.

      `source` will be: `page_action_menu` as that is the only
      entry point right now to add bookmarks.
    send_in_pings:
      - metrics
    bugs:
      - https://bugzilla.mozilla.org/show_bug.cgi?id=1836167
    data_reviews:
      - https://github.com/mozilla-mobile/firefox-android/pull/2375
    data_sensitivity:
      - interaction
    notification_emails:
      - android-probes@mozilla.com
    expires: never
    metadata:
      tags:
        - Bookmarks
  bookmarks_edit:
    type: labeled_counter
    lifetime: application
    description: |
      A counter that indicates how many bookmarks a user has edited.

      The label for this counter is `<source>`.

      `source` will be: `bookmark_edit_page` or `bookmark_panel`.
    send_in_pings:
      - metrics
    bugs:
      - https://bugzilla.mozilla.org/show_bug.cgi?id=1836167
    data_reviews:
      - https://github.com/mozilla-mobile/firefox-android/pull/2375
    data_sensitivity:
      - interaction
    notification_emails:
      - android-probes@mozilla.com
    expires: never
    metadata:
      tags:
        - Bookmarks
  bookmarks_delete:
    type: labeled_counter
    lifetime: application
    description: |
      A counter that indicates how many bookmarks a user has deleted.

      The label for this counter is `<source>`.

      `source` will be: `add_bookmark_toast` or `bookmark_panel`.
    send_in_pings:
      - metrics
    bugs:
      - https://bugzilla.mozilla.org/show_bug.cgi?id=1836167
    data_reviews:
      - https://github.com/mozilla-mobile/firefox-android/pull/2375
    data_sensitivity:
      - interaction
    notification_emails:
      - android-probes@mozilla.com
    expires: never
    metadata:
      tags:
        - Bookmarks
  bookmarks_open:
    type: labeled_counter
    lifetime: application
    description: |
      A counter that indicates how many bookmarks a user has opened.

      The label for this counter is `<source>`.

      `source` will be: `top_sites`, `awesomebar_results`, `bookmark_panel`.
    send_in_pings:
      - metrics
    bugs:
      - https://bugzilla.mozilla.org/show_bug.cgi?id=1836167
    data_reviews:
      - https://github.com/mozilla-mobile/firefox-android/pull/2375
    data_sensitivity:
      - interaction
    notification_emails:
      - android-probes@mozilla.com
    expires: never
    metadata:
      tags:
        - Bookmarks
  mobile_bookmarks_count:
    type: counter
    lifetime: application
    description: |
      A counter that indicates how many bookmarks a user has in the mobile
      folder. This value will only be set if the user has at least *one*
      bookmark. If they have 0, this ping will not get sent, resulting in
      a null value. To disambiguate between a failed `mobile_bookmarks_count`
      ping and 0 bookmarks, please see `has_mobile_bookmarks`.
    send_in_pings:
      - metrics
    bugs:
      - https://github.com/mozilla-mobile/fenix/issues/16941
    data_reviews:
      - https://github.com/mozilla-mobile/fenix/pull/16942
      - https://github.com/mozilla-mobile/fenix/pull/16942#issuecomment-742794701
      - https://github.com/mozilla-mobile/fenix/pull/19924#issuecomment-861423789
      - https://github.com/mozilla-mobile/fenix/pull/20517#pullrequestreview-718069041
      - https://github.com/mozilla-mobile/fenix/pull/21038#issuecomment-9067573./01
    data_sensitivity:
      - interaction
    notification_emails:
      - android-probes@mozilla.com
    expires: never
    metadata:
      tags:
        - Bookmarks
  has_mobile_bookmarks:
    type: boolean
    lifetime: application
    description: |
      A boolean that indicates if the user has bookmarks in the mobile folder
    send_in_pings:
      - metrics
    bugs:
      - https://github.com/mozilla-mobile/fenix/issues/16941
    data_reviews:
      - https://github.com/mozilla-mobile/fenix/pull/16942
      - https://github.com/mozilla-mobile/fenix/pull/16942#issuecomment-742794701
      - https://github.com/mozilla-mobile/fenix/pull/19924#issuecomment-861423789
      - https://github.com/mozilla-mobile/fenix/pull/20517#pullrequestreview-718069041
      - https://github.com/mozilla-mobile/fenix/pull/21038#issuecomment-906757301
    data_sensitivity:
      - interaction
    notification_emails:
      - android-probes@mozilla.com
    expires: never
    metadata:
      tags:
        - Bookmarks
  desktop_bookmarks_count:
    type: counter
    lifetime: application
    description: |
      A counter that indicates how many bookmarks a user has in the desktop
      folder. This value will only be set if the user has at least *one*
      bookmark. If they have 0, this ping will not get sent, resulting in a
      null value. To disambiguate between a failed `desktop_bookmarks_count`
      ping and 0 bookmarks, please see `has_desktop_bookmarks`.
    send_in_pings:
      - metrics
    bugs:
      - https://github.com/mozilla-mobile/fenix/issues/16941
    data_reviews:
      - https://github.com/mozilla-mobile/fenix/pull/16942
      - https://github.com/mozilla-mobile/fenix/pull/16942#issuecomment-742794701
      - https://github.com/mozilla-mobile/fenix/pull/19924#issuecomment-861423789
      - https://github.com/mozilla-mobile/fenix/pull/20517#pullrequestreview-718069041
      - https://github.com/mozilla-mobile/fenix/pull/21038#issuecomment-906757301
    data_sensitivity:
      - interaction
    notification_emails:
      - android-probes@mozilla.com
    expires: never
    metadata:
      tags:
        - Bookmarks
  has_desktop_bookmarks:
    type: boolean
    lifetime: application
    description: |
      A boolean that indicates if the user has bookmarks in the desktop folder
    send_in_pings:
      - metrics
    bugs:
      - https://github.com/mozilla-mobile/fenix/issues/16941
    data_reviews:
      - https://github.com/mozilla-mobile/fenix/pull/16942
      - https://github.com/mozilla-mobile/fenix/pull/16942#issuecomment-742794701
      - https://github.com/mozilla-mobile/fenix/pull/19924#issuecomment-861423789
      - https://github.com/mozilla-mobile/fenix/pull/20517#pullrequestreview-718069041
      - https://github.com/mozilla-mobile/fenix/pull/23453#issuecomment-1024694220
      - https://github.com/mozilla-mobile/fenix/pull/28502
      - https://github.com/mozilla-mobile/firefox-android/pull/4039
    data_sensitivity:
      - interaction
    notification_emails:
      - android-probes@mozilla.com
    expires: never
    metadata:
      tags:
        - Bookmarks
  top_sites_count:
    type: counter
    lifetime: application
    description: |
      A counter that indicates how many top sites a user has. This value will
      only be set if the user has at least *one* top site. If they have 0,
      this ping will not get sent, resulting in a null value. To disambiguate
      between a failed `top_sites_count` ping and 0 top sites, please see
      `has_top_sites`.
    send_in_pings:
      - metrics
    bugs:
      - https://github.com/mozilla-mobile/fenix/issues/8125
    data_reviews:
      - https://github.com/mozilla-mobile/fenix/pull/9556
      - https://github.com/mozilla-mobile/fenix/pull/15713#issuecomment-703972068
      - https://github.com/mozilla-mobile/fenix/pull/19924#issuecomment-861423789
      - https://github.com/mozilla-mobile/fenix/pull/20517#pullrequestreview-718069041
      - https://github.com/mozilla-mobile/fenix/pull/21038#issuecomment-906757301
    data_sensitivity:
      - interaction
    notification_emails:
      - android-probes@mozilla.com
    expires: never
    metadata:
      tags:
        - Shortcuts
  has_top_sites:
    type: boolean
    lifetime: application
    description: |
      A boolean that indicates if the user has top sites
    send_in_pings:
      - metrics
    bugs:
      - https://github.com/mozilla-mobile/fenix/issues/8125
    data_reviews:
      - https://github.com/mozilla-mobile/fenix/pull/9556
      - https://github.com/mozilla-mobile/fenix/pull/15713#issuecomment-703972068
      - https://github.com/mozilla-mobile/fenix/pull/19924#issuecomment-861423789
      - https://github.com/mozilla-mobile/fenix/pull/20517#pullrequestreview-718069041
      - https://github.com/mozilla-mobile/fenix/pull/21038#issuecomment-906757301
    data_sensitivity:
      - interaction
    notification_emails:
      - android-probes@mozilla.com
    expires: never
    metadata:
      tags:
        - Shortcuts
  recently_used_pwa_count:
    type: counter
    lifetime: application
    description: |
      A counter that indicates how many PWAs a user has recently used.
      Threshold for "recency" set in HomeActivity#PWA_RECENTLY_USED_THRESHOLD.
      Currently we are not told by the OS when a PWA is removed by the user,
      so we use the "recently used" heuristic to judge how many PWAs are still
      active, as a proxy for "installed". This value will only be set if the
      user has at least *one* recently used PWA. If they have 0, this metric
      will not be sent, resulting in a null value during analysis on the
      server-side. To disambiguate between a failed `recently_used_pwa_count`
      metric and 0 recent PWAs, please see `has_recent_pwas`.
    send_in_pings:
      - metrics
    bugs:
      - https://github.com/mozilla-mobile/fenix/issues/11909
    data_reviews:
      - https://github.com/mozilla-mobile/fenix/pull/11982#pullrequestreview-437963817
      - https://github.com/mozilla-mobile/fenix/pull/15713#issuecomment-703972068
      - https://github.com/mozilla-mobile/fenix/pull/19924#issuecomment-861423789
      - https://github.com/mozilla-mobile/fenix/pull/20517#pullrequestreview-718069041
      - https://github.com/mozilla-mobile/fenix/pull/23453#issuecomment-1024694220
      - https://github.com/mozilla-mobile/fenix/pull/28502
      - https://github.com/mozilla-mobile/firefox-android/pull/4039
    data_sensitivity:
      - interaction
    notification_emails:
      - android-probes@mozilla.com
    expires: never
    metadata:
      tags:
        - PWA
  has_recent_pwas:
    type: boolean
    lifetime: application
    description: |
      A boolean that indicates if the user has recently used PWAs.
      See recently_used_pwa_count for the actual count.
    send_in_pings:
      - metrics
    bugs:
      - https://github.com/mozilla-mobile/fenix/issues/11909
    data_reviews:
      - https://github.com/mozilla-mobile/fenix/pull/11982#pullrequestreview-437963817
      - https://github.com/mozilla-mobile/fenix/pull/15713#issuecomment-703972068
      - https://github.com/mozilla-mobile/fenix/pull/19924#issuecomment-861423789
      - https://github.com/mozilla-mobile/fenix/pull/20517#pullrequestreview-718069041
      - https://github.com/mozilla-mobile/fenix/pull/23453#issuecomment-1024694220
      - https://github.com/mozilla-mobile/fenix/pull/28502
      - https://github.com/mozilla-mobile/firefox-android/pull/4039
    data_sensitivity:
      - interaction
    notification_emails:
      - android-probes@mozilla.com
    expires: never
    metadata:
      tags:
        - PWA
  search_count:
    type: labeled_counter
    description: |
      The labels for this counter are `<search-engine-name>.<source>`.

      If the search engine is bundled with Fenix `search-engine-name` will be
      the name of the search engine. If it's a custom search engine (defined:
      https://github.com/mozilla-mobile/fenix/issues/1607) the value will be
      `custom`.

      `source` will be: `action`, `suggestion`, `widget`, `shortcut`, `topsite`
      (depending on the source from which the search started). Also added the
      `other` option for the source but it should never enter on this case.
    send_in_pings:
      - metrics
      - baseline
    bugs:
      - https://github.com/mozilla-mobile/fenix/issues/1158
      - https://github.com/mozilla-mobile/fenix/issues/6556
    data_reviews:
      - https://github.com/mozilla-mobile/fenix/pull/1677
      - https://github.com/mozilla-mobile/fenix/pull/5216
      - https://github.com/mozilla-mobile/fenix/pull/7310
      - https://github.com/mozilla-mobile/fenix/pull/15713#issuecomment-703972068
      - https://github.com/mozilla-mobile/fenix/pull/19924#issuecomment-861423789
      - https://github.com/mozilla-mobile/fenix/pull/20517#pullrequestreview-718069041
      - https://github.com/mozilla-mobile/fenix/pull/21038#issuecomment-906757301
    data_sensitivity:
      - technical
      - interaction
    notification_emails:
      - android-probes@mozilla.com
    expires: never
    no_lint:
      - BASELINE_PING
    metadata:
      tags:
        - Search
  mozilla_products:
    type: string_list
    lifetime: application
    description: |
      A list of all the Mozilla products installed on device. We currently scan
      for: Firefox, Firefox Beta, Firefox Aurora, Firefox Nightly, Firefox
      Fdroid, Firefox Lite, Reference Browser, Reference Browser Debug, Fenix,
      Focus, and Lockwise.
    send_in_pings:
      - metrics
    bugs:
      - https://github.com/mozilla-mobile/fenix/issues/1192
    data_reviews:
      - https://github.com/mozilla-mobile/fenix/pull/1953/
      - https://github.com/mozilla-mobile/fenix/pull/5216
      - https://github.com/mozilla-mobile/fenix/pull/15713#issuecomment-703972068
      - https://github.com/mozilla-mobile/fenix/pull/19924#issuecomment-861423789
      - https://github.com/mozilla-mobile/fenix/pull/20517#pullrequestreview-718069041
      - https://github.com/mozilla-mobile/fenix/pull/23453#issuecomment-1024694220
      - https://github.com/mozilla-mobile/fenix/pull/28502
      - https://github.com/mozilla-mobile/firefox-android/pull/4039
    data_sensitivity:
      - technical
      - interaction
    notification_emails:
      - android-probes@mozilla.com
    expires: never
    metadata:
      tags:
        - Settings
  default_moz_browser:
    type: string
    lifetime: application
    description: |
      The name of the default browser on device if and only if it's a Mozilla
      owned product
    send_in_pings:
      - metrics
    bugs:
      - https://github.com/mozilla-mobile/fenix/issues/1192
    data_reviews:
      - https://github.com/mozilla-mobile/fenix/pull/1953/
      - https://github.com/mozilla-mobile/fenix/pull/5216
      - https://github.com/mozilla-mobile/fenix/pull/15713#issuecomment-703972068
      - https://github.com/mozilla-mobile/fenix/pull/19924#issuecomment-861423789
      - https://github.com/mozilla-mobile/fenix/pull/20517#pullrequestreview-718069041
      - https://github.com/mozilla-mobile/fenix/pull/23453#issuecomment-1024694220
      - https://github.com/mozilla-mobile/fenix/pull/28502
      - https://github.com/mozilla-mobile/firefox-android/pull/4039
    data_sensitivity:
      - technical
      - interaction
    notification_emails:
      - android-probes@mozilla.com
    expires: never
    metadata:
      tags:
        - Settings
  adjust_campaign:
    type: string
    lifetime: application
    description: |
      A string containing the Adjust campaign ID from which the user installed
      Fenix. This will not send on the first session the user runs. If the
      install is organic, this will be empty.
    send_in_pings:
      - metrics
    bugs:
      - https://github.com/mozilla-mobile/fenix/issues/1298
      - https://github.com/mozilla-mobile/fenix/issues/9136
    data_reviews:
      - https://github.com/mozilla-mobile/fenix/pull/5579
      - https://github.com/mozilla-mobile/fenix/pull/15713#issuecomment-703972068
      - https://github.com/mozilla-mobile/fenix/pull/19924#issuecomment-861423789
      - https://github.com/mozilla-mobile/fenix/pull/20517#pullrequestreview-718069041
      - https://github.com/mozilla-mobile/fenix/pull/23453#issuecomment-1024694220
      - https://github.com/mozilla-mobile/fenix/pull/28502
      - https://github.com/mozilla-mobile/firefox-android/pull/4039
    data_sensitivity:
      - technical
    notification_emails:
      - android-probes@mozilla.com
    expires: never
    metadata:
      tags:
        - Telemetry
  adjust_ad_group:
    type: string
    lifetime: application
    description: |
      A string containing the Adjust ad group ID from which the user installed
      Fenix. This will not send on the first session the user runs. If the
      install is organic, this will be empty.
    send_in_pings:
      - metrics
    bugs:
      - https://github.com/mozilla-mobile/fenix/issues/1298
      - https://github.com/mozilla-mobile/fenix/issues/9136
    data_reviews:
      - https://github.com/mozilla-mobile/fenix/pull/9253
      - https://github.com/mozilla-mobile/fenix/pull/15713#issuecomment-703972068
      - https://github.com/mozilla-mobile/fenix/pull/19924#issuecomment-861423789
      - https://github.com/mozilla-mobile/fenix/pull/20517#pullrequestreview-718069041
      - https://github.com/mozilla-mobile/fenix/pull/23453#issuecomment-1024694220
      - https://github.com/mozilla-mobile/fenix/pull/28502
      - https://github.com/mozilla-mobile/firefox-android/pull/4039
    data_sensitivity:
      - interaction
    notification_emails:
      - android-probes@mozilla.com
    expires: never
    metadata:
      tags:
        - Telemetry
  adjust_creative:
    type: string
    lifetime: application
    description: |
      A string containing the Adjust creative ID from which the user installed
      Fenix. This will not send on the first session the user runs. If the
      install is organic, this will be empty.
    send_in_pings:
      - metrics
    bugs:
      - https://github.com/mozilla-mobile/fenix/issues/1298
      - https://github.com/mozilla-mobile/fenix/issues/9136
    data_reviews:
      - https://github.com/mozilla-mobile/fenix/pull/9253
      - https://github.com/mozilla-mobile/fenix/pull/15713#issuecomment-703972068
      - https://github.com/mozilla-mobile/fenix/pull/19924#issuecomment-861423789
      - https://github.com/mozilla-mobile/fenix/pull/20517#pullrequestreview-718069041
      - https://github.com/mozilla-mobile/fenix/pull/23453#issuecomment-1024694220
      - https://github.com/mozilla-mobile/fenix/pull/28502
      - https://github.com/mozilla-mobile/firefox-android/pull/4039
    data_sensitivity:
      - interaction
    notification_emails:
      - android-probes@mozilla.com
    expires: never
    metadata:
      tags:
        - Telemetry
  adjust_network:
    type: string
    lifetime: application
    description: |
      A string containing the Adjust network ID from which the user installed
      Fenix. This will not send on the first session the user runs. If the
      install is organic, this will be empty.
    send_in_pings:
      - metrics
    bugs:
      - https://github.com/mozilla-mobile/fenix/issues/1298
      - https://github.com/mozilla-mobile/fenix/issues/9136
    data_reviews:
      - https://github.com/mozilla-mobile/fenix/pull/9253
      - https://github.com/mozilla-mobile/fenix/pull/15713#issuecomment-703972068
      - https://github.com/mozilla-mobile/fenix/pull/19924#issuecomment-861423789
      - https://github.com/mozilla-mobile/fenix/pull/20517#pullrequestreview-718069041
      - https://github.com/mozilla-mobile/fenix/pull/23453#issuecomment-1024694220
      - https://github.com/mozilla-mobile/fenix/pull/28502
      - https://github.com/mozilla-mobile/firefox-android/pull/4039
    data_sensitivity:
      - interaction
    notification_emails:
      - android-probes@mozilla.com
    expires: never
    metadata:
      tags:
        - Telemetry
  close_tab_setting:
    type: string
    lifetime: application
    description: |
      A string that indicates the setting for tab closing:
      MANUAL, ONE_DAY, ONE_WEEK, ONE_MONTH
    send_in_pings:
      - metrics
    bugs:
      - https://github.com/mozilla-mobile/fenix/issues/15347#issue-707408975
    data_reviews:
      - https://github.com/mozilla-mobile/fenix/pull/15811#issuecomment-706402952
      - https://github.com/mozilla-mobile/fenix/pull/19924#issuecomment-861423789
      - https://github.com/mozilla-mobile/fenix/pull/20517#pullrequestreview-718069041
      - https://github.com/mozilla-mobile/fenix/pull/23453#issuecomment-1024694220
      - https://github.com/mozilla-mobile/fenix/pull/28502
      - https://github.com/mozilla-mobile/firefox-android/pull/4039
    data_sensitivity:
      - interaction
    notification_emails:
      - android-probes@mozilla.com
    expires: never
    metadata:
      tags:
        - Tabs
  tab_view_setting:
    type: string
    lifetime: application
    description: |
      A string that indicates the setting for tab view:
      GRID, LIST
    send_in_pings:
      - metrics
    bugs:
      - https://github.com/mozilla-mobile/fenix/issues/15347#issue-707408975
    data_reviews:
      - https://github.com/mozilla-mobile/fenix/pull/15811#issuecomment-706402952
      - https://github.com/mozilla-mobile/fenix/pull/19924#issuecomment-861423789
      - https://github.com/mozilla-mobile/fenix/pull/20517#pullrequestreview-718069041
      - https://github.com/mozilla-mobile/fenix/pull/23453#issuecomment-1024694220
      - https://github.com/mozilla-mobile/fenix/pull/28502
      - https://github.com/mozilla-mobile/firefox-android/pull/4039
    data_sensitivity:
      - interaction
    notification_emails:
      - android-probes@mozilla.com
    expires: never
    metadata:
      tags:
        - Tabs
  search_widget_installed:
    type: boolean
    lifetime: application
    description: |
      Whether or not the search widget is installed
    send_in_pings:
      - metrics
    bugs:
      - https://github.com/mozilla-mobile/fenix/issues/9488
    data_reviews:
      - https://github.com/mozilla-mobile/fenix/pull/10958
      - https://github.com/mozilla-mobile/fenix/pull/15713#issuecomment-703972068
      - https://github.com/mozilla-mobile/fenix/pull/19924#issuecomment-861423789
      - https://github.com/mozilla-mobile/fenix/pull/20517#pullrequestreview-718069041
      - https://github.com/mozilla-mobile/fenix/pull/23453#issuecomment-1024694220
      - https://github.com/mozilla-mobile/fenix/pull/28502
      - https://github.com/mozilla-mobile/firefox-android/pull/4039
    data_sensitivity:
      - interaction
    notification_emails:
      - android-probes@mozilla.com
    expires: never
    metadata:
      tags:
        - Discovery
        - Search
  private_tabs_open_count:
    type: counter
    lifetime: application
    description: |
      A counter that indicates how many PRIVATE tabs a user has open. This
      value will only be set if the user has at least *one* open tab. If they
      have 0, this ping will not get sent, resulting in a null value. To
      disambiguate between a failed `private_tabs_open_count` ping and 0 open tabs,
      please see `has_open_tabs`
    send_in_pings:
      - metrics
    bugs:
      - https://bugzilla.mozilla.org/show_bug.cgi?id=1836165
    data_reviews:
      - https://github.com/mozilla-mobile/firefox-android/pull/2427
    data_sensitivity:
      - interaction
    notification_emails:
      - android-probes@mozilla.com
    expires: never
    metadata:
      tags:
        - Tabs
  tabs_open_count:
    type: counter
    lifetime: application
    description: |
      A counter that indicates how many NORMAL tabs a user has open. This
      value will only be set if the user has at least *one* open tab. If they
      have 0, this ping will not get sent, resulting in a null value. To
      disambiguate between a failed `tabs_open_count` ping and 0 open tabs,
      please see `has_open_tabs`.
    send_in_pings:
      - metrics
    bugs:
      - https://github.com/mozilla-mobile/fenix/issues/11479
    data_reviews:
      - https://github.com/mozilla-mobile/fenix/pull/12024
      - https://github.com/mozilla-mobile/fenix/pull/15713#issuecomment-703972068
      - https://github.com/mozilla-mobile/fenix/pull/19924#issuecomment-861423789
      - https://github.com/mozilla-mobile/fenix/pull/20517#pullrequestreview-718069041
      - https://github.com/mozilla-mobile/fenix/pull/21038#issuecomment-906757301
    data_sensitivity:
      - interaction
    notification_emails:
      - android-probes@mozilla.com
    expires: never
    metadata:
      tags:
        - Tabs
  has_open_tabs:
    type: boolean
    lifetime: application
    description: |
      A boolean that indicates if the user has any open NORMAL tabs.
    send_in_pings:
      - metrics
    bugs:
      - https://github.com/mozilla-mobile/fenix/issues/11479
    data_reviews:
      - https://github.com/mozilla-mobile/fenix/pull/12024
      - https://github.com/mozilla-mobile/fenix/pull/15713#issuecomment-703972068
      - https://github.com/mozilla-mobile/fenix/pull/19924#issuecomment-861423789
      - https://github.com/mozilla-mobile/fenix/pull/20517#pullrequestreview-718069041
      - https://github.com/mozilla-mobile/fenix/pull/23453#issuecomment-1024694220
      - https://github.com/mozilla-mobile/fenix/pull/28502
      - https://github.com/mozilla-mobile/firefox-android/pull/4039
    data_sensitivity:
      - interaction
    notification_emails:
      - android-probes@mozilla.com
    expires: never
    metadata:
      tags:
        - Tabs
  start_reason_process_error:
    type: boolean
    description: |
      The `AppStartReasonProvider.ProcessLifecycleObserver.onCreate` was
      unexpectedly called twice. We can use this metric to validate our
      assumptions about how these APIs are called. This probe can be removed
      once we validate these assumptions.
    bugs:
      - https://github.com/mozilla-mobile/fenix/issues/18426
    data_reviews:
      - https://github.com/mozilla-mobile/fenix/pull/18632#issue-600193452
      - https://github.com/mozilla-mobile/fenix/pull/20623#issue-701630599
      - https://github.com/mozilla-mobile/fenix/pull/23506
    data_sensitivity:
      - technical
    notification_emails:
      - perf-telemetry-alerts@mozilla.com
      - mcomella@mozilla.com
    expires: never
    metadata:
      tags:
        - Performance
  start_reason_activity_error:
    type: boolean
    description: |
      The `AppStartReasonProvider.ActivityLifecycleCallbacks.onActivityCreated`
      was unexpectedly called twice. We can use this metric to validate our
      assumptions about how these APIs are called. This probe can be removed
      once we validate these assumptions.
    bugs:
      - https://github.com/mozilla-mobile/fenix/issues/18426
    data_reviews:
      - https://github.com/mozilla-mobile/fenix/pull/18632#issue-600193452
      - https://github.com/mozilla-mobile/fenix/pull/20623#issue-701630599
      - https://github.com/mozilla-mobile/fenix/pull/23506
    data_sensitivity:
      - technical
    notification_emails:
      - perf-telemetry-alerts@mozilla.com
      - mcomella@mozilla.com
    expires: never
    metadata:
      tags:
        - Performance
  install_source:
    type: string
    lifetime: application
    description: |
      Used to identify the source the app was installed from.
    bugs:
      - https://github.com/mozilla-mobile/fenix/issues/22138
    data_reviews:
      - https://github.com/mozilla-mobile/fenix/pull/22224#issuecomment-956749994
      - https://github.com/mozilla-mobile/fenix/pull/23453#issuecomment-1024694220
    data_sensitivity:
      - technical
    notification_emails:
      - android-probes@mozilla.com
    expires: never
  inactive_tabs_count:
    type: quantity
    description: |
      How many inactive tabs does the user have, checked when the user opens
      the tabs tray.
      Value will be 0 if the feature is disabled.
    send_in_pings:
      - metrics
    bugs:
      - https://github.com/mozilla-mobile/fenix/issues/22155
    data_reviews:
      - https://github.com/mozilla-mobile/fenix/pull/22163#issuecomment-957636802
      - https://github.com/mozilla-mobile/fenix/pull/23453#issuecomment-1024694220
      - https://github.com/mozilla-mobile/fenix/pull/28502
      - https://github.com/mozilla-mobile/firefox-android/pull/4039
    data_sensitivity:
      - interaction
    notification_emails:
      - android-probes@mozilla.com
    expires: never
    unit: integer
  default_wallpaper:
    type: boolean
    lifetime: application
    description: |
      Is the default wallpapper set to be shown?
    send_in_pings:
      - metrics
    bugs:
      - https://github.com/mozilla-mobile/fenix/issues/25538
    data_reviews:
      - https://github.com/mozilla-mobile/fenix/pull/25539#issuecomment-1163393066
      - https://github.com/mozilla-mobile/firefox-android/pull/1101
      - https://github.com/mozilla-mobile/firefox-android/pull/4039
    data_sensitivity:
      - interaction
    notification_emails:
      - android-probes@mozilla.com
    expires: never
    metadata:
      tags:
        - Wallpapers
  notifications_allowed:
    type: boolean
    description: |
      True if notifications are allowed, otherwise false.
    send_in_pings:
      - metrics
    bugs:
      - https://github.com/mozilla-mobile/fenix/issues/27795
    data_reviews:
      - https://github.com/mozilla-mobile/fenix/pull/27797
      - https://github.com/mozilla-mobile/firefox-android/pull/4039
    data_sensitivity:
      - technical
    notification_emails:
      - android-probes@mozilla.com
    expires: never
    metadata:
      tags:
        - Notifications
  ram_more_than_threshold:
    type: boolean
    lifetime: application
    description: True if the device's asserted 'advertised' RAM is more than the given threshold.
    send_in_pings:
      - metrics
    bugs:
      - https://bugzilla.mozilla.org/show_bug.cgi?id=1840341
    data_reviews:
      - https://github.com/mozilla-mobile/firefox-android/pull/2620
      - https://github.com/mozilla-mobile/firefox-android/pull/4039
    data_sensitivity:
      - technical
    notification_emails:
      - android-probes@mozilla.com
    expires: never
    metadata:
      tags:
        - Experiments
  device_total_ram:
    type: quantity
    lifetime: application
    description: >
      The total amount of memory this device in bytes, when available will be
      MemoryInfo.advertisedMem otherwise it will be MemoryInfo.totalMem.
      This doesn't represent memory available to the application however.
    send_in_pings:
      - metrics
    bugs:
      - https://bugzilla.mozilla.org/show_bug.cgi?id=1853967
    data_reviews:
      - https://bugzilla.mozilla.org/show_bug.cgi?id=1853967#c3
      - https://github.com/mozilla-mobile/firefox-android/pull/3704
    data_sensitivity:
      - technical
    notification_emails:
      - android-probes@mozilla.com
    expires: never
    unit: integer
    metadata:
      tags:
        - Performance
  search_page_load_time:
    type: timing_distribution
    time_unit: millisecond
    lifetime: application
    description: The time that it takes to load the Search content.
    send_in_pings:
      - metrics
    bugs:
      - https://bugzilla.mozilla.org/show_bug.cgi?id=1842604
    data_reviews:
      - https://github.com/mozilla-mobile/firefox-android/pull/2889
      - https://github.com/mozilla-mobile/firefox-android/pull/4039
    data_sensitivity:
      - technical
    notification_emails:
      - android-probes@mozilla.com
    expires: never
    metadata:
      tags:
        - Experiments

customize_home:
  most_visited_sites:
    type: boolean
    description: |
      An indication of whether the most visited sites
      are enabled to be displayed
    send_in_pings:
      - metrics
    bugs:
      - https://github.com/mozilla-mobile/fenix/issues/21239
    data_reviews:
      - https://github.com/mozilla-mobile/fenix/pull/21344
      - https://github.com/mozilla-mobile/fenix/pull/21344#issuecomment-923198787
      - https://github.com/mozilla-mobile/fenix/pull/26123#issuecomment-1190794469
      - https://github.com/mozilla-mobile/firefox-android/pull/2597
    data_sensitivity:
      - interaction
    notification_emails:
      - android-probes@mozilla.com
    expires: never
  jump_back_in:
    type: boolean
    description: |
      An indication of whether the Jump back
      in section is enabled to be displayed
    send_in_pings:
      - metrics
    bugs:
      - https://github.com/mozilla-mobile/fenix/issues/21239
    data_reviews:
      - https://github.com/mozilla-mobile/fenix/pull/21344
      - https://github.com/mozilla-mobile/fenix/pull/21344#issuecomment-923198787
      - https://github.com/mozilla-mobile/fenix/pull/26123#issuecomment-1190794469
      - https://github.com/mozilla-mobile/firefox-android/pull/2597
    data_sensitivity:
      - interaction
    notification_emails:
      - android-probes@mozilla.com
    expires: never
  recently_saved:
    type: boolean
    description: |
      An indication of whether the recently
      saved section is enabled to be displayed
    send_in_pings:
      - metrics
    bugs:
      - https://github.com/mozilla-mobile/fenix/issues/21239
    data_reviews:
      - https://github.com/mozilla-mobile/fenix/pull/21344
      - https://github.com/mozilla-mobile/fenix/pull/21344#issuecomment-923198787
      - https://github.com/mozilla-mobile/fenix/pull/26123#issuecomment-1190794469
      - https://github.com/mozilla-mobile/firefox-android/pull/2597
    data_sensitivity:
      - interaction
    notification_emails:
      - android-probes@mozilla.com
    expires: never
  recently_visited:
    type: boolean
    description: |
      An indication of whether the Recently
      visited section is enabled to be displayed
    send_in_pings:
      - metrics
    bugs:
      - https://github.com/mozilla-mobile/fenix/issues/21239
    data_reviews:
      - https://github.com/mozilla-mobile/fenix/pull/21344
      - https://github.com/mozilla-mobile/fenix/pull/21344#issuecomment-923198787
      - https://github.com/mozilla-mobile/fenix/pull/26123#issuecomment-1190794469
      - https://github.com/mozilla-mobile/firefox-android/pull/2597
    data_sensitivity:
      - interaction
    notification_emails:
      - android-probes@mozilla.com
    expires: never
  pocket:
    type: boolean
    description: |
      An indication of whether Pocket is enabled to be displayed
    send_in_pings:
      - metrics
    bugs:
      - https://github.com/mozilla-mobile/fenix/issues/21239
    data_reviews:
      - https://github.com/mozilla-mobile/fenix/pull/21344
      - https://github.com/mozilla-mobile/fenix/pull/21344#issuecomment-923198787
      - https://github.com/mozilla-mobile/fenix/pull/26123#issuecomment-1190794469
      - https://github.com/mozilla-mobile/firefox-android/pull/2597
    data_sensitivity:
      - interaction
    notification_emails:
      - android-probes@mozilla.com
    expires: never
    metadata:
      tags:
        - PocketIntegration
  sponsored_pocket:
    type: boolean
    description: |
      An indication of whether Pocket sponsored stories are enabled
      to be displayed
    send_in_pings:
      - metrics
    bugs:
      - https://github.com/mozilla-mobile/fenix/issues/25401
    data_reviews:
      - https://github.com/mozilla-mobile/fenix/pull/25418#issuecomment-1163390855
      - https://github.com/mozilla-mobile/fenix/pull/26123#issuecomment-1190794469
      - https://github.com/mozilla-mobile/firefox-android/pull/2597
    data_sensitivity:
      - interaction
    notification_emails:
      - android-probes@mozilla.com
    expires: never
    metadata:
      tags:
        - PocketIntegration
  contile:
    type: boolean
    description: |
      An indication of whether Contile is enabled to be displayed
    send_in_pings:
      - metrics
      - topsites-impression
    bugs:
      - https://github.com/mozilla-mobile/fenix/issues/24467
    data_reviews:
      - https://github.com/mozilla-mobile/fenix/pull/24468
      - https://github.com/mozilla-mobile/fenix/pull/28709#issuecomment-1410642835
    data_sensitivity:
      - interaction
    lifetime: application
    notification_emails:
      - android-probes@mozilla.com
    expires: never
  preference_toggled:
    type: event
    description: |
      A user toggles the preference for the home screen items.
    extra_keys:
      preference_key:
        type: string
        description: |
          The preference key for the boolean (true/false) preference the user
          toggled.

          We currently track: most_visited_sites, jump_back_in,
          recently_visited, recently_saved, pocket, and contile.
      enabled:
        type: boolean
        description: "Whether or not the preference is *now* enabled"
    bugs:
      - https://github.com/mozilla-mobile/fenix/issues/21095
    data_reviews:
      - https://github.com/mozilla-mobile/fenix/pull/1896
      - https://github.com/mozilla-mobile/fenix/pull/26123#issuecomment-1190794469
      - https://github.com/mozilla-mobile/firefox-android/pull/2597
    data_sensitivity:
      - technical
      - interaction
    notification_emails:
      - android-probes@mozilla.com
    expires: never
  opening_screen:
    type: string
    description: |
      What opening screen preference the user has selected
      under "Customize Home".
      "homepage," "last tab," or "homepage after 4 hours"
      default: "homepage after 4 hours"
    bugs:
      - https://github.com/mozilla-mobile/fenix/issues/22145
    data_reviews:
      - https://github.com/mozilla-mobile/fenix/pull/22333
      - https://github.com/mozilla-mobile/fenix/pull/27068#issuecomment-1251509973
      - https://github.com/mozilla-mobile/firefox-android/pull/3319
    data_sensitivity:
      - interaction
    notification_emails:
      - android-probes@mozilla.com
    expires: never

preferences:
  studies_enabled:
    type: boolean
    description: >
      A metric indicating whether or not the user has studies enabled
      default: true
    send_in_pings:
      - metrics
    bugs:
      - https://github.com/mozilla-mobile/fenix/issues/22192
    data_reviews:
      - https://github.com/mozilla-mobile/fenix/pull/22193
      - https://github.com/mozilla-mobile/fenix/pull/27068#issuecomment-1251509973
      - https://github.com/mozilla-mobile/firefox-android/pull/3319
    data_sensitivity:
      - interaction
    notification_emails:
      - android-probes@mozilla.com
    expires: never
  studies_preference_enabled:
    type: event
    description: >
      An event indicating whether or not the user has studies enabled.
    bugs:
      - https://github.com/mozilla-mobile/fenix/issues/22192
    data_reviews:
      - https://github.com/mozilla-mobile/fenix/pull/22193
      - https://github.com/mozilla-mobile/fenix/pull/27068#issuecomment-1251509973
      - https://github.com/mozilla-mobile/firefox-android/pull/3319
    data_sensitivity:
      - interaction
    notification_emails:
      - android-probes@mozilla.com
    expires: never
  search_suggestions_enabled:
    type: boolean
    description: |
      Whether or not the user has search suggestions enabled
      default: true
    send_in_pings:
      - metrics
    bugs:
      - https://github.com/mozilla-mobile/fenix/issues/11118
    data_reviews:
      - https://github.com/mozilla-mobile/fenix/pull/11211
      - https://github.com/mozilla-mobile/fenix/pull/15713#issuecomment-703972068
      - https://github.com/mozilla-mobile/fenix/pull/19924#issuecomment-861423789
      - https://github.com/mozilla-mobile/fenix/pull/20517#pullrequestreview-718069041
      - https://github.com/mozilla-mobile/fenix/pull/23453#issuecomment-1024694220
    data_sensitivity:
      - interaction
    notification_emails:
      - android-probes@mozilla.com
    expires: never
    metadata:
      tags:
        - Search
        - Settings
  remote_debugging_enabled:
    type: boolean
    description: |
      Whether or not the user has remote debugging enabled
      default: false
    send_in_pings:
      - metrics
    bugs:
      - https://github.com/mozilla-mobile/fenix/issues/11118
    data_reviews:
      - https://github.com/mozilla-mobile/fenix/pull/11211
      - https://github.com/mozilla-mobile/fenix/pull/15713#issuecomment-703972068
      - https://github.com/mozilla-mobile/fenix/pull/19924#issuecomment-861423789
      - https://github.com/mozilla-mobile/fenix/pull/20517#pullrequestreview-718069041
      - https://github.com/mozilla-mobile/fenix/pull/23453#issuecomment-1024694220
      - https://github.com/mozilla-mobile/fenix/pull/28502
      - https://github.com/mozilla-mobile/firefox-android/pull/4039
    data_sensitivity:
      - interaction
    notification_emails:
      - android-probes@mozilla.com
    expires: never
    metadata:
      tags:
        - Settings
  telemetry_enabled:
    type: boolean
    description: |
      Whether or not the user has telemetry enabled. Note we should
      never receive a "false" value for this since telemetry would
      not send in that case.
      default: true
    send_in_pings:
      - metrics
    bugs:
      - https://github.com/mozilla-mobile/fenix/issues/11118
    data_reviews:
      - https://github.com/mozilla-mobile/fenix/pull/11211
      - https://github.com/mozilla-mobile/fenix/pull/15713#issuecomment-703972068
      - https://github.com/mozilla-mobile/fenix/pull/19924#issuecomment-861423789
      - https://github.com/mozilla-mobile/fenix/pull/20517#pullrequestreview-718069041
      - https://github.com/mozilla-mobile/fenix/pull/23453#issuecomment-1024694220
    data_sensitivity:
      - interaction
    notification_emails:
      - android-probes@mozilla.com
    expires: never
    metadata:
      tags:
        - Telemetry
        - Settings
  enhanced_tracking_protection:
    type: string
    description: |
      What type of enhanced tracking protection the user has enabled.
      "standard," "strict," "custom," or "" (if disabled)
      default: "standard"
    send_in_pings:
      - metrics
    bugs:
      - https://github.com/mozilla-mobile/fenix/issues/11118
    data_reviews:
      - https://github.com/mozilla-mobile/fenix/pull/11211
      - https://github.com/mozilla-mobile/fenix/pull/15713#issuecomment-703972068
      - https://github.com/mozilla-mobile/fenix/pull/19924#issuecomment-861423789
      - https://github.com/mozilla-mobile/fenix/pull/20517#pullrequestreview-718069041
      - https://github.com/mozilla-mobile/fenix/pull/23453#issuecomment-1024694220
      - https://github.com/mozilla-mobile/fenix/pull/28502
      - https://github.com/mozilla-mobile/firefox-android/pull/4039
    data_sensitivity:
      - interaction
    notification_emails:
      - android-probes@mozilla.com
    expires: never
    metadata:
      tags:
        - TrackingProtection
        - Settings
  etp_custom_cookies_selection:
    type: string
    description: |
      The option user has selected in the "Custom" mode of the
      Enhanced Tracking Protection settings.
      Possible values:
      - total-protection for “Isolate cross-site cookies”
      - social for “Cross-site and social media trackers”
      - unvisited for “Cookies from unvisited sites”
      - third-party for “All third-party cookies..”
      - all for “All cookies..”
    send_in_pings:
      - metrics
    bugs:
      - https://github.com/mozilla-mobile/fenix/issues/18175
    data_reviews:
      - https://github.com/mozilla-mobile/fenix/pull/26449#issuecomment-1225765591
      - https://github.com/mozilla-mobile/firefox-android/pull/3319
    data_sensitivity:
      - interaction
    notification_emails:
      - android-probes@mozilla.com
    expires: never
    metadata:
      tags:
        - TrackingProtection
        - Settings
  bookmarks_suggestion:
    type: boolean
    description: |
      Whether or not the user has enabled bookmark search suggestions
      default: true
    send_in_pings:
      - metrics
    bugs:
      - https://github.com/mozilla-mobile/fenix/issues/11118
    data_reviews:
      - https://github.com/mozilla-mobile/fenix/pull/11211
      - https://github.com/mozilla-mobile/fenix/pull/15713#issuecomment-703972068
      - https://github.com/mozilla-mobile/fenix/pull/19924#issuecomment-861423789
      - https://github.com/mozilla-mobile/fenix/pull/20517#pullrequestreview-718069041
      - https://github.com/mozilla-mobile/fenix/pull/23453#issuecomment-1024694220
      - https://github.com/mozilla-mobile/fenix/pull/28502
      - https://github.com/mozilla-mobile/firefox-android/pull/4039
    data_sensitivity:
      - interaction
    notification_emails:
      - android-probes@mozilla.com
    expires: never
    metadata:
      tags:
        - Settings
  browsing_history_suggestion:
    type: boolean
    description: |
      Whether or not the user has enabled browsing history suggestions.
      default: true
    send_in_pings:
      - metrics
    bugs:
      - https://github.com/mozilla-mobile/fenix/issues/11118
    data_reviews:
      - https://github.com/mozilla-mobile/fenix/pull/11211
      - https://github.com/mozilla-mobile/fenix/pull/15713#issuecomment-703972068
      - https://github.com/mozilla-mobile/fenix/pull/19924#issuecomment-861423789
      - https://github.com/mozilla-mobile/fenix/pull/20517#pullrequestreview-718069041
      - https://github.com/mozilla-mobile/fenix/pull/23453#issuecomment-1024694220
      - https://github.com/mozilla-mobile/fenix/pull/28502
      - https://github.com/mozilla-mobile/firefox-android/pull/4039
    data_sensitivity:
      - interaction
    notification_emails:
      - android-probes@mozilla.com
    expires: never
    metadata:
      tags:
        - Settings
  clipboard_suggestions_enabled:
    type: boolean
    description: |
      Whether or not the user has enabled clipboard search suggestions.
      default: true
    send_in_pings:
      - metrics
    bugs:
      - https://github.com/mozilla-mobile/fenix/issues/11118
    data_reviews:
      - https://github.com/mozilla-mobile/fenix/pull/11211
      - https://github.com/mozilla-mobile/fenix/pull/15713#issuecomment-703972068
      - https://github.com/mozilla-mobile/fenix/pull/19924#issuecomment-861423789
      - https://github.com/mozilla-mobile/fenix/pull/20517#pullrequestreview-718069041
      - https://github.com/mozilla-mobile/fenix/pull/23453#issuecomment-1024694220
      - https://github.com/mozilla-mobile/fenix/pull/28502
      - https://github.com/mozilla-mobile/firefox-android/pull/4039
    data_sensitivity:
      - interaction
    notification_emails:
      - android-probes@mozilla.com
    expires: never
    metadata:
      tags:
        - Settings
  search_shortcuts_enabled:
    type: boolean
    description: |
      Whether or not the user has enabled search shortcuts.
      default: true
    send_in_pings:
      - metrics
    bugs:
      - https://github.com/mozilla-mobile/fenix/issues/11118
    data_reviews:
      - https://github.com/mozilla-mobile/fenix/pull/11211
      - https://github.com/mozilla-mobile/fenix/pull/15713#issuecomment-703972068
      - https://github.com/mozilla-mobile/fenix/pull/19924#issuecomment-861423789
      - https://github.com/mozilla-mobile/fenix/pull/20517#pullrequestreview-718069041
      - https://github.com/mozilla-mobile/fenix/pull/23453#issuecomment-1024694220
    data_sensitivity:
      - interaction
    notification_emails:
      - android-probes@mozilla.com
    expires: never
    metadata:
      tags:
        - Search
        - Settings
  signed_in_sync:
    type: boolean
    description: |
      Whether or not the user is signed into FxA
      default: false
    send_in_pings:
      - metrics
    bugs:
      - https://github.com/mozilla-mobile/fenix/issues/11118
    data_reviews:
      - https://github.com/mozilla-mobile/fenix/pull/11211
      - https://github.com/mozilla-mobile/fenix/pull/15713#issuecomment-703972068
      - https://github.com/mozilla-mobile/fenix/pull/19924#issuecomment-861423789
      - https://github.com/mozilla-mobile/fenix/pull/20517#pullrequestreview-718069041
      - https://github.com/mozilla-mobile/fenix/pull/23453#issuecomment-1024694220
      - https://github.com/mozilla-mobile/fenix/pull/28502
      - https://github.com/mozilla-mobile/firefox-android/pull/4039
    data_sensitivity:
      - interaction
    notification_emails:
      - android-probes@mozilla.com
    expires: never
    metadata:
      tags:
        - Sync
        - Settings
  sync_items:
    type: string_list
    description: |
      The list of items the user has chosen to sync with FxA.
      default: "" if the user is signed out. Otherwise defaults to
      whatever is set in their FxA account. New accounts set:
      [bookmarks, history, passwords, tabs]
    send_in_pings:
      - metrics
    bugs:
      - https://github.com/mozilla-mobile/fenix/issues/11118
    data_reviews:
      - https://github.com/mozilla-mobile/fenix/pull/11211
      - https://github.com/mozilla-mobile/fenix/pull/15713#issuecomment-703972068
      - https://github.com/mozilla-mobile/fenix/pull/19924#issuecomment-861423789
      - https://github.com/mozilla-mobile/fenix/pull/20517#pullrequestreview-718069041
      - https://github.com/mozilla-mobile/fenix/pull/23453#issuecomment-1024694220
      - https://github.com/mozilla-mobile/fenix/pull/28502
      - https://github.com/mozilla-mobile/firefox-android/pull/4039
    data_sensitivity:
      - interaction
    notification_emails:
      - android-probes@mozilla.com
    expires: never
    metadata:
      tags:
        - Settings
  voice_search_enabled:
    type: boolean
    description: |
      Whether or not the user has enabled the voice search button.
      default: true
    send_in_pings:
      - metrics
    bugs:
      - https://github.com/mozilla-mobile/fenix/issues/11118
    data_reviews:
      - https://github.com/mozilla-mobile/fenix/pull/11211
      - https://github.com/mozilla-mobile/fenix/pull/15713#issuecomment-703972068
      - https://github.com/mozilla-mobile/fenix/pull/19924#issuecomment-861423789
      - https://github.com/mozilla-mobile/fenix/pull/20517#pullrequestreview-718069041
      - https://github.com/mozilla-mobile/fenix/pull/23453#issuecomment-1024694220
      - https://github.com/mozilla-mobile/fenix/pull/28502
      - https://github.com/mozilla-mobile/firefox-android/pull/4039
    data_sensitivity:
      - interaction
    notification_emails:
      - android-probes@mozilla.com
    expires: never
    metadata:
      tags:
        - Search
        - Voice
        - Settings
  toolbar_position_setting:
    type: string
    description: |
      The position of the toolbar
      default: bottom (defaults to top if the user has accessibility services)
    send_in_pings:
      - metrics
    bugs:
      - https://github.com/mozilla-mobile/fenix/issues/11118
    data_reviews:
      - https://github.com/mozilla-mobile/fenix/pull/11211
      - https://github.com/mozilla-mobile/fenix/pull/15713#issuecomment-703972068
      - https://github.com/mozilla-mobile/fenix/pull/19924#issuecomment-861423789
      - https://github.com/mozilla-mobile/fenix/pull/20517#pullrequestreview-718069041
      - https://github.com/mozilla-mobile/fenix/pull/23453#issuecomment-1024694220
    data_sensitivity:
      - interaction
    notification_emails:
      - android-probes@mozilla.com
    expires: never
    metadata:
      tags:
        - Toolbar
        - Settings
  accessibility_services:
    type: string_list
    description: |
      Whether or not the user has touch exploration or switch services enabled.
      These are built into the Android OS, not Fenix prefs.
      default: ""
    send_in_pings:
      - metrics
    bugs:
      - https://github.com/mozilla-mobile/fenix/issues/11118
    data_reviews:
      - https://github.com/mozilla-mobile/fenix/pull/11211
      - https://github.com/mozilla-mobile/fenix/pull/15713#issuecomment-703972068
      - https://github.com/mozilla-mobile/fenix/pull/19924#issuecomment-861423789
      - https://github.com/mozilla-mobile/fenix/pull/20517#pullrequestreview-718069041
      - https://github.com/mozilla-mobile/fenix/pull/23453#issuecomment-1024694220
    data_sensitivity:
      - interaction
    notification_emails:
      - android-probes@mozilla.com
    expires: never
    metadata:
      tags:
        - Settings
  open_links_in_app_enabled:
    type: string
    description: |
      The user has the open links in apps feature enabled.
      "ask_before_opening", "always" or "never".
      default: "never"
    send_in_pings:
      - metrics
    bugs:
      - https://bugzilla.mozilla.org/show_bug.cgi?id=1818085
    data_reviews:
      - https://github.com/mozilla-mobile/firefox-android/pull/1054
    data_sensitivity:
      - interaction
    notification_emails:
      - android-probes@mozilla.com
    expires: never
    metadata:
      tags:
        - Settings
  user_theme:
    type: string
    description: |
      The theme the user has enabled. "light," "dark," "system," or "battery"
      default: "system" for API 28+, else "light"
    send_in_pings:
      - metrics
    bugs:
      - https://github.com/mozilla-mobile/fenix/issues/11118
    data_reviews:
      - https://github.com/mozilla-mobile/fenix/pull/11446
      - https://github.com/mozilla-mobile/fenix/pull/15713#issuecomment-703972068
      - https://github.com/mozilla-mobile/fenix/pull/19924#issuecomment-861423789
      - https://github.com/mozilla-mobile/fenix/pull/20517#pullrequestreview-718069041
      - https://github.com/mozilla-mobile/fenix/pull/23453#issuecomment-1024694220
    data_sensitivity:
      - interaction
    notification_emails:
      - android-probes@mozilla.com
    expires: never
    metadata:
      tags:
        - Themes
        - Settings
  inactive_tabs_enabled:
    type: boolean
    description: |
      Whether or not the user has the inactive tabs feature enabled.
      default: true
    send_in_pings:
      - metrics
    bugs:
      - https://github.com/mozilla-mobile/fenix/issues/21903
    data_reviews:
      - https://github.com/mozilla-mobile/fenix/pull/21908
      - https://github.com/mozilla-mobile/fenix/pull/27068#issuecomment-1251509973
      - https://github.com/mozilla-mobile/firefox-android/pull/3319
    data_sensitivity:
      - interaction
    notification_emails:
      - android-probes@mozilla.com
    expires: never

search.default_engine:
  code:
    type: string
    lifetime: application
    description: |
      If the search engine is pre-loaded with Fenix this value
      will be the search engine identifier. If it's a custom search engine
      (defined: https://github.com/mozilla-mobile/fenix/issues/1607) the
      value will be "custom"
    send_in_pings:
      - metrics
      - baseline
    bugs:
      - https://github.com/mozilla-mobile/fenix/issues/800
    data_reviews:
      - https://github.com/mozilla-mobile/fenix/pull/1606
      - https://github.com/mozilla-mobile/fenix/pull/5216
      - https://github.com/mozilla-mobile/fenix/pull/15713#issuecomment-703972068
      - https://github.com/mozilla-mobile/fenix/pull/19924#issuecomment-861423789
      - https://github.com/mozilla-mobile/fenix/pull/20517#pullrequestreview-718069041
      - https://github.com/mozilla-mobile/fenix/pull/21038#issuecomment-906757301
    data_sensitivity:
      - technical
      - interaction
    notification_emails:
      - android-probes@mozilla.com
    expires: never
    no_lint:
      - BASELINE_PING
  name:
    type: string
    lifetime: application
    description: |
      If the search engine is pre-loaded with Fenix this value
      will be the search engine name. If it's a custom search engine
      (defined: https://github.com/mozilla-mobile/fenix/issues/1607) the
      value will be "custom"
    send_in_pings:
      - metrics
      - baseline
    bugs:
      - https://github.com/mozilla-mobile/fenix/issues/800
    data_reviews:
      - https://github.com/mozilla-mobile/fenix/pull/1606
      - https://github.com/mozilla-mobile/fenix/pull/5216
      - https://github.com/mozilla-mobile/fenix/pull/15713#issuecomment-703972068
      - https://github.com/mozilla-mobile/fenix/pull/19924#issuecomment-861423789
      - https://github.com/mozilla-mobile/fenix/pull/20517#pullrequestreview-718069041
      - https://github.com/mozilla-mobile/fenix/pull/21038#issuecomment-906757301
    data_sensitivity:
      - technical
      - interaction
    notification_emails:
      - android-probes@mozilla.com
    expires: never
    no_lint:
      - BASELINE_PING
  search_url:
    type: url
    lifetime: application
    description: |
      If the search engine is pre-loaded with Fenix this value will be the base
      URL we use to build the search query for the search engine. For example:
      https://mysearchengine.com/?query=%s. If it's a custom search engine
      (defined: https://github.com/mozilla-mobile/fenix/issues/1607) the value
      will not be set.
    send_in_pings:
      - metrics
    bugs:
      - https://github.com/mozilla-mobile/fenix/issues/800
      - https://github.com/mozilla-mobile/fenix/issues/20513
    data_reviews:
      - https://github.com/mozilla-mobile/fenix/pull/1606
      - https://github.com/mozilla-mobile/fenix/pull/5216
      - https://github.com/mozilla-mobile/fenix/pull/15713#issuecomment-703972068
      - https://github.com/mozilla-mobile/fenix/pull/19924#issuecomment-861423789
      - https://github.com/mozilla-mobile/fenix/pull/20517#pullrequestreview-718069041
      - https://github.com/mozilla-mobile/fenix/pull/23453#issuecomment-1024694220
      - https://github.com/mozilla-mobile/fenix/pull/28502
      - https://github.com/mozilla-mobile/firefox-android/pull/4039
    data_sensitivity:
      - technical
      - interaction
    notification_emails:
      - android-probes@mozilla.com
    expires: never

bookmarks_management:
  open:
    type: event
    description: |
      A user opened a bookmark.
    bugs:
      - https://github.com/mozilla-mobile/fenix/issues/18173
    data_reviews:
      - https://github.com/mozilla-mobile/fenix/pull/18174
      - https://github.com/mozilla-mobile/fenix/pull/19924#issuecomment-861423789
      - https://github.com/mozilla-mobile/fenix/pull/25405#issuecomment-1139058237
    data_sensitivity:
      - interaction
    notification_emails:
      - android-probes@mozilla.com
    expires: never
    metadata:
      tags:
        - Bookmarks
  open_in_new_tab:
    type: event
    description: |
      A user opened a bookmark in a new tab.
    bugs:
      - https://github.com/mozilla-mobile/fenix/issues/974
    data_reviews:
      - https://github.com/mozilla-mobile/fenix/pull/1708
      - https://github.com/mozilla-mobile/fenix/pull/13958#issuecomment-676857877
      - https://github.com/mozilla-mobile/fenix/pull/18143
      - https://github.com/mozilla-mobile/fenix/pull/19924#issuecomment-861423789
      - https://github.com/mozilla-mobile/fenix/pull/21038#issuecomment-906757301
    data_sensitivity:
      - interaction
    notification_emails:
      - android-probes@mozilla.com
    expires: never
    metadata:
      tags:
        - Bookmarks
  open_in_new_tabs:
    type: event
    description: |
      A user opened multiple bookmarks at once in new tabs.
    bugs:
      - https://github.com/mozilla-mobile/fenix/issues/974
    data_reviews:
      - https://github.com/mozilla-mobile/fenix/pull/1708
      - https://github.com/mozilla-mobile/fenix/pull/13958#issuecomment-676857877
      - https://github.com/mozilla-mobile/fenix/pull/18143
      - https://github.com/mozilla-mobile/fenix/pull/19924#issuecomment-861423789
      - https://github.com/mozilla-mobile/fenix/pull/21038#issuecomment-906757301
    data_sensitivity:
      - interaction
    notification_emails:
      - android-probes@mozilla.com
    expires: never
    metadata:
      tags:
        - Bookmarks
  open_all_in_new_tabs:
    type: event
    description: |
      A user opened all the bookmarks in a folder in new tabs.
    bugs:
      - https://github.com/mozilla-mobile/fenix/issues/11404
    data_reviews:
      - https://github.com/mozilla-mobile/fenix/pull/27138
      - https://github.com/mozilla-mobile/firefox-android/pull/3319
    data_sensitivity:
      - interaction
    notification_emails:
      - android-probes@mozilla.com
    expires: never
    metadata:
      tags:
        - Bookmarks
  open_in_private_tab:
    type: event
    description: |
      A user opened a bookmark in a new private tab.
    bugs:
      - https://github.com/mozilla-mobile/fenix/issues/974
      - https://github.com/mozilla-mobile/fenix/issues/19923
    data_reviews:
      - https://github.com/mozilla-mobile/fenix/pull/1708
      - https://github.com/mozilla-mobile/fenix/pull/13958#issuecomment-676857877
      - https://github.com/mozilla-mobile/fenix/pull/18143
      - https://github.com/mozilla-mobile/fenix/pull/19924#issuecomment-861423789
      - https://github.com/mozilla-mobile/fenix/pull/21038#issuecomment-906757301
    data_sensitivity:
      - interaction
    notification_emails:
      - android-probes@mozilla.com
    expires: never
    metadata:
      tags:
        - Bookmarks
  open_in_private_tabs:
    type: event
    description: |
      A user opened multiple bookmarks at once in new private tabs.
    bugs:
      - https://github.com/mozilla-mobile/fenix/issues/974
      - https://github.com/mozilla-mobile/fenix/issues/19923
    data_reviews:
      - https://github.com/mozilla-mobile/fenix/pull/1708
      - https://github.com/mozilla-mobile/fenix/pull/13958#issuecomment-676857877
      - https://github.com/mozilla-mobile/fenix/pull/18143
      - https://github.com/mozilla-mobile/fenix/pull/19924#issuecomment-861423789
      - https://github.com/mozilla-mobile/fenix/pull/21038#issuecomment-906757301
    data_sensitivity:
      - interaction
    notification_emails:
      - android-probes@mozilla.com
    expires: never
    metadata:
      tags:
        - Bookmarks
  open_all_in_private_tabs:
    type: event
    description: |
      A user opened all the bookmarks in a folder in new private tabs.
    bugs:
      - https://github.com/mozilla-mobile/fenix/issues/11404
    data_reviews:
      - https://github.com/mozilla-mobile/fenix/pull/27138
      - https://github.com/mozilla-mobile/firefox-android/pull/3319
    data_sensitivity:
      - interaction
    notification_emails:
      - android-probes@mozilla.com
    expires: never
    metadata:
      tags:
        - Bookmarks
  edited:
    type: event
    description: |
      A user edited the title and/or URL of an existing bookmark.
    bugs:
      - https://github.com/mozilla-mobile/fenix/issues/974
      - https://github.com/mozilla-mobile/fenix/issues/19923
    data_reviews:
      - https://github.com/mozilla-mobile/fenix/pull/1708
      - https://github.com/mozilla-mobile/fenix/pull/13958#issuecomment-676857877
      - https://github.com/mozilla-mobile/fenix/pull/18143
      - https://github.com/mozilla-mobile/fenix/pull/19924#issuecomment-861423789
      - https://github.com/mozilla-mobile/fenix/pull/21038#issuecomment-906757301
    data_sensitivity:
      - interaction
    notification_emails:
      - android-probes@mozilla.com
    expires: never
    metadata:
      tags:
        - Bookmarks
  moved:
    type: event
    description: |
      A user moved an existing bookmark or folder to another folder.
    bugs:
      - https://github.com/mozilla-mobile/fenix/issues/974
      - https://github.com/mozilla-mobile/fenix/issues/19923
    data_reviews:
      - https://github.com/mozilla-mobile/fenix/pull/1708
      - https://github.com/mozilla-mobile/fenix/pull/13958#issuecomment-676857877
      - https://github.com/mozilla-mobile/fenix/pull/18143
      - https://github.com/mozilla-mobile/fenix/pull/19924#issuecomment-861423789
      - https://github.com/mozilla-mobile/fenix/pull/21038#issuecomment-906757301
    data_sensitivity:
      - interaction
    notification_emails:
      - android-probes@mozilla.com
    expires: never
    metadata:
      tags:
        - Bookmarks
  removed:
    type: event
    description: |
      A user removed a bookmark item.
    bugs:
      - https://github.com/mozilla-mobile/fenix/issues/974
      - https://github.com/mozilla-mobile/fenix/issues/19923
    data_reviews:
      - https://github.com/mozilla-mobile/fenix/pull/1708
      - https://github.com/mozilla-mobile/fenix/pull/13958#issuecomment-676857877
      - https://github.com/mozilla-mobile/fenix/pull/18143
      - https://github.com/mozilla-mobile/fenix/pull/19924#issuecomment-861423789
      - https://github.com/mozilla-mobile/fenix/pull/21038#issuecomment-906757301
    data_sensitivity:
      - interaction
    notification_emails:
      - android-probes@mozilla.com
    expires: never
    metadata:
      tags:
        - Bookmarks
  multi_removed:
    type: event
    description: |
      A user removed multiple bookmarks at once.
    bugs:
      - https://github.com/mozilla-mobile/fenix/issues/974
      - https://github.com/mozilla-mobile/fenix/issues/19923
    data_reviews:
      - https://github.com/mozilla-mobile/fenix/pull/1708
      - https://github.com/mozilla-mobile/fenix/pull/13958#issuecomment-676857877
      - https://github.com/mozilla-mobile/fenix/pull/18143
      - https://github.com/mozilla-mobile/fenix/pull/19924#issuecomment-861423789
      - https://github.com/mozilla-mobile/fenix/pull/21038#issuecomment-906757301
    data_sensitivity:
      - interaction
    notification_emails:
      - android-probes@mozilla.com
    expires: never
    metadata:
      tags:
        - Bookmarks
  shared:
    type: event
    description: |
      A user shared a bookmark.
    bugs:
      - https://github.com/mozilla-mobile/fenix/issues/974
      - https://github.com/mozilla-mobile/fenix/issues/19923
    data_reviews:
      - https://github.com/mozilla-mobile/fenix/pull/1708
      - https://github.com/mozilla-mobile/fenix/pull/13958#issuecomment-676857877
      - https://github.com/mozilla-mobile/fenix/pull/18143
      - https://github.com/mozilla-mobile/fenix/pull/19924#issuecomment-861423789
      - https://github.com/mozilla-mobile/fenix/pull/21038#issuecomment-906757301
    data_sensitivity:
      - interaction
    notification_emails:
      - android-probes@mozilla.com
    expires: never
    metadata:
      tags:
        - Bookmarks
  copied:
    type: event
    description: |
      A user copied a bookmark.
    bugs:
      - https://github.com/mozilla-mobile/fenix/issues/974
      - https://github.com/mozilla-mobile/fenix/issues/19923
    data_reviews:
      - https://github.com/mozilla-mobile/fenix/pull/1708
      - https://github.com/mozilla-mobile/fenix/pull/13958#issuecomment-676857877
      - https://github.com/mozilla-mobile/fenix/pull/18143
      - https://github.com/mozilla-mobile/fenix/pull/19924#issuecomment-861423789
      - https://github.com/mozilla-mobile/fenix/pull/21038#issuecomment-906757301
    data_sensitivity:
      - interaction
    notification_emails:
      - android-probes@mozilla.com
    expires: never
    metadata:
      tags:
        - Bookmarks
  folder_add:
    type: event
    description: |
      A user added a new bookmark folder.
    bugs:
      - https://github.com/mozilla-mobile/fenix/issues/974
      - https://github.com/mozilla-mobile/fenix/issues/19923
    data_reviews:
      - https://github.com/mozilla-mobile/fenix/pull/1708
      - https://github.com/mozilla-mobile/fenix/pull/13958#issuecomment-676857877
      - https://github.com/mozilla-mobile/fenix/pull/18143
      - https://github.com/mozilla-mobile/fenix/pull/19924#issuecomment-861423789
      - https://github.com/mozilla-mobile/fenix/pull/21038#issuecomment-906757301
    data_sensitivity:
      - interaction
    notification_emails:
      - android-probes@mozilla.com
    expires: never
    metadata:
      tags:
        - Bookmarks
  folder_remove:
    type: event
    description: |
      A user removed a bookmark folder.
    bugs:
      - https://github.com/mozilla-mobile/fenix/issues/3174
      - https://github.com/mozilla-mobile/fenix/issues/19923
    data_reviews:
      - https://github.com/mozilla-mobile/fenix/pull/3724
      - https://github.com/mozilla-mobile/fenix/pull/13958#issuecomment-676857877
      - https://github.com/mozilla-mobile/fenix/pull/18143
      - https://github.com/mozilla-mobile/fenix/pull/19924#issuecomment-861423789
      - https://github.com/mozilla-mobile/fenix/pull/21038#issuecomment-906757301
    data_sensitivity:
      - interaction
    notification_emails:
      - android-probes@mozilla.com
    expires: never
    metadata:
      tags:
        - Bookmarks
  search_icon_tapped:
    type: event
    description: |
      A user tapped on the search icon in bookmarks management.
    bugs:
      - https://github.com/mozilla-mobile/fenix/issues/27147
    data_reviews:
      - https://github.com/mozilla-mobile/fenix/pull/27268
      - https://github.com/mozilla-mobile/firefox-android/pull/3319
    data_sensitivity:
      - interaction
    notification_emails:
      - android-probes@mozilla.com
    expires: never
    metadata:
      tags:
        - Bookmarks
  search_result_tapped:
    type: event
    description: |
      A user tapped on the search result in bookmarks management.
    bugs:
      - https://github.com/mozilla-mobile/fenix/issues/27147
    data_reviews:
      - https://github.com/mozilla-mobile/fenix/pull/27268
      - https://github.com/mozilla-mobile/firefox-android/pull/3319
    data_sensitivity:
      - interaction
    notification_emails:
      - android-probes@mozilla.com
    expires: never
    metadata:
      tags:
        - Bookmarks

activation:
  identifier:
    type: string
    lifetime: ping
    description: |
      A hashed and salted version of the Google Advertising ID from the device.
      This will never be sent in a ping that also contains the client_id.
    send_in_pings:
      - activation
    bugs:
      - https://bugzilla.mozilla.org/1538011
      - https://bugzilla.mozilla.org/1501822
      - https://github.com/mozilla-mobile/fenix/issues/19923
    data_reviews:
      - https://github.com/mozilla-mobile/fenix/pull/1707#issuecomment-486972209
      - https://github.com/mozilla-mobile/fenix/pull/13958#issuecomment-676857877
      - https://github.com/mozilla-mobile/fenix/pull/18143
      - https://github.com/mozilla-mobile/fenix/pull/19924#issuecomment-861423789
      - https://github.com/mozilla-mobile/fenix/pull/21788#issuecomment-950022224
    data_sensitivity:
      - highly_sensitive
    notification_emails:
      - android-probes@mozilla.com
    expires: never
    metadata:
      tags:
        - Privacy&Security
  activation_id:
    type: uuid
    lifetime: user
    description: |
      An alternate identifier, not correlated with the client_id, generated once
      and only sent with the activation ping.
    send_in_pings:
      - activation
    bugs:
      - https://bugzilla.mozilla.org/1538011
      - https://github.com/mozilla-mobile/fenix/issues/19923
    data_reviews:
      - https://github.com/mozilla-mobile/fenix/pull/1707#issuecomment-486972209
      - https://github.com/mozilla-mobile/fenix/pull/13958#issuecomment-676857877
      - https://github.com/mozilla-mobile/fenix/pull/18143
      - https://github.com/mozilla-mobile/fenix/pull/19924#issuecomment-861423789
      - https://github.com/mozilla-mobile/fenix/pull/21788#issuecomment-950022224
    data_sensitivity:
      - highly_sensitive
    notification_emails:
      - android-probes@mozilla.com
    expires: never
    no_lint:
      - USER_LIFETIME_EXPIRATION
    metadata:
      tags:
        - Privacy&Security

error_page:
  visited_error:
    type: event
    description: |
      A user encountered an error page
    extra_keys:
      error_type:
        type: string
        description: "The error type of the error page encountered"
    bugs:
      - https://github.com/mozilla-mobile/fenix/issues/1242
      - https://github.com/mozilla-mobile/fenix/issues/19923
    data_reviews:
      - https://github.com/mozilla-mobile/fenix/pull/2491#issuecomment-492414486
      - https://github.com/mozilla-mobile/fenix/pull/13958#issuecomment-676857877
      - https://github.com/mozilla-mobile/fenix/pull/18143
      - https://github.com/mozilla-mobile/fenix/pull/19924#issuecomment-861423789
      - https://github.com/mozilla-mobile/fenix/pull/21316#issuecomment-944615938
      - https://github.com/mozilla-mobile/fenix/pull/27295
      - https://github.com/mozilla-mobile/firefox-android/pull/4039
    data_sensitivity:
      - interaction
    notification_emails:
      - android-probes@mozilla.com
    expires: never
    metadata:
      tags:
        - ErrorMessages

sync_auth:
  opened:
    type: event
    description: |
      A user opened the sync authentication page
    bugs:
      - https://github.com/mozilla-mobile/fenix/issues/1190
    data_reviews:
      - https://github.com/mozilla-mobile/fenix/pull/2745#issuecomment-494918532
      - https://github.com/mozilla-mobile/fenix/pull/15713#issuecomment-703972068
      - https://github.com/mozilla-mobile/fenix/pull/19924#issuecomment-861423789
      - https://github.com/mozilla-mobile/fenix/pull/20517#pullrequestreview-718069041
      - https://github.com/mozilla-mobile/fenix/pull/23453#issuecomment-1024694220
      - https://github.com/mozilla-mobile/fenix/pull/28502
      - https://github.com/mozilla-mobile/firefox-android/pull/4039
    data_sensitivity:
      - interaction
    notification_emails:
      - android-probes@mozilla.com
    expires: never
    metadata:
      tags:
        - Toolbar
        - Sync
  closed:
    type: event
    description: |
      A user closed the sync page
    bugs:
      - https://github.com/mozilla-mobile/fenix/issues/1190
    data_reviews:
      - https://github.com/mozilla-mobile/fenix/pull/2745#issuecomment-494918532
      - https://github.com/mozilla-mobile/fenix/pull/15713#issuecomment-703972068
      - https://github.com/mozilla-mobile/fenix/pull/19924#issuecomment-861423789
      - https://github.com/mozilla-mobile/fenix/pull/20517#pullrequestreview-718069041
      - https://github.com/mozilla-mobile/fenix/pull/23453#issuecomment-1024694220
      - https://github.com/mozilla-mobile/fenix/pull/28502
      - https://github.com/mozilla-mobile/firefox-android/pull/4039
    data_sensitivity:
      - interaction
    notification_emails:
      - android-probes@mozilla.com
    expires: never
    metadata:
      tags:
        - Toolbar
        - Sync
  use_email:
    type: event
    description: |
      A user chose to use their email to sign in instead of scanning a QR code,
      counterpart to "scan_pairing"
    bugs:
      - https://github.com/mozilla-mobile/fenix/issues/9834
    data_reviews:
      - https://github.com/mozilla-mobile/fenix/pull/9835#pullrequestreview-398641844
      - https://github.com/mozilla-mobile/fenix/pull/15713#issuecomment-703972068
      - https://github.com/mozilla-mobile/fenix/pull/19924#issuecomment-861423789
      - https://github.com/mozilla-mobile/fenix/pull/20517#pullrequestreview-718069041
      - https://github.com/mozilla-mobile/fenix/pull/23453#issuecomment-1024694220
      - https://github.com/mozilla-mobile/fenix/pull/28502
      - https://github.com/mozilla-mobile/firefox-android/pull/4039
    data_sensitivity:
      - interaction
    notification_emails:
      - android-probes@mozilla.com
    expires: never
    metadata:
      tags:
        - Sync
  use_email_problem:
    type: event
    description: |
      A user chose to use their email to sign in after an account problem
    bugs:
      - https://github.com/mozilla-mobile/fenix/issues/9834
    data_reviews:
      - https://github.com/mozilla-mobile/fenix/pull/9835#pullrequestreview-398641844
      - https://github.com/mozilla-mobile/fenix/pull/15713#issuecomment-703972068
      - https://github.com/mozilla-mobile/fenix/pull/19924#issuecomment-861423789
      - https://github.com/mozilla-mobile/fenix/pull/20517#pullrequestreview-718069041
      - https://github.com/mozilla-mobile/fenix/pull/23453#issuecomment-1024694220
      - https://github.com/mozilla-mobile/fenix/pull/28502
      - https://github.com/mozilla-mobile/firefox-android/pull/4039
    data_sensitivity:
      - interaction
    notification_emails:
      - android-probes@mozilla.com
    expires: never
    metadata:
      tags:
        - Sync
  sign_in:
    type: event
    description: |
      A user pressed the sign in button on the sync authentication page and was
      successfully signed in to FxA
    bugs:
      - https://github.com/mozilla-mobile/fenix/issues/1190
    data_reviews:
      - https://github.com/mozilla-mobile/fenix/pull/2745#issuecomment-494918532
      - https://github.com/mozilla-mobile/fenix/pull/15713#issuecomment-703972068
      - https://github.com/mozilla-mobile/fenix/pull/19924#issuecomment-861423789
      - https://github.com/mozilla-mobile/fenix/pull/20517#pullrequestreview-718069041
      - https://github.com/mozilla-mobile/fenix/pull/21038#issuecomment-906757301
    data_sensitivity:
      - interaction
    notification_emails:
      - android-probes@mozilla.com
    expires: never
    metadata:
      tags:
        - Sync
  sign_out:
    type: event
    description: |
      A user pressed the sign out button on the sync account page and was
      successfully signed out of FxA
    bugs:
      - https://github.com/mozilla-mobile/fenix/issues/1190
    data_reviews:
      - https://github.com/mozilla-mobile/fenix/pull/2745#issuecomment-494918532
      - https://github.com/mozilla-mobile/fenix/pull/15713#issuecomment-703972068
      - https://github.com/mozilla-mobile/fenix/pull/19924#issuecomment-861423789
      - https://github.com/mozilla-mobile/fenix/pull/20517#pullrequestreview-718069041
      - https://github.com/mozilla-mobile/fenix/pull/21038#issuecomment-906757301
    data_sensitivity:
      - interaction
    notification_emails:
      - android-probes@mozilla.com
    expires: never
    metadata:
      tags:
        - Sync
  sign_up:
    type: event
    description: |
      User registered a new Firefox Account, and was signed into it
    bugs:
      - https://github.com/mozilla-mobile/fenix/issues/4971
    data_reviews:
      - https://github.com/mozilla-mobile/fenix/pull/4931#issuecomment-529740300
      - https://github.com/mozilla-mobile/fenix/pull/15713#issuecomment-703972068
      - https://github.com/mozilla-mobile/fenix/pull/19924#issuecomment-861423789
      - https://github.com/mozilla-mobile/fenix/pull/20517#pullrequestreview-718069041
      - https://github.com/mozilla-mobile/fenix/pull/21038#issuecomment-906757301
    data_sensitivity:
      - technical
      - interaction
    notification_emails:
      - android-probes@mozilla.com
    expires: never
    metadata:
      tags:
        - Accounts
  paired:
    type: event
    description: |
      User signed into FxA by pairing with a different Firefox browser, using a
      QR code
    bugs:
      - https://github.com/mozilla-mobile/fenix/issues/4971
    data_reviews:
      - https://github.com/mozilla-mobile/fenix/pull/4931#issuecomment-529740300
      - https://github.com/mozilla-mobile/fenix/pull/15713#issuecomment-703972068
      - https://github.com/mozilla-mobile/fenix/pull/19924#issuecomment-861423789
      - https://github.com/mozilla-mobile/fenix/pull/20517#pullrequestreview-718069041
      - https://github.com/mozilla-mobile/fenix/pull/23453#issuecomment-1024694220
      - https://github.com/mozilla-mobile/fenix/pull/28502
      - https://github.com/mozilla-mobile/firefox-android/pull/4039
    data_sensitivity:
      - technical
      - interaction
    notification_emails:
      - android-probes@mozilla.com
    expires: never
    metadata:
      tags:
        - Accounts
  recovered:
    type: event
    description: |
      Account manager automatically recovered FxA authentication state without
      direct user involvement
    bugs:
      - https://github.com/mozilla-mobile/fenix/issues/4971
    data_reviews:
      - https://github.com/mozilla-mobile/fenix/pull/4931#issuecomment-529740300
      - https://github.com/mozilla-mobile/fenix/pull/15713#issuecomment-703972068
      - https://github.com/mozilla-mobile/fenix/pull/19924#issuecomment-861423789
      - https://github.com/mozilla-mobile/fenix/pull/20517#pullrequestreview-718069041
      - https://github.com/mozilla-mobile/fenix/pull/23453#issuecomment-1024694220
      - https://github.com/mozilla-mobile/fenix/pull/28502
      - https://github.com/mozilla-mobile/firefox-android/pull/4039
    data_sensitivity:
      - technical
      - interaction
    notification_emails:
      - android-probes@mozilla.com
    expires: never
    metadata:
      tags:
        - Accounts
  other_external:
    type: event
    description: |
      User authenticated via FxA using an unknown mechanism. "Known" mechanisms
      are currently sign-in, sign-up and pairing
    bugs:
      - https://github.com/mozilla-mobile/fenix/issues/4971
    data_reviews:
      - https://github.com/mozilla-mobile/fenix/pull/4931#issuecomment-529740300
      - https://github.com/mozilla-mobile/fenix/pull/15713#issuecomment-703972068
      - https://github.com/mozilla-mobile/fenix/pull/19924#issuecomment-861423789
      - https://github.com/mozilla-mobile/fenix/pull/20517#pullrequestreview-718069041
      - https://github.com/mozilla-mobile/fenix/pull/23453#issuecomment-1024694220
      - https://github.com/mozilla-mobile/fenix/pull/28502
      - https://github.com/mozilla-mobile/firefox-android/pull/4039
    data_sensitivity:
      - technical
      - interaction
    notification_emails:
      - android-probes@mozilla.com
    expires: never
    metadata:
      tags:
        - Accounts
  scan_pairing:
    type: event
    description: |
      A user pressed the scan pairing button on the sync authentication page
    bugs:
      - https://github.com/mozilla-mobile/fenix/issues/1190
    data_reviews:
      - https://github.com/mozilla-mobile/fenix/pull/2745#issuecomment-494918532
      - https://github.com/mozilla-mobile/fenix/pull/15713#issuecomment-703972068
      - https://github.com/mozilla-mobile/fenix/pull/19924#issuecomment-861423789
      - https://github.com/mozilla-mobile/fenix/pull/20517#pullrequestreview-718069041
      - https://github.com/mozilla-mobile/fenix/pull/23453#issuecomment-1024694220
      - https://github.com/mozilla-mobile/fenix/pull/28502
      - https://github.com/mozilla-mobile/firefox-android/pull/4039
    data_sensitivity:
      - interaction
    notification_emails:
      - android-probes@mozilla.com
    expires: never
    metadata:
      tags:
        - Sync

sync_account:
  opened:
    type: event
    description: |
      A user opened the sync account page
    bugs:
      - https://github.com/mozilla-mobile/fenix/issues/1190
    data_reviews:
      - https://github.com/mozilla-mobile/fenix/pull/2745#issuecomment-494918532
      - https://github.com/mozilla-mobile/fenix/pull/15713#issuecomment-703972068
      - https://github.com/mozilla-mobile/fenix/pull/19924#issuecomment-861423789
      - https://github.com/mozilla-mobile/fenix/pull/20517#pullrequestreview-718069041
      - https://github.com/mozilla-mobile/fenix/pull/23453#issuecomment-1024694220
      - https://github.com/mozilla-mobile/fenix/pull/28502
      - https://github.com/mozilla-mobile/firefox-android/pull/4039
    data_sensitivity:
      - interaction
    notification_emails:
      - android-probes@mozilla.com
    expires: never
    metadata:
      tags:
        - Toolbar
        - Sync
  sync_now:
    type: event
    description: |
      A user pressed the sync now button on the sync account page
    bugs:
      - https://github.com/mozilla-mobile/fenix/issues/1190
    data_reviews:
      - https://github.com/mozilla-mobile/fenix/pull/2745#issuecomment-494918532
      - https://github.com/mozilla-mobile/fenix/pull/15713#issuecomment-703972068
      - https://github.com/mozilla-mobile/fenix/pull/19924#issuecomment-861423789
      - https://github.com/mozilla-mobile/fenix/pull/20517#pullrequestreview-718069041
      - https://github.com/mozilla-mobile/fenix/pull/23453#issuecomment-1024694220
      - https://github.com/mozilla-mobile/fenix/pull/28502
      - https://github.com/mozilla-mobile/firefox-android/pull/4039
    data_sensitivity:
      - interaction
    notification_emails:
      - android-probes@mozilla.com
    expires: never
    metadata:
      tags:
        - Toolbar
        - Sync
  send_tab:
    type: event
    description: |
      A user sent the current tab to another FxA device
    bugs:
      - https://github.com/mozilla-mobile/fenix/issues/4908
    data_reviews:
      - https://github.com/mozilla-mobile/fenix/pull/5106
      - https://github.com/mozilla-mobile/fenix/pull/15713#issuecomment-703972068
      - https://github.com/mozilla-mobile/fenix/pull/19924#issuecomment-861423789
      - https://github.com/mozilla-mobile/fenix/pull/20517#pullrequestreview-718069041
      - https://github.com/mozilla-mobile/fenix/pull/23453#issuecomment-1024694220
      - https://github.com/mozilla-mobile/fenix/pull/28502
      - https://github.com/mozilla-mobile/firefox-android/pull/4039
    data_sensitivity:
      - interaction
    notification_emails:
      - android-probes@mozilla.com
    expires: never
    metadata:
      tags:
        - SendTab
  sign_in_to_send_tab:
    type: event
    description: |
      A user pressed the "sign in to send tab" button inside the share tab menu
    bugs:
      - https://github.com/mozilla-mobile/fenix/issues/4908
    data_reviews:
      - https://github.com/mozilla-mobile/fenix/pull/5106
      - https://github.com/mozilla-mobile/fenix/pull/15713#issuecomment-703972068
      - https://github.com/mozilla-mobile/fenix/pull/19924#issuecomment-861423789
      - https://github.com/mozilla-mobile/fenix/pull/20517#pullrequestreview-718069041
      - https://github.com/mozilla-mobile/fenix/pull/23453#issuecomment-1024694220
      - https://github.com/mozilla-mobile/fenix/pull/28502
      - https://github.com/mozilla-mobile/firefox-android/pull/4039
    data_sensitivity:
      - interaction
    notification_emails:
      - android-probes@mozilla.com
    expires: never
    metadata:
      tags:
        - SendTab
  manage_account:
    type: event
    description: |
      A user pressed the "manage account" button on the account settings screen
    bugs:
      - https://bugzilla.mozilla.org/show_bug.cgi?id=1846801
    data_reviews:
      - https://github.com/mozilla-mobile/fenix/pull/5106
      - https://github.com/mozilla-mobile/firefox-android/pull/4039
    data_sensitivity:
      - interaction
    notification_emails:
      - android-probes@mozilla.com
    expires: never
    metadata:
      tags:
        - Accounts
settings:
  sign_into_sync:
    type: counter
    description: |
      Counts the number of times a user has clicked "sign into sync" from the settings page.
    bugs:
      - https://bugzilla.mozilla.org/show_bug.cgi?id=1836166
    data_reviews:
      - https://github.com/mozilla-mobile/firefox-android/pull/2550
    data_sensitivity:
      - interaction
    notification_emails:
      - android-probes@mozilla.com
    expires: never
    metadata:
      tags:
        - Sync
        - Settings
  passwords:
    type: event
    description: |
      User has tapped Passwords in settings menu.
    bugs:
      - https://bugzilla.mozilla.org/show_bug.cgi?id=1841152
    data_reviews:
      - https://github.com/mozilla-mobile/firefox-android/pull/2802
    data_sensitivity:
      - interaction
    notification_emails:
      - android-probes@mozilla.com
    expires: never
    metadata:
      tags:
        - Settings
  autofill:
    type: event
    description: |
      User has tapped Autofill in settings menu.
    bugs:
      - https://bugzilla.mozilla.org/show_bug.cgi?id=1841152
    data_reviews:
      - https://github.com/mozilla-mobile/firefox-android/pull/2802
    data_sensitivity:
      - interaction
    notification_emails:
      - android-probes@mozilla.com
    expires: never
    metadata:
      tags:
        - Settings
history:
  opened:
    type: event
    description: |
      A user opened the history screen
    bugs:
      - https://github.com/mozilla-mobile/fenix/issues/2362
    data_reviews:
      - https://github.com/mozilla-mobile/fenix/pull/3940
      - https://github.com/mozilla-mobile/fenix/pull/15713#issuecomment-703972068
      - https://github.com/mozilla-mobile/fenix/pull/19924#issuecomment-861423789
      - https://github.com/mozilla-mobile/fenix/pull/20517#pullrequestreview-718069041
      - https://github.com/mozilla-mobile/fenix/pull/23453#issuecomment-1024694220
      - https://github.com/mozilla-mobile/fenix/pull/28502
      - https://github.com/mozilla-mobile/firefox-android/pull/4039
    data_sensitivity:
      - interaction
    notification_emails:
      - android-probes@mozilla.com
    expires: never
    metadata:
      tags:
        - History
  removed:
    type: event
    description: |
      A user removed a history item
    bugs:
      - https://github.com/mozilla-mobile/fenix/issues/2362
    data_reviews:
      - https://github.com/mozilla-mobile/fenix/pull/3940
      - https://github.com/mozilla-mobile/fenix/pull/15713#issuecomment-703972068
      - https://github.com/mozilla-mobile/fenix/pull/19924#issuecomment-861423789
      - https://github.com/mozilla-mobile/fenix/pull/20517#pullrequestreview-718069041
      - https://github.com/mozilla-mobile/fenix/pull/23453#issuecomment-1024694220
      - https://github.com/mozilla-mobile/fenix/pull/28502
      - https://github.com/mozilla-mobile/firefox-android/pull/4039
    data_sensitivity:
      - interaction
    notification_emails:
      - android-probes@mozilla.com
    expires: never
    metadata:
      tags:
        - History
  removed_all:
    type: event
    description: |
      A user removed all history items
    bugs:
      - https://github.com/mozilla-mobile/fenix/issues/2362
    data_reviews:
      - https://github.com/mozilla-mobile/fenix/pull/3940
      - https://github.com/mozilla-mobile/fenix/pull/15713#issuecomment-703972068
      - https://github.com/mozilla-mobile/fenix/pull/19924#issuecomment-861423789
      - https://github.com/mozilla-mobile/fenix/pull/20517#pullrequestreview-718069041
      - https://github.com/mozilla-mobile/fenix/pull/23453#issuecomment-1024694220
      - https://github.com/mozilla-mobile/fenix/pull/28502
      - https://github.com/mozilla-mobile/firefox-android/pull/4039
    data_sensitivity:
      - interaction
    notification_emails:
      - android-probes@mozilla.com
    expires: never
    metadata:
      tags:
        - History
  removed_last_hour:
    type: event
    description: |
      A user removed history items opened during last hour.
    bugs:
      - https://github.com/mozilla-mobile/fenix/issues/26101
    data_reviews:
      - https://github.com/mozilla-mobile/fenix/pull/26153
      - https://github.com/mozilla-mobile/firefox-android/pull/2225
      - https://github.com/mozilla-mobile/firefox-android/pull/4039
    data_sensitivity:
      - interaction
    notification_emails:
      - android-probes@mozilla.com
    expires: never
    metadata:
      tags:
        - History
  removed_today_and_yesterday:
    type: event
    description: |
      A user removed history items opened that day and the day before.
    bugs:
      - https://github.com/mozilla-mobile/fenix/issues/26101
    data_reviews:
      - https://github.com/mozilla-mobile/fenix/pull/26153
      - https://github.com/mozilla-mobile/firefox-android/pull/2225
      - https://github.com/mozilla-mobile/firefox-android/pull/4039
    data_sensitivity:
      - interaction
    notification_emails:
      - android-probes@mozilla.com
    expires: never
    metadata:
      tags:
        - History
  remove_prompt_opened:
    type: event
    description: |
      A user opened delete history prompt.
    bugs:
      - https://github.com/mozilla-mobile/fenix/issues/26101
    data_reviews:
      - https://github.com/mozilla-mobile/fenix/pull/26153
      - https://github.com/mozilla-mobile/firefox-android/pull/2225
      - https://github.com/mozilla-mobile/firefox-android/pull/4039
    data_sensitivity:
      - interaction
    notification_emails:
      - android-probes@mozilla.com
    expires: never
    metadata:
      tags:
        - History
  remove_prompt_cancelled:
    type: event
    description: |
      A user cancelled delete history prompt.
    bugs:
      - https://github.com/mozilla-mobile/fenix/issues/26101
    data_reviews:
      - https://github.com/mozilla-mobile/fenix/pull/26153
      - https://github.com/mozilla-mobile/firefox-android/pull/2225
      - https://github.com/mozilla-mobile/firefox-android/pull/4039
    data_sensitivity:
      - interaction
    notification_emails:
      - android-probes@mozilla.com
    expires: never
    metadata:
      tags:
        - History
  shared:
    type: event
    description: |
      A user shared a history item
    bugs:
      - https://github.com/mozilla-mobile/fenix/issues/2362
    data_reviews:
      - https://github.com/mozilla-mobile/fenix/pull/3940
      - https://github.com/mozilla-mobile/fenix/pull/15713#issuecomment-703972068
      - https://github.com/mozilla-mobile/fenix/pull/19924#issuecomment-861423789
      - https://github.com/mozilla-mobile/fenix/pull/20517#pullrequestreview-718069041
      - https://github.com/mozilla-mobile/fenix/pull/23453#issuecomment-1024694220
      - https://github.com/mozilla-mobile/fenix/pull/28502
      - https://github.com/mozilla-mobile/firefox-android/pull/4039
    data_sensitivity:
      - interaction
    notification_emails:
      - android-probes@mozilla.com
    expires: never
    metadata:
      tags:
        - History
  opened_item:
    type: event
    description: |
      A user opened a history item
    extra_keys:
      is_remote:
        type: boolean
        description: |
          True if the history item is synced from other devices otherwise false.
      time_group:
        type: string
        description: |
          What time group does the history item belongs to.
          Possible values: [Today], [Yesterday], [ThisWeek], [ThisMonth],
          [Older].
      is_private:
        type: boolean
        description: |
          True if the history item is opened in a private tab, otherwise false.
    bugs:
      - https://github.com/mozilla-mobile/fenix/issues/18178
      - https://github.com/mozilla-mobile/fenix/issues/26502
    data_reviews:
      - https://github.com/mozilla-mobile/fenix/pull/18261
      - https://github.com/mozilla-mobile/fenix/pull/19924#issuecomment-861423789
      - https://github.com/mozilla-mobile/fenix/pull/21038#issuecomment-906757301
      - https://github.com/mozilla-mobile/fenix/pull/26503#issuecomment-1219761407
      - https://github.com/mozilla-mobile/fenix/pull/26863
    data_sensitivity:
      - interaction
    notification_emails:
      - android-probes@mozilla.com
    expires: never
    metadata:
      tags:
        - History
  opened_items_in_new_tabs:
    type: event
    description: |
      A user opened multiple history items in new tabs
    bugs:
      - https://github.com/mozilla-mobile/fenix/issues/18178
      - https://github.com/mozilla-mobile/fenix/issues/19923
    data_reviews:
      - https://github.com/mozilla-mobile/fenix/pull/18261
      - https://github.com/mozilla-mobile/fenix/pull/19924#issuecomment-861423789
      - https://github.com/mozilla-mobile/fenix/pull/21038#issuecomment-906757301
    data_sensitivity:
      - interaction
    notification_emails:
      - android-probes@mozilla.com
    expires: never
    metadata:
      tags:
        - History
  opened_items_in_private_tabs:
    type: event
    description: |
      A user opened multiple history items in private tabs
    bugs:
      - https://github.com/mozilla-mobile/fenix/issues/18178
    data_reviews:
      - https://github.com/mozilla-mobile/fenix/pull/18261
      - https://github.com/mozilla-mobile/fenix/pull/19924#issuecomment-861423789
      - https://github.com/mozilla-mobile/fenix/pull/21038#issuecomment-906757301
    data_sensitivity:
      - interaction
    notification_emails:
      - android-probes@mozilla.com
    expires: never
    metadata:
      tags:
        - History
  recent_searches_tapped:
    type: event
    description: |
      User has tapped on an item in the "Recently visited" section on home.
    extra_keys:
      page_number:
        type: string
        description: |
          The page number in the homescreen carousel that the recently visited
          item was on.
    bugs:
      - https://github.com/mozilla-mobile/fenix/issues/22172
    data_reviews:
      - https://github.com/mozilla-mobile/fenix/pull/22173
      - https://github.com/mozilla-mobile/fenix/pull/27068#issuecomment-1251509973
      - https://github.com/mozilla-mobile/firefox-android/pull/3319
    data_sensitivity:
      - interaction
    notification_emails:
      - android-probes@mozilla.com
    expires: never
  search_term_group_tapped:
    type: event
    description: |
      A user tapped on a search term group in history
    bugs:
      - https://github.com/mozilla-mobile/fenix/issues/22299
    data_reviews:
      - https://github.com/mozilla-mobile/fenix/pull/22300
      - https://github.com/mozilla-mobile/fenix/pull/27068#issuecomment-1251509973
      - https://github.com/mozilla-mobile/firefox-android/pull/3319
    data_sensitivity:
      - interaction
    notification_emails:
      - android-probes@mozilla.com
    expires: never
  search_term_group_open_tab:
    type: event
    description: |
      A user opens a tab from the search term group in history.
    bugs:
      - https://github.com/mozilla-mobile/fenix/issues/22147
    data_reviews:
      - https://github.com/mozilla-mobile/fenix/pull/22368#issuecomment-964223263
      - https://github.com/mozilla-mobile/fenix/pull/27068#issuecomment-1251509973
      - https://github.com/mozilla-mobile/firefox-android/pull/3319
    data_sensitivity:
      - interaction
    notification_emails:
      - android-probes@mozilla.com
    expires: never
  search_term_group_remove_tab:
    type: event
    description: |
      A user closes a single tab in the search term group in history.
    bugs:
      - https://github.com/mozilla-mobile/fenix/issues/22147
    data_reviews:
      - https://github.com/mozilla-mobile/fenix/pull/22368#issuecomment-964223263
      - https://github.com/mozilla-mobile/fenix/pull/27068#issuecomment-1251509973
      - https://github.com/mozilla-mobile/firefox-android/pull/3319
    data_sensitivity:
      - interaction
    notification_emails:
      - android-probes@mozilla.com
    expires: never
  search_term_group_remove_all:
    type: event
    description: |
      A user closes all tabs in the search term group in history.
    bugs:
      - https://github.com/mozilla-mobile/fenix/issues/22147
    data_reviews:
      - https://github.com/mozilla-mobile/fenix/pull/22368#issuecomment-964223263
      - https://github.com/mozilla-mobile/fenix/pull/27068#issuecomment-1251509973
      - https://github.com/mozilla-mobile/firefox-android/pull/3319
    data_sensitivity:
      - interaction
    notification_emails:
      - android-probes@mozilla.com
    expires: never
  search_icon_tapped:
    type: event
    description: |
      A user tapped on the search icon in history.
    bugs:
      - https://github.com/mozilla-mobile/fenix/issues/23694
    data_reviews:
      - https://github.com/mozilla-mobile/fenix/pull/23695
      - https://github.com/mozilla-mobile/fenix/pull/28709#issuecomment-1410276888
      - https://github.com/mozilla-mobile/firefox-android/pull/2597
    data_sensitivity:
      - interaction
    notification_emails:
      - android-probes@mozilla.com
    expires: never
  search_result_tapped:
    type: event
    description: |
      A user tapped on the search result in history.
    bugs:
      - https://github.com/mozilla-mobile/fenix/issues/23694
    data_reviews:
      - https://github.com/mozilla-mobile/fenix/pull/23695
      - https://github.com/mozilla-mobile/fenix/pull/28709#issuecomment-1410276888
      - https://github.com/mozilla-mobile/firefox-android/pull/2597
    data_sensitivity:
      - interaction
    notification_emails:
      - android-probes@mozilla.com
    expires: never

recently_closed_tabs:
  opened:
    type: event
    description: |
      User opened the "Recently closed tabs" screen.
    bugs:
      - https://github.com/mozilla-mobile/fenix/issues/21009
    data_reviews:
      - https://github.com/mozilla-mobile/fenix/pull/22588#issuecomment-1024352995
      - https://github.com/mozilla-mobile/fenix/pull/27295
      - https://github.com/mozilla-mobile/firefox-android/pull/4039
    data_sensitivity:
      - interaction
    notification_emails:
      - android-probes@mozilla.com
    expires: never
  closed:
    type: event
    description: |
      User closed the "Recently closed tabs" screen.
    bugs:
      - https://github.com/mozilla-mobile/fenix/issues/21009
    data_reviews:
      - https://github.com/mozilla-mobile/fenix/pull/22588#issuecomment-1024352995
      - https://github.com/mozilla-mobile/fenix/pull/27295
      - https://github.com/mozilla-mobile/firefox-android/pull/4039
    data_sensitivity:
      - interaction
    notification_emails:
      - android-probes@mozilla.com
    expires: never
  show_full_history:
    type: event
    description: |
      User tapped "Show full history" to see all history.
    bugs:
      - https://github.com/mozilla-mobile/fenix/issues/21009
    data_reviews:
      - https://github.com/mozilla-mobile/fenix/pull/22588#issuecomment-1024352995
      - https://github.com/mozilla-mobile/fenix/pull/27295
      - https://github.com/mozilla-mobile/firefox-android/pull/4039
    data_sensitivity:
      - interaction
    notification_emails:
      - android-probes@mozilla.com
    expires: never
  open_tab:
    type: event
    description: |
      User tapped on a tab item to be opened.
    bugs:
      - https://github.com/mozilla-mobile/fenix/issues/21009
    data_reviews:
      - https://github.com/mozilla-mobile/fenix/pull/22588#issuecomment-1024352995
      - https://github.com/mozilla-mobile/fenix/pull/27295
      - https://github.com/mozilla-mobile/firefox-android/pull/4039
    data_sensitivity:
      - interaction
    notification_emails:
      - android-probes@mozilla.com
    expires: never
  delete_tab:
    type: event
    description: |
      User tapped the delete button of a tab item.
    bugs:
      - https://github.com/mozilla-mobile/fenix/issues/21009
    data_reviews:
      - https://github.com/mozilla-mobile/fenix/pull/22588#issuecomment-1024352995
      - https://github.com/mozilla-mobile/fenix/pull/27295
      - https://github.com/mozilla-mobile/firefox-android/pull/4039
    data_sensitivity:
      - interaction
    notification_emails:
      - android-probes@mozilla.com
    expires: never
  menu_close:
    type: event
    description: |
      User tapped the close button - "X" to return to the previous screen.
    bugs:
      - https://github.com/mozilla-mobile/fenix/issues/21009
    data_reviews:
      - https://github.com/mozilla-mobile/fenix/pull/22588#issuecomment-1024352995
      - https://github.com/mozilla-mobile/fenix/pull/27295
      - https://github.com/mozilla-mobile/firefox-android/pull/4039
    data_sensitivity:
      - interaction
    notification_emails:
      - android-probes@mozilla.com
    expires: never
  menu_share:
    type: event
    description: |
      User tapped the share menu option for multi selected tabs.
    bugs:
      - https://github.com/mozilla-mobile/fenix/issues/21009
    data_reviews:
      - https://github.com/mozilla-mobile/fenix/pull/22588#issuecomment-1024352995
      - https://github.com/mozilla-mobile/fenix/pull/27295
      - https://github.com/mozilla-mobile/firefox-android/pull/4039
    data_sensitivity:
      - interaction
    notification_emails:
      - android-probes@mozilla.com
    expires: never
  menu_delete:
    type: event
    description: |
      User tapped the delete menu option for multi selected tabs.
    bugs:
      - https://github.com/mozilla-mobile/fenix/issues/21009
    data_reviews:
      - https://github.com/mozilla-mobile/fenix/pull/22588#issuecomment-1024352995
      - https://github.com/mozilla-mobile/fenix/pull/27295
      - https://github.com/mozilla-mobile/firefox-android/pull/4039
    data_sensitivity:
      - interaction
    notification_emails:
      - android-probes@mozilla.com
    expires: never
  menu_open_in_normal_tab:
    type: event
    description: |
      User tapped the "Open in new tab" menu option for multi selected tabs.
    bugs:
      - https://github.com/mozilla-mobile/fenix/issues/21009
    data_reviews:
      - https://github.com/mozilla-mobile/fenix/pull/22588#issuecomment-1024352995
      - https://github.com/mozilla-mobile/fenix/pull/27295
      - https://github.com/mozilla-mobile/firefox-android/pull/4039
    data_sensitivity:
      - interaction
    notification_emails:
      - android-probes@mozilla.com
    expires: never
  menu_open_in_private_tab:
    type: event
    description: |
      User tapped the "Open in private tab" menu option for multi selected tabs.
    bugs:
      - https://github.com/mozilla-mobile/fenix/issues/21009
    data_reviews:
      - https://github.com/mozilla-mobile/fenix/pull/22588#issuecomment-1024352995
      - https://github.com/mozilla-mobile/fenix/pull/27295
      - https://github.com/mozilla-mobile/firefox-android/pull/4039
    data_sensitivity:
      - interaction
    notification_emails:
      - android-probes@mozilla.com
    expires: never
  enter_multiselect:
    type: event
    description: |
      User tapped on a tab item to enter multi select mode.
    bugs:
      - https://github.com/mozilla-mobile/fenix/issues/21009
    data_reviews:
      - https://github.com/mozilla-mobile/fenix/pull/22588#issuecomment-1024352995
      - https://github.com/mozilla-mobile/fenix/pull/27295
      - https://github.com/mozilla-mobile/firefox-android/pull/4039
    data_sensitivity:
      - interaction
    notification_emails:
      - android-probes@mozilla.com
    expires: never
  exit_multiselect:
    type: event
    description: |
      User pressed back or tapped the last selected tab item to exit
      multiselect.
    bugs:
      - https://github.com/mozilla-mobile/fenix/issues/21009
    data_reviews:
      - https://github.com/mozilla-mobile/fenix/pull/22588#issuecomment-1024352995
      - https://github.com/mozilla-mobile/fenix/pull/27295
      - https://github.com/mozilla-mobile/firefox-android/pull/4039
    data_sensitivity:
      - interaction
    notification_emails:
      - android-probes@mozilla.com
    expires: never

reader_mode:
  available:
    type: event
    description: |
      Reader mode is available for the current page
    bugs:
      - https://github.com/mozilla-mobile/fenix/issues/2267
    data_reviews:
      - https://github.com/mozilla-mobile/fenix/pull/3941
      - https://github.com/mozilla-mobile/fenix/pull/15713#issuecomment-703972068
      - https://github.com/mozilla-mobile/fenix/pull/19924#issuecomment-861423789
      - https://github.com/mozilla-mobile/fenix/pull/20517#pullrequestreview-718069041
      - https://github.com/mozilla-mobile/fenix/pull/21038#issuecomment-906757301
    data_sensitivity:
      - interaction
    notification_emails:
      - android-probes@mozilla.com
    expires: never
    metadata:
      tags:
        - ReaderMode
  opened:
    type: event
    description: |
      A user opened reader mode
    bugs:
      - https://github.com/mozilla-mobile/fenix/issues/2267
    data_reviews:
      - https://github.com/mozilla-mobile/fenix/pull/3941
      - https://github.com/mozilla-mobile/fenix/pull/15713#issuecomment-703972068
      - https://github.com/mozilla-mobile/fenix/pull/19924#issuecomment-861423789
      - https://github.com/mozilla-mobile/fenix/pull/20517#pullrequestreview-718069041
      - https://github.com/mozilla-mobile/fenix/pull/21038#issuecomment-906757301
    data_sensitivity:
      - interaction
    notification_emails:
      - android-probes@mozilla.com
    expires: never
    metadata:
      tags:
        - ReaderMode
  closed:
    type: event
    description: |
      A user closed reader mode
    bugs:
      - https://github.com/mozilla-mobile/fenix/issues/2267
    data_reviews:
      - https://github.com/mozilla-mobile/fenix/pull/4328
      - https://github.com/mozilla-mobile/fenix/pull/15713#issuecomment-703972068
      - https://github.com/mozilla-mobile/fenix/pull/19924#issuecomment-861423789
      - https://github.com/mozilla-mobile/fenix/pull/20517#pullrequestreview-718069041
      - https://github.com/mozilla-mobile/fenix/pull/21038#issuecomment-906757301
    data_sensitivity:
      - interaction
    notification_emails:
      - android-probes@mozilla.com
    expires: never
    metadata:
      tags:
        - ReaderMode
  appearance:
    type: event
    description: |
      A user tapped the appearance button
    bugs:
      - https://github.com/mozilla-mobile/fenix/issues/2267
    data_reviews:
      - https://github.com/mozilla-mobile/fenix/pull/3941
      - https://github.com/mozilla-mobile/fenix/pull/15713#issuecomment-703972068
      - https://github.com/mozilla-mobile/fenix/pull/19924#issuecomment-861423789
      - https://github.com/mozilla-mobile/fenix/pull/20517#pullrequestreview-718069041
      - https://github.com/mozilla-mobile/fenix/pull/21038#issuecomment-906757301
    data_sensitivity:
      - interaction
    notification_emails:
      - android-probes@mozilla.com
    expires: never
    metadata:
      tags:
        - ReaderMode

tabs_tray:
  opened:
    type: event
    description: |
      A user opened the tabs tray
    bugs:
      - https://github.com/mozilla-mobile/fenix/issues/11273
    data_reviews:
      - https://github.com/mozilla-mobile/fenix/pull/12036
      - https://github.com/mozilla-mobile/fenix/pull/15713#issuecomment-703972068
      - https://github.com/mozilla-mobile/fenix/pull/19924#issuecomment-861423789
      - https://github.com/mozilla-mobile/fenix/pull/20517#pullrequestreview-718069041
      - https://github.com/mozilla-mobile/fenix/pull/21038#issuecomment-906757301
    data_sensitivity:
      - interaction
    notification_emails:
      - android-probes@mozilla.com
    expires: never
    metadata:
      tags:
        - Tabs
  closed:
    type: event
    description: |
      A user closed the tabs tray
    bugs:
      - https://github.com/mozilla-mobile/fenix/issues/11273
    data_reviews:
      - https://github.com/mozilla-mobile/fenix/pull/12036
      - https://github.com/mozilla-mobile/fenix/pull/15713#issuecomment-703972068
      - https://github.com/mozilla-mobile/fenix/pull/19924#issuecomment-861423789
      - https://github.com/mozilla-mobile/fenix/pull/20517#pullrequestreview-718069041
      - https://github.com/mozilla-mobile/fenix/pull/21038#issuecomment-906757301
    data_sensitivity:
      - interaction
    notification_emails:
      - android-probes@mozilla.com
    expires: never
    metadata:
      tags:
        - Tabs
  opened_existing_tab:
    type: event
    description: |
      A user opened an existing tab from a particular app feature.
    extra_keys:
      source:
        description: |
          From which app feature was an existing tab opened.
        type: string
    bugs:
      - https://github.com/mozilla-mobile/fenix/issues/11273
    data_reviews:
      - https://github.com/mozilla-mobile/fenix/pull/12036
      - https://github.com/mozilla-mobile/fenix/pull/15713#issuecomment-703972068
      - https://github.com/mozilla-mobile/fenix/pull/19924#issuecomment-861423789
      - https://github.com/mozilla-mobile/fenix/pull/20517#pullrequestreview-718069041
      - https://github.com/mozilla-mobile/fenix/pull/20508#issuecomment-902160532
      - https://github.com/mozilla-mobile/fenix/pull/21038#issuecomment-906757301
    data_sensitivity:
      - interaction
    notification_emails:
      - android-probes@mozilla.com
    expires: never
    metadata:
      tags:
        - Tabs
  closed_existing_tab:
    type: event
    description: |
      A user closed an existing tab from a particular app feature.
    extra_keys:
      source:
        description: |
          From which app feature was an existing tab closed.
        type: string
    bugs:
      - https://github.com/mozilla-mobile/fenix/issues/11273
    data_reviews:
      - https://github.com/mozilla-mobile/fenix/pull/12036
      - https://github.com/mozilla-mobile/fenix/pull/15713#issuecomment-703972068
      - https://github.com/mozilla-mobile/fenix/pull/19924#issuecomment-861423789
      - https://github.com/mozilla-mobile/fenix/pull/20517#pullrequestreview-718069041
      - https://github.com/mozilla-mobile/fenix/pull/20508#issuecomment-902160532
      - https://github.com/mozilla-mobile/fenix/pull/21038#issuecomment-906757301
    data_sensitivity:
      - interaction
    notification_emails:
      - android-probes@mozilla.com
    expires: never
    metadata:
      tags:
        - Tabs
  private_mode_tapped:
    type: event
    description: |
      A user switched to private mode
    bugs:
      - https://github.com/mozilla-mobile/fenix/issues/11273
    data_reviews:
      - https://github.com/mozilla-mobile/fenix/pull/12036
      - https://github.com/mozilla-mobile/fenix/pull/15713#issuecomment-703972068
      - https://github.com/mozilla-mobile/fenix/pull/19924#issuecomment-861423789
      - https://github.com/mozilla-mobile/fenix/pull/20517#pullrequestreview-718069041
      - https://github.com/mozilla-mobile/fenix/pull/21038#issuecomment-906757301
    data_sensitivity:
      - interaction
    notification_emails:
      - android-probes@mozilla.com
    expires: never
    metadata:
      tags:
        - Tabs
  normal_mode_tapped:
    type: event
    description: |
      A user switched to normal mode
    bugs:
      - https://github.com/mozilla-mobile/fenix/issues/11273
    data_reviews:
      - https://github.com/mozilla-mobile/fenix/pull/12036
      - https://github.com/mozilla-mobile/fenix/pull/15713#issuecomment-703972068
      - https://github.com/mozilla-mobile/fenix/pull/19924#issuecomment-861423789
      - https://github.com/mozilla-mobile/fenix/pull/20517#pullrequestreview-718069041
      - https://github.com/mozilla-mobile/fenix/pull/21038#issuecomment-906757301
    data_sensitivity:
      - interaction
    notification_emails:
      - android-probes@mozilla.com
    expires: never
    metadata:
      tags:
        - Tabs
  synced_mode_tapped:
    type: event
    description: |
      A user switched to synced mode
    bugs:
      - https://github.com/mozilla-mobile/fenix/issues/18948
    data_reviews:
      - https://github.com/mozilla-mobile/fenix/pull/19004
      - https://github.com/mozilla-mobile/fenix/pull/19924#issuecomment-861423789
      - https://github.com/mozilla-mobile/fenix/pull/21038#issuecomment-906757301
    data_sensitivity:
      - interaction
    notification_emails:
      - android-probes@mozilla.com
    expires: never
    metadata:
      tags:
        - SyncTabs
        - Tabs
  new_tab_tapped:
    type: event
    description: |
      A user opened a new tab
    bugs:
      - https://github.com/mozilla-mobile/fenix/issues/11273
    data_reviews:
      - https://github.com/mozilla-mobile/fenix/pull/12036
      - https://github.com/mozilla-mobile/fenix/pull/15713#issuecomment-703972068
      - https://github.com/mozilla-mobile/fenix/pull/19924#issuecomment-861423789
      - https://github.com/mozilla-mobile/fenix/pull/20517#pullrequestreview-718069041
      - https://github.com/mozilla-mobile/fenix/pull/21038#issuecomment-906757301
    data_sensitivity:
      - interaction
    notification_emails:
      - android-probes@mozilla.com
    expires: never
    metadata:
      tags:
        - Tabs
  new_private_tab_tapped:
    type: event
    description: |
      A user opened a new private tab
    bugs:
      - https://github.com/mozilla-mobile/fenix/issues/11273
    data_reviews:
      - https://github.com/mozilla-mobile/fenix/pull/12036
      - https://github.com/mozilla-mobile/fenix/pull/15713#issuecomment-703972068
      - https://github.com/mozilla-mobile/fenix/pull/19924#issuecomment-861423789
      - https://github.com/mozilla-mobile/fenix/pull/20517#pullrequestreview-718069041
      - https://github.com/mozilla-mobile/fenix/pull/21038#issuecomment-906757301
    data_sensitivity:
      - interaction
    notification_emails:
      - android-probes@mozilla.com
    expires: never
    metadata:
      tags:
        - Tabs
  menu_opened:
    type: event
    description: |
      A user opened three three dot menu in the tabs tray
    bugs:
      - https://github.com/mozilla-mobile/fenix/issues/11273
    data_reviews:
      - https://github.com/mozilla-mobile/fenix/pull/12036
      - https://github.com/mozilla-mobile/fenix/pull/15713#issuecomment-703972068
      - https://github.com/mozilla-mobile/fenix/pull/19924#issuecomment-861423789
      - https://github.com/mozilla-mobile/fenix/pull/20517#pullrequestreview-718069041
      - https://github.com/mozilla-mobile/fenix/pull/21038#issuecomment-906757301
    data_sensitivity:
      - interaction
    notification_emails:
      - android-probes@mozilla.com
    expires: never
    metadata:
      tags:
        - Tabs
  save_to_collection:
    type: event
    description: |
      A user tapped the save to collection button in the tabs tray
    bugs:
      - https://github.com/mozilla-mobile/fenix/issues/11273
    data_reviews:
      - https://github.com/mozilla-mobile/fenix/pull/12036
      - https://github.com/mozilla-mobile/fenix/pull/15713#issuecomment-703972068
      - https://github.com/mozilla-mobile/fenix/pull/19924#issuecomment-861423789
      - https://github.com/mozilla-mobile/fenix/pull/20517#pullrequestreview-718069041
      - https://github.com/mozilla-mobile/fenix/pull/21038#issuecomment-906757301
    data_sensitivity:
      - interaction
    notification_emails:
      - android-probes@mozilla.com
    expires: never
    metadata:
      tags:
        - Tabs
        - Collections
  share_all_tabs:
    type: event
    description: |
      A user tapped the share all tabs button in the
      three dot menu within the tabs tray
    bugs:
      - https://github.com/mozilla-mobile/fenix/issues/11273
    data_reviews:
      - https://github.com/mozilla-mobile/fenix/pull/12036
      - https://github.com/mozilla-mobile/fenix/pull/15713#issuecomment-703972068
      - https://github.com/mozilla-mobile/fenix/pull/19924#issuecomment-861423789
      - https://github.com/mozilla-mobile/fenix/pull/20517#pullrequestreview-718069041
      - https://github.com/mozilla-mobile/fenix/pull/21038#issuecomment-906757301
    data_sensitivity:
      - interaction
    notification_emails:
      - android-probes@mozilla.com
    expires: never
    metadata:
      tags:
        - Tabs
  close_all_tabs:
    type: event
    description: |
      A user tapped the close all tabs button in the
      three dot menu within the tabs tray
    bugs:
      - https://github.com/mozilla-mobile/fenix/issues/11273
    data_reviews:
      - https://github.com/mozilla-mobile/fenix/pull/12036
      - https://github.com/mozilla-mobile/fenix/pull/15713#issuecomment-703972068
      - https://github.com/mozilla-mobile/fenix/pull/19924#issuecomment-861423789
      - https://github.com/mozilla-mobile/fenix/pull/20517#pullrequestreview-718069041
      - https://github.com/mozilla-mobile/fenix/pull/21038#issuecomment-906757301
    data_sensitivity:
      - interaction
    notification_emails:
      - android-probes@mozilla.com
    expires: never
    metadata:
      tags:
        - Tabs
  inactive_tabs_expanded:
    type: event
    description: |
      A user tapped the "Inactive tabs" header to expand
      the group of inactive tabs.
    bugs:
      - https://github.com/mozilla-mobile/fenix/issues/20507
    data_reviews:
      - https://github.com/mozilla-mobile/fenix/pull/20508#issuecomment-901336677
      - https://github.com/mozilla-mobile/fenix/pull/25405#issuecomment-1139058237
      - https://github.com/mozilla-mobile/firefox-android/pull/1875
    data_sensitivity:
      - interaction
    notification_emails:
      - android-probes@mozilla.com
    expires: never
    metadata:
      tags:
        - Tabs
  inactive_tabs_collapsed:
    type: event
    description: |
      A user tapped the "Inactive tabs" header to collapse
      the group of inactive tabs.
    bugs:
      - https://github.com/mozilla-mobile/fenix/issues/20507
    data_reviews:
      - https://github.com/mozilla-mobile/fenix/pull/20508#issuecomment-901336677
      - https://github.com/mozilla-mobile/fenix/pull/25405#issuecomment-1139058237
      - https://github.com/mozilla-mobile/firefox-android/pull/1875
    data_sensitivity:
      - interaction
    notification_emails:
      - android-probes@mozilla.com
    expires: never
    metadata:
      tags:
        - Tabs
  has_inactive_tabs:
    type: event
    description: |
      A boolean that indicates if the user has any INACTIVE tabs.
    extra_keys:
      inactive_tabs_count:
        description:
          The number of inactive tabs the user currently has.
        type: quantity
    bugs:
      - https://github.com/mozilla-mobile/fenix/issues/21903
    data_reviews:
      - https://github.com/mozilla-mobile/fenix/pull/21908
      - https://github.com/mozilla-mobile/fenix/pull/27068#issuecomment-1251509973
      - https://github.com/mozilla-mobile/firefox-android/pull/3319
    data_sensitivity:
      - interaction
    notification_emails:
      - android-probes@mozilla.com
    expires: never
  close_all_inactive_tabs:
    type: event
    description: |
      A user tapped the close all inactive tabs button in the the tabs tray
    bugs:
      - https://github.com/mozilla-mobile/fenix/issues/21903
    data_reviews:
      - https://github.com/mozilla-mobile/fenix/pull/21908
      - https://github.com/mozilla-mobile/fenix/pull/27068#issuecomment-1251509973
      - https://github.com/mozilla-mobile/firefox-android/pull/3319
    data_sensitivity:
      - interaction
    notification_emails:
      - android-probes@mozilla.com
    expires: never
  auto_close_seen:
    type: event
    description: |
      A user has seen the auto-close dialog for inactive tabs.
    bugs:
      - https://github.com/mozilla-mobile/fenix/issues/22170
    data_reviews:
      - https://github.com/mozilla-mobile/fenix/pull/22171
      - https://github.com/mozilla-mobile/fenix/pull/27068#issuecomment-1251509973
      - https://github.com/mozilla-mobile/firefox-android/pull/3319
    data_sensitivity:
      - interaction
    notification_emails:
      - android-probes@mozilla.com
    expires: never
  auto_close_turn_on_clicked:
    type: event
    description: |
      A user has clicked the turn-on auto-close button for inactive tabs.
    bugs:
      - https://github.com/mozilla-mobile/fenix/issues/22170
    data_reviews:
      - https://github.com/mozilla-mobile/fenix/pull/22171
      - https://github.com/mozilla-mobile/fenix/pull/27068#issuecomment-1251509973
      - https://github.com/mozilla-mobile/firefox-android/pull/3319
    data_sensitivity:
      - interaction
    notification_emails:
      - android-probes@mozilla.com
    expires: never
  auto_close_dimissed:
    type: event
    description: |
      A user has dimissed the auto-close dialog for inactive tabs.
    bugs:
      - https://github.com/mozilla-mobile/fenix/issues/22170
    data_reviews:
      - https://github.com/mozilla-mobile/fenix/pull/22171
      - https://github.com/mozilla-mobile/fenix/pull/27068#issuecomment-1251509973
      - https://github.com/mozilla-mobile/firefox-android/pull/3319
    data_sensitivity:
      - interaction
    notification_emails:
      - android-probes@mozilla.com
    expires: never
  close_inactive_tab:
    type: counter
    description: |
      A counter that indicates how many INACTIVE tabs a user has closed.
    bugs:
      - https://github.com/mozilla-mobile/fenix/issues/21903
    data_reviews:
      - https://github.com/mozilla-mobile/fenix/pull/21908
      - https://github.com/mozilla-mobile/fenix/pull/27068#issuecomment-1251509973
      - https://github.com/mozilla-mobile/firefox-android/pull/3319
    data_sensitivity:
      - interaction
    notification_emails:
      - android-probes@mozilla.com
    expires: never
  open_inactive_tab:
    type: counter
    description: |
      A counter that indicates how many INACTIVE tabs a user has opened.
    bugs:
      - https://github.com/mozilla-mobile/fenix/issues/21903
    data_reviews:
      - https://github.com/mozilla-mobile/fenix/pull/21908
      - https://github.com/mozilla-mobile/fenix/pull/27068#issuecomment-1251509973
      - https://github.com/mozilla-mobile/firefox-android/pull/3319
    data_sensitivity:
      - interaction
    notification_emails:
      - android-probes@mozilla.com
    expires: never
  inactive_tabs_cfr_settings:
    type: event
    description: |
      A user has opened settings via the inactive tabs CFR.
    bugs:
      - https://github.com/mozilla-mobile/fenix/issues/22298
    data_reviews:
      - https://github.com/mozilla-mobile/fenix/pull/22301
      - https://github.com/mozilla-mobile/fenix/pull/27068#issuecomment-1251509973
      - https://github.com/mozilla-mobile/firefox-android/pull/3319
    data_sensitivity:
      - interaction
    notification_emails:
      - android-probes@mozilla.com
    expires: never
  inactive_tabs_cfr_dismissed:
    type: event
    description: |
      A user has dismissed the inactive tabs CFR.
    bugs:
      - https://github.com/mozilla-mobile/fenix/issues/22298
    data_reviews:
      - https://github.com/mozilla-mobile/fenix/pull/22301
      - https://github.com/mozilla-mobile/fenix/pull/27068#issuecomment-1251509973
      - https://github.com/mozilla-mobile/firefox-android/pull/3319
    data_sensitivity:
      - interaction
    notification_emails:
      - android-probes@mozilla.com
    expires: never
  inactive_tabs_cfr_visible:
    type: event
    description: |
      An indication of whether the inactive tabs CFR is visible.
    bugs:
      - https://github.com/mozilla-mobile/fenix/issues/22298
    data_reviews:
      - https://github.com/mozilla-mobile/fenix/pull/22301
      - https://github.com/mozilla-mobile/fenix/pull/27068#issuecomment-1251509973
      - https://github.com/mozilla-mobile/firefox-android/pull/3319
    data_sensitivity:
      - interaction
    notification_emails:
      - android-probes@mozilla.com
    expires: never
  enter_multiselect_mode:
    type: event
    description: |
      User has entered multiselect mode.
    bugs:
      - https://github.com/mozilla-mobile/fenix/issues/23399
    data_reviews:
      - https://github.com/mozilla-mobile/fenix/pull/23964#issuecomment-1051128057
      - https://github.com/mozilla-mobile/fenix/pull/27068#issuecomment-1251509973
      - https://github.com/mozilla-mobile/firefox-android/pull/3319
    data_sensitivity:
      - interaction
    notification_emails:
      - android-probes@mozilla.com
    expires: never
    metadata:
      tags:
        - Tabs
    extra_keys:
      tab_selected:
        description: If a tab was selected when entering multi select.
        type: boolean
  share_selected_tabs:
    type: event
    description: |
      User has chosen to share selected tabs.
    bugs:
      - https://github.com/mozilla-mobile/fenix/issues/23399
    data_reviews:
      - https://github.com/mozilla-mobile/fenix/pull/23964#issuecomment-1051128057
      - https://github.com/mozilla-mobile/fenix/pull/27068#issuecomment-1251509973
      - https://github.com/mozilla-mobile/firefox-android/pull/3319
    data_sensitivity:
      - interaction
    notification_emails:
      - android-probes@mozilla.com
    expires: never
    metadata:
      tags:
        - Tabs
    extra_keys:
      tab_count:
        description: The number of selected tabs shared.
        type: quantity
  bookmark_selected_tabs:
    type: event
    description: |
      User has chosen to bookmark selected tabs.
    bugs:
      - https://github.com/mozilla-mobile/fenix/issues/23399
    data_reviews:
      - https://github.com/mozilla-mobile/fenix/pull/23964#issuecomment-1051128057
      - https://github.com/mozilla-mobile/fenix/pull/27068#issuecomment-1251509973
      - https://github.com/mozilla-mobile/firefox-android/pull/3319
    data_sensitivity:
      - interaction
    notification_emails:
      - android-probes@mozilla.com
    expires: never
    metadata:
      tags:
        - Tabs
    extra_keys:
      tab_count:
        description: The number of selected tabs bookmarked.
        type: quantity
  close_selected_tabs:
    type: event
    description: |
      User has chosen to close selected tabs.
    bugs:
      - https://github.com/mozilla-mobile/fenix/issues/23399
    data_reviews:
      - https://github.com/mozilla-mobile/fenix/pull/23964#issuecomment-1051128057
      - https://github.com/mozilla-mobile/fenix/pull/27068#issuecomment-1251509973
      - https://github.com/mozilla-mobile/firefox-android/pull/3319
    data_sensitivity:
      - interaction
    notification_emails:
      - android-probes@mozilla.com
    expires: never
    metadata:
      tags:
        - Tabs
    extra_keys:
      tab_count:
        description: The number of selected tabs closed.
        type: quantity
  selected_tabs_to_collection:
    type: event
    description: |
      User has chosen to save selected tabs to a collection.
    bugs:
      - https://github.com/mozilla-mobile/fenix/issues/23399
    data_reviews:
      - https://github.com/mozilla-mobile/fenix/pull/23964#issuecomment-1051128057
      - https://github.com/mozilla-mobile/fenix/pull/27068#issuecomment-1251509973
      - https://github.com/mozilla-mobile/firefox-android/pull/3319
    data_sensitivity:
      - interaction
    notification_emails:
      - android-probes@mozilla.com
    expires: never
    metadata:
      tags:
        - Tabs
    extra_keys:
      tab_count:
        description: The number of selected tabs added to colelction.
        type: quantity
  access_point:
    type: labeled_counter
    description: |
      The area that the tabs tray was accessed from.
    bugs:
      - https://github.com/mozilla-mobile/fenix/issues/24549
    data_reviews:
      - https://github.com/mozilla-mobile/fenix/pull/24671
      - https://github.com/mozilla-mobile/firefox-android/pull/1101
    notification_emails:
      - android-probes@mozilla.com
    data_sensitivity:
      - interaction
    expires: never


collections:
  renamed:
    type: event
    description: |
      A user renamed a collection
    bugs:
      - https://github.com/mozilla-mobile/fenix/issues/969
      - https://github.com/mozilla-mobile/fenix/issues/19923
    data_reviews:
      - https://github.com/mozilla-mobile/fenix/pull/3935
      - https://github.com/mozilla-mobile/fenix/pull/13958#issuecomment-676857877
      - https://github.com/mozilla-mobile/fenix/pull/18143
      - https://github.com/mozilla-mobile/fenix/pull/19924#issuecomment-861423789
      - https://github.com/mozilla-mobile/fenix/pull/21038#issuecomment-906757301
    data_sensitivity:
      - technical
      - interaction
    notification_emails:
      - android-probes@mozilla.com
    expires: never
    metadata:
      tags:
        - Collections
  tab_restored:
    type: event
    description: |
      A user restored a tab from collection tab list
    bugs:
      - https://github.com/mozilla-mobile/fenix/issues/969
      - https://github.com/mozilla-mobile/fenix/issues/19923
    data_reviews:
      - https://github.com/mozilla-mobile/fenix/pull/3935
      - https://github.com/mozilla-mobile/fenix/pull/13958#issuecomment-676857877
      - https://github.com/mozilla-mobile/fenix/pull/18143
      - https://github.com/mozilla-mobile/fenix/pull/19924#issuecomment-861423789
      - https://github.com/mozilla-mobile/fenix/pull/21038#issuecomment-906757301
    data_sensitivity:
      - technical
      - interaction
    notification_emails:
      - android-probes@mozilla.com
    expires: never
    metadata:
      tags:
        - Collections
  all_tabs_restored:
    type: event
    description: |
      A user tapped "open tabs" from collection menu
    bugs:
      - https://github.com/mozilla-mobile/fenix/issues/969
      - https://github.com/mozilla-mobile/fenix/issues/19923
    data_reviews:
      - https://github.com/mozilla-mobile/fenix/pull/3935
      - https://github.com/mozilla-mobile/fenix/pull/13958#issuecomment-676857877
      - https://github.com/mozilla-mobile/fenix/pull/18143
      - https://github.com/mozilla-mobile/fenix/pull/19924#issuecomment-861423789
      - https://github.com/mozilla-mobile/fenix/pull/21038#issuecomment-906757301
    data_sensitivity:
      - technical
      - interaction
    notification_emails:
      - android-probes@mozilla.com
    expires: never
    metadata:
      tags:
        - Collections
  tab_removed:
    type: event
    description: |
      A user tapped remove tab from collection tab list
    bugs:
      - https://github.com/mozilla-mobile/fenix/issues/969
      - https://github.com/mozilla-mobile/fenix/issues/19923
    data_reviews:
      - https://github.com/mozilla-mobile/fenix/pull/3935
      - https://github.com/mozilla-mobile/fenix/pull/13958#issuecomment-676857877
      - https://github.com/mozilla-mobile/fenix/pull/18143
      - https://github.com/mozilla-mobile/fenix/pull/19924#issuecomment-861423789
      - https://github.com/mozilla-mobile/fenix/pull/21038#issuecomment-906757301
    data_sensitivity:
      - technical
      - interaction
    notification_emails:
      - android-probes@mozilla.com
    expires: never
    metadata:
      tags:
        - Collections
  shared:
    type: event
    description: |
      A user tapped share collection
    bugs:
      - https://github.com/mozilla-mobile/fenix/issues/969
      - https://github.com/mozilla-mobile/fenix/issues/19923
    data_reviews:
      - https://github.com/mozilla-mobile/fenix/pull/3935
      - https://github.com/mozilla-mobile/fenix/pull/13958#issuecomment-676857877
      - https://github.com/mozilla-mobile/fenix/pull/18143
      - https://github.com/mozilla-mobile/fenix/pull/19924#issuecomment-861423789
      - https://github.com/mozilla-mobile/fenix/pull/21038#issuecomment-906757301
    data_sensitivity:
      - technical
      - interaction
    notification_emails:
      - android-probes@mozilla.com
    expires: never
    metadata:
      tags:
        - Collections
  removed:
    type: event
    description: |
      A user tapped delete collection from collection menu
    bugs:
      - https://github.com/mozilla-mobile/fenix/issues/969
      - https://github.com/mozilla-mobile/fenix/issues/19923
    data_reviews:
      - https://github.com/mozilla-mobile/fenix/pull/3935
      - https://github.com/mozilla-mobile/fenix/pull/13958#issuecomment-676857877
      - https://github.com/mozilla-mobile/fenix/pull/18143
      - https://github.com/mozilla-mobile/fenix/pull/19924#issuecomment-861423789
      - https://github.com/mozilla-mobile/fenix/pull/21038#issuecomment-906757301
    data_sensitivity:
      - technical
      - interaction
    notification_emails:
      - android-probes@mozilla.com
    expires: never
    metadata:
      tags:
        - Collections
  saved:
    type: event
    description: |
      A user saved a list of tabs to a new collection
    extra_keys:
      tabs_open:
        description: "The number of tabs open in the current session"
        type: string
      tabs_selected:
        description: "The number of tabs added to the collection"
        type: string
    bugs:
      - https://github.com/mozilla-mobile/fenix/issues/969
      - https://github.com/mozilla-mobile/fenix/issues/19923
    data_reviews:
      - https://github.com/mozilla-mobile/fenix/pull/3935
      - https://github.com/mozilla-mobile/fenix/pull/13958#issuecomment-676857877
      - https://github.com/mozilla-mobile/fenix/pull/18143
      - https://github.com/mozilla-mobile/fenix/pull/19924#issuecomment-861423789
      - https://github.com/mozilla-mobile/fenix/pull/21038#issuecomment-906757301
    data_sensitivity:
      - technical
      - interaction
    notification_emails:
      - android-probes@mozilla.com
    expires: never
    metadata:
      tags:
        - Collections
  tabs_added:
    type: event
    description: |
      A user saved a list of tabs to an existing collection
    extra_keys:
      tabs_open:
        description: The number of tabs open in the current session
        type: string
      tabs_selected:
        description: The number of tabs added to the collection
        type: string
    bugs:
      - https://github.com/mozilla-mobile/fenix/issues/969
      - https://github.com/mozilla-mobile/fenix/issues/19923
    data_reviews:
      - https://github.com/mozilla-mobile/fenix/pull/3935
      - https://github.com/mozilla-mobile/fenix/pull/13958#issuecomment-676857877
      - https://github.com/mozilla-mobile/fenix/pull/18143
      - https://github.com/mozilla-mobile/fenix/pull/19924#issuecomment-861423789
      - https://github.com/mozilla-mobile/fenix/pull/21038#issuecomment-906757301
    data_sensitivity:
      - technical
      - interaction
    notification_emails:
      - android-probes@mozilla.com
    expires: never
    metadata:
      tags:
        - Collections
  tab_select_opened:
    type: event
    description: |
      A user opened the select tabs screen (the first step of the collection
      creation flow)
    bugs:
      - https://github.com/mozilla-mobile/fenix/issues/969
      - https://github.com/mozilla-mobile/fenix/issues/19923
    data_reviews:
      - https://github.com/mozilla-mobile/fenix/pull/3935
      - https://github.com/mozilla-mobile/fenix/pull/13958#issuecomment-676857877
      - https://github.com/mozilla-mobile/fenix/pull/18143
      - https://github.com/mozilla-mobile/fenix/pull/19924#issuecomment-861423789
      - https://github.com/mozilla-mobile/fenix/pull/21038#issuecomment-906757301
    data_sensitivity:
      - technical
      - interaction
    notification_emails:
      - android-probes@mozilla.com
    expires: never
    metadata:
      tags:
        - Collections
  add_tab_button:
    type: event
    description: |
      A user tapped the "add tab" button in the three dot menu of collections
    bugs:
      - https://github.com/mozilla-mobile/fenix/issues/969
      - https://github.com/mozilla-mobile/fenix/issues/19923
    data_reviews:
      - https://github.com/mozilla-mobile/fenix/pull/4358
      - https://github.com/mozilla-mobile/fenix/pull/13958#issuecomment-676857877
      - https://github.com/mozilla-mobile/fenix/pull/18143
      - https://github.com/mozilla-mobile/fenix/pull/19924#issuecomment-861423789
      - https://github.com/mozilla-mobile/fenix/pull/21038#issuecomment-906757301
    data_sensitivity:
      - interaction
    notification_emails:
      - android-probes@mozilla.com
    expires: never
    metadata:
      tags:
        - Collections
  long_press:
    type: event
    description: |
      A user long pressed on a tab, triggering the collection creation screen
    bugs:
      - https://github.com/mozilla-mobile/fenix/issues/969
      - https://github.com/mozilla-mobile/fenix/issues/19923
    data_reviews:
      - https://github.com/mozilla-mobile/fenix/pull/4358
      - https://github.com/mozilla-mobile/fenix/pull/13958#issuecomment-676857877
      - https://github.com/mozilla-mobile/fenix/pull/18143
      - https://github.com/mozilla-mobile/fenix/pull/19924#issuecomment-861423789
      - https://github.com/mozilla-mobile/fenix/pull/21038#issuecomment-906757301
    data_sensitivity:
      - interaction
    notification_emails:
      - android-probes@mozilla.com
    expires: never
    metadata:
      tags:
        - Collections
  save_button:
    type: event
    description: |
      A user pressed the "save to collection" button on either the home or
      browser screen, triggering the collection creation screen to open
      (tab_select_opened)
    bugs:
      - https://github.com/mozilla-mobile/fenix/issues/969
      - https://github.com/mozilla-mobile/fenix/issues/19923
    data_reviews:
      - https://github.com/mozilla-mobile/fenix/pull/4358
      - https://github.com/mozilla-mobile/fenix/pull/13958#issuecomment-676857877
      - https://github.com/mozilla-mobile/fenix/pull/18143
      - https://github.com/mozilla-mobile/fenix/pull/19924#issuecomment-861423789
      - https://github.com/mozilla-mobile/fenix/pull/21038#issuecomment-906757301
    data_sensitivity:
      - interaction
    notification_emails:
      - android-probes@mozilla.com
    expires: never
    extra_keys:
      from_screen:
        description: |
          A string representing the screen from which the user pressed the save
          button. Currently one of: `browserMenu`, `homeMenu` or `home`
        type: string
    metadata:
      tags:
        - Collections
  rename_button:
    type: event
    description: |
      A user pressed the "rename collection" button in the three dot menu
    bugs:
      - https://github.com/mozilla-mobile/fenix/issues/969
      - https://github.com/mozilla-mobile/fenix/issues/19923
    data_reviews:
      - https://github.com/mozilla-mobile/fenix/pull/4539
      - https://github.com/mozilla-mobile/fenix/pull/13958#issuecomment-676857877
      - https://github.com/mozilla-mobile/fenix/pull/18143
      - https://github.com/mozilla-mobile/fenix/pull/19924#issuecomment-861423789
      - https://github.com/mozilla-mobile/fenix/pull/21038#issuecomment-906757301
    data_sensitivity:
      - interaction
    notification_emails:
      - android-probes@mozilla.com
    expires: never
    metadata:
      tags:
        - Collections
  placeholder_cancel:
    type: event
    description: |
      User interacted with the `X` button from the homescreen no collections
      placeholder.
    bugs:
      - https://bugzilla.mozilla.org/show_bug.cgi?id=1821032
    data_reviews:
      - https://github.com/mozilla-mobile/firefox-android/pull/1167
      - https://github.com/mozilla-mobile/firefox-android/pull/4039
    data_sensitivity:
      - interaction
    notification_emails:
      - android-probes@mozilla.com
    expires: never
    metadata:
      tags:
        - Collections

search_widget:
  new_tab_button:
    type: event
    description: |
      A user pressed anywhere from the Firefox logo until the start of the
      microphone icon, opening a new tab search screen.
    bugs:
      - https://github.com/mozilla-mobile/fenix/issues/4457
    data_reviews:
      - https://github.com/mozilla-mobile/fenix/pull/4714
      - https://github.com/mozilla-mobile/fenix/pull/15713#issuecomment-703972068
      - https://github.com/mozilla-mobile/fenix/pull/19924#issuecomment-861423789
      - https://github.com/mozilla-mobile/fenix/pull/20517#pullrequestreview-718069041
      - https://github.com/mozilla-mobile/fenix/pull/23453#issuecomment-1024694220
      - https://github.com/mozilla-mobile/fenix/pull/28502
      - https://github.com/mozilla-mobile/firefox-android/pull/4039
    data_sensitivity:
      - interaction
    notification_emails:
      - android-probes@mozilla.com
    expires: never
    metadata:
      tags:
        - Search
  voice_button:
    type: event
    description: |
      A user pressed the microphone icon, opening a new voice search screen.
    bugs:
      - https://github.com/mozilla-mobile/fenix/issues/4457
    data_reviews:
      - https://github.com/mozilla-mobile/fenix/pull/4714
      - https://github.com/mozilla-mobile/fenix/pull/15713#issuecomment-703972068
      - https://github.com/mozilla-mobile/fenix/pull/19924#issuecomment-861423789
      - https://github.com/mozilla-mobile/fenix/pull/20517#pullrequestreview-718069041
      - https://github.com/mozilla-mobile/fenix/pull/23453#issuecomment-1024694220
      - https://github.com/mozilla-mobile/fenix/pull/28502
      - https://github.com/mozilla-mobile/firefox-android/pull/4039
    data_sensitivity:
      - interaction
    notification_emails:
      - android-probes@mozilla.com
    expires: never
    metadata:
      tags:
        - Search

tracking_protection:
  exception_added:
    type: event
    description: |
      A user added a tracking protection exception through the TP toggle in the
      panel.
    bugs:
      - https://github.com/mozilla-mobile/fenix/issues/5312
    data_reviews:
      - https://github.com/mozilla-mobile/fenix/pull/5414#issuecomment-532847188
      - https://github.com/mozilla-mobile/fenix/pull/15713#issuecomment-703972068
      - https://github.com/mozilla-mobile/fenix/pull/19924#issuecomment-861423789
      - https://github.com/mozilla-mobile/fenix/pull/20517#pullrequestreview-718069041
      - https://github.com/mozilla-mobile/fenix/pull/23453#issuecomment-1024694220
      - https://github.com/mozilla-mobile/fenix/pull/28502
      - https://github.com/mozilla-mobile/firefox-android/pull/4039
    data_sensitivity:
      - interaction
    notification_emails:
      - android-probes@mozilla.com
    expires: never
    metadata:
      tags:
        - TrackingProtection
  panel_settings:
    type: event
    description: |
      A user opened tracking protection settings from the panel.
    bugs:
      - https://github.com/mozilla-mobile/fenix/issues/5312
    data_reviews:
      - https://github.com/mozilla-mobile/fenix/pull/5414#issuecomment-532847188
      - https://github.com/mozilla-mobile/fenix/pull/15713#issuecomment-703972068
      - https://github.com/mozilla-mobile/fenix/pull/19924#issuecomment-861423789
      - https://github.com/mozilla-mobile/fenix/pull/20517#pullrequestreview-718069041
      - https://github.com/mozilla-mobile/fenix/pull/23453#issuecomment-1024694220
      - https://github.com/mozilla-mobile/fenix/pull/28502
      - https://github.com/mozilla-mobile/firefox-android/pull/4039
    data_sensitivity:
      - interaction
    notification_emails:
      - android-probes@mozilla.com
    expires: never
    metadata:
      tags:
        - TrackingProtection
  etp_shield:
    type: event
    description: |
      A user pressed the tracking protection shield icon in toolbar.
    bugs:
      - https://github.com/mozilla-mobile/fenix/issues/5312
    data_reviews:
      - https://github.com/mozilla-mobile/fenix/pull/5414#issuecomment-532847188
      - https://github.com/mozilla-mobile/fenix/pull/15713#issuecomment-703972068
      - https://github.com/mozilla-mobile/fenix/pull/19924#issuecomment-861423789
      - https://github.com/mozilla-mobile/fenix/pull/20517#pullrequestreview-718069041
      - https://github.com/mozilla-mobile/fenix/pull/23453#issuecomment-1024694220
      - https://github.com/mozilla-mobile/fenix/pull/28502
      - https://github.com/mozilla-mobile/firefox-android/pull/4039
    data_sensitivity:
      - interaction
    notification_emails:
      - android-probes@mozilla.com
    expires: never
    metadata:
      tags:
        - TrackingProtection
  etp_tracker_list:
    type: event
    description: |
      A user pressed into a list of categorized trackers in tracking protection
      panel.
    bugs:
      - https://github.com/mozilla-mobile/fenix/issues/5312
    data_reviews:
      - https://github.com/mozilla-mobile/fenix/pull/5414#issuecomment-532847188
      - https://github.com/mozilla-mobile/fenix/pull/15713#issuecomment-703972068
      - https://github.com/mozilla-mobile/fenix/pull/19924#issuecomment-861423789
      - https://github.com/mozilla-mobile/fenix/pull/20517#pullrequestreview-718069041
      - https://github.com/mozilla-mobile/fenix/pull/23453#issuecomment-1024694220
      - https://github.com/mozilla-mobile/fenix/pull/28502
      - https://github.com/mozilla-mobile/firefox-android/pull/4039
    data_sensitivity:
      - interaction
    notification_emails:
      - android-probes@mozilla.com
    expires: never
    metadata:
      tags:
        - TrackingProtection
  etp_settings:
    type: event
    description: |
      A user opened tracking protection settings through settings.
    bugs:
      - https://github.com/mozilla-mobile/fenix/issues/5312
    data_reviews:
      - https://github.com/mozilla-mobile/fenix/pull/5414#issuecomment-532847188
      - https://github.com/mozilla-mobile/fenix/pull/15713#issuecomment-703972068
      - https://github.com/mozilla-mobile/fenix/pull/19924#issuecomment-861423789
      - https://github.com/mozilla-mobile/fenix/pull/20517#pullrequestreview-718069041
      - https://github.com/mozilla-mobile/fenix/pull/23453#issuecomment-1024694220
      - https://github.com/mozilla-mobile/fenix/pull/28502
      - https://github.com/mozilla-mobile/firefox-android/pull/4039
    data_sensitivity:
      - interaction
    notification_emails:
      - android-probes@mozilla.com
    expires: never
    metadata:
      tags:
        - TrackingProtection
  etp_setting_changed:
    type: event
    description: |
      A user changed their tracking protection level setting to either strict,
      standard, or custom.
    extra_keys:
      etp_setting:
        description: "The new setting for ETP: strict, standard, custom"
        type: string
    bugs:
      - https://github.com/mozilla-mobile/fenix/issues/5312
      - https://github.com/mozilla-mobile/fenix/issues/11063
    data_reviews:
      - https://github.com/mozilla-mobile/fenix/pull/5414#issuecomment-532847188
      - https://github.com/mozilla-mobile/fenix/pull/11383
      - https://github.com/mozilla-mobile/fenix/pull/15713#issuecomment-703972068
      - https://github.com/mozilla-mobile/fenix/pull/19924#issuecomment-861423789
      - https://github.com/mozilla-mobile/fenix/pull/20517#pullrequestreview-718069041
      - https://github.com/mozilla-mobile/fenix/pull/23453#issuecomment-1024694220
      - https://github.com/mozilla-mobile/fenix/pull/28502
      - https://github.com/mozilla-mobile/firefox-android/pull/4039
    data_sensitivity:
      - interaction
    notification_emails:
      - android-probes@mozilla.com
    expires: never
    metadata:
      tags:
        - TrackingProtection
  tcp_cfr_shown:
    type: event
    description: |
      The Total Cookie Protection CFR was shown to the user.
    bugs:
      - https://github.com/mozilla-mobile/fenix/issues/26224
    data_reviews:
      - https://github.com/mozilla-mobile/fenix/pull/26226#issuecomment-1204007332
      - https://github.com/mozilla-mobile/firefox-android/pull/3319
    data_sensitivity:
      - interaction
    notification_emails:
      - android-probes@mozilla.com
    expires: never
    metadata:
      tags:
        - TrackingProtection
  tcp_cfr_implicit_dismissal:
    type: event
    description: |
      The Total Cookie Protection CFR was dismissed by the user by interacting
      with the outside of the popup.
    bugs:
      - https://github.com/mozilla-mobile/fenix/issues/26224
    data_reviews:
      - https://github.com/mozilla-mobile/fenix/pull/26226#issuecomment-1204007332
      - https://github.com/mozilla-mobile/firefox-android/pull/3319
    data_sensitivity:
      - interaction
    notification_emails:
      - android-probes@mozilla.com
    expires: never
    metadata:
      tags:
        - TrackingProtection
  tcp_cfr_explicit_dismissal:
    type: event
    description: |
      The Total Cookie Protection CFR was dismissed by the user by clicking on
      the "X" button to close the popup.
    bugs:
      - https://github.com/mozilla-mobile/fenix/issues/26224
    data_reviews:
      - https://github.com/mozilla-mobile/fenix/pull/26226#issuecomment-1204007332
      - https://github.com/mozilla-mobile/firefox-android/pull/3319
    data_sensitivity:
      - interaction
    notification_emails:
      - android-probes@mozilla.com
    expires: never
    metadata:
      tags:
        - TrackingProtection
  tcp_sumo_link_clicked:
    type: event
    description: |
      A user clicked the link in the Total Cookie Protection CFR to open a new
      SUMO tab detailing the Total Cookie Protection feature.
    bugs:
      - https://github.com/mozilla-mobile/fenix/issues/26224
    data_reviews:
      - https://github.com/mozilla-mobile/fenix/pull/26226#issuecomment-1204007332
      - https://github.com/mozilla-mobile/firefox-android/pull/3319
    data_sensitivity:
      - interaction
    notification_emails:
      - android-probes@mozilla.com
    expires: never
    metadata:
      tags:
        - TrackingProtection
tab:
  media_play:
    type: event
    description: |
      A user pressed the play icon on a tab from the home screen
    bugs:
      - https://github.com/mozilla-mobile/fenix/issues/5197
    data_reviews:
      - https://github.com/mozilla-mobile/fenix/pull/5266
      - https://github.com/mozilla-mobile/fenix/pull/15713#issuecomment-703972068
      - https://github.com/mozilla-mobile/fenix/pull/19924#issuecomment-861423789
      - https://github.com/mozilla-mobile/fenix/pull/20517#pullrequestreview-718069041
      - https://github.com/mozilla-mobile/fenix/pull/23453#issuecomment-1024694220
      - https://github.com/mozilla-mobile/fenix/pull/28502
      - https://github.com/mozilla-mobile/firefox-android/pull/4039
    data_sensitivity:
      - interaction
    notification_emails:
      - android-probes@mozilla.com
    expires: never
    no_lint:
      - COMMON_PREFIX
    metadata:
      tags:
        - Media
  media_pause:
    type: event
    description: |
      A user pressed the pause icon on a tab from the home screen
    bugs:
      - https://github.com/mozilla-mobile/fenix/issues/5197
    data_reviews:
      - https://github.com/mozilla-mobile/fenix/pull/5266
      - https://github.com/mozilla-mobile/fenix/pull/15713#issuecomment-703972068
      - https://github.com/mozilla-mobile/fenix/pull/19924#issuecomment-861423789
      - https://github.com/mozilla-mobile/fenix/pull/20517#pullrequestreview-718069041
      - https://github.com/mozilla-mobile/fenix/pull/23453#issuecomment-1024694220
      - https://github.com/mozilla-mobile/fenix/pull/28502
      - https://github.com/mozilla-mobile/firefox-android/pull/4039
    data_sensitivity:
      - interaction
    notification_emails:
      - android-probes@mozilla.com
    expires: never
    metadata:
      tags:
        - Media

media_notification:
  play:
    type: event
    description: |
      A user pressed the play icon on the media notification
    bugs:
      - https://github.com/mozilla-mobile/fenix/issues/5197
    data_reviews:
      - https://github.com/mozilla-mobile/fenix/pull/5520
      - https://github.com/mozilla-mobile/fenix/pull/15713#issuecomment-703972068
      - https://github.com/mozilla-mobile/fenix/pull/19924#issuecomment-861423789
      - https://github.com/mozilla-mobile/fenix/pull/20517#pullrequestreview-718069041
      - https://github.com/mozilla-mobile/fenix/pull/23453#issuecomment-1024694220
      - https://github.com/mozilla-mobile/fenix/pull/28502
      - https://github.com/mozilla-mobile/firefox-android/pull/4039
    data_sensitivity:
      - interaction
    notification_emails:
      - android-probes@mozilla.com
    expires: never
    metadata:
      tags:
        - Media
  pause:
    type: event
    description: |
      A user pressed the pause icon on the media notification
    bugs:
      - https://github.com/mozilla-mobile/fenix/issues/5197
    data_reviews:
      - https://github.com/mozilla-mobile/fenix/pull/5520
      - https://github.com/mozilla-mobile/fenix/pull/15713#issuecomment-703972068
      - https://github.com/mozilla-mobile/fenix/pull/19924#issuecomment-861423789
      - https://github.com/mozilla-mobile/fenix/pull/20517#pullrequestreview-718069041
      - https://github.com/mozilla-mobile/fenix/pull/23453#issuecomment-1024694220
      - https://github.com/mozilla-mobile/fenix/pull/28502
      - https://github.com/mozilla-mobile/firefox-android/pull/4039
    data_sensitivity:
      - interaction
    notification_emails:
      - android-probes@mozilla.com
    expires: never
    metadata:
      tags:
        - Media

media_state:
  play:
    type: event
    description: |
      Media started playing.
    bugs:
      - https://github.com/mozilla-mobile/fenix/issues/5705
    data_reviews:
      - https://github.com/mozilla-mobile/fenix/pull/6463
      - https://github.com/mozilla-mobile/fenix/pull/15713#issuecomment-703972068
      - https://github.com/mozilla-mobile/fenix/pull/19924#issuecomment-861423789
      - https://github.com/mozilla-mobile/fenix/pull/20517#pullrequestreview-718069041
      - https://github.com/mozilla-mobile/fenix/pull/23453#issuecomment-1024694220
      - https://github.com/mozilla-mobile/fenix/pull/28502
      - https://github.com/mozilla-mobile/firefox-android/pull/4039
    data_sensitivity:
      - interaction
    notification_emails:
      - android-probes@mozilla.com
    expires: never
    metadata:
      tags:
        - Media
  pause:
    type: event
    description: |
      Media playback was paused.
    bugs:
      - https://github.com/mozilla-mobile/fenix/issues/5705
    data_reviews:
      - https://github.com/mozilla-mobile/fenix/pull/6463
      - https://github.com/mozilla-mobile/fenix/pull/15713#issuecomment-703972068
      - https://github.com/mozilla-mobile/fenix/pull/19924#issuecomment-861423789
      - https://github.com/mozilla-mobile/fenix/pull/20517#pullrequestreview-718069041
      - https://github.com/mozilla-mobile/fenix/pull/23453#issuecomment-1024694220
      - https://github.com/mozilla-mobile/fenix/pull/28502
      - https://github.com/mozilla-mobile/firefox-android/pull/4039
    data_sensitivity:
      - interaction
    notification_emails:
      - android-probes@mozilla.com
    expires: never
    metadata:
      tags:
        - Media
  stop:
    type: event
    description: |
      Media playback has ended.
    bugs:
      - https://github.com/mozilla-mobile/fenix/issues/5705
    data_reviews:
      - https://github.com/mozilla-mobile/fenix/pull/6463
      - https://github.com/mozilla-mobile/fenix/pull/15713#issuecomment-703972068
      - https://github.com/mozilla-mobile/fenix/pull/19924#issuecomment-861423789
      - https://github.com/mozilla-mobile/fenix/pull/20517#pullrequestreview-718069041
      - https://github.com/mozilla-mobile/fenix/pull/23453#issuecomment-1024694220
      - https://github.com/mozilla-mobile/fenix/pull/28502
      - https://github.com/mozilla-mobile/firefox-android/pull/4039
    data_sensitivity:
      - interaction
    notification_emails:
      - android-probes@mozilla.com
    expires: never
    metadata:
      tags:
        - Media
  fullscreen:
    type: event
    description: |
      Video set to fullscreen.
    bugs:
      - https://github.com/mozilla-mobile/fenix/issues/15368
    data_reviews:
      - https://github.com/mozilla-mobile/fenix/pull/16833
      - https://github.com/mozilla-mobile/fenix/pull/19924#issuecomment-861423789
      - https://github.com/mozilla-mobile/fenix/pull/20517#pullrequestreview-718069041
      - https://github.com/mozilla-mobile/fenix/pull/23453#issuecomment-1024694220
      - https://github.com/mozilla-mobile/fenix/pull/28502
      - https://github.com/mozilla-mobile/firefox-android/pull/4039
    data_sensitivity:
      - interaction
    notification_emails:
      - android-probes@mozilla.com
    expires: never
    metadata:
      tags:
        - Media
  picture_in_picture:
    type: event
    description: |
      Video set to picture in picture mode.
    bugs:
      - https://github.com/mozilla-mobile/fenix/issues/15368
    data_reviews:
      - https://github.com/mozilla-mobile/fenix/pull/16833
      - https://github.com/mozilla-mobile/fenix/pull/19924#issuecomment-861423789
      - https://github.com/mozilla-mobile/fenix/pull/20517#pullrequestreview-718069041
      - https://github.com/mozilla-mobile/fenix/pull/23453#issuecomment-1024694220
      - https://github.com/mozilla-mobile/fenix/pull/28502
      - https://github.com/mozilla-mobile/firefox-android/pull/4039
    data_sensitivity:
      - interaction
    notification_emails:
      - android-probes@mozilla.com
    expires: never
    metadata:
      tags:
        - Media

logins:
  password_detected:
    type: event
    description: |
      Password was detected for a website.
    bugs:
      - https://bugzilla.mozilla.org/show_bug.cgi?id=1857549
    data_reviews:
      - https://github.com/mozilla-mobile/firefox-android/pull/3978
    data_sensitivity:
      - interaction
    notification_emails:
      - android-probes@mozilla.com
    expires: never
    metadata:
      tags:
        - Logins
  autofill_prompt_shown:
    type: event
    description: |
      Password autofill prompt was shown.
    bugs:
      - https://bugzilla.mozilla.org/show_bug.cgi?id=1841152
    data_reviews:
      - https://github.com/mozilla-mobile/firefox-android/pull/2802
    data_sensitivity:
      - interaction
    notification_emails:
      - android-probes@mozilla.com
    expires: never
    metadata:
      tags:
        - Logins
  autofill_prompt_dismissed:
    type: event
    description: |
      Password autofill prompt was dismissed.
    bugs:
      - https://bugzilla.mozilla.org/show_bug.cgi?id=1841152
    data_reviews:
      - https://github.com/mozilla-mobile/firefox-android/pull/2802
    data_sensitivity:
      - interaction
    notification_emails:
      - android-probes@mozilla.com
    expires: never
    metadata:
      tags:
        - Logins
  autofilled:
    type: event
    description: |
      Password autofill performed.
    bugs:
      - https://bugzilla.mozilla.org/show_bug.cgi?id=1841152
    data_reviews:
      - https://github.com/mozilla-mobile/firefox-android/pull/2802
    data_sensitivity:
      - interaction
    notification_emails:
      - android-probes@mozilla.com
    expires: never
    metadata:
      tags:
        - Logins
  management_add_tapped:
    type: event
    description: |
      User has tapped the add button through password management in settings menu.
    bugs:
      - https://bugzilla.mozilla.org/show_bug.cgi?id=1841152
    data_reviews:
      - https://github.com/mozilla-mobile/firefox-android/pull/2802
    data_sensitivity:
      - interaction
    notification_emails:
      - android-probes@mozilla.com
    expires: never
    metadata:
      tags:
        - Logins
  management_logins_tapped:
    type: event
    description: |
      User has tapped on a saved login through password management in settings menu.
    bugs:
      - https://bugzilla.mozilla.org/show_bug.cgi?id=1841152
    data_reviews:
      - https://github.com/mozilla-mobile/firefox-android/pull/2802
    data_sensitivity:
      - interaction
    notification_emails:
      - android-probes@mozilla.com
    expires: never
    metadata:
      tags:
        - Logins
  open_logins:
    type: event
    description: |
      A user accessed Logins in Settings
    bugs:
      - https://github.com/mozilla-mobile/fenix/issues/5586
    data_reviews:
      - https://github.com/mozilla-mobile/fenix/pull/6352
      - https://github.com/mozilla-mobile/fenix/pull/15713#issuecomment-703972068
      - https://github.com/mozilla-mobile/fenix/pull/19924#issuecomment-861423789
      - https://github.com/mozilla-mobile/fenix/pull/20517#pullrequestreview-718069041
      - https://github.com/mozilla-mobile/fenix/pull/21038#issuecomment-906757301
    data_sensitivity:
      - interaction
    notification_emails:
      - android-probes@mozilla.com
    expires: never
    metadata:
      tags:
        - Logins
  open_individual_login:
    type: event
    description: |
      A user accessed an individual login in saved logins
    bugs:
      - https://github.com/mozilla-mobile/fenix/issues/5586
    data_reviews:
      - https://github.com/mozilla-mobile/fenix/pull/6352
      - https://github.com/mozilla-mobile/fenix/pull/15713#issuecomment-703972068
      - https://github.com/mozilla-mobile/fenix/pull/19924#issuecomment-861423789
      - https://github.com/mozilla-mobile/fenix/pull/20517#pullrequestreview-718069041
      - https://github.com/mozilla-mobile/fenix/pull/23453#issuecomment-1024694220
      - https://github.com/mozilla-mobile/fenix/pull/28502
      - https://github.com/mozilla-mobile/firefox-android/pull/4039
    data_sensitivity:
      - interaction
    notification_emails:
      - android-probes@mozilla.com
    expires: never
    metadata:
      tags:
        - Logins
  copy_login:
    type: event
    description: |
      A user copied a piece of a login in saved logins
    bugs:
      - https://github.com/mozilla-mobile/fenix/issues/5586
    data_reviews:
      - https://github.com/mozilla-mobile/fenix/pull/6352
      - https://github.com/mozilla-mobile/fenix/pull/15713#issuecomment-703972068
      - https://github.com/mozilla-mobile/fenix/pull/19924#issuecomment-861423789
      - https://github.com/mozilla-mobile/fenix/pull/20517#pullrequestreview-718069041
      - https://github.com/mozilla-mobile/fenix/pull/23453#issuecomment-1024694220
      - https://github.com/mozilla-mobile/fenix/pull/28502
      - https://github.com/mozilla-mobile/firefox-android/pull/4039
    data_sensitivity:
      - interaction
    notification_emails:
      - android-probes@mozilla.com
    expires: never
    metadata:
      tags:
        - Logins
  view_password_login:
    type: event
    description: |
      A user viewed a password in an individual saved login
    bugs:
      - https://github.com/mozilla-mobile/fenix/issues/5586
    data_reviews:
      - https://github.com/mozilla-mobile/fenix/pull/6352
      - https://github.com/mozilla-mobile/fenix/pull/15713#issuecomment-703972068
      - https://github.com/mozilla-mobile/fenix/pull/19924#issuecomment-861423789
      - https://github.com/mozilla-mobile/fenix/pull/20517#pullrequestreview-718069041
      - https://github.com/mozilla-mobile/fenix/pull/23453#issuecomment-1024694220
      - https://github.com/mozilla-mobile/fenix/pull/28502
      - https://github.com/mozilla-mobile/firefox-android/pull/4039
    data_sensitivity:
      - interaction
    notification_emails:
      - android-probes@mozilla.com
    expires: never
    metadata:
      tags:
        - Logins
  save_logins_setting_changed:
    type: event
    description: |
      A user changed their setting for asking to save logins
    extra_keys:
      setting:
        type: string
        description: |
          The new setting for saving logins the user selected. Either
          `ask_to_save` or `never_save`
    bugs:
      - https://github.com/mozilla-mobile/fenix/issues/5586
    data_reviews:
      - https://github.com/mozilla-mobile/fenix/pull/7767
      - https://github.com/mozilla-mobile/fenix/pull/15713#issuecomment-703972068
      - https://github.com/mozilla-mobile/fenix/pull/19924#issuecomment-861423789
      - https://github.com/mozilla-mobile/fenix/pull/20517#pullrequestreview-718069041
      - https://github.com/mozilla-mobile/fenix/pull/23453#issuecomment-1024694220
      - https://github.com/mozilla-mobile/fenix/pull/28502
      - https://github.com/mozilla-mobile/firefox-android/pull/4039
    data_sensitivity:
      - interaction
    notification_emails:
      - android-probes@mozilla.com
    expires: never
    metadata:
      tags:
        - Logins
  open_login_editor:
    type: event
    description: |
      A user entered the edit screen for an individual saved login
    bugs:
      - https://github.com/mozilla-mobile/fenix/issues/10173
    data_reviews:
      - https://github.com/mozilla-mobile/fenix/issues/11208
      - https://github.com/mozilla-mobile/fenix/pull/15713#issuecomment-703972068
      - https://github.com/mozilla-mobile/fenix/pull/19924#issuecomment-861423789
      - https://github.com/mozilla-mobile/fenix/pull/20517#pullrequestreview-718069041
      - https://github.com/mozilla-mobile/fenix/pull/23453#issuecomment-1024694220
      - https://github.com/mozilla-mobile/fenix/pull/28502
      - https://github.com/mozilla-mobile/firefox-android/pull/4039
    data_sensitivity:
      - interaction
    notification_emails:
      - android-probes@mozilla.com
    expires: never
    metadata:
      tags:
        - Logins
  delete_saved_login:
    type: event
    description: |
      A user confirms delete of a saved login
    bugs:
      - https://github.com/mozilla-mobile/fenix/issues/10173
    data_reviews:
      - https://github.com/mozilla-mobile/fenix/issues/11208
      - https://github.com/mozilla-mobile/fenix/pull/15713#issuecomment-703972068
      - https://github.com/mozilla-mobile/fenix/pull/19924#issuecomment-861423789
      - https://github.com/mozilla-mobile/fenix/pull/20517#pullrequestreview-718069041
      - https://github.com/mozilla-mobile/fenix/pull/23453#issuecomment-1024694220
      - https://github.com/mozilla-mobile/fenix/pull/28502
      - https://github.com/mozilla-mobile/firefox-android/pull/4039
    data_sensitivity:
      - interaction
    notification_emails:
      - android-probes@mozilla.com
    expires: never
    metadata:
      tags:
        - Logins
  save_edited_login:
    type: event
    description: |
      A user saves changes made to an individual login
    bugs:
      - https://github.com/mozilla-mobile/fenix/issues/10173
    data_reviews:
      - https://github.com/mozilla-mobile/fenix/issues/11208
      - https://github.com/mozilla-mobile/fenix/pull/15713#issuecomment-703972068
      - https://github.com/mozilla-mobile/fenix/pull/19924#issuecomment-861423789
      - https://github.com/mozilla-mobile/fenix/pull/20517#pullrequestreview-718069041
      - https://github.com/mozilla-mobile/fenix/pull/23453#issuecomment-1024694220
      - https://github.com/mozilla-mobile/fenix/pull/28502
      - https://github.com/mozilla-mobile/firefox-android/pull/4039
    data_sensitivity:
      - interaction
    notification_emails:
      - android-probes@mozilla.com
    expires: never
    metadata:
      tags:
        - Logins
  saved:
    type: counter
    description: |
      Counter of number of passwords that have been saved by user (including deleted).
    bugs:
      - https://bugzilla.mozilla.org/show_bug.cgi?id=1836164
    data_reviews:
      - https://github.com/mozilla-mobile/firefox-android/pull/2555
    data_sensitivity:
      - interaction
    notification_emails:
      - android-probes@mozilla.com
    expires: never
    metadata:
      tags:
        - Logins
  saved_all:
    type: quantity
    description: |
      Counter of number of passwords currently saved by user.
    bugs:
      - https://bugzilla.mozilla.org/show_bug.cgi?id=1836164
    data_reviews:
      - https://github.com/mozilla-mobile/firefox-android/pull/2555
    data_sensitivity:
      - interaction
    notification_emails:
      - android-probes@mozilla.com
    expires: never
    unit: integer
    metadata:
      tags:
        - Logins
  deleted:
    type: counter
    description: |
      Counter of number of passwords that have been deleted by user.
    bugs:
      - https://bugzilla.mozilla.org/show_bug.cgi?id=1836164
    data_reviews:
      - https://github.com/mozilla-mobile/firefox-android/pull/2555
    data_sensitivity:
      - interaction
    notification_emails:
      - android-probes@mozilla.com
    expires: never
    metadata:
      tags:
        - Logins
  modified:
    type: counter
    description: |
      Counter of number of passwords that have been modified by user.
    bugs:
      - https://bugzilla.mozilla.org/show_bug.cgi?id=1836164
    data_reviews:
      - https://github.com/mozilla-mobile/firefox-android/pull/2555
    data_sensitivity:
      - interaction
    notification_emails:
      - android-probes@mozilla.com
    expires: never
    metadata:
      tags:
        - Logins

voice_search:
  tapped:
    type: event
    description: |
      A user selected the voice search button on the search screen.
    bugs:
      - https://github.com/mozilla-mobile/fenix/issues/10465
    data_reviews:
      - https://github.com/mozilla-mobile/fenix/pull/10785
      - https://github.com/mozilla-mobile/fenix/pull/15713#issuecomment-703972068
      - https://github.com/mozilla-mobile/fenix/pull/19924#issuecomment-861423789
      - https://github.com/mozilla-mobile/fenix/pull/20517#pullrequestreview-718069041
      - https://github.com/mozilla-mobile/fenix/pull/23453#issuecomment-1024694220
      - https://github.com/mozilla-mobile/fenix/pull/28502
      - https://github.com/mozilla-mobile/firefox-android/pull/4039
    data_sensitivity:
      - interaction
    notification_emails:
      - android-probes@mozilla.com
    expires: never
    metadata:
      tags:
        - Search
        - Voice

top_sites:
  open_default:
    type: event
    description: |
      A user opened a default top site
    bugs:
      - https://github.com/mozilla-mobile/fenix/issues/8125
    data_reviews:
      - https://github.com/mozilla-mobile/fenix/pull/10752
      - https://github.com/mozilla-mobile/fenix/pull/15713#issuecomment-703972068
      - https://github.com/mozilla-mobile/fenix/pull/19924#issuecomment-861423789
      - https://github.com/mozilla-mobile/fenix/pull/20517#pullrequestreview-718069041
      - https://github.com/mozilla-mobile/fenix/pull/21038#issuecomment-906757301
    data_sensitivity:
      - interaction
    notification_emails:
      - android-probes@mozilla.com
    expires: never
    metadata:
      tags:
        - Shortcuts
  open_google_search_attribution:
    type: event
    description: |
      A user opened the google top site
    bugs:
      - https://github.com/mozilla-mobile/fenix/issues/17418
    data_reviews:
      - https://github.com/mozilla-mobile/fenix/pull/17637
      - https://github.com/mozilla-mobile/fenix/pull/19924#issuecomment-861423789
      - https://github.com/mozilla-mobile/fenix/pull/20517#pullrequestreview-718069041
      - https://github.com/mozilla-mobile/fenix/pull/21038#issuecomment-906757301
    data_sensitivity:
      - interaction
    notification_emails:
      - android-probes@mozilla.com
    expires: never
    metadata:
      tags:
        - Search
        - Shortcuts
  open_baidu_search_attribution:
    type: event
    description: |
      A user opened the baidu top site
    bugs:
      - https://github.com/mozilla-mobile/fenix/issues/19490
    data_reviews:
      - https://github.com/mozilla-mobile/fenix/pull/20705
      - https://github.com/mozilla-mobile/fenix/pull/23453#issuecomment-1024694220
      - https://github.com/mozilla-mobile/fenix/pull/28502
      - https://github.com/mozilla-mobile/firefox-android/pull/4039
    data_sensitivity:
      - interaction
    notification_emails:
      - android-probes@mozilla.com
    expires: never
    metadata:
      tags:
        - Search
        - Shortcuts
  open_frecency:
    type: event
    description: |
      A user opened a frecency top site
    bugs:
      - https://github.com/mozilla-mobile/fenix/issues/14565
    data_reviews:
      - https://github.com/mozilla-mobile/fenix/pull/15136
      - https://github.com/mozilla-mobile/fenix/pull/15713#issuecomment-703972068
      - https://github.com/mozilla-mobile/fenix/pull/19924#issuecomment-861423789
      - https://github.com/mozilla-mobile/fenix/pull/20517#pullrequestreview-718069041
      - https://github.com/mozilla-mobile/fenix/pull/21038#issuecomment-906757301
    data_sensitivity:
      - interaction
    notification_emails:
      - android-probes@mozilla.com
    expires: never
    metadata:
      tags:
        - Shortcuts
  open_pinned:
    type: event
    description: |
      A user opened a pinned top site
    bugs:
      - https://github.com/mozilla-mobile/fenix/issues/14565
    data_reviews:
      - https://github.com/mozilla-mobile/fenix/pull/15136
      - https://github.com/mozilla-mobile/fenix/pull/15713#issuecomment-703972068
      - https://github.com/mozilla-mobile/fenix/pull/19924#issuecomment-861423789
      - https://github.com/mozilla-mobile/fenix/pull/20517#pullrequestreview-718069041
      - https://github.com/mozilla-mobile/fenix/pull/21038#issuecomment-906757301
    data_sensitivity:
      - interaction
    notification_emails:
      - android-probes@mozilla.com
    expires: never
    metadata:
      tags:
        - Shortcuts
  swipe_carousel:
    type: event
    description: |
      A user swiped to change the page of the top sites carousel
    extra_keys:
      page:
        type: string
        description: |
          The page number the carousel is now on
    bugs:
      - https://github.com/mozilla-mobile/fenix/issues/14565
    data_reviews:
      - https://github.com/mozilla-mobile/fenix/pull/15136
      - https://github.com/mozilla-mobile/fenix/pull/15713#issuecomment-703972068
      - https://github.com/mozilla-mobile/fenix/pull/19924#issuecomment-861423789
      - https://github.com/mozilla-mobile/fenix/pull/20517#pullrequestreview-718069041
      - https://github.com/mozilla-mobile/fenix/pull/21038#issuecomment-906757301
    data_sensitivity:
      - interaction
    notification_emails:
      - android-probes@mozilla.com
    expires: never
    metadata:
      tags:
        - Shortcuts
  long_press:
    type: event
    description: |
      A user long pressed on a top site
    extra_keys:
      type:
        type: string
        description: |
          The type of top site. Options are: "FRECENCY", "DEFAULT",
          "PINNED", or "PROVIDED"
    bugs:
      - https://github.com/mozilla-mobile/fenix/issues/14565
      - https://github.com/mozilla-mobile/fenix/issues/23526
    data_reviews:
      - https://github.com/mozilla-mobile/fenix/pull/15136
      - https://github.com/mozilla-mobile/fenix/pull/15713#issuecomment-703972068
      - https://github.com/mozilla-mobile/fenix/pull/19924#issuecomment-861423789
      - https://github.com/mozilla-mobile/fenix/pull/20517#pullrequestreview-718069041
      - https://github.com/mozilla-mobile/fenix/pull/21038#issuecomment-906757301
      - https://github.com/mozilla-mobile/fenix/pull/23541
    data_sensitivity:
      - interaction
    notification_emails:
      - android-probes@mozilla.com
    expires: never
    metadata:
      tags:
        - Shortcuts
  open_in_new_tab:
    type: event
    description: |
      A user opens a new tab based on a top site item
    bugs:
      - https://github.com/mozilla-mobile/fenix/issues/6757
    data_reviews:
      - https://github.com/mozilla-mobile/fenix/pull/7523
      - https://github.com/mozilla-mobile/fenix/pull/15713#issuecomment-703972068
      - https://github.com/mozilla-mobile/fenix/pull/19924#issuecomment-861423789
      - https://github.com/mozilla-mobile/fenix/pull/20517#pullrequestreview-718069041
      - https://github.com/mozilla-mobile/fenix/pull/21038#issuecomment-906757301
    data_sensitivity:
      - interaction
    notification_emails:
      - android-probes@mozilla.com
    expires: never
    metadata:
      tags:
        - Shortcuts
  open_in_private_tab:
    type: event
    description: |
      A user opens a new private tab based on a top site item
    bugs:
      - https://github.com/mozilla-mobile/fenix/issues/6757
    data_reviews:
      - https://github.com/mozilla-mobile/fenix/pull/7523
      - https://github.com/mozilla-mobile/fenix/pull/15713#issuecomment-703972068
      - https://github.com/mozilla-mobile/fenix/pull/19924#issuecomment-861423789
      - https://github.com/mozilla-mobile/fenix/pull/20517#pullrequestreview-718069041
      - https://github.com/mozilla-mobile/fenix/pull/21038#issuecomment-906757301
    data_sensitivity:
      - interaction
    notification_emails:
      - android-probes@mozilla.com
    expires: never
    metadata:
      tags:
        - Shortcuts
  remove:
    type: event
    description: |
      A user removes a top site item
    bugs:
      - https://github.com/mozilla-mobile/fenix/issues/6757
    data_reviews:
      - https://github.com/mozilla-mobile/fenix/pull/7523
      - https://github.com/mozilla-mobile/fenix/pull/15713#issuecomment-703972068
      - https://github.com/mozilla-mobile/fenix/pull/19924#issuecomment-861423789
      - https://github.com/mozilla-mobile/fenix/pull/20517#pullrequestreview-718069041
      - https://github.com/mozilla-mobile/fenix/pull/21038#issuecomment-906757301
    data_sensitivity:
      - interaction
    notification_emails:
      - android-probes@mozilla.com
    expires: never
    metadata:
      tags:
        - Shortcuts
  google_top_site_removed:
    type: event
    description: |
      A user removed the default Google top site
    bugs:
      - https://github.com/mozilla-mobile/fenix/issues/21841
    data_reviews:
      - https://github.com/mozilla-mobile/fenix/pull/21845#issuecomment-944608568
      - https://github.com/mozilla-mobile/fenix/pull/23453#issuecomment-1024694220
      - https://github.com/mozilla-mobile/fenix/pull/28502
      - https://github.com/mozilla-mobile/firefox-android/pull/4039
    data_sensitivity:
      - interaction
    notification_emails:
      - android-probes@mozilla.com
    expires: never
  baidu_top_site_removed:
    type: event
    description: |
      A user removed the default Baidu top site
    bugs:
      - https://github.com/mozilla-mobile/fenix/issues/21841
    data_reviews:
      - https://github.com/mozilla-mobile/fenix/pull/21845#issuecomment-944608568
      - https://github.com/mozilla-mobile/fenix/pull/23453#issuecomment-1024694220
      - https://github.com/mozilla-mobile/fenix/pull/28502
      - https://github.com/mozilla-mobile/firefox-android/pull/4039
    data_sensitivity:
      - interaction
    notification_emails:
      - android-probes@mozilla.com
    expires: never
  open_contile_top_site:
    type: event
    description: |
      A user has opened a contile top site.
    bugs:
      - https://github.com/mozilla-mobile/fenix/issues/23526
    data_reviews:
      - https://github.com/mozilla-mobile/fenix/pull/23541
      - https://github.com/mozilla-mobile/fenix/pull/28502
      - https://github.com/mozilla-mobile/firefox-android/pull/4039
    data_sensitivity:
      - interaction
    notification_emails:
      - android-probes@mozilla.com
    expires: never
  open_contile_in_private_tab:
    type: event
    description: |
      A user has opened a contile top site in a private tab via the long
      press context menu.
    bugs:
      - https://github.com/mozilla-mobile/fenix/issues/23526
    data_reviews:
      - https://github.com/mozilla-mobile/fenix/pull/23541
      - https://github.com/mozilla-mobile/fenix/pull/28502
      - https://github.com/mozilla-mobile/firefox-android/pull/4039
    data_sensitivity:
      - interaction
    notification_emails:
      - android-probes@mozilla.com
    expires: never
  contile_settings:
    type: event
    description: |
      A user has selected "Settings" via the contile top sites
      longpress context menu.
    bugs:
      - https://github.com/mozilla-mobile/fenix/issues/23526
    data_reviews:
      - https://github.com/mozilla-mobile/fenix/pull/23541
      - https://github.com/mozilla-mobile/fenix/pull/28502
      - https://github.com/mozilla-mobile/firefox-android/pull/4039
    data_sensitivity:
      - interaction
    notification_emails:
      - android-probes@mozilla.com
    expires: never
  contile_sponsors_and_privacy:
    type: event
    description: |
      A user has selected "Our sponsors & your privacy" via the
      contile top sites longpress context menu.
    bugs:
      - https://github.com/mozilla-mobile/fenix/issues/23526
    data_reviews:
      - https://github.com/mozilla-mobile/fenix/pull/23541
      - https://github.com/mozilla-mobile/fenix/pull/28502
      - https://github.com/mozilla-mobile/firefox-android/pull/4039
    data_sensitivity:
      - interaction
    notification_emails:
      - android-probes@mozilla.com
    expires: never
  context_id:
    type: uuid
    description: |
      A UUID that is unjoinable with other browser metrics. This ID will not be
      shared with AdM, only for internal uses. This ID is shared across all
      contextual services features.
    lifetime: application
    send_in_pings:
      - topsites-impression
    bugs:
      - https://github.com/mozilla-mobile/fenix/issues/23893
    data_reviews:
      - https://github.com/mozilla-mobile/fenix/pull/23945
      - https://github.com/mozilla-mobile/fenix/pull/28709#issuecomment-1410663549
    data_sensitivity:
      - highly_sensitive
    notification_emails:
      - android-probes@mozilla.com
    expires: never
    metadata:
      tags:
        - Shortcuts
  contile_tile_id:
    type: quantity
    description: |
      A unique identifier provided by the AdM for the sponsored TopSites tile
    lifetime: ping
    send_in_pings:
      - topsites-impression
    bugs:
      - https://github.com/mozilla-mobile/fenix/issues/23893
    data_reviews:
      - https://github.com/mozilla-mobile/fenix/pull/23945
      - https://github.com/mozilla-mobile/fenix/pull/28709#issuecomment-1410663549
    data_sensitivity:
      - technical
      - interaction
    notification_emails:
      - android-probes@mozilla.com
    expires: never
    unit: integer
    metadata:
      tags:
        - Shortcuts
  contile_advertiser:
    type: string
    description: |
      Advertiser brand for the sponsored TopSites tile
    lifetime: ping
    send_in_pings:
      - topsites-impression
    bugs:
      - https://github.com/mozilla-mobile/fenix/issues/23893
    data_reviews:
      - https://github.com/mozilla-mobile/fenix/pull/23945
      - https://github.com/mozilla-mobile/fenix/pull/28709#issuecomment-1410663549
    data_sensitivity:
      - technical
      - interaction
    notification_emails:
      - android-probes@mozilla.com
    expires: never
    metadata:
      tags:
        - Shortcuts
  contile_reporting_url:
    type: url
    description: |
      The AdM reporting endpoint (impression_url for “impression” event,
      click_url for “click” event).
    lifetime: ping
    send_in_pings:
      - topsites-impression
    bugs:
      - https://github.com/mozilla-mobile/fenix/issues/23893
    data_reviews:
      - https://github.com/mozilla-mobile/fenix/pull/23945
      - https://github.com/mozilla-mobile/fenix/pull/28709#issuecomment-1410663549
    data_sensitivity:
      - technical
      - interaction
    notification_emails:
      - android-probes@mozilla.com
    expires: never
    metadata:
      tags:
        - Shortcuts
  contile_impression:
    type: event
    description: |
      A user saw a Contile top site
    extra_keys:
      source:
        description: The source of the event, example "newtab", "urlbar"
        type: string
      position:
        description: The tile placement (1-based)
        type: quantity
    send_in_pings:
      - topsites-impression
      - events
    bugs:
      - https://github.com/mozilla-mobile/fenix/issues/23893
    data_reviews:
      - https://github.com/mozilla-mobile/fenix/pull/23945
      - https://github.com/mozilla-mobile/fenix/pull/28709#issuecomment-1410663549
    data_sensitivity:
      - interaction
    notification_emails:
      - android-probes@mozilla.com
    expires: never
    metadata:
      tags:
        - Shortcuts
  contile_click:
    type: event
    description: |
      A user clicked a Contile top site
    extra_keys:
      source:
        description: The source of the event, example "newtab", "urlbar"
        type: string
      position:
        description: The tile placement (1-based)
        type: quantity
    send_in_pings:
      - topsites-impression
      - events
    bugs:
      - https://github.com/mozilla-mobile/fenix/issues/23893
    data_reviews:
      - https://github.com/mozilla-mobile/fenix/pull/23945
      - https://github.com/mozilla-mobile/fenix/pull/28709#issuecomment-1410663549
    data_sensitivity:
      - interaction
    notification_emails:
      - android-probes@mozilla.com
    expires: never
    metadata:
      tags:
        - Shortcuts
app_menu:
  customize_homepage:
    type: event
    description: |
      User has tapped on Customize Homepage in the app menu.
    bugs:
      - https://bugzilla.mozilla.org/show_bug.cgi?id=1841156
    data_reviews:
      - https://github.com/mozilla-mobile/firefox-android/pull/2726
    data_sensitivity:
      - interaction
    notification_emails:
      - android-probes@mozilla.com
    expires: never
  sign_into_sync:
    type: counter
    description: |
      Counts the number of times a user has clicked "sign into sync" from the settings page.
    bugs:
      - https://bugzilla.mozilla.org/show_bug.cgi?id=1836166
    data_reviews:
      - https://github.com/mozilla-mobile/firefox-android/pull/2550
    data_sensitivity:
      - interaction
    notification_emails:
      - android-probes@mozilla.com
    expires: never
    metadata:
      tags:
        - Sync
        - Settings
app_theme:
  dark_theme_selected:
    type: event
    description: |
      A user selected Dark Theme
    extra_keys:
      source:
        type: string
        description: |
          The source from where dark theme was selected. The source can be
          'SETTINGS' or 'ONBOARDING'
    bugs:
      - https://github.com/mozilla-mobile/fenix/issues/7289
      - https://github.com/mozilla-mobile/fenix/issues/19923
    data_reviews:
      - https://github.com/mozilla-mobile/fenix/pull/7968
      - https://github.com/mozilla-mobile/fenix/pull/13958#issuecomment-676857877
      - https://github.com/mozilla-mobile/fenix/pull/18143
      - https://github.com/mozilla-mobile/fenix/pull/19924#issuecomment-861423789
      - https://github.com/mozilla-mobile/fenix/pull/21316#issuecomment-944615938
      - https://github.com/mozilla-mobile/fenix/pull/27295
      - https://github.com/mozilla-mobile/firefox-android/pull/4039
    data_sensitivity:
      - interaction
    notification_emails:
      - android-probes@mozilla.com
    expires: never
    metadata:
      tags:
        - Themes
pocket:
  pocket_top_site_clicked:
    type: event
    description: |
      A user clicked on the trending Pocket top site
    bugs:
      - https://github.com/mozilla-mobile/fenix/issues/8126
    data_reviews:
      - https://github.com/mozilla-mobile/fenix/pull/8098
      - https://github.com/mozilla-mobile/fenix/pull/15713#issuecomment-703972068
      - https://github.com/mozilla-mobile/fenix/pull/19924#issuecomment-861423789
      - https://github.com/mozilla-mobile/fenix/pull/20517#pullrequestreview-718069041
      - https://github.com/mozilla-mobile/fenix/pull/21038#issuecomment-906757301
    data_sensitivity:
      - interaction
    notification_emails:
      - android-probes@mozilla.com
    expires: never
    no_lint:
      - COMMON_PREFIX
    metadata:
      tags:
        - PocketIntegration
        - Shortcuts
  pocket_top_site_removed:
    type: event
    description: |
      A user removed the trending Pocket top site
    bugs:
      - https://github.com/mozilla-mobile/fenix/issues/8126
    data_reviews:
      - https://github.com/mozilla-mobile/fenix/pull/8098
      - https://github.com/mozilla-mobile/fenix/pull/15713#issuecomment-703972068
      - https://github.com/mozilla-mobile/fenix/pull/19924#issuecomment-861423789
      - https://github.com/mozilla-mobile/fenix/pull/20517#pullrequestreview-718069041
      - https://github.com/mozilla-mobile/fenix/pull/23453#issuecomment-1024694220
      - https://github.com/mozilla-mobile/fenix/pull/28502
      - https://github.com/mozilla-mobile/firefox-android/pull/4039
    data_sensitivity:
      - interaction
    notification_emails:
      - android-probes@mozilla.com
    expires: never
    metadata:
      tags:
        - PocketIntegration
        - Shortcuts
  home_recs_shown:
    type: event
    description: |
      The Pocket recommended stories are shown on the home screen.
    bugs:
      - https://github.com/mozilla-mobile/fenix/issues/21593
    data_reviews:
      - https://github.com/mozilla-mobile/fenix/pull/21625#issuecomment-936745506
      - https://github.com/mozilla-mobile/fenix/pull/26184#issuecomment-1194744884
      - https://github.com/mozilla-mobile/firefox-android/pull/3319
    data_sensitivity:
      - interaction
    notification_emails:
      - android-probes@mozilla.com
    expires: never
    metadata:
      tags:
        - PocketIntegration
  home_recs_story_clicked:
    type: event
    description: |
      User tapped a Pocket recommended story to be opened.
    extra_keys:
      times_shown:
        type: string
        description: |
          How many times was this story shown, including current.
      position:
        type: string
        description: |
          Position of the clicked story in the list shown.
          Uses the [row x column] matrix notation.
    bugs:
      - https://github.com/mozilla-mobile/fenix/issues/21593
    data_reviews:
      - https://github.com/mozilla-mobile/fenix/pull/21625#issuecomment-936745506
      - https://github.com/mozilla-mobile/fenix/pull/26184#issuecomment-1194744884
      - https://github.com/mozilla-mobile/firefox-android/pull/3319
    data_sensitivity:
      - interaction
    notification_emails:
      - android-probes@mozilla.com
    expires: never
    metadata:
      tags:
        - PocketIntegration
  home_recs_spoc_clicked:
    type: event
    description: |
      User tapped a Pocket sponsored story to be opened.
    extra_keys:
      spoc_id:
        type: string
        description: |
          Id of the shown sponsored story.
          Until version 112 this will be the `flight_id` allowing to
          identify stories across different campaigns.
          From version 112 this will be the story `id` identifying a
          specific story irrespective of the campaign it is part of.
      times_shown:
        type: string
        description: |
          How many times was this story shown, including current.
      position:
        type: string
        description: |
          Position of the clicked story in the list shown.
          Uses the [row x column] matrix notation.
    bugs:
      - https://github.com/mozilla-mobile/fenix/issues/25401
      - https://bugzilla.mozilla.org/show_bug.cgi?id=1815160
    data_reviews:
      - https://github.com/mozilla-mobile/fenix/pull/28796#issuecomment-1422818844
      - https://github.com/mozilla-mobile/fenix/pull/25418#issuecomment-1163390855
      - https://github.com/mozilla-mobile/fenix/pull/26184#issuecomment-1194744884
      - https://github.com/mozilla-mobile/firefox-android/pull/3319
    data_sensitivity:
      - interaction
    notification_emails:
      - android-probes@mozilla.com
    expires: never
    metadata:
      tags:
        - PocketIntegration
  spoc_shim:
    type: text
    description: |
      Shim data of the Pocket sponsored story the user just
      interacted with.
      The shim is a unique base64 string identifying each story and
      type of user interaction: story impression or click.
    bugs:
      - https://github.com/mozilla-mobile/fenix/issues/27549
      - https://mozilla-hub.atlassian.net/browse/FNXV2-21791
    data_reviews:
      - https://github.com/mozilla-mobile/fenix/pull/27550#issuecomment-1295027631
    data_sensitivity:
      - web_activity
    notification_emails:
      - android-probes@mozilla.com
    expires: never
    send_in_pings:
      - spoc
    metadata:
      tags:
        - PocketIntegration
  home_recs_spoc_shown:
    type: event
    description: |
      A particular Pocket sponsored story was visible more than 50%
      on the homescreen.
    extra_keys:
      spoc_id:
        type: string
        description: |
          Id of the shown sponsored story.
          Until version 112 this will be the `flight_id` allowing to
          identify stories across different campaigns.
          From version 112 this will be the story `id` identifying a
          specific story irrespective of the campaign it is part of.
      times_shown:
        type: string
        description: |
          How many times was this story shown, including current.
      position:
        type: string
        description: |
          Position of the story in the list shown.
          Uses the [row x column] matrix notation.
    bugs:
      - https://github.com/mozilla-mobile/fenix/issues/25401
      - https://bugzilla.mozilla.org/show_bug.cgi?id=1815160
    data_reviews:
      - https://github.com/mozilla-mobile/fenix/pull/28796#issuecomment-1422818844
      - https://github.com/mozilla-mobile/fenix/pull/25418#issuecomment-1163390855
      - https://github.com/mozilla-mobile/fenix/pull/26184#issuecomment-1194744884
      - https://github.com/mozilla-mobile/firefox-android/pull/3319
    data_sensitivity:
      - interaction
    notification_emails:
      - android-probes@mozilla.com
    expires: never
    metadata:
      tags:
        - PocketIntegration
  home_recs_category_clicked:
    type: event
    description: |
      User tapped a Pocket stories category to filter stories.
    extra_keys:
      category_name:
        type: string
        description: |
          Pocket set topic name representing the just clicked category.
      selected_total:
        type: string
        description: |
          How many categories were selected before this being tapped.
      new_state:
        type: string
        description: |
          Category's new state after being tapped.
          Possible values: [selected], [deselected].
    bugs:
      - https://github.com/mozilla-mobile/fenix/issues/21593
    data_reviews:
      - https://github.com/mozilla-mobile/fenix/pull/21625#issuecomment-936745506
      - https://github.com/mozilla-mobile/fenix/pull/26184#issuecomment-1194744884
      - https://github.com/mozilla-mobile/firefox-android/pull/3319
    data_sensitivity:
      - interaction
    notification_emails:
      - android-probes@mozilla.com
    expires: never
    metadata:
      tags:
        - PocketIntegration
  home_recs_discover_clicked:
    type: event
    description: |
      User tapped the "Discover more" tile to open a new tab
      for more Pocket stories.
    bugs:
      - https://github.com/mozilla-mobile/fenix/issues/21593
    data_reviews:
      - https://github.com/mozilla-mobile/fenix/pull/21625#issuecomment-936745506
      - https://github.com/mozilla-mobile/fenix/pull/26184#issuecomment-1194744884
      - https://github.com/mozilla-mobile/firefox-android/pull/3319
    data_sensitivity:
      - interaction
    notification_emails:
      - android-probes@mozilla.com
    expires: never
    metadata:
      tags:
        - PocketIntegration
  home_recs_learn_more_clicked:
    type: event
    description: |
      User tapped "Learn more" to open a new tab for Pocket.
    bugs:
      - https://github.com/mozilla-mobile/fenix/issues/21593
    data_reviews:
      - https://github.com/mozilla-mobile/fenix/pull/21625#issuecomment-936745506
      - https://github.com/mozilla-mobile/fenix/pull/26184#issuecomment-1194744884
      - https://github.com/mozilla-mobile/firefox-android/pull/3319
    data_sensitivity:
      - interaction
    notification_emails:
      - android-probes@mozilla.com
    expires: never
    metadata:
      tags:
        - PocketIntegration

first_session:
  campaign:
    type: string
    send_in_pings:
      - first-session
    description: |
      The name of the campaign that is responsible for this installation.
    bugs:
      - https://github.com/mozilla-mobile/fenix/issues/7295
    data_reviews:
      - https://github.com/mozilla-mobile/fenix/pull/8074#issuecomment-586512202
      - https://github.com/mozilla-mobile/fenix/pull/15713#issuecomment-703972068
      - https://github.com/mozilla-mobile/fenix/pull/19924#issuecomment-861423789
      - https://github.com/mozilla-mobile/fenix/pull/20517#pullrequestreview-718069041
      - https://github.com/mozilla-mobile/fenix/pull/21038#issuecomment-906757301
    data_sensitivity:
      - technical
      - interaction
    notification_emails:
      - android-probes@mozilla.com
    expires: never
    metadata:
      tags:
        - Performance
        - Attribution
  network:
    type: string
    send_in_pings:
      - first-session
    description: |
      The name of the Network that sourced this installation.
    bugs:
      - https://github.com/mozilla-mobile/fenix/issues/7295
    data_reviews:
      - https://github.com/mozilla-mobile/fenix/pull/8074#issuecomment-586512202
      - https://github.com/mozilla-mobile/fenix/pull/15713#issuecomment-703972068
      - https://github.com/mozilla-mobile/fenix/pull/19924#issuecomment-861423789
      - https://github.com/mozilla-mobile/fenix/pull/20517#pullrequestreview-718069041
      - https://github.com/mozilla-mobile/fenix/pull/21038#issuecomment-906757301
    data_sensitivity:
      - technical
      - interaction
    notification_emails:
      - android-probes@mozilla.com
    expires: never
    metadata:
      tags:
        - Performance
        - Attribution
  adgroup:
    type: string
    send_in_pings:
      - first-session
    description: |
      The name of the AdGroup that was used to source this installation.
    bugs:
      - https://github.com/mozilla-mobile/fenix/pull/8074#issuecomment-586512202
    data_reviews:
      - https://github.com/mozilla-mobile/fenix/pull/8074#issuecomment-586480836
      - https://github.com/mozilla-mobile/fenix/pull/15713#issuecomment-703972068
      - https://github.com/mozilla-mobile/fenix/pull/19924#issuecomment-861423789
      - https://github.com/mozilla-mobile/fenix/pull/20517#pullrequestreview-718069041
      - https://github.com/mozilla-mobile/fenix/pull/21038#issuecomment-906757301
    data_sensitivity:
      - technical
      - interaction
    notification_emails:
      - android-probes@mozilla.com
    expires: never
    metadata:
      tags:
        - Telemetry
        - Attribution
  creative:
    send_in_pings:
      - first-session
    type: string
    description: |
      The identifier of the creative material that the user interacted with.
    bugs:
      - https://github.com/mozilla-mobile/fenix/issues/7295
    data_reviews:
      - https://github.com/mozilla-mobile/fenix/pull/8074#issuecomment-586512202
      - https://github.com/mozilla-mobile/fenix/pull/15713#issuecomment-703972068
      - https://github.com/mozilla-mobile/fenix/pull/19924#issuecomment-861423789
      - https://github.com/mozilla-mobile/fenix/pull/20517#pullrequestreview-718069041
      - https://github.com/mozilla-mobile/fenix/pull/21038#issuecomment-906757301
    data_sensitivity:
      - technical
      - interaction
    notification_emails:
      - android-probes@mozilla.com
    expires: never
    metadata:
      tags:
        - Performance
        - Attribution
  distribution_id:
    type: string
    description: |
      A string containing the distribution identifier. This is currently used
      to identify installs from Mozilla Online.
    send_in_pings:
      - first-session
    bugs:
      - https://github.com/mozilla-mobile/fenix/issues/20376
    data_reviews:
      - https://github.com/mozilla-mobile/fenix/pull/22543#issuecomment-977456848
    data_sensitivity:
      - technical
    notification_emails:
      - android-probes@mozilla.com
      - rxu@mozilla.com
    expires: never
  timestamp:
    send_in_pings:
      - first-session
    type: datetime
    description: |
      The Glean generated date and time of the installation. This is
      unique per app install, though the rest of the data in this
      ping is from Adjust and will remain static across installs.
    bugs:
      - https://github.com/mozilla-mobile/fenix/issues/7295
    data_reviews:
      - https://github.com/mozilla-mobile/fenix/pull/8074#issuecomment-586512202
      - https://github.com/mozilla-mobile/fenix/pull/15713#issuecomment-703972068
      - https://github.com/mozilla-mobile/fenix/pull/19924#issuecomment-861423789
      - https://github.com/mozilla-mobile/fenix/pull/20517#pullrequestreview-718069041
      - https://github.com/mozilla-mobile/fenix/pull/21038#issuecomment-906757301
    data_sensitivity:
      - technical
      - interaction
    notification_emails:
      - android-probes@mozilla.com
    expires: never
    metadata:
      tags:
        - Performance
        - Attribution
  adjust_attribution_time:
    type: timing_distribution
    time_unit: millisecond
    send_in_pings:
      - first-session
      - metrics
    description: >
      The time that it takes to derive the attribution parameters by
      the Adjust SDK.
    bugs:
      - https://bugzilla.mozilla.org/show_bug.cgi?id=1823492
    data_reviews:
      - https://github.com/mozilla-mobile/firefox-android/pull/1341#pullrequestreview-1354835757
      - https://github.com/mozilla-mobile/firefox-android/pull/4039
    data_sensitivity:
      - technical
    notification_emails:
      - android-probes@mozilla.com
    expires: never
    metadata:
      tags:
        - Performance
        - Attribution
  adjust_attribution_timespan:
    type: timespan
    time_unit: millisecond
    send_in_pings:
      - first-session
      - metrics
    description: >
      The time that it takes to derive the attribution parameters by
      the Adjust SDK.
    bugs:
      - https://bugzilla.mozilla.org/show_bug.cgi?id=1823492
    data_reviews:
      - https://github.com/mozilla-mobile/firefox-android/pull/2974
      - https://github.com/mozilla-mobile/firefox-android/pull/4039
    data_sensitivity:
      - technical
    notification_emails:
      - android-probes@mozilla.com
    expires: never
    metadata:
      tags:
        - Performance
        - Attribution
play_store_attribution:
  install_referrer_response:
    type: text
    send_in_pings:
      - first-session
    description: |
      The full install referrer response.
    bugs:
      - https://bugzilla.mozilla.org/show_bug.cgi?id=1862737
    data_reviews:
      - https://github.com/mozilla-mobile/firefox-android/pull/4343
    data_sensitivity:
      # - technical
      - web_activity # This is a workaround so we can use Text type for technical data.
    notification_emails:
      - android-probes@mozilla.com
    expires: never
    metadata:
      tags:
        - Attribution
  source:
    type: string
    send_in_pings:
      - first-session
    description: |
      The name of the utm_source that is responsible for this installation.
    bugs:
      - https://bugzilla.mozilla.org/show_bug.cgi?id=1832069
    data_reviews:
      - https://github.com/mozilla-mobile/firefox-android/pull/1991#issuecomment-1545842578
      - https://github.com/mozilla-mobile/firefox-android/pull/4039
    data_sensitivity:
      - technical
      - interaction
    notification_emails:
      - android-probes@mozilla.com
    expires: never
    metadata:
      tags:
        - Attribution
  medium:
    type: string
    send_in_pings:
      - first-session
    description: |
      The name of the utm_medium that is responsible for this installation.
    bugs:
      - https://bugzilla.mozilla.org/show_bug.cgi?id=1832069
    data_reviews:
      - https://github.com/mozilla-mobile/firefox-android/pull/1991#issuecomment-1545842578
      - https://github.com/mozilla-mobile/firefox-android/pull/4039
    data_sensitivity:
      - technical
      - interaction
    notification_emails:
      - android-probes@mozilla.com
    expires: never
    metadata:
      tags:
        - Attribution
  campaign:
    type: string
    send_in_pings:
      - first-session
    description: |
      The name of the utm_campaign that is responsible for this installation.
    bugs:
      - https://bugzilla.mozilla.org/show_bug.cgi?id=1832069
    data_reviews:
      - https://github.com/mozilla-mobile/firefox-android/pull/1991#issuecomment-1545842578
      - https://github.com/mozilla-mobile/firefox-android/pull/4039
    data_sensitivity:
      - technical
      - interaction
    notification_emails:
      - android-probes@mozilla.com
    expires: never
    metadata:
      tags:
        - Attribution
  term:
    type: string
    send_in_pings:
      - first-session
    description: |
      The name of the utm_term that is responsible for this installation.
    bugs:
      - https://bugzilla.mozilla.org/show_bug.cgi?id=1832069
    data_reviews:
      - https://github.com/mozilla-mobile/firefox-android/pull/1991#issuecomment-1545842578
      - https://github.com/mozilla-mobile/firefox-android/pull/4039
    data_sensitivity:
      - technical
      - interaction
    notification_emails:
      - android-probes@mozilla.com
    expires: never
    metadata:
      tags:
        - Attribution
  content:
    type: string
    send_in_pings:
      - first-session
    description: |
      The name of the utm_content that is responsible for this installation.
    bugs:
      - https://bugzilla.mozilla.org/show_bug.cgi?id=1832069
    data_reviews:
      - https://github.com/mozilla-mobile/firefox-android/pull/1991#issuecomment-1545842578
      - https://github.com/mozilla-mobile/firefox-android/pull/4039
    data_sensitivity:
      - technical
      - interaction
    notification_emails:
      - android-probes@mozilla.com
    expires: never
    metadata:
      tags:
        - Attribution
  attribution_time:
    type: timing_distribution
    time_unit: millisecond
    send_in_pings:
      - metrics
    description: >
      The time that it takes to derive the attribution parameters by
      the Google Play Install Referrer library.
    bugs:
      - https://bugzilla.mozilla.org/show_bug.cgi?id=1832069
    data_reviews:
      - https://github.com/mozilla-mobile/firefox-android/pull/1991#issuecomment-1545842578
      - https://github.com/mozilla-mobile/firefox-android/pull/4039
    data_sensitivity:
      - technical
    notification_emails:
      - android-probes@mozilla.com
    expires: never
    metadata:
      tags:
        - Attribution
        - Performance
meta_attribution:
  app:
    type: string
    send_in_pings:
      - first-session
    description: |
      The mobile application ID in Meta's attribution.
    bugs:
      - https://bugzilla.mozilla.org/show_bug.cgi?id=1860133
    data_reviews:
      - https://github.com/mozilla-mobile/firefox-android/pull/4171
    data_sensitivity:
      - technical
    notification_emails:
      - android-probes@mozilla.com
    expires: never
    metadata:
      tags:
        - Attribution
  t:
    type: string
    send_in_pings:
      - first-session
    description: |
      Value tracking user interaction with Meta attribution.
    bugs:
      - https://bugzilla.mozilla.org/show_bug.cgi?id=1860133
    data_reviews:
      - https://github.com/mozilla-mobile/firefox-android/pull/4171
    data_sensitivity:
      - technical
    notification_emails:
      - android-probes@mozilla.com
    expires: never
    metadata:
      tags:
        - Attribution
  data:
    type: text
    send_in_pings:
      - first-session
    description: |
      The Meta attribution data in encrypted format.
    bugs:
      - https://bugzilla.mozilla.org/show_bug.cgi?id=1860133
    data_reviews:
      - https://github.com/mozilla-mobile/firefox-android/pull/4171
    data_sensitivity:
      # - technical
      - web_activity # This is a workaround so we can use Text type for technical data.
    notification_emails:
      - android-probes@mozilla.com
    expires: never
    metadata:
      tags:
        - Attribution
  nonce:
    type: string
    send_in_pings:
      - first-session
    description: |
      Nonce used to decrypt the encrypted Meta attribution data.
    bugs:
      - https://bugzilla.mozilla.org/show_bug.cgi?id=1860133
    data_reviews:
      - https://github.com/mozilla-mobile/firefox-android/pull/4171
    data_sensitivity:
      - technical
    notification_emails:
      - android-probes@mozilla.com
    expires: never
    metadata:
      tags:
        - Attribution
browser.search:
  with_ads:
    type: labeled_counter
    description: |
      Records counts of SERP pages with adverts displayed.
      The key format is
      `<provider-name>.in-content.[sap|sap-follow-on|organic].[code|none](.[channel])?`,
      where:

      * `provider-name` is the name of the provider,
      * `sap|sap-follow-on|organic` is the search access point,
      * `code` is set when the url matches any of the provider's code prefixes,
      * `channel` is set to the url "channel" query parameter.
    send_in_pings:
      - metrics
      - baseline
    bugs:
      - https://github.com/mozilla-mobile/fenix/issues/6558
      - https://github.com/mozilla-mobile/fenix/issues/28010
      - https://bugzilla.mozilla.org/show_bug.cgi?id=1799049
    data_reviews:
      - https://github.com/mozilla-mobile/fenix/pull/10112
      - https://github.com/mozilla-mobile/fenix/pull/15713#issuecomment-703972068
      - https://github.com/mozilla-mobile/fenix/pull/19924#issuecomment-861423789
      - https://github.com/mozilla-mobile/fenix/pull/20230#issuecomment-879244938
      - https://github.com/mozilla-mobile/fenix/pull/21038#issuecomment-906757301
      - https://github.com/mozilla-mobile/fenix/pull/28012#issuecomment-1330822281
    data_sensitivity:
      - interaction
    notification_emails:
      - android-probes@mozilla.com
    expires: never
    no_lint:
      - BASELINE_PING
  ad_clicks:
    type: labeled_counter
    description: |
      Records clicks of adverts on SERP pages.
      The key format is
      `<provider-name>.in-content.[sap|sap-follow-on|organic].[code|none](.[channel])?`,
      where:

      * `provider-name` is the name of the provider,
      * `sap|sap-follow-on|organic` is the search access point,
      * `code` is set when the url matches any of the provider's code prefixes,
      * `channel` is set to the url "channel" query parameter.
    send_in_pings:
      - metrics
      - baseline
    bugs:
      - https://github.com/mozilla-mobile/fenix/issues/6558
      - https://github.com/mozilla-mobile/fenix/issues/28010
    data_reviews:
      - https://github.com/mozilla-mobile/fenix/pull/10112
      - https://github.com/mozilla-mobile/fenix/pull/15713#issuecomment-703972068
      - https://github.com/mozilla-mobile/fenix/pull/19924#issuecomment-861423789
      - https://github.com/mozilla-mobile/fenix/pull/20230#issuecomment-879244938
      - https://github.com/mozilla-mobile/fenix/pull/21038#issuecomment-906757301
      - https://github.com/mozilla-mobile/fenix/pull/28012#issuecomment-1330822281
    data_sensitivity:
      - interaction
    notification_emails:
      - android-probes@mozilla.com
    expires: never
    no_lint:
      - BASELINE_PING
  in_content:
    type: labeled_counter
    description: |
      Records the type of interaction a user has on SERP pages.
    send_in_pings:
      - metrics
      - baseline
    bugs:
      - https://github.com/mozilla-mobile/fenix/issues/6557
    data_reviews:
      - https://github.com/mozilla-mobile/fenix/pull/10167
      - https://github.com/mozilla-mobile/fenix/pull/15713#issuecomment-703972068
      - https://github.com/mozilla-mobile/fenix/pull/19924#issuecomment-861423789
      - https://github.com/mozilla-mobile/fenix/pull/20230#issuecomment-879244938
      - https://github.com/mozilla-mobile/fenix/pull/21038#issuecomment-906757301
    data_sensitivity:
      - interaction
    notification_emails:
      - android-probes@mozilla.com
    expires: never
    no_lint:
      - BASELINE_PING

addons:
  open_addons_in_settings:
    type: event
    description: |
      A user accessed "Add-ons" from the Settings
    bugs:
      - https://github.com/mozilla-mobile/fenix/issues/6174
      - https://github.com/mozilla-mobile/fenix/issues/19923
    data_reviews:
      - https://github.com/mozilla-mobile/fenix/pull/8318
      - https://github.com/mozilla-mobile/fenix/pull/13958#issuecomment-676857877
      - https://github.com/mozilla-mobile/fenix/pull/18143
      - https://github.com/mozilla-mobile/fenix/pull/19924#issuecomment-861423789
      - https://github.com/mozilla-mobile/fenix/pull/21316#issuecomment-944615938
      - https://github.com/mozilla-mobile/fenix/pull/25405#issuecomment-1139058237
      - https://github.com/mozilla-mobile/firefox-android/pull/1875
    data_sensitivity:
      - interaction
    notification_emails:
      - android-probes@mozilla.com
    expires: never
    metadata:
      tags:
        - WebExtensions
  open_addon_in_toolbar_menu:
    type: event
    description: |
      A user interacted with an installed add-on in the toolbar menu
    extra_keys:
      addon_id:
        description: |
          The id of the add-on that was interacted with in the toolbar menu
        type: string
    bugs:
      - https://github.com/mozilla-mobile/fenix/issues/6174
      - https://github.com/mozilla-mobile/fenix/issues/19923
    data_reviews:
      - https://github.com/mozilla-mobile/fenix/pull/8318
      - https://github.com/mozilla-mobile/fenix/pull/13958#issuecomment-676857877
      - https://github.com/mozilla-mobile/fenix/pull/18143
      - https://github.com/mozilla-mobile/fenix/pull/19924#issuecomment-861423789
      - https://github.com/mozilla-mobile/fenix/pull/21316#issuecomment-944615938
      - https://github.com/mozilla-mobile/fenix/pull/25405#issuecomment-1139058237
      - https://github.com/mozilla-mobile/firefox-android/pull/1875
    data_sensitivity:
      - interaction
    notification_emails:
      - android-probes@mozilla.com
    expires: never
    metadata:
      tags:
        - WebExtensions
  has_installed_addons:
    type: boolean
    description: |
      Whether or not the user has installed add-ons on the device.
    send_in_pings:
      - metrics
    bugs:
      - https://github.com/mozilla-mobile/fenix/issues/6174
      - https://github.com/mozilla-mobile/fenix/issues/19923
    data_reviews:
      - https://github.com/mozilla-mobile/fenix/pull/8318
      - https://github.com/mozilla-mobile/fenix/pull/13958#issuecomment-676857877
      - https://github.com/mozilla-mobile/fenix/pull/18143
      - https://github.com/mozilla-mobile/fenix/pull/19924#issuecomment-861423789
      - https://github.com/mozilla-mobile/fenix/pull/21038#issuecomment-906757301
    data_sensitivity:
      - interaction
    notification_emails:
      - android-probes@mozilla.com
    expires: never
    metadata:
      tags:
        - WebExtensions
  has_enabled_addons:
    type: boolean
    description: |
      Whether or not the user has enabled add-ons on the device.
    send_in_pings:
      - metrics
    bugs:
      - https://github.com/mozilla-mobile/fenix/issues/6174
      - https://github.com/mozilla-mobile/fenix/issues/19923
    data_reviews:
      - https://github.com/mozilla-mobile/fenix/pull/8318
      - https://github.com/mozilla-mobile/fenix/pull/13958#issuecomment-676857877
      - https://github.com/mozilla-mobile/fenix/pull/18143
      - https://github.com/mozilla-mobile/fenix/pull/19924#issuecomment-861423789
      - https://github.com/mozilla-mobile/fenix/pull/21038#issuecomment-906757301
    data_sensitivity:
      - interaction
    notification_emails:
      - android-probes@mozilla.com
    expires: never
    metadata:
      tags:
        - WebExtensions
  installed_addons:
    type: string_list
    description: |
      A list of all installed add-ons on the device.
    send_in_pings:
      - metrics
    bugs:
      - https://github.com/mozilla-mobile/fenix/issues/8920
      - https://github.com/mozilla-mobile/fenix/issues/19923
    data_reviews:
      - https://github.com/mozilla-mobile/fenix/pull/11080
      - https://github.com/mozilla-mobile/fenix/pull/13958#issuecomment-676857877
      - https://github.com/mozilla-mobile/fenix/pull/18143
      - https://github.com/mozilla-mobile/fenix/pull/19924#issuecomment-861423789
      - https://github.com/mozilla-mobile/fenix/pull/21788#issuecomment-950022224
    data_sensitivity:
      - interaction
    notification_emails:
      - android-probes@mozilla.com
    expires: never
    metadata:
      tags:
        - WebExtensions
  enabled_addons:
    type: string_list
    description: |
      A list of all enabled add-ons on the device.
    send_in_pings:
      - metrics
    bugs:
      - https://github.com/mozilla-mobile/fenix/issues/8920
      - https://github.com/mozilla-mobile/fenix/issues/19923
    data_reviews:
      - https://github.com/mozilla-mobile/fenix/pull/11080
      - https://github.com/mozilla-mobile/fenix/pull/13958#issuecomment-676857877
      - https://github.com/mozilla-mobile/fenix/pull/18143
      - https://github.com/mozilla-mobile/fenix/pull/19924#issuecomment-861423789
      - https://github.com/mozilla-mobile/fenix/pull/21316#issuecomment-944615938
      - https://github.com/mozilla-mobile/fenix/pull/25405#issuecomment-1139058237
      - https://github.com/mozilla-mobile/firefox-android/pull/1875
    data_sensitivity:
      - interaction
    notification_emails:
      - android-probes@mozilla.com
    expires: never
    metadata:
      tags:
        - WebExtensions
  extensions_process_ui_retry:
    type: counter
    lifetime: application
    description: |
      A counter that indicates the number of times that a user
      has clicked on the button try to restart add-ons
      on the dialog for when the extensions process crashed.
    send_in_pings:
      - metrics
    bugs:
      - https://bugzilla.mozilla.org/show_bug.cgi?id=1850350
    data_reviews:
      - https://bugzilla.mozilla.org/show_bug.cgi?id=1850350#c2
      - https://github.com/mozilla-mobile/firefox-android/pull/3472
    data_sensitivity:
      - interaction
    notification_emails:
      - android-probes@mozilla.com
      - wdurand@mozilla.com
      - amejiamarmol@mozilla.com
      - addons-dev-internal@mozilla.com
    expires: never
    metadata:
      tags:
        - WebExtensions
  extensions_process_ui_disable:
    type: counter
    lifetime: application
    description: |
      A counter that indicates the number of times that a user
      has clicked on the button continue with add-ons
      disabled on the dialog for when the extensions
      process crashed.
    send_in_pings:
      - metrics
    bugs:
      - https://github.com/mozilla-mobile/fenix/issues/19931
    data_reviews:
      - https://bugzilla.mozilla.org/show_bug.cgi?id=1850350#c2
      - https://github.com/mozilla-mobile/firefox-android/pull/3472
    data_sensitivity:
      - interaction
    notification_emails:
      - android-probes@mozilla.com
      - wdurand@mozilla.com
      - amejiamarmol@mozilla.com
      - addons-dev-internal@mozilla.com
    expires: never
    metadata:
      tags:
        - WebExtensions
perf.startup:
  cold_main_app_to_first_frame:
    type: timing_distribution
    time_unit: millisecond
    description: |
      The duration from `*Application`'s initializer to the first Android frame
      being drawn in a [COLD MAIN start
      up](https://wiki.mozilla.org/index.php?title=Performance/Fenix/Glossary).
      Notably, this duration omits the time from process start to the
      initializer (which includes a lengthy dex operation) and the time from
      the first frame to visual completeness. This probe doesn't measure Custom
      Tabs or other uses of `ExternalAppBrowserActivity` to simplify result
      analysis. The methodology for determining this measurement is imperfect
      to simplify implementation. Issues may include:
      <br>- Not measuring Beta and Release channels (due to
      `MigrationDecisionActivity` interrupting the logic).
      <br>- Not distinguishing between MAIN to homescreen, onboarding, session
      restore, others?
      <br>- Not choosing to record a MAIN based on what the user would see and
      thus the core code path (i.e. the thing we want to measure) but rather on
      the initial `Intent` state.
      <br><br>
      The hope is that these cases will not have a significant impact on the end
      results but, if they appear to, we can replace it with a more complex
      implementation.
      <br><br>
      Around April 8, 2021 the implementation was refactored. Functionally, it
      should be the same but it's noted just in case there are bugs.
    bugs:
      - https://github.com/mozilla-mobile/fenix/issues/18426
    data_reviews:
      - https://github.com/mozilla-mobile/fenix/pull/18632#issue-600193452
      - https://github.com/mozilla-mobile/fenix/pull/20623#issue-701630599
      - https://github.com/mozilla-mobile/fenix/pull/23506
    data_sensitivity:
      - technical
    notification_emails:
      - perf-telemetry-alerts@mozilla.com
      - mcomella@mozilla.com
    expires: never
  cold_view_app_to_first_frame:
    type: timing_distribution
    time_unit: millisecond
    description: |
      The duration from `*Application`'s initializer to the first Android frame
      being drawn in a [COLD VIEW start
      up](https://wiki.mozilla.org/index.php?title=Performance/Fenix/Glossary).
      The methodology for determining this measurement is imperfect to simplify
      implementation. Issues may include:
      <br>-Including VIEW intents that aren't valid so take code paths similar
      to MAIN (this is speculative)
      <br><br>
      See the `cold_main_app_to_first_frame` probe docs for other possible
      known issues and more details.
      <br><br>
      Around April 8, 2021 the implementation was refactored. Functionally, it
      should be the same but it's noted just in case there are bugs.
    bugs:
      - https://github.com/mozilla-mobile/fenix/issues/18426
    data_reviews:
      - https://github.com/mozilla-mobile/fenix/pull/18632#issue-600193452
      - https://github.com/mozilla-mobile/fenix/pull/20623#issue-701630599
      - https://github.com/mozilla-mobile/fenix/pull/23506
    data_sensitivity:
      - technical
    notification_emails:
      - perf-telemetry-alerts@mozilla.com
      - mcomella@mozilla.com
    expires: never
  cold_unknwn_app_to_first_frame:
    type: timing_distribution
    time_unit: millisecond
    description: |
      The duration from `*Application`'s initializer to the first Android frame
      being drawn in a [COLD start
      up](https://wiki.mozilla.org/index.php?title=Performance/Fenix/Glossary)
      where we can't say it was a MAIN or VIEW start up. The methodology for
      determining this measurement is imperfect to simplify implementation.
      <br><br>
      See the `cold_main_app_to_first_frame` probe docs for known issues and
      more details.
      <br><br>
      Around April 8, 2021 the implementation was refactored. Functionally, it
      should be the same but it's noted just in case there are bugs.
    bugs:
      - https://github.com/mozilla-mobile/fenix/issues/18426
    data_reviews:
      - https://github.com/mozilla-mobile/fenix/pull/18632#issue-600193452
      - https://github.com/mozilla-mobile/fenix/pull/20623#issue-701630599
      - https://github.com/mozilla-mobile/fenix/pull/23506
    data_sensitivity:
      - technical
    notification_emails:
      - perf-telemetry-alerts@mozilla.com
      - mcomella@mozilla.com
    expires: never
  application_on_create:
    type: timing_distribution
    time_unit: millisecond
    description: |
      The duration of `FenixApplication.onCreate` in the main process. This does
      not measure the duration of migration code (via
      `MigratingFenixApplication` included in the Beta and Release channels.
    bugs:
      - https://github.com/mozilla-mobile/fenix/issues/17969
    data_reviews:
      - https://github.com/mozilla-mobile/fenix/pull/17973#issue-572183889
      - https://github.com/mozilla-mobile/fenix/pull/20623#issue-701630599
      - https://github.com/mozilla-mobile/fenix/pull/23506
    data_sensitivity:
      - technical
    notification_emails:
      - perf-telemetry-alerts@mozilla.com
      - mcomella@mozilla.com
    expires: never
  startup_type:
    type: labeled_counter
    description: |
      Indicates how the browser was started. The label is divided into two
      variables. `state` is how cached the browser is when started. `path` is
      what code path we are expected to take. Together, they create a combined
      label: `state_path`. For brevity, the specific states are documented in
      the [Fenix perf
      glossary](https://wiki.mozilla.org/index.php?title=Performance/Fenix/Glossary).
      <br><br>
      This implementation is intended to be simple, not comprehensive. We list
      the implications below.

      <br><br>
      These ways of opening the app undesirably adds events to our primary
      buckets (non-`unknown` cases):
      <br>- App switcher cold/warm: `cold/warm_` + duplicates path from
      previous launch
      <br>- Home screen shortcuts: `*_view`
      <br>- An Intent is sent internally that's uses `ACTION_MAIN` or
      `ACTION_VIEW` could be: `*_main/view` (unknown if this ever happens)
      <br>- A command-line launch uses `ACTION_MAIN` or `ACTION_VIEW` could be:
      `*_main/view`

      <br><br>
      These ways of opening the app undesirably do not add their events to our
      primary buckets:
      <br>- Close and reopen the app very quickly: no event is recorded.

      <br><br>
      These ways of opening the app don't affect our primary buckets:
      <br>- App switcher hot: `hot_unknown`
      <br>- PWA (all states): `unknown_unknown`
      <br>- Custom tab: `unknown_view`
      <br>- Cold start where a service or other non-activity starts the process
      (not manually tested) - this seems to happen if you have the homescreen
      widget: `unknown_*`
      <br>- Another activity is drawn before HomeActivity (e.g. widget voice
      search): `unknown_*`
      <br>- Widget text search: `*_unknown`

      <br><br>
      In addition to the events above, the `unknown` state may be chosen when we
      were unable to determine a cause due to implementation details or the API
      was used incorrectly. We may be able to record the events listed above
      into different buckets but we kept the implementation simple for now.
      <br><br>
      N.B.: for implementation simplicity, we duplicate the logic in app that
      determines `path` so it's not perfectly accurate. In one way, we record we
      is intended to happen rather than what actually happened (e.g. the user
      may click a link so we record VIEW but the app does a MAIN by going to the
      homescreen because the link was invalid).
    labels:
      - cold_main
      - cold_view
      - cold_unknown
      - warm_main
      - warm_view
      - warm_unknown
      - hot_main
      - hot_view
      - hot_unknown
      - unknown_main
      - unknown_view
      - unknown_unknown
    bugs:
      - https://github.com/mozilla-mobile/fenix/issues/18836
    data_reviews:
      - https://github.com/mozilla-mobile/fenix/pull/19028
      - https://github.com/mozilla-mobile/fenix/pull/21076#issuecomment-909237275
      - https://github.com/mozilla-mobile/fenix/pull/23802#issuecomment-1043255381
    data_sensitivity:
      - interaction
    notification_emails:
      - perf-telemetry-alerts@mozilla.com
      - mleclair@mozilla.com
    expires: never

perf.awesomebar:
  history_suggestions:
    send_in_pings:
      - metrics
    type: timing_distribution
    time_unit: millisecond
    description: |
      Duration of a history awesomebar suggestion query.
    bugs:
      - https://github.com/mozilla-mobile/android-components/issues/4992
    data_reviews:
      - https://github.com/mozilla-mobile/fenix/pull/10276#pullrequestreview-411101979
      - https://github.com/mozilla-mobile/fenix/pull/19924#issuecomment-861423789
      - https://github.com/mozilla-mobile/fenix/pull/21315#issuecomment-920848442
      - https://github.com/mozilla-mobile/fenix/pull/27068#issuecomment-1251509973
      - https://github.com/mozilla-mobile/firefox-android/pull/3319
    data_sensitivity:
      - technical
      - interaction
    notification_emails:
      - android-probes@mozilla.com
    expires: never
  bookmark_suggestions:
    send_in_pings:
      - metrics
    type: timing_distribution
    time_unit: millisecond
    description: |
      Duration of a bookmarks awesomebar suggestion query.
    bugs:
      - https://github.com/mozilla-mobile/android-components/issues/4992
    data_reviews:
      - https://github.com/mozilla-mobile/fenix/pull/10276#pullrequestreview-411101979
      - https://github.com/mozilla-mobile/fenix/pull/19924#issuecomment-861423789
      - https://github.com/mozilla-mobile/fenix/pull/21315#issuecomment-920848442
      - https://github.com/mozilla-mobile/fenix/pull/27068#issuecomment-1251509973
      - https://github.com/mozilla-mobile/firefox-android/pull/3319
      - https://github.com/mozilla-mobile/firefox-android/pull/4039
    data_sensitivity:
      - technical
      - interaction
    notification_emails:
      - android-probes@mozilla.com
    expires: never
  search_engine_suggestions:
    send_in_pings:
      - metrics
    type: timing_distribution
    time_unit: millisecond
    description: |
      Duration of a search engine awesomebar suggestion query.
    bugs:
      - https://github.com/mozilla-mobile/android-components/issues/4992
    data_reviews:
      - https://github.com/mozilla-mobile/fenix/pull/10276#pullrequestreview-411101979
      - https://github.com/mozilla-mobile/fenix/pull/19924#issuecomment-861423789
      - https://github.com/mozilla-mobile/fenix/pull/21315#issuecomment-920848442
      - https://github.com/mozilla-mobile/fenix/pull/27068#issuecomment-1251509973
      - https://github.com/mozilla-mobile/firefox-android/pull/3319
      - https://github.com/mozilla-mobile/firefox-android/pull/4039
    data_sensitivity:
      - technical
      - interaction
    notification_emails:
      - android-probes@mozilla.com
    expires: never
  session_suggestions:
    send_in_pings:
      - metrics
    type: timing_distribution
    time_unit: millisecond
    description: |
      Duration of a session awesomebar suggestion query.
    bugs:
      - https://github.com/mozilla-mobile/android-components/issues/4992
    data_reviews:
      - https://github.com/mozilla-mobile/fenix/pull/10276#pullrequestreview-411101979
      - https://github.com/mozilla-mobile/fenix/pull/19924#issuecomment-861423789
      - https://github.com/mozilla-mobile/fenix/pull/21315#issuecomment-920848442
      - https://github.com/mozilla-mobile/fenix/pull/27068#issuecomment-1251509973
      - https://github.com/mozilla-mobile/firefox-android/pull/3319
      - https://github.com/mozilla-mobile/firefox-android/pull/4039
    data_sensitivity:
      - technical
      - interaction
    notification_emails:
      - android-probes@mozilla.com
    expires: never
  synced_tabs_suggestions:
    send_in_pings:
      - metrics
    type: timing_distribution
    time_unit: millisecond
    description: |
      Duration of a synced tabs awesomebar suggestion query.
    bugs:
      - https://github.com/mozilla-mobile/android-components/issues/4992
    data_reviews:
      - https://github.com/mozilla-mobile/fenix/pull/10276#pullrequestreview-411101979
      - https://github.com/mozilla-mobile/fenix/pull/19924#issuecomment-861423789
      - https://github.com/mozilla-mobile/fenix/pull/21315#issuecomment-920848442
      - https://github.com/mozilla-mobile/fenix/pull/27068#issuecomment-1251509973
      - https://github.com/mozilla-mobile/firefox-android/pull/3319
      - https://github.com/mozilla-mobile/firefox-android/pull/4039
    data_sensitivity:
      - technical
      - interaction
    notification_emails:
      - android-probes@mozilla.com
    expires: never
  clipboard_suggestions:
    send_in_pings:
      - metrics
    type: timing_distribution
    time_unit: millisecond
    description: |
      Duration of a clipboard awesomebar suggestion query.
    bugs:
      - https://github.com/mozilla-mobile/android-components/issues/4992
    data_reviews:
      - https://github.com/mozilla-mobile/fenix/pull/10276#pullrequestreview-411101979
      - https://github.com/mozilla-mobile/fenix/pull/19924#issuecomment-861423789
      - https://github.com/mozilla-mobile/fenix/pull/21315#issuecomment-920848442
      - https://github.com/mozilla-mobile/fenix/pull/27068#issuecomment-1251509973
      - https://github.com/mozilla-mobile/firefox-android/pull/3319
      - https://github.com/mozilla-mobile/firefox-android/pull/4039
    data_sensitivity:
      - technical
      - interaction
    notification_emails:
      - android-probes@mozilla.com
    expires: never
  shortcuts_suggestions:
    send_in_pings:
      - metrics
    type: timing_distribution
    time_unit: millisecond
    description: |
      Duration of a shortcuts awesomebar suggestion query.
    bugs:
      - https://github.com/mozilla-mobile/android-components/issues/4992
    data_reviews:
      - https://github.com/mozilla-mobile/fenix/pull/10276#pullrequestreview-411101979
      - https://github.com/mozilla-mobile/fenix/pull/19924#issuecomment-861423789
      - https://github.com/mozilla-mobile/fenix/pull/21315#issuecomment-920848442
      - https://github.com/mozilla-mobile/fenix/pull/27068#issuecomment-1251509973
      - https://github.com/mozilla-mobile/firefox-android/pull/3319
      - https://github.com/mozilla-mobile/firefox-android/pull/4039
    data_sensitivity:
      - technical
      - interaction
    notification_emails:
      - android-probes@mozilla.com
    expires: never

autoplay:
  visited_setting:
    type: event
    description: A user visited the autoplay settings screen
    bugs:
      - https://github.com/mozilla-mobile/fenix/issues/11579
    data_reviews:
      - https://github.com/mozilla-mobile/fenix/pull/13041#issuecomment-665777411
      - https://github.com/mozilla-mobile/fenix/pull/19924#issuecomment-861423789
      - https://github.com/mozilla-mobile/fenix/pull/20517#pullrequestreview-718069041
      - https://github.com/mozilla-mobile/fenix/pull/23453#issuecomment-1024694220
      - https://github.com/mozilla-mobile/fenix/pull/28502
      - https://github.com/mozilla-mobile/firefox-android/pull/4039
    data_sensitivity:
      - interaction
    notification_emails:
      - android-probes@mozilla.com
    expires: never
    metadata:
      tags:
        - SitePermissions
  setting_changed:
    type: event
    description: |
      A user changed their autoplay setting to either block_cellular,
      block_audio, or block_all.
    extra_keys:
      autoplay_setting:
        description: |
          The new setting for autoplay: block_cellular,
          block_audio, allow_all or block_all.
        type: string
    bugs:
      - https://github.com/mozilla-mobile/fenix/issues/11579
    data_reviews:
      - https://github.com/mozilla-mobile/fenix/pull/13041#issuecomment-665777411
      - https://github.com/mozilla-mobile/fenix/pull/19924#issuecomment-861423789
      - https://github.com/mozilla-mobile/fenix/pull/20517#pullrequestreview-718069041
      - https://github.com/mozilla-mobile/fenix/pull/23453#issuecomment-1024694220
      - https://github.com/mozilla-mobile/fenix/pull/28502
      - https://github.com/mozilla-mobile/firefox-android/pull/4039
    data_sensitivity:
      - interaction
    notification_emails:
      - android-probes@mozilla.com
    expires: never
    metadata:
      tags:
        - SitePermissions

cookie_banners:
  setting_changed_pmb:
    type: event
    description: |
      A user changed their setting in private mode.
    extra_keys:
      cookie_banner_setting:
        description: |
          The new setting for cookie banners: disabled,reject_all,
          or reject_or_accept_all.
        type: string
    bugs:
      - https://bugzilla.mozilla.org/show_bug.cgi?id=1796146
    data_reviews:
      - https://github.com/mozilla-mobile/fenix/pull/27561
      - https://github.com/mozilla-mobile/firefox-android/pull/2597
      - https://github.com/mozilla-mobile/firefox-android/pull/4039
    data_sensitivity:
      - interaction
    notification_emails:
      - android-probes@mozilla.com
    expires: never
    metadata:
      tags:
        - Privacy&Security
  exception_added:
    type: event
    description: |
      A user added a cookie banner handling exception through
      the toggle in the protections panel.
    bugs:
      - https://bugzilla.mozilla.org/show_bug.cgi?id=1797577
    data_reviews:
      - https://github.com/mozilla-mobile/fenix/pull/28044#issuecomment-1334548056
      - https://github.com/mozilla-mobile/firefox-android/pull/2597
      - https://github.com/mozilla-mobile/firefox-android/pull/4039
    data_sensitivity:
      - interaction
    notification_emails:
      - android-probes@mozilla.com
    expires: never
    metadata:
      tags:
        - Privacy&Security
  exception_removed:
    type: event
    description: |
      A user removed a cookie banner handling
      exception through the toggle in the protections panel.
    bugs:
      - https://bugzilla.mozilla.org/show_bug.cgi?id=1797577
    data_reviews:
      - https://github.com/mozilla-mobile/fenix/pull/28044#issuecomment-1334548056
      - https://github.com/mozilla-mobile/firefox-android/pull/2597
      - https://github.com/mozilla-mobile/firefox-android/pull/4039
    data_sensitivity:
      - interaction
    notification_emails:
      - android-probes@mozilla.com
    expires: never
    metadata:
      tags:
        - Privacy&Security
  visited_panel:
    type: event
    description: A user visited the cookie banner toolbar panel
    bugs:
      - https://bugzilla.mozilla.org/show_bug.cgi?id=1797577
    data_reviews:
      - https://github.com/mozilla-mobile/fenix/pull/28044#issuecomment-1334548056
      - https://github.com/mozilla-mobile/firefox-android/pull/2597
      - https://github.com/mozilla-mobile/firefox-android/pull/4039
    data_sensitivity:
      - interaction
    notification_emails:
      - android-probes@mozilla.com
    expires: never
    metadata:
      tags:
        - Privacy&Security
  report_site_domain:
    type: url
    description: |
      A user can report a site domain(Ex. for https://edition.cnn.com/
      site domain will be cnn.com) when the cookie banner reducer is not
      working from the cookie banner details panel.
    lifetime: ping
    send_in_pings:
      - cookie-banner-report-site
    bugs:
      - https://bugzilla.mozilla.org/show_bug.cgi?id=1805450
    data_reviews:
      - https://github.com/mozilla-mobile/firefox-android/pull/1298#pullrequestreview-1350344223
      - https://github.com/mozilla-mobile/firefox-android/pull/3319
      - https://github.com/mozilla-mobile/firefox-android/pull/4039
    data_sensitivity:
      - technical
      - interaction
    notification_emails:
      - android-probes@mozilla.com
    expires: never
    metadata:
      tags:
        - Privacy&Security
  report_site_cancel_button:
    type: event
    description: |
      The user has pressed the report site domain cancel button
      from the cookie banner reducer details panel.
    bugs:
      - https://bugzilla.mozilla.org/show_bug.cgi?id=1805450
    data_reviews:
      - https://github.com/mozilla-mobile/firefox-android/pull/1298#pullrequestreview-1350344223
      - https://github.com/mozilla-mobile/firefox-android/pull/3319
      - https://github.com/mozilla-mobile/firefox-android/pull/4039
    data_sensitivity:
      - interaction
    notification_emails:
      - android-probes@mozilla.com
    expires: never
    metadata:
      tags:
        - Privacy&Security
  report_domain_site_button:
    type: event
    description: |
      The user has pressed the report site domain button
      from the cookie banner reducer details panel.
    bugs:
      - https://bugzilla.mozilla.org/show_bug.cgi?id=1805450
    data_reviews:
      - https://github.com/mozilla-mobile/firefox-android/pull/1298#pullrequestreview-1350344223
      - https://github.com/mozilla-mobile/firefox-android/pull/3319
      - https://github.com/mozilla-mobile/firefox-android/pull/4039
    data_sensitivity:
      - interaction
    notification_emails:
      - android-probes@mozilla.com
    expires: never
    metadata:
      tags:
        - Privacy&Security
  cfr_shown:
    type: event
    description: The cookie banner cfr has been shown
    bugs:
      - https://bugzilla.mozilla.org/show_bug.cgi?id=1859393
    data_reviews:
      - https://bugzilla.mozilla.org/show_bug.cgi?id=1859393#c2
    data_sensitivity:
      - interaction
    notification_emails:
      - android-probes@mozilla.com
    expires: never
    metadata:
      tags:
        - Privacy&Security
  cfr_dismissal:
    type: event
    description: |
      The cookie banners CFR was dismissed by the user by interacting
      with the outside of the popup
    bugs:
      - https://bugzilla.mozilla.org/show_bug.cgi?id=1859393
    data_reviews:
      - https://bugzilla.mozilla.org/show_bug.cgi?id=1859393#c2
    data_sensitivity:
      - interaction
    notification_emails:
      - android-probes@mozilla.com
    expires: never
    metadata:
      tags:
        - Privacy&Security
site_permissions:
  prompt_shown:
    type: event
    description: |
      A prompt for the user to approve site permissions is shown.
    extra_keys:
      permissions:
        description: |
          Comma delimited list of permissions to approve.
        type: string
    bugs:
      - https://github.com/mozilla-mobile/fenix/issues/25658
    data_reviews:
      - https://github.com/mozilla-mobile/fenix/pull/25664#issuecomment-1159151213
      - https://github.com/mozilla-mobile/firefox-android/pull/1875
      - https://github.com/mozilla-mobile/firefox-android/pull/4039
    data_sensitivity:
      - interaction
    notification_emails:
      - android-probes@mozilla.com
    expires: never
    metadata:
      tags:
        - SitePermissions
  permissions_allowed:
    type: event
    description: |
      User approved site permissions.
    extra_keys:
      permissions:
        description: |
          Comma delimited list of approved permissions.
        type: string
    bugs:
      - https://github.com/mozilla-mobile/fenix/issues/25658
    data_reviews:
      - https://github.com/mozilla-mobile/fenix/pull/25664#issuecomment-1159151213
      - https://github.com/mozilla-mobile/firefox-android/pull/1875
      - https://github.com/mozilla-mobile/firefox-android/pull/4039
    data_sensitivity:
      - interaction
    notification_emails:
      - android-probes@mozilla.com
    expires: never
    metadata:
      tags:
        - SitePermissions
  permissions_denied:
    type: event
    description: |
      User denied site permissions.
    extra_keys:
      permissions:
        description: |
          Comma delimited list of approved permissions.
        type: string
    bugs:
      - https://github.com/mozilla-mobile/fenix/issues/25658
    data_reviews:
      - https://github.com/mozilla-mobile/fenix/pull/25664#issuecomment-1159151213
      - https://github.com/mozilla-mobile/firefox-android/pull/1875
      - https://github.com/mozilla-mobile/firefox-android/pull/4039
    data_sensitivity:
      - interaction
    notification_emails:
      - android-probes@mozilla.com
    expires: never
    metadata:
      tags:
        - SitePermissions
storage.stats:
  query_stats_duration:
    send_in_pings:
      - metrics
    type: timing_distribution
    description: |
      How long it took to query the device for the StorageStats that contain the
      file size information. The docs say it may be expensive so we want to
      ensure it's not too expensive.  This value is only available on Android
      8+.
    bugs:
      - https://github.com/mozilla-mobile/fenix/issues/12802
    data_reviews:
      - https://github.com/mozilla-mobile/fenix/pull/12876#issuecomment-666770732
      - https://github.com/mozilla-mobile/fenix/pull/17704#issue-564299127
      - https://github.com/mozilla-mobile/fenix/pull/19924#issuecomment-861423789
      - https://github.com/mozilla-mobile/fenix/pull/20623#issue-701630599
      - https://github.com/mozilla-mobile/fenix/pull/23506
    data_sensitivity:
      - technical
      - interaction
    notification_emails:
      - android-probes@mozilla.com
      - perf-telemetry-alerts@mozilla.com
      - mcomella@mozilla.com
    expires: never
  app_bytes:
    send_in_pings:
      - metrics
    type: memory_distribution
    description: |
      The size of the app's APK and related files as installed: this is expected
      to be larger than download size. This is the output of
      [StorageStats.getAppBytes](https://developer.android.com/reference/android/app/usage/StorageStats#getAppBytes())
      so see that for details. This value is only available on Android 8+. A
      similar value may be available on the Google Play dashboard: we can use
      this value to see if that value is reliable enough.
    memory_unit: byte
    bugs:
      - https://github.com/mozilla-mobile/fenix/issues/12802
    data_reviews:
      - https://github.com/mozilla-mobile/fenix/pull/12876#issuecomment-666770732
      - https://github.com/mozilla-mobile/fenix/pull/17704#issue-564299127
      - https://github.com/mozilla-mobile/fenix/pull/19924#issuecomment-861423789
      - https://github.com/mozilla-mobile/fenix/pull/20623#issue-701630599
      - https://github.com/mozilla-mobile/fenix/pull/23506
    data_sensitivity:
      - technical
      - interaction
    notification_emails:
      - android-probes@mozilla.com
      - perf-telemetry-alerts@mozilla.com
      - mcomella@mozilla.com
    expires: never
  cache_bytes:
    send_in_pings:
      - metrics
    type: memory_distribution
    description: |
      The size of all cached data in the app. This is the output of
      [StorageStats.getCacheBytes](https://developer.android.com/reference/android/app/usage/StorageStats#getCacheBytes())
      so see that for details. This value is only available on Android 8+.
    memory_unit: byte
    bugs:
      - https://github.com/mozilla-mobile/fenix/issues/12802
    data_reviews:
      - https://github.com/mozilla-mobile/fenix/pull/12876#issuecomment-666770732
      - https://github.com/mozilla-mobile/fenix/pull/17704#issue-564299127
      - https://github.com/mozilla-mobile/fenix/pull/19924#issuecomment-861423789
      - https://github.com/mozilla-mobile/fenix/pull/20623#issue-701630599
      - https://github.com/mozilla-mobile/fenix/pull/23506
    data_sensitivity:
      - technical
      - interaction
    notification_emails:
      - android-probes@mozilla.com
      - perf-telemetry-alerts@mozilla.com
      - mcomella@mozilla.com
    expires: never
  data_dir_bytes:
    send_in_pings:
      - metrics
    type: memory_distribution
    description: |
      The size of all data minus `cache_bytes`. This is the output of
      [StorageStats.getDataBytes](https://developer.android.com/reference/android/app/usage/StorageStats#getDataBytes())
      except we subtract the value of `cache_bytes` so the cache is not measured
      redundantly; see that method for details. This value is only available on
      Android 8+.
    memory_unit: byte
    bugs:
      - https://github.com/mozilla-mobile/fenix/issues/12802
    data_reviews:
      - https://github.com/mozilla-mobile/fenix/pull/12876#issuecomment-666770732
      - https://github.com/mozilla-mobile/fenix/pull/17704#issue-564299127
      - https://github.com/mozilla-mobile/fenix/pull/19924#issuecomment-861423789
      - https://github.com/mozilla-mobile/fenix/pull/20623#issue-701630599
      - https://github.com/mozilla-mobile/fenix/pull/23506
    data_sensitivity:
      - technical
      - interaction
    notification_emails:
      - android-probes@mozilla.com
      - perf-telemetry-alerts@mozilla.com
      - mcomella@mozilla.com
    expires: never

progressive_web_app:
  homescreen_tap:
    type: event
    description: |
      A user taps on PWA homescreen icon
    bugs:
      - https://github.com/mozilla-mobile/fenix/issues/10261
    data_reviews:
      - https://github.com/mozilla-mobile/fenix/pull/11859
      - https://github.com/mozilla-mobile/fenix/pull/18071
      - https://github.com/mozilla-mobile/fenix/pull/19924#issuecomment-861423789
      - https://github.com/mozilla-mobile/fenix/pull/21076#issuecomment-909237275
      - https://github.com/mozilla-mobile/fenix/pull/23783#issuecomment-1041863879
      - https://github.com/mozilla-mobile/fenix/pull/28709#issuecomment-1410276888
      - https://github.com/mozilla-mobile/firefox-android/pull/2597
      - https://github.com/mozilla-mobile/firefox-android/pull/4039
    data_sensitivity:
      - interaction
    notification_emails:
      - android-probes@mozilla.com
    expires: never
    metadata:
      tags:
        - PWA
  install_tap:
    type: event
    description: |
      A user installs a PWA. Could be a shortcut or added to homescreen.
    bugs:
      - https://github.com/mozilla-mobile/fenix/issues/10261
    data_reviews:
      - https://github.com/mozilla-mobile/fenix/pull/11859
      - https://github.com/mozilla-mobile/fenix/pull/18071
      - https://github.com/mozilla-mobile/fenix/pull/19924#issuecomment-861423789
      - https://github.com/mozilla-mobile/fenix/pull/21076#issuecomment-909237275
      - https://github.com/mozilla-mobile/fenix/pull/23783#issuecomment-1041863879
      - https://github.com/mozilla-mobile/fenix/pull/28709#issuecomment-1410276888
      - https://github.com/mozilla-mobile/firefox-android/pull/2597
      - https://github.com/mozilla-mobile/firefox-android/pull/4039
    data_sensitivity:
      - interaction
    notification_emails:
      - android-probes@mozilla.com
    expires: never
    metadata:
      tags:
        - PWA
  onboarding_cancel:
    type: event
    description: |
      User interacts with the onboarding PWA dialog cancel button which takes
      them to the website.
    bugs:
      - https://bugzilla.mozilla.org/show_bug.cgi?id=1821030
    data_reviews:
      - https://github.com/mozilla-mobile/firefox-android/pull/1164
      - https://github.com/mozilla-mobile/firefox-android/pull/4039
    data_sensitivity:
      - interaction
    notification_emails:
      - android-probes@mozilla.com
    expires: never
    metadata:
      tags:
        - PWA

tabs:
  setting_opened:
    type: event
    description: |
      The tab settings were opened.
    bugs:
      - https://github.com/mozilla-mobile/fenix/issues/15347#issue-707408975
    data_reviews:
      - https://github.com/mozilla-mobile/fenix/pull/15811#issuecomment-706402952
      - https://github.com/mozilla-mobile/fenix/pull/19924#issuecomment-861423789
      - https://github.com/mozilla-mobile/fenix/pull/20517#pullrequestreview-718069041
      - https://github.com/mozilla-mobile/fenix/pull/21038#issuecomment-906757301
    data_sensitivity:
      - interaction
    notification_emails:
      - android-probes@mozilla.com
    expires: never
    metadata:
      tags:
        - Tabs

contextual_menu:
  copy_tapped:
    type: event
    description: |
      The context menu's 'copy' option was used.
    bugs:
      - https://github.com/mozilla-mobile/fenix/issues/11580
      - https://github.com/mozilla-mobile/fenix/issues/19923
    data_reviews:
      - https://github.com/mozilla-mobile/fenix/pull/16968
      - https://github.com/mozilla-mobile/fenix/pull/19924#issuecomment-861423789
      - https://github.com/mozilla-mobile/fenix/pull/21038#issuecomment-906757301
    data_sensitivity:
      - interaction
    notification_emails:
      - android-probes@mozilla.com
    expires: never
    metadata:
      tags:
        - ContextMenu
        - TextSelection
  search_tapped:
    type: event
    description: |
      The context menu's 'search' option was used.
    bugs:
      - https://github.com/mozilla-mobile/fenix/issues/11580
      - https://github.com/mozilla-mobile/fenix/issues/19923
    data_reviews:
      - https://github.com/mozilla-mobile/fenix/pull/16968
      - https://github.com/mozilla-mobile/fenix/pull/19924#issuecomment-861423789
      - https://github.com/mozilla-mobile/fenix/pull/21038#issuecomment-906757301
    data_sensitivity:
      - interaction
    notification_emails:
      - android-probes@mozilla.com
    expires: never
    metadata:
      tags:
        - ContextMenu
        - TextSelection
  select_all_tapped:
    type: event
    description: |
      The context menu's 'select all' option was used.
    bugs:
      - https://github.com/mozilla-mobile/fenix/issues/11580
      - https://github.com/mozilla-mobile/fenix/issues/19923
    data_reviews:
      - https://github.com/mozilla-mobile/fenix/pull/16968
      - https://github.com/mozilla-mobile/fenix/pull/19924#issuecomment-861423789
      - https://github.com/mozilla-mobile/fenix/pull/21038#issuecomment-906757301
    data_sensitivity:
      - interaction
    notification_emails:
      - android-probes@mozilla.com
    expires: never
    metadata:
      tags:
        - ContextMenu
        - TextSelection
  share_tapped:
    type: event
    description: |
      The context menu's 'share' option was used.
    bugs:
      - https://github.com/mozilla-mobile/fenix/issues/11580
      - https://github.com/mozilla-mobile/fenix/issues/19923
    data_reviews:
      - https://github.com/mozilla-mobile/fenix/pull/16968
      - https://github.com/mozilla-mobile/fenix/pull/19924#issuecomment-861423789
      - https://github.com/mozilla-mobile/fenix/pull/21038#issuecomment-906757301
    data_sensitivity:
      - interaction
    notification_emails:
      - android-probes@mozilla.com
    expires: never
    metadata:
      tags:
        - ContextMenu
        - TextSelection

engine_tab:
  tab_killed:
    type: event
    description: |
      A tab was killed by the engine to free memory.
    extra_keys:
      foreground_tab:
        description: |
          Whether or not the tab was the currently active tab.
        type: boolean
      app_foreground:
        description: |
          Whether or not the app was in the foreground when the tab was killed.
        type: boolean
      had_form_data:
        description: |
          Whether or not the tab had unsubmitted form data when it was killed.
        type: boolean
    bugs:
      - https://bugzilla.mozilla.org/show_bug.cgi?id=1820211
    data_reviews:
      - https://github.com/mozilla-mobile/firefox-android/pull/1343#issuecomment-1478535296
    notification_emails:
      - android-probes@mozilla.com
    expires: never

synced_tabs:
  synced_tabs_suggestion_clicked:
    type: event
    description: |
      The synced tab suggestion in awesomebar was clicked.
    bugs:
      - https://github.com/mozilla-mobile/fenix/issues/18163
    data_reviews:
      - https://github.com/mozilla-mobile/fenix/pull/18172
      - https://github.com/mozilla-mobile/fenix/pull/19924#issuecomment-861423789
      - https://github.com/mozilla-mobile/fenix/pull/20517#pullrequestreview-718069041
      - https://github.com/mozilla-mobile/fenix/pull/23453#issuecomment-1024694220
      - https://github.com/mozilla-mobile/fenix/pull/28502
      - https://github.com/mozilla-mobile/firefox-android/pull/4039
    data_sensitivity:
      - interaction
    notification_emails:
      - android-probes@mozilla.com
    expires: never
    metadata:
      tags:
        - SyncTabs

awesomebar:
  bookmark_suggestion_clicked:
    type: event
    description: |
      The bookmark suggestion in awesomebar was clicked.
    bugs:
      - https://github.com/mozilla-mobile/fenix/issues/18068
    data_reviews:
      - https://github.com/mozilla-mobile/fenix/pull/18090
      - https://github.com/mozilla-mobile/fenix/pull/19924#issuecomment-861423789
      - https://github.com/mozilla-mobile/fenix/pull/20517#pullrequestreview-718069041
      - https://github.com/mozilla-mobile/fenix/pull/21038#issuecomment-906757301
    data_sensitivity:
      - interaction
    notification_emails:
      - android-probes@mozilla.com
    expires: never
    metadata:
      tags:
        - Search
  clipboard_suggestion_clicked:
    type: event
    description: |
      The clipboard suggestion in awesomebar was clicked.
    bugs:
      - https://github.com/mozilla-mobile/fenix/issues/18068
    data_reviews:
      - https://github.com/mozilla-mobile/fenix/pull/18090
      - https://github.com/mozilla-mobile/fenix/pull/19924#issuecomment-861423789
      - https://github.com/mozilla-mobile/fenix/pull/20517#pullrequestreview-718069041
      - https://github.com/mozilla-mobile/fenix/pull/21038#issuecomment-906757301
    data_sensitivity:
      - interaction
    notification_emails:
      - android-probes@mozilla.com
    expires: never
    metadata:
      tags:
        - Search
  history_suggestion_clicked:
    type: event
    description: |
      The history suggestion in awesomebar was clicked.
    bugs:
      - https://github.com/mozilla-mobile/fenix/issues/18068
    data_reviews:
      - https://github.com/mozilla-mobile/fenix/pull/18090
      - https://github.com/mozilla-mobile/fenix/pull/19924#issuecomment-861423789
      - https://github.com/mozilla-mobile/fenix/pull/20517#pullrequestreview-718069041
      - https://github.com/mozilla-mobile/fenix/pull/21038#issuecomment-906757301
    data_sensitivity:
      - interaction
    notification_emails:
      - android-probes@mozilla.com
    expires: never
    metadata:
      tags:
        - Search
  search_action_clicked:
    type: event
    description: |
      The search action in awesomebar was clicked.
    bugs:
      - https://github.com/mozilla-mobile/fenix/issues/18068
    data_reviews:
      - https://github.com/mozilla-mobile/fenix/pull/18090
      - https://github.com/mozilla-mobile/fenix/pull/19924#issuecomment-861423789
      - https://github.com/mozilla-mobile/fenix/pull/20517#pullrequestreview-718069041
      - https://github.com/mozilla-mobile/fenix/pull/21038#issuecomment-906757301
    data_sensitivity:
      - interaction
    notification_emails:
      - android-probes@mozilla.com
    expires: never
    metadata:
      tags:
        - Search
  search_suggestion_clicked:
    type: event
    description: |
      The search suggestion in awesomebar was clicked.
    bugs:
      - https://github.com/mozilla-mobile/fenix/issues/18068
    data_reviews:
      - https://github.com/mozilla-mobile/fenix/pull/18090
      - https://github.com/mozilla-mobile/fenix/pull/19924#issuecomment-861423789
      - https://github.com/mozilla-mobile/fenix/pull/20517#pullrequestreview-718069041
      - https://github.com/mozilla-mobile/fenix/pull/21038#issuecomment-906757301
    data_sensitivity:
      - interaction
    notification_emails:
      - android-probes@mozilla.com
    expires: never
    metadata:
      tags:
        - Search
  opened_tab_suggestion_clicked:
    type: event
    description: |
      The opened tab suggestion in awesomebar was clicked.
    bugs:
      - https://github.com/mozilla-mobile/fenix/issues/18068
    data_reviews:
      - https://github.com/mozilla-mobile/fenix/pull/18090
      - https://github.com/mozilla-mobile/fenix/pull/19924#issuecomment-861423789
      - https://github.com/mozilla-mobile/fenix/pull/20517#pullrequestreview-718069041
      - https://github.com/mozilla-mobile/fenix/pull/21038#issuecomment-906757301
    data_sensitivity:
      - interaction
    notification_emails:
      - android-probes@mozilla.com
    expires: never
    metadata:
      tags:
        - Search
  search_term_suggestion_clicked:
    type: event
    description: |
      The search term suggestion in awesomebar was clicked.
    bugs:
      - https://github.com/mozilla-mobile/fenix/issues/25816
    data_reviews:
      - https://github.com/mozilla-mobile/fenix/pull/27810#issuecomment-1380720028
    data_sensitivity:
      - interaction
    notification_emails:
      - android-probes@mozilla.com
    expires: never
    metadata:
      tags:
        - Search
android_autofill:
  supported:
    type: boolean
    description: |
      Whether or not Android Autofill is supported by the device and is
      supported for this user.
    bugs:
      - https://github.com/mozilla-mobile/android-components/issues/10301
    data_reviews:
      - https://github.com/mozilla-mobile/fenix/pull/20547#issuecomment-889051503
      - https://github.com/mozilla-mobile/fenix/pull/22871#issuecomment-995092496
      - https://github.com/mozilla-mobile/fenix/pull/27295
      - https://github.com/mozilla-mobile/firefox-android/pull/4039
    data_sensitivity:
      - technical
    notification_emails:
      - android-probes@mozilla.com
    expires: never
  enabled:
    type: boolean
    description: |
      Whether or not Firefox is the Android Autofill provider for this user.
      provider.
    bugs:
      - https://github.com/mozilla-mobile/android-components/issues/10301
    data_reviews:
      - https://github.com/mozilla-mobile/fenix/pull/20547#issuecomment-889051503
      - https://github.com/mozilla-mobile/fenix/pull/22871#issuecomment-995092496
      - https://github.com/mozilla-mobile/fenix/pull/27295
      - https://github.com/mozilla-mobile/firefox-android/pull/4039
    data_sensitivity:
      - interaction
    notification_emails:
      - android-probes@mozilla.com
    expires: never
  request_matching_logins:
    type: event
    description: |
      The app received an Android Autofill request from the system and was
      able to find matching logins for the request
    bugs:
      - https://github.com/mozilla-mobile/android-components/issues/10301
    data_reviews:
      - https://github.com/mozilla-mobile/fenix/pull/20547#issuecomment-889051503
      - https://github.com/mozilla-mobile/fenix/pull/22871#issuecomment-995092496
      - https://github.com/mozilla-mobile/fenix/pull/27295
      - https://github.com/mozilla-mobile/firefox-android/pull/4039
    data_sensitivity:
      - interaction
    notification_emails:
      - android-probes@mozilla.com
    expires: never
  request_no_matching_logins:
    type: event
    description: |
      The app received an Android Autofill request from the system and was
      not able to find matching logins for the request
    bugs:
      - https://github.com/mozilla-mobile/android-components/issues/10301
    data_reviews:
      - https://github.com/mozilla-mobile/fenix/pull/20547#issuecomment-889051503
      - https://github.com/mozilla-mobile/fenix/pull/22871#issuecomment-995092496
      - https://github.com/mozilla-mobile/fenix/pull/27295
      - https://github.com/mozilla-mobile/firefox-android/pull/4039
    data_sensitivity:
      - interaction
    notification_emails:
      - android-probes@mozilla.com
    expires: never
  search_displayed:
    type: event
    description: |
      The user has selected the search option to manually search a
      matching login
    bugs:
      - https://github.com/mozilla-mobile/android-components/issues/10301
    data_reviews:
      - https://github.com/mozilla-mobile/fenix/pull/20547#issuecomment-889051503
      - https://github.com/mozilla-mobile/fenix/pull/22871#issuecomment-995092496
      - https://github.com/mozilla-mobile/fenix/pull/27295
      - https://github.com/mozilla-mobile/firefox-android/pull/4039
    data_sensitivity:
      - interaction
    notification_emails:
      - android-probes@mozilla.com
    expires: never
  search_item_selected:
    type: event
    description: |
      The user has selected a search result for autofilling.
    bugs:
      - https://github.com/mozilla-mobile/android-components/issues/10301
    data_reviews:
      - https://github.com/mozilla-mobile/fenix/pull/20547#issuecomment-889051503
      - https://github.com/mozilla-mobile/fenix/pull/22871#issuecomment-995092496
      - https://github.com/mozilla-mobile/fenix/pull/27295
      - https://github.com/mozilla-mobile/firefox-android/pull/4039
    data_sensitivity:
      - interaction
    notification_emails:
      - android-probes@mozilla.com
    expires: never
  unlock_cancelled:
    type: event
    description: |
      The user needed to unlock the app in order to autofill
      logins, but the process was cancelled.
    bugs:
      - https://github.com/mozilla-mobile/android-components/issues/10301
    data_reviews:
      - https://github.com/mozilla-mobile/fenix/pull/20547#issuecomment-889051503
      - https://github.com/mozilla-mobile/fenix/pull/22871#issuecomment-995092496
      - https://github.com/mozilla-mobile/fenix/pull/27295
      - https://github.com/mozilla-mobile/firefox-android/pull/4039
    data_sensitivity:
      - interaction
    notification_emails:
      - android-probes@mozilla.com
    expires: never
  unlock_successful:
    type: event
    description: |
      The user successfully unlock the app in order to autofill logins
    bugs:
      - https://github.com/mozilla-mobile/android-components/issues/10301
    data_reviews:
      - https://github.com/mozilla-mobile/fenix/pull/20547#issuecomment-889051503
      - https://github.com/mozilla-mobile/fenix/pull/22871#issuecomment-995092496
      - https://github.com/mozilla-mobile/fenix/pull/27295
      - https://github.com/mozilla-mobile/firefox-android/pull/4039
    data_sensitivity:
      - interaction
    notification_emails:
      - android-probes@mozilla.com
    expires: never
  confirm_cancelled:
    type: event
    description: |
      The user needed to confirm autofilling an unauthenticated
      application and decided to cancel
    bugs:
      - https://github.com/mozilla-mobile/android-components/issues/10301
    data_reviews:
      - https://github.com/mozilla-mobile/fenix/pull/20547#issuecomment-889051503
      - https://github.com/mozilla-mobile/fenix/pull/22871#issuecomment-995092496
      - https://github.com/mozilla-mobile/fenix/pull/27295
      - https://github.com/mozilla-mobile/firefox-android/pull/4039
    data_sensitivity:
      - interaction
    notification_emails:
      - android-probes@mozilla.com
    expires: never
  confirm_successful:
    type: event
    description: |
      The user confirmed autofilling an unauthenticated application
    bugs:
      - https://github.com/mozilla-mobile/android-components/issues/10301
    data_reviews:
      - https://github.com/mozilla-mobile/fenix/pull/20547#issuecomment-889051503
      - https://github.com/mozilla-mobile/fenix/pull/22871#issuecomment-995092496
      - https://github.com/mozilla-mobile/fenix/pull/27295
      - https://github.com/mozilla-mobile/firefox-android/pull/4039
    data_sensitivity:
      - interaction
    notification_emails:
      - android-probes@mozilla.com
    expires: never

home_menu:
  help_tapped:
    type: event
    description: The user clicked the help button in home menu.
    bugs:
      - https://bugzilla.mozilla.org/show_bug.cgi?id=1858771
    data_reviews:
      - https://github.com/mozilla-mobile/firefox-android/pull/4066
    data_sensitivity:
      - interaction
    notification_emails:
      - android-probes@mozilla.com
    expires: never
    metadata:
      tags:
        - Settings
        - MainMenu
  settings_item_clicked:
    type: event
    description: The user clicked the settings option in home menu.
    bugs:
      - https://github.com/mozilla-mobile/fenix/issues/18856
    data_reviews:
      - https://github.com/mozilla-mobile/fenix/pull/18987
      - https://github.com/mozilla-mobile/fenix/pull/19924#issuecomment-861423789
      - https://github.com/mozilla-mobile/fenix/pull/21076#issuecomment-909237275
      - https://github.com/mozilla-mobile/fenix/pull/23786#issuecomment-1042331298
      - https://github.com/mozilla-mobile/fenix/pull/28709#issuecomment-1410675626
    data_sensitivity:
      - interaction
    notification_emails:
      - android-probes@mozilla.com
    expires: never
    metadata:
      tags:
        - Settings
        - MainMenu

home_screen:
  home_screen_displayed:
    type: event
    description: The home screen was displayed.
    bugs:
      - https://github.com/mozilla-mobile/fenix/issues/18854
    data_reviews:
      - https://github.com/mozilla-mobile/fenix/pull/19025
      - https://github.com/mozilla-mobile/fenix/pull/19924#issuecomment-861423789
      - https://github.com/mozilla-mobile/fenix/pull/21076#issuecomment-909237275
      - https://github.com/mozilla-mobile/fenix/pull/23786#issuecomment-1042331298
      - https://github.com/mozilla-mobile/fenix/pull/28709#issuecomment-1410681521
    data_sensitivity:
      - interaction
    notification_emails:
      - android-probes@mozilla.com
    expires: never
    metadata:
      tags:
        - HomeScreen
  standard_homepage_view_count:
    type: counter
    description: |
      The number of times the standard browsing mode home screen was
      displayed to the user. (for tile counts)
    bugs:
      - https://bugzilla.mozilla.org/show_bug.cgi?id=1842082
    data_reviews:
      - https://github.com/mozilla-mobile/firefox-android/pull/2841
    data_sensitivity:
      - interaction
    notification_emails:
      - android-probes@mozilla.com
    expires: never
    metadata:
      tags:
        - HomeScreen
  home_screen_view_count:
    type: counter
    description: |
      The number of times the home screen was displayed to the user.
    bugs:
      - https://github.com/mozilla-mobile/fenix/issues/22146
    data_reviews:
      - https://github.com/mozilla-mobile/fenix/pull/22377
      - https://github.com/mozilla-mobile/fenix/pull/27068#issuecomment-1251509973
      - https://github.com/mozilla-mobile/firefox-android/pull/3319
    data_sensitivity:
      - interaction
    notification_emails:
      - android-probes@mozilla.com
    expires: never
  customize_home_clicked:
    type: event
    description: A user clicked on Customize home from the home screen menu.
    bugs:
      - https://github.com/mozilla-mobile/fenix/pull/21344
    data_reviews:
      - https://github.com/mozilla-mobile/fenix/pull/21344
      - https://github.com/mozilla-mobile/fenix/pull/21344#issuecomment-923198787
      - https://github.com/mozilla-mobile/firefox-android/pull/2597
    data_sensitivity:
      - interaction
    notification_emails:
      - android-probes@mozilla.com
    expires: never

homepage:
  private_mode_icon_tapped:
    type: event
    description: |
      A user tapped the private browsing icon on the homepage.
    bugs:
      - https://bugzilla.mozilla.org/show_bug.cgi?id=1841153
    data_reviews:
      - https://github.com/mozilla-mobile/firefox-android/pull/2725
    data_sensitivity:
      - interaction
    notification_emails:
      - android-probes@mozilla.com
    expires: never
    metadata:
      tags:
        - Tabs

start_on_home:
  enter_home_screen:
    type: event
    description: |
      Know how often user lands on Homescreen upon opening the app.
    bugs:
      - https://github.com/mozilla-mobile/fenix/issues/19881
    data_reviews:
      - https://github.com/mozilla-mobile/fenix/pull/19885
      - https://github.com/mozilla-mobile/fenix/pull/24982
      - https://github.com/mozilla-mobile/firefox-android/pull/1101
    data_sensitivity:
      - interaction
    notification_emails:
      - android-probes@mozilla.com
    expires: never
    metadata:
      tags:
        - HomeScreen
  open_tabs_tray:
    type: event
    description: |
      Know how often users open the tab tray.
    bugs:
      - https://github.com/mozilla-mobile/fenix/issues/19881
    data_reviews:
      - https://github.com/mozilla-mobile/fenix/pull/19885
      - https://github.com/mozilla-mobile/fenix/pull/24982
      - https://github.com/mozilla-mobile/firefox-android/pull/1101
    data_sensitivity:
      - interaction
    notification_emails:
      - android-probes@mozilla.com
    expires: never
    metadata:
      tags:
        - HomeScreen
        - Tabs
recent_tabs:
  show_all_clicked:
    type: event
    description: |
      User has clicked show all button and opened tabs tray.
    bugs:
      - https://github.com/mozilla-mobile/fenix/issues/19955
    data_reviews:
      - https://github.com/mozilla-mobile/fenix/pull/20138
      - https://github.com/mozilla-mobile/fenix/pull/24982
      - https://github.com/mozilla-mobile/firefox-android/pull/1101
      - https://github.com/mozilla-mobile/firefox-android/pull/4039
    data_sensitivity:
      - interaction
    notification_emails:
      - android-probes@mozilla.com
    expires: never
    metadata:
      tags:
        - RecentTabs
  recent_tab_opened:
    type: event
    description: |
      User has opened a recent tab from homescreen.
    bugs:
      - https://github.com/mozilla-mobile/fenix/issues/19955
    data_reviews:
      - https://github.com/mozilla-mobile/fenix/pull/20138
      - https://github.com/mozilla-mobile/fenix/pull/24982
      - https://github.com/mozilla-mobile/firefox-android/pull/1101
    data_sensitivity:
      - interaction
    notification_emails:
      - android-probes@mozilla.com
    expires: never
    metadata:
      tags:
        - RecentTabs
  section_visible:
    type: boolean
    description: |
      An indication of whether the recent tabs /
      Jump Back In section is visible on the homepage.
    bugs:
      - https://github.com/mozilla-mobile/fenix/issues/22107
    data_reviews:
      - https://github.com/mozilla-mobile/fenix/pull/22166
      - https://github.com/mozilla-mobile/fenix/pull/27068#issuecomment-1251509973
      - https://github.com/mozilla-mobile/firefox-android/pull/3319
      - https://github.com/mozilla-mobile/firefox-android/pull/4039
    data_sensitivity:
      - interaction
    notification_emails:
      - android-probes@mozilla.com
    expires: never
  jump_back_in_cfr_shown:
    type: event
    description: |
      Jump back in CFR has been displayed to the user.
    bugs:
      - https://github.com/mozilla-mobile/fenix/issues/26191
    data_reviews:
      - https://github.com/mozilla-mobile/fenix/pull/26202
      - https://github.com/mozilla-mobile/firefox-android/pull/3319
    data_sensitivity:
      - interaction
    notification_emails:
      - android-probes@mozilla.com
    expires: never
  jump_back_in_cfr_dismissed:
    type: event
    description: |
      Jump back in CFR has been dismissed clicking the X button.
    bugs:
      - https://github.com/mozilla-mobile/fenix/issues/26191
    data_reviews:
      - https://github.com/mozilla-mobile/fenix/pull/26202
      - https://github.com/mozilla-mobile/firefox-android/pull/3319
    data_sensitivity:
      - interaction
    notification_emails:
      - android-probes@mozilla.com
    expires: never
  jump_back_in_cfr_cancelled:
    type: event
    description: |
      Jump back in CFR has been cancelled clicking the outside the CFR.
    bugs:
      - https://github.com/mozilla-mobile/fenix/issues/26191
    data_reviews:
      - https://github.com/mozilla-mobile/fenix/pull/26202
      - https://github.com/mozilla-mobile/firefox-android/pull/3319
    data_sensitivity:
      - interaction
    notification_emails:
      - android-probes@mozilla.com
    expires: never

recent_bookmarks:
  shown:
    type: event
    description: |
      Recent bookmarks section was shown to the user.
    bugs:
      - https://github.com/mozilla-mobile/fenix/issues/22103
    data_reviews:
      - https://github.com/mozilla-mobile/fenix/pull/22104
      - https://github.com/mozilla-mobile/fenix/pull/27068#issuecomment-1251509973
      - https://github.com/mozilla-mobile/firefox-android/pull/3319
    data_sensitivity:
      - interaction
    notification_emails:
      - android-probes@mozilla.com
    expires: never
  bookmark_clicked:
    type: counter
    lifetime: application
    description: |
      A counter that indicates the number of times that a user
      has clicked on a recently saved bookmark from the home
      screen.
    send_in_pings:
      - metrics
    bugs:
      - https://github.com/mozilla-mobile/fenix/issues/19931
    data_reviews:
      - https://github.com/mozilla-mobile/fenix/pull/20316#issuecomment-888291843
      - https://github.com/mozilla-mobile/fenix/pull/23453#issuecomment-1024694220
      - https://github.com/mozilla-mobile/fenix/pull/28502
      - https://github.com/mozilla-mobile/firefox-android/pull/4039
    data_sensitivity:
      - interaction
    notification_emails:
      - android-probes@mozilla.com
    expires: never
  show_all_bookmarks:
    type: counter
    lifetime: application
    description: |
      A counter that indicates the number of times that a user
      has clicked the show all button for recently saved bookmarks
      on the home screen.
    send_in_pings:
      - metrics
    bugs:
      - https://github.com/mozilla-mobile/fenix/issues/19931
    data_reviews:
      - https://github.com/mozilla-mobile/fenix/pull/20316#issuecomment-888291843
      - https://github.com/mozilla-mobile/fenix/pull/23453#issuecomment-1024694220
      - https://github.com/mozilla-mobile/fenix/pull/28502
      - https://github.com/mozilla-mobile/firefox-android/pull/4039
    data_sensitivity:
      - interaction
    notification_emails:
      - android-probes@mozilla.com
    expires: never
  recent_bookmarks_count:
    type: quantity
    description: |
      The number of bookmarked items appearing in the
      Recently Saved section on the home page.
    bugs:
      - https://github.com/mozilla-mobile/fenix/issues/22075
    data_reviews:
      - https://github.com/mozilla-mobile/fenix/pull/22293
      - https://github.com/mozilla-mobile/fenix/pull/27068#issuecomment-1251509973
      - https://github.com/mozilla-mobile/firefox-android/pull/3319
    data_sensitivity:
      - interaction
    notification_emails:
      - android-probes@mozilla.com
    expires: never
    unit: integer

recent_searches:
  group_deleted:
    type: event
    description: |
      A user has deleted a search term group from the
      "Recently visited" section on the homescreen using
      the long-press menu "Remove" option. This removes
      the item from the homescreen, but does not delete
      the item from history.
    bugs:
      - https://github.com/mozilla-mobile/fenix/issues/22175
    data_reviews:
      - https://github.com/mozilla-mobile/fenix/pull/22176#issuecomment-956421788
      - https://github.com/mozilla-mobile/fenix/pull/23786#issuecomment-1042331298
      - https://github.com/mozilla-mobile/fenix/pull/28709#issuecomment-1410276888
      - https://github.com/mozilla-mobile/firefox-android/pull/2597
      - https://github.com/mozilla-mobile/firefox-android/pull/4039
    data_sensitivity:
      - interaction
    notification_emails:
      - android-probes@mozilla.com
    expires: never

credit_cards:
  saved:
    type: counter
    description: |
      A counter of the number of credit cards that have been saved
      manually by the user.
    bugs:
      - https://github.com/mozilla-mobile/fenix/issues/18711
    data_reviews:
      - https://github.com/mozilla-mobile/fenix/pull/20909
      - https://github.com/mozilla-mobile/fenix/pull/26123#issuecomment-1190794469
      - https://github.com/mozilla-mobile/firefox-android/pull/2597
    data_sensitivity:
      - interaction
    notification_emails:
      - android-probes@mozilla.com
    expires: never
    metadata:
      tags:
        - Autofill
  saved_all:
    type: quantity
    description: |
      Counter of number of credit cards that are currently stored by user.
    bugs:
      - https://bugzilla.mozilla.org/show_bug.cgi?id=1836164
    data_reviews:
      - https://github.com/mozilla-mobile/firefox-android/pull/2555
    data_sensitivity:
      - interaction
    notification_emails:
      - android-probes@mozilla.com
    expires: never
    unit: integer
    metadata:
      tags:
        - Autofill
  deleted:
    type: counter
    description: |
      A counter of the number of credit cards that have been deleted by
      the user.
    bugs:
      - https://github.com/mozilla-mobile/fenix/issues/18711
    data_reviews:
      - https://github.com/mozilla-mobile/fenix/pull/20909
      - https://github.com/mozilla-mobile/fenix/pull/26123#issuecomment-1190794469
      - https://github.com/mozilla-mobile/firefox-android/pull/2597
    data_sensitivity:
      - interaction
    notification_emails:
      - android-probes@mozilla.com
    expires: never
    metadata:
      tags:
        - Autofill
  modified:
    type: event
    description: |
      A credit card has been modified by the user.
    bugs:
      - https://github.com/mozilla-mobile/fenix/issues/18711
    data_reviews:
      - https://github.com/mozilla-mobile/fenix/pull/20909
      - https://github.com/mozilla-mobile/fenix/pull/26123#issuecomment-1190794469
      - https://github.com/mozilla-mobile/firefox-android/pull/2597
    data_sensitivity:
      - interaction
    notification_emails:
      - android-probes@mozilla.com
    expires: never
    metadata:
      tags:
        - Autofill
  form_detected:
    type: event
    description: |
      A credit card form was detected.
    bugs:
      - https://github.com/mozilla-mobile/fenix/issues/18711
    data_reviews:
      - https://github.com/mozilla-mobile/fenix/pull/20909
      - https://github.com/mozilla-mobile/fenix/pull/26123#issuecomment-1190794469
      - https://github.com/mozilla-mobile/firefox-android/pull/2597
    data_sensitivity:
      - interaction
    notification_emails:
      - android-probes@mozilla.com
    expires: never
    metadata:
      tags:
        - Autofill
  autofilled:
    type: event
    description: |
      User has autofilled a credit card.
    bugs:
      - https://github.com/mozilla-mobile/fenix/issues/18711
    data_reviews:
      - https://github.com/mozilla-mobile/fenix/pull/20909
      - https://github.com/mozilla-mobile/fenix/pull/26123#issuecomment-1190794469
      - https://github.com/mozilla-mobile/firefox-android/pull/2597
    data_sensitivity:
      - interaction
    notification_emails:
      - android-probes@mozilla.com
    expires: never
    metadata:
      tags:
        - Autofill
  autofill_prompt_shown:
    type: event
    description: |
      Credit card autofill prompt was shown.
    bugs:
      - https://github.com/mozilla-mobile/fenix/issues/18711
    data_reviews:
      - https://github.com/mozilla-mobile/fenix/pull/20909
      - https://github.com/mozilla-mobile/fenix/pull/26123#issuecomment-1190794469
      - https://github.com/mozilla-mobile/firefox-android/pull/2597
    data_sensitivity:
      - interaction
    notification_emails:
      - android-probes@mozilla.com
    expires: never
    metadata:
      tags:
        - Autofill
  autofill_prompt_expanded:
    type: event
    description: |
      Credit card autofill prompt was expanded.
    bugs:
      - https://github.com/mozilla-mobile/fenix/issues/18711
    data_reviews:
      - https://github.com/mozilla-mobile/fenix/pull/20909
      - https://github.com/mozilla-mobile/fenix/pull/26123#issuecomment-1190794469
      - https://github.com/mozilla-mobile/firefox-android/pull/2597
    data_sensitivity:
      - interaction
    notification_emails:
      - android-probes@mozilla.com
    expires: never
    metadata:
      tags:
        - Autofill
  autofill_prompt_dismissed:
    type: event
    description: |
      Credit card autofill prompt was dismissed.
    bugs:
      - https://github.com/mozilla-mobile/fenix/issues/18711
    data_reviews:
      - https://github.com/mozilla-mobile/fenix/pull/20909
      - https://github.com/mozilla-mobile/fenix/pull/26123#issuecomment-1190794469
      - https://github.com/mozilla-mobile/firefox-android/pull/2597
    data_sensitivity:
      - interaction
    notification_emails:
      - android-probes@mozilla.com
    expires: never
    metadata:
      tags:
        - Autofill
  management_add_tapped:
    type: event
    description: |
      User has tapped the add button through credit card management settings.
    bugs:
      - https://github.com/mozilla-mobile/fenix/issues/18711
    data_reviews:
      - https://github.com/mozilla-mobile/fenix/pull/20909
      - https://github.com/mozilla-mobile/fenix/pull/26123#issuecomment-1190794469
      - https://github.com/mozilla-mobile/firefox-android/pull/2597
    data_sensitivity:
      - interaction
    notification_emails:
      - android-probes@mozilla.com
    expires: never
    metadata:
      tags:
        - Autofill
  management_card_tapped:
    type: event
    description: |
      User has tapped on a saved card through credit card management settings.
    bugs:
      - https://github.com/mozilla-mobile/fenix/issues/18711
    data_reviews:
      - https://github.com/mozilla-mobile/fenix/pull/20909
      - https://github.com/mozilla-mobile/fenix/pull/26123#issuecomment-1190794469
      - https://github.com/mozilla-mobile/firefox-android/pull/2597
    data_sensitivity:
      - interaction
    notification_emails:
      - android-probes@mozilla.com
    expires: never
    metadata:
      tags:
        - Autofill
  save_prompt_create:
    type: event
    description: |
      User saved a credit card using the autofill save prompt.
    bugs:
      - https://github.com/mozilla-mobile/fenix/issues/25397
    data_reviews:
      - https://github.com/mozilla-mobile/fenix/pull/25411
      - https://github.com/mozilla-mobile/fenix/pull/26123#issuecomment-1190794469
      - https://github.com/mozilla-mobile/firefox-android/pull/2597
    data_sensitivity:
      - interaction
    notification_emails:
      - android-probes@mozilla.com
    expires: never
    metadata:
      tags:
        - Autofill
  save_prompt_update:
    type: event
    description: |
      User updated a credit card using the autofill save prompt.
    bugs:
      - https://github.com/mozilla-mobile/fenix/issues/25397
    data_reviews:
      - https://github.com/mozilla-mobile/fenix/pull/25411
      - https://github.com/mozilla-mobile/fenix/pull/26123#issuecomment-1190794469
      - https://github.com/mozilla-mobile/firefox-android/pull/2597
    data_sensitivity:
      - interaction
    notification_emails:
      - android-probes@mozilla.com
    expires: never
    metadata:
      tags:
        - Autofill
  save_prompt_shown:
    type: event
    description: |
      The credit card autofill save prompt is shown.
    bugs:
      - https://github.com/mozilla-mobile/fenix/issues/26089
    data_reviews:
      - https://github.com/mozilla-mobile/fenix/pull/26095
      - https://github.com/mozilla-mobile/firefox-android/pull/2597
    data_sensitivity:
      - interaction
    notification_emails:
      - android-probes@mozilla.com
    expires: never
    metadata:
      tags:
        - Autofill

addresses:
  saved:
    type: counter
    description: |
      A counter of the number of addresses that have been saved
      manually by the user.
    bugs:
      - https://github.com/mozilla-mobile/fenix/issues/24857
    data_reviews:
      - https://github.com/mozilla-mobile/fenix/pull/25216
      - https://github.com/mozilla-mobile/fenix/pull/26123#issuecomment-1190794469
      - https://github.com/mozilla-mobile/firefox-android/pull/2597
    data_sensitivity:
      - interaction
    notification_emails:
      - android-probes@mozilla.com
    expires: never
    metadata:
      tags:
        - Autofill
  saved_all:
    type: quantity
    description: |
      A counter of the number of all addresses that are currently saved by user.
    bugs:
      - https://bugzilla.mozilla.org/show_bug.cgi?id=1836164
    data_reviews:
      - https://github.com/mozilla-mobile/firefox-android/pull/2555
    data_sensitivity:
      - interaction
    notification_emails:
      - android-probes@mozilla.com
    expires: never
    unit: integer
    metadata:
      tags:
        - Autofill
  updated:
    type: counter
    description: |
      A counter of the number of addresses that have been updated
      manually by the user.
    bugs:
      - https://github.com/mozilla-mobile/fenix/issues/24857
    data_reviews:
      - https://github.com/mozilla-mobile/fenix/pull/25216
      - https://github.com/mozilla-mobile/fenix/pull/26123#issuecomment-1190794469
      - https://github.com/mozilla-mobile/firefox-android/pull/2597
    data_sensitivity:
      - interaction
    notification_emails:
      - android-probes@mozilla.com
    expires: never
    metadata:
      tags:
        - Autofill
  deleted:
    type: counter
    description: |
      A counter of the number of addresses that have been deleted by
      the user.
    bugs:
      - https://github.com/mozilla-mobile/fenix/issues/24857
    data_reviews:
      - https://github.com/mozilla-mobile/fenix/pull/25216
      - https://github.com/mozilla-mobile/fenix/pull/26123#issuecomment-1190794469
      - https://github.com/mozilla-mobile/firefox-android/pull/2597
    data_sensitivity:
      - interaction
    notification_emails:
      - android-probes@mozilla.com
    expires: never
    metadata:
      tags:
        - Autofill
  form_detected:
    type: event
    description: |
      A address form was detected.
    bugs:
      - https://github.com/mozilla-mobile/fenix/issues/18711
    data_reviews:
      - https://github.com/mozilla-mobile/fenix/pull/25216
      - https://github.com/mozilla-mobile/fenix/pull/26123#issuecomment-1190794469
      - https://github.com/mozilla-mobile/firefox-android/pull/2597
    data_sensitivity:
      - interaction
    notification_emails:
      - android-probes@mozilla.com
    expires: never
    metadata:
      tags:
        - Autofill
  autofilled:
    type: event
    description: |
      User has autofilled an address.
    bugs:
      - https://github.com/mozilla-mobile/fenix/issues/18711
    data_reviews:
      - https://github.com/mozilla-mobile/fenix/pull/25216
      - https://github.com/mozilla-mobile/fenix/pull/26123#issuecomment-1190794469
      - https://github.com/mozilla-mobile/firefox-android/pull/2597
    data_sensitivity:
      - interaction
    notification_emails:
      - android-probes@mozilla.com
    expires: never
    metadata:
      tags:
        - Autofill
  autofill_prompt_shown:
    type: event
    description: |
      Address autofill prompt was shown.
    bugs:
      - https://github.com/mozilla-mobile/fenix/issues/24857
    data_reviews:
      - https://github.com/mozilla-mobile/fenix/pull/25216
      - https://github.com/mozilla-mobile/fenix/pull/26123#issuecomment-1190794469
      - https://github.com/mozilla-mobile/firefox-android/pull/2597
    data_sensitivity:
      - interaction
    notification_emails:
      - android-probes@mozilla.com
    expires: never
    metadata:
      tags:
        - Autofill
  autofill_prompt_expanded:
    type: event
    description: |
      Address autofill prompt was expanded.
    bugs:
      - https://github.com/mozilla-mobile/fenix/issues/24857
    data_reviews:
      - https://github.com/mozilla-mobile/fenix/pull/25216
      - https://github.com/mozilla-mobile/fenix/pull/26123#issuecomment-1190794469
      - https://github.com/mozilla-mobile/firefox-android/pull/2597
    data_sensitivity:
      - interaction
    notification_emails:
      - android-probes@mozilla.com
    expires: never
    metadata:
      tags:
        - Autofill
  autofill_prompt_dismissed:
    type: event
    description: |
      Address autofill prompt was dismissed.
    bugs:
      - https://github.com/mozilla-mobile/fenix/issues/24857
    data_reviews:
      - https://github.com/mozilla-mobile/fenix/pull/25216
      - https://github.com/mozilla-mobile/fenix/pull/26123#issuecomment-1190794469
      - https://github.com/mozilla-mobile/firefox-android/pull/2597
    data_sensitivity:
      - interaction
    notification_emails:
      - android-probes@mozilla.com
    expires: never
    metadata:
      tags:
        - Autofill
  management_add_tapped:
    type: event
    description: |
      User has tapped the add button through address management settings.
    bugs:
      - https://github.com/mozilla-mobile/fenix/issues/24857
    data_reviews:
      - https://github.com/mozilla-mobile/fenix/pull/20909
      - https://github.com/mozilla-mobile/fenix/pull/26123#issuecomment-1190794469
      - https://github.com/mozilla-mobile/firefox-android/pull/2597
    data_sensitivity:
      - interaction
    notification_emails:
      - android-probes@mozilla.com
    expires: never
    metadata:
      tags:
        - Autofill
  management_address_tapped:
    type: event
    description: |
      User has tapped on a saved address through address management settings.
    bugs:
      - https://github.com/mozilla-mobile/fenix/issues/24857
    data_reviews:
      - https://github.com/mozilla-mobile/fenix/pull/25216
      - https://github.com/mozilla-mobile/fenix/pull/26123#issuecomment-1190794469
      - https://github.com/mozilla-mobile/firefox-android/pull/2597
    data_sensitivity:
      - interaction
    notification_emails:
      - android-probes@mozilla.com
    expires: never
    metadata:
      tags:
        - Autofill

wallpapers:
  wallpaper_settings_opened:
    type: event
    description: |
      User has opened the wallpaper settings screen.
    bugs:
      - https://github.com/mozilla-mobile/fenix/issues/23381
    data_reviews:
      - https://github.com/mozilla-mobile/fenix/pull/23382
      - https://github.com/mozilla-mobile/firefox-android/pull/1101
      - https://github.com/mozilla-mobile/firefox-android/pull/4039
    notification_emails:
      - android-probes@mozilla.com
    data_sensitivity:
      - interaction
    expires: never
    no_lint:
      - COMMON_PREFIX
    metadata:
      tags:
        - Wallpapers
  wallpaper_selected:
    type: event
    description: |
      A wallpaper is selected from the settings screen or onboarding dialog.
    extra_keys:
      name:
        description: The name of the selected wallpaper
        type: string
      theme_collection:
        description: The theme collection the selected wallpaper belongs to.
        type: string
      source:
        description: |
          A string that tells us how the user selected the wallpaper.
          Possible values are: `settings`, `onboarding`
        type: string
    bugs:
      - https://github.com/mozilla-mobile/fenix/issues/23381
    data_reviews:
      - https://github.com/mozilla-mobile/fenix/pull/23382
      - https://github.com/mozilla-mobile/fenix/pull/26893
      - https://github.com/mozilla-mobile/firefox-android/pull/1875
      - https://github.com/mozilla-mobile/firefox-android/pull/4039
    notification_emails:
      - android-probes@mozilla.com
    data_sensitivity:
      - interaction
    expires: never
    no_lint:
      - COMMON_PREFIX
    metadata:
      tags:
        - Wallpapers
  onboarding_opened:
    type: event
    description: |
      The wallpaper onboarding dialog has been displayed.
    bugs:
      - https://github.com/mozilla-mobile/fenix/issues/26215
    data_reviews:
      - https://github.com/mozilla-mobile/fenix/pull/26893
      - https://github.com/mozilla-mobile/firefox-android/pull/1875
      - https://github.com/mozilla-mobile/firefox-android/pull/4039
    notification_emails:
      - android-probes@mozilla.com
    data_sensitivity:
      - interaction
    expires: never
    metadata:
      tags:
        - Wallpapers
  onboarding_closed:
    type: event
    description: |
      The wallpaper onboarding dialog has been closed.
    extra_keys:
      is_selected:
        description: Whether or not a wallpaper has been selected.
        type: boolean
    bugs:
      - https://github.com/mozilla-mobile/fenix/issues/26215
    data_reviews:
      - https://github.com/mozilla-mobile/fenix/pull/26893
      - https://github.com/mozilla-mobile/firefox-android/pull/1875
      - https://github.com/mozilla-mobile/firefox-android/pull/4039
    notification_emails:
      - android-probes@mozilla.com
    data_sensitivity:
      - interaction
    expires: never
    metadata:
      tags:
        - Wallpapers
  onboarding_explore_more_click:
    type: event
    description: |
      The wallpaper onboarding learn more button was clicked.
    bugs:
      - https://github.com/mozilla-mobile/fenix/issues/26215
    data_reviews:
      - https://github.com/mozilla-mobile/fenix/pull/26893
      - https://github.com/mozilla-mobile/firefox-android/pull/1875
      - https://github.com/mozilla-mobile/firefox-android/pull/4039
    notification_emails:
      - android-probes@mozilla.com
    data_sensitivity:
      - interaction
    expires: never
    metadata:
      tags:
        - Wallpapers
  learn_more_link_click:
    type: event
    description: |
      The learn more link for a wallpaper collection has been clicked.
    extra_keys:
      collection_name:
        description: The name of the wallpaper collection the link leads to.
        type: string
      url:
        description: The URL associated with the wallpaper collection.
        type: string
    bugs:
      - https://github:com/mozilla-mobile/fenix/issues/26945
    data_reviews:
      - https://github.com/mozilla-mobile/fenix/pull/26990
      - https://github.com/mozilla-mobile/firefox-android/pull/1875
      - https://github.com/mozilla-mobile/firefox-android/pull/4039
    notification_emails:
      - android-probes@mozilla.com
    data_sensitivity:
      - interaction
    expires: never
    metadata:
      tags:
        - Wallpapers

recently_visited_homepage:
  history_highlight_opened:
    type: event
    description: |
      User has opened any history highlight from homepage
    bugs:
      - https://github.com/mozilla-mobile/fenix/issues/23821
    data_reviews:
      - https://github.com/mozilla-mobile/fenix/pull/23909
      - https://github.com/mozilla-mobile/firefox-android/pull/1101
      - https://github.com/mozilla-mobile/firefox-android/pull/4039
    notification_emails:
      - android-probes@mozilla.com
    data_sensitivity:
      - interaction
    expires: never
  search_group_opened:
    type: event
    description: |
      User has opened a search group from homepage
    bugs:
      - https://github.com/mozilla-mobile/fenix/issues/23821
    data_reviews:
      - https://github.com/mozilla-mobile/fenix/pull/23909
      - https://github.com/mozilla-mobile/firefox-android/pull/1101
      - https://github.com/mozilla-mobile/firefox-android/pull/4039
    notification_emails:
      - android-probes@mozilla.com
    data_sensitivity:
      - interaction
    expires: never

recent_synced_tabs:
  recent_synced_tab_shown:
    type: labeled_counter
    description: |
      Counts impressions of a recent synced tab on the homepage, labeled by the
      device type the tab originates from.
    bugs:
      - https://github.com/mozilla-mobile/fenix/issues/24549
    data_reviews:
      - https://github.com/mozilla-mobile/fenix/pull/24671
      - https://github.com/mozilla-mobile/firefox-android/pull/1101
      - https://github.com/mozilla-mobile/firefox-android/pull/4039
    notification_emails:
      - android-probes@mozilla.com
    data_sensitivity:
      - interaction
    expires: never
  recent_synced_tab_time_to_load:
    type: timing_distribution
    time_unit: millisecond
    description: |
      Measures the amount of time between the beginning of a sync and the end.
    bugs:
      - https://github.com/mozilla-mobile/fenix/issues/24549
    data_reviews:
      - https://github.com/mozilla-mobile/fenix/pull/24671
      - https://github.com/mozilla-mobile/firefox-android/pull/1101
      - https://github.com/mozilla-mobile/firefox-android/pull/4039
    data_sensitivity:
      - interaction
    notification_emails:
      - android-probes@mozilla.com
    expires: never
  recent_synced_tab_opened:
    type: labeled_counter
    description: |
      Counts the number of times a recent synced tab is opened, labeled by the
      device type the tab originates from.
    bugs:
      - https://github.com/mozilla-mobile/fenix/issues/24549
    data_reviews:
      - https://github.com/mozilla-mobile/fenix/pull/24671
      - https://github.com/mozilla-mobile/firefox-android/pull/1101
      - https://github.com/mozilla-mobile/firefox-android/pull/4039
    notification_emails:
      - android-probes@mozilla.com
    data_sensitivity:
      - interaction
    expires: never
  show_all_synced_tabs_clicked:
    type: counter
    description: |
      Counts how many times "show all synced tabs" button has been clicked.
    bugs:
      - https://github.com/mozilla-mobile/fenix/issues/24549
    data_reviews:
      - https://github.com/mozilla-mobile/fenix/pull/24671
      - https://github.com/mozilla-mobile/firefox-android/pull/1101
      - https://github.com/mozilla-mobile/firefox-android/pull/4039
    notification_emails:
      - android-probes@mozilla.com
    data_sensitivity:
      - interaction
    expires: never
  latest_synced_tab_is_stale:
    type: counter
    description: |
      Counts how often the loading placeholder is shown and the resulting tab
      is the same as it was before the load.
    bugs:
      - https://github.com/mozilla-mobile/fenix/issues/24549
    data_reviews:
      - https://github.com/mozilla-mobile/fenix/pull/24671
      - https://github.com/mozilla-mobile/firefox-android/pull/1101
      - https://github.com/mozilla-mobile/firefox-android/pull/4039
    notification_emails:
      - android-probes@mozilla.com
    data_sensitivity:
      - interaction
    expires: never
review_prompt:
  prompt_attempt:
    type: event
    description: |
      Data captured for each attempt to display the review prompt.
    extra_keys:
      prompt_was_displayed:
        description: |
          Whether the prompt was displayed to the user. Value
          reported will be: 'true', 'false' or 'error'.
        type: string
      local_datetime:
        description: |
          The local datetime.
        type: string
      number_of_app_launches:
        description: |
          The total number of times the app has been launched.
        type: quantity
    bugs:
      - https://github.com/mozilla-mobile/fenix/issues/27472
    data_reviews:
      - https://github.com/mozilla-mobile/fenix/pull/27596
      - https://github.com/mozilla-mobile/firefox-android/pull/4039
    notification_emails:
      - android-probes@mozilla.com
    data_sensitivity:
      - interaction
    expires: never

private_browsing_shortcut_cfr:
  add_shortcut:
    type: event
    description: |
      Pivate browsing CFR "Add shortcut" button pressed.
    bugs:
      - https://github.com/mozilla-mobile/fenix/issues/4658
      - https://bugzilla.mozilla.org/show_bug.cgi?id=1819909
    data_reviews:
      - https://github.com/mozilla-mobile/firefox-android/pull/1139
      - https://github.com/mozilla-mobile/firefox-android/pull/4039
    notification_emails:
      - android-probes@mozilla.com
    expires: never
  cancel:
    type: event
    description: |
      Pivate browsing CFR "No thanks" button pressed.
    bugs:
      - https://github.com/mozilla-mobile/fenix/issues/4658
      - https://bugzilla.mozilla.org/show_bug.cgi?id=1819909
    data_reviews:
      - https://github.com/mozilla-mobile/firefox-android/pull/1139
      - https://github.com/mozilla-mobile/firefox-android/pull/4039
    notification_emails:
      - android-probes@mozilla.com
    expires: never

pull_to_refresh_in_browser:
  enabled:
    type: boolean
    description: |
      Whether or not pull-to-refresh functionality
      is enabled from Settings screen.
      default: true
    bugs:
      - https://bugzilla.mozilla.org/show_bug.cgi?id=1825413
    data_reviews:
      - https://github.com/mozilla-mobile/firefox-android/pull/1775#pullrequestreview-1401966483
      - https://github.com/mozilla-mobile/firefox-android/pull/4039
    data_sensitivity:
      - interaction
    notification_emails:
      - android-probes@mozilla.com
    expires: never
    metadata:
      tags:
        - Settings
  executed:
    type: event
    description: |
      Whether the pull-to-refresh gesture was executed by the user.
    bugs:
      - https://bugzilla.mozilla.org/show_bug.cgi?id=1825413
    data_reviews:
      - https://github.com/mozilla-mobile/firefox-android/pull/1775#pullrequestreview-1401966483
      - https://github.com/mozilla-mobile/firefox-android/pull/4039
    data_sensitivity:
      - interaction
    notification_emails:
      - android-probes@mozilla.com
    expires: never

app_icon:
  new_private_tab_tapped:
    type: event
    description: |
      A user tapped to open new private tab in Firefox Android app shortcuts menu.
    bugs:
      - https://bugzilla.mozilla.org/show_bug.cgi?id=1841153
    data_reviews:
      - https://github.com/mozilla-mobile/firefox-android/pull/2725
    data_sensitivity:
      - interaction
    notification_emails:
      - android-probes@mozilla.com
    expires: never
    metadata:
      tags:
        - Tabs

sync:
  failed:
    type: event
    description: |
      User sign-in/sync has failed.
    bugs:
      - https://bugzilla.mozilla.org/show_bug.cgi?id=1841156
    data_reviews:
      - https://github.com/mozilla-mobile/firefox-android/pull/2726
    data_sensitivity:
      - interaction
    notification_emails:
      - android-probes@mozilla.com
    expires: never

shopping:
  address_bar_icon_displayed:
    type: event
    description: |
      The shopping icon was displayed in the address bar.
    send_in_pings:
      - events
    bugs:
      - https://bugzilla.mozilla.org/show_bug.cgi?id=1843508
    data_reviews:
      - https://github.com/mozilla-mobile/firefox-android/pull/3619
      - https://github.com/mozilla-mobile/firefox-android/pull/4039
    data_sensitivity:
      - interaction
    notification_emails:
      - android-probes@mozilla.com
    expires: never
    metadata:
      tags:
        - Shopping
  address_bar_icon_clicked:
    type: event
    description: |
      The shopping icon from the address bar was clicked.
    send_in_pings:
      - events
    bugs:
      - https://bugzilla.mozilla.org/show_bug.cgi?id=1843508
    data_reviews:
      - https://github.com/mozilla-mobile/firefox-android/pull/3619
      - https://github.com/mozilla-mobile/firefox-android/pull/4039
    data_sensitivity:
      - interaction
    notification_emails:
      - android-probes@mozilla.com
    expires: never
    metadata:
      tags:
        - Shopping
  address_bar_feature_callout_displayed:
    type: event
    description: |
      The shopping CFR was displayed to the user.
    send_in_pings:
      - events
    bugs:
      - https://bugzilla.mozilla.org/show_bug.cgi?id=1843508
    data_reviews:
      - https://github.com/mozilla-mobile/firefox-android/pull/3619
      - https://github.com/mozilla-mobile/firefox-android/pull/4039
    data_sensitivity:
      - interaction
    notification_emails:
      - android-probes@mozilla.com
    expires: never
    metadata:
      tags:
        - Shopping
  surface_closed:
    type: event
    description: |
      The shopping bottom sheet was closed.
    extra_keys:
      source:
        description: |
          The method used to close the bottom sheet. Possible values are: `sheet_slide`,
          `link_opened`, `click_outside`, `back_pressed`, `handle_clicked`, `not_now` 
          or `opt_out`.
        type: string
    send_in_pings:
      - events
    bugs:
      - https://bugzilla.mozilla.org/show_bug.cgi?id=1843508
      - https://bugzilla.mozilla.org/show_bug.cgi?id=1855150
    data_reviews:
      - https://github.com/mozilla-mobile/firefox-android/pull/3619
      - https://github.com/mozilla-mobile/firefox-android/pull/4060
      - https://github.com/mozilla-mobile/firefox-android/pull/4039
    data_sensitivity:
      - interaction
    notification_emails:
      - android-probes@mozilla.com
    expires: never
    metadata:
      tags:
        - Shopping
  surface_displayed:
    type: event
    description: |
      The shopping bottom sheet was displayed.
    extra_keys:
      view:
        description: |
          State of the bottom sheet. Possible values are: `half` or `full`.
        type: string
    send_in_pings:
      - events
    bugs:
      - https://bugzilla.mozilla.org/show_bug.cgi?id=1843508
      - https://bugzilla.mozilla.org/show_bug.cgi?id=1855150
    data_reviews:
      - https://github.com/mozilla-mobile/firefox-android/pull/3619
      - https://github.com/mozilla-mobile/firefox-android/pull/4039
      - https://github.com/mozilla-mobile/firefox-android/pull/4060
    data_sensitivity:
      - interaction
    notification_emails:
      - android-probes@mozilla.com
    expires: never
    metadata:
      tags:
        - Shopping
  surface_onboarding_displayed:
    type: event
    description: |
      The shopping contextual onboarding card was displayed.
    send_in_pings:
      - events
    bugs:
      - https://bugzilla.mozilla.org/show_bug.cgi?id=1843508
    data_reviews:
      - https://github.com/mozilla-mobile/firefox-android/pull/3619
      - https://github.com/mozilla-mobile/firefox-android/pull/4039
    data_sensitivity:
      - interaction
    notification_emails:
      - android-probes@mozilla.com
    expires: never
    metadata:
      tags:
        - Shopping
  surface_review_quality_explainer_url_clicked:
    type: event
    description: |
      User interacted with the learn more link from the shopping explanation card.
    send_in_pings:
      - events
    bugs:
      - https://bugzilla.mozilla.org/show_bug.cgi?id=1843508
    data_reviews:
      - https://github.com/mozilla-mobile/firefox-android/pull/3619
      - https://github.com/mozilla-mobile/firefox-android/pull/4039
    data_sensitivity:
      - interaction
    notification_emails:
      - android-probes@mozilla.com
    expires: never
    metadata:
      tags:
        - Shopping
  surface_show_terms_clicked:
    type: event
    description: |
      User interacted with the terms and conditions link from the shopping contextual onboarding card.
    send_in_pings:
      - events
    bugs:
      - https://bugzilla.mozilla.org/show_bug.cgi?id=1843508
    data_reviews:
      - https://github.com/mozilla-mobile/firefox-android/pull/3619
      - https://github.com/mozilla-mobile/firefox-android/pull/4039
    data_sensitivity:
      - interaction
    notification_emails:
      - android-probes@mozilla.com
    expires: never
    metadata:
      tags:
        - Shopping
  surface_show_privacy_policy_clicked:
    type: event
    description: |
      User interacted with the privacy policy link from the shopping contextual onboarding card.
    send_in_pings:
      - events
    bugs:
      - https://bugzilla.mozilla.org/show_bug.cgi?id=1843508
    data_reviews:
      - https://github.com/mozilla-mobile/firefox-android/pull/3619
      - https://github.com/mozilla-mobile/firefox-android/pull/4039
    data_sensitivity:
      - interaction
    notification_emails:
      - android-probes@mozilla.com
    expires: never
    metadata:
      tags:
        - Shopping
  surface_not_now_clicked:
    type: event
    description: |
      User interacted with the opt out button from the shopping contextual onboarding card.
    send_in_pings:
      - events
    bugs:
      - https://bugzilla.mozilla.org/show_bug.cgi?id=1843508
    data_reviews:
      - https://github.com/mozilla-mobile/firefox-android/pull/3619
      - https://github.com/mozilla-mobile/firefox-android/pull/4039
    data_sensitivity:
      - interaction
    notification_emails:
      - android-probes@mozilla.com
    expires: never
    metadata:
      tags:
        - Shopping
  surface_opt_in_accepted:
    type: event
    description: |
      User interacted with the opt in button from the shopping contextual onboarding card.
    send_in_pings:
      - events
    bugs:
      - https://bugzilla.mozilla.org/show_bug.cgi?id=1843508
    data_reviews:
      - https://github.com/mozilla-mobile/firefox-android/pull/3619
      - https://github.com/mozilla-mobile/firefox-android/pull/4039
    data_sensitivity:
      - interaction
    notification_emails:
      - android-probes@mozilla.com
    expires: never
    metadata:
      tags:
        - Shopping
  surface_show_more_recent_reviews_clicked:
    type: event
    description: |
      User interacted with the expand "show more" button from the shopping highlights card.
    send_in_pings:
      - events
    bugs:
      - https://bugzilla.mozilla.org/show_bug.cgi?id=1843508
    data_reviews:
      - https://github.com/mozilla-mobile/firefox-android/pull/3619
      - https://github.com/mozilla-mobile/firefox-android/pull/4039
    data_sensitivity:
      - interaction
    notification_emails:
      - android-probes@mozilla.com
    expires: never
    metadata:
      tags:
        - Shopping
  surface_learn_more_clicked:
    type: event
    description: |
      The user clicked on learn more link from the onboarding card.
    send_in_pings:
      - events
    bugs:
      - https://bugzilla.mozilla.org/show_bug.cgi?id=1843508
    data_reviews:
      - https://github.com/mozilla-mobile/firefox-android/pull/3619
      - https://github.com/mozilla-mobile/firefox-android/pull/4039
    data_sensitivity:
      - interaction
    notification_emails:
      - android-probes@mozilla.com
    expires: never
    metadata:
      tags:
        - Shopping
  surface_expand_settings:
    type: event
    description: |
      Settings card from the bottom sheet was expanded.
    send_in_pings:
      - events
    bugs:
      - https://bugzilla.mozilla.org/show_bug.cgi?id=1843508
    data_reviews:
      - https://github.com/mozilla-mobile/firefox-android/pull/3619
      - https://github.com/mozilla-mobile/firefox-android/pull/4039
    data_sensitivity:
      - interaction
    notification_emails:
      - android-probes@mozilla.com
    expires: never
    metadata:
      tags:
        - Shopping
  surface_no_review_reliability_available:
    type: event
    description: |
      No analysis card was displayed to the user.
    send_in_pings:
      - events
    bugs:
      - https://bugzilla.mozilla.org/show_bug.cgi?id=1843508
    data_reviews:
      - https://github.com/mozilla-mobile/firefox-android/pull/3619
      - https://github.com/mozilla-mobile/firefox-android/pull/4039
    data_sensitivity:
      - interaction
    notification_emails:
      - android-probes@mozilla.com
    expires: never
    metadata:
      tags:
        - Shopping
  surface_analyze_reviews_none_available_clicked:
    type: event
    description: |
      User clicked on the launch analyzer link from the no analysis card.
    send_in_pings:
      - events
    bugs:
      - https://bugzilla.mozilla.org/show_bug.cgi?id=1843508
    data_reviews:
      - https://github.com/mozilla-mobile/firefox-android/pull/3619
      - https://github.com/mozilla-mobile/firefox-android/pull/4039
    data_sensitivity:
      - interaction
    notification_emails:
      - android-probes@mozilla.com
    expires: never
    metadata:
      tags:
        - Shopping
  surface_reanalyze_clicked:
    type: event
    description: |
      User interacted with the launch analyzer link from the "New info to check" warning card.
    send_in_pings:
      - events
    bugs:
      - https://bugzilla.mozilla.org/show_bug.cgi?id=1843508
    data_reviews:
      - https://github.com/mozilla-mobile/firefox-android/pull/3619
      - https://github.com/mozilla-mobile/firefox-android/pull/4039
    data_sensitivity:
      - interaction
    notification_emails:
      - android-probes@mozilla.com
    expires: never
    metadata:
      tags:
        - Shopping
  surface_reactivated_button_clicked:
    type: event
    description: |
      User interacted with the button to report a product is back in stock.
    send_in_pings:
      - events
    bugs:
      - https://bugzilla.mozilla.org/show_bug.cgi?id=1843508
    data_reviews:
      - https://github.com/mozilla-mobile/firefox-android/pull/3619
      - https://github.com/mozilla-mobile/firefox-android/pull/4039
    data_sensitivity:
      - interaction
    notification_emails:
      - android-probes@mozilla.com
    expires: never
    metadata:
      tags:
        - Shopping
  product_page_visits:
    type: counter
    description: |
      Counts number of visits to a supported retailer product page
      while enrolled in either the control or treatment branches
      of the shopping experiment.
    send_in_pings:
      - metrics
    bugs:
      - https://bugzilla.mozilla.org/show_bug.cgi?id=1854501
    data_reviews:
      - https://github.com/mozilla-mobile/firefox-android/pull/4120#issuecomment-1768423370
    data_sensitivity:
      - interaction
    notification_emails:
      - android-probes@mozilla.com
    expires: never
    metadata:
      tags:
        - Shopping
  surface_powered_by_fakespot_link_clicked:
    type: event
    description: |
      The user clicked the "Fakespot by Mozilla" link at the bottom of review checker
      sheet.
    send_in_pings:
      - events
    bugs:
      - https://bugzilla.mozilla.org/show_bug.cgi?id=1862775
    data_reviews:
      - https://github.com/mozilla-mobile/firefox-android/pull/4354#issuecomment-1794341141
    data_sensitivity:
      - interaction
    notification_emails:
      - android-probes@mozilla.com
    expires: never
    metadata:
      tags:
        - Shopping
<<<<<<< HEAD
=======
  surface_stale_analysis_shown:
    type: event
    description: |
      Records an event when the "New info to check" card is shown.
    send_in_pings:
      - events
    bugs:
      - https://bugzilla.mozilla.org/show_bug.cgi?id=1862776
    data_reviews:
      - https://github.com/mozilla-mobile/firefox-android/pull/4379#issuecomment-1794925138
    data_sensitivity:
      - interaction
    notification_emails:
      - android-probes@mozilla.com
    expires: never
    metadata:
      tags:
        - Shopping
  surface_ads_impression:
    type: event
    description: |
      The user viewed an ad in review checker for at least 1.5 seconds.
    send_in_pings:
      - events
    bugs:
      - https://bugzilla.mozilla.org/show_bug.cgi?id=1865854
    data_reviews:
      - https://github.com/mozilla-mobile/firefox-android/pull/4604#issuecomment-1827890623
    data_sensitivity:
      - interaction
    notification_emails:
      - android-probes@mozilla.com
    expires: never
    metadata:
      tags:
        - Shopping
  surface_ads_clicked:
    type: event
    description: |
      The user clicked an ad in review checker.
    send_in_pings:
      - events
    bugs:
      - https://bugzilla.mozilla.org/show_bug.cgi?id=1865854
    data_reviews:
      - https://github.com/mozilla-mobile/firefox-android/pull/4604#issuecomment-1827890623
    data_sensitivity:
      - interaction
    notification_emails:
      - android-probes@mozilla.com
    expires: never
    metadata:
      tags:
        - Shopping
  surface_ads_setting_toggled:
    type: event
    description: |
      The user toggled the ads display setting.
    send_in_pings:
      - events
    bugs:
      - https://bugzilla.mozilla.org/show_bug.cgi?id=1865854
    data_reviews:
      - https://github.com/mozilla-mobile/firefox-android/pull/4604#issuecomment-1827890623
    data_sensitivity:
      - interaction
    notification_emails:
      - android-probes@mozilla.com
    expires: never
    extra_keys:
      action:
        type: string
        description: |
          Whether the toggle was used to enable or disable ads. Possible values
          are `enabled` and `disabled`.
    metadata:
      tags:
        - Shopping
  ads_exposure:
    type: event
    description: |
      On a supported product page, the review checker showed analysis,
      and the ads exposure pref was enabled, or review checker ads were enabled,
      and when we tried to fetch an ad from the ad server, an ad was available.
      Does not indicate whether the ad was actually shown.
    send_in_pings:
      - events
    bugs:
      - https://bugzilla.mozilla.org/show_bug.cgi?id=1866992
    data_reviews:
      - https://github.com/mozilla-mobile/firefox-android/pull/4622#issuecomment-1829905076
    data_sensitivity:
      - interaction
    notification_emails:
      - android-probes@mozilla.com
    expires: never
    metadata:
      tags:
        - Shopping
  surface_no_ads_available:
    type: event
    description: |
      On a supported product page, the review checker
      showed analysis, and review checker ads were enabled,
      but when we tried to fetch an ad from the ad server,
      no ad was available.
    send_in_pings:
      - events
    bugs:
      - https://bugzilla.mozilla.org/show_bug.cgi?id=1866992
    data_reviews:
      - https://github.com/mozilla-mobile/firefox-android/pull/4622#issuecomment-1829905076
    data_sensitivity:
      - interaction
    notification_emails:
      - android-probes@mozilla.com
    expires: never
    metadata:
       tags:
        - Shopping
>>>>>>> d602c86b

shopping.settings:
  component_opted_out:
    type: boolean
    description: |
      Whether or not the user opted out of review quality check feature.
    send_in_pings:
      - metrics
    bugs:
      - https://bugzilla.mozilla.org/show_bug.cgi?id=1843508
    data_reviews:
      - https://github.com/mozilla-mobile/firefox-android/pull/3619
      - https://github.com/mozilla-mobile/firefox-android/pull/4039
    data_sensitivity:
      - interaction
    notification_emails:
      - android-probes@mozilla.com
    expires: never
    metadata:
      tags:
        - Shopping
  nimbus_disabled_shopping:
    type: boolean
    description: |
      Whether or not Nimbus has disabled the use of the shopping component.
    send_in_pings:
      - metrics
    bugs:
      - https://bugzilla.mozilla.org/show_bug.cgi?id=1843508
    data_reviews:
      - https://github.com/mozilla-mobile/firefox-android/pull/3619
      - https://github.com/mozilla-mobile/firefox-android/pull/4039
    data_sensitivity:
      - interaction
    notification_emails:
      - android-probes@mozilla.com
    expires: never
    metadata:
      tags:
        - Shopping
  user_has_onboarded:
    type: boolean
    description: |
      Whether or the user has completed the review quality check onboarding.
    send_in_pings:
      - metrics
    bugs:
      - https://bugzilla.mozilla.org/show_bug.cgi?id=1843508
    data_reviews:
      - https://github.com/mozilla-mobile/firefox-android/pull/3619
      - https://github.com/mozilla-mobile/firefox-android/pull/4039
    data_sensitivity:
      - interaction
    notification_emails:
      - android-probes@mozilla.com
    expires: never
    metadata:
      tags:
        - Shopping
  disabled_ads:
    type: boolean
    description: |
      Indicates if the user has disabled ads.
    send_in_pings:
      - metrics
    bugs:
      - https://bugzilla.mozilla.org/show_bug.cgi?id=1865854
    data_reviews:
      - https://github.com/mozilla-mobile/firefox-android/pull/4604#issuecomment-1827890623
    data_sensitivity:
      - interaction
    notification_emails:
      - android-probes@mozilla.com
    expires: never
    metadata:
      tags:
        - Shopping
fx_suggest:
  ping_type:
    type: string
    description: >
      The ping's type. Either "fxsuggest-click" or "fxsuggest-impression".
    bugs:
      - https://bugzilla.mozilla.org/show_bug.cgi?id=1857092
    data_reviews:
      - https://github.com/mozilla-mobile/firefox-android/pull/3958#issuecomment-1768996728
      - https://github.com/mozilla-mobile/firefox-android/pull/4146#issuecomment-1775955811
    data_sensitivity:
      - interaction
    notification_emails:
      - android-probes@mozilla.com
      - lina@mozilla.com
      - ttran@mozilla.com
      - najiang@mozilla.com
    expires: never
    send_in_pings:
      - fx-suggest
  position:
    type: quantity
    unit: non-negative integer
    description: >
      The position (1-based) of this suggestion in the full list of suggestions, relative to the
      top of the awesomebar.
    bugs:
      - https://bugzilla.mozilla.org/show_bug.cgi?id=1858542
    data_reviews:
      - https://github.com/mozilla-mobile/firefox-android/pull/4146#issuecomment-1775955811
    data_sensitivity:
      - interaction
    notification_emails:
      - android-probes@mozilla.com
      - lina@mozilla.com
      - ttran@mozilla.com
      - najiang@mozilla.com
    expires: never
    send_in_pings:
      - fx-suggest
  block_id:
    type: quantity
    description: |
      A unique identifier for a sponsored suggestion. Not set for non-sponsored suggestions.
    bugs:
      - https://bugzilla.mozilla.org/show_bug.cgi?id=1857092
    data_reviews:
      - https://github.com/mozilla-mobile/firefox-android/pull/3958#issuecomment-1768996728
    data_sensitivity:
      - interaction
    notification_emails:
      - android-probes@mozilla.com
      - lina@mozilla.com
      - ttran@mozilla.com
      - najiang@mozilla.com
    expires: never
    unit: integer
    send_in_pings:
      - fx-suggest
  advertiser:
    type: string
    description: |
      The name of the advertiser providing the sponsored suggestion
    bugs:
      - https://bugzilla.mozilla.org/show_bug.cgi?id=1857092
    data_reviews:
      - https://github.com/mozilla-mobile/firefox-android/pull/3958#issuecomment-1768996728
<<<<<<< HEAD
=======
    data_sensitivity:
      - interaction
    notification_emails:
      - android-probes@mozilla.com
      - lina@mozilla.com
      - ttran@mozilla.com
      - najiang@mozilla.com
    expires: never
    send_in_pings:
      - fx-suggest
  is_clicked:
    type: boolean
    description: >
      If `ping_type` is "fxsuggest-impression", indicates whether this impression is for a clicked
      suggestion. If `ping_type` is "fxsuggest-click", always `true`.
    bugs:
      - https://bugzilla.mozilla.org/show_bug.cgi?id=1858542
    data_reviews:
      - https://github.com/mozilla-mobile/firefox-android/pull/4146#issuecomment-1775955811
>>>>>>> d602c86b
    data_sensitivity:
      - interaction
    notification_emails:
      - android-probes@mozilla.com
<<<<<<< HEAD
      - lina@mozilla.com
      - ttran@mozilla.com
      - najiang@mozilla.com
    expires: never
    send_in_pings:
      - fx-suggest
  is_clicked:
    type: boolean
    description: >
      If `ping_type` is "fxsuggest-impression", indicates whether this impression is for a clicked
      suggestion. If `ping_type` is "fxsuggest-click", always `true`.
    bugs:
      - https://bugzilla.mozilla.org/show_bug.cgi?id=1858542
    data_reviews:
      - https://github.com/mozilla-mobile/firefox-android/pull/4146#issuecomment-1775955811
    data_sensitivity:
      - interaction
    notification_emails:
      - android-probes@mozilla.com
=======
>>>>>>> d602c86b
      - lina@mozilla.com
      - ttran@mozilla.com
      - najiang@mozilla.com
    expires: never
    send_in_pings:
      - fx-suggest
  reporting_url:
    type: url
    description: |
      If this ping is for a sponsored suggestion, the partner URL for reporting this interaction.
      Not set for non-sponsored suggestions.
    bugs:
      - https://bugzilla.mozilla.org/show_bug.cgi?id=1857092
    data_reviews:
      - https://github.com/mozilla-mobile/firefox-android/pull/3958#issuecomment-1768996728
    data_sensitivity:
      - interaction
    notification_emails:
      - android-probes@mozilla.com
      - lina@mozilla.com
      - ttran@mozilla.com
      - najiang@mozilla.com
    expires: never
    send_in_pings:
      - fx-suggest
  context_id:
    type: uuid
    description: |
      An identifier to identify users for Contextual Services user interaction pings.
    bugs:
      - https://bugzilla.mozilla.org/show_bug.cgi?id=1857092
    data_reviews:
      - https://github.com/mozilla-mobile/firefox-android/pull/3958#issuecomment-1768996728
    data_sensitivity:
      - interaction
    notification_emails:
      - android-probes@mozilla.com
      - lina@mozilla.com
      - ttran@mozilla.com
      - najiang@mozilla.com
    expires: never
    send_in_pings:
      - fx-suggest
  iab_category:
    type: string
    description: |
      The suggestion's advertising category. "22 - Shopping" for sponsored suggestions.
      Not set for non-sponsored suggestions.
    bugs:
      - https://bugzilla.mozilla.org/show_bug.cgi?id=1857092
    data_reviews:
      - https://github.com/mozilla-mobile/firefox-android/pull/3958#issuecomment-1768996728
    data_sensitivity:
      - interaction
    notification_emails:
      - android-probes@mozilla.com
      - lina@mozilla.com
      - ttran@mozilla.com
      - najiang@mozilla.com
    expires: never
    send_in_pings:
      - fx-suggest<|MERGE_RESOLUTION|>--- conflicted
+++ resolved
@@ -10845,8 +10845,6 @@
     metadata:
       tags:
         - Shopping
-<<<<<<< HEAD
-=======
   surface_stale_analysis_shown:
     type: event
     description: |
@@ -10967,7 +10965,6 @@
     metadata:
        tags:
         - Shopping
->>>>>>> d602c86b
 
 shopping.settings:
   component_opted_out:
@@ -11112,8 +11109,6 @@
       - https://bugzilla.mozilla.org/show_bug.cgi?id=1857092
     data_reviews:
       - https://github.com/mozilla-mobile/firefox-android/pull/3958#issuecomment-1768996728
-<<<<<<< HEAD
-=======
     data_sensitivity:
       - interaction
     notification_emails:
@@ -11133,44 +11128,39 @@
       - https://bugzilla.mozilla.org/show_bug.cgi?id=1858542
     data_reviews:
       - https://github.com/mozilla-mobile/firefox-android/pull/4146#issuecomment-1775955811
->>>>>>> d602c86b
-    data_sensitivity:
-      - interaction
-    notification_emails:
-      - android-probes@mozilla.com
-<<<<<<< HEAD
+    data_sensitivity:
+      - interaction
+    notification_emails:
+      - android-probes@mozilla.com
       - lina@mozilla.com
       - ttran@mozilla.com
       - najiang@mozilla.com
     expires: never
     send_in_pings:
       - fx-suggest
-  is_clicked:
-    type: boolean
-    description: >
-      If `ping_type` is "fxsuggest-impression", indicates whether this impression is for a clicked
-      suggestion. If `ping_type` is "fxsuggest-click", always `true`.
-    bugs:
-      - https://bugzilla.mozilla.org/show_bug.cgi?id=1858542
-    data_reviews:
-      - https://github.com/mozilla-mobile/firefox-android/pull/4146#issuecomment-1775955811
-    data_sensitivity:
-      - interaction
-    notification_emails:
-      - android-probes@mozilla.com
-=======
->>>>>>> d602c86b
+  reporting_url:
+    type: url
+    description: |
+      If this ping is for a sponsored suggestion, the partner URL for reporting this interaction.
+      Not set for non-sponsored suggestions.
+    bugs:
+      - https://bugzilla.mozilla.org/show_bug.cgi?id=1857092
+    data_reviews:
+      - https://github.com/mozilla-mobile/firefox-android/pull/3958#issuecomment-1768996728
+    data_sensitivity:
+      - interaction
+    notification_emails:
+      - android-probes@mozilla.com
       - lina@mozilla.com
       - ttran@mozilla.com
       - najiang@mozilla.com
     expires: never
     send_in_pings:
       - fx-suggest
-  reporting_url:
-    type: url
-    description: |
-      If this ping is for a sponsored suggestion, the partner URL for reporting this interaction.
-      Not set for non-sponsored suggestions.
+  context_id:
+    type: uuid
+    description: |
+      An identifier to identify users for Contextual Services user interaction pings.
     bugs:
       - https://bugzilla.mozilla.org/show_bug.cgi?id=1857092
     data_reviews:
@@ -11185,10 +11175,11 @@
     expires: never
     send_in_pings:
       - fx-suggest
-  context_id:
-    type: uuid
-    description: |
-      An identifier to identify users for Contextual Services user interaction pings.
+  iab_category:
+    type: string
+    description: |
+      The suggestion's advertising category. "22 - Shopping" for sponsored suggestions.
+      Not set for non-sponsored suggestions.
     bugs:
       - https://bugzilla.mozilla.org/show_bug.cgi?id=1857092
     data_reviews:
@@ -11202,23 +11193,4 @@
       - najiang@mozilla.com
     expires: never
     send_in_pings:
-      - fx-suggest
-  iab_category:
-    type: string
-    description: |
-      The suggestion's advertising category. "22 - Shopping" for sponsored suggestions.
-      Not set for non-sponsored suggestions.
-    bugs:
-      - https://bugzilla.mozilla.org/show_bug.cgi?id=1857092
-    data_reviews:
-      - https://github.com/mozilla-mobile/firefox-android/pull/3958#issuecomment-1768996728
-    data_sensitivity:
-      - interaction
-    notification_emails:
-      - android-probes@mozilla.com
-      - lina@mozilla.com
-      - ttran@mozilla.com
-      - najiang@mozilla.com
-    expires: never
-    send_in_pings:
       - fx-suggest