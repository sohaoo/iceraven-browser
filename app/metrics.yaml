--- conflicted
+++ resolved
@@ -9553,8 +9553,6 @@
       - android-probes@mozilla.com
     expires: 122
 
-<<<<<<< HEAD
-=======
 server_knobs:
   validation:
     disabled: true
@@ -9572,7 +9570,6 @@
       - brosa@mozilla.com
     expires: 116
 
->>>>>>> fa51e99d
 pull_to_refresh_in_browser:
   enabled:
     type: boolean
