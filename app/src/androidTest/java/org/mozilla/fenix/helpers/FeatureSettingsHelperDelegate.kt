/* This Source Code Form is subject to the terms of the Mozilla Public
 * License, v. 2.0. If a copy of the MPL was not distributed with this
 * file, You can obtain one at http://mozilla.org/MPL/2.0/. */

package org.mozilla.fenix.helpers

import android.util.Log
import kotlinx.coroutines.runBlocking
import mozilla.components.feature.sitepermissions.SitePermissionsRules
import org.mozilla.fenix.R
import org.mozilla.fenix.ext.getPreferenceKey
import org.mozilla.fenix.ext.settings
import org.mozilla.fenix.helpers.Constants.TAG
import org.mozilla.fenix.helpers.ETPPolicy.CUSTOM
import org.mozilla.fenix.helpers.ETPPolicy.STANDARD
import org.mozilla.fenix.helpers.ETPPolicy.STRICT
import org.mozilla.fenix.helpers.FeatureSettingsHelper.Companion.settings
import org.mozilla.fenix.helpers.TestHelper.appContext
import org.mozilla.fenix.onboarding.FenixOnboarding
import org.mozilla.fenix.settings.PhoneFeature
import org.mozilla.fenix.utils.Settings

/**
 * Helper for querying the status and modifying various features and settings in the application.
 */
class FeatureSettingsHelperDelegate() : FeatureSettingsHelper {
    /**
     * The current feature flags used inside the app before the tests start.
     * These will be restored when the tests end.
     */
    private val initialFeatureFlags = FeatureFlags(
        isHomeOnboardingDialogEnabled = settings.showHomeOnboardingDialog,
        homeOnboardingDialogVersion = getHomeOnboardingVersion(),
        isPocketEnabled = settings.showPocketRecommendationsFeature,
        isNavigationBarCFREnabled = settings.shouldShowNavigationBarCFR,
        isRecentTabsFeatureEnabled = settings.showRecentTabsFeature,
        isRecentlyVisitedFeatureEnabled = settings.historyMetadataUIFeature,
        isPWAsPromptEnabled = !settings.userKnowsAboutPwas,
        isWallpaperOnboardingEnabled = settings.showWallpaperOnboarding,
        isDeleteSitePermissionsEnabled = settings.deleteSitePermissions,
        isOpenInAppBannerEnabled = settings.shouldShowOpenInAppBanner,
        etpPolicy = getETPPolicy(settings),
        composeTopSitesEnabled = settings.enableComposeTopSites,
        isLocationPermissionEnabled = getFeaturePermission(PhoneFeature.LOCATION, settings),
        isNavigationToolbarEnabled = settings.navigationToolbarEnabled,
        isMicrosurveyEnabled = settings.microsurveyFeatureEnabled,
        isSetAsDefaultBrowserPromptEnabled = settings.setAsDefaultBrowserPromptForExistingUsersEnabled,
<<<<<<< HEAD
=======
        shouldUseBottomToolbar = settings.shouldUseBottomToolbar,
>>>>>>> a07f670f
    )

    /**
     * The current feature flags updated in tests.
     */
    private var updatedFeatureFlags = initialFeatureFlags.copy()

    override var isHomeOnboardingDialogEnabled: Boolean
        get() = updatedFeatureFlags.isHomeOnboardingDialogEnabled &&
            FenixOnboarding(appContext).userHasBeenOnboarded()
        set(value) {
            updatedFeatureFlags.isHomeOnboardingDialogEnabled = value
            updatedFeatureFlags.homeOnboardingDialogVersion = when (value) {
                true -> FenixOnboarding.CURRENT_ONBOARDING_VERSION
                false -> 0
            }
        }

    override var isPocketEnabled: Boolean by updatedFeatureFlags::isPocketEnabled
    override var isNavigationBarCFREnabled: Boolean by updatedFeatureFlags::isNavigationBarCFREnabled
    override var isWallpaperOnboardingEnabled: Boolean by updatedFeatureFlags::isWallpaperOnboardingEnabled
    override var isRecentTabsFeatureEnabled: Boolean by updatedFeatureFlags::isRecentTabsFeatureEnabled
    override var isRecentlyVisitedFeatureEnabled: Boolean by updatedFeatureFlags::isRecentlyVisitedFeatureEnabled
    override var isPWAsPromptEnabled: Boolean by updatedFeatureFlags::isPWAsPromptEnabled
    override var isOpenInAppBannerEnabled: Boolean by updatedFeatureFlags::isOpenInAppBannerEnabled
    override var etpPolicy: ETPPolicy by updatedFeatureFlags::etpPolicy
    override var composeTopSitesEnabled: Boolean by updatedFeatureFlags::composeTopSitesEnabled
    override var isLocationPermissionEnabled: SitePermissionsRules.Action by updatedFeatureFlags::isLocationPermissionEnabled
    override var isNavigationToolbarEnabled: Boolean by updatedFeatureFlags::isNavigationToolbarEnabled
    override var isMicrosurveyEnabled: Boolean by updatedFeatureFlags::isMicrosurveyEnabled
    override var isSetAsDefaultBrowserPromptEnabled: Boolean by updatedFeatureFlags::isSetAsDefaultBrowserPromptEnabled
<<<<<<< HEAD
=======
    override var shouldUseBottomToolbar: Boolean by updatedFeatureFlags::shouldUseBottomToolbar
>>>>>>> a07f670f

    override fun applyFlagUpdates() {
        Log.i(TAG, "applyFlagUpdates: Trying to apply the updated feature flags: $updatedFeatureFlags")
        applyFeatureFlags(updatedFeatureFlags)
        Log.i(TAG, "applyFlagUpdates: Applied the updated feature flags: $updatedFeatureFlags")
    }

    override fun resetAllFeatureFlags() {
        Log.i(TAG, "resetAllFeatureFlags: Trying to reset the feature flags to: $initialFeatureFlags")
        applyFeatureFlags(initialFeatureFlags)
        Log.i(TAG, "resetAllFeatureFlags: Performed feature flags reset to: $initialFeatureFlags")
    }

    override var isDeleteSitePermissionsEnabled: Boolean by updatedFeatureFlags::isDeleteSitePermissionsEnabled

    private fun applyFeatureFlags(featureFlags: FeatureFlags) {
        settings.showHomeOnboardingDialog = featureFlags.isHomeOnboardingDialogEnabled
        setHomeOnboardingVersion(featureFlags.homeOnboardingDialogVersion)
        settings.showPocketRecommendationsFeature = featureFlags.isPocketEnabled
        settings.shouldShowNavigationBarCFR = featureFlags.isNavigationBarCFREnabled
        settings.showRecentTabsFeature = featureFlags.isRecentTabsFeatureEnabled
        settings.historyMetadataUIFeature = featureFlags.isRecentlyVisitedFeatureEnabled
        settings.userKnowsAboutPwas = !featureFlags.isPWAsPromptEnabled
        settings.showWallpaperOnboarding = featureFlags.isWallpaperOnboardingEnabled
        settings.deleteSitePermissions = featureFlags.isDeleteSitePermissionsEnabled
        settings.shouldShowOpenInAppBanner = featureFlags.isOpenInAppBannerEnabled
        settings.enableComposeTopSites = featureFlags.composeTopSitesEnabled
        settings.navigationToolbarEnabled = featureFlags.isNavigationToolbarEnabled
        settings.microsurveyFeatureEnabled = featureFlags.isMicrosurveyEnabled
        settings.setAsDefaultBrowserPromptForExistingUsersEnabled = featureFlags.isSetAsDefaultBrowserPromptEnabled
<<<<<<< HEAD
=======
        settings.shouldUseBottomToolbar = featureFlags.shouldUseBottomToolbar
>>>>>>> a07f670f
        setETPPolicy(featureFlags.etpPolicy)
        setPermissions(PhoneFeature.LOCATION, featureFlags.isLocationPermissionEnabled)
    }
}

private data class FeatureFlags(
    var isHomeOnboardingDialogEnabled: Boolean,
    var homeOnboardingDialogVersion: Int,
    var isPocketEnabled: Boolean,
    var isNavigationBarCFREnabled: Boolean,
    var isRecentTabsFeatureEnabled: Boolean,
    var isRecentlyVisitedFeatureEnabled: Boolean,
    var isPWAsPromptEnabled: Boolean,
    var isWallpaperOnboardingEnabled: Boolean,
    var isDeleteSitePermissionsEnabled: Boolean,
    var isOpenInAppBannerEnabled: Boolean,
    var etpPolicy: ETPPolicy,
    var composeTopSitesEnabled: Boolean,
    var isLocationPermissionEnabled: SitePermissionsRules.Action,
    var isNavigationToolbarEnabled: Boolean,
    var isMicrosurveyEnabled: Boolean,
    var isSetAsDefaultBrowserPromptEnabled: Boolean,
<<<<<<< HEAD
=======
    var shouldUseBottomToolbar: Boolean,
>>>>>>> a07f670f
)

internal fun getETPPolicy(settings: Settings): ETPPolicy {
    return when {
        settings.useStrictTrackingProtection -> STRICT
        settings.useCustomTrackingProtection -> CUSTOM
        else -> STANDARD
    }
}

private fun setETPPolicy(policy: ETPPolicy) {
    when (policy) {
        STRICT -> {
            Log.i(TAG, "setETPPolicy: Trying to set ETP policy to: \"Strict\"")
            settings.setStrictETP()
            Log.i(TAG, "setETPPolicy: ETP policy was set to: \"Strict\"")
        }
        // The following two cases update ETP in the same way "setStrictETP" does.
        STANDARD -> {
            Log.i(TAG, "setETPPolicy: Trying to set ETP policy to: \"Standard\"")
            settings.preferences.edit()
                .putBoolean(
                    appContext.getPreferenceKey(R.string.pref_key_tracking_protection_strict_default),
                    false,
                )
                .putBoolean(
                    appContext.getPreferenceKey(R.string.pref_key_tracking_protection_custom_option),
                    false,
                )
                .putBoolean(
                    appContext.getPreferenceKey(R.string.pref_key_tracking_protection_standard_option),
                    true,
                )
                .commit()
            Log.i(TAG, "setETPPolicy: ETP policy was set to: \"Standard\"")
        }
        CUSTOM -> {
            Log.i(TAG, "setETPPolicy: Trying to set ETP policy to: \"Custom\"")
            settings.preferences.edit()
                .putBoolean(
                    appContext.getPreferenceKey(R.string.pref_key_tracking_protection_strict_default),
                    false,
                )
                .putBoolean(
                    appContext.getPreferenceKey(R.string.pref_key_tracking_protection_standard_option),
                    true,
                )
                .putBoolean(
                    appContext.getPreferenceKey(R.string.pref_key_tracking_protection_custom_option),
                    true,
                )
                .commit()
            Log.i(TAG, "setETPPolicy: ETP policy was set to: \"Custom\"")
        }
    }
}

private fun getHomeOnboardingVersion(): Int {
    Log.i(TAG, "getHomeOnboardingVersion: Trying to get the onboarding version")
    return FenixOnboarding(appContext)
        .preferences
        .getInt(FenixOnboarding.LAST_VERSION_ONBOARDING_KEY, 0)
}

private fun setHomeOnboardingVersion(version: Int) {
    Log.i(TAG, "setHomeOnboardingVersion: Trying to set the onboarding version to: $version")
    FenixOnboarding(appContext)
        .preferences.edit()
        .putInt(FenixOnboarding.LAST_VERSION_ONBOARDING_KEY, version)
        .commit()
    Log.i(TAG, "setHomeOnboardingVersion: Onboarding version was set to: $version")
}

internal fun getFeaturePermission(feature: PhoneFeature, settings: Settings): SitePermissionsRules.Action {
    Log.i(TAG, "getFeaturePermission: The default permission for $feature is ${feature.getAction(settings)}.")
    return feature.getAction(settings)
}

private fun setPermissions(feature: PhoneFeature, action: SitePermissionsRules.Action) {
    runBlocking {
        Log.i(TAG, "setPermissions: Trying to set $action permission for $feature.")
        appContext.settings().setSitePermissionsPhoneFeatureAction(feature, action)
        Log.i(TAG, "setPermissions: Set $action permission for $feature.")
    }
}<|MERGE_RESOLUTION|>--- conflicted
+++ resolved
@@ -45,10 +45,7 @@
         isNavigationToolbarEnabled = settings.navigationToolbarEnabled,
         isMicrosurveyEnabled = settings.microsurveyFeatureEnabled,
         isSetAsDefaultBrowserPromptEnabled = settings.setAsDefaultBrowserPromptForExistingUsersEnabled,
-<<<<<<< HEAD
-=======
         shouldUseBottomToolbar = settings.shouldUseBottomToolbar,
->>>>>>> a07f670f
     )
 
     /**
@@ -80,10 +77,7 @@
     override var isNavigationToolbarEnabled: Boolean by updatedFeatureFlags::isNavigationToolbarEnabled
     override var isMicrosurveyEnabled: Boolean by updatedFeatureFlags::isMicrosurveyEnabled
     override var isSetAsDefaultBrowserPromptEnabled: Boolean by updatedFeatureFlags::isSetAsDefaultBrowserPromptEnabled
-<<<<<<< HEAD
-=======
     override var shouldUseBottomToolbar: Boolean by updatedFeatureFlags::shouldUseBottomToolbar
->>>>>>> a07f670f
 
     override fun applyFlagUpdates() {
         Log.i(TAG, "applyFlagUpdates: Trying to apply the updated feature flags: $updatedFeatureFlags")
@@ -114,10 +108,7 @@
         settings.navigationToolbarEnabled = featureFlags.isNavigationToolbarEnabled
         settings.microsurveyFeatureEnabled = featureFlags.isMicrosurveyEnabled
         settings.setAsDefaultBrowserPromptForExistingUsersEnabled = featureFlags.isSetAsDefaultBrowserPromptEnabled
-<<<<<<< HEAD
-=======
         settings.shouldUseBottomToolbar = featureFlags.shouldUseBottomToolbar
->>>>>>> a07f670f
         setETPPolicy(featureFlags.etpPolicy)
         setPermissions(PhoneFeature.LOCATION, featureFlags.isLocationPermissionEnabled)
     }
@@ -140,10 +131,7 @@
     var isNavigationToolbarEnabled: Boolean,
     var isMicrosurveyEnabled: Boolean,
     var isSetAsDefaultBrowserPromptEnabled: Boolean,
-<<<<<<< HEAD
-=======
     var shouldUseBottomToolbar: Boolean,
->>>>>>> a07f670f
 )
 
 internal fun getETPPolicy(settings: Settings): ETPPolicy {
