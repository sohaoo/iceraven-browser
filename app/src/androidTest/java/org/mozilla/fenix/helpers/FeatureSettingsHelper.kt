/* This Source Code Form is subject to the terms of the Mozilla Public
 * License, v. 2.0. If a copy of the MPL was not distributed with this
 * file, You can obtain one at http://mozilla.org/MPL/2.0/. */

package org.mozilla.fenix.helpers

import androidx.test.platform.app.InstrumentationRegistry
import mozilla.components.feature.sitepermissions.SitePermissionsRules
import org.mozilla.fenix.ext.settings

/**
 * Helper for querying the status and modifying various features and settings in the application.
 */
interface FeatureSettingsHelper {
    /**
     * Whether the onboarding for existing users should be shown or not.
     * It should appear only once on the first visit to homescreen.
     */
    var isHomeOnboardingDialogEnabled: Boolean

    /**
     * Whether the Pocket stories feature is enabled or not.
     */
    var isPocketEnabled: Boolean

    /**
     * Whether the "Navigation bar" CFR should be shown or not.
     * It should appear on the first visit to homescreen given that there is a navigation bar.
     */
    var isNavigationBarCFREnabled: Boolean

    /**
     * Whether the onboarding dialog for choosing wallpapers should be shown or not.
     */
    var isWallpaperOnboardingEnabled: Boolean

    /**
     * Whether the "Jump back in" homescreen section is enabled or not.
     * It shows the last visited tab on this device and on other synced devices.
     */
    var isRecentTabsFeatureEnabled: Boolean

    /**
     * Whether the "Recently visited" homescreen section is enabled or not.
     * It can show up to 9 history highlights and history groups.
     */
    var isRecentlyVisitedFeatureEnabled: Boolean

    /**
     * Whether the onboarding dialog for PWAs should be shown or not.
     * It can show the first time a website that can be installed as a PWA is accessed.
     */
    var isPWAsPromptEnabled: Boolean

    /**
     * Whether the "Site permissions" option is checked in the "Delete browsing data" screen or not.
     */
    var isDeleteSitePermissionsEnabled: Boolean

    /**
     * The current "Enhanced Tracking Protection" policy.
     * @see ETPPolicy
     */
    var etpPolicy: ETPPolicy

    /**
     * Enable or disable open in app banner.
     */
    var isOpenInAppBannerEnabled: Boolean

    /**
     * Enable or disable the Top Sites to Compose rewrite.
     */
    var composeTopSitesEnabled: Boolean

    /**
     * Enable or disable all location permission requests.
     */
    var isLocationPermissionEnabled: SitePermissionsRules.Action

    /**
     * Enable or disable the new navigation toolbar.
     */
    var isNavigationToolbarEnabled: Boolean

    /**
     * Enable or disable the new microsurvey feature.
     */
    var isMicrosurveyEnabled: Boolean

    /**
     * Enable or disable the "Set as default browser" dialog.
     */
    var isSetAsDefaultBrowserPromptEnabled: Boolean

<<<<<<< HEAD
=======
    /**
     * Enable or disable bottom toolbar position.
     */
    var shouldUseBottomToolbar: Boolean

>>>>>>> a07f670f
    fun applyFlagUpdates()

    fun resetAllFeatureFlags()

    companion object {
        val settings = InstrumentationRegistry.getInstrumentation().targetContext.settings()
    }
}

/**
 * All "Enhanced Tracking Protection" modes.
 */
enum class ETPPolicy {
    STANDARD,
    STRICT,
    CUSTOM,
}<|MERGE_RESOLUTION|>--- conflicted
+++ resolved
@@ -93,14 +93,11 @@
      */
     var isSetAsDefaultBrowserPromptEnabled: Boolean
 
-<<<<<<< HEAD
-=======
     /**
      * Enable or disable bottom toolbar position.
      */
     var shouldUseBottomToolbar: Boolean
 
->>>>>>> a07f670f
     fun applyFlagUpdates()
 
     fun resetAllFeatureFlags()
