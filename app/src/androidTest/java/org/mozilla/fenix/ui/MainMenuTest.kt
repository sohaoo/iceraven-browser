/* This Source Code Form is subject to the terms of the Mozilla Public
 * License, v. 2.0. If a copy of the MPL was not distributed with this
 * file, You can obtain one at http://mozilla.org/MPL/2.0/. */

package org.mozilla.fenix.ui

import androidx.compose.ui.test.junit4.AndroidComposeTestRule
import androidx.core.net.toUri
import mozilla.components.concept.engine.utils.EngineReleaseChannel
import org.junit.Rule
import org.junit.Test
import org.mozilla.fenix.customannotations.SmokeTest
import org.mozilla.fenix.ext.components
import org.mozilla.fenix.helpers.AppAndSystemHelper.assertNativeAppOpens
import org.mozilla.fenix.helpers.AppAndSystemHelper.assertYoutubeAppOpens
import org.mozilla.fenix.helpers.AppAndSystemHelper.runWithCondition
import org.mozilla.fenix.helpers.Constants.PackageName.PRINT_SPOOLER
import org.mozilla.fenix.helpers.DataGenerationHelper.generateRandomString
import org.mozilla.fenix.helpers.HomeActivityIntentTestRule
import org.mozilla.fenix.helpers.MatcherHelper
import org.mozilla.fenix.helpers.TestAssetHelper
import org.mozilla.fenix.helpers.TestHelper
import org.mozilla.fenix.helpers.TestHelper.mDevice
import org.mozilla.fenix.helpers.TestSetup
import org.mozilla.fenix.nimbus.FxNimbus
import org.mozilla.fenix.nimbus.Translations
import org.mozilla.fenix.ui.robots.browserScreen
import org.mozilla.fenix.ui.robots.clickContextMenuItem
import org.mozilla.fenix.ui.robots.clickPageObject
import org.mozilla.fenix.ui.robots.homeScreen
import org.mozilla.fenix.ui.robots.longClickPageObject
import org.mozilla.fenix.ui.robots.navigationToolbar

class MainMenuTest : TestSetup() {

    val activityTestRule = HomeActivityIntentTestRule.withDefaultSettingsOverrides()

    @get:Rule
    val composeTestRule = AndroidComposeTestRule(activityTestRule) { it.activity }

<<<<<<< HEAD
    // TestRail link: https://testrail.stage.mozaws.net/index.php?/cases/view/233849
=======
    // TestRail link: https://mozilla.testrail.io/index.php?/cases/view/233849
>>>>>>> c4245b98
    @Test
    fun verifyTabMainMenuItemsTest() {
        FxNimbus.features.translations.withInitializer { _, _ ->
            Translations(
                mainFlowBrowserMenuEnabled = true,
            )
        }

        val defaultWebPage = TestAssetHelper.getGenericAsset(mockWebServer, 1)

        navigationToolbar {
        }.enterURLAndEnterToBrowser(defaultWebPage.url) {
            waitForPageToLoad()
        }.openThreeDotMenu {
            verifyPageThreeDotMainMenuItems(isRequestDesktopSiteEnabled = false)
        }
    }

    // Verifies the list of items in the homescreen's 3 dot main menu
    // TestRail link: https://mozilla.testrail.io/index.php?/cases/view/233848
    @SmokeTest
    @Test
    fun homeMainMenuItemsTest() {
        homeScreen {
        }.openThreeDotMenu {
            verifyHomeThreeDotMainMenuItems(isRequestDesktopSiteEnabled = false)
        }.openBookmarks {
            verifyBookmarksMenuView()
        }.goBack {
        }.openThreeDotMenu {
        }.openHistory {
            verifyHistoryMenuView()
        }.goBack {
        }.openThreeDotMenu {
        }.openDownloadsManager() {
            verifyEmptyDownloadsList(composeTestRule)
        }.goBack {
        }.openThreeDotMenu {
        }.openAddonsManagerMenu {
            verifyAddonsListIsDisplayed(true)
        }.goBack {
        }.openThreeDotMenu {
        }.openSyncSignIn {
            verifyTurnOnSyncMenu()
        }.goBack {}
        homeScreen {
        }.openThreeDotMenu {
        }.openWhatsNew {
            verifyWhatsNewURL()
        }.goToHomescreen {
        }.openThreeDotMenu {
        }.openHelp {
            verifyHelpUrl()
        }.goToHomescreen {
        }.openThreeDotMenu {
        }.openCustomizeHome {
            verifyHomePageView()
        }.goBackToHomeScreen {
        }.openThreeDotMenu {
        }.openSettings {
            verifySettingsView()
        }
    }

    // TestRail link: https://mozilla.testrail.io/index.php?/cases/view/2284134
    @Test
    fun openNewTabTest() {
        val defaultWebPage = TestAssetHelper.getGenericAsset(mockWebServer, 1)

        navigationToolbar {
        }.enterURLAndEnterToBrowser(defaultWebPage.url) {
        }.openThreeDotMenu {
        }.clickNewTabButton {
            verifySearchView()
        }.submitQuery("test") {
            verifyTabCounter("2")
        }
    }

    // Device or AVD requires a Google Services Android OS installation with Play Store installed
    // Verifies the Open in app button when an app is installed
    // TestRail link: https://mozilla.testrail.io/index.php?/cases/view/387756
    @SmokeTest
    @Test
    fun openInAppFunctionalityTest() {
        val youtubeURL = "vnd.youtube://".toUri()

        navigationToolbar {
        }.enterURLAndEnterToBrowser(youtubeURL) {
            verifyNotificationDotOnMainMenu()
        }.openThreeDotMenu {
        }.clickOpenInApp {
            assertYoutubeAppOpens()
        }
    }

    // TestRail link: https://mozilla.testrail.io/index.php?/cases/view/2284323
    @Test
    fun openSyncAndSaveDataTest() {
        val defaultWebPage = TestAssetHelper.getGenericAsset(mockWebServer, 1)

        navigationToolbar {
        }.enterURLAndEnterToBrowser(defaultWebPage.url) {
            mDevice.waitForIdle()
        }.openThreeDotMenu {
        }.openSyncSignIn {
            verifyTurnOnSyncMenu()
        }
    }

    // TestRail link: https://mozilla.testrail.io/index.php?/cases/view/243840
    @Test
    fun findInPageTest() {
        val defaultWebPage = TestAssetHelper.getGenericAsset(mockWebServer, 3)

        navigationToolbar {
        }.enterURLAndEnterToBrowser(defaultWebPage.url) {
            mDevice.waitForIdle()
        }.openThreeDotMenu {
            verifyThreeDotMenuExists()
            verifyFindInPageButton()
        }.openFindInPage {
            verifyFindInPageNextButton()
            verifyFindInPagePrevButton()
            verifyFindInPageCloseButton()
            enterFindInPageQuery("a")
            verifyFindInPageResult("1/3")
            clickFindInPageNextButton()
            verifyFindInPageResult("2/3")
            clickFindInPageNextButton()
            verifyFindInPageResult("3/3")
            clickFindInPagePrevButton()
            verifyFindInPageResult("2/3")
            clickFindInPagePrevButton()
            verifyFindInPageResult("1/3")
        }.closeFindInPageWithCloseButton {
            verifyFindInPageBar(false)
        }.openThreeDotMenu {
        }.openFindInPage {
            enterFindInPageQuery("3")
            verifyFindInPageResult("1/1")
        }.closeFindInPageWithBackButton {
            verifyFindInPageBar(false)
        }
    }

    // TestRail link: https://mozilla.testrail.io/index.php?/cases/view/2283303
    @Test
    fun switchDesktopSiteModeOnOffTest() {
        val defaultWebPage = TestAssetHelper.getGenericAsset(mockWebServer, 1)

        navigationToolbar {
        }.enterURLAndEnterToBrowser(defaultWebPage.url) {
        }.openThreeDotMenu {
        }.switchDesktopSiteMode {
        }.openThreeDotMenu {
            verifyDesktopSiteModeEnabled(true)
        }.switchDesktopSiteMode {
        }.openThreeDotMenu {
            verifyDesktopSiteModeEnabled(false)
        }
    }

    // TestRail link: https://mozilla.testrail.io/index.php?/cases/view/1314137
    @Test
    fun setDesktopSiteBeforePageLoadTest() {
        val webPage = TestAssetHelper.getGenericAsset(mockWebServer, 4)

        homeScreen {
        }.openThreeDotMenu {
            verifyDesktopSiteModeEnabled(false)
        }.switchDesktopSiteMode {
        }.openNavigationToolbar {
        }.enterURLAndEnterToBrowser(webPage.url) {
        }.openThreeDotMenu {
            verifyDesktopSiteModeEnabled(true)
        }.closeBrowserMenuToBrowser {
            clickPageObject(MatcherHelper.itemContainingText("Link 1"))
        }.openThreeDotMenu {
            verifyDesktopSiteModeEnabled(true)
        }.closeBrowserMenuToBrowser {
        }.openNavigationToolbar {
        }.enterURLAndEnterToBrowser(webPage.url) {
            longClickPageObject(MatcherHelper.itemWithText("Link 2"))
            clickContextMenuItem("Open link in new tab")
            TestHelper.clickSnackbarButton("SWITCH")
        }.openThreeDotMenu {
            verifyDesktopSiteModeEnabled(false)
        }
    }

    // TestRail link: https://mozilla.testrail.io/index.php?/cases/view/2283302
    @Test
    fun reportSiteIssueTest() {
        runWithCondition(
            // This test will not run on RC builds because the "Report site issue button" is not available.
            activityTestRule.activity.components.core.engine.version.releaseChannel !== EngineReleaseChannel.RELEASE,
        ) {
            val defaultWebPage = TestAssetHelper.getGenericAsset(mockWebServer, 1)

            navigationToolbar {
            }.enterURLAndEnterToBrowser(defaultWebPage.url) {
            }.openThreeDotMenu {
            }.openReportSiteIssue {
                verifyUrl("webcompat.com/issues/new")
            }
        }
    }

    // Verifies the Add to home screen option in a tab's 3 dot menu
    // TestRail link: https://mozilla.testrail.io/index.php?/cases/view/410724
    @SmokeTest
    @Test
    fun addPageShortcutToHomeScreenTest() {
        val website = TestAssetHelper.getGenericAsset(mockWebServer, 1)
        val shortcutTitle = generateRandomString(5)

        homeScreen {
        }.openNavigationToolbar {
        }.enterURLAndEnterToBrowser(website.url) {
        }.openThreeDotMenu {
            expandMenu()
        }.openAddToHomeScreen {
            clickCancelShortcutButton()
        }

        browserScreen {
        }.openThreeDotMenu {
            expandMenu()
        }.openAddToHomeScreen {
            verifyShortcutTextFieldTitle("Test_Page_1")
            addShortcutName(shortcutTitle)
            clickAddShortcutButton()
            clickAddAutomaticallyButton()
        }.openHomeScreenShortcut(shortcutTitle) {
            verifyUrl(website.url.toString())
            verifyTabCounter("1")
        }
    }

    // TestRail link: https://mozilla.testrail.io/index.php?/cases/view/329893
    @SmokeTest
    @Test
    fun mainMenuShareButtonTest() {
        val defaultWebPage = TestAssetHelper.getGenericAsset(mockWebServer, 1)

        navigationToolbar {
        }.enterURLAndEnterToBrowser(defaultWebPage.url) {
        }.openThreeDotMenu {
        }.clickShareButton {
            verifyShareTabLayout()
        }
    }

    // TestRail link: https://mozilla.testrail.io/index.php?/cases/view/233604
    @Test
    fun navigateBackAndForwardTest() {
        val defaultWebPage = TestAssetHelper.getGenericAsset(mockWebServer, 1)
        val nextWebPage = TestAssetHelper.getGenericAsset(mockWebServer, 2)

        navigationToolbar {
        }.enterURLAndEnterToBrowser(defaultWebPage.url) {
            mDevice.waitForIdle()
        }.openNavigationToolbar {
        }.enterURLAndEnterToBrowser(nextWebPage.url) {
            verifyUrl(nextWebPage.url.toString())
        }.openThreeDotMenu {
        }.goToPreviousPage {
            mDevice.waitForIdle()
            verifyUrl(defaultWebPage.url.toString())
        }.openThreeDotMenu {
        }.goForward {
            verifyUrl(nextWebPage.url.toString())
        }
    }

    // TestRail link: https://mozilla.testrail.io/index.php?/cases/view/2195819
    @SmokeTest
    @Test
    fun refreshPageButtonTest() {
        val refreshWebPage = TestAssetHelper.getRefreshAsset(mockWebServer)

        navigationToolbar {
        }.enterURLAndEnterToBrowser(refreshWebPage.url) {
            mDevice.waitForIdle()
        }.openThreeDotMenu {
            verifyThreeDotMenuExists()
        }.refreshPage {
            verifyPageContent("REFRESHED")
        }
    }

    // TestRail link: https://mozilla.testrail.io/index.php?/cases/view/2265657
    @Test
    fun forceRefreshPageTest() {
        val refreshWebPage = TestAssetHelper.getRefreshAsset(mockWebServer)

        navigationToolbar {
        }.enterURLAndEnterToBrowser(refreshWebPage.url) {
            mDevice.waitForIdle()
        }.openThreeDotMenu {
            verifyThreeDotMenuExists()
        }.forceRefreshPage {
            verifyPageContent("REFRESHED")
        }
    }

    // TestRail link: https://mozilla.testrail.io/index.php?/cases/view/2282411
    @Test
    fun printWebPageFromMainMenuTest() {
        val defaultWebPage = TestAssetHelper.getGenericAsset(mockWebServer, 1)

        navigationToolbar {
        }.enterURLAndEnterToBrowser(defaultWebPage.url) {
            mDevice.waitForIdle()
        }.openThreeDotMenu {
        }.clickPrintButton {
            assertNativeAppOpens(PRINT_SPOOLER)
        }
    }

    // TestRail link: https://mozilla.testrail.io/index.php?/cases/view/2282408
    @Test
    fun printWebPageFromShareMenuTest() {
        val defaultWebPage = TestAssetHelper.getGenericAsset(mockWebServer, 1)

        navigationToolbar {
        }.enterURLAndEnterToBrowser(defaultWebPage.url) {
            mDevice.waitForIdle()
        }.openThreeDotMenu {
        }.clickShareButton {
        }.clickPrintButton {
            assertNativeAppOpens(PRINT_SPOOLER)
        }
    }
}<|MERGE_RESOLUTION|>--- conflicted
+++ resolved
@@ -38,11 +38,7 @@
     @get:Rule
     val composeTestRule = AndroidComposeTestRule(activityTestRule) { it.activity }
 
-<<<<<<< HEAD
-    // TestRail link: https://testrail.stage.mozaws.net/index.php?/cases/view/233849
-=======
     // TestRail link: https://mozilla.testrail.io/index.php?/cases/view/233849
->>>>>>> c4245b98
     @Test
     fun verifyTabMainMenuItemsTest() {
         FxNimbus.features.translations.withInitializer { _, _ ->
