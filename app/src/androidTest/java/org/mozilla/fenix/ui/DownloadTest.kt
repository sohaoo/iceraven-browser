/* This Source Code Form is subject to the terms of the Mozilla Public
 * License, v. 2.0. If a copy of the MPL was not distributed with this
 * file, You can obtain one at http://mozilla.org/MPL/2.0/. */

package org.mozilla.fenix.ui

import androidx.compose.ui.test.junit4.AndroidComposeTestRule
import androidx.core.net.toUri
import androidx.test.espresso.intent.rule.IntentsRule
import org.junit.Ignore
import org.junit.Rule
import org.junit.Test
import org.mozilla.fenix.customannotations.SmokeTest
import org.mozilla.fenix.helpers.AppAndSystemHelper.assertExternalAppOpens
import org.mozilla.fenix.helpers.AppAndSystemHelper.deleteDownloadedFileOnStorage
import org.mozilla.fenix.helpers.AppAndSystemHelper.setNetworkEnabled
import org.mozilla.fenix.helpers.Constants.PackageName.GOOGLE_APPS_PHOTOS
import org.mozilla.fenix.helpers.Constants.PackageName.GOOGLE_DOCS
import org.mozilla.fenix.helpers.HomeActivityTestRule
import org.mozilla.fenix.helpers.MatcherHelper.itemWithText
import org.mozilla.fenix.helpers.TestAssetHelper
import org.mozilla.fenix.helpers.TestAssetHelper.waitingTimeLong
import org.mozilla.fenix.helpers.TestHelper.clickSnackbarButton
import org.mozilla.fenix.helpers.TestHelper.exitMenu
import org.mozilla.fenix.helpers.TestHelper.mDevice
import org.mozilla.fenix.helpers.TestSetup
import org.mozilla.fenix.ui.robots.browserScreen
import org.mozilla.fenix.ui.robots.clickPageObject
import org.mozilla.fenix.ui.robots.downloadRobot
import org.mozilla.fenix.ui.robots.homeScreen
import org.mozilla.fenix.ui.robots.navigationToolbar
import org.mozilla.fenix.ui.robots.notificationShade

/**
 *  Tests for verifying basic functionality of download
 *
 *  - Initiates a download
 *  - Verifies download prompt
 *  - Verifies download notification and actions
 *  - Verifies managing downloads inside the Downloads listing.
 **/
class DownloadTest : TestSetup() {
    /* Remote test page managed by Mozilla Mobile QA team at https://github.com/mozilla-mobile/testapp */
    private val downloadTestPage =
        "https://storage.googleapis.com/mobile_test_assets/test_app/downloads.html"
    private var downloadFile: String = ""

    @get:Rule
    val activityTestRule =
        AndroidComposeTestRule(
            HomeActivityTestRule.withDefaultSettingsOverrides(),
        ) { it.activity }

    @get:Rule
    val intentsTestRule = IntentsRule()

    // TestRail link: https://mozilla.testrail.io/index.php?/cases/view/243844
    @Test
    fun verifyTheDownloadPromptsTest() {
        downloadRobot {
            openPageAndDownloadFile(url = downloadTestPage.toUri(), downloadFile = "web_icon.png")
            verifyDownloadCompleteNotificationPopup()
        }.clickOpen("image/png") {}
        downloadRobot {
            verifyPhotosAppOpens()
        }
    }

    // TestRail link: https://mozilla.testrail.io/index.php?/cases/view/2299405
    @Test
    fun verifyTheDownloadFailedNotificationsTest() {
        downloadRobot {
            openPageAndDownloadFile(url = downloadTestPage.toUri(), downloadFile = "1GB.zip")
            setNetworkEnabled(enabled = false)
            verifyDownloadFailedPrompt("1GB.zip")
            setNetworkEnabled(enabled = true)
            clickTryAgainButton()
        }
        mDevice.openNotification()
        notificationShade {
            verifySystemNotificationDoesNotExist("Download failed")
            verifySystemNotificationExists("1GB.zip")
        }.closeNotificationTray {}
    }

    // TestRail link: https://mozilla.testrail.io/index.php?/cases/view/2298616
    @Test
    fun verifyDownloadCompleteNotificationTest() {
        downloadRobot {
            openPageAndDownloadFile(url = downloadTestPage.toUri(), downloadFile = "web_icon.png")
            verifyDownloadCompleteNotificationPopup()
        }
        mDevice.openNotification()
        notificationShade {
            verifySystemNotificationExists("Download completed")
            clickNotification("Download completed")
            assertExternalAppOpens(GOOGLE_APPS_PHOTOS)
            mDevice.pressBack()
            mDevice.openNotification()
            verifySystemNotificationExists("Download completed")
            swipeDownloadNotification(
                direction = "Left",
                shouldDismissNotification = true,
                canExpandNotification = false,
            )
            verifySystemNotificationDoesNotExist("Firefox Fenix")
        }.closeNotificationTray {}
    }

    // TestRail link: https://mozilla.testrail.io/index.php?/cases/view/451563
    @SmokeTest
    @Test
    fun pauseResumeCancelDownloadTest() {
        downloadRobot {
            openPageAndDownloadFile(url = downloadTestPage.toUri(), downloadFile = "3GB.zip")
        }
        mDevice.openNotification()
        notificationShade {
            verifySystemNotificationExists("Firefox Fenix")
            expandNotificationMessage()
            clickDownloadNotificationControlButton("PAUSE")
            verifySystemNotificationExists("Download paused")
            clickDownloadNotificationControlButton("RESUME")
            clickDownloadNotificationControlButton("CANCEL")
            verifySystemNotificationDoesNotExist("3GB.zip")
            mDevice.pressBack()
        }
        browserScreen {
        }.openThreeDotMenu {
        }.openDownloadsManager() {
            verifyEmptyDownloadsList(activityTestRule)
        }
    }

    // TestRail link: https://mozilla.testrail.io/index.php?/cases/view/2301474
    @Test
    fun openDownloadedFileFromDownloadsMenuTest() {
        downloadRobot {
            openPageAndDownloadFile(url = downloadTestPage.toUri(), downloadFile = "web_icon.png")
            verifyDownloadCompleteNotificationPopup()
        }
        browserScreen {
        }.openThreeDotMenu {
        }.openDownloadsManager() {
            verifyDownloadedFileExistsInDownloadsList(activityTestRule, "web_icon.png")
            clickDownloadedItem(activityTestRule, "web_icon.png")
            verifyPhotosAppOpens()
            mDevice.pressBack()
        }
    }

    // TestRail link: https://mozilla.testrail.io/index.php?/cases/view/1114970
    @Test
    fun deleteDownloadedFileTest() {
        downloadRobot {
            openPageAndDownloadFile(url = downloadTestPage.toUri(), downloadFile = "smallZip.zip")
        }
        browserScreen {
        }.openThreeDotMenu {
        }.openDownloadsManager() {
            verifyDownloadedFileExistsInDownloadsList(activityTestRule, "smallZip.zip")
            deleteDownloadedItem(activityTestRule, "smallZip.zip")
            clickSnackbarButton("UNDO")
            verifyDownloadedFileExistsInDownloadsList(activityTestRule, "smallZip.zip")
            deleteDownloadedItem(activityTestRule, "smallZip.zip")
            verifyEmptyDownloadsList(activityTestRule)
        }
    }

    // TestRail link: https://mozilla.testrail.io/index.php?/cases/view/2302662
    @Test
    fun deleteMultipleDownloadedFilesTest() {
        val firstDownloadedFile = "smallZip.zip"
        val secondDownloadedFile = "textfile.txt"

        downloadRobot {
            openPageAndDownloadFile(url = downloadTestPage.toUri(), downloadFile = firstDownloadedFile)
            verifyDownloadedFileName(firstDownloadedFile)
        }.closeDownloadPrompt {
        }.clickDownloadLink(secondDownloadedFile) {
            verifyDownloadPrompt(secondDownloadedFile)
        }.clickDownload {
            verifyDownloadedFileName(secondDownloadedFile)
        }
        browserScreen {
        }.openThreeDotMenu {
        }.openDownloadsManager() {
            verifyDownloadedFileExistsInDownloadsList(activityTestRule, firstDownloadedFile)
            verifyDownloadedFileExistsInDownloadsList(activityTestRule, secondDownloadedFile)
            longClickDownloadedItem(activityTestRule, firstDownloadedFile)
            clickDownloadedItem(activityTestRule, secondDownloadedFile)
            openMultiSelectMoreOptionsMenu()
            clickMultiSelectRemoveButton()
            clickSnackbarButton("UNDO")
            verifyDownloadedFileExistsInDownloadsList(activityTestRule, firstDownloadedFile)
            verifyDownloadedFileExistsInDownloadsList(activityTestRule, secondDownloadedFile)
            longClickDownloadedItem(activityTestRule, firstDownloadedFile)
            clickDownloadedItem(activityTestRule, secondDownloadedFile)
            openMultiSelectMoreOptionsMenu()
            clickMultiSelectRemoveButton()
            verifyEmptyDownloadsList(activityTestRule)
        }
    }

    // TestRail link: https://mozilla.testrail.io/index.php?/cases/view/2301537
    @Test
    fun fileDeletedFromStorageIsDeletedEverywhereTest() {
        downloadRobot {
            openPageAndDownloadFile(url = downloadTestPage.toUri(), downloadFile = "smallZip.zip")
            verifyDownloadCompleteNotificationPopup()
        }
        browserScreen {
        }.openThreeDotMenu {
        }.openDownloadsManager() {
            verifyDownloadedFileExistsInDownloadsList(activityTestRule, "smallZip.zip")
            deleteDownloadedFileOnStorage("smallZip.zip")
        }.exitDownloadsManagerToBrowser {
        }.openThreeDotMenu {
        }.openDownloadsManager() {
            verifyEmptyDownloadsList(activityTestRule)
            exitMenu()
        }

        downloadRobot {
            openPageAndDownloadFile(url = downloadTestPage.toUri(), downloadFile = "smallZip.zip")
            verifyDownloadCompleteNotificationPopup()
        }
        browserScreen {
        }.openThreeDotMenu {
        }.openDownloadsManager() {
            verifyDownloadedFileExistsInDownloadsList(activityTestRule, "smallZip.zip")
        }
    }

    // TestRail link: https://mozilla.testrail.io/index.php?/cases/view/457112
    @Test
    fun systemNotificationCantBeDismissedWhileInProgressTest() {
        downloadRobot {
            openPageAndDownloadFile(url = downloadTestPage.toUri(), downloadFile = "3GB.zip")
        }
        browserScreen {
        }.openNotificationShade {
            verifySystemNotificationExists("Firefox Fenix")
            expandNotificationMessage()
            swipeDownloadNotification(direction = "Left", shouldDismissNotification = false)
            clickDownloadNotificationControlButton("PAUSE")
            swipeDownloadNotification(direction = "Right", shouldDismissNotification = false)
            clickDownloadNotificationControlButton("CANCEL")
        }
    }

    // TestRail link: https://mozilla.testrail.io/index.php?/cases/view/2299297
    @Ignore("Failing, see: https://bugzilla.mozilla.org/show_bug.cgi?id=1842154")
    @Test
    fun notificationCanBeDismissedIfDownloadIsInterruptedTest() {
        downloadRobot {
            openPageAndDownloadFile(url = downloadTestPage.toUri(), downloadFile = "1GB.zip")
            setNetworkEnabled(enabled = false)
            verifyDownloadFailedPrompt("1GB.zip")
        }

        browserScreen {
        }.openNotificationShade {
            verifySystemNotificationExists("Download failed")
            swipeDownloadNotification("Left", true)
            verifySystemNotificationDoesNotExist("Firefox Fenix")
        }.closeNotificationTray {}

        downloadRobot {
        }.closeDownloadPrompt {
            verifyDownloadPromptIsDismissed()
        }
    }

    // TestRail link: https://mozilla.testrail.io/index.php?/cases/view/1632384
    @Test
    fun warningWhenClosingPrivateTabsWhileDownloadingTest() {
        homeScreen {
        }.togglePrivateBrowsingMode()
        downloadRobot {
            openPageAndDownloadFile(url = downloadTestPage.toUri(), downloadFile = "3GB.zip")
        }
        browserScreen {
        }.openTabDrawer(activityTestRule) {
            closeTab()
        }
        browserScreen {
            verifyCancelPrivateDownloadsPrompt("1")
            clickStayInPrivateBrowsingPromptButton()
        }.openNotificationShade {
            verifySystemNotificationExists("Firefox Fenix")
        }
    }

    // TestRail link: https://mozilla.testrail.io/index.php?/cases/view/2302663
    @Test
    fun cancelActivePrivateBrowsingDownloadsTest() {
        homeScreen {
        }.togglePrivateBrowsingMode()
        downloadRobot {
            openPageAndDownloadFile(url = downloadTestPage.toUri(), downloadFile = "3GB.zip")
        }
        browserScreen {
        }.openTabDrawer(activityTestRule) {
            closeTab()
        }
        browserScreen {
            verifyCancelPrivateDownloadsPrompt("1")
            clickCancelPrivateDownloadsPromptButton()
        }.openNotificationShade {
            verifySystemNotificationDoesNotExist("Firefox Fenix")
        }
    }

    // TestRail link: https://mozilla.testrail.io/index.php?/cases/view/2048448
    // Save edited PDF file from the share overlay
    @SmokeTest
    @Test
    fun saveAsPdfFunctionalityTest() {
        val genericURL =
            TestAssetHelper.getGenericAsset(mockWebServer, 3)
        downloadFile = "pdfForm.pdf"

        navigationToolbar {
        }.enterURLAndEnterToBrowser(genericURL.url) {
            clickPageObject(itemWithText("PDF form file"))
            waitForPageToLoad()
            fillPdfForm("Firefox")
        }.openThreeDotMenu {
        }.clickShareButton {
        }.clickSaveAsPDF {
            verifyDownloadPrompt("pdfForm.pdf")
        }.clickDownload {
        }.clickOpen("application/pdf") {
            assertExternalAppOpens(GOOGLE_DOCS)
        }
    }

<<<<<<< HEAD
    // TestRail link: https://testrail.stage.mozaws.net/index.php?/cases/view/244125
    @Ignore("Failing, see: https://bugzilla.mozilla.org/show_bug.cgi?id=1862911")
=======
    // TestRail link: https://mozilla.testrail.io/index.php?/cases/view/244125
>>>>>>> c4245b98
    @Test
    fun restartDownloadFromAppNotificationAfterConnectionIsInterruptedTest() {
        downloadFile = "3GB.zip"

        navigationToolbar {
        }.enterURLAndEnterToBrowser(downloadTestPage.toUri()) {
            waitForPageToLoad(pageLoadWaitingTime = waitingTimeLong)
        }.clickDownloadLink(downloadFile) {
            verifyDownloadPrompt(downloadFile)
            setNetworkEnabled(false)
        }.clickDownload {
            verifyDownloadFailedPrompt(downloadFile)
            setNetworkEnabled(true)
            clickTryAgainButton()
        }
        browserScreen {
        }.openNotificationShade {
            verifySystemNotificationExists("Firefox Fenix")
            expandNotificationMessage()
            clickDownloadNotificationControlButton("CANCEL")
        }
    }
}<|MERGE_RESOLUTION|>--- conflicted
+++ resolved
@@ -336,12 +336,7 @@
         }
     }
 
-<<<<<<< HEAD
-    // TestRail link: https://testrail.stage.mozaws.net/index.php?/cases/view/244125
-    @Ignore("Failing, see: https://bugzilla.mozilla.org/show_bug.cgi?id=1862911")
-=======
     // TestRail link: https://mozilla.testrail.io/index.php?/cases/view/244125
->>>>>>> c4245b98
     @Test
     fun restartDownloadFromAppNotificationAfterConnectionIsInterruptedTest() {
         downloadFile = "3GB.zip"
