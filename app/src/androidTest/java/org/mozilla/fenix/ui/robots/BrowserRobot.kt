/* This Source Code Form is subject to the terms of the Mozilla Public
 * License, v. 2.0. If a copy of the MPL was not distributed with this
 * file, You can obtain one at http://mozilla.org/MPL/2.0/. */

@file:Suppress("TooManyFunctions", "TooGenericExceptionCaught")

package org.mozilla.fenix.ui.robots

import android.content.Context
import android.net.Uri
import android.os.SystemClock
import android.util.Log
import android.widget.TimePicker
import androidx.compose.ui.test.ExperimentalTestApi
import androidx.compose.ui.test.hasText
import androidx.compose.ui.test.junit4.ComposeTestRule
import androidx.compose.ui.test.onNodeWithTag
import androidx.compose.ui.test.onNodeWithText
import androidx.compose.ui.test.performClick
import androidx.test.espresso.Espresso.onView
import androidx.test.espresso.action.ViewActions.click
import androidx.test.espresso.action.ViewActions.longClick
import androidx.test.espresso.assertion.ViewAssertions.matches
import androidx.test.espresso.contrib.PickerActions
import androidx.test.espresso.matcher.RootMatchers.isDialog
import androidx.test.espresso.matcher.ViewMatchers.Visibility
import androidx.test.espresso.matcher.ViewMatchers.isAssignableFrom
import androidx.test.espresso.matcher.ViewMatchers.isDisplayed
import androidx.test.espresso.matcher.ViewMatchers.withContentDescription
import androidx.test.espresso.matcher.ViewMatchers.withEffectiveVisibility
import androidx.test.espresso.matcher.ViewMatchers.withId
import androidx.test.espresso.matcher.ViewMatchers.withText
import androidx.test.uiautomator.By
import androidx.test.uiautomator.By.text
import androidx.test.uiautomator.UiObject
import androidx.test.uiautomator.UiObjectNotFoundException
import androidx.test.uiautomator.UiSelector
import androidx.test.uiautomator.Until
import mozilla.components.browser.state.selector.selectedTab
import mozilla.components.browser.state.store.BrowserStore
import mozilla.components.concept.engine.mediasession.MediaSession
import org.hamcrest.CoreMatchers.allOf
import org.junit.Assert.assertTrue
import org.junit.Assert.fail
import org.mozilla.fenix.R
import org.mozilla.fenix.ext.components
import org.mozilla.fenix.helpers.AppAndSystemHelper.registerAndCleanupIdlingResources
import org.mozilla.fenix.helpers.Constants.RETRY_COUNT
import org.mozilla.fenix.helpers.Constants.TAG
import org.mozilla.fenix.helpers.DataGenerationHelper.getStringResource
import org.mozilla.fenix.helpers.HomeActivityComposeTestRule
import org.mozilla.fenix.helpers.MatcherHelper.assertItemTextEquals
import org.mozilla.fenix.helpers.MatcherHelper.assertUIObjectExists
import org.mozilla.fenix.helpers.MatcherHelper.assertUIObjectIsGone
import org.mozilla.fenix.helpers.MatcherHelper.itemContainingText
import org.mozilla.fenix.helpers.MatcherHelper.itemWithDescription
import org.mozilla.fenix.helpers.MatcherHelper.itemWithResId
import org.mozilla.fenix.helpers.MatcherHelper.itemWithResIdAndText
import org.mozilla.fenix.helpers.MatcherHelper.itemWithResIdContainingText
import org.mozilla.fenix.helpers.MatcherHelper.itemWithText
import org.mozilla.fenix.helpers.SessionLoadedIdlingResource
import org.mozilla.fenix.helpers.TestAssetHelper.waitingTime
import org.mozilla.fenix.helpers.TestAssetHelper.waitingTimeLong
import org.mozilla.fenix.helpers.TestAssetHelper.waitingTimeShort
import org.mozilla.fenix.helpers.TestHelper.appContext
import org.mozilla.fenix.helpers.TestHelper.appName
import org.mozilla.fenix.helpers.TestHelper.mDevice
import org.mozilla.fenix.helpers.TestHelper.packageName
import org.mozilla.fenix.helpers.TestHelper.waitForObjects
import org.mozilla.fenix.helpers.click
import org.mozilla.fenix.helpers.ext.waitNotNull
import org.mozilla.fenix.settings.SupportUtils
import org.mozilla.fenix.tabstray.TabsTrayTestTag
import java.time.LocalDate

class BrowserRobot {
    private lateinit var sessionLoadedIdlingResource: SessionLoadedIdlingResource

    fun waitForPageToLoad(pageLoadWaitingTime: Long = waitingTime) = assertUIObjectIsGone(progressBar(), waitingTime = pageLoadWaitingTime)

    fun verifyCurrentPrivateSession(context: Context) {
        val selectedTab = context.components.core.store.state.selectedTab
        Log.i(TAG, "verifyCurrentPrivateSession: Trying to verify that current browsing session is private")
        assertTrue("Current session is private", selectedTab?.content?.private ?: false)
        Log.i(TAG, "verifyCurrentPrivateSession: Verified that current browsing session is private")
    }

    fun verifyUrl(url: String) {
        sessionLoadedIdlingResource = SessionLoadedIdlingResource()

        registerAndCleanupIdlingResources(sessionLoadedIdlingResource) {
            // Check if toolbar is displayed
            // Check if a prompt is being displayed
            if (
                !itemWithResId("$packageName:id/mozac_browser_toolbar_url_view").exists() &&
                itemWithResId("$packageName:id/title").exists()
            ) {
                Log.i(TAG, "verifyUrl: The toolbar is not displayed")
                Log.i(TAG, "verifyUrl: A prompt is being displayed")
                Log.i(TAG, "verifyUrl: Trying to click device back button")
                // Dismiss the prompt by clicking the device back button
                mDevice.pressBack()
                Log.i(TAG, "verifyUrl: Clicked device back button")
                Log.i(TAG, "verifyUrl: Waiting for $waitingTimeShort ms for $packageName window to be updated")
                mDevice.waitForWindowUpdate(packageName, waitingTimeShort)
                Log.i(TAG, "verifyUrl: Waited for $waitingTimeShort ms for $packageName window to be updated")
            }

            assertUIObjectExists(
                itemWithResIdContainingText(
                    "$packageName:id/mozac_browser_toolbar_url_view",
                    url.replace("http://", ""),
                ),
            )
        }
    }

    fun verifyHelpUrl() {
        try {
            verifyUrl("support.mozilla.org/en-US/products/mobile")
        } catch (e: AssertionError) {
            Log.i(TAG, "verifyHelpUrl: AssertionError caught, checking redirect URL")
            verifyUrl(
                SupportUtils.getSumoURLForTopic(
                    appContext,
                    SupportUtils.SumoTopic.HELP,
                ).replace("https://", ""),
            )
        }
    }

    fun verifyWhatsNewURL() {
        try {
            verifyUrl("/releaseNotes")
        } catch (e: AssertionError) {
            Log.i(TAG, "verifyWhatsNewURL: AssertionError caught, checking redirect URL")
            verifyUrl(SupportUtils.WHATS_NEW_URL)
        }
    }

    fun verifyRateOnGooglePlayURL() {
        verifyUrl("play.google.com/store/apps/details?id=org.mozilla.fenix")
    }

    fun verifyCustomSearchEngineLearnMoreURL() {
        try {
            verifyUrl("support.mozilla.org/en-US/kb/manage-my-default-search-engines-firefox-android")
        } catch (e: AssertionError) {
            Log.i(TAG, "verifyCustomSearchEngineLearnMoreLink: AssertionError caught, checking redirect URL")
            verifyUrl(
                SupportUtils.getSumoURLForTopic(
                    appContext,
                    SupportUtils.SumoTopic.CUSTOM_SEARCH_ENGINES,
                ).replace("https://", ""),
            )
        }
    }

    fun verifyETPLearnMoreURL() {
        try {
            verifyUrl("support.mozilla.org/en-US/kb/enhanced-tracking-protection-firefox-android")
        } catch (e: AssertionError) {
            Log.i(TAG, "verifyETPURL: AssertionError caught, checking redirect URL")
            verifyUrl(
                SupportUtils.getSumoURLForTopic(appContext, SupportUtils.SumoTopic.TOTAL_COOKIE_PROTECTION).replace("https://", ""),
            )
        }
    }

    fun verifySponsoredShortcutsLearnMoreURL() {
        try {
            verifyUrl("support.mozilla.org/en-US/kb/sponsor-privacy")
        } catch (e: AssertionError) {
            Log.i(TAG, "verifySponsoredShortcutsURL: AssertionError caught, checking redirect URL")
            verifyUrl(
                SupportUtils.getSumoURLForTopic(appContext, SupportUtils.SumoTopic.SPONSOR_PRIVACY).replace("https://", ""),
            )
        }
    }

    /* Asserts that the text within DOM element with ID="testContent" has the given text, i.e.
     *  document.querySelector('#testContent').innerText == expectedText
     *
     */
    fun verifyPageContent(expectedText: String) {
        sessionLoadedIdlingResource = SessionLoadedIdlingResource()

        mDevice.waitNotNull(
            Until.findObject(By.res("$packageName:id/engineView")),
            waitingTime,
        )

        registerAndCleanupIdlingResources(sessionLoadedIdlingResource) {
            assertTrue(
                itemWithResId("$packageName:id/engineView")
                    .getChild(UiSelector().textContains(expectedText)).waitForExists(waitingTimeLong),
            )
        }
    }

    fun verifyTabCrashReporterView() {
        assertUIObjectExists(itemWithResId("$packageName:id/crash_tab_image"))
        assertUIObjectExists(itemWithText(getStringResource(R.string.tab_crash_title_2)))
        assertUIObjectExists(itemWithText(getStringResource(R.string.tab_crash_send_report)))
        assertUIObjectExists(itemWithResId("$packageName:id/restoreTabButton"))
        assertUIObjectExists(itemWithResId("$packageName:id/closeTabButton"))
    }

    fun verifyPocketPageContent() {
        sessionLoadedIdlingResource = SessionLoadedIdlingResource()
        registerAndCleanupIdlingResources(sessionLoadedIdlingResource) {
            assertUIObjectExists(
                itemWithResId("pocket-logo-nav"),
                waitingTime = waitingTimeLong,
            )
        }
    }

    /* Verifies the information displayed on the about:cache page */
    fun verifyNetworkCacheIsEmpty(storage: String) {
        val memorySection = mDevice.findObject(UiSelector().description(storage))

        val gridView =
            if (storage == "memory") {
                memorySection.getFromParent(
                    UiSelector()
                        .className("android.widget.GridView")
                        .index(2),
                )
            } else {
                memorySection.getFromParent(
                    UiSelector()
                        .className("android.widget.GridView")
                        .index(4),
                )
            }

        val cacheSizeInfo =
            gridView.getChild(
                UiSelector().text("Number of entries:"),
            ).getFromParent(
                UiSelector().text("0"),
            )

        for (i in 1..RETRY_COUNT) {
            try {
                assertUIObjectExists(cacheSizeInfo)
                break
            } catch (e: AssertionError) {
                browserScreen {
                }.openThreeDotMenu {
                }.refreshPage { }
            }
        }
    }

    fun verifyTabCounter(numberOfOpenTabs: String) =
        onView(
            allOf(
                withId(R.id.counter_text),
                withText(numberOfOpenTabs),
                withEffectiveVisibility(Visibility.VISIBLE),
            ),
        ).check(matches(isDisplayed()))

    fun verifyContextMenuForLocalHostLinks(containsURL: Uri) {
        // If the link is directing to another local asset the "Download link" option is not available
        // If the link is not re-directing to an external app the "Open link in external app" option is not available
        assertUIObjectExists(
            contextMenuLinkUrl(containsURL.toString()),
            contextMenuOpenLinkInNewTab(),
            contextMenuOpenLinkInPrivateTab(),
            contextMenuCopyLink(),
            contextMenuShareLink(),
        )
    }

    fun verifyContextMenuForLinksToOtherApps(containsURL: String) {
        // If the link is re-directing to an external app the "Open link in external app" option is available
        // If the link is not directing to another local asset the "Download link" option is not available
        assertUIObjectExists(
            contextMenuLinkUrl(containsURL),
            contextMenuOpenLinkInNewTab(),
            contextMenuOpenLinkInPrivateTab(),
            contextMenuCopyLink(),
            contextMenuDownloadLink(),
            contextMenuShareLink(),
            contextMenuOpenInExternalApp(),
        )
    }

    fun verifyContextMenuForLinksToOtherHosts(containsURL: Uri) {
        // If the link is re-directing to another host the "Download link" option is available
        // If the link is not re-directing to an external app the "Open link in external app" option is not available
        assertUIObjectExists(
            contextMenuLinkUrl(containsURL.toString()),
            contextMenuOpenLinkInNewTab(),
            contextMenuOpenLinkInPrivateTab(),
            contextMenuCopyLink(),
            contextMenuDownloadLink(),
            contextMenuShareLink(),
        )
    }

    fun verifyLinkImageContextMenuItems(containsURL: Uri) {
        mDevice.waitNotNull(Until.findObject(By.textContains(containsURL.toString())))
        mDevice.waitNotNull(
            Until.findObject(text("Open link in new tab")),
            waitingTime,
        )
        mDevice.waitNotNull(
            Until.findObject(text("Open link in private tab")),
            waitingTime,
        )
        mDevice.waitNotNull(Until.findObject(text("Copy link")), waitingTime)
        mDevice.waitNotNull(Until.findObject(text("Share link")), waitingTime)
        mDevice.waitNotNull(
            Until.findObject(text("Open image in new tab")),
            waitingTime,
        )
        mDevice.waitNotNull(Until.findObject(text("Save image")), waitingTime)
        mDevice.waitNotNull(
            Until.findObject(text("Copy image location")),
            waitingTime,
        )
    }

    fun verifyNavURLBarHidden() = assertUIObjectIsGone(navURLBar())

    fun verifyMenuButton() {
        Log.i(TAG, "verifyMenuButton: Trying to verify main menu button is displayed")
        threeDotButton().check(matches(isDisplayed()))
        Log.i(TAG, "verifyMenuButton: Verified main menu button is displayed")
    }

    fun verifyNoLinkImageContextMenuItems(containsURL: Uri) {
        mDevice.waitNotNull(Until.findObject(By.textContains(containsURL.toString())))
        mDevice.waitNotNull(
            Until.findObject(text("Open image in new tab")),
            waitingTime,
        )
        mDevice.waitNotNull(Until.findObject(text("Save image")), waitingTime)
        mDevice.waitNotNull(
            Until.findObject(text("Copy image location")),
            waitingTime,
        )
    }

    fun verifyNotificationDotOnMainMenu() =
        assertUIObjectExists(itemWithResId("$packageName:id/notification_dot"))

    fun dismissContentContextMenu() {
        Log.i(TAG, "dismissContentContextMenu: Trying to click device back button")
        mDevice.pressBack()
        Log.i(TAG, "dismissContentContextMenu: Clicked device back button")
        assertUIObjectExists(itemWithResId("$packageName:id/engineView"))
    }

    fun createBookmark(url: Uri, folder: String? = null) {
        navigationToolbar {
        }.enterURLAndEnterToBrowser(url) {
            // needs to wait for the right url to load before saving a bookmark
            verifyUrl(url.toString())
        }.openThreeDotMenu {
        }.bookmarkPage {
        }.takeIf { !folder.isNullOrBlank() }?.let {
            it.openThreeDotMenu {
            }.editBookmarkPage {
                setParentFolder(folder!!)
                saveEditBookmark()
            }
        }
    }

    fun longClickPDFImage() = longClickPageObject(itemWithResId("pdfjs_internal_id_13R"))

    fun verifyPDFReaderToolbarItems() =
        assertUIObjectExists(
            itemWithResIdContainingText("download", "Download"),
        )

    fun clickSubmitLoginButton() {
        clickPageObject(itemWithResId("submit"))
        assertUIObjectIsGone(itemWithResId("submit"))
        Log.i(TAG, "clickSubmitLoginButton: Waiting for device to be idle for $waitingTimeLong ms")
        mDevice.waitForIdle(waitingTimeLong)
        Log.i(TAG, "clickSubmitLoginButton: Waited for device to be idle for $waitingTimeLong ms")
    }

    fun enterPassword(password: String) {
        clickPageObject(itemWithResId("password"))
        setPageObjectText(itemWithResId("password"), password)

        assertUIObjectIsGone(itemWithText(password))
    }

    /**
     * Get the current playback state of the currently selected tab.
     * The result may be null if there if the currently playing media tab cannot be found in [store]
     *
     * @param store [BrowserStore] from which to get data about the current tab's state.
     * @return nullable [MediaSession.PlaybackState] indicating the media playback state for the current tab.
     */
    private fun getCurrentPlaybackState(store: BrowserStore): MediaSession.PlaybackState? {
        return store.state.selectedTab?.mediaSessionState?.playbackState
    }

    /**
     * Asserts that in [waitingTime] the playback state of the current tab will be [expectedState].
     *
     * @param store [BrowserStore] from which to get data about the current tab's state.
     * @param expectedState [MediaSession.PlaybackState] the playback state that will be asserted
     * @param waitingTime maximum time the test will wait for the playback state to become [expectedState]
     * before failing the assertion.
     */
    fun assertPlaybackState(store: BrowserStore, expectedState: MediaSession.PlaybackState) {
        val startMills = SystemClock.uptimeMillis()
        var currentMills: Long = 0
        while (currentMills <= waitingTime) {
            if (expectedState == getCurrentPlaybackState(store)) return
            currentMills = SystemClock.uptimeMillis() - startMills
        }
        fail("Playback did not moved to state: $expectedState")
    }

    fun swipeNavBarRight(tabUrl: String) {
        // failing to swipe on Firebase sometimes, so it tries again
        try {
            Log.i(TAG, "swipeNavBarRight: Try block")
            Log.i(TAG, "swipeNavBarRight: Trying to perform swipe right action on navigation toolbar")
            navURLBar().swipeRight(2)
            Log.i(TAG, "swipeNavBarRight: Performed swipe right action on navigation toolbar")
            assertUIObjectIsGone(itemWithText(tabUrl))
        } catch (e: AssertionError) {
            Log.i(TAG, "swipeNavBarRight: AssertionError caught, executing fallback methods")
            Log.i(TAG, "swipeNavBarRight: Trying to perform swipe right action on navigation toolbar")
            navURLBar().swipeRight(2)
            Log.i(TAG, "swipeNavBarRight: Performed swipe right action on navigation toolbar")
            assertUIObjectIsGone(itemWithText(tabUrl))
        }
    }

    fun swipeNavBarLeft(tabUrl: String) {
        // failing to swipe on Firebase sometimes, so it tries again
        try {
            Log.i(TAG, "swipeNavBarLeft: Try block")
            Log.i(TAG, "swipeNavBarLeft: Trying to perform swipe left action on navigation toolbar")
            navURLBar().swipeLeft(2)
            Log.i(TAG, "swipeNavBarLeft: Performed swipe left action on navigation toolbar")
            assertUIObjectIsGone(itemWithText(tabUrl))
        } catch (e: AssertionError) {
            Log.i(TAG, "swipeNavBarLeft: AssertionError caught, executing fallback methods")
            Log.i(TAG, "swipeNavBarLeft: Trying to perform swipe left action on navigation toolbar")
            navURLBar().swipeLeft(2)
            Log.i(TAG, "swipeNavBarLeft: Performed swipe left action on navigation toolbar")
            assertUIObjectIsGone(itemWithText(tabUrl))
        }
    }

    fun clickSuggestedLoginsButton() {
        for (i in 1..RETRY_COUNT) {
            try {
                Log.i(TAG, "clickSuggestedLoginsButton: Started try #$i")
                mDevice.waitForObjects(suggestedLogins())
                Log.i(TAG, "clickSuggestedLoginsButton: Trying to click suggested logins button")
                suggestedLogins().click()
                Log.i(TAG, "clickSuggestedLoginsButton: Clicked suggested logins button")
                mDevice.waitForObjects(suggestedLogins())
                break
            } catch (e: UiObjectNotFoundException) {
                Log.i(TAG, "clickSuggestedLoginsButton: UiObjectNotFoundException caught, executing fallback methods")
                if (i == RETRY_COUNT) {
                    throw e
                } else {
                    clickPageObject(itemWithResId("username"))
                }
            }
        }
    }

    @OptIn(ExperimentalTestApi::class)
    fun clickSuggestedLogin(composeTestRule: ComposeTestRule, userName: String) {
        Log.i(TAG, "clickSuggestedLogin: Waiting for the suggested user name: $userName to exist")
        composeTestRule.waitUntilAtLeastOneExists(hasText(userName))
        Log.i(TAG, "clickSuggestedLogin: Waited for the suggested user name: $userName to exist")
        Log.i(TAG, "clickSuggestedLogin: Trying to click $userName login suggestion")
        composeTestRule.onNodeWithText(userName).performClick()
        Log.i(TAG, "clickSuggestedLogin: Clicked $userName login suggestion")
    }

    fun setTextForApartmentTextBox(apartment: String) {
        Log.i(TAG, "setTextForApartmentTextBox: Trying to set the text for the apartment text box to: $apartment")
        itemWithResId("apartment").setText(apartment)
        Log.i(TAG, "setTextForApartmentTextBox: The text for the apartment text box was set to: $apartment")
    }

    fun clearAddressForm() {
        clearTextFieldItem(itemWithResId("streetAddress"))
        clearTextFieldItem(itemWithResId("city"))
        clearTextFieldItem(itemWithResId("country"))
        clearTextFieldItem(itemWithResId("zipCode"))
        clearTextFieldItem(itemWithResId("telephone"))
        clearTextFieldItem(itemWithResId("email"))
    }

    fun clickSelectAddressButton() {
        for (i in 1..RETRY_COUNT) {
            try {
                Log.i(TAG, "clickSelectAddressButton: Started try #$i")
                assertUIObjectExists(selectAddressButton())
                Log.i(TAG, "clickSelectAddressButton: Trying to click the select address button and wait for $waitingTime ms for a new window")
                selectAddressButton().clickAndWaitForNewWindow(waitingTime)
                Log.i(TAG, "clickSelectAddressButton: Clicked the select address button and waited for $waitingTime ms for a new window")

                break
            } catch (e: AssertionError) {
                Log.i(TAG, "clickSelectAddressButton: AssertionError caught, executing fallback methods")
                // Retrying to trigger the prompt, in case we hit https://bugzilla.mozilla.org/show_bug.cgi?id=1816869
                // This should be removed when the bug is fixed.
                if (i == RETRY_COUNT) {
                    throw e
                } else {
                    clickPageObject(itemWithResId("city"))
                    clickPageObject(itemWithResId("country"))
                }
            }
        }
    }

    fun verifySelectAddressButtonExists(exists: Boolean) = assertUIObjectExists(selectAddressButton(), exists = exists)

    fun changeCreditCardExpiryDate(expiryDate: String) {
        Log.i(TAG, "changeCreditCardExpiryDate: Trying to set credit card expiry date to: $expiryDate")
        itemWithResId("expiryMonthAndYear").setText(expiryDate)
        Log.i(TAG, "changeCreditCardExpiryDate: Credit card expiry date was set to: $expiryDate")
    }

    fun clickCreditCardNumberTextBox() {
        Log.i(TAG, "clickCreditCardNumberTextBox: Waiting for $waitingTime ms until finding the credit card number text box")
        mDevice.wait(Until.findObject(By.res("cardNumber")), waitingTime)
        Log.i(TAG, "clickCreditCardNumberTextBox: Waited for $waitingTime ms until the credit card number text box was found")
        Log.i(TAG, "clickCreditCardNumberTextBox: Trying to click the credit card number text box")
        mDevice.findObject(By.res("cardNumber")).click()
        Log.i(TAG, "clickCreditCardNumberTextBox: Clicked the credit card number text box")
        Log.i(TAG, "clickCreditCardNumberTextBox: Waiting for $waitingTimeShort ms for $appName window to be updated")
        mDevice.waitForWindowUpdate(appName, waitingTimeShort)
        Log.i(TAG, "clickCreditCardNumberTextBox: Waited for $waitingTimeShort ms for $appName window to be updated")
    }

    fun clickCreditCardFormSubmitButton() {
        Log.i(TAG, "clickCreditCardFormSubmitButton: Trying to click the credit card form submit button and wait for $waitingTime ms for a new window")
        itemWithResId("submit").clickAndWaitForNewWindow(waitingTime)
        Log.i(TAG, "clickCreditCardFormSubmitButton: Clicked the credit card form submit button and waited for $waitingTime ms for a new window")
    }

    fun fillAndSaveCreditCard(cardNumber: String, cardName: String, expiryMonthAndYear: String) {
        Log.i(TAG, "fillAndSaveCreditCard: Tying to set credit card number to: $cardNumber")
        itemWithResId("cardNumber").setText(cardNumber)
        Log.i(TAG, "fillAndSaveCreditCard: Credit card number was set to: $cardNumber")
        mDevice.waitForIdle(waitingTime)
        Log.i(TAG, "fillAndSaveCreditCard: Trying to set credit card name to: $cardName")
        itemWithResId("nameOnCard").setText(cardName)
        Log.i(TAG, "fillAndSaveCreditCard: Credit card name was set to: $cardName")
        mDevice.waitForIdle(waitingTime)
        Log.i(TAG, "fillAndSaveCreditCard: Trying to set credit card expiry month and year to: $expiryMonthAndYear")
        itemWithResId("expiryMonthAndYear").setText(expiryMonthAndYear)
        Log.i(TAG, "fillAndSaveCreditCard: Credit card expiry month and year were set to: $expiryMonthAndYear")
        Log.i(TAG, "fillAndSaveCreditCard: Waiting for device to be idle for $waitingTime ms")
        mDevice.waitForIdle(waitingTime)
        Log.i(TAG, "fillAndSaveCreditCard: Waited for device to be idle for $waitingTime ms")
        Log.i(TAG, "fillAndSaveCreditCard: Trying to click the credit card form submit button and wait for $waitingTime ms for a new window")
        itemWithResId("submit").clickAndWaitForNewWindow(waitingTime)
        Log.i(TAG, "fillAndSaveCreditCard: Clicked the credit card form submit button and waited for $waitingTime ms for a new window")
        waitForPageToLoad()
        Log.i(TAG, "fillAndSaveCreditCard: Waiting for $waitingTime ms for $packageName window to be updated")
        mDevice.waitForWindowUpdate(packageName, waitingTime)
        Log.i(TAG, "fillAndSaveCreditCard: Waited for $waitingTime ms for $packageName window to be updated")
    }

    fun clickNegativeSaveCreditCardPromptButton() = onView(withId(R.id.save_cancel)).inRoot(isDialog()).click()

    fun verifyUpdateOrSaveCreditCardPromptExists(exists: Boolean) =
        assertUIObjectExists(
            itemWithResId("$packageName:id/save_credit_card_header"),
            exists = exists,
        )

    fun verifySelectCreditCardPromptExists(exists: Boolean) =
        assertUIObjectExists(selectCreditCardButton(), exists = exists)

    fun verifyCreditCardSuggestion(vararg creditCardNumbers: String) {
        for (creditCardNumber in creditCardNumbers) {
            assertUIObjectExists(
                itemWithResIdContainingText(
                    "$packageName:id/credit_card_number",
                    creditCardNumber,
                ),
            )
        }
    }

    @OptIn(ExperimentalTestApi::class)
    fun verifySuggestedUserName(composeTestRule: ComposeTestRule, userName: String) {
        Log.i(TAG, "verifySuggestedUserName: Waiting for the suggested user name: $userName to exist")
        composeTestRule.waitUntilAtLeastOneExists(hasText(userName))
        Log.i(TAG, "verifySuggestedUserName: Waited for the suggested user name: $userName to exist")
        Log.i(TAG, "verifySuggestedUserName: Trying to assert that user name: $userName exists")
        composeTestRule.onNodeWithText(userName).assertExists()
        Log.i(TAG, "verifySuggestedUserName: Asserted that user name: $userName exists")
    }

    fun verifyPrefilledLoginCredentials(composeTestRule: ComposeTestRule, userName: String, password: String, credentialsArePrefilled: Boolean) {
        // Sometimes the assertion of the pre-filled logins fails so we are re-trying after refreshing the page
        for (i in 1..RETRY_COUNT) {
            try {
                Log.i(TAG, "verifyPrefilledLoginCredentials: Started try #$i")
                mDevice.waitForObjects(itemWithResId("username"))
                assertItemTextEquals(itemWithResId("username"), expectedText = userName, isEqual = credentialsArePrefilled)
                mDevice.waitForObjects(itemWithResId("password"))
                assertItemTextEquals(itemWithResId("password"), expectedText = password, isEqual = credentialsArePrefilled)

                break
            } catch (e: AssertionError) {
                Log.i(TAG, "verifyPrefilledLoginCredentials: AssertionError caught, executing fallback methods")
                if (i == RETRY_COUNT) {
                    throw e
                } else {
                    browserScreen {
                    }.openThreeDotMenu {
                    }.refreshPage {
                        clearTextFieldItem(itemWithResId("username"))
                        clickSuggestedLoginsButton()
                        verifySuggestedUserName(composeTestRule, userName)
                        clickSuggestedLogin(composeTestRule, userName)
                        clickPageObject(itemWithResId("togglePassword"))
                    }
                }
            }
        }
    }

    fun verifyAutofilledAddress(streetAddress: String) {
        mDevice.waitForObjects(itemWithResIdAndText("streetAddress", streetAddress))
        assertUIObjectExists(itemWithResIdAndText("streetAddress", streetAddress))
    }

    fun verifyManuallyFilledAddress(apartment: String) {
        mDevice.waitForObjects(itemWithResIdAndText("apartment", apartment))
        assertUIObjectExists(itemWithResIdAndText("apartment", apartment))
    }

    fun verifyAutofilledCreditCard(creditCardNumber: String) {
        mDevice.waitForObjects(itemWithResIdAndText("cardNumber", creditCardNumber))
        assertUIObjectExists(itemWithResIdAndText("cardNumber", creditCardNumber))
    }

    fun verifySaveLoginPromptIsDisplayed() =
        assertUIObjectExists(
            itemWithResId("$packageName:id/feature_prompt_login_fragment"),
        )

    fun verifySaveLoginPromptIsNotDisplayed() =
        assertUIObjectExists(
            itemWithResId("$packageName:id/feature_prompt_login_fragment"),
            exists = false,
        )

    fun verifyTrackingProtectionWebContent(state: String) {
        for (i in 1..RETRY_COUNT) {
            try {
                Log.i(TAG, "verifyTrackingProtectionWebContent: Started try #$i")
                assertUIObjectExists(itemContainingText(state))

                break
            } catch (e: AssertionError) {
                Log.i(TAG, "verifyTrackingProtectionWebContent: AssertionError caught, executing fallback methods")
                if (i == RETRY_COUNT) {
                    throw e
                } else {
                    Log.e(TAG, "On try $i, trackers are not: $state")

                    navigationToolbar {
                    }.openThreeDotMenu {
                    }.refreshPage {
                    }
                }
            }
        }
    }

    fun selectTime(hour: Int, minute: Int) {
        Log.i(TAG, "selectTime: Trying to select time picker hour: $hour and minute: $minute")
        onView(
            isAssignableFrom(TimePicker::class.java),
        ).inRoot(
            isDialog(),
        ).perform(PickerActions.setTime(hour, minute))
        Log.i(TAG, "selectTime: Selected time picker hour: $hour and minute: $minute")
    }

    fun verifySelectedDate() {
        val currentDate = LocalDate.now()
        val currentDay = currentDate.dayOfMonth
        val currentMonth = currentDate.month
        val currentYear = currentDate.year

        for (i in 1..RETRY_COUNT) {
            try {
                Log.i(TAG, "verifySelectedDate: Started try #$i")
                assertUIObjectExists(itemContainingText("Selected date is: $currentDate"))

                break
            } catch (e: AssertionError) {
                Log.i(TAG, "verifySelectedDate: AssertionError caught, executing fallback methods")
                Log.e(TAG, "Selected time isn't displayed ${e.localizedMessage}")

                clickPageObject(itemWithResId("calendar"))
                clickPageObject(itemWithDescription("$currentDay $currentMonth $currentYear"))
                clickPageObject(itemContainingText("OK"))
                clickPageObject(itemWithResId("submitDate"))
            }
        }

        assertUIObjectExists(itemContainingText("Selected date is: $currentDate"))
    }

    fun verifyNoDateIsSelected() {
        val currentDate = LocalDate.now()
        assertUIObjectExists(
            itemContainingText("Selected date is: $currentDate"),
            exists = false,
        )
    }

    fun verifySelectedTime(hour: Int, minute: Int) {
        for (i in 1..RETRY_COUNT) {
            try {
                Log.i(TAG, "verifySelectedTime: Started try #$i")
                assertUIObjectExists(itemContainingText("Selected time is: $hour:$minute"))

                break
            } catch (e: AssertionError) {
                Log.i(TAG, "verifySelectedTime: AssertionError caught, executing fallback methods")
                Log.e(TAG, "Selected time isn't displayed ${e.localizedMessage}")

                clickPageObject(itemWithResId("clock"))
                clickPageObject(itemContainingText("CLEAR"))
                clickPageObject(itemWithResId("clock"))
                selectTime(hour, minute)
                clickPageObject(itemContainingText("OK"))
                clickPageObject(itemWithResId("submitTime"))
            }
        }
        assertUIObjectExists(itemContainingText("Selected time is: $hour:$minute"))
    }

    fun verifySelectedColor(hexValue: String) {
        for (i in 1..RETRY_COUNT) {
            try {
                Log.i(TAG, "verifySelectedColor: Started try #$i")
                assertUIObjectExists(itemContainingText("Selected color is: $hexValue"))

                break
            } catch (e: AssertionError) {
                Log.i(TAG, "verifySelectedColor: AssertionError caught, executing fallback methods")
                Log.e(TAG, "Selected color isn't displayed ${e.localizedMessage}")

                clickPageObject(itemWithResId("colorPicker"))
                clickPageObject(itemWithDescription(hexValue))
                clickPageObject(itemContainingText("SET"))
                clickPageObject(itemWithResId("submitColor"))
            }
        }

        assertUIObjectExists(itemContainingText("Selected color is: $hexValue"))
    }

    fun verifySelectedDropDownOption(optionName: String) {
        for (i in 1..RETRY_COUNT) {
            try {
                Log.i(TAG, "verifySelectedDropDownOption: Started try #$i")
                Log.i(TAG, "verifySelectedDropDownOption: Waiting for $waitingTime ms for \"Submit drop down option\" form button to exist")
                mDevice.findObject(
                    UiSelector()
                        .textContains("Submit drop down option")
                        .resourceId("submitOption"),
                ).waitForExists(waitingTime)
                Log.i(TAG, "verifySelectedDropDownOption: Waited for $waitingTime ms for \"Submit drop down option\" form button to exist")
                assertUIObjectExists(itemContainingText("Selected option is: $optionName"))

                break
            } catch (e: AssertionError) {
                Log.i(TAG, "verifySelectedDropDownOption: AssertionError caught, executing fallback methods")
                Log.e(TAG, "Selected option isn't displayed ${e.localizedMessage}")

                clickPageObject(itemWithResId("dropDown"))
                clickPageObject(itemContainingText(optionName))
                clickPageObject(itemWithResId("submitOption"))
            }
        }

        assertUIObjectExists(itemContainingText("Selected option is: $optionName"))
    }

    fun verifyNoTimeIsSelected(hour: Int, minute: Int) =
        assertUIObjectExists(itemContainingText("Selected date is: $hour:$minute"), exists = false)

    fun verifyColorIsNotSelected(hexValue: String) =
        assertUIObjectExists(itemContainingText("Selected date is: $hexValue"), exists = false)

    fun verifyCookieBannerExists(exists: Boolean) {
        for (i in 1..RETRY_COUNT) {
            Log.i(TAG, "verifyCookieBannerExists: Started try #$i")
            try {
                // Wait for the blocker to kick-in and make the cookie banner disappear
                Log.i(TAG, "verifyCookieBannerExists: Waiting for $waitingTime ms for cookie banner to be gone")
<<<<<<< HEAD
                itemWithResId("cookieConsentBanner").waitUntilGone(waitingTime)
=======
                itemWithResId("cookieConsentBanner").waitUntilGone(waitingTimeLong)
>>>>>>> 6f8a28bf
                Log.i(TAG, "verifyCookieBannerExists: Waited for $waitingTime ms for cookie banner to be gone")
                // Assert that the blocker properly dismissed the cookie banner
                assertUIObjectExists(itemWithResId("cookieConsentBanner"), exists = exists)

                break
            } catch (e: AssertionError) {
                Log.i(TAG, "verifyCookieBannerExists: AssertionError caught, executing fallback methods")
                if (i == RETRY_COUNT) {
                    throw e
                }
            }
        }
    }

    fun verifyCookieBannerBlockerCFRExists(exists: Boolean) =
        assertUIObjectExists(
            itemContainingText(getStringResource(R.string.cookie_banner_cfr_message)),
            exists = exists,
            waitingTime = waitingTimeLong,
        )

    fun verifyOpenLinkInAnotherAppPrompt() {
        assertUIObjectExists(
            itemWithResId("$packageName:id/parentPanel"),
            itemContainingText(
                getStringResource(R.string.mozac_feature_applinks_normal_confirm_dialog_title),
            ),
            itemContainingText(
                getStringResource(R.string.mozac_feature_applinks_normal_confirm_dialog_message),
            ),
        )
    }

    fun verifyPrivateBrowsingOpenLinkInAnotherAppPrompt(url: String, pageObject: UiObject) {
        for (i in 1..RETRY_COUNT) {
            try {
                Log.i(TAG, "verifyPrivateBrowsingOpenLinkInAnotherAppPrompt: Started try #$i")
                assertUIObjectExists(
                    itemContainingText(
                        getStringResource(R.string.mozac_feature_applinks_confirm_dialog_title),
                    ),
                    itemContainingText(url),
                )

                break
            } catch (e: AssertionError) {
                Log.i(TAG, "verifyPrivateBrowsingOpenLinkInAnotherAppPrompt: AssertionError caught, executing fallback methods")
                if (i == RETRY_COUNT) {
                    throw e
                } else {
                    browserScreen {
                    }.openThreeDotMenu {
                    }.refreshPage {
                        waitForPageToLoad(pageLoadWaitingTime = waitingTimeLong)
                        clickPageObject(pageObject)
                    }
                }
            }
        }
    }

    fun verifyFindInPageBar(exists: Boolean) =
        assertUIObjectExists(
            itemWithResId("$packageName:id/findInPageView"),
            exists = exists,
        )

    fun verifyConnectionErrorMessage() =
        assertUIObjectExists(
            itemContainingText(getStringResource(R.string.mozac_browser_errorpages_connection_failure_title)),
            itemWithResId("errorTryAgain"),
        )

    fun verifyAddressNotFoundErrorMessage() =
        assertUIObjectExists(
            itemContainingText(getStringResource(R.string.mozac_browser_errorpages_unknown_host_title)),
            itemWithResId("errorTryAgain"),
        )

    fun verifyNoInternetConnectionErrorMessage() =
        assertUIObjectExists(
            itemContainingText(getStringResource(R.string.mozac_browser_errorpages_no_internet_title_2)),
            itemWithResId("errorTryAgain"),
        )

    fun verifyOpenLinksInAppsCFRExists(exists: Boolean) {
        for (i in 1..RETRY_COUNT) {
            try {
                Log.i(TAG, "verifyOpenLinksInAppsCFRExists: Started try #$i")
                assertUIObjectExists(
                    itemWithResId("$packageName:id/banner_container"),
                    itemWithResIdContainingText(
                        "$packageName:id/banner_info_message",
                        getStringResource(R.string.open_in_app_cfr_info_message_2),
                    ),
                    itemWithResIdContainingText(
                        "$packageName:id/dismiss",
                        getStringResource(R.string.open_in_app_cfr_negative_button_text),
                    ),
                    itemWithResIdContainingText(
                        "$packageName:id/action",
                        getStringResource(R.string.open_in_app_cfr_positive_button_text),
                    ),
                    exists = exists,
                )
            } catch (e: AssertionError) {
                Log.i(TAG, "verifyOpenLinksInAppsCFRExists: AssertionError caught, executing fallback methods")
                if (i == RETRY_COUNT) {
                    throw e
                } else {
                    browserScreen {
                    }.openThreeDotMenu {
                    }.refreshPage {
                        waitForPageToLoad(pageLoadWaitingTime = waitingTimeLong)
                    }
                }
            }
        }
    }

    fun verifySurveyButton() = assertUIObjectExists(itemContainingText(getStringResource(R.string.preferences_take_survey)))

    fun verifySurveyButtonDoesNotExist() =
        assertUIObjectIsGone(itemWithText(getStringResource(R.string.preferences_take_survey)))

    fun verifySurveyNoThanksButton() =
        assertUIObjectExists(
            itemContainingText(getStringResource(R.string.preferences_not_take_survey)),
        )

    fun verifyHomeScreenSurveyCloseButton() =
        assertUIObjectExists(itemWithDescription("Close"))

    fun clickOpenLinksInAppsDismissCFRButton() {
        Log.i(TAG, "clickOpenLinksInAppsDismissCFRButton: Trying to click the open links in apps banner \"Dismiss\" button")
        itemWithResIdContainingText(
            "$packageName:id/dismiss",
            getStringResource(R.string.open_in_app_cfr_negative_button_text),
        ).click()
        Log.i(TAG, "clickOpenLinksInAppsDismissCFRButton: Clicked the open links in apps banner \"Dismiss\" button")
    }

    fun clickTakeSurveyButton() {
        val button = mDevice.findObject(
            UiSelector().text(
                getStringResource(
                    R.string.preferences_take_survey,
                ),
            ),
        )
        button.waitForExists(waitingTime)
        button.click()
    }
    fun clickNoThanksSurveyButton() {
        val button = mDevice.findObject(
            UiSelector().text(
                getStringResource(
                    R.string.preferences_not_take_survey,
                ),
            ),
        )
        button.waitForExists(waitingTime)
        button.click()
    }

    fun longClickToolbar() {
        Log.i(TAG, "longClickToolbar: Trying to long click the toolbar")
        onView(withId(R.id.mozac_browser_toolbar_url_view)).perform(longClick())
        Log.i(TAG, "longClickToolbar: Long clicked the toolbar")
    }

    fun verifyDownloadPromptIsDismissed() =
        assertUIObjectExists(
            itemWithResId("$packageName:id/viewDynamicDownloadDialog"),
            exists = false,
        )

    fun verifyCancelPrivateDownloadsPrompt(numberOfActiveDownloads: String) {
        assertUIObjectExists(
            itemWithResIdContainingText(
                "$packageName:id/title",
                getStringResource(R.string.mozac_feature_downloads_cancel_active_downloads_warning_content_title),
            ),
            itemWithResIdContainingText(
                "$packageName:id/body",
                "If you close all Private tabs now, $numberOfActiveDownloads download will be canceled. Are you sure you want to leave Private Browsing?",
            ),
            itemWithResIdContainingText(
                "$packageName:id/deny_button",
                getStringResource(R.string.mozac_feature_downloads_cancel_active_private_downloads_deny),
            ),
            itemWithResIdContainingText(
                "$packageName:id/accept_button",
                getStringResource(R.string.mozac_feature_downloads_cancel_active_downloads_accept),
            ),
        )
    }

    fun clickStayInPrivateBrowsingPromptButton() {
        Log.i(TAG, "clickStayInPrivateBrowsingPromptButton: Trying to click the \"STAY IN PRIVATE BROWSING\" prompt button")
        itemWithResIdContainingText(
            "$packageName:id/deny_button",
            getStringResource(R.string.mozac_feature_downloads_cancel_active_private_downloads_deny),
        ).click()
        Log.i(TAG, "clickStayInPrivateBrowsingPromptButton: Clicked the \"STAY IN PRIVATE BROWSING\" prompt button")
    }

    fun clickCancelPrivateDownloadsPromptButton() {
        Log.i(TAG, "clickCancelPrivateDownloadsPromptButton: Trying to click the \"CANCEL DOWNLOADS\" prompt button")
        itemWithResIdContainingText(
            "$packageName:id/accept_button",
            getStringResource(R.string.mozac_feature_downloads_cancel_active_downloads_accept),
        ).click()
        Log.i(TAG, "clickCancelPrivateDownloadsPromptButton: Clicked the \"CANCEL DOWNLOADS\" prompt button")
        Log.i(TAG, "clickCancelPrivateDownloadsPromptButton: Waiting for $waitingTime ms for $packageName window to be updated")
        mDevice.waitForWindowUpdate(packageName, waitingTime)
        Log.i(TAG, "clickCancelPrivateDownloadsPromptButton: Waited for $waitingTime ms for $packageName window to be updated")
    }

    fun fillPdfForm(name: String) {
        // Set PDF form text for the text box
        Log.i(TAG, "fillPdfForm: Trying to set the text of the PDF form text box to: $name")
        itemWithResId("pdfjs_internal_id_10R").setText(name)
        Log.i(TAG, "fillPdfForm: PDF form text box text was set to: $name")
        Log.i(TAG, "fillPdfForm: Waiting for $waitingTime ms for $packageName window to be updated")
        mDevice.waitForWindowUpdate(packageName, waitingTime)
        Log.i(TAG, "fillPdfForm: Waited for $waitingTime ms for $packageName window to be updated")

        // Close the keyboard
        Log.i(TAG, "fillPdfForm: Trying to close the keyboard using device back button")
        mDevice.pressBack()
        Log.i(TAG, "fillPdfForm: Closed the keyboard using device back button")
        Log.i(TAG, "fillPdfForm: Waiting for $waitingTime ms for $packageName window to be updated")
        mDevice.waitForWindowUpdate(packageName, waitingTime)
        Log.i(TAG, "fillPdfForm: Waited for $waitingTime ms for $packageName window to be updated")

        // Click PDF form check box
        Log.i(TAG, "fillPdfForm: Trying to click the PDF form check box")
        itemWithResId("pdfjs_internal_id_11R").click()
        Log.i(TAG, "fillPdfForm: Clicked PDF form check box")
    }

    class Transition {
        fun openThreeDotMenu(interact: ThreeDotMenuMainRobot.() -> Unit): ThreeDotMenuMainRobot.Transition {
            Log.i(TAG, "openThreeDotMenu: Waiting for device to be idle for $waitingTime ms")
            mDevice.waitForIdle(waitingTime)
            Log.i(TAG, "openThreeDotMenu: Device was idle for $waitingTime ms")
            Log.i(TAG, "openThreeDotMenu: Trying to click the main menu button")
            threeDotButton().perform(click())
            Log.i(TAG, "openThreeDotMenu: Clicked the main menu button")

            ThreeDotMenuMainRobot().interact()
            return ThreeDotMenuMainRobot.Transition()
        }

        fun openNavigationToolbar(interact: NavigationToolbarRobot.() -> Unit): NavigationToolbarRobot.Transition {
            clickPageObject(navURLBar())
            Log.i(TAG, "openNavigationToolbar: Waiting for $waitingTime ms for for search bar to exist")
            searchBar().waitForExists(waitingTime)
            Log.i(TAG, "openNavigationToolbar: Waited for $waitingTime ms for for search bar to exist")

            NavigationToolbarRobot().interact()
            return NavigationToolbarRobot.Transition()
        }

        fun openTabDrawer(composeTestRule: HomeActivityComposeTestRule, interact: TabDrawerRobot.() -> Unit): TabDrawerRobot.Transition {
            for (i in 1..RETRY_COUNT) {
                try {
                    Log.i(TAG, "openTabDrawer: Started try #$i")
                    mDevice.waitForObjects(
                        mDevice.findObject(
                            UiSelector()
                                .resourceId("$packageName:id/mozac_browser_toolbar_browser_actions"),
                        ),
                        waitingTime,
                    )
                    Log.i(TAG, "openTabDrawer: Trying to click the tab counter button")
                    tabsCounter().click()
                    Log.i(TAG, "openTabDrawer: Clicked the tab counter button")
                    Log.i(TAG, "openTabDrawer: Trying to verify the tabs tray exists")
                    composeTestRule.onNodeWithTag(TabsTrayTestTag.tabsTray).assertExists()
                    Log.i(TAG, "openTabDrawer: Verified the tabs tray exists")

                    break
                } catch (e: AssertionError) {
                    Log.i(TAG, "openTabDrawer: AssertionError caught, executing fallback methods")
                    if (i == RETRY_COUNT) {
                        throw e
                    } else {
                        Log.i(TAG, "openTabDrawer: Waiting for device to be idle")
                        mDevice.waitForIdle()
                        Log.i(TAG, "openTabDrawer: Waited for device to be idle")
                    }
                }
            }
            Log.i(TAG, "openTabDrawer: Trying to verify the tabs tray new tab FAB button exists")
            composeTestRule.onNodeWithTag(TabsTrayTestTag.fab).assertExists()
            Log.i(TAG, "openTabDrawer: Verified the tabs tray new tab FAB button exists")

            TabDrawerRobot(composeTestRule).interact()
            return TabDrawerRobot.Transition(composeTestRule)
        }

        fun openNotificationShade(interact: NotificationRobot.() -> Unit): NotificationRobot.Transition {
            Log.i(TAG, "openNotificationShade: Trying to open the notification tray")
            mDevice.openNotification()
            Log.i(TAG, "openNotificationShade: Opened the notification tray")

            NotificationRobot().interact()
            return NotificationRobot.Transition()
        }

        fun goToHomescreen(interact: HomeScreenRobot.() -> Unit): HomeScreenRobot.Transition {
            clickPageObject(itemWithDescription("Home screen"))
            Log.i(TAG, "goToHomescreen: Waiting for $waitingTime ms for for home screen layout or jump back in contextual hint to exist")
            mDevice.findObject(UiSelector().resourceId("$packageName:id/homeLayout"))
                .waitForExists(waitingTime) ||
                mDevice.findObject(
                    UiSelector().text(
                        getStringResource(R.string.onboarding_home_screen_jump_back_contextual_hint_2),
                    ),
                ).waitForExists(waitingTime)
            Log.i(TAG, "goToHomescreen: Waited for $waitingTime ms for for home screen layout or jump back in contextual hint to exist")

            HomeScreenRobot().interact()
            return HomeScreenRobot.Transition()
        }

        fun goToHomescreenWithComposeTopSites(composeTestRule: HomeActivityComposeTestRule, interact: ComposeTopSitesRobot.() -> Unit): ComposeTopSitesRobot.Transition {
            clickPageObject(itemWithDescription("Home screen"))

            Log.i(TAG, "goToHomescreenWithComposeTopSites: Waiting for $waitingTime ms for for home screen layout or jump back in contextual hint to exist")
            mDevice.findObject(UiSelector().resourceId("$packageName:id/homeLayout"))
                .waitForExists(waitingTime) ||
                mDevice.findObject(
                    UiSelector().text(
                        getStringResource(R.string.onboarding_home_screen_jump_back_contextual_hint_2),
                    ),
                ).waitForExists(waitingTime)
            Log.i(TAG, "goToHomescreenWithComposeTopSites: Waited for $waitingTime ms for for home screen layout or jump back in contextual hint to exist")

            ComposeTopSitesRobot(composeTestRule).interact()
            return ComposeTopSitesRobot.Transition(composeTestRule)
        }

        fun goBack(interact: HomeScreenRobot.() -> Unit): HomeScreenRobot.Transition {
            Log.i(TAG, "goBack: Trying to click device back button")
            mDevice.pressBack()
            Log.i(TAG, "goBack: Clicked device back button")

            HomeScreenRobot().interact()
            return HomeScreenRobot.Transition()
        }

        fun clickTabCrashedCloseButton(interact: HomeScreenRobot.() -> Unit): HomeScreenRobot.Transition {
            clickPageObject(itemWithText("Close tab"))
            Log.i(TAG, "clickTabCrashedCloseButton: Waiting for device to be idle")
            mDevice.waitForIdle()
            Log.i(TAG, "clickTabCrashedCloseButton: Waited for device to be idle")

            HomeScreenRobot().interact()
            return HomeScreenRobot.Transition()
        }

        fun clickShareSelectedText(interact: ShareOverlayRobot.() -> Unit): ShareOverlayRobot.Transition {
            clickContextMenuItem("Share")

            ShareOverlayRobot().interact()
            return ShareOverlayRobot.Transition()
        }

        fun clickDownloadLink(title: String, interact: DownloadRobot.() -> Unit): DownloadRobot.Transition {
            clickPageObject(itemContainingText(title))

            DownloadRobot().interact()
            return DownloadRobot.Transition()
        }

        fun clickStartCameraButton(interact: SitePermissionsRobot.() -> Unit): SitePermissionsRobot.Transition {
            // Test page used for testing permissions located at https://mozilla-mobile.github.io/testapp/permissions
            clickPageObject(itemWithText("Open camera"))

            SitePermissionsRobot().interact()
            return SitePermissionsRobot.Transition()
        }

        fun clickStartMicrophoneButton(interact: SitePermissionsRobot.() -> Unit): SitePermissionsRobot.Transition {
            // Test page used for testing permissions located at https://mozilla-mobile.github.io/testapp/permissions
            clickPageObject(itemWithText("Open microphone"))

            SitePermissionsRobot().interact()
            return SitePermissionsRobot.Transition()
        }

        fun clickStartAudioVideoButton(interact: SitePermissionsRobot.() -> Unit): SitePermissionsRobot.Transition {
            // Test page used for testing permissions located at https://mozilla-mobile.github.io/testapp/permissions
            clickPageObject(itemWithText("Camera & Microphone"))

            SitePermissionsRobot().interact()
            return SitePermissionsRobot.Transition()
        }

        fun clickOpenNotificationButton(interact: SitePermissionsRobot.() -> Unit): SitePermissionsRobot.Transition {
            // Test page used for testing permissions located at https://mozilla-mobile.github.io/testapp/permissions
            clickPageObject(itemWithText("Open notifications dialogue"))
            mDevice.waitForObjects(mDevice.findObject(UiSelector().textContains("Allow to send notifications?")))

            SitePermissionsRobot().interact()
            return SitePermissionsRobot.Transition()
        }

        fun clickGetLocationButton(interact: SitePermissionsRobot.() -> Unit): SitePermissionsRobot.Transition {
            // Test page used for testing permissions located at https://mozilla-mobile.github.io/testapp/permissions
            clickPageObject(itemWithText("Get Location"))

            SitePermissionsRobot().interact()
            return SitePermissionsRobot.Transition()
        }

        fun clickRequestStorageAccessButton(interact: SitePermissionsRobot.() -> Unit): SitePermissionsRobot.Transition {
            // Clicks the "request storage access" button from the "cross-site-cookies.html" local asset
            clickPageObject(itemContainingText("requestStorageAccess()"))

            SitePermissionsRobot().interact()
            return SitePermissionsRobot.Transition()
        }

        fun clickRequestPersistentStorageAccessButton(interact: SitePermissionsRobot.() -> Unit): SitePermissionsRobot.Transition {
            // Clicks the "Persistent storage" button from "https://mozilla-mobile.github.io/testapp/permissions"
            clickPageObject(itemWithResId("persistentStorageButton"))

            SitePermissionsRobot().interact()
            return SitePermissionsRobot.Transition()
        }

        fun clickRequestDRMControlledContentAccessButton(interact: SitePermissionsRobot.() -> Unit): SitePermissionsRobot.Transition {
            // Clicks the "DRM-controlled content" button from "https://mozilla-mobile.github.io/testapp/permissions"
            clickPageObject(itemWithResId("drmPermissionButton"))

            SitePermissionsRobot().interact()
            return SitePermissionsRobot.Transition()
        }

        fun openSiteSecuritySheet(interact: SiteSecurityRobot.() -> Unit): SiteSecurityRobot.Transition {
            Log.i(TAG, "openSiteSecuritySheet: Waiting for $waitingTime ms for site security toolbar button to exist")
            siteSecurityToolbarButton().waitForExists(waitingTime)
            Log.i(TAG, "openSiteSecuritySheet: Waited for $waitingTime ms for site security toolbar button to exist")
            Log.i(TAG, "openSiteSecuritySheet: Trying to click the site security toolbar button and wait for $waitingTime ms for a new window")
            siteSecurityToolbarButton().clickAndWaitForNewWindow(waitingTime)
            Log.i(TAG, "openSiteSecuritySheet: Clicked the site security toolbar button and waited for $waitingTime ms for a new window")

            SiteSecurityRobot().interact()
            return SiteSecurityRobot.Transition()
        }

        fun clickManageAddressButton(interact: SettingsSubMenuAutofillRobot.() -> Unit): SettingsSubMenuAutofillRobot.Transition {
            Log.i(TAG, "clickManageAddressButton: Trying to click the manage address button and wait for $waitingTime ms for a new window")
            itemWithResId("$packageName:id/manage_addresses")
                .clickAndWaitForNewWindow(waitingTime)
            Log.i(TAG, "clickManageAddressButton: Clicked the manage address button and waited for $waitingTime ms for a new window")

            SettingsSubMenuAutofillRobot().interact()
            return SettingsSubMenuAutofillRobot.Transition()
        }

        fun clickManageCreditCardsButton(interact: SettingsSubMenuAutofillRobot.() -> Unit): SettingsSubMenuAutofillRobot.Transition {
            Log.i(TAG, "clickManageCreditCardsButton: Trying to click the manage credit cards button and wait for $waitingTime ms for a new window")
            itemWithResId("$packageName:id/manage_credit_cards")
                .clickAndWaitForNewWindow(waitingTime)
            Log.i(TAG, "clickManageCreditCardsButton: Clicked the manage credit cards button and waited for $waitingTime ms for a new window")

            SettingsSubMenuAutofillRobot().interact()
            return SettingsSubMenuAutofillRobot.Transition()
        }

        fun clickOpenLinksInAppsGoToSettingsCFRButton(interact: SettingsRobot.() -> Unit): SettingsRobot.Transition {
            Log.i(TAG, "clickOpenLinksInAppsGoToSettingsCFRButton: Trying to click the \"Go to settings\" open links in apps CFR button and wait for $waitingTime ms for a new window")
            itemWithResIdContainingText(
                "$packageName:id/action",
                getStringResource(R.string.open_in_app_cfr_positive_button_text),
            ).clickAndWaitForNewWindow(waitingTime)
            Log.i(TAG, "clickOpenLinksInAppsGoToSettingsCFRButton: Clicked the \"Go to settings\" open links in apps CFR button and waited for $waitingTime ms for a new window")

            SettingsRobot().interact()
            return SettingsRobot.Transition()
        }

        fun clickDownloadPDFButton(interact: DownloadRobot.() -> Unit): DownloadRobot.Transition {
            Log.i(TAG, "clickDownloadPDFButton: Trying to click the download PDF button")
            itemWithResIdContainingText(
                "download",
                "Download",
            ).click()
            Log.i(TAG, "clickDownloadPDFButton: Clicked the download PDF button")

            DownloadRobot().interact()
            return DownloadRobot.Transition()
        }

        fun clickSurveyButton(interact: BrowserRobot.() -> Unit): BrowserRobot.Transition {
            surveyButton().waitForExists(waitingTime)
            surveyButton().click()

            BrowserRobot().interact()
            return Transition()
        }

        fun clickNoThanksSurveyButton(interact: BrowserRobot.() -> Unit): BrowserRobot.Transition {
            surveyNoThanksButton().waitForExists(waitingTime)
            surveyNoThanksButton().click()

            BrowserRobot().interact()
            return Transition()
        }

        fun clickHomeScreenSurveyCloseButton(interact: BrowserRobot.() -> Unit): BrowserRobot.Transition {
            homescreenSurveyCloseButton().waitForExists(waitingTime)
            homescreenSurveyCloseButton().click()

            BrowserRobot().interact()
            return Transition()
        }
    }
}

fun browserScreen(interact: BrowserRobot.() -> Unit): BrowserRobot.Transition {
    BrowserRobot().interact()
    return BrowserRobot.Transition()
}

private fun navURLBar() = itemWithResId("$packageName:id/toolbar")

private fun searchBar() = itemWithResId("$packageName:id/mozac_browser_toolbar_url_view")

private fun threeDotButton() = onView(withContentDescription("Menu"))

private fun tabsCounter() =
    mDevice.findObject(By.res("$packageName:id/counter_root"))

private fun progressBar() =
    itemWithResId("$packageName:id/mozac_browser_toolbar_progress")

private fun suggestedLogins() = itemWithResId("$packageName:id/loginSelectBar")
private fun selectAddressButton() = itemWithResId("$packageName:id/select_address_header")
private fun selectCreditCardButton() = itemWithResId("$packageName:id/select_credit_card_header")

private fun siteSecurityToolbarButton() =
    itemWithResId("$packageName:id/mozac_browser_toolbar_security_indicator")

fun clickPageObject(item: UiObject) {
    for (i in 1..RETRY_COUNT) {
        try {
            Log.i(TAG, "clickPageObject: Started try #$i")
            Log.i(TAG, "clickPageObject: Waiting for $waitingTime ms for ${item.selector} to exist")
            item.waitForExists(waitingTime)
            Log.i(TAG, "clickPageObject: Waited for $waitingTime ms for ${item.selector} to exist")
            Log.i(TAG, "clickPageObject: Trying to click ${item.selector}")
            item.click()
            Log.i(TAG, "clickPageObject: Clicked ${item.selector}")

            break
        } catch (e: UiObjectNotFoundException) {
            Log.i(TAG, "clickPageObject: UiObjectNotFoundException caught, executing fallback methods")
            if (i == RETRY_COUNT) {
                throw e
            } else {
                browserScreen {
                }.openThreeDotMenu {
                }.refreshPage {
                    waitForPageToLoad(pageLoadWaitingTime = waitingTimeLong)
                }
            }
        }
    }
}

fun longClickPageObject(item: UiObject) {
    for (i in 1..RETRY_COUNT) {
        try {
            Log.i(TAG, "longClickPageObject: Started try #$i")
            Log.i(TAG, "longClickPageObject: Waiting for $waitingTime ms for ${item.selector} to exist")
            item.waitForExists(waitingTime)
            Log.i(TAG, "longClickPageObject: Waited for $waitingTime ms for ${item.selector} to exist")
            Log.i(TAG, "longClickPageObject: Trying to long click ${item.selector}")
            item.longClick()
            Log.i(TAG, "longClickPageObject: Long clicked ${item.selector}")

            break
        } catch (e: UiObjectNotFoundException) {
            Log.i(TAG, "longClickPageObject: UiObjectNotFoundException caught, executing fallback methods")
            if (i == RETRY_COUNT) {
                throw e
            } else {
                browserScreen {
                }.openThreeDotMenu {
                }.refreshPage {
                    waitForPageToLoad()
                }
            }
        }
    }
}

fun clickContextMenuItem(item: String) {
    mDevice.waitNotNull(
        Until.findObject(text(item)),
        waitingTime,
    )
    Log.i(TAG, "clickContextMenuItem: Trying to click context menu item: $item")
    mDevice.findObject(text(item)).click()
    Log.i(TAG, "clickContextMenuItem: Clicked context menu item: $item")
}

fun setPageObjectText(webPageItem: UiObject, text: String) {
    for (i in 1..RETRY_COUNT) {
        Log.i(TAG, "setPageObjectText: Started try #$i")
        try {
            webPageItem.also {
                Log.i(TAG, "setPageObjectText: Waiting for $waitingTime ms for ${webPageItem.selector} to exist")
                it.waitForExists(waitingTime)
                Log.i(TAG, "setPageObjectText: Waited for $waitingTime ms for ${webPageItem.selector} to exist")
                Log.i(TAG, "setPageObjectText: Trying to clear ${webPageItem.selector} text field")
                it.clearTextField()
                Log.i(TAG, "setPageObjectText: Cleared ${webPageItem.selector} text field")
                Log.i(TAG, "setPageObjectText: Trying to set ${webPageItem.selector} text to $text")
                it.setText(text)
                Log.i(TAG, "setPageObjectText: ${webPageItem.selector} text was set to $text")
            }

            break
        } catch (e: UiObjectNotFoundException) {
            Log.i(TAG, "setPageObjectText: UiObjectNotFoundException caught, executing fallback methods")
            if (i == RETRY_COUNT) {
                throw e
            } else {
                browserScreen {
                }.openThreeDotMenu {
                }.refreshPage {
                    waitForPageToLoad(pageLoadWaitingTime = waitingTimeLong)
                }
            }
        }
    }
}

fun clearTextFieldItem(item: UiObject) {
    Log.i(TAG, "clearTextFieldItem: Waiting for $waitingTime ms for ${item.selector} to exist")
    item.waitForExists(waitingTime)
    Log.i(TAG, "clearTextFieldItem: Waited for $waitingTime ms for ${item.selector} to exist")
    Log.i(TAG, "clearTextFieldItem: Trying to clear ${item.selector} text field")
    item.clearTextField()
    Log.i(TAG, "clearTextFieldItem: Cleared ${item.selector} text field")
}

// Context menu items
// Link URL
private fun contextMenuLinkUrl(linkUrl: String) =
    itemContainingText(linkUrl)

// Open link in new tab option
private fun contextMenuOpenLinkInNewTab() =
    itemContainingText(getStringResource(R.string.mozac_feature_contextmenu_open_link_in_new_tab))

// Open link in private tab option
private fun contextMenuOpenLinkInPrivateTab() =
    itemContainingText(getStringResource(R.string.mozac_feature_contextmenu_open_link_in_private_tab))

// Copy link option
private fun contextMenuCopyLink() =
    itemContainingText(getStringResource(R.string.mozac_feature_contextmenu_copy_link))

// Download link option
private fun contextMenuDownloadLink() =
    itemContainingText(getStringResource(R.string.mozac_feature_contextmenu_download_link))

// Share link option
private fun contextMenuShareLink() =
    itemContainingText(getStringResource(R.string.mozac_feature_contextmenu_share_link))

// Open in external app option
private fun contextMenuOpenInExternalApp() =
    itemContainingText(getStringResource(R.string.mozac_feature_contextmenu_open_link_in_external_app))

private fun surveyButton() =
    itemContainingText(getStringResource(R.string.preferences_take_survey))

private fun surveyNoThanksButton() =
    itemContainingText(getStringResource(R.string.preferences_not_take_survey))

private fun homescreenSurveyCloseButton() =
    itemWithDescription("Close")<|MERGE_RESOLUTION|>--- conflicted
+++ resolved
@@ -814,11 +814,7 @@
             try {
                 // Wait for the blocker to kick-in and make the cookie banner disappear
                 Log.i(TAG, "verifyCookieBannerExists: Waiting for $waitingTime ms for cookie banner to be gone")
-<<<<<<< HEAD
-                itemWithResId("cookieConsentBanner").waitUntilGone(waitingTime)
-=======
                 itemWithResId("cookieConsentBanner").waitUntilGone(waitingTimeLong)
->>>>>>> 6f8a28bf
                 Log.i(TAG, "verifyCookieBannerExists: Waited for $waitingTime ms for cookie banner to be gone")
                 // Assert that the blocker properly dismissed the cookie banner
                 assertUIObjectExists(itemWithResId("cookieConsentBanner"), exists = exists)
