<?xml version="1.0" encoding="utf-8"?>
<resources xmlns:tools="http://schemas.android.com/tools" xmlns:moz="http://mozac.org/tools">

    <!-- App name for private browsing mode. The first parameter is the name of the app defined in app_name (for example: Fenix)-->
    <string name="app_name_private_5">Прыватны %s</string>
    <!-- App name for private browsing mode. The first parameter is the name of the app defined in app_name (for example: Fenix)-->
    <string name="app_name_private_4">%s (прыватна)</string>

    <!-- Home Fragment -->
    <!-- Content description (not visible, for screen readers etc.): "Three dot" menu button. -->
    <string name="content_description_menu">Дадаткова</string>
    <!-- Content description (not visible, for screen readers etc.): "Private Browsing" menu button. -->
    <string name="content_description_private_browsing_button">Уключыць прыватнае агляданне</string>
    <!-- Content description (not visible, for screen readers etc.): "Private Browsing" menu button. -->
    <string name="content_description_disable_private_browsing_button">Адключыць прыватнае агляданне</string>
    <!-- Placeholder text shown in the search bar before a user enters text for the default engine -->
    <string name="search_hint">Увядзіце запыт або адрас</string>

    <!-- Placeholder text shown in the search bar before a user enters text for a general engine -->
    <string name="search_hint_general_engine">Пошук у інтэрнэце</string>
    <!-- Placeholder text shown in search bar when using history search -->
    <string name="history_search_hint">Гісторыя пошуку</string>
    <!-- Placeholder text shown in search bar when using bookmarks search -->
    <string name="bookmark_search_hint">Шукаць у закладках</string>
    <!-- Placeholder text shown in search bar when using tabs search -->
    <string name="tab_search_hint">Шукаць карткі</string>
    <!-- Placeholder text shown in the search bar when using application search engines -->
    <string name="application_search_hint">Увядзіце пошукавыя запыты</string>
    <!-- No Open Tabs Message Description -->
    <string name="no_open_tabs_description">Тут будуць паказаны вашы адкрытыя карткі.</string>
    <!-- No Private Tabs Message Description -->
    <string name="no_private_tabs_description">Тут будуць паказаны вашы прыватныя карткі.</string>

    <!-- Tab tray multi select title in app bar. The first parameter is the number of tabs selected -->
    <string name="tab_tray_multi_select_title">%1$d абрана</string>
    <!-- Label of button in create collection dialog for creating a new collection  -->
    <string name="tab_tray_add_new_collection">Дадаць новую калекцыю</string>
    <!-- Label of editable text in create collection dialog for naming a new collection  -->
    <string name="tab_tray_add_new_collection_name">Назва</string>
    <!-- Label of button in save to collection dialog for selecting a current collection  -->
    <string name="tab_tray_select_collection">Абраць калекцыю</string>
    <!-- Content description for close button while in multiselect mode in tab tray -->
    <string name="tab_tray_close_multiselect_content_description">Выйсці з рэжыму мультывыбару</string>
    <!-- Content description for save to collection button while in multiselect mode in tab tray -->
    <string name="tab_tray_collection_button_multiselect_content_description">Захаваць абраныя карткі ў калекцыю</string>
    <!-- Content description on checkmark while tab is selected in multiselect mode in tab tray -->
    <string name="tab_tray_multiselect_selected_content_description">Вылучана</string>

    <!-- Home - Recently saved bookmarks -->
    <!-- Title for the home screen section with recently saved bookmarks. -->
    <string name="recently_saved_title" moz:removedIn="127" tools:ignore="UnusedResources">Нядаўна захаваныя</string>
    <!-- Content description for the button which navigates the user to show all of their saved bookmarks. -->
    <string name="recently_saved_show_all_content_description_2" moz:removedIn="127" tools:ignore="UnusedResources">Паказаць усе захаваныя закладкі</string>

    <!-- Text for the menu button to remove a recently saved bookmark from the user's home screen -->
    <string name="recently_saved_menu_item_remove" moz:removedIn="127" tools:ignore="UnusedResources">Выдаліць</string>

    <!-- Home - Bookmarks -->
    <!-- Title for the home screen section with bookmarks. -->
    <string name="home_bookmarks_title">Закладкі</string>
    <!-- Content description for the button which navigates the user to show all of their bookmarks. -->
    <string name="home_bookmarks_show_all_content_description">Паказаць усе закладкі</string>
    <!-- Text for the menu button to remove a recently saved bookmark from the user's home screen -->
    <string name="home_bookmarks_menu_item_remove">Выдаліць</string>

    <!-- About content. The first parameter is the name of the application. (For example: Fenix) -->
    <string name="about_content">%1$s распрацаваны Mozilla.</string>

    <!-- Private Browsing -->
    <!-- Explanation for private browsing displayed to users on home view when they first enable private mode
        The first parameter is the name of the app defined in app_name (for example: Fenix) -->
    <string name="private_browsing_placeholder_description_2">        %1$s выдаляе гісторыю пошуку і аглядання з прыватных картак, калі вы закрываеце іх ці выходзіце з праграмы. Гэта не робіць вас ананімным для вэб-сайтаў ці вашага правайдара, але дазваляе трымаць у сакрэце вашу сеціўную дзейнасць ад кагосьці, хто карыстаецца вашай прыладай.</string>
    <string name="private_browsing_common_myths">Шырокавядомыя забабоны пра прыватнае агляданне</string>

    <!-- True Private Browsing Mode -->
    <!-- Title for info card on private homescreen in True Private Browsing Mode. -->
    <string name="felt_privacy_desc_card_title">Не пакідайце слядоў на гэтай прыладзе</string>
    <!-- Explanation for private browsing displayed to users on home view when they first enable
        private mode in our new Total Private Browsing mode.
        The first parameter is the name of the app defined in app_name (for example: Firefox Nightly)
        The second parameter is the clickable link text in felt_privacy_info_card_subtitle_link_text -->
    <string name="felt_privacy_info_card_subtitle_2">%1$s выдаляе кукі, гісторыю і дадзеныя сайтаў, калі вы закрываеце ўсе прыватныя карткі. %2$s</string>
    <!-- Clickable portion of the explanation for private browsing that links the user to our
        about privacy page.
        This string is used in felt_privacy_info_card_subtitle as the second parameter.-->
    <string name="felt_privacy_info_card_subtitle_link_text">Хто можа бачыць маю дзейнасць?</string>

    <!-- Private mode shortcut "contextual feature recommendation" (CFR) -->
    <!-- Text for the Private mode shortcut CFR message for adding a private mode shortcut to open private tabs from the Home screen -->
    <string name="private_mode_cfr_message_2">Запусціце сваю наступную прыватную картку адным націскам.</string>
    <!-- Text for the positive button to accept adding a Private Browsing shortcut to the Home screen -->
    <string name="private_mode_cfr_pos_button_text">Дадаць на хатні экран</string>
    <!-- Text for the negative button to decline adding a Private Browsing shortcut to the Home screen -->
    <string name="cfr_neg_button_text">Не, дзякуй</string>

    <!-- Open in App "contextual feature recommendation" (CFR) -->
    <!-- Text for the info message. The first parameter is the name of the application.-->
    <string name="open_in_app_cfr_info_message_2">Вы можаце наладзіць %1$s аўтаматычна адкрываць спасылкі ў праграмах.</string>
    <!-- Text for the positive action button -->
    <string name="open_in_app_cfr_positive_button_text">Перайсці ў налады</string>
    <!-- Text for the negative action button -->
    <string name="open_in_app_cfr_negative_button_text">Адхіліць</string>

    <!-- Total cookie protection "contextual feature recommendation" (CFR) -->
    <!-- Text for the message displayed in the contextual feature recommendation popup promoting the total cookie protection feature. -->
    <string name="tcp_cfr_message">Наша самая магутная функцыя аховы прыватнасці ізалюе міжсайтавыя трэкеры.</string>
    <!-- Text displayed that links to website containing documentation about the "Total cookie protection" feature. -->
    <string name="tcp_cfr_learn_more">Даведайцеся аб поўнай ахове кукаў</string>


    <!-- Private browsing erase action "contextual feature recommendation" (CFR) -->
    <!-- Text for the message displayed in the contextual feature recommendation popup promoting the erase private browsing feature. -->
    <string name="erase_action_cfr_message">Націсніце тут, каб пачаць новы прыватны сеанс. Выдаліце гісторыю, кукі — усё.</string>


    <!-- Text for the info dialog when camera permissions have been denied but user tries to access a camera feature. -->
    <string name="camera_permissions_needed_message">Патрабуецца доступ да камеры. Перайдзіце ў налады Android, націсніце &quot;Дазволы&quot;, і затым &quot;Дазволіць&quot;.</string>
    <!-- Text for the positive action button to go to Android Settings to grant permissions. -->
    <string name="camera_permissions_needed_positive_button_text">Перайсці ў налады</string>
    <!-- Text for the negative action button to dismiss the dialog. -->
    <string name="camera_permissions_needed_negative_button_text">Адхіліць</string>

    <!-- Text for the banner message to tell users about our auto close feature. -->
    <string name="tab_tray_close_tabs_banner_message">Наладзіць аўтаматычнае закрыццё картак, якія не праглядаліся на працягу дня, месяца ці года.</string>
    <!-- Text for the positive action button to go to Settings for auto close tabs. -->
    <string name="tab_tray_close_tabs_banner_positive_button_text">Паглядзець параметры</string>
    <!-- Text for the negative action button to dismiss the Close Tabs Banner. -->
    <string name="tab_tray_close_tabs_banner_negative_button_text">Адхіліць</string>

    <!-- Text for the banner message to tell users about our inactive tabs feature. -->
    <string name="tab_tray_inactive_onboarding_message">Карткі, якія вы не праглядалі на працягу двух тыдняў, будуць перанесеныя сюды.</string>
    <!-- Text for the action link to go to Settings for inactive tabs. -->
    <string name="tab_tray_inactive_onboarding_button_text">Адключыць у наладах</string>
    <!-- Text for title for the auto-close dialog of the inactive tabs. -->
    <string name="tab_tray_inactive_auto_close_title">Аўтаматычна закрываць праз месяц?</string>
    <!-- Text for the body for the auto-close dialog of the inactive tabs.
        The first parameter is the name of the application.-->
    <string name="tab_tray_inactive_auto_close_body_2">%1$s можа закрываць карткі, якія вы не праглядалі за апошні месяц.</string>
    <!-- Content description for close button in the auto-close dialog of the inactive tabs. -->
    <string name="tab_tray_inactive_auto_close_button_content_description">Закрыць</string>

    <!-- Text for turn on auto close tabs button in the auto-close dialog of the inactive tabs. -->
    <string name="tab_tray_inactive_turn_on_auto_close_button_2">Уключыць аўтазакрыццё</string>


    <!-- Home screen icons - Long press shortcuts -->
    <!-- Shortcut action to open new tab -->
    <string name="home_screen_shortcut_open_new_tab_2">Новая картка</string>
    <!-- Shortcut action to open new private tab -->
    <string name="home_screen_shortcut_open_new_private_tab_2">Прыватная картка</string>

    <!-- Shortcut action to open Passwords screen -->
    <string name="home_screen_shortcut_passwords">Паролі</string>

    <!-- Recent Tabs -->
    <!-- Header text for jumping back into the recent tab in the home screen -->
    <string name="recent_tabs_header">Назад да</string>
    <!-- Button text for showing all the tabs in the tabs tray -->
    <string name="recent_tabs_show_all">Паказаць усе</string>

    <!-- Content description for the button which navigates the user to show all recent tabs in the tabs tray. -->
    <string name="recent_tabs_show_all_content_description_2">Кнопка паказу ўсіх нядаўніх картак</string>

    <!-- Text for button in synced tab card that opens synced tabs tray -->
    <string name="recent_tabs_see_all_synced_tabs_button_text">Усе сінхранізаваныя карткі</string>
    <!-- Accessibility description for device icon used for recent synced tab -->
    <string name="recent_tabs_synced_device_icon_content_description">Сінхранізаваная прылада</string>
    <!-- Text for the dropdown menu to remove a recent synced tab from the homescreen -->
    <string name="recent_synced_tab_menu_item_remove">Выдаліць</string>
    <!-- Text for the menu button to remove a grouped highlight from the user's browsing history
         in the Recently visited section -->
    <string name="recent_tab_menu_item_remove">Выдаліць</string>

    <!-- History Metadata -->
    <!-- Header text for a section on the home screen that displays grouped highlights from the
         user's browsing history, such as topics they have researched or explored on the web -->
    <string name="history_metadata_header_2">Нядаўна наведаныя</string>
    <!-- Text for the menu button to remove a grouped highlight from the user's browsing history
         in the Recently visited section -->
    <string name="recently_visited_menu_item_remove">Выдаліць</string>
    <!-- Content description for the button which navigates the user to show all of their history. -->
    <string name="past_explorations_show_all_content_description_2">Паказаць усе мінулыя пошукі</string>

    <!-- Browser Fragment -->
    <!-- Content description (not visible, for screen readers etc.): Navigate backward (browsing history) -->
    <string name="browser_menu_back">Назад</string>
    <!-- Content description (not visible, for screen readers etc.): Navigate forward (browsing history) -->
    <string name="browser_menu_forward">Наперад</string>
    <!-- Content description (not visible, for screen readers etc.): Refresh current website -->
    <string name="browser_menu_refresh">Абнавіць</string>
    <!-- Content description (not visible, for screen readers etc.): Stop loading current website -->
    <string name="browser_menu_stop">Спыніць</string>
    <!-- Browser menu button that opens the extensions manager -->
    <string name="browser_menu_extensions">Пашырэнні</string>
    <!-- Browser menu button that opens the extensions manager -->
    <string name="browser_menu_manage_extensions">Кіраваць пашырэннямі</string>
    <!-- Browser menu button that opens AMO in a tab -->
    <string name="browser_menu_discover_more_extensions">Адкрыйце для сябе іншыя пашырэнні</string>
    <!-- Browser menu button that opens account settings -->
    <string name="browser_menu_account_settings">Ваш уліковы запіс</string>
    <!-- Browser menu button that sends a user to help articles -->
    <string name="browser_menu_help">Даведка</string>
    <!-- Browser menu button that sends a to a the what's new article -->
    <string name="browser_menu_whats_new">Што новага</string>
    <!-- Browser menu button that opens the settings menu -->
    <string name="browser_menu_settings">Налады</string>
    <!-- Browser menu button that opens a user's library -->
    <string name="browser_menu_library">Бібліятэка</string>
    <!-- Browser menu toggle that requests a desktop site -->
    <string name="browser_menu_desktop_site">Версія для ПК</string>
    <!-- Browser menu button that reopens a private tab as a regular tab -->
    <string name="browser_menu_open_in_regular_tab">Адкрыць у звычайнай картцы</string>
    <!-- Browser menu toggle that adds a shortcut to the site on the device home screen. -->
    <string name="browser_menu_add_to_homescreen">Дадаць на хатні экран</string>
    <!-- Browser menu toggle that adds a shortcut to the site on the device home screen. -->
    <string name="browser_menu_add_to_homescreen_2">Дадаць на хатні экран…</string>
<<<<<<< HEAD
    <!-- Browser menu toggle that installs a Progressive Web App shortcut to the site on the device home screen. -->
    <string name="browser_menu_install_on_homescreen" moz:removedIn="126" tools:ignore="UnusedResources">Усталяваць</string>
=======
>>>>>>> 9f949a8e
    <!-- Content description (not visible, for screen readers etc.) for the Resync tabs button -->
    <string name="resync_button_content_description">Сінхранізаваць ізноў</string>
    <!-- Browser menu button that opens the find in page menu -->
    <string name="browser_menu_find_in_page">Знайсці на старонцы</string>
    <!-- Browser menu button that opens the find in page menu -->
    <string name="browser_menu_find_in_page_2">Знайсці на старонцы…</string>
    <!-- Browser menu button that opens the translations dialog, which has options to translate the current browser page. -->
    <string name="browser_menu_translations">Перакласці старонку</string>
    <!-- Browser menu button that saves the current tab to a collection -->
    <string name="browser_menu_save_to_collection">Захаваць у калекцыі…</string>
    <!-- Browser menu button that saves the current tab to a collection -->
    <string name="browser_menu_save_to_collection_2">Захаваць у калекцыі</string>

    <!-- Browser menu button that open a share menu to share the current site -->
    <string name="browser_menu_share">Падзяліцца</string>

    <!-- Browser menu button that open a share menu to share the current site -->
    <string name="browser_menu_share_2">Падзяліцца…</string>
    <!-- Browser menu button shown in custom tabs that opens the current tab in Fenix
        The first parameter is the name of the app defined in app_name (for example: Fenix) -->
    <string name="browser_menu_open_in_fenix">Адкрыць у %1$s</string>
    <!-- Browser menu text shown in custom tabs to indicate this is a Fenix tab
        The first parameter is the name of the app defined in app_name (for example: Fenix) -->
    <string name="browser_menu_powered_by">ПРЫ ПАДТРЫМЦЫ %1$s</string>
    <!-- Browser menu text shown in custom tabs to indicate this is a Fenix tab
        The first parameter is the name of the app defined in app_name (for example: Fenix) -->
    <string name="browser_menu_powered_by2">Пры падтрымцы %1$s</string>
    <!-- Browser menu button to put the current page in reader mode -->
    <string name="browser_menu_read">Рэжым чытання</string>
    <!-- Browser menu button content description to close reader mode and return the user to the regular browser -->
    <string name="browser_menu_read_close">Закрыць Рэжым чытання</string>
    <!-- Browser menu button to open the current page in an external app -->
    <string name="browser_menu_open_app_link">Адкрыць у праграме</string>

    <!-- Browser menu button to show reader view appearance controls e.g. the used font type and size -->
    <string name="browser_menu_customize_reader_view">Уладкаваць рэжым чытання</string>
    <!-- Browser menu label for adding a bookmark -->
    <string name="browser_menu_add">Дадаць</string>

    <!-- Browser menu label for editing a bookmark -->
    <string name="browser_menu_edit">Змяніць</string>

    <!-- Button shown on the home page that opens the Customize home settings -->
    <string name="browser_menu_customize_home_1">Уладкаваць хатнюю старонку</string>

    <!-- Browser menu label to sign in to sync on the device using Mozilla accounts -->
    <string name="browser_menu_sign_in">Увайсці</string>

    <!-- Browser menu caption label for the "Sign in" browser menu item described in `browser_menu_sign_in` -->
    <string name="browser_menu_sign_in_caption">Сінхранізуйце паролі, карткі і іншае</string>
    <!-- Browser menu label to sign back in to sync on the device when the user's account needs to be reauthenticated -->
    <string name="browser_menu_sign_back_in_to_sync">Увайдзіце зноў, каб сінхранізаваць</string>
    <!-- Browser menu caption label for the "Sign back in to sync" browser menu item described in `browser_menu_sign_back_in_to_sync` when there is an error in syncing -->
    <string name="browser_menu_syncing_paused_caption">Сінхранізацыя прыпынена</string>
    <!-- Browser menu label that creates a private tab -->
    <string name="browser_menu_new_private_tab">Прыватная картка</string>
    <!-- Browser menu label that navigates to the Password screen -->
    <string name="browser_menu_passwords">Паролі</string>
    <!-- Browser menu label that navigates to the SUMO page for the Firefox for Android release notes.
         The first parameter is the name of the app defined in app_name (for example: Fenix)-->
    <string name="browser_menu_new_in_firefox">Новае ў %1$s</string>
    <!-- Browser menu label that toggles the request for the desktop site of the currently visited page -->
    <string name="browser_menu_switch_to_desktop_site">Пераключыцца на версію для ПК</string>
    <!-- Browser menu label that navigates to the page tools sub-menu -->
    <string name="browser_menu_tools">Прылады</string>
    <!-- Browser menu label that navigates to the save sub-menu, which contains various save related menu items such as
         bookmarking a page, saving to collection, shortcut or as a PDF, and adding to home screen -->
    <string name="browser_menu_save">Захаваць</string>

    <!-- Browser menu label that bookmarks the currently visited page -->
    <string name="browser_menu_bookmark_this_page">Дадаць закладку на старонку</string>
    <!-- Browser menu label that navigates to the edit bookmark screen for the current bookmarked page -->
    <string name="browser_menu_edit_bookmark">Рэдагаваць закладку</string>
    <!-- Browser menu label that the saves the currently visited page as a PDF -->
    <string name="browser_menu_save_as_pdf">Захаваць як PDF…</string>
    <!-- Browser menu label for turning ON reader view of the current visited page -->
    <string name="browser_menu_turn_on_reader_view">Уключыць рэжым чытання</string>
    <!-- Browser menu label for turning OFF reader view of the current visited page -->
    <string name="browser_menu_turn_off_reader_view">Выключыць рэжым чытання</string>
    <!-- Browser menu label for navigating to the translation feature, which provides language translation options the current visited page -->
    <string name="browser_menu_translate_page">Перакласці старонку…</string>
    <!-- Browser menu label that is displayed when the current page has been translated by the translation feature.
         The first parameter is the name of the language that page was translated to (e.g. English). -->
    <string name="browser_menu_translated_to">Перакладзена на %1$s</string>
    <!-- Browser menu label for the print feature -->
    <string name="browser_menu_print">Друкаваць…</string>

    <!-- Extensions management fragment -->
    <!-- Text displayed when there are no extensions to be shown -->
    <string name="extensions_management_no_extensions">Тут няма пашырэнняў</string>

    <!-- Browser Toolbar -->
    <!-- Content description for the Home screen button on the browser toolbar -->
    <string name="browser_toolbar_home">Хатні экран</string>

    <!-- Content description (not visible, for screen readers etc.): Erase button: Erase the browsing
         history and go back to the home screen. -->
    <string name="browser_toolbar_erase">Сцерці гісторыю аглядання</string>
    <!-- Content description for the translate page toolbar button that opens the translations dialog when no translation has occurred. -->
    <string name="browser_toolbar_translate">Перакласці старонку</string>

    <!-- Content description (not visible, for screen readers etc.) for the translate page toolbar button that opens the translations dialog when the page is translated successfully.
         The first parameter is the name of the language that is displayed in the original page. (For example: English)
         The second parameter is the name of the language which the page was translated to. (For example: French) -->
    <string name="browser_toolbar_translated_successfully">Старонка перакладзена з %1$s на %2$s.</string>

    <!-- Locale Settings Fragment -->
    <!-- Content description for tick mark on selected language -->
    <string name="a11y_selected_locale_content_description">Абраная мова</string>
    <!-- Text for default locale item -->
    <string name="default_locale_text">Мова прылады</string>
    <!-- Placeholder text shown in the search bar before a user enters text -->
    <string name="locale_search_hint">Пошук мовы</string>

    <!-- Search Fragment -->
    <!-- Button in the search view that lets a user search by scanning a QR code -->
    <string name="search_scan_button">Сканаваць</string>
    <!-- Button in the search view when shortcuts are displayed that takes a user to the search engine settings -->
    <string name="search_shortcuts_engine_settings">Налады пошукавых сістэм</string>
    <!-- Button in the search view that lets a user navigate to the site in their clipboard -->
    <string name="awesomebar_clipboard_title">Уставіць спасылку з буфера абмену</string>
    <!-- Button in the search suggestions onboarding that allows search suggestions in private sessions -->
    <string name="search_suggestions_onboarding_allow_button">Дазволіць</string>
    <!-- Button in the search suggestions onboarding that does not allow search suggestions in private sessions -->
    <string name="search_suggestions_onboarding_do_not_allow_button">Не дазваляць</string>
    <!-- Search suggestion onboarding hint title text -->
    <string name="search_suggestions_onboarding_title">Паказваць пошукавыя прапановы ў прыватных сеансах?</string>
    <!-- Search suggestion onboarding hint description text, first parameter is the name of the app defined in app_name (for example: Fenix)-->
    <string name="search_suggestions_onboarding_text">%s будзе дасылаць у прадвызначаны пашукавік усё, што Вы набіраеце ў адрасны радок.</string>

    <!-- Search engine suggestion title text. The first parameter is the name of the suggested engine-->
    <string name="search_engine_suggestions_title">Пошук у %s</string>
    <!-- Search engine suggestion description text -->
    <string name="search_engine_suggestions_description">Пошук наўпрост з адраснага радка</string>

    <!-- Menu option in the search selector menu to open the search settings -->
    <string name="search_settings_menu_item">Налады пошуку</string>

    <!-- Header text for the search selector menu -->
    <string name="search_header_menu_item_2">Гэтым разам шукаць у:</string>

    <!-- Content description (not visible, for screen readers etc.): Search engine icon. The first parameter is the search engine name (for example: DuckDuckGo). -->
    <string name="search_engine_icon_content_description" tools:ignore="UnusedResources">Пашукавік %s</string>

    <!-- Home onboarding -->
    <!-- Onboarding home screen popup dialog, shown on top of the Jump back in section. -->
    <string name="onboarding_home_screen_jump_back_contextual_hint_2">Сустракайце сваю персаналізаваную хатнюю старонку. Тут будуць паказаны апошнія карткі, закладкі і вынікі пошуку.</string>
    <!-- Home onboarding dialog welcome screen title text. -->
    <string name="onboarding_home_welcome_title_2">Сардэчна запрашаем у больш асабісты Інтэрнэт</string>
    <!-- Home onboarding dialog welcome screen description text. -->
    <string name="onboarding_home_welcome_description">Больш колераў. Лепшая прыватнасць. Тая ж адданасць людзям, а не прыбытку.</string>
    <!-- Home onboarding dialog sign into sync screen title text. -->
    <string name="onboarding_home_sync_title_3">Пераключаць экраны цяпер прасцей, чым калі-небудзь</string>
    <!-- Home onboarding dialog sign into sync screen description text. -->
    <string name="onboarding_home_sync_description">Працягвайце з таго месца, дзе спыніліся, з дапамогай картак з іншых прылад, якія зараз знаходзяцца на вашай хатняй старонцы.</string>
    <!-- Text for the button to continue the onboarding on the home onboarding dialog. -->
    <string name="onboarding_home_get_started_button">Пачаць</string>
    <!-- Text for the button to navigate to the sync sign in screen on the home onboarding dialog. -->
    <string name="onboarding_home_sign_in_button">Увайсці</string>
    <!-- Text for the button to skip the onboarding on the home onboarding dialog. -->
    <string name="onboarding_home_skip_button">Прапусціць</string>

    <!-- Onboarding home screen sync popup dialog message, shown on top of Recent Synced Tabs in the Jump back in section. -->
    <string name="sync_cfr_message">Вашыя карткі сінхранізуюцца! Працягвайце з таго месца, дзе спыніліся на іншай прыладзе.</string>

    <!-- Content description (not visible, for screen readers etc.): Close button for the home onboarding dialog -->
    <string name="onboarding_home_content_description_close_button">Закрыць</string>

    <!-- Notification pre-permission dialog -->
    <!-- Enable notification pre permission dialog title
        The first parameter is the name of the app defined in app_name (for example: Fenix) -->
    <string name="onboarding_home_enable_notifications_title" moz:removedIn="124" tools:ignore="UnusedResources">Апавяшчэнні дапамогуць вам зрабіць больш з %s</string>
    <!-- Enable notification pre permission dialog description with rationale
        The first parameter is the name of the app defined in app_name (for example: Fenix) -->
    <string name="onboarding_home_enable_notifications_description" moz:removedIn="124" tools:ignore="UnusedResources">Сінхранізуйце свае карткі паміж прыладамі, кіруйце сцягваннямі, атрымлівайце парады, як максімальна выкарыстоўваць ахову прыватнасці %s, і многае іншае.</string>
    <!-- Text for the button to request notification permission on the device -->
    <string name="onboarding_home_enable_notifications_positive_button" moz:removedIn="124" tools:ignore="UnusedResources">Працягнуць</string>
    <!-- Text for the button to not request notification permission on the device and dismiss the dialog -->
    <string name="onboarding_home_enable_notifications_negative_button" moz:removedIn="124" tools:ignore="UnusedResources">Не зараз</string>

    <!-- Juno first user onboarding flow experiment, strings are marked unused as they are only referenced by Nimbus experiments. -->
    <!-- Description for learning more about our privacy notice. -->
    <string name="juno_onboarding_privacy_notice_text">Паведамленне аб прыватнасці Firefox</string>
    <!-- Title for set firefox as default browser screen used by Nimbus experiments. -->
    <string name="juno_onboarding_default_browser_title_nimbus_2">Нам падабаецца забяспечваць вашу бяспеку</string>
    <!-- Title for set firefox as default browser screen used by Nimbus experiments.
        Note: The word "Firefox" should NOT be translated -->
    <string name="juno_onboarding_default_browser_title_nimbus_3" tools:ignore="UnusedResources">Даведайцеся, чаму мільёны людзей любяць Firefox</string>
    <!-- Title for set firefox as default browser screen used by Nimbus experiments. -->
    <string name="juno_onboarding_default_browser_title_nimbus_4" tools:ignore="UnusedResources">Бяспечнае агляданне з вялікім выбарам</string>
    <!-- Description for set firefox as default browser screen used by Nimbus experiments. -->
    <string name="juno_onboarding_default_browser_description_nimbus_3">Наш браўзер, падтрыманы некамерцыйнай арганізацыяй, дапамагае не даваць кампаніям таемна сачыць за вамі ў сеціве.</string>
    <!-- Description for set firefox as default browser screen used by Nimbus experiments. -->
    <string name="juno_onboarding_default_browser_description_nimbus_4" tools:ignore="UnusedResources">Больш за 100 мільёнаў чалавек абараняюць сваю прыватнасць, выбіраючы браўзер, які падтрымліваецца некамерцыйнай арганізацыяй.</string>
    <!-- Description for set firefox as default browser screen used by Nimbus experiments. -->
    <string name="juno_onboarding_default_browser_description_nimbus_5" tools:ignore="UnusedResources">Вядомыя трэкеры? Блакуюцца аўтаматычна. Пашырэнні? Паспрабуйце ўсе 700. PDF? Наш убудаваны чытальнік дазваляе лёгка імі кіраваць.</string>
    <!-- Description for set firefox as default browser screen used by Nimbus experiments. -->
    <string name="juno_onboarding_default_browser_description_nimbus_2" moz:RemovedIn="124" tools:ignore="UnusedResources">Наш браўзер, падтрыманы некамерцыйнай арганізацыяй, дапамагае абмяжоўваць кампаніі ад сачэння за вамі ў Інтэрнэце.\n\nДаведайцеся больш у нашым паведамленні аб прыватнасці.</string>
    <!-- Text for the link to the privacy notice webpage for set as firefox default browser screen.
    This is part of the string with the key "juno_onboarding_default_browser_description". -->
    <string name="juno_onboarding_default_browser_description_link_text" moz:RemovedIn="124" tools:ignore="UnusedResources">паведамленні аб прыватнасці</string>
    <!-- Text for the button to set firefox as default browser on the device -->
    <string name="juno_onboarding_default_browser_positive_button" tools:ignore="UnusedResources">Зрабіць прадвызначаным браўзерам</string>
    <!-- Text for the button dismiss the screen and move on with the flow -->
    <string name="juno_onboarding_default_browser_negative_button" tools:ignore="UnusedResources">Не зараз</string>
    <!-- Title for sign in to sync screen. -->
    <string name="juno_onboarding_sign_in_title_2">Заставайцеся зашыфраванымі падчас пераходу паміж прыладамі</string>
    <!-- Description for sign in to sync screen. Nimbus experiments do not support string placeholders.
     Note: The word "Firefox" should NOT be translated -->
    <string name="juno_onboarding_sign_in_description_2">Калі вы ўвайшлі ў сістэму і правялі сінхранізацыю, вы ў большай бяспецы. Firefox шыфруе вашыя паролі, закладкі і многае іншае.</string>
    <!-- Text for the button to sign in to sync on the device -->
    <string name="juno_onboarding_sign_in_positive_button" tools:ignore="UnusedResources">Увайсці</string>
    <!-- Text for the button dismiss the screen and move on with the flow -->
    <string name="juno_onboarding_sign_in_negative_button" tools:ignore="UnusedResources">Не зараз</string>

    <!-- Title for enable notification permission screen used by Nimbus experiments. Nimbus experiments do not support string placeholders.
        Note: The word "Firefox" should NOT be translated -->
    <string name="juno_onboarding_enable_notifications_title_nimbus_2">Апавяшчэнні дапамагаюць вам заставацца ў бяспецы з Firefox</string>
    <!-- Description for enable notification permission screen used by Nimbus experiments. Nimbus experiments do not support string placeholders.
       Note: The word "Firefox" should NOT be translated -->
    <string name="juno_onboarding_enable_notifications_description_nimbus_2">Бяспечна перасылайце карткі паміж сваімі прыладамі і адкрыйце для сябе іншыя функцыі прыватнасці ў Firefox.</string>
    <!-- Text for the button to request notification permission on the device -->
    <string name="juno_onboarding_enable_notifications_positive_button" tools:ignore="UnusedResources">Уключыць апавяшчэнні</string>
    <!-- Text for the button dismiss the screen and move on with the flow -->
    <string name="juno_onboarding_enable_notifications_negative_button" tools:ignore="UnusedResources">Не зараз</string>

    <!-- Title for add search widget screen used by Nimbus experiments. Nimbus experiments do not support string placeholders.
        Note: The word "Firefox" should NOT be translated -->
    <string name="juno_onboarding_add_search_widget_title" tools:ignore="UnusedResources">Паспрабуйце віджэт пошуку Firefox</string>
    <!-- Description for add search widget screen used by Nimbus experiments. Nimbus experiments do not support string placeholders.
        Note: The word "Firefox" should NOT be translated -->
    <string name="juno_onboarding_add_search_widget_description" tools:ignore="UnusedResources">З Firefox на вашым галоўным экране, вы атрымаеце лёгкі доступ да браўзера, які дбае аб прыватнасці і блакуе міжсайтавыя трэкеры.</string>
    <!-- Text for the button to add search widget on the device used by Nimbus experiments. Nimbus experiments do not support string placeholders.
        Note: The word "Firefox" should NOT be translated -->
    <string name="juno_onboarding_add_search_widget_positive_button" tools:ignore="UnusedResources">Дадаць віджэт Firefox</string>
    <!-- Text for the button to dismiss the screen and move on with the flow -->
    <string name="juno_onboarding_add_search_widget_negative_button" tools:ignore="UnusedResources">Не зараз</string>

    <!-- Search Widget -->
    <!-- Content description for searching with a widget. The first parameter is the name of the application.-->
    <string name="search_widget_content_description_2">Адкрыць новую картку %1$s</string>
    <!-- Text preview for smaller sized widgets -->
    <string name="search_widget_text_short">Пошук</string>
    <!-- Text preview for larger sized widgets -->
    <string name="search_widget_text_long">Пошук у інтэрнэце</string>
    <!-- Content description (not visible, for screen readers etc.): Voice search -->
    <string name="search_widget_voice">Галасавы пошук</string>

    <!-- Preferences -->
    <!-- Title for the settings page-->
    <string name="settings">Налады</string>
    <!-- Preference category for general settings -->
    <string name="preferences_category_general">Агульныя</string>
    <!-- Preference category for all links about Fenix -->
    <string name="preferences_category_about">Аб праграме</string>
    <!-- Preference category for settings related to changing the default search engine -->
    <string name="preferences_category_select_default_search_engine">Выберыце</string>
    <!-- Preference for settings related to managing search shortcuts for the quick search menu -->
    <string name="preferences_manage_search_shortcuts_2">Кіраванне альтэрнатыўнымі пошукавымі сістэмамі</string>
    <!-- Summary for preference for settings related to managing search shortcuts for the quick search menu -->
    <string name="preferences_manage_search_shortcuts_summary">Рэдагаваць сістэмы, бачныя ў меню пошуку</string>
    <!-- Preference category for settings related to managing search shortcuts for the quick search menu -->
    <string name="preferences_category_engines_in_search_menu">Сістэмы, бачныя ў меню пошуку</string>
    <!-- Preference for settings related to changing the default search engine -->
    <string name="preferences_default_search_engine">Прадвызначаны пашукавік</string>
    <!-- Preference for settings related to Search -->
    <string name="preferences_search">Пошук</string>
    <!-- Preference for settings related to Search engines -->
    <string name="preferences_search_engines">Пошукавыя сістэмы</string>
    <!-- Preference for settings related to Search engines suggestions-->
    <string name="preferences_search_engines_suggestions">Прапановы ад пошукавых сістэм</string>
    <!-- Preference Category for settings related to Search address bar -->
    <string name="preferences_settings_address_bar">Настройкі адраснага радка</string>
    <!-- Preference Category for settings to Firefox Suggest -->
    <string name="preference_search_address_bar_fx_suggest">Адрасны радок - Firefox Suggest</string>
    <!-- Preference link to Learn more about Firefox Suggest -->
    <string name="preference_search_learn_about_fx_suggest">Даведайцеся больш пра Firefox Suggest</string>
    <!-- Preference link to rating Fenix on the Play Store -->
    <string name="preferences_rate">Ацаніць у Google Play</string>
    <!-- Preference linking to about page for Fenix
        The first parameter is the name of the app defined in app_name (for example: Fenix) -->
    <string name="preferences_about">Пра %1$s</string>
    <!-- Preference for settings related to changing the default browser -->
    <string name="preferences_set_as_default_browser">Зрабіць прадвызначаным браўзерам</string>
    <!-- Preference category for advanced settings -->
    <string name="preferences_category_advanced">Дадаткова</string>
    <!-- Preference category for privacy and security settings -->
    <string name="preferences_category_privacy_security">Прыватнасць і бяспека</string>
    <!-- Preference for advanced site permissions -->
    <string name="preferences_site_permissions">Дазволы для сайтаў</string>
    <!-- Preference for private browsing options -->
    <string name="preferences_private_browsing_options">Прыватнае агляданне</string>
    <!-- Preference for opening links in a private tab-->
    <string name="preferences_open_links_in_a_private_tab">Адкрываць спасылкі ў прыватнай картцы</string>
    <!-- Preference for allowing screenshots to be taken while in a private tab-->
    <string name="preferences_allow_screenshots_in_private_mode">Дазволіць здымкі экрана ў прыватным рэжыме</string>
    <!-- Will inform the user of the risk of activating Allow screenshots in private browsing option -->
    <string name="preferences_screenshots_in_private_mode_disclaimer">Калі гэта дазволена, прыватныя карткі таксама будуць бачныя, калі адкрыта некалькі праграм</string>
    <!-- Preference for adding private browsing shortcut -->
    <string name="preferences_add_private_browsing_shortcut">Дадаць ярлык прыватнага аглядання</string>
    <!-- Preference for enabling "HTTPS-Only" mode -->
    <string name="preferences_https_only_title">Рэжым «Толькі HTTPS»</string>

    <!-- Label for cookie banner section in quick settings panel. -->
    <string name="cookie_banner_blocker">Блакіроўшчык банераў кукі</string>
    <!-- Preference for removing cookie/consent banners from sites automatically in private mode. See reduce_cookie_banner_summary for additional context. -->
    <string name="preferences_cookie_banner_reduction_private_mode">Блакіроўшчык банераў кукі ў прыватным праглядзе</string>

    <!-- Text for indicating cookie banner handling is off this site, this is shown as part of the protections panel with the tracking protection toggle -->
    <string name="reduce_cookie_banner_off_for_site">Выключана для гэтага сайта</string>
    <!-- Text for cancel button indicating that cookie banner reduction is not supported for the current site, this is shown as part of the cookie banner details view. -->
    <string name="cookie_banner_handling_details_site_is_not_supported_cancel_button">Скасаваць</string>
    <!-- Text for request support button indicating that cookie banner reduction is not supported for the current site, this is shown as part of the cookie banner details view. -->
    <string name="cookie_banner_handling_details_site_is_not_supported_request_support_button_2">Адправіць запыт</string>
    <!-- Text for title indicating that cookie banner reduction is not supported for the current site, this is shown as part of the cookie banner details view. -->
    <string name="cookie_banner_handling_details_site_is_not_supported_title_2">Запытаць падтрымку для гэтага сайта?</string>
    <!-- Label for the snackBar, after the user reports with success a website where cookie banner reducer did not work -->
    <string name="cookie_banner_handling_report_site_snack_bar_text_2">Запыт адпраўлены</string>
    <!-- Text for indicating cookie banner handling is on this site, this is shown as part of the protections panel with the tracking protection toggle -->
    <string name="reduce_cookie_banner_on_for_site">Уключана для гэтага сайта</string>

    <!-- Text for indicating that a request for unsupported site was sent to Nimbus (it's a Mozilla library for experiments), this is shown as part of the protections panel with the tracking protection toggle -->
    <string name="reduce_cookie_banner_unsupported_site_request_submitted_2">Запыт на падтрымку адпраўлены</string>
    <!-- Text for indicating cookie banner handling is currently not supported for this site, this is shown as part of the protections panel with the tracking protection toggle -->
    <string name="reduce_cookie_banner_unsupported_site">Сайт зараз не падтрымліваецца</string>
    <!-- Title text for a detail explanation indicating cookie banner handling is on this site, this is shown as part of the cookie banner panel in the toolbar. The first parameter is a shortened URL of the current site-->
    <string name="reduce_cookie_banner_details_panel_title_on_for_site_1">Уключыць блакіроўшчык банераў кукі для %1$s?</string>

    <!-- Title text for a detail explanation indicating cookie banner handling is off this site, this is shown as part of the cookie banner panel in the toolbar. The first parameter is a shortened URL of the current site-->
    <string name="reduce_cookie_banner_details_panel_title_off_for_site_1">Выключыць блакіроўшчык банераў кукі для %1$s?</string>
    <!-- Title text for a detail explanation indicating cookie banner reducer didn't work for the current site, this is shown as part of the cookie banner panel in the toolbar. The first parameter is the application name-->
    <string name="reduce_cookie_banner_details_panel_title_unsupported_site_request_2">%1$s не можа аўтаматычна адхіляць запыты кукаў на гэтым сайце. Вы можаце адправіць запыт на падтрымку гэтага сайта ў будучыні.</string>

    <!-- Long text for a detail explanation indicating what will happen if cookie banner handling is off for a site, this is shown as part of the cookie banner panel in the toolbar. The first parameter is the application name -->
    <string name="reduce_cookie_banner_details_panel_description_off_for_site_1">Выключыць, і %1$s выдаліць файлы кукі і перазагрузіць гэты сайт.  Гэта можа прывесці да выхаду з уліковага запісу або ачышчэння кошыка.</string>
    <!-- Long text for a detail explanation indicating what will happen if cookie banner handling is on for a site, this is shown as part of the cookie banner panel in the toolbar. The first parameter is the application name -->
    <string name="reduce_cookie_banner_details_panel_description_on_for_site_3">Уключыце, і %1$s паспрабуе аўтаматычна адхіляць банеры кукі на гэтым сайце.</string>

    <!--Title for the cookie banner re-engagement CFR, the placeholder is replaced with app name -->
    <string name="cookie_banner_cfr_title">%1$s толькі што адмовіўся ад кукі для вас</string>
    <!--Message for the cookie banner re-engagement CFR -->
    <string name="cookie_banner_cfr_message">Менш адцягнення ўвагі, менш кукі, якія асочваюць вас на гэтым сайце.</string>

    <!-- Description of the preference to enable "HTTPS-Only" mode. -->
    <string name="preferences_https_only_summary">Аўтаматычна спрабуе падключацца да сайтаў з выкарыстаннем пратаколу шыфравання HTTPS для павышэння бяспекі.</string>
    <!-- Summary of https only preference if https only is set to off -->
    <string name="preferences_https_only_off">Выключаны</string>
    <!-- Summary of https only preference if https only is set to on in all tabs -->
    <string name="preferences_https_only_on_all">Уключана ва ўсіх картках</string>
    <!-- Summary of https only preference if https only is set to on in private tabs only -->
    <string name="preferences_https_only_on_private">Уключана ў прыватных картках</string>
    <!-- Text displayed that links to website containing documentation about "HTTPS-Only" mode -->
    <string name="preferences_http_only_learn_more">Даведацца больш</string>
    <!-- Option for the https only setting -->
    <string name="preferences_https_only_in_all_tabs">Уключыць ва ўсіх картках</string>
    <!-- Option for the https only setting -->
    <string name="preferences_https_only_in_private_tabs">Уключыць толькі ў прыватных картках</string>
    <!-- Title shown in the error page for when trying to access a http website while https only mode is enabled. -->
    <string name="errorpage_httpsonly_title">Бяспечны сайт недаступны</string>
    <!-- Message shown in the error page for when trying to access a http website while https only mode is enabled. The message has two paragraphs. This is the first. -->
    <string name="errorpage_httpsonly_message_title">Хутчэй за ўсё, сайт проста не падтрымлівае HTTPS.</string>
    <!-- Message shown in the error page for when trying to access a http website while https only mode is enabled. The message has two paragraphs. This is the second. -->
    <string name="errorpage_httpsonly_message_summary">Тым не менш, таксама магчыма, што зламыснік мае дачыненне. Калі вы пяройдзеце на сайт, вы не павінны ўводзіць ніякай канфідэнцыйнай інфармацыі. Калі вы працягнеце, рэжым «Толькі HTTPS» будзе часова адключаны для сайта.</string>
    <!-- Preference for accessibility -->
    <string name="preferences_accessibility">Даступнасць</string>
    <!-- Preference to override the Mozilla account server -->
    <string name="preferences_override_account_server">Уласны сервер уліковых запісаў Mozilla</string>
    <!-- Preference to override the Sync token server -->
    <string name="preferences_override_sync_tokenserver">Уласны сервер сінхранізацыі</string>
    <!-- Toast shown after updating the Mozilla account/Sync server override preferences -->
    <string name="toast_override_account_sync_server_done">Сервер уліковых запісаў Mozilla/сінхранізацыі зменены. Выхад з праграмы, каб прымяніць змены…</string>
    <!-- Preference category for account information -->
    <string name="preferences_category_account">Уліковы запіс</string>
    <!-- Preference for changing where the toolbar is positioned -->
    <string name="preferences_toolbar" moz:removedIn="129" tools:ignore="UnusedResources">Паліца інструментаў</string>
    <!-- Preference for changing where the AddressBar is positioned -->
    <string name="preferences_toolbar_2">Размяшчэнне адраснага радка</string>
    <!-- Preference for changing default theme to dark or light mode -->
    <string name="preferences_theme">Тэма</string>
    <!-- Preference for customizing the home screen -->
    <string name="preferences_home_2">Хатняя старонка</string>
    <!-- Preference for gestures based actions -->
    <string name="preferences_gestures">Жэсты</string>
    <!-- Preference for settings related to visual options -->
    <string name="preferences_customize">Уладкаванне</string>

    <!-- Preference description for banner about signing in -->
    <string name="preferences_sign_in_description_2">Увайсці, каб сінхранізаваць карткі, закладкі, паролі і іншае.</string>
    <!-- Preference shown instead of account display name while account profile information isn't available yet. -->
    <string name="preferences_account_default_name_2">Уліковы запіс Mozilla</string>
    <!-- Preference text for account title when there was an error syncing FxA -->
    <string name="preferences_account_sync_error">Падключыцеся, каб аднавіць сінхранізацыю</string>
    <!-- Preference for language -->
    <string name="preferences_language">Мова</string>
    <!-- Preference for translation -->
    <string name="preferences_translation" moz:removedIn="127" tools:ignore="UnusedResources">Пераклад</string>
    <!-- Preference for translations -->
    <string name="preferences_translations">Пераклады</string>
    <!-- Preference for data choices -->
    <string name="preferences_data_choices">Выбар дадзеных</string>
    <!-- Preference for data collection -->
    <string name="preferences_data_collection">Збор дадзеных</string>
    <!-- Preference for developers -->
    <string name="preferences_remote_debugging">Аддаленая адладка праз USB</string>
    <!-- Preference title for switch preference to show search suggestions -->
    <string name="preferences_show_search_suggestions">Паказваць пошукавыя прапановы</string>
    <!-- Preference title for switch preference to show voice search button -->
    <string name="preferences_show_voice_search">Паказваць галасавы пошук</string>
    <!-- Preference title for switch preference to show search suggestions also in private mode -->
    <string name="preferences_show_search_suggestions_in_private">Паказаць у прыватных сеансах</string>
    <!-- Preference title for switch preference to show a clipboard suggestion when searching -->
    <string name="preferences_show_clipboard_suggestions">Паказваць прапановы з буфера абмену</string>
    <!-- Preference title for switch preference to suggest browsing history when searching -->
    <string name="preferences_search_browsing_history">Пошук у гісторыі аглядання</string>
    <!-- Preference title for switch preference to suggest bookmarks when searching -->
    <string name="preferences_search_bookmarks">Пошук у закладках</string>
    <!-- Preference title for switch preference to suggest synced tabs when searching -->
    <string name="preferences_search_synced_tabs">Шукаць у сінхранізаваных картках</string>
    <!-- Preference for account settings -->
    <string name="preferences_account_settings">Налады ўліковага запісу</string>
    <!-- Preference for enabling url autocomplete-->
    <string name="preferences_enable_autocomplete_urls">Аўтазапаўненне URL-адрасоў</string>
    <!-- Preference title for switch preference to show sponsored Firefox Suggest search suggestions -->
    <string name="preferences_show_sponsored_suggestions">Прапановы ад спонсараў</string>
    <!-- Summary for preference to show sponsored Firefox Suggest search suggestions.
         The first parameter is the name of the application. -->
    <string name="preferences_show_sponsored_suggestions_summary">Падтрымаць %1$s выпадковымі спонсарскімі прапановамі</string>
    <!-- Preference title for switch preference to show Firefox Suggest search suggestions for web content.
         The first parameter is the name of the application. -->
    <string name="preferences_show_nonsponsored_suggestions">Прапановы ад %1$s</string>
    <!-- Summary for preference to show Firefox Suggest search suggestions for web content -->
    <string name="preferences_show_nonsponsored_suggestions_summary">Атрымлівайце прапановы з інтэрнэту, звязаныя з вашым пошукам</string>
    <!-- Preference for open links in third party apps -->
    <string name="preferences_open_links_in_apps">Адкрываць спасылкі ў праграмах</string>
    <!-- Preference for open links in third party apps always open in apps option -->
    <string name="preferences_open_links_in_apps_always">Заўсёды</string>
    <!-- Preference for open links in third party apps ask before opening option -->
    <string name="preferences_open_links_in_apps_ask">Спытаць перад адкрыццём</string>
    <!-- Preference for open links in third party apps never open in apps option -->
    <string name="preferences_open_links_in_apps_never">Ніколі</string>
    <!-- Preference for open download with an external download manager app -->
    <string name="preferences_external_download_manager">Вонкавы менеджар сцягванняў</string>
    <!-- Preference for enabling gecko engine logs -->
    <string name="preferences_enable_gecko_logs">Уключыць журналы Gecko</string>
    <!-- Message to indicate users that we are quitting the application to apply the changes -->
    <string name="quit_application">Выхад з праграмы, каб прымяніць змены…</string>

    <!-- Preference for extensions -->
    <string name="preferences_extensions">Пашырэнні</string>
    <!-- Preference for installing a local extension -->
    <string name="preferences_install_local_extension">Усталяваць пашырэнне з файла</string>
    <!-- Preference for notifications -->
    <string name="preferences_notifications">Абвесткі</string>

    <!-- Summary for notification preference indicating notifications are allowed -->
    <string name="notifications_allowed_summary">Дазволена</string>
    <!-- Summary for notification preference indicating notifications are not allowed -->
    <string name="notifications_not_allowed_summary">Не дазволена</string>

    <!-- Add-on Permissions -->
    <!-- The title of the required permissions section from addon's permissions screen -->
    <string name="addons_permissions_heading_required" tools:ignore="UnusedResources">Абавязкова</string>
    <!-- The title of the optional permissions section from addon's permissions screen -->
    <string name="addons_permissions_heading_optional" tools:ignore="UnusedResources">Неабавязкова</string>
    <!-- The title of the origin permission option allowing a user to enable the extension to run on all sites -->
    <string name="addons_permissions_allow_for_all_sites" tools:ignore="UnusedResources">Дазволіць для ўсіх сайтаў</string>

    <!-- Add-on Preferences -->
    <!-- Preference to customize the configured AMO (addons.mozilla.org) collection -->
    <string name="preferences_customize_extension_collection">Уласная калекцыя пашырэнняў</string>
    <!-- Button caption to confirm the add-on collection configuration -->
    <string name="customize_addon_collection_ok">OK</string>
    <!-- Button caption to abort the add-on collection configuration -->
    <string name="customize_addon_collection_cancel">Скасаваць</string>
    <!-- Hint displayed on input field for custom collection name -->
    <string name="customize_addon_collection_hint">Назва калекцыі</string>
    <!-- Hint displayed on input field for custom collection user ID-->
    <string name="customize_addon_collection_user_hint">Уладальнік калекцыі (ID карыстальніка)</string>

    <!-- Customize Home -->
    <!-- Header text for jumping back into the recent tab in customize the home screen -->
    <string name="customize_toggle_jump_back_in">Пераход назад да</string>
    <!-- Title for the customize home screen section with recently saved bookmarks. -->
    <string name="customize_toggle_recent_bookmarks" moz:removedIn="127" tools:ignore="UnusedResources">Нядаўнія закладкі</string>
    <!-- Title for the customize home screen section with bookmarks. -->
    <string name="customize_toggle_bookmarks">Закладкі</string>
    <!-- Title for the customize home screen section with recently visited. Recently visited is
    a section where users see a list of tabs that they have visited in the past few days -->
    <string name="customize_toggle_recently_visited">Нядаўна наведаныя</string>

    <!-- Title for the customize home screen section with Pocket. -->
    <string name="customize_toggle_pocket_2">Гісторыі, якія прымушаюць задумацца</string>
    <!-- Summary for the customize home screen section with Pocket. The first parameter is product name Pocket -->
    <string name="customize_toggle_pocket_summary">Артыкулы ад %s</string>
    <!-- Title for the customize home screen section with sponsored Pocket stories. -->
    <string name="customize_toggle_pocket_sponsored">Артыкулы ад спонсараў</string>
    <!-- Title for the opening wallpaper settings screen -->
    <string name="customize_wallpapers">Шпалеры</string>
    <!-- Title for the customize home screen section with sponsored shortcuts. -->
    <string name="customize_toggle_contile">Спонсарскія цэтлікі</string>

    <!-- Wallpapers -->
    <!-- Content description for various wallpapers. The first parameter is the name of the wallpaper -->
    <string name="wallpapers_item_name_content_description">Шпалеры: %1$s</string>
    <!-- Snackbar message for when wallpaper is selected -->
    <string name="wallpaper_updated_snackbar_message">Шпалеры абноўлены!</string>

    <!-- Snackbar label for action to view selected wallpaper -->
    <string name="wallpaper_updated_snackbar_action">Прагляд</string>

    <!-- Snackbar message for when wallpaper couldn't be downloaded -->
    <string name="wallpaper_download_error_snackbar_message">Не ўдалося сцягнуць шпалеры</string>
    <!-- Snackbar label for action to retry downloading the wallpaper -->
    <string name="wallpaper_download_error_snackbar_action">Паспрабаваць зноў</string>
    <!-- Snackbar message for when wallpaper couldn't be selected because of the disk error -->
    <string name="wallpaper_select_error_snackbar_message">Не ўдалося змяніць шпалеры</string>
    <!-- Text displayed that links to website containing documentation about the "Limited Edition" wallpapers. -->
    <string name="wallpaper_learn_more">Падрабязней</string>

    <!-- Text for classic wallpapers title. The first parameter is the Firefox name. -->
    <string name="wallpaper_classic_title">Класічны %s</string>
    <!-- Text for artist series wallpapers title. "Artist series" represents a collection of artist collaborated wallpapers. -->
    <string name="wallpaper_artist_series_title">Мастакоўская серыя</string>
    <!-- Description text for the artist series wallpapers with learn more link. The first parameter is the learn more string defined in wallpaper_learn_more. "Independent voices" is the name of the wallpaper collection -->
    <string name="wallpaper_artist_series_description_with_learn_more">Калекцыя «Незалежныя галасы». %s</string>
    <!-- Description text for the artist series wallpapers. "Independent voices" is the name of the wallpaper collection -->
    <string name="wallpaper_artist_series_description">Калекцыя «Незалежныя галасы».</string>
    <!-- Wallpaper onboarding dialog header text. -->
    <string name="wallpapers_onboarding_dialog_title_text">Паспрабуйце ўсплёск колеру</string>
    <!-- Wallpaper onboarding dialog body text. -->
    <string name="wallpapers_onboarding_dialog_body_text">Выберыце шпалеры, якія вам пасуюць.</string>
    <!-- Wallpaper onboarding dialog learn more button text. The button navigates to the wallpaper settings screen. -->
    <string name="wallpapers_onboarding_dialog_explore_more_button_text">Прагледзець больш шпалер</string>

    <!-- Add-ons general availability nimbus message-->
    <!-- Title of the Nimbus message for extension general availability-->
    <string name="addon_ga_message_title_2" tools:ignore="UnusedResources">Даступныя новыя пашырэнні</string>
    <!-- Body of the Nimbus message for add-ons general availability. 'Firefox' intentionally hardcoded here-->
    <string name="addon_ga_message_body" tools:ignore="UnusedResources">Азнаёмцеся з больш за 100 новых пашырэнняў, якія дазваляюць зрабіць Firefox вашым уласным.</string>

    <!-- Extension process crash dialog to user -->
    <!-- Title of the extension crash dialog shown to the user when enough errors have occurred with extensions and they need to be temporarily disabled -->
    <string name="extension_process_crash_dialog_title">Пашырэнні часова адключаны</string>
    <!-- Button text on the extension crash dialog to prompt the user to try restarting the extensions but the dialog will reappear if it is unsuccessful again -->
    <string name="extension_process_crash_dialog_retry_button_text" tools:ignore="UnusedResources">Паспрабаваць перазапусціць пашырэнні</string>

    <!-- Button text on the extension crash dialog to prompt the user to continue with all extensions disabled. -->
    <string name="extension_process_crash_dialog_disable_extensions_button_text">Працягнуць з адключанымі пашырэннямі</string>

    <!-- Account Preferences -->
    <!-- Preference for managing your account via accounts.firefox.com -->
    <string name="preferences_manage_account">Кіраванне ўліковым запісам</string>
    <!-- Summary of the preference for managing your account via accounts.firefox.com. -->
    <string name="preferences_manage_account_summary">Зменіць пароль, кіраваць зборам дадзеных або выдаліць свой уліковы запіс</string>
    <!-- Preference for triggering sync -->
    <string name="preferences_sync_now">Сінхранізаваць</string>
    <!-- Preference category for sync -->
    <string name="preferences_sync_category">Выберыце, што сінхранізаваць</string>
    <!-- Preference for syncing history -->
    <string name="preferences_sync_history">Гісторыю</string>
    <!-- Preference for syncing bookmarks -->
    <string name="preferences_sync_bookmarks">Закладкі</string>
    <!-- Preference for syncing passwords -->
    <string name="preferences_sync_logins_2">Паролі</string>
    <!-- Preference for syncing tabs -->
    <string name="preferences_sync_tabs_2">Адкрытыя карткі</string>
    <!-- Preference for signing out -->
    <string name="preferences_sign_out">Выйсці</string>
    <!-- Preference displays and allows changing current FxA device name -->
    <string name="preferences_sync_device_name">Назва прылады</string>

    <!-- Text shown when user enters empty device name -->
    <string name="empty_device_name_error">Назва прылады не можа быць пустой.</string>
    <!-- Label indicating that sync is in progress -->
    <string name="sync_syncing_in_progress">Сінхранізацыя…</string>
    <!-- Label summary indicating that sync failed. The first parameter is the date stamp showing last time it succeeded -->
    <string name="sync_failed_summary">Памылка сінхранізацыі. Апошняе паспяховае сінхранаванне: %s</string>
    <!-- Label summary showing never synced -->
    <string name="sync_failed_never_synced_summary">Памылка сінхранізацыі. Апошняе сінхранаванне: ніколі</string>
    <!-- Label summary the date we last synced. The first parameter is date stamp showing last time synced -->
    <string name="sync_last_synced_summary">Апошняя сінхранізацыя: %s</string>
    <!-- Label summary showing never synced -->
    <string name="sync_never_synced_summary">Апошняя сінхранізацыя: ніколі</string>
    <!-- Text for displaying the default device name.
        The first parameter is the application name, the second is the device manufacturer name
        and the third is the device model. -->
    <string name="default_device_name_2">%1$s на %2$s %3$s</string>

    <!-- Preference for syncing payment methods -->
    <string name="preferences_sync_credit_cards_2">Спосабы аплаты</string>
    <!-- Preference for syncing addresses -->
    <string name="preferences_sync_address">Адрасы</string>

    <!-- Send Tab -->
    <!-- Name of the "receive tabs" notification channel. Displayed in the "App notifications" system settings for the app -->
    <string name="fxa_received_tab_channel_name">Атрыманыя карткі</string>
    <!-- Description of the "receive tabs" notification channel. Displayed in the "App notifications" system settings for the app -->
    <string name="fxa_received_tab_channel_description">Апавяшчэнні для картак, атрыманых ад іншых прылад Firefox.</string>
    <!--  The body for these is the URL of the tab received  -->
    <string name="fxa_tab_received_notification_name">Атрыманая картка</string>
    <!-- %s is the device name -->
    <string name="fxa_tab_received_from_notification_name">Картка з %s</string>

    <!-- Close Synced Tabs -->
    <!-- The title for a notification shown when the user closes tabs that are currently
    open on this device from another device that's signed in to the same Mozilla account.
    %1$s is a placeholder for the app name; %2$d is the number of tabs closed.  -->
    <string name="fxa_tabs_closed_notification_title">Закрыта %1$s картак: %2$d</string>
    <!-- The body for a "closed synced tabs" notification. -->
    <string name="fxa_tabs_closed_text">Прагляд нядаўна закрытых картак</string>

    <!-- Advanced Preferences -->
    <!-- Preference for tracking protection exceptions -->
    <string name="preferences_tracking_protection_exceptions">Выключэнні</string>
    <!-- Button in Exceptions Preference to turn on tracking protection for all sites (remove all exceptions) -->
    <string name="preferences_tracking_protection_exceptions_turn_on_for_all">Уключыць для ўсіх сайтаў</string>
    <!-- Text displayed when there are no exceptions -->
    <string name="exceptions_empty_message_description">Выключэнні дазваляюць адключыць функцыю аховы ад сачэння для абраных сайтаў.</string>
    <!-- Text displayed when there are no exceptions, with learn more link that brings users to a tracking protection SUMO page -->
    <string name="exceptions_empty_message_learn_more_link">Даведацца больш</string>

    <!-- Preference switch for usage and technical data collection -->
    <string name="preference_usage_data">Выкарыстанне і тэхнічныя дадзеныя</string>
    <!-- Preference description for usage and technical data collection -->
    <string name="preferences_usage_data_description">Дзяліцца звесткамі пра прадукцыйнасць, выкарыстанне, апаратнае забеспячэнне і налады вашага браўзера з Mozilla, каб дапамагчы ўдасканаліць %1$s</string>
    <!-- Preference switch for marketing data collection -->
    <string name="preferences_marketing_data">Маркетынгавыя дадзеныя</string>
    <!-- Preference description for marketing data collection -->
    <string name="preferences_marketing_data_description2">Дзеліцца асноўнымі звесткамі аб выкарыстанні з Adjust, нашым пастаўшчыком мабільнага маркетынгу</string>
    <!-- Title for studies preferences -->
    <string name="preference_experiments_2">Даследаванні</string>
    <!-- Summary for studies preferences -->
    <string name="preference_experiments_summary_2">Дазволіць Mozilla ўсталёўваць і запускаць даследаванні</string>

    <!-- Turn On Sync Preferences -->
    <!-- Header of the Sync and save your data preference view -->
    <string name="preferences_sync_2">Сінхранізацыя і захаванне вашых дадзеных</string>
    <!-- Preference for reconnecting to FxA sync -->
    <string name="preferences_sync_sign_in_to_reconnect">Увайдзіце, каб злучыцца зноў</string>
    <!-- Preference for removing FxA account -->
    <string name="preferences_sync_remove_account">Выдаліць уліковы запіс</string>

    <!-- Pairing Feature strings -->
    <!-- Instructions on how to access pairing -->
    <string name="pair_instructions_2"><![CDATA[Адскануйце QR-код на <b>firefox.com/pair</b>]]></string>

    <!-- Toolbar Preferences -->
    <!-- Preference for using top toolbar -->
    <string name="preference_top_toolbar">Уверсе</string>
    <!-- Preference for using bottom toolbar -->
    <string name="preference_bottom_toolbar">Унізе</string>

    <!-- Theme Preferences -->
    <!-- Preference for using light theme -->
    <string name="preference_light_theme">Светлая</string>
    <!-- Preference for using dark theme -->
    <string name="preference_dark_theme">Цёмная</string>

    <!-- Preference for using using dark or light theme automatically set by battery -->
    <string name="preference_auto_battery_theme">Паводле рэжыму эканоміі зараду</string>
    <!-- Preference for using following device theme -->
    <string name="preference_follow_device_theme">Тэма прылады</string>

    <!-- Gestures Preferences-->
    <!-- Preferences for using pull to refresh in a webpage -->
    <string name="preference_gestures_website_pull_to_refresh">Пацягнуць, каб абнавіць</string>

    <!-- Preference for using the dynamic toolbar -->
    <string name="preference_gestures_dynamic_toolbar">Пракруціць, каб схаваць панэль інструментаў</string>
    <!-- Preference for switching tabs by swiping horizontally on the toolbar -->
    <string name="preference_gestures_swipe_toolbar_switch_tabs" moz:removedIn="129" tools:ignore="UnusedResources">Пасунуць убок панэль інструментаў, каб пераключыць карткі</string>

    <!-- Preference for showing the opened tabs by swiping up on the toolbar-->
    <string name="preference_gestures_swipe_toolbar_show_tabs">Пасуньце ўверх панэль інструментаў, каб адкрыць карткі</string>

    <!-- Library -->
    <!-- Option in Library to open Downloads page -->
    <string name="library_downloads">Сцягванні</string>
    <!-- Option in library to open Bookmarks page -->
    <string name="library_bookmarks">Закладкі</string>
    <!-- Option in library to open Desktop Bookmarks root page -->
    <string name="library_desktop_bookmarks_root">Закладкі камп’ютара</string>
    <!-- Option in library to open Desktop Bookmarks "menu" page -->
    <string name="library_desktop_bookmarks_menu">Меню закладак</string>
    <!-- Option in library to open Desktop Bookmarks "toolbar" page -->
    <string name="library_desktop_bookmarks_toolbar">Паліца закладак</string>
    <!-- Option in library to open Desktop Bookmarks "unfiled" page -->
    <string name="library_desktop_bookmarks_unfiled">Іншыя закладкі</string>
    <!-- Option in Library to open History page -->
    <string name="library_history">Гісторыя</string>
    <!-- Option in Library to open a new tab -->
    <string name="library_new_tab">Новая картка</string>
    <!-- Settings Page Title -->
    <string name="settings_title">Налады</string>
    <!-- Content description (not visible, for screen readers etc.): "Close button for library settings" -->
    <string name="content_description_close_button">Закрыць</string>

    <!-- Title to show in alert when a lot of tabs are to be opened
    %d is a placeholder for the number of tabs that will be opened -->
    <string name="open_all_warning_title">Адкрыць %d картак?</string>
    <!-- Message to warn users that a large number of tabs will be opened
    %s will be replaced by app name. -->
    <string name="open_all_warning_message">Адкрыццё такой колькасці картак можа запаволіць %s падчас загрузкі старонак. Вы сапраўды хочаце гэта зрабіць?</string>
    <!-- Dialog button text for confirming open all tabs -->
    <string name="open_all_warning_confirm">Адкрыць карткі</string>
    <!-- Dialog button text for canceling open all tabs -->
    <string name="open_all_warning_cancel">Скасаваць</string>

    <!-- Text to show users they have one page in the history group section of the History fragment.
    %d is a placeholder for the number of pages in the group. -->
    <string name="history_search_group_site_1">%d старонка</string>

    <!-- Text to show users they have multiple pages in the history group section of the History fragment.
    %d is a placeholder for the number of pages in the group. -->
    <string name="history_search_group_sites_1">%d старонак</string>

    <!-- Option in library for Recently Closed Tabs -->
    <string name="library_recently_closed_tabs">Нядаўна закрытыя карткі</string>
    <!-- Option in library to open Recently Closed Tabs page -->
    <string name="recently_closed_show_full_history">Паказаць усю гісторыю</string>
    <!-- Text to show users they have multiple tabs saved in the Recently Closed Tabs section of history.
    %d is a placeholder for the number of tabs selected. -->
    <string name="recently_closed_tabs">%d карткі(-ак)</string>
    <!-- Text to show users they have one tab saved in the Recently Closed Tabs section of history.
    %d is a placeholder for the number of tabs selected. -->
    <string name="recently_closed_tab">%d картка</string>
    <!-- Recently closed tabs screen message when there are no recently closed tabs -->
    <string name="recently_closed_empty_message">Тут няма нядаўна закрытых картак</string>

    <!-- Tab Management -->
    <!-- Title of preference for tabs management -->
    <string name="preferences_tabs">Карткі</string>
    <!-- Title of preference that allows a user to specify the tab view -->
    <string name="preferences_tab_view">Выгляд карткі</string>
    <!-- Option for a list tab view -->
    <string name="tab_view_list">Спіс</string>
    <!-- Option for a grid tab view -->
    <string name="tab_view_grid">Сетка</string>
    <!-- Title of preference that allows a user to auto close tabs after a specified amount of time -->
    <string name="preferences_close_tabs">Закрываць карткі</string>
    <!-- Option for auto closing tabs that will never auto close tabs, always allows user to manually close tabs -->
    <string name="close_tabs_manually">Уручную</string>
    <!-- Option for auto closing tabs that will auto close tabs after one day -->
    <string name="close_tabs_after_one_day">Праз дзень</string>
    <!-- Option for auto closing tabs that will auto close tabs after one week -->
    <string name="close_tabs_after_one_week">Праз тыдзень</string>
    <!-- Option for auto closing tabs that will auto close tabs after one month -->
    <string name="close_tabs_after_one_month">Праз месяц</string>

    <!-- Title of preference that allows a user to specify the auto-close settings for open tabs -->
    <string name="preference_auto_close_tabs" tools:ignore="UnusedResources">Аўтаматычна закрываць адкрытыя карткі</string>

    <!-- Opening screen -->
    <!-- Title of a preference that allows a user to choose what screen to show after opening the app -->
    <string name="preferences_opening_screen">Пачатковы экран</string>
    <!-- Option for always opening the homepage when re-opening the app -->
    <string name="opening_screen_homepage">Хатняя старонка</string>
    <!-- Option for always opening the user's last-open tab when re-opening the app -->
    <string name="opening_screen_last_tab">Апошняя картка</string>
    <!-- Option for always opening the homepage when re-opening the app after four hours of inactivity -->
    <string name="opening_screen_after_four_hours_of_inactivity">Хатняя старонка пасля чатырох гадзін бяздзейнасці</string>
    <!-- Summary for tabs preference when auto closing tabs setting is set to manual close-->
    <string name="close_tabs_manually_summary">Закрываць уручную</string>
    <!-- Summary for tabs preference when auto closing tabs setting is set to auto close tabs after one day-->
    <string name="close_tabs_after_one_day_summary">Закрываць праз дзень</string>
    <!-- Summary for tabs preference when auto closing tabs setting is set to auto close tabs after one week-->
    <string name="close_tabs_after_one_week_summary">Закрываць праз тыдзень</string>
    <!-- Summary for tabs preference when auto closing tabs setting is set to auto close tabs after one month-->
    <string name="close_tabs_after_one_month_summary">Закрываць праз месяц</string>

    <!-- Summary for homepage preference indicating always opening the homepage when re-opening the app -->
    <string name="opening_screen_homepage_summary">Адкрываць на хатняй старонцы</string>
    <!-- Summary for homepage preference indicating always opening the last-open tab when re-opening the app -->
    <string name="opening_screen_last_tab_summary">Адкрываць на апошняй картцы</string>
    <!-- Summary for homepage preference indicating opening the homepage when re-opening the app after four hours of inactivity -->
    <string name="opening_screen_after_four_hours_of_inactivity_summary">Адкрываць на хатняй старонцы праз чатыры гадзіны</string>

    <!-- Inactive tabs -->
    <!-- Category header of a preference that allows a user to enable or disable the inactive tabs feature -->
    <string name="preferences_inactive_tabs">Перамяшчаць старыя карткі ў неактыўныя</string>
    <!-- Title of inactive tabs preference -->
    <string name="preferences_inactive_tabs_title">Карткі, якія вы не праглядалі на працягу двух тыдняў, будуць перанесеныя ў раздзел неактыўных.</string>

    <!-- Studies -->
    <!-- Title of the remove studies button -->
    <string name="studies_remove">Выдаліць</string>
    <!-- Title of the active section on the studies list -->
    <string name="studies_active">Актыўнае</string>
    <!-- Description for studies, it indicates why Firefox use studies. The first parameter is the name of the application. -->
    <string name="studies_description_2">%1$s можа ўсталёўваць і выконваць даследаванні час ад часу.</string>
    <!-- Learn more link for studies, links to an article for more information about studies. -->
    <string name="studies_learn_more">Даведацца больш</string>
    <!-- Dialog message shown after removing a study -->
    <string name="studies_restart_app">Праграма будзе закрыта, каб прымяніць змены</string>
    <!-- Dialog button to confirm the removing a study. -->
    <string name="studies_restart_dialog_ok">Добра</string>
    <!-- Dialog button text for canceling removing a study. -->
    <string name="studies_restart_dialog_cancel">Адмяніць</string>

    <!-- Toast shown after turning on/off studies preferences -->
    <string name="studies_toast_quit_application" tools:ignore="UnusedResources">Выхад з праграмы, каб прымяніць змены…</string>

    <!-- Sessions -->
    <!-- Title for the list of tabs -->
    <string name="tab_header_label">Адкрытыя карткі</string>
    <!-- Title for the list of tabs in the current private session -->
    <string name="tabs_header_private_tabs_title">Прыватныя карткі</string>

    <!-- Title for the list of tabs in the synced tabs -->
    <string name="tabs_header_synced_tabs_title">Сінхранізаваныя карткі</string>
    <!-- Content description (not visible, for screen readers etc.): Add tab button. Adds a news tab when pressed -->
    <string name="add_tab">Дадаць картку</string>
    <!-- Content description (not visible, for screen readers etc.): Add tab button. Adds a news tab when pressed -->
    <string name="add_private_tab">Дадаць прыватную картку</string>
    <!-- Text for the new tab button to indicate adding a new private tab in the tab -->
    <string name="tab_drawer_fab_content">Прыватная</string>
    <!-- Text for the new tab button to indicate syncing command on the synced tabs page -->
    <string name="tab_drawer_fab_sync">Сінхранізацыя</string>
    <!-- Text shown in the menu for sharing all tabs -->
    <string name="tab_tray_menu_item_share">Падзяліцца ўсімі карткамі</string>
    <!-- Text shown in the menu to view recently closed tabs -->
    <string name="tab_tray_menu_recently_closed">Нядаўна закрытыя карткі</string>
    <!-- Text shown in the tabs tray inactive tabs section -->
    <string name="tab_tray_inactive_recently_closed" tools:ignore="UnusedResources">Нядаўна закрытыя</string>
    <!-- Text shown in the menu to view account settings -->
    <string name="tab_tray_menu_account_settings">Налады ўліковага запісу</string>
    <!-- Text shown in the menu to view tab settings -->
    <string name="tab_tray_menu_tab_settings">Налады картак</string>
    <!-- Text shown in the menu for closing all tabs -->
    <string name="tab_tray_menu_item_close">Закрыць усе карткі</string>
    <!-- Text shown in the multiselect menu for bookmarking selected tabs. -->
    <string name="tab_tray_multiselect_menu_item_bookmark">Закладка</string>
    <!-- Text shown in the multiselect menu for closing selected tabs. -->
    <string name="tab_tray_multiselect_menu_item_close">Закрыць</string>
    <!-- Content description for tabs tray multiselect share button -->
    <string name="tab_tray_multiselect_share_content_description">Падзяліцца выбранымі карткамі</string>
    <!-- Content description for tabs tray multiselect menu -->
    <string name="tab_tray_multiselect_menu_content_description">Меню выбраных картак</string>
    <!-- Content description (not visible, for screen readers etc.): Removes tab from collection button. Removes the selected tab from collection when pressed -->
    <string name="remove_tab_from_collection">Выдаліць картку з калекцыі</string>
    <!-- Text for button to enter multiselect mode in tabs tray -->
    <string name="tabs_tray_select_tabs">Выбраць карткі</string>
    <!-- Content description (not visible, for screen readers etc.): Close tab button. Closes the current session when pressed -->
    <string name="close_tab">Закрыць картку</string>
    <!-- Content description (not visible, for screen readers etc.): Close tab <title> button. First parameter is tab title  -->
    <string name="close_tab_title">Закрыць картку %s</string>
    <!-- Content description (not visible, for screen readers etc.): Opens the open tabs menu when pressed -->
    <string name="open_tabs_menu">Меню адкрытых картак</string>
    <!-- Open tabs menu item to save tabs to collection -->
    <string name="tabs_menu_save_to_collection1">Захаваць карткі у калекцыі</string>
    <!-- Text for the menu button to delete a collection -->
    <string name="collection_delete">Выдаліць калекцыю</string>
    <!-- Text for the menu button to rename a collection -->
    <string name="collection_rename">Перайменаваць калекцыю</string>
    <!-- Text for the button to open tabs of the selected collection -->
    <string name="collection_open_tabs">Адкрыць карткі</string>
    <!-- Hint for adding name of a collection -->
    <string name="collection_name_hint">Назва калекцыі</string>
    <!-- Text for the menu button to rename a top site -->
    <string name="rename_top_site">Перайменаваць</string>
    <!-- Text for the menu button to remove a top site -->
    <string name="remove_top_site">Выдаліць</string>

    <!-- Text for the menu button to delete a top site from history -->
    <string name="delete_from_history">Выдаліць з гісторыі</string>
    <!-- Postfix for private WebApp titles, placeholder is replaced with app name -->
    <string name="pwa_site_controls_title_private">%1$s (Прыватны рэжым)</string>

    <!-- History -->
    <!-- Text for the button to search all history -->
    <string name="history_search_1">Увядзіце пошукавыя запыты</string>
    <!-- Text for the button to clear all history -->
    <string name="history_delete_all">Выдаліць гісторыю</string>
    <!-- Text for the snackbar to confirm that multiple browsing history items has been deleted -->
    <string name="history_delete_multiple_items_snackbar">Гісторыя выдалена</string>
    <!-- Text for the snackbar to confirm that a single browsing history item has been deleted. The first parameter is the shortened URL of the deleted history item. -->
    <string name="history_delete_single_item_snackbar">%1$s выдалены</string>
    <!-- Context description text for the button to delete a single history item -->
    <string name="history_delete_item">Выдаліць</string>
    <!-- History multi select title in app bar
    The first parameter is the number of bookmarks selected -->
    <string name="history_multi_select_title">Выбрана: %1$d</string>
    <!-- Text for the header that groups the history for today -->
    <string name="history_today">Сёння</string>
    <!-- Text for the header that groups the history for yesterday -->
    <string name="history_yesterday">Учора</string>
    <!-- Text for the header that groups the history the past 7 days -->
    <string name="history_7_days">Апошнія 7 дзён</string>
    <!-- Text for the header that groups the history the past 30 days -->
    <string name="history_30_days">Апошнія 30 дзён</string>

    <!-- Text for the header that groups the history older than the last month -->
    <string name="history_older">Даўней</string>

    <!-- Text shown when no history exists -->
    <string name="history_empty_message">Няма гісторыі</string>

    <!-- Downloads -->
    <!-- Text for the snackbar to confirm that multiple downloads items have been removed -->
    <string name="download_delete_multiple_items_snackbar_1">Сцягванні выдалены</string>
    <!-- Text for the snackbar to confirm that a single download item has been removed. The first parameter is the name of the download item. -->
    <string name="download_delete_single_item_snackbar">Выдалена %1$s</string>
    <!-- Text shown when no download exists -->
    <string name="download_empty_message_1">Няма сцягнутых файлаў</string>
    <!-- History multi select title in app bar
    The first parameter is the number of downloads selected -->
    <string name="download_multi_select_title">Вылучана: %1$d</string>


    <!-- Text for the button to remove a single download item -->
    <string name="download_delete_item_1">Выдаліць</string>


    <!-- Crashes -->
    <!-- Title text displayed on the tab crash page. This first parameter is the name of the application (For example: Fenix) -->
    <string name="tab_crash_title_2">Выбачайце. %1$s не можа загрузіць гэтую старонку.</string>
    <!-- Send crash report checkbox text on the tab crash page -->
    <string name="tab_crash_send_report">Адправіць справаздачу аб краху ў Mozilla</string>
    <!-- Close tab button text on the tab crash page -->
    <string name="tab_crash_close">Закрыць картку</string>
    <!-- Restore tab button text on the tab crash page -->
    <string name="tab_crash_restore">Аднавіць картку</string>

    <!-- Bookmarks -->
    <!-- Confirmation message for a dialog confirming if the user wants to delete the selected folder -->
    <string name="bookmark_delete_folder_confirmation_dialog">Вы ўпэўнены, што жадаеце выдаліць гэту папку?</string>
    <!-- Confirmation message for a dialog confirming if the user wants to delete multiple items including folders. Parameter will be replaced by app name. -->
    <string name="bookmark_delete_multiple_folders_confirmation_dialog">%s выдаліць вылучаныя элементы.</string>
    <!-- Text for the cancel button on delete bookmark dialog -->
    <string name="bookmark_delete_negative">Адмяніць</string>
    <!-- Screen title for adding a bookmarks folder -->
    <string name="bookmark_add_folder">Дадаць папку</string>
    <!-- Snackbar title shown after a bookmark has been created. -->
    <string name="bookmark_saved_snackbar">Закладка захавана!</string>
    <!-- Snackbar edit button shown after a bookmark has been created. -->
    <string name="edit_bookmark_snackbar_action">ЗМЯНІЦЬ</string>
    <!-- Bookmark overflow menu edit button -->
    <string name="bookmark_menu_edit_button">Змяніць</string>
    <!-- Bookmark overflow menu copy button -->
    <string name="bookmark_menu_copy_button">Капіраваць</string>
    <!-- Bookmark overflow menu share button -->
    <string name="bookmark_menu_share_button">Падзяліцца</string>

    <!-- Bookmark overflow menu open in new tab button -->
    <string name="bookmark_menu_open_in_new_tab_button">Адкрыць у новай картцы</string>
    <!-- Bookmark overflow menu open in private tab button -->
    <string name="bookmark_menu_open_in_private_tab_button">Адкрыць у прыватнай картцы</string>
    <!-- Bookmark overflow menu open all in tabs button -->
    <string name="bookmark_menu_open_all_in_tabs_button">Адкрыць усё ў новых картках</string>
    <!-- Bookmark overflow menu open all in private tabs button -->
    <string name="bookmark_menu_open_all_in_private_tabs_button">Адкрыць усё ў прыватных картках</string>
    <!-- Bookmark overflow menu delete button -->
    <string name="bookmark_menu_delete_button">Выдаліць</string>
    <!--Bookmark overflow menu save button -->
    <string name="bookmark_menu_save_button">Захаваць</string>
    <!-- Bookmark multi select title in app bar
     The first parameter is the number of bookmarks selected -->
    <string name="bookmarks_multi_select_title">Выбрана: %1$d</string>
    <!-- Bookmark editing screen title -->
    <string name="edit_bookmark_fragment_title">Рэдагаваць закладку</string>
    <!-- Bookmark folder editing screen title -->
    <string name="edit_bookmark_folder_fragment_title">Рэдагаваць папку</string>
    <!-- Bookmark sign in button message -->
    <string name="bookmark_sign_in_button">Увайдзіце, каб убачыць сінхранізаваныя закладкі</string>
    <!-- Bookmark URL editing field label -->
    <string name="bookmark_url_label">URL</string>
    <!-- Bookmark FOLDER editing field label -->
    <string name="bookmark_folder_label">ПАПКА</string>
    <!-- Bookmark NAME editing field label -->
    <string name="bookmark_name_label">НАЗВА</string>
    <!-- Bookmark add folder screen title -->
    <string name="bookmark_add_folder_fragment_label">Дадаць папку</string>
    <!-- Bookmark select folder screen title -->
    <string name="bookmark_select_folder_fragment_label">Выбраць папку</string>
    <!-- Bookmark editing error missing title -->
    <string name="bookmark_empty_title_error">Павінна мець загаловак</string>
    <!-- Bookmark editing error missing or improper URL -->
    <string name="bookmark_invalid_url_error">Несапраўдны URL</string>
    <!-- Bookmark screen message for empty bookmarks folder -->
    <string name="bookmarks_empty_message">Няма закладак</string>

    <!-- Bookmark snackbar message on deletion
     The first parameter is the host part of the URL of the bookmark deleted, if any -->
    <string name="bookmark_deletion_snackbar_message">%1$s выдалена</string>
    <!-- Bookmark snackbar message on deleting multiple bookmarks not including folders-->
    <string name="bookmark_deletion_multiple_snackbar_message_2">Закладкі выдалены</string>
    <!-- Bookmark snackbar message on deleting multiple bookmarks including folders-->
    <string name="bookmark_deletion_multiple_snackbar_message_3">Выдаленне абраных папак</string>
    <!-- Bookmark undo button for deletion snackbar action -->
    <string name="bookmark_undo_deletion">АДМЯНІЦЬ</string>

    <!-- Text for the button to search all bookmarks -->
    <string name="bookmark_search">Увядзіце пошукавыя запыты</string>

    <!-- Site Permissions -->
    <!-- Button label that take the user to the Android App setting -->
    <string name="phone_feature_go_to_settings">Перайсці ў налады</string>
    <!-- Content description (not visible, for screen readers etc.): Quick settings sheet
        to give users access to site specific information / settings. For example:
        Secure settings status and a button to modify site permissions -->
    <string name="quick_settings_sheet">Панэль хуткіх налад</string>
    <!-- Label that indicates that this option it the recommended one -->
    <string name="phone_feature_recommended">Рэкамендуецца</string>
    <!-- Button label for clearing all the information of site permissions-->
    <string name="clear_permissions">Ачысціць дазволы</string>
    <!-- Text for the OK button on Clear permissions dialog -->
    <string name="clear_permissions_positive">OK</string>
    <!-- Text for the cancel button on Clear permissions dialog -->
    <string name="clear_permissions_negative">Адмяніць</string>
    <!-- Button label for clearing a site permission-->
    <string name="clear_permission">Ачысціць дазвол</string>
    <!-- Text for the OK button on Clear permission dialog -->
    <string name="clear_permission_positive">OK</string>
    <!-- Text for the cancel button on Clear permission dialog -->
    <string name="clear_permission_negative">Адмяніць</string>
    <!-- Button label for clearing all the information on all sites-->
    <string name="clear_permissions_on_all_sites">Ачысціць дазволы на ўсіх сайтах</string>
    <!-- Preference for altering video and audio autoplay for all websites -->
    <string name="preference_browser_feature_autoplay">Аўтапрайграванне</string>
    <!-- Preference for altering the camera access for all websites -->
    <string name="preference_phone_feature_camera">Камера</string>

    <!-- Preference for altering the microphone access for all websites -->
    <string name="preference_phone_feature_microphone">Мікрафон</string>

    <!-- Preference for altering the location access for all websites -->
    <string name="preference_phone_feature_location">Месцазнаходжанне</string>
    <!-- Preference for altering the notification access for all websites -->
    <string name="preference_phone_feature_notification">Абвестка</string>
    <!-- Preference for altering the persistent storage access for all websites -->
    <string name="preference_phone_feature_persistent_storage">Пастаяннае сховішча</string>
    <!-- Preference for altering the storage access setting for all websites -->
    <string name="preference_phone_feature_cross_origin_storage_access">Міжсайтавыя кукі</string>
    <!-- Preference for altering the EME access for all websites -->
    <string name="preference_phone_feature_media_key_system_access">Змесціва пад DRM кантролем</string>
    <!-- Label that indicates that a permission must be asked always -->
    <string name="preference_option_phone_feature_ask_to_allow">Запытваць дазвол</string>
    <!-- Label that indicates that a permission must be blocked -->
    <string name="preference_option_phone_feature_blocked">Заблакаваны(я)</string>
    <!-- Label that indicates that a permission must be allowed -->
    <string name="preference_option_phone_feature_allowed">Дазволена</string>
    <!--Label that indicates a permission is by the Android OS-->
    <string name="phone_feature_blocked_by_android">Заблакавана Android</string>
    <!-- Preference for showing a list of websites that the default configurations won't apply to them -->
    <string name="preference_exceptions">Выняткі</string>
    <!-- Summary of tracking protection preference if tracking protection is set to off -->
    <string name="tracking_protection_off">Выключана</string>
    <!-- Summary of tracking protection preference if tracking protection is set to standard -->
    <string name="tracking_protection_standard">Стандартная</string>
    <!-- Summary of tracking protection preference if tracking protection is set to strict -->
    <string name="tracking_protection_strict">Строгая</string>
    <!-- Summary of tracking protection preference if tracking protection is set to custom -->
    <string name="tracking_protection_custom">Адмысловая</string>
    <!-- Label for global setting that indicates that all video and audio autoplay is allowed -->
    <string name="preference_option_autoplay_allowed2">Дазволіць гук і відэа</string>
    <!-- Label for site specific setting that indicates that all video and audio autoplay is allowed -->
    <string name="quick_setting_option_autoplay_allowed">Дазволіць гук і відэа</string>
    <!-- Label that indicates that video and audio autoplay is only allowed over Wi-Fi -->
    <string name="preference_option_autoplay_allowed_wifi_only2">Блакаваць аўдыё і відэа толькі на мабільных дадзеных</string>
    <!-- Subtext that explains 'autoplay on Wi-Fi only' option -->
    <string name="preference_option_autoplay_allowed_wifi_subtext">Аўдыё і відэа будуць прайгравацца праз Wi-Fi</string>
    <!-- Label for global setting that indicates that video autoplay is allowed, but audio autoplay is blocked -->
    <string name="preference_option_autoplay_block_audio2">Блакаваць толькі гук</string>
    <!-- Label for site specific setting that indicates that video autoplay is allowed, but audio autoplay is blocked -->
    <string name="quick_setting_option_autoplay_block_audio">Блакаваць толькі гук</string>
    <!-- Label for global setting that indicates that all video and audio autoplay is blocked -->
    <string name="preference_option_autoplay_blocked3">Блакаваць гук і відэа</string>
    <!-- Label for site specific setting that indicates that all video and audio autoplay is blocked -->
    <string name="quick_setting_option_autoplay_blocked">Блакаваць гук і відэа</string>
    <!-- Summary of delete browsing data on quit preference if it is set to on -->
    <string name="delete_browsing_data_quit_on">Уключана</string>
    <!-- Summary of delete browsing data on quit preference if it is set to off -->
    <string name="delete_browsing_data_quit_off">Выключана</string>

    <!-- Summary of studies preference if it is set to on -->
    <string name="studies_on">Уключаны</string>
    <!-- Summary of studies data on quit preference if it is set to off -->
    <string name="studies_off">Выключаны</string>

    <!-- Collections -->
    <!-- Collections header on home fragment -->
    <string name="collections_header">Калекцыі</string>
    <!-- Content description (not visible, for screen readers etc.): Opens the collection menu when pressed -->
    <string name="collection_menu_button_content_description">Меню калекцыі</string>
    <!-- Label to describe what collections are to a new user without any collections -->
    <string name="no_collections_description2">Збірайце усё важнае для вас.\nГрупуйце падобныя пошукавыя запыты, сайты і карткі, каб потым хутчэй імі карыстацца.</string>
    <!-- Title for the "select tabs" step of the collection creator -->
    <string name="create_collection_select_tabs">Выберыце карткі</string>
    <!-- Title for the "select collection" step of the collection creator -->
    <string name="create_collection_select_collection">Выберыце калекцыю</string>
    <!-- Title for the "name collection" step of the collection creator -->
    <string name="create_collection_name_collection">Назва калекцыі</string>
    <!-- Button to add new collection for the "select collection" step of the collection creator -->
    <string name="create_collection_add_new_collection">Дадаць новую калекцыю</string>
    <!-- Button to select all tabs in the "select tabs" step of the collection creator -->
    <string name="create_collection_select_all">Вылучыць усе</string>
    <!-- Button to deselect all tabs in the "select tabs" step of the collection creator -->
    <string name="create_collection_deselect_all">Адмяніць выбар усіх</string>
    <!-- Text to prompt users to select the tabs to save in the "select tabs" step of the collection creator -->
    <string name="create_collection_save_to_collection_empty">Выберыце карткі для захавання</string>
    <!-- Text to show users how many tabs they have selected in the "select tabs" step of the collection creator.
     %d is a placeholder for the number of tabs selected. -->
    <string name="create_collection_save_to_collection_tabs_selected">Выбрана картак: %d</string>
    <!-- Text to show users they have one tab selected in the "select tabs" step of the collection creator.
    %d is a placeholder for the number of tabs selected. -->
    <string name="create_collection_save_to_collection_tab_selected">Выбрана картка: %d</string>
    <!-- Text shown in snackbar when multiple tabs have been saved in a collection -->
    <string name="create_collection_tabs_saved">Карткі захаваны!</string>
    <!-- Text shown in snackbar when one or multiple tabs have been saved in a new collection -->
    <string name="create_collection_tabs_saved_new_collection">Калекцыя захаваная!</string>
    <!-- Text shown in snackbar when one tab has been saved in a collection -->
    <string name="create_collection_tab_saved">Картка захавана!</string>
    <!-- Content description (not visible, for screen readers etc.): button to close the collection creator -->
    <string name="create_collection_close">Закрыць</string>
    <!-- Button to save currently selected tabs in the "select tabs" step of the collection creator-->
    <string name="create_collection_save">Захаваць</string>

    <!-- Snackbar action to view the collection the user just created or updated -->
    <string name="create_collection_view">Паглядзець</string>

    <!-- Text for the OK button from collection dialogs -->
    <string name="create_collection_positive">OK</string>
    <!-- Text for the cancel button from collection dialogs -->
    <string name="create_collection_negative">Адмяніць</string>

    <!-- Default name for a new collection in "name new collection" step of the collection creator. %d is a placeholder for the number of collections-->
    <string name="create_collection_default_name">Калекцыя %d</string>

    <!-- Share -->
    <!-- Share screen header -->
    <string name="share_header_2">Падзяліцца</string>
    <!-- Content description (not visible, for screen readers etc.):
        "Share" button. Opens the share menu when pressed. -->
    <string name="share_button_content_description">Падзяліцца</string>
    <!-- Text for the Save to PDF feature in the share menu -->
    <string name="share_save_to_pdf">Захаваць як PDF</string>
    <!-- Text for error message when generating a PDF file Text. -->
    <string name="unable_to_save_to_pdf_error">Немагчыма стварыць PDF</string>
    <!-- Text for standard error snackbar dismiss button. -->
    <string name="standard_snackbar_error_dismiss">Адхіліць</string>
    <!-- Text for error message when printing a page and it fails. -->
    <string name="unable_to_print_page_error">Немагчыма надрукаваць гэту старонку</string>
    <!-- Text for the print feature in the share and browser menu -->
    <string name="menu_print">Друкаваць</string>
    <!-- Sub-header in the dialog to share a link to another sync device -->
    <string name="share_device_subheader">Даслаць на прыладу</string>
    <!-- Sub-header in the dialog to share a link to an app from the full list -->
    <string name="share_link_all_apps_subheader">Усе дзеянні</string>
    <!-- Sub-header in the dialog to share a link to an app from the most-recent sorted list -->
    <string name="share_link_recent_apps_subheader">Нядаўна выкарыстаныя</string>
    <!-- Text for the copy link action in the share screen. -->
    <string name="share_copy_link_to_clipboard">Капіяваць у буфер абмену</string>
    <!-- Toast shown after copying link to clipboard -->
    <string name="toast_copy_link_to_clipboard">Скапіявана ў буфер абмену</string>
    <!-- An option from the share dialog to sign into sync -->
    <string name="sync_sign_in">Увайсці ў сінхранізацыю</string>
     <!-- An option from the three dot menu to sync and save data -->
    <string name="sync_menu_sync_and_save_data">Сінхранізаваць і захаваць дадзеныя</string>
    <!-- An option from the share dialog to send link to all other sync devices -->
    <string name="sync_send_to_all">Даслаць на ўсе прылады</string>
    <!-- An option from the share dialog to reconnect to sync -->
    <string name="sync_reconnect">Злучыцца зноў з сінхранізацыяй</string>

    <!-- Text displayed when sync is offline and cannot be accessed -->
    <string name="sync_offline">Па-за сеткай</string>
    <!-- An option to connect additional devices -->
    <string name="sync_connect_device">Падключыць іншую прыладу</string>
    <!-- The dialog text shown when additional devices are not available -->
    <string name="sync_connect_device_dialog">Каб адправіць картку, увайдзіце ў Firefox прынамсі на адной іншай прыладзе.</string>
    <!-- Confirmation dialog button -->
    <string name="sync_confirmation_button">Зразумела</string>

    <!-- Share error message -->
    <string name="share_error_snackbar">Немагчыма падзяліцца гэтай праграмай</string>
    <!-- Add new device screen title -->
    <string name="sync_add_new_device_title">Даслаць на прыладу</string>
    <!-- Text for the warning message on the Add new device screen -->
    <string name="sync_add_new_device_message">Няма падключаных прылад</string>
    <!-- Text for the button to learn about sending tabs -->
    <string name="sync_add_new_device_learn_button">Даведацца больш пра адпраўку картак…</string>
    <!-- Text for the button to connect another device -->
    <string name="sync_add_new_device_connect_button">Злучыць іншую прыладу…</string>

    <!-- Notifications -->
    <!-- Text shown in the notification that pops up to remind the user that a private browsing session is active. -->
    <string name="notification_pbm_delete_text_2">Закрыць прыватныя карткі</string>

    <!-- Text for option one, shown in microsurvey.-->
    <string name="microsurvey_survey_5_point_option_0" tools:ignore="UnusedResources">Нейтральны</string>
    <!-- Text for option two, shown in microsurvey.-->
    <string name="microsurvey_survey_5_point_option_1" tools:ignore="UnusedResources">Вельмі незадаволены</string>
    <!-- Text for option three, shown in microsurvey.-->
    <string name="microsurvey_survey_5_point_option_2" tools:ignore="UnusedResources">Незадаволены</string>
    <!-- Text for option four, shown in microsurvey.-->
    <string name="microsurvey_survey_5_point_option_3" tools:ignore="UnusedResources">Задаволены</string>
    <!-- Text for option five, shown in microsurvey.-->
    <string name="microsurvey_survey_5_point_option_4" tools:ignore="UnusedResources">Вельмі задаволены</string>

    <!-- Text shown in the notification that pops up to remind the user that a private browsing session is active for Android 14+ -->
    <string name="notification_erase_title_android_14">Закрыць прыватныя карткі?</string>

    <!-- Name of the marketing notification channel. Displayed in the "App notifications" system settings for the app -->
    <string name="notification_marketing_channel_name">Маркетынг</string>

    <!-- Title shown in the notification that pops up to remind the user to set fenix as default browser.
    The app name is in the text, due to limitations with localizing Nimbus experiments -->
    <string name="nimbus_notification_default_browser_title" tools:ignore="UnusedResources">Firefox хуткі і прыватны</string>
    <!-- Text shown in the notification that pops up to remind the user to set fenix as default browser.
    The app name is in the text, due to limitations with localizing Nimbus experiments -->
    <string name="nimbus_notification_default_browser_text" tools:ignore="UnusedResources">Зрабіце Firefox вашым прадвызначаным браўзерам</string>
    <!-- Title shown in the notification that pops up to re-engage the user -->
    <string name="notification_re_engagement_title">Паспрабуйце Прыватнае агляданне</string>

    <!-- Text shown in the notification that pops up to re-engage the user.
    %1$s is a placeholder that will be replaced by the app name. -->
    <string name="notification_re_engagement_text">Праглядайце без захаваных файлаў кукі або гісторыі ў %1$s</string>

    <!-- Title A shown in the notification that pops up to re-engage the user -->
    <string name="notification_re_engagement_A_title">Аглядайце без слядоў</string>
    <!-- Text A shown in the notification that pops up to re-engage the user.
    %1$s is a placeholder that will be replaced by the app name. -->
    <string name="notification_re_engagement_A_text">Прыватнае агляданне ў %1$s не захоўвае вашу інфармацыю.</string>
    <!-- Title B shown in the notification that pops up to re-engage the user -->
    <string name="notification_re_engagement_B_title">Пачніце свой першы пошук</string>
    <!-- Text B shown in the notification that pops up to re-engage the user -->
    <string name="notification_re_engagement_B_text">Знайдзіце што-небудзь побач. Або адкрыйце для сябе што-небудзь цікавае.</string>

    <!-- Survey -->
    <!-- Text shown in the fullscreen message that pops up to ask user to take a short survey.
    The app name is in the text, due to limitations with localizing Nimbus experiments -->
    <string name="nimbus_survey_message_text">Калі ласка, дапамажыце палепшыць Firefox, прыняўшы ўдзел у кароткім апытанні.</string>
    <!-- Preference for taking the short survey. -->
    <string name="preferences_take_survey">Прайсці апытанне</string>
    <!-- Preference for not taking the short survey. -->
    <string name="preferences_not_take_survey">Не, дзякуй</string>

    <!-- Snackbar -->
    <!-- Text shown in snackbar when user deletes a collection -->
    <string name="snackbar_collection_deleted">Калекцыя выдалена</string>
    <!-- Text shown in snackbar when user renames a collection -->
    <string name="snackbar_collection_renamed">Калекцыя перайменавана</string>

    <!-- Text shown in snackbar when user closes a tab -->
    <string name="snackbar_tab_closed">Картка закрыта</string>
    <!-- Text shown in snackbar when user closes all tabs -->
    <string name="snackbar_tabs_closed">Карткі закрыты</string>

    <!-- Text shown in snackbar when user bookmarks a list of tabs -->
    <string name="snackbar_message_bookmarks_saved">Закладкі захаваны!</string>
    <!-- Text shown in snackbar when user adds a site to shortcuts -->
    <string name="snackbar_added_to_shortcuts">Дададзены ў цэтлікі!</string>
    <!-- Text shown in snackbar when user closes a private tab -->
    <string name="snackbar_private_tab_closed">Прыватная картка закрыта</string>
    <!-- Text shown in snackbar when user closes all private tabs -->
    <string name="snackbar_private_tabs_closed">Прыватныя карткі закрыты</string>
    <!-- Text shown in snackbar when user erases their private browsing data -->
    <string name="snackbar_private_data_deleted">Дадзеныя прыватнага аглядання выдалены</string>
    <!-- Text shown in snackbar to undo deleting a tab, top site or collection -->
    <string name="snackbar_deleted_undo">АДМЯНІЦЬ</string>
    <!-- Text shown in snackbar when user removes a top site -->
    <string name="snackbar_top_site_removed">Сайт выдалены</string>
    <!-- QR code scanner prompt which appears after scanning a code, but before navigating to it
        First parameter is the name of the app, second parameter is the URL or text scanned-->
    <string name="qr_scanner_confirmation_dialog_message">Дазволіць %1$s адкрыць %2$s</string>
    <!-- QR code scanner prompt dialog positive option to allow navigation to scanned link -->
    <string name="qr_scanner_dialog_positive">ДАЗВОЛІЦЬ</string>
    <!-- QR code scanner prompt dialog positive option to deny navigation to scanned link -->
    <string name="qr_scanner_dialog_negative">АДМОВІЦЬ</string>
    <!-- QR code scanner prompt dialog error message shown when a hostname does not contain http or https. -->
    <string name="qr_scanner_dialog_invalid">Вэб-адрас несапраўдны.</string>
    <!-- QR code scanner prompt dialog positive option when there is an error -->
    <string name="qr_scanner_dialog_invalid_ok">OK</string>
    <!-- Tab collection deletion prompt dialog message. Placeholder will be replaced with the collection name -->
    <string name="tab_collection_dialog_message">Вы ўпэўнены, што хочаце выдаліць %1$s?</string>
    <!-- Tab collection deletion prompt dialog option to delete the collection -->
    <string name="tab_collection_dialog_positive">Выдаліць</string>
    <!-- Text displayed in a notification when the user enters full screen mode -->
    <string name="full_screen_notification">Уваход у поўнаэкранны рэжым</string>
    <!-- Message for copying the URL via long press on the toolbar -->
    <string name="url_copied">URL скапіраваны</string>

    <!-- Sample text for accessibility font size -->
    <string name="accessibility_text_size_sample_text_1">Гэта ўзор тэксту. Ён тут, каб паказаць, як тэкст будзе выглядаць пры павелічэнні або памяншэнні памеру з дапамогай гэтай налады.</string>
    <!-- Summary for Accessibility Text Size Scaling Preference -->
    <string name="preference_accessibility_text_size_summary">Зрабіць тэкст на сайтах большым ці меншым</string>
    <!-- Title for Accessibility Text Size Scaling Preference -->
    <string name="preference_accessibility_font_size_title">Памер шрыфту</string>

    <!-- Title for Accessibility Text Automatic Size Scaling Preference -->
    <string name="preference_accessibility_auto_size_2">Аўтаматычны памер шрыфту</string>

    <!-- Summary for Accessibility Text Automatic Size Scaling Preference -->
    <string name="preference_accessibility_auto_size_summary">Памер шрыфту будзе адпавядаць наладам Android. Адключыце, каб кіраваць шрыфтам тут.</string>

    <!-- Title for the Delete browsing data preference -->
    <string name="preferences_delete_browsing_data">Выдаліць дадзеныя аглядання</string>
    <!-- Title for the tabs item in Delete browsing data -->
    <string name="preferences_delete_browsing_data_tabs_title_2">Адкрытыя карткі</string>
    <!-- Subtitle for the tabs item in Delete browsing data, parameter will be replaced with the number of open tabs -->
    <string name="preferences_delete_browsing_data_tabs_subtitle">Карткі: %d</string>
    <!-- Title for the data and history items in Delete browsing data -->
    <!-- Title for the history item in Delete browsing data -->
    <string name="preferences_delete_browsing_data_browsing_history_title">Гісторыя аглядання</string>
    <!-- Subtitle for the data and history items in delete browsing data, parameter will be replaced with the
        number of history items the user has -->
    <string name="preferences_delete_browsing_data_browsing_data_subtitle">Адрасы: %d</string>
    <!-- Title for the cookies and site data items in Delete browsing data -->
    <string name="preferences_delete_browsing_data_cookies_and_site_data">Кукі і дадзеныя сайтаў</string>
    <!-- Subtitle for the cookies item in Delete browsing data -->
    <string name="preferences_delete_browsing_data_cookies_subtitle">Вы выйдзеце з большасці сайтаў</string>
    <!-- Title for the cached images and files item in Delete browsing data -->
    <string name="preferences_delete_browsing_data_cached_files">Кэшаваныя відарысы і файлы</string>
    <!-- Subtitle for the cached images and files item in Delete browsing data -->
    <string name="preferences_delete_browsing_data_cached_files_subtitle">Вызваліць месца</string>
    <!-- Title for the site permissions item in Delete browsing data -->
    <string name="preferences_delete_browsing_data_site_permissions">Дазволы для сайтаў</string>
    <!-- Title for the downloads item in Delete browsing data -->
    <string name="preferences_delete_browsing_data_downloads">Сцягванні</string>
    <!-- Text for the button to delete browsing data -->
    <string name="preferences_delete_browsing_data_button">Выдаліць звесткі аглядання</string>
    <!-- Title for the Delete browsing data on quit preference -->
    <string name="preferences_delete_browsing_data_on_quit">Выдаляць звесткі аглядання пры выхадзе</string>
    <!-- Summary for the Delete browsing data on quit preference. "Quit" translation should match delete_browsing_data_on_quit_action translation. -->
    <string name="preference_summary_delete_browsing_data_on_quit_2">Аўтаматычна выдаляе дадзеныя аглядання, калі вы выбіраеце \&quot;Выйсці\&quot; ў галоўным меню</string>
    <!-- Action item in menu for the Delete browsing data on quit feature -->
    <string name="delete_browsing_data_on_quit_action">Выйсці</string>

    <!-- Title text of a delete browsing data dialog. -->
    <string name="delete_history_prompt_title">Дыяпазон часу для выдалення</string>
    <!-- Body text of a delete browsing data dialog. -->
    <string name="delete_history_prompt_body" moz:RemovedIn="130" tools:ignore="UnusedResources">Выдаляе гісторыю (у тым ліку гісторыю, сінхранізаваную з іншых прылад), кукі і іншыя даныя аглядання.</string>
    <!-- Body text of a delete browsing data dialog. -->
    <string name="delete_history_prompt_body_2">Выдаляе гісторыю (уключаючы гісторыю, сінхранізаваную з іншых прылад)</string>
    <!-- Radio button in the delete browsing data dialog to delete history items for the last hour. -->
    <string name="delete_history_prompt_button_last_hour">Апошняя гадзіна</string>
    <!-- Radio button in the delete browsing data dialog to delete history items for today and yesterday. -->
    <string name="delete_history_prompt_button_today_and_yesterday">За сёння і ўчора</string>
    <!-- Radio button in the delete browsing data dialog to delete all history. -->
    <string name="delete_history_prompt_button_everything">Усё</string>

    <!-- Dialog message to the user asking to delete browsing data. Parameter will be replaced by app name. -->
    <string name="delete_browsing_data_prompt_message_3">%s выдаліць выбраныя дадзеныя аглядання.</string>
    <!-- Text for the cancel button for the data deletion dialog -->
    <string name="delete_browsing_data_prompt_cancel">Адмена</string>
    <!-- Text for the allow button for the data deletion dialog -->
    <string name="delete_browsing_data_prompt_allow">Выдаліць</string>

    <!-- Text for the snackbar confirmation that the data was deleted -->
    <string name="preferences_delete_browsing_data_snackbar">Дадзеныя аглядання выдалены</string>

    <!-- Text for the snackbar to show the user that the deletion of browsing data is in progress -->
    <string name="deleting_browsing_data_in_progress">Выдаленне дадзеныя аглядання…</string>

    <!-- Dialog message to the user asking to delete all history items inside the opened group. Parameter will be replaced by a history group name. -->
    <string name="delete_all_history_group_prompt_message">Выдаліць усе сайты ў “%s”</string>
    <!-- Text for the cancel button for the history group deletion dialog -->
    <string name="delete_history_group_prompt_cancel">Скасаваць</string>
    <!-- Text for the allow button for the history group dialog -->
    <string name="delete_history_group_prompt_allow">Выдаліць</string>
    <!-- Text for the snackbar confirmation that the history group was deleted -->
    <string name="delete_history_group_snackbar">Група выдалена</string>

    <!-- Onboarding -->
    <!-- text to display in the snackbar once account is signed-in -->
    <string name="onboarding_firefox_account_sync_is_on">Сінхранізацыя ўключана</string>

    <!-- Onboarding theme -->
    <!-- Text shown in snackbar when multiple tabs have been sent to device -->
    <string name="sync_sent_tabs_snackbar">Карткі адпраўлены!</string>
    <!-- Text shown in snackbar when one tab has been sent to device  -->
    <string name="sync_sent_tab_snackbar">Картка адпраўлена!</string>
    <!-- Text shown in snackbar when sharing tabs failed  -->
    <string name="sync_sent_tab_error_snackbar">Немагчыма адправіць</string>
    <!-- Text shown in snackbar for the "retry" action that the user has after sharing tabs failed -->
    <string name="sync_sent_tab_error_snackbar_action">ПАЎТАРЫЦЬ</string>
    <!-- Title of QR Pairing Fragment -->
    <string name="sync_scan_code">Скануйце код</string>
    <!-- Instructions on how to access pairing -->
    <string name="sign_in_instructions"><![CDATA[Адкрыйце Firefox на сваім камп’ютары і перайдзіце на <b>https://firefox.com/pair</b>]]></string>
    <!-- Text shown for sign in pairing when ready -->
    <string name="sign_in_ready_for_scan">Гатовы да сканавання</string>
    <!-- Text shown for settings option for sign with pairing -->
    <string name="sign_in_with_camera">Увайдзіце з дапамогай камеры</string>
    <!-- Text shown for settings option for sign with email -->
    <string name="sign_in_with_email">Выкарыстаць электронную пошту</string>
    <!-- Text shown for settings option for create new account text.'Firefox' intentionally hardcoded here.-->
    <string name="sign_in_create_account_text"><![CDATA[Не маеце ўліковага запісу? <u> Стварыце яго, </u> каб сінхранізаваць Firefox паміж прыладамі.]]></string>
    <!-- Text shown in confirmation dialog to sign out of account. The first parameter is the name of the app (e.g. Firefox Preview) -->
    <string name="sign_out_confirmation_message_2">%s спыніць сінхранізацыю з вашым уліковым запісам, але не выдаліць дадзеныя аглядання на гэтай прыладзе.</string>
    <!-- Option to continue signing out of account shown in confirmation dialog to sign out of account -->
    <string name="sign_out_disconnect">Адлучыцца</string>
    <!-- Option to cancel signing out shown in confirmation dialog to sign out of account -->
    <string name="sign_out_cancel">Адмена</string>

    <!-- Error message snackbar shown after the user tried to select a default folder which cannot be altered -->
    <string name="bookmark_cannot_edit_root">Нельга рэдагаваць прадвызначаныя папкі</string>

    <!-- Enhanced Tracking Protection -->
    <!-- Link displayed in enhanced tracking protection panel to access tracking protection settings -->
    <string name="etp_settings">Налады аховы</string>
    <!-- Preference title for enhanced tracking protection settings -->
    <string name="preference_enhanced_tracking_protection">Узмоцненая ахова ад сачэння</string>
    <!-- Preference summary for enhanced tracking protection settings on/off switch -->
    <string name="preference_enhanced_tracking_protection_summary">Цяпер у нас ёсць поўная ахова кукаў, наш самы магутны бар\'ер супраць міжсайтавых трэкераў.</string>
    <!-- Description of enhanced tracking protection. The parameter is the name of the application (For example: Firefox Fenix) -->
    <string name="preference_enhanced_tracking_protection_explanation_2">%s абараняе вас ад многіх найбольш распаўсюджаных трэкераў, якія сочаць за тым, што вы робіце ў інтэрнэце.</string>
    <!-- Text displayed that links to website about enhanced tracking protection -->
    <string name="preference_enhanced_tracking_protection_explanation_learn_more">Даведацца больш</string>
    <!-- Preference for enhanced tracking protection for the standard protection settings -->
    <string name="preference_enhanced_tracking_protection_standard_default_1">Стандартная (прадвызначана)</string>
    <!-- Preference description for enhanced tracking protection for the standard protection settings -->
    <string name="preference_enhanced_tracking_protection_standard_description_5">Старонкі будуць загружацца нармальна, але блакаваць менш трэкераў.</string>
    <!--  Accessibility text for the Standard protection information icon  -->
    <string name="preference_enhanced_tracking_protection_standard_info_button">Што блакуецца стандартнай аховай ад сачэння</string>
    <!-- Preference for enhanced tracking protection for the strict protection settings -->
    <string name="preference_enhanced_tracking_protection_strict">Строгая</string>
    <!-- Preference description for enhanced tracking protection for the strict protection settings -->
    <string name="preference_enhanced_tracking_protection_strict_description_4">Мацнейшая ахова ад сачэння і лепшая хуткадзейнасць, але некаторыя сайты могуць не працаваць належным чынам.</string>
    <!--  Accessibility text for the Strict protection information icon  -->
    <string name="preference_enhanced_tracking_protection_strict_info_button">Што блакуецца строгай аховай ад сачэння</string>
    <!-- Preference for enhanced tracking protection for the custom protection settings -->
    <string name="preference_enhanced_tracking_protection_custom">Адмыслова</string>
    <!-- Preference description for enhanced tracking protection for the strict protection settings -->
    <string name="preference_enhanced_tracking_protection_custom_description_2">Выберыце, якія трэкеры і скрыпты трэба заблакаваць.</string>
    <!--  Accessibility text for the Strict protection information icon  -->
    <string name="preference_enhanced_tracking_protection_custom_info_button">Што блакуецца адмысловай аховай ад сачэння</string>
    <!-- Header for categories that are being blocked by current Enhanced Tracking Protection settings -->
    <!-- Preference for enhanced tracking protection for the custom protection settings for cookies-->
    <string name="preference_enhanced_tracking_protection_custom_cookies">Кукі</string>
    <!-- Option for enhanced tracking protection for the custom protection settings for cookies-->
    <string name="preference_enhanced_tracking_protection_custom_cookies_1">Трэкеры міжсайтавыя і сацыяльных сетак</string>
    <!-- Option for enhanced tracking protection for the custom protection settings for cookies-->
    <string name="preference_enhanced_tracking_protection_custom_cookies_2">Кукі з ненаведаных сайтаў</string>
    <!-- Option for enhanced tracking protection for the custom protection settings for cookies-->
    <string name="preference_enhanced_tracking_protection_custom_cookies_3">Усе кукі трэцяга боку (можа парушыць працу вэб-сайтаў)</string>
    <!-- Option for enhanced tracking protection for the custom protection settings for cookies-->
    <string name="preference_enhanced_tracking_protection_custom_cookies_4">Усе кукі (будзе перашкаджаць працы сайтаў)</string>
    <!-- Option for enhanced tracking protection for the custom protection settings for cookies-->
    <string name="preference_enhanced_tracking_protection_custom_cookies_5">Ізаляваць міжсайтавыя кукі</string>
    <!-- Preference for enhanced tracking protection for the custom protection settings for tracking content -->
    <string name="preference_enhanced_tracking_protection_custom_tracking_content">Элементы сачэння</string>
    <!-- Option for enhanced tracking protection for the custom protection settings for tracking content-->
    <string name="preference_enhanced_tracking_protection_custom_tracking_content_1">Ва ўсіх картках</string>
    <!-- Option for enhanced tracking protection for the custom protection settings for tracking content-->
    <string name="preference_enhanced_tracking_protection_custom_tracking_content_2">Толькі ў прыватных картках</string>
    <!-- Preference for enhanced tracking protection for the custom protection settings -->
    <string name="preference_enhanced_tracking_protection_custom_cryptominers">Майнеры крыптавалют</string>
    <!-- Preference for enhanced tracking protection for the custom protection settings -->
    <string name="preference_enhanced_tracking_protection_custom_fingerprinters">Збіральнікі лічбавых адбіткаў</string>
    <!-- Button label for navigating to the Enhanced Tracking Protection details -->
    <string name="enhanced_tracking_protection_details">Падрабязнасці</string>
    <!-- Header for categories that are being being blocked by current Enhanced Tracking Protection settings -->
    <string name="enhanced_tracking_protection_blocked">Заблакаваны</string>
    <!-- Header for categories that are being not being blocked by current Enhanced Tracking Protection settings -->
    <string name="enhanced_tracking_protection_allowed">Дазволены</string>
    <!-- Category of trackers (social media trackers) that can be blocked by Enhanced Tracking Protection -->
    <string name="etp_social_media_trackers_title">Трэкеры сацыяльных сетак</string>
    <!-- Description of social media trackers that can be blocked by Enhanced Tracking Protection -->
    <string name="etp_social_media_trackers_description">Абмяжоўвае мажлівасць сацыяльных сетак асочваць вашу дзейнасць у сеціве.</string>
    <!-- Category of trackers (cross-site tracking cookies) that can be blocked by Enhanced Tracking Protection -->
    <string name="etp_cookies_title">Міжсайтавыя кукі асочвання</string>
    <!-- Category of trackers (cross-site tracking cookies) that can be blocked by Enhanced Tracking Protection -->
    <string name="etp_cookies_title_2">Міжсайтавыя кукі</string>
    <!-- Description of cross-site tracking cookies that can be blocked by Enhanced Tracking Protection -->
    <string name="etp_cookies_description">Блакуе файлы cookie, якія рэкламныя сеткі і аналітычныя кампаніі выкарыстоўваюць, каб аб’яднаць звесткі аглядання з многіх сайтаў.</string>
    <!-- Description of cross-site tracking cookies that can be blocked by Enhanced Tracking Protection -->
    <string name="etp_cookies_description_2">Поўная ахова кукаў ізалюе кукі на сайце, дзе вы знаходзіцеся, таму трэкеры, такія як рэкламныя сеткі, не могуць скарыстаць іх для сачэння за вамі паміж сайтамі.</string>
    <!-- Category of trackers (cryptominers) that can be blocked by Enhanced Tracking Protection -->
    <string name="etp_cryptominers_title">Майнеры крыптавалют</string>
    <!-- Description of cryptominers that can be blocked by Enhanced Tracking Protection -->
    <string name="etp_cryptominers_description">Не дазваляе шкодным скрыптам атрымаць доступ да Вашай прылады для здабычы крыптавалюты.</string>
    <!-- Category of trackers (fingerprinters) that can be blocked by Enhanced Tracking Protection -->
    <string name="etp_fingerprinters_title">Збіральнікі лічбавых адбіткаў</string>
    <!-- Description of fingerprinters that can be blocked by Enhanced Tracking Protection -->
    <string name="etp_fingerprinters_description">Спыняе збор унікальнай ідэнтыфікацыйнай інфармацыі пра вашу прыладу, якая можа быць выкарыстана для сачэння.</string>
    <!-- Category of trackers (tracking content) that can be blocked by Enhanced Tracking Protection -->
    <string name="etp_tracking_content_title">Змест з элементамі сачэння</string>
    <!-- Description of tracking content that can be blocked by Enhanced Tracking Protection -->
    <string name="etp_tracking_content_description">Спыняе загрузку вонкавай рэкламы, відэа і іншага змесціва, якое змяшчае код асочвання. Можа адбіцца на некаторых функцыях вэб-сайта.</string>
    <!-- Enhanced Tracking Protection message that protection is currently on for this site -->
    <string name="etp_panel_on">Ахова ўключана на гэтым сайце</string>
    <!-- Enhanced Tracking Protection message that protection is currently off for this site -->
    <string name="etp_panel_off">Ахова для гэтага сайта ВЫКЛЮЧАНА</string>
    <!-- Header for exceptions list for which sites enhanced tracking protection is always off -->
    <string name="enhanced_tracking_protection_exceptions">Узмоцненая ахова ад сачэння выключана на гэтых сайтах</string>

    <!-- Content description (not visible, for screen readers etc.): Navigate
    back from ETP details (Ex: Tracking content) -->
    <string name="etp_back_button_content_description">Перайсці назад</string>
    <!-- About page link text to open what's new link -->
    <string name="about_whats_new">Што новага ў %s</string>

    <!-- Open source licenses page title
    The first parameter is the app name -->
    <string name="open_source_licenses_title">%s | Бібліятэкі OSS</string>

    <!-- Category of trackers (redirect trackers) that can be blocked by Enhanced Tracking Protection -->
    <string name="etp_redirect_trackers_title">Трэкеры перанакіравання</string>

    <!-- Description of redirect tracker cookies that can be blocked by Enhanced Tracking Protection -->
    <string name="etp_redirect_trackers_description">Ачышчае кукі, усталяваныя шляхам перанакіравання на вядомыя асочвальныя вэб-сайты.</string>

    <!-- Description of the SmartBlock Enhanced Tracking Protection feature. The * symbol is intentionally hardcoded here,
         as we use it on the UI to indicate which trackers have been partially unblocked.  -->
    <string name="preference_etp_smartblock_description">Некаторыя пазначаныя ніжэй трэкеры былі часткова разблакаваны на гэтай старонцы, таму што вы ўзаемадзейнічалі з імі *.</string>
    <!-- Text displayed that links to website about enhanced tracking protection SmartBlock -->
    <string name="preference_etp_smartblock_learn_more">Даведацца больш</string>

    <!-- Content description (not visible, for screen readers etc.):
    Enhanced tracking protection exception preference icon for ETP settings. -->
    <string name="preference_etp_exceptions_icon_description">Значок перавагі выключэння ўзмоцненай аховы ад сачэння</string>

    <!-- About page link text to open support link -->
    <string name="about_support">Падтрымка</string>
    <!-- About page link text to list of past crashes (like about:crashes on desktop) -->
    <string name="about_crashes">Крахі</string>
    <!-- About page link text to open privacy notice link -->
    <string name="about_privacy_notice">Паведамленне аб прыватнасці</string>

    <!-- About page link text to open know your rights link -->
    <string name="about_know_your_rights">Ведай свае правы</string>
    <!-- About page link text to open licensing information link -->
    <string name="about_licensing_information">Звесткі пра ліцэнзію</string>

    <!-- About page link text to open a screen with libraries that are used -->
    <string name="about_other_open_source_libraries">Бібліятэкі, якімі мы карыстаемся</string>

    <!-- Toast shown to the user when they are activating the secret dev menu
        The first parameter is number of long clicks left to enable the menu -->
    <string name="about_debug_menu_toast_progress">Меню адладкі: %1$d націсканняў да ўключэння</string>
    <string name="about_debug_menu_toast_done">Меню адладкі ўключана</string>

    <!-- Browser long press popup menu -->
    <!-- Copy the current url -->
    <string name="browser_toolbar_long_press_popup_copy">Капіраваць</string>
    <!-- Paste & go the text in the clipboard. '&amp;' is replaced with the ampersand symbol: & -->
    <string name="browser_toolbar_long_press_popup_paste_and_go">Уставіць і перайсці</string>
    <!-- Paste the text in the clipboard -->
    <string name="browser_toolbar_long_press_popup_paste">Уставіць</string>

    <!-- Snackbar message shown after an URL has been copied to clipboard. -->
    <string name="browser_toolbar_url_copied_to_clipboard_snackbar">URL скапіраваны ў буфер абмену</string>

    <!-- Title text for the Add To Homescreen dialog -->
    <string name="add_to_homescreen_title">Дадаць на хатні экран</string>
    <!-- Cancel button text for the Add to Homescreen dialog -->
    <string name="add_to_homescreen_cancel">Адмена</string>
    <!-- Add button text for the Add to Homescreen dialog -->
    <string name="add_to_homescreen_add">Дадаць</string>

    <!-- Continue to website button text for the first-time Add to Homescreen dialog -->
    <string name="add_to_homescreen_continue">Перайсці на вэб-сайт</string>
    <!-- Placeholder text for the TextView in the Add to Homescreen dialog -->
    <string name="add_to_homescreen_text_placeholder">Назва ярлыка</string>

    <!-- Describes the add to homescreen functionality -->
    <string name="add_to_homescreen_description_2">Вы можаце лёгка дадаць гэты вэб-сайт на хатні экран вашай прылады, каб мець да яго імгненны доступ і аглядаць хутчэй, нібыта гэта асобная праграма.</string>

    <!-- Preference for managing the settings for logins and passwords in Fenix -->
    <string name="preferences_passwords_logins_and_passwords_2">Паролі</string>
    <!-- Preference for managing the saving of logins and passwords in Fenix -->
    <string name="preferences_passwords_save_logins_2">Захоўваць паролі</string>
    <!-- Preference option for asking to save passwords in Fenix -->
    <string name="preferences_passwords_save_logins_ask_to_save">Пытаць пра захаванне</string>
    <!-- Preference option for never saving passwords in Fenix -->
    <string name="preferences_passwords_save_logins_never_save">Ніколі не захоўваць</string>

    <!-- Preference for autofilling saved logins in Firefox (in web content), %1$s will be replaced with the app name -->
    <string name="preferences_passwords_autofill2">Аўтазапаўненне ў %1$s</string>
    <!-- Description for the preference for autofilling saved logins in Firefox (in web content), %1$s will be replaced with the app name -->
    <string name="preferences_passwords_autofill_description">Аўтаматычна запаўняць і захоўваць імёны карыстальнікаў і паролі на сайтах падчас выкарыстання %1$s.</string>
    <!-- Preference for autofilling logins from Fenix in other apps (e.g. autofilling the Twitter app) -->
    <string name="preferences_android_autofill">Аўтазапаўненне ў іншых праграмах</string>
    <!-- Description for the preference for autofilling logins from Fenix in other apps (e.g. autofilling the Twitter app) -->
    <string name="preferences_android_autofill_description">Запаўняць імёны карыстальнікаў і паролі ў іншых праграмах на вашай прыладзе.</string>

    <!-- Preference option for adding a password -->
    <string name="preferences_logins_add_login_2">Дадаць пароль</string>

    <!-- Preference for syncing saved passwords in Fenix -->
    <string name="preferences_passwords_sync_logins_2">Сінхранізаваць паролі</string>
    <!-- Preference for syncing saved passwords in Fenix, when not signed in-->
    <string name="preferences_passwords_sync_logins_across_devices_2">Сінхранізаваць паролі паміж прыладамі</string>
    <!-- Preference to access list of saved passwords -->
    <string name="preferences_passwords_saved_logins_2">Захаваныя паролі</string>
    <!-- Clickable text for opening an external link for more information about Sync. -->
    <string name="preferences_passwords_saved_logins_description_empty_learn_more_link_2">Даведайцеся больш пра сінхранізацыю</string>
    <!-- Preference to access list of login exceptions that we never save logins for -->
    <string name="preferences_passwords_exceptions">Выключэнні</string>

    <!-- Text on button to remove all saved login exceptions -->
    <string name="preferences_passwords_exceptions_remove_all">Выдаліць усе выключэнні</string>
    <!-- Hint for search box in passwords list -->
    <string name="preferences_passwords_saved_logins_search_2">Пошук пароляў</string>
    <!-- The header for the site that a login is for -->
    <string name="preferences_passwords_saved_logins_site">Сайт</string>
    <!-- The header for the username for a login -->
    <string name="preferences_passwords_saved_logins_username">Імя карыстальніка</string>
    <!-- The header for the password for a login -->
    <string name="preferences_passwords_saved_logins_password">Пароль</string>

    <!-- Shown in snackbar to tell user that the password has been copied -->
    <string name="logins_password_copied">Пароль скапіяваны ў буфер абмену</string>
    <!-- Shown in snackbar to tell user that the username has been copied -->
    <string name="logins_username_copied">Імя карыстальніка скапіявана ў буфер абмену</string>
    <!-- Content Description (for screenreaders etc) read for the button to copy a password in logins-->
    <string name="saved_logins_copy_password">Капіяваць пароль</string>
    <!-- Content Description (for screenreaders etc) read for the button to clear a password while editing a login-->
    <string name="saved_logins_clear_password">Ачысціць пароль</string>
    <!-- Content Description (for screenreaders etc) read for the button to copy a username in logins -->
    <string name="saved_login_copy_username">Капіяваць імя карыстальніка</string>
    <!-- Content Description (for screenreaders etc) read for the button to clear a username while editing a login -->
    <string name="saved_login_clear_username">Ачысціць імя карыстальніка</string>
    <!-- Content Description (for screenreaders etc) read for the button to clear the hostname field while creating a login -->
    <string name="saved_login_clear_hostname">Ачысціць імя хоста</string>
    <!-- Content Description (for screenreaders etc) read for the button to open a site in logins -->
    <string name="saved_login_open_site">Адкрыць сайт у браўзеры</string>
    <!-- Content Description (for screenreaders etc) read for the button to reveal a password in logins -->
    <string name="saved_login_reveal_password">Паказаць пароль</string>
    <!-- Content Description (for screenreaders etc) read for the button to hide a password in logins -->
    <string name="saved_login_hide_password">Схаваць пароль</string>
    <!-- Message displayed in biometric prompt displayed for authentication before allowing users to view their passwords -->
    <string name="logins_biometric_prompt_message_2">Разблакуйце, каб пабачыць захаваныя паролі</string>

    <!-- Title of warning dialog if users have no device authentication set up -->
    <string name="logins_warning_dialog_title_2">Абараніце захаваныя паролі</string>
    <!-- Message of warning dialog if users have no device authentication set up -->
    <string name="logins_warning_dialog_message_2">Наладзьце графічны ключ, пін або пароль для блакавання прылады, каб абараніць захаваныя паролі, калі хтосьці іншы атрымае доступ да вашай прылады.</string>
    <!-- Negative button to ignore warning dialog if users have no device authentication set up -->
    <string name="logins_warning_dialog_later">Пазней</string>
    <!-- Positive button to send users to set up a pin of warning dialog if users have no device authentication set up -->
    <string name="logins_warning_dialog_set_up_now">Наладзіць зараз</string>
    <!-- Title of PIN verification dialog to direct users to re-enter their device credentials to access their logins -->
    <string name="logins_biometric_prompt_message_pin">Разблакаваць прыладу</string>
    <!-- Title for Accessibility Force Enable Zoom Preference -->
    <string name="preference_accessibility_force_enable_zoom">Маштабаванне на ўсіх сайтах</string>
    <!-- Summary for Accessibility Force Enable Zoom Preference -->
    <string name="preference_accessibility_force_enable_zoom_summary">Уключыце, каб дазволіць маштабаванне нават на тых сайтах, якія гэта забараняюць.</string>
    <!-- Saved logins sorting strategy menu item -by name- (if selected, it will sort saved logins alphabetically) -->
    <string name="saved_logins_sort_strategy_alphabetically">Назва (А-Я)</string>
    <!-- Saved logins sorting strategy menu item -by last used- (if selected, it will sort saved logins by last used) -->
    <string name="saved_logins_sort_strategy_last_used">Апошняе выкарыстанне</string>

    <!-- Content description (not visible, for screen readers etc.) -->
    <string name="saved_logins_menu_dropdown_chevron_icon_content_description_2">Меню сартавання пароляў</string>

    <!-- Autofill -->
    <!-- Preference and title for managing the autofill settings -->
    <string name="preferences_autofill">Аўтазапаўненне</string>
    <!-- Preference and title for managing the settings for addresses -->
    <string name="preferences_addresses">Адрасы</string>

    <!-- Preference and title for managing the settings for payment methods -->
    <string name="preferences_credit_cards_2">Спосабы аплаты</string>
    <!-- Preference for saving and autofilling credit cards -->
    <string name="preferences_credit_cards_save_and_autofill_cards_2">Захоўваць і запаўняць спосабы аплаты</string>
    <!-- Preference option for syncing credit cards across devices. This is displayed when the user is not signed into sync -->
    <string name="preferences_credit_cards_sync_cards_across_devices">Сінхранізаваць карты паміж прыладамі</string>
    <!-- Preference option for syncing credit cards across devices. This is displayed when the user is signed into sync -->
    <string name="preferences_credit_cards_sync_cards">Сінхранізаваць карты</string>
    <!-- Preference option for adding a card -->
    <string name="preferences_credit_cards_add_credit_card_2">Дадаць карту</string>

    <!-- Preference option for managing saved cards -->
    <string name="preferences_credit_cards_manage_saved_cards_2">Кіраваць картамі</string>
    <!-- Preference option for adding an address -->
    <string name="preferences_addresses_add_address">Дадаць адрас</string>
    <!-- Preference option for managing saved addresses -->
    <string name="preferences_addresses_manage_addresses">Кіраваць адрасамі</string>

    <!-- Preference for saving and filling addresses -->
    <string name="preferences_addresses_save_and_autofill_addresses_2">Захоўваць і запаўняць адрасы</string>

    <!-- Preference summary for saving and filling address data -->
    <string name="preferences_addresses_save_and_autofill_addresses_summary_2">Уключае нумары тэлефонаў і адрасы электроннай пошты</string>

    <!-- Title of the "Add card" screen -->
    <string name="credit_cards_add_card">Дадаць карту</string>
    <!-- Title of the "Edit card" screen -->
    <string name="credit_cards_edit_card">Змяніць карту</string>

    <!-- The header for the card number of a credit card -->
    <string name="credit_cards_card_number">Нумар карты</string>
    <!-- The header for the expiration date of a credit card -->
    <string name="credit_cards_expiration_date">Тэрмін дзеяння</string>
    <!-- The label for the expiration date month of a credit card to be used by a11y services-->
    <string name="credit_cards_expiration_date_month">Месяц заканчэння тэрміну дзеяння</string>
    <!-- The label for the expiration date year of a credit card to be used by a11y services-->
    <string name="credit_cards_expiration_date_year">Год заканчэння тэрміну дзеяння</string>
    <!-- The header for the name on the credit card -->
    <string name="credit_cards_name_on_card">Імя на карце</string>
    <!-- The text for the "Delete card" menu item for deleting a credit card -->
    <string name="credit_cards_menu_delete_card">Выдаліць карту</string>
    <!-- The text for the "Delete card" button for deleting a credit card -->
    <string name="credit_cards_delete_card_button">Выдаліць карту</string>
    <!-- The text for the confirmation message of "Delete card" dialog -->
    <string name="credit_cards_delete_dialog_confirmation_2">Выдаліць карту?</string>
    <!-- The text for the positive button on "Delete card" dialog -->
    <string name="credit_cards_delete_dialog_button">Выдаліць</string>
    <!-- The title for the "Save" menu item for saving a credit card -->
    <string name="credit_cards_menu_save">Захаваць</string>
    <!-- The text for the "Save" button for saving a credit card -->
    <string name="credit_cards_save_button">Захаваць</string>
    <!-- The text for the "Cancel" button for cancelling adding, updating or deleting a credit card -->
    <string name="credit_cards_cancel_button">Адмена</string>
    <!-- Title of the "Saved cards" screen -->
    <string name="credit_cards_saved_cards">Захаваныя карты</string>

    <!-- Error message for card number validation -->
    <string name="credit_cards_number_validation_error_message_2">Увядзіце сапраўдны нумар карты</string>
    <!-- Error message for card name on card validation -->
    <string name="credit_cards_name_on_card_validation_error_message_2">Дадайце імя</string>
    <!-- Message displayed in biometric prompt displayed for authentication before allowing users to view their saved credit cards -->
    <string name="credit_cards_biometric_prompt_message">Разблакуйце, каб пабачыць захаваныя карты</string>
    <!-- Title of warning dialog if users have no device authentication set up -->
    <string name="credit_cards_warning_dialog_title_2">Абараніце захаваныя спосабы аплаты</string>
    <!-- Positive button to send users to set up a pin of warning dialog if users have no device authentication set up -->
    <string name="credit_cards_warning_dialog_set_up_now">Наладзіць зараз</string>
    <!-- Negative button to ignore warning dialog if users have no device authentication set up -->
    <string name="credit_cards_warning_dialog_later">Пазней</string>

    <!-- Title of PIN verification dialog to direct users to re-enter their device credentials to access their credit cards -->
    <string name="credit_cards_biometric_prompt_message_pin">Разблакуйце сваю прыладу</string>

    <!-- Message displayed in biometric prompt for authentication, before allowing users to use their stored payment method information -->
    <string name="credit_cards_biometric_prompt_unlock_message_2">Разблакуйце, каб выкарыстаць захаваныя спосабы аплаты</string>
    <!-- Title of the "Add address" screen -->
    <string name="addresses_add_address">Дадаць адрас</string>
    <!-- Title of the "Edit address" screen -->
    <string name="addresses_edit_address">Змяніць адрас</string>
    <!-- Title of the "Manage addresses" screen -->
    <string name="addresses_manage_addresses">Кіраваць адрасамі</string>
    <!-- The header for the name of an address. Name represents a person's full name, typically made up of a first, middle and last name, e.g. John Joe Doe. -->
    <string name="addresses_name">Назва</string>
    <!-- The header for the street address of an address -->
    <string name="addresses_street_address">Вуліца</string>
    <!-- The header for the city of an address -->
    <string name="addresses_city">Горад</string>
    <!-- The header for the subregion of an address when "state" should be used -->
    <string name="addresses_state">Краіна</string>
    <!-- The header for the subregion of an address when "province" should be used -->
    <string name="addresses_province">Правінцыя</string>
    <!-- The header for the zip code of an address -->
    <string name="addresses_zip">Індэкс</string>
    <!-- The header for the country or region of an address -->
    <string name="addresses_country">Краіна ці рэгіён</string>
    <!-- The header for the phone number of an address -->
    <string name="addresses_phone">Тэлефон</string>
    <!-- The header for the email of an address -->
    <string name="addresses_email">Электронная пошта</string>
    <!-- The text for the "Save" button for saving an address -->
    <string name="addresses_save_button">Захаваць</string>
    <!-- The text for the "Cancel" button for cancelling adding, updating or deleting an address -->
    <string name="addresses_cancel_button">Скасаваць</string>
    <!-- The text for the "Delete address" button for deleting an address -->
    <string name="addressess_delete_address_button">Выдаліць адрас</string>

    <!-- The title for the "Delete address" confirmation dialog -->
    <string name="addressess_confirm_dialog_message_2">Выдаліць гэты адрас?</string>
    <!-- The text for the positive button on "Delete address" dialog -->
    <string name="addressess_confirm_dialog_ok_button">Выдаліць</string>
    <!-- The text for the negative button on "Delete address" dialog -->
    <string name="addressess_confirm_dialog_cancel_button">Скасаваць</string>
    <!-- The text for the "Save address" menu item for saving an address -->
    <string name="address_menu_save_address">Захаваць адрас</string>
    <!-- The text for the "Delete address" menu item for deleting an address -->
    <string name="address_menu_delete_address">Выдаліць адрас</string>

    <!-- Title of the Add search engine screen -->
    <string name="search_engine_add_custom_search_engine_title">Дадаць пашукавік</string>
    <!-- Content description (not visible, for screen readers etc.): Title for the button that navigates to add new engine screen -->
    <string name="search_engine_add_custom_search_engine_button_content_description">Дадаць новы пашукавік</string>
    <!-- Title of the Edit search engine screen -->
    <string name="search_engine_edit_custom_search_engine_title">Змяніць пашукавік</string>

    <!-- Text for the menu button to edit a search engine -->
    <string name="search_engine_edit">Змяніць</string>
    <!-- Text for the menu button to delete a search engine -->
    <string name="search_engine_delete">Выдаліць</string>

    <!-- Label for the TextField in which user enters custom search engine name -->
    <string name="search_add_custom_engine_name_label">Назва</string>
    <!-- Placeholder text shown in the Search Engine Name text field before a user enters text -->
    <string name="search_add_custom_engine_name_hint_2">Назва пошукавай сістэмы</string>
    <!-- Label for the TextField in which user enters custom search engine URL -->
    <string name="search_add_custom_engine_url_label">URL радка пошуку</string>
    <!-- Placeholder text shown in the Search String TextField before a user enters text -->
    <string name="search_add_custom_engine_search_string_hint_2">URL для пошуку</string>
    <!-- Description text for the Search String TextField. The %s is part of the string -->
    <string name="search_add_custom_engine_search_string_example" formatted="false">Змяніць запыт на “%s”. Прыклад:\nhttps://www.google.com/search?q=%s</string>

    <!-- Accessibility description for the form in which details about the custom search engine are entered -->
    <string name="search_add_custom_engine_form_description">Інфармацыя аб дададзенай пошукавай сістэме</string>

    <!-- Label for the TextField in which user enters custom search engine suggestion URL -->
    <string name="search_add_custom_engine_suggest_url_label">API пошукавых прапаноў (неабавязкова)</string>
    <!-- Placeholder text shown in the Search Suggestion String TextField before a user enters text -->
    <string name="search_add_custom_engine_suggest_string_hint">URL-адрас API пошукавых прапаноў</string>
    <!-- Description text for the Search Suggestion String TextField. The %s is part of the string -->
    <string name="search_add_custom_engine_suggest_string_example_2" formatted="false">Замяніце запыт на «%s». Прыклад:\nhttps://suggestqueries.google.com/complete/search?client=firefox&amp;q=%s</string>
    <!-- The text for the "Save" button for saving a custom search engine -->
    <string name="search_custom_engine_save_button">Захаваць</string>

    <!-- Text shown when a user leaves the name field empty -->
    <string name="search_add_custom_engine_error_empty_name">Увядзіце назву пошукавай сістэмы</string>

    <!-- Text shown when a user leaves the search string field empty -->
    <string name="search_add_custom_engine_error_empty_search_string">Увядзіце радок пошуку</string>

    <!-- Text shown when a user leaves out the required template string -->
    <string name="search_add_custom_engine_error_missing_template">Пераканайцеся, што пошукавы запыт адпавядае Ўзорнаму фармату</string>
    <!-- Text shown when we aren't able to validate the custom search query. The first parameter is the url of the custom search engine -->
    <string name="search_add_custom_engine_error_cannot_reach">Памылка злучэння з “%s”</string>

    <!-- Text shown when a user creates a new search engine -->
    <string name="search_add_custom_engine_success_message">Пашукавік %s створаны</string>
    <!-- Text shown when a user successfully edits a custom search engine -->
    <string name="search_edit_custom_engine_success_message">Пашукавік %s захаваны</string>
    <!-- Text shown when a user successfully deletes a custom search engine -->
    <string name="search_delete_search_engine_success_message">Пашукавік %s выдалены</string>

    <!-- Heading for the instructions to allow a permission -->
    <string name="phone_feature_blocked_intro">Каб дазволіць гэта:</string>
    <!-- First step for the allowing a permission -->
    <string name="phone_feature_blocked_step_settings">1. Перайдзіце ў налады Android</string>
    <!-- Second step for the allowing a permission -->
    <string name="phone_feature_blocked_step_permissions"><![CDATA[2. Націсніце <b>Дазволы</b>]]></string>
    <!-- Third step for the allowing a permission (Fore example: Camera) -->
    <string name="phone_feature_blocked_step_feature"><![CDATA[3. Пераключыце <b>%1$s</b> на УКЛ]]></string>

    <!-- Label that indicates a site is using a secure connection -->
    <string name="quick_settings_sheet_secure_connection_2">Злучэнне абаронена</string>
    <!-- Label that indicates a site is using a insecure connection -->
    <string name="quick_settings_sheet_insecure_connection_2">Злучэнне не абаронена</string>

    <!-- Label to clear site data -->
    <string name="clear_site_data">Выдаліць кукі і дадзеныя сайтаў</string>
    <!-- Confirmation message for a dialog confirming if the user wants to delete all data for current site -->
    <string name="confirm_clear_site_data"><![CDATA[Ці ўпэўнены, што хочаце ачысціць усе кукі і дадзеныя сайта <b>%s</b>?]]></string>
    <!-- Confirmation message for a dialog confirming if the user wants to delete all the permissions for all sites-->
    <string name="confirm_clear_permissions_on_all_sites">Ці ўпэўнены Вы, што хочаце выдаліць усе дазволы на ўсіх сайтах?</string>
    <!-- Confirmation message for a dialog confirming if the user wants to delete all the permissions for a site-->
    <string name="confirm_clear_permissions_site">Ці ўпэўнены Вы, што хочаце выдаліць усе дазволы для гэтага сайта?</string>
    <!-- Confirmation message for a dialog confirming if the user wants to set default value a permission for a site-->
    <string name="confirm_clear_permission_site">Ці ўпэўнены, што хочаце выдаліць гэты дазвол для гэтага сайта?</string>
    <!-- label shown when there are not site exceptions to show in the site exception settings -->
    <string name="no_site_exceptions">Няма выняткаў для сайта</string>
    <!-- Bookmark deletion confirmation -->
    <string name="bookmark_deletion_confirmation">Ці ўпэўнены Вы, што хочаце выдаліць гэту закладку?</string>
    <!-- Browser menu button that adds a shortcut to the home fragment -->
    <string name="browser_menu_add_to_shortcuts">Дадаць у цэтлікі</string>
    <!-- Browser menu button that removes a shortcut from the home fragment -->
    <string name="browser_menu_remove_from_shortcuts">Выдаліць з цэтлікаў</string>
    <!-- text shown before the issuer name to indicate who its verified by, parameter is the name of
     the certificate authority that verified the ticket-->
    <string name="certificate_info_verified_by">Пацверджана: %1$s</string>

    <!-- Login overflow menu delete button -->
    <string name="login_menu_delete_button">Выдаліць</string>
    <!-- Login overflow menu edit button -->
    <string name="login_menu_edit_button">Змяніць</string>
    <!-- Message in delete confirmation dialog for password -->
    <string name="login_deletion_confirmation_2">Вы ўпэўнены, што хочаце выдаліць гэты пароль?</string>
    <!-- Positive action of a dialog asking to delete  -->
    <string name="dialog_delete_positive">Выдаліць</string>
    <!-- Negative action of a dialog asking to delete login -->
    <string name="dialog_delete_negative">Адмяніць</string>
    <!--  The saved password options menu description. -->
    <string name="login_options_menu_2">Параметры пароля</string>
    <!--  The editable text field for a website address. -->
    <string name="saved_login_hostname_description_3">Тэкставае поле для рэдагавання адраса сайта.</string>
    <!--  The editable text field for a username. -->
    <string name="saved_login_username_description_3">Тэкставае поле для рэдагавання імя карыстальніка.</string>
    <!--  The editable text field for a login's password. -->
    <string name="saved_login_password_description_2">Тэкставае поле для рэдагавання пароля.</string>
    <!--  The button description to save changes to an edited password. -->
    <string name="save_changes_to_login_2">Захаваць змены.</string>
    <!--  The page title for editing a saved password. -->
    <string name="edit_2">Змяніць пароль</string>
    <!--  The page title for adding new password. -->
    <string name="add_login_2">Дадаць пароль</string>
    <!--  Error text displayed underneath the password field when it is in an error case. -->
    <string name="saved_login_password_required_2">Увядзіце пароль</string>
    <!--  The error message in add login view when username field is blank. -->
    <string name="saved_login_username_required_2">Увядзіце імя карыстальніка</string>
    <!--  The error message in add login view when hostname field is blank. -->
    <string name="saved_login_hostname_required" tools:ignore="UnusedResources">Патрабуецца імя хоста</string>
    <!--  The error message in add login view when hostname field is blank. -->
    <string name="saved_login_hostname_required_2" tools:ignore="UnusedResources">Увядзіце вэб-адрас</string>
    <!-- Voice search button content description  -->
    <string name="voice_search_content_description">Галасавы пошук</string>
    <!-- Voice search prompt description displayed after the user presses the voice search button -->
    <string name="voice_search_explainer">Гаварыце</string>

    <!--  The error message in edit login view when a duplicate username exists. -->
    <string name="saved_login_duplicate">Лагін з такім імем карыстальніка ўжо існуе</string>

    <!-- This is the hint text that is shown inline on the hostname field of the create new login page. 'https://www.example.com' intentionally hardcoded here -->
    <string name="add_login_hostname_hint_text">https://www.example.com</string>

    <!-- This is an error message shown below the hostname field of the add login page when a hostname does not contain http or https. -->
    <string name="add_login_hostname_invalid_text_3">Вэб-адрас мусіць утрымліваць &quot;https://&quot; або &quot;http://&quot;</string>
    <!-- This is an error message shown below the hostname field of the add login page when a hostname is invalid. -->
    <string name="add_login_hostname_invalid_text_2">Патрэбна сапраўднае імя хоста</string>

    <!-- Synced Tabs -->
    <!-- Text displayed to ask user to connect another device as no devices found with account -->
    <string name="synced_tabs_connect_another_device">Падключыць іншую прыладу.</string>

    <!-- Text displayed asking user to re-authenticate -->
    <string name="synced_tabs_reauth">Калі ласка, аўтарызуйцеся яшчэ раз.</string>
    <!-- Text displayed when user has disabled tab syncing in Firefox Sync Account -->
    <string name="synced_tabs_enable_tab_syncing">Калі ласка, уключыце сінхранізацыю картак.</string>
    <!-- Text displayed when user has no tabs that have been synced -->
    <string name="synced_tabs_no_tabs">На іншых вашых прыладах у Firefox не адкрыта ніводнай карткі.</string>
    <!-- Text displayed in the synced tabs screen when a user is not signed in to Firefox Sync describing Synced Tabs -->
    <string name="synced_tabs_sign_in_message">Пабачыць спіс картак з іншых прылад.</string>
    <!-- Text displayed on a button in the synced tabs screen to link users to sign in when a user is not signed in to Firefox Sync -->
    <string name="synced_tabs_sign_in_button">Увайсці ў сінхранізацыю</string>

    <!-- The text displayed when a synced device has no tabs to show in the list of Synced Tabs. -->
    <string name="synced_tabs_no_open_tabs">Няма адкрытых картак</string>

    <!-- Content description for expanding a group of synced tabs. -->
    <string name="synced_tabs_expand_group">Разгарнуць групу сінхранізаваных картак</string>
    <!-- Content description for collapsing a group of synced tabs. -->
    <string name="synced_tabs_collapse_group">Згарнуць групу сінхранізаваных картак</string>

    <!-- Top Sites -->
    <!-- Title text displayed in the dialog when shortcuts limit is reached. -->
    <string name="shortcut_max_limit_title">Дасягнуты ліміт цэтлікаў</string>
    <!-- Content description text displayed in the dialog when shortcut limit is reached. -->
    <string name="shortcut_max_limit_content">Каб дадаць новы цэтлік, выдаліце якісь іншы. Націсніце  на сайт і ўтрымлівайце, пасля абярыце &quot;Выдаліць&quot;.</string>
    <!-- Confirmation dialog button text when top sites limit is reached. -->
    <string name="top_sites_max_limit_confirmation_button">OK, зразумела</string>

    <!-- Label for the preference to show the shortcuts for the most visited top sites on the homepage -->
    <string name="top_sites_toggle_top_recent_sites_4">Цэтлікі</string>
    <!-- Title text displayed in the rename top site dialog. -->
    <string name="top_sites_rename_dialog_title">Назва</string>
    <!-- Hint for renaming title of a shortcut -->
    <string name="shortcut_name_hint">Назва цэтліка</string>
    <!-- Button caption to confirm the renaming of the top site. -->
    <string name="top_sites_rename_dialog_ok">OK</string>
    <!-- Dialog button text for canceling the rename top site prompt. -->
    <string name="top_sites_rename_dialog_cancel">Адмена</string>

    <!-- Text for the menu button to open the homepage settings. -->
    <string name="top_sites_menu_settings">Налады</string>
    <!-- Text for the menu button to navigate to sponsors and privacy support articles. '&amp;' is replaced with the ampersand symbol: & -->
    <string name="top_sites_menu_sponsor_privacy">Нашы спонсары і ваша прыватнасць</string>
    <!-- Label text displayed for a sponsored top site. -->
    <string name="top_sites_sponsored_label">Спонсарскі</string>

    <!-- Inactive tabs in the tabs tray -->
    <!-- Title text displayed in the tabs tray when a tab has been unused for 14 days. -->
    <string name="inactive_tabs_title">Неактыўныя карткі</string>

    <!-- Content description for closing all inactive tabs -->
    <string name="inactive_tabs_delete_all">Закрыць усе неактыўныя карткі</string>

    <!-- Content description for expanding the inactive tabs section. -->
    <string name="inactive_tabs_expand_content_description">Разгарнуць неактыўныя карткі</string>
    <!-- Content description for collapsing the inactive tabs section. -->
    <string name="inactive_tabs_collapse_content_description">Згарнуць неактыўныя карткі</string>

    <!-- Inactive tabs auto-close message in the tabs tray -->
    <!-- The header text of the auto-close message when the user is asked if they want to turn on the auto-closing of inactive tabs. -->
    <string name="inactive_tabs_auto_close_message_header" tools:ignore="UnusedResources">Аўтаматычна закрываць праз месяц?</string>
    <!-- A description below the header to notify the user what the inactive tabs auto-close feature is. -->
    <string name="inactive_tabs_auto_close_message_description" tools:ignore="UnusedResources">Firefox можа закрываць карткі, якія вы не праглядалі за апошні месяц.</string>
    <!-- A call to action below the description to allow the user to turn on the auto closing of inactive tabs. -->
    <string name="inactive_tabs_auto_close_message_action" tools:ignore="UnusedResources">УКЛЮЧЫЦЬ АЎТАЗАКРЫЦЦЁ</string>
    <!-- Text for the snackbar to confirm auto-close is enabled for inactive tabs -->
    <string name="inactive_tabs_auto_close_message_snackbar">Аўтазакрыццё ўключана</string>

    <!-- Awesome bar suggestion's headers -->
    <!-- Search suggestions title for Firefox Suggest. -->
    <string name="firefox_suggest_header">Прапановы Firefox</string>

    <!-- Title for search suggestions when Google is the default search suggestion engine. -->
    <string name="google_search_engine_suggestion_header">Пошук у Google</string>
    <!-- Title for search suggestions when the default search suggestion engine is anything other than Google. The first parameter is default search engine name. -->
    <string name="other_default_search_engine_suggestion_header">Пошук %s</string>

    <!-- Default browser experiment -->
    <!-- Default browser card title -->
    <string name="default_browser_experiment_card_title">Змяніць прадвызначаны браўзер</string>
    <!-- Default browser card text -->
    <string name="default_browser_experiment_card_text">Наладзьце аўтаматычнае адкрыццё спасылак з сайтаў, пошты і паведамленняў у Firefox.</string>

    <!-- Content description for close button in collection placeholder. -->
    <string name="remove_home_collection_placeholder_content_description">Выдаліць</string>

    <!-- Content description radio buttons with a link to more information -->
    <string name="radio_preference_info_content_description">Пстрыкніце, каб атрымаць падрабязнасці</string>

    <!-- Content description for the action bar "up" button -->
    <string name="action_bar_up_description" moz:removedIn="124" tools:ignore="UnusedResources">Перайсці ўверх</string>

    <!-- Content description for privacy content close button -->
    <string name="privacy_content_close_button_content_description">Закрыць</string>

    <!-- Pocket recommended stories -->
    <!-- Header text for a section on the home screen. -->
    <string name="pocket_stories_header_1">Гісторыі, якія прымушаюць задумацца</string>
    <!-- Header text for a section on the home screen. -->
    <string name="pocket_stories_categories_header">Гісторыі па тэмах</string>
    <!-- Text of a button allowing users to access an external url for more Pocket recommendations. -->
    <string name="pocket_stories_placeholder_text">Даведайцеся больш</string>
    <!-- Title of an app feature. Smaller than a heading. The first parameter is product name Pocket -->
    <string name="pocket_stories_feature_title_2">Пры падтрымцы %s.</string>
    <!-- Caption for describing a certain feature. The placeholder is for a clickable text (eg: Learn more) which will load an url in a new tab when clicked.  -->
    <string name="pocket_stories_feature_caption">Частка сямейства Firefox. %s</string>
    <!-- Clickable text for opening an external link for more information about Pocket. -->
    <string name="pocket_stories_feature_learn_more">Даведацца больш</string>

    <!-- Text indicating that the Pocket story that also displays this text is a sponsored story by other 3rd party entity. -->
    <string name="pocket_stories_sponsor_indication">Спонсарскі</string>

    <!-- Snackbar message for enrolling in a Nimbus experiment from the secret settings when Studies preference is Off.-->
    <string name="experiments_snackbar">Уключыць тэлеметрыю для адпраўкі дадзеных.</string>
    <!-- Snackbar button text to navigate to telemetry settings.-->
    <string name="experiments_snackbar_button">Перайсці ў налады</string>

    <!-- Review quality check feature-->
    <!-- Name for the review quality check feature used as title for the panel. -->
    <string name="review_quality_check_feature_name_2">Праверка водгукаў</string>
    <!-- Summary for grades A and B for review quality check adjusted grading. -->
    <string name="review_quality_check_grade_a_b_description">Надзейныя водгукі</string>
    <!-- Summary for grade C for review quality check adjusted grading. -->
    <string name="review_quality_check_grade_c_description">Сумесь надзейных і ненадзейных водгукаў</string>
    <!-- Summary for grades D and F for review quality check adjusted grading. -->
    <string name="review_quality_check_grade_d_f_description">Ненадзейныя водгукі</string>
    <!-- Text for title presenting the reliability of a product's reviews. -->
    <string name="review_quality_check_grade_title">Наколькі надзейныя гэтыя водгукі?</string>
    <!-- Title for when the rating has been updated by the review checker -->
    <string name="review_quality_check_adjusted_rating_title">Скарэктаваны рэйтынг</string>
    <!-- Description for a product's adjusted star rating. The text presents that the product's reviews which were evaluated as unreliable were removed from the adjusted rating. -->
    <string name="review_quality_check_adjusted_rating_description_2">На аснове надзейных водгукаў</string>
    <!-- Title for list of highlights from a product's review emphasizing a product's important traits. -->
    <string name="review_quality_check_highlights_title">Асноўныя моманты з апошніх водгукаў</string>
    <!-- Title for section explaining how we analyze the reliability of a product's reviews. -->
    <string name="review_quality_check_explanation_title">Як мы вызначаем якасць водгукаў</string>
    <!-- Paragraph explaining how we analyze the reliability of a product's reviews. First parameter is the Fakespot product name. In the phrase "Fakespot by Mozilla", "by" can be localized. Does not need to stay by. -->
    <string name="review_quality_check_explanation_body_reliability">Мы выкарыстоўваем тэхналогію штучнага інтэлекту ад %s ад Mozilla для праверкі надзейнасці водгукаў на прадукцыю. Гэты аналіз дапаможа вам ацаніць толькі якасць водгуку, а не якасць прадукту.</string>
    <!-- Paragraph explaining the grading system we use to classify the reliability of a product's reviews. -->
    <string name="review_quality_check_info_review_grade_header"><![CDATA[Кожнаму водгуку на прадукт мы прысвойваем <b>літарную адзнаку</b> ад A да F.]]></string>
    <!-- Description explaining grades A and B for review quality check adjusted grading. -->
    <string name="review_quality_check_info_grade_info_AB">Надзейныя водгукі. Мы лічым, што водгукі, хутчэй за ўсё, ад сапраўдных кліентаў, якія пакінулі сумленныя, непрадузятыя водгукі.</string>
    <!-- Description explaining grade C for review quality check adjusted grading. -->
    <string name="review_quality_check_info_grade_info_C">Мы лічым, што тут ёсць сумесь надзейных і ненадзейных водгукаў.</string>
    <!-- Description explaining grades D and F for review quality check adjusted grading. -->
    <string name="review_quality_check_info_grade_info_DF">Ненадзейныя водгукі. Мы лічым, што агляды, хутчэй за ўсё, падробленыя або ад неаб\'ектыўных аглядальнікаў.</string>
    <!-- Paragraph explaining how a product's adjusted grading is calculated. -->
    <string name="review_quality_check_explanation_body_adjusted_grading"><![CDATA[<b>Скарэкціраваны рэйтынг</b> заснаваны толькі на водгуках, якія мы лічым надзейнымі.]]></string>
    <!-- Paragraph explaining product review highlights. First parameter is the name of the retailer (e.g. Amazon). -->
    <string name="review_quality_check_explanation_body_highlights"><![CDATA[<b>Асноўныя моманты</b> з водгукаў пра %s за апошнія 80 дзён, якія мы лічым надзейнымі.]]></string>
    <!-- Text for learn more caption presenting a link with information about review quality. First parameter is for clickable text defined in review_quality_check_info_learn_more_link. -->
    <string name="review_quality_check_info_learn_more">Даведайцеся больш пра %s.</string>
    <!-- Clickable text that links to review quality check SuMo page. First parameter is the Fakespot product name. -->
    <string name="review_quality_check_info_learn_more_link_2">як %s вызначае якасць водгукаў</string>
    <!-- Text for title of settings section. -->
    <string name="review_quality_check_settings_title">Налады</string>
    <!-- Text for label for switch preference to show recommended products from review quality check settings section. -->
    <string name="review_quality_check_settings_recommended_products">Паказваць рэкламу ў сродку праверкі водгукаў</string>
    <!-- Description for switch preference to show recommended products from review quality check settings section. First parameter is for clickable text defined in review_quality_check_settings_recommended_products_learn_more.-->
    <string name="review_quality_check_settings_recommended_products_description_2" tools:ignore="UnusedResources">Вы будзеце час ад часу бачыць рэкламу адпаведных тавараў. Мы рэкламуем прадукты толькі з надзейнымі водгукамі. %s</string>
    <!-- Clickable text that links to review quality check recommended products support article. -->
    <string name="review_quality_check_settings_recommended_products_learn_more" tools:ignore="UnusedResources">Падрабязней</string>
    <!-- Text for turning sidebar off button from review quality check settings section. -->
    <string name="review_quality_check_settings_turn_off">Адключыць сродак праверкі водгукаў</string>
    <!-- Text for title of recommended product section. This is displayed above a product image, suggested as an alternative to the product reviewed. -->
    <string name="review_quality_check_ad_title" tools:ignore="UnusedResources">Што яшчэ варта разгледзець</string>
    <!-- Caption for recommended product section indicating this is an ad by Fakespot. First parameter is the Fakespot product name. -->
    <string name="review_quality_check_ad_caption" tools:ignore="UnusedResources">Рэклама ад %s</string>
    <!-- Caption for review quality check panel. First parameter is for clickable text defined in review_quality_check_powered_by_link. -->
    <string name="review_quality_check_powered_by_2">Сродак праверкі водгукаў працуе на %s</string>
    <!-- Clickable text that links to Fakespot.com. First parameter is the Fakespot product name. In the phrase "Fakespot by Mozilla", "by" can be localized. Does not need to stay by. -->
    <string name="review_quality_check_powered_by_link" tools:ignore="UnusedResources">%s ад Mozilla</string>
    <!-- Text for title of warning card informing the user that the current analysis is outdated. -->
    <string name="review_quality_check_outdated_analysis_warning_title" tools:ignore="UnusedResources">Новая інфармацыя для праверкі</string>
    <!-- Text for button from warning card informing the user that the current analysis is outdated. Clicking this should trigger the product's re-analysis. -->
    <string name="review_quality_check_outdated_analysis_warning_action" tools:ignore="UnusedResources">Праверыць зараз</string>
    <!-- Title for warning card informing the user that the current product does not have enough reviews for a review analysis. -->
    <string name="review_quality_check_no_reviews_warning_title">Пакуль недастаткова водгукаў</string>
    <!-- Text for body of warning card informing the user that the current product does not have enough reviews for a review analysis. -->
    <string name="review_quality_check_no_reviews_warning_body">Калі на гэты прадукт будзе больш водгукаў, мы зможам праверыць іх якасць.</string>
    <!-- Title for warning card informing the user that the current product is currently not available. -->
    <string name="review_quality_check_product_availability_warning_title">Прадукт недаступны</string>
    <!-- Text for the body of warning card informing the user that the current product is currently not available. -->
    <string name="review_quality_check_product_availability_warning_body">Калі вы ўбачыце гэты прадукт ізноў у наяўнасці, паведаміце нам пра гэта, і мы будзем правяраць водгукі.</string>
    <!-- Clickable text for warning card informing the user that the current product is currently not available. Clicking this should inform the server that the product is available. -->
    <string name="review_quality_check_product_availability_warning_action_2">Паведаміць, што прадукт ёсць у наяўнасці</string>
    <!-- Title for warning card informing the user that the current product's analysis is still processing. The parameter is the percentage progress (0-100%) of the analysis process (e.g. 56%). -->
    <string name="review_quality_check_analysis_in_progress_warning_title_2">Праверка якасці водгукаў (%s)</string>
    <!-- Text for body of warning card informing the user that the current product's analysis is still processing. -->
    <string name="review_quality_check_analysis_in_progress_warning_body">Гэта можа заняць каля 60 секунд.</string>
    <!-- Title for info card displayed after the user reports a product is back in stock. -->
    <string name="review_quality_check_analysis_requested_info_title">Дзякуй за паведамленне!</string>
    <!-- Text for body of info card displayed after the user reports a product is back in stock. -->
    <string name="review_quality_check_analysis_requested_info_body">Мы павінны атрымаць інфармацыю аб водгуках аб гэтым прадукце на працягу 24 гадзін. Праверце зноў пазней.</string>
    <!-- Title for info card displayed when the user review checker while on a product that Fakespot does not analyze (e.g. gift cards, music). -->
    <string name="review_quality_check_not_analyzable_info_title">Мы не можам праверыць гэтыя водгукі</string>
    <!-- Text for body of info card displayed when the user review checker while on a product that Fakespot does not analyze (e.g. gift cards, music). -->
    <string name="review_quality_check_not_analyzable_info_body">На жаль, мы не можам праверыць якасць водгукаў для некаторых відаў прадукцыі. Напрыклад, падарункавыя карты і струменевае відэа, музыка і гульні.</string>
    <!-- Title for info card displayed when another user reported the displayed product is back in stock. -->
    <string name="review_quality_check_analysis_requested_other_user_info_title" tools:ignore="UnusedResources">Інфармацыя хутка будзе</string>
    <!-- Text for body of info card displayed when another user reported the displayed product is back in stock. -->
    <string name="review_quality_check_analysis_requested_other_user_info_body" tools:ignore="UnusedResources">Мы павінны атрымаць інфармацыю аб водгуках аб гэтым прадукце на працягу 24 гадзін. Праверце зноў пазней.</string>
    <!-- Title for info card displayed to the user when analysis finished updating. -->
    <string name="review_quality_check_analysis_updated_confirmation_title" tools:ignore="UnusedResources">Аналіз актуальны</string>
    <!-- Text for the action button from info card displayed to the user when analysis finished updating. -->
    <string name="review_quality_check_analysis_updated_confirmation_action" tools:ignore="UnusedResources">Зразумела</string>
    <!-- Title for error card displayed to the user when an error occurred. -->
    <string name="review_quality_check_generic_error_title">Зараз інфармацыя адсутнічае</string>
    <!-- Text for body of error card displayed to the user when an error occurred. -->
    <string name="review_quality_check_generic_error_body">Мы працуем над вырашэннем праблемы. Калі ласка, праверце пазней.</string>
    <!-- Title for error card displayed to the user when the device is disconnected from the network. -->
    <string name="review_quality_check_no_connection_title">Няма падключэння да сеткі</string>
    <!-- Text for body of error card displayed to the user when the device is disconnected from the network. -->
    <string name="review_quality_check_no_connection_body">Праверце падключэнне да сеткі, потым паспрабуйце абнавіць старонку.</string>
    <!-- Title for card displayed to the user for products whose reviews were not analyzed yet. -->
    <string name="review_quality_check_no_analysis_title">Інфармацыі аб гэтых водгуках пакуль няма</string>
    <!-- Text for the body of card displayed to the user for products whose reviews were not analyzed yet. -->
    <string name="review_quality_check_no_analysis_body">Каб даведацца, ці надзейныя водгукі аб гэтым прадукце, праверце якасць водгукаў. Гэта зойме ўсяго каля 60 секунд.</string>
    <!-- Text for button from body of card displayed to the user for products whose reviews were not analyzed yet. Clicking this should trigger a product analysis. -->
    <string name="review_quality_check_no_analysis_link">Праверыць якасць водгукаў</string>
    <!-- Headline for review quality check contextual onboarding card. -->
    <string name="review_quality_check_contextual_onboarding_title">Паспрабуйце наш надзейны даведнік па водгуках на прадукты</string>
    <!-- Description for review quality check contextual onboarding card. The first and last two parameters are for retailer names (e.g. Amazon, Walmart). The second parameter is for the name of the application (e.g. Firefox). -->
    <string name="review_quality_check_contextual_onboarding_description">Паглядзіце, наколькі надзейныя водгукі аб прадукце на %1$s, перш чым купляць. Праверка водгукаў, эксперыментальная функцыя ад %2$s, убудавана прама ў браўзер. Таксама працуе на %3$s і %4$s.</string>
    <!-- Description for review quality check contextual onboarding card. The first parameters is for retailer name (e.g. Amazon). The second parameter is for the name of the application (e.g. Firefox). -->
    <string name="review_quality_check_contextual_onboarding_description_one_vendor">Паглядзіце, наколькі надзейныя водгукі аб прадукце на %1$s, перш чым купляць. Праверка водгукаў, эксперыментальная функцыя ад %2$s, убудавана прама ў браўзер.</string>
    <!-- Paragraph presenting review quality check feature. First parameter is the Fakespot product name. Second parameter is for clickable text defined in review_quality_check_contextual_onboarding_learn_more_link. In the phrase "Fakespot by Mozilla", "by" can be localized. Does not need to stay by. -->
    <string name="review_quality_check_contextual_onboarding_learn_more">Выкарыстоўваючы магчымасці %1$s ад Mozilla, мы дапамагаем вам пазбегнуць неаб’ектыўных і несапраўдных водгукаў. Наша мадэль штучнага інтэлекту пастаянна ўдасканальваецца, каб абараніць вас у часе куплі. %2$s</string>
    <!-- Clickable text from the contextual onboarding card that links to review quality check support article. -->
    <string name="review_quality_check_contextual_onboarding_learn_more_link">Даведацца больш</string>
    <!-- Caption text to be displayed in review quality check contextual onboarding card above the opt-in button. First parameter is Firefox app name, third parameter is the Fakespot product name. Second & fourth are for clickable texts defined in review_quality_check_contextual_onboarding_privacy_policy_3 and review_quality_check_contextual_onboarding_terms_use. -->
    <string name="review_quality_check_contextual_onboarding_caption_3" moz:RemovedIn="124" tools:ignore="UnusedResources">Выбіраючы «Так, паспрабаваць», вы пагаджаецеся з %2$s ад %1$s і %4$s ад %3$s.</string>
    <!-- Caption text to be displayed in review quality check contextual onboarding card above the opt-in button. First parameter is Firefox app name, third parameter is the Fakespot product name. Second & fourth are for clickable texts defined in review_quality_check_contextual_onboarding_privacy_policy_3 and review_quality_check_contextual_onboarding_terms_use. -->
    <string name="review_quality_check_contextual_onboarding_caption_4">Выбіраючы «Так, паспрабаваць», вы пагаджаецеся з %2$s ад %1$s і %4$s ад %3$s.</string>
    <!-- Clickable text from the review quality check contextual onboarding card that links to Fakespot privacy notice. -->
    <string name="review_quality_check_contextual_onboarding_privacy_policy_3">паведамленні аб прыватнасці</string>
    <!-- Clickable text from the review quality check contextual onboarding card that links to Fakespot terms of use. -->
    <string name="review_quality_check_contextual_onboarding_terms_use">ўмовамі выкарыстання</string>
    <!-- Text for opt-in button from the review quality check contextual onboarding card. -->
    <string name="review_quality_check_contextual_onboarding_primary_button_text">Так, паспрабаваць</string>
    <!-- Text for opt-out button from the review quality check contextual onboarding card. -->
    <string name="review_quality_check_contextual_onboarding_secondary_button_text">Не зараз</string>
    <!-- Text for the first CFR presenting the review quality check feature. -->
    <string name="review_quality_check_first_cfr_message">Даведайцеся, ці можна давяраць водгукам пра гэты прадукт — перш чым купляць.</string>
    <!-- Text displayed in the first CFR presenting the review quality check feature that opens the review checker when clicked. -->
    <string name="review_quality_check_first_cfr_action" tools:ignore="UnusedResources">Паспрабаваць праверку водгукаў</string>
    <!-- Text for the second CFR presenting the review quality check feature. -->
    <string name="review_quality_check_second_cfr_message">Ці надзейныя гэтыя водгукі? Праверце зараз, каб убачыць скарэктаваны рэйтынг.</string>
    <!-- Text displayed in the second CFR presenting the review quality check feature that opens the review checker when clicked. -->
    <string name="review_quality_check_second_cfr_action" tools:ignore="UnusedResources">Адкрыць сродак праверкі водгукаў</string>
    <!-- Flag showing that the review quality check feature is work in progress. -->
    <string name="review_quality_check_beta_flag">Бэта</string>
    <!-- Content description (not visible, for screen readers etc.) for opening browser menu button to open review quality check bottom sheet. -->
    <string name="review_quality_check_open_handle_content_description">Адкрыць сродак праверкі водгукаў</string>
    <!-- Content description (not visible, for screen readers etc.) for closing browser menu button to open review quality check bottom sheet. -->
    <string name="review_quality_check_close_handle_content_description">Закрыць сродак праверкі водгукаў</string>
    <!-- Content description (not visible, for screen readers etc.) for review quality check star rating. First parameter is the number of stars (1-5) representing the rating. -->
    <string name="review_quality_check_star_rating_content_description">%1$s з 5 зорак</string>
    <!-- Text for minimize button from highlights card. When clicked the highlights card should reduce its size. -->
    <string name="review_quality_check_highlights_show_less">Паказаць менш</string>
    <!-- Text for maximize button from highlights card. When clicked the highlights card should expand to its full size. -->
    <string name="review_quality_check_highlights_show_more">Паказаць больш</string>
    <!-- Text for highlights card quality category header. Reviews shown under this header should refer the product's quality. -->
    <string name="review_quality_check_highlights_type_quality">Якасць</string>
    <!-- Text for highlights card price category header. Reviews shown under this header should refer the product's price. -->
    <string name="review_quality_check_highlights_type_price">Кошт</string>
    <!-- Text for highlights card shipping category header. Reviews shown under this header should refer the product's shipping. -->
    <string name="review_quality_check_highlights_type_shipping">Дастаўка</string>
    <!-- Text for highlights card packaging and appearance category header. Reviews shown under this header should refer the product's packaging and appearance. -->
    <string name="review_quality_check_highlights_type_packaging_appearance">Упакоўка і выгляд</string>
    <!-- Text for highlights card competitiveness category header. Reviews shown under this header should refer the product's competitiveness. -->
    <string name="review_quality_check_highlights_type_competitiveness">Канкурэнтаздольнасць</string>

    <!-- Text that is surrounded by quotes. The parameter is the actual text that is in quotes. An example of that text could be: Excellent craftsmanship, and that is displayed as “Excellent craftsmanship”. The text comes from a buyer's review that the feature is highlighting"   -->
    <string name="surrounded_with_quotes">“%s”</string>

    <!-- Accessibility services actions labels. These will be appended to accessibility actions like "Double tap to.." but not by or applications but by services like Talkback. -->
    <!-- Action label for elements that can be collapsed if interacting with them. Talkback will append this to say "Double tap to collapse". -->
    <string name="a11y_action_label_collapse">згарнуць</string>
    <!-- Current state for elements that can be collapsed if interacting with them. Talkback will dictate this after a state change. -->
    <string name="a11y_state_label_collapsed">згорнуты</string>
    <!-- Action label for elements that can be expanded if interacting with them. Talkback will append this to say "Double tap to expand". -->
    <string name="a11y_action_label_expand">разгарнуць</string>
    <!-- Current state for elements that can be expanded if interacting with them. Talkback will dictate this after a state change. -->
    <string name="a11y_state_label_expanded">разгорнуты</string>
    <!-- Action label for links to a website containing documentation about a wallpaper collection. Talkback will append this to say "Double tap to open link to learn more about this collection". -->
    <string name="a11y_action_label_wallpaper_collection_learn_more">адкрыйце спасылку, каб даведацца больш аб гэтай калекцыі</string>
    <!-- Action label for links that point to an article. Talkback will append this to say "Double tap to read the article". -->
    <string name="a11y_action_label_read_article">прачытаць артыкул</string>
    <!-- Action label for links to the Firefox Pocket website. Talkback will append this to say "Double tap to open link to learn more". -->
    <string name="a11y_action_label_pocket_learn_more">адкрыйце спасылку, каб даведацца больш</string>
    <!-- Content description for headings announced by accessibility service. The first parameter is the text of the heading. Talkback will announce the first parameter and then speak the word "Heading" indicating to the user that this text is a heading for a section. -->
    <string name="a11y_heading">%s, загаловак</string>
    <!-- Title for dialog displayed when trying to access links present in a text. -->
    <string name="a11y_links_title">Спасылкі</string>
    <!-- Additional content description for text bodies that contain urls. -->
    <string name="a11y_links_available">Даступныя спасылкі</string>

    <!-- Translations feature-->

    <!-- Translation request dialog -->
    <!-- Title for the translation dialog that allows a user to translate the webpage. -->
    <string name="translations_bottom_sheet_title">Перакласці старонку?</string>
    <!-- Title for the translation dialog after a translation was completed successfully.
    The first parameter is the name of the language that the page was translated from, for example, "French".
    The second parameter is the name of the language that the page was translated to, for example, "English". -->
    <string name="translations_bottom_sheet_title_translation_completed">Старонка перакладзена з %1$s на %2$s</string>
    <!-- Title for the translation dialog that allows a user to translate the webpage when a user uses the translation feature the first time. The first parameter is the name of the application, for example, "Fenix". -->
    <string name="translations_bottom_sheet_title_first_time">Паспрабуйце прыватныя пераклады ў %1$s</string>
    <!-- Additional information on the translation dialog that appears when a user uses the translation feature the first time. The first parameter is clickable text with a link, for example, "Learn more". -->
    <string name="translations_bottom_sheet_info_message">Дзеля вашай прыватнасці пераклады ніколі не пакідаюць вашу прыладу. Новыя мовы і паляпшэнні хутка! %1$s</string>
    <!-- Text that links to additional information about the Firefox translations feature. -->
    <string name="translations_bottom_sheet_info_message_learn_more">Падрабязней</string>

    <!-- Label for the dropdown to select which language to translate from on the translations dialog. Usually the translate from language selected will be the same as the page language. -->
    <string name="translations_bottom_sheet_translate_from">Перакласці з</string>
    <!-- Label for the dropdown to select which language to translate to on the translations dialog. Usually the translate to language selected will be the user's preferred language. -->
    <string name="translations_bottom_sheet_translate_to">Перакласці на</string>
    <!-- Label for the dropdown to select which language to translate from on the translations dialog when the page language is not supported. This selection is to allow the user to select another language, in case we automatically detected the page language incorrectly. -->
    <string name="translations_bottom_sheet_translate_from_unsupported_language">Паспрабуйце іншую зыходную мову</string>
    <!-- Button text on the translations dialog to dismiss the dialog and return to the browser. -->
    <string name="translations_bottom_sheet_negative_button">Не зараз</string>
    <!-- Button text on the translations dialog to restore the translated website back to the original untranslated version. -->
    <string name="translations_bottom_sheet_negative_button_restore">Паказаць арыгінал</string>
    <!-- Button text on the translations dialog when a translation error appears, used to dismiss the dialog and return to the browser. -->
    <string name="translations_bottom_sheet_negative_button_error">Гатова</string>
    <!-- Button text on the translations dialog to begin a translation of the website. -->
    <string name="translations_bottom_sheet_positive_button">Перакласці</string>
    <!-- Button text on the translations dialog when a translation error appears. -->
    <string name="translations_bottom_sheet_positive_button_error">Паспрабаваць зноў</string>
    <!-- Inactive button text on the translations dialog that indicates a translation is currently in progress. This button will be accompanied by a loading icon. -->
    <string name="translations_bottom_sheet_translating_in_progress">Пераклад</string>
    <!-- Button content description (not visible, for screen readers etc.) for the translations dialog translate button that indicates a translation is currently in progress. -->
    <string name="translations_bottom_sheet_translating_in_progress_content_description">Ідзе пераклад</string>
    <!-- Default dropdown option when initially selecting a language from the translations dialog language selection dropdown. -->
    <string name="translations_bottom_sheet_default_dropdown_selection">Выбраць мову</string>
    <!-- The title of the warning card informs the user that a translation could not be completed. -->
    <string name="translation_error_could_not_translate_warning_text">Узнікла праблема з перакладам. Калі ласка, паспрабуйце яшчэ раз.</string>
    <!-- The title of the warning card informs the user that the list of languages cannot be loaded. -->
    <string name="translation_error_could_not_load_languages_warning_text">Не ўдалося загрузіць мовы. Праверце інтэрнэт-злучэнне і паўтарыце спробу.</string>
    <!-- The title of the warning card informs the user that a language is not supported. The first parameter is the name of the language that is not supported. -->
    <string name="translation_error_language_not_supported_warning_text">На жаль, мы пакуль не падтрымліваем %1$s.</string>


    <!-- Snackbar title shown if the user closes the Translation Request dialogue and a translation is in progress. -->
    <string name="translation_in_progress_snackbar">Пераклад…</string>


    <!-- Title for the data saving mode warning dialog used in the translation request dialog.
    This dialog will be presented when the user attempts to perform
    a translation without the necessary language files downloaded first when Android's data saver mode is enabled and the user is not using WiFi.
    The first parameter is the size in kilobytes or megabytes of the language file. -->
    <string name="translations_download_language_file_dialog_title">Сцягнуць мову ў рэжыме эканоміі трафіку (%1$s)?</string>


    <!-- Translations options dialog -->
    <!-- Title of the translation options dialog that allows a user to set their translation options for the site the user is currently on. -->
    <string name="translation_option_bottom_sheet_title_heading">Параметры перакладу</string>
    <!-- Toggle switch label that allows a user to set the setting if they would like the browser to always offer or suggest translations when available. -->
    <string name="translation_option_bottom_sheet_always_translate">Заўсёды прапаноўваць пераклад</string>
    <!-- Toggle switch label that allows a user to set if they would like a given language to automatically translate or not. The first parameter is the language name, for example, "Spanish". -->
    <string name="translation_option_bottom_sheet_always_translate_in_language">Заўсёды перакладаць %1$s</string>
    <!-- Toggle switch label that allows a user to set if they would like to never be offered a translation of the given language. The first parameter is the language name, for example, "Spanish". -->
    <string name="translation_option_bottom_sheet_never_translate_in_language">Ніколі не перакладаць %1$s</string>
    <!-- Toggle switch label that allows a user to set the setting if they would like the browser to never translate the site the user is currently visiting. -->
    <string name="translation_option_bottom_sheet_never_translate_site">Ніколі не перакладаць гэты сайт</string>
    <!-- Toggle switch description that will appear under the "Never translate these sites" settings toggle switch to provide more information on how this setting interacts with other settings. -->
    <string name="translation_option_bottom_sheet_switch_never_translate_site_description">Перавызначае ўсе іншыя налады</string>
    <!-- Toggle switch description that will appear under the "Never translate" and "Always translate" toggle switch settings to provide more information on how these  settings interacts with other settings. -->
    <string name="translation_option_bottom_sheet_switch_description">Перавызначае прапановы перакладу</string>
    <!-- Button text for the button that will take the user to the translation settings dialog. -->
    <string name="translation_option_bottom_sheet_translation_settings">Налады перакладу</string>
    <!-- Button text for the button that will take the user to a website to learn more about how translations works in the given app. The first parameter is the name of the application, for example, "Fenix". -->
    <string name="translation_option_bottom_sheet_about_translations">Пра пераклады ў %1$s</string>

    <!-- Translation settings dialog -->
    <!-- Title of the translation settings dialog that allows a user to set their preferred translation settings. -->
    <string name="translation_settings_toolbar_title">Пераклады</string>
    <!-- Toggle switch label that indicates that the browser should signal or indicate when a translation is possible for any page. -->
    <string name="translation_settings_offer_to_translate">Прапаноўваць пераклад, калі гэта магчыма</string>
    <!-- Toggle switch label that indicates that downloading files required for translating is permitted when using data saver mode in Android. -->
    <string name="translation_settings_always_download">Заўсёды сцягваць мовы ў рэжыме эканоміі трафіку</string>
    <!-- Section header text that begins the section of a list of different options the user may select to adjust their translation preferences. -->
    <string name="translation_settings_translation_preference">Налады перакладу</string>
    <!-- Button text for the button that will take the user to the automatic translations settings dialog. On the automatic translations settings dialog, the user can set if translations should occur automatically for a given language. -->
    <string name="translation_settings_automatic_translation">Аўтаматычны пераклад</string>
    <!-- Button text for the button that will take the user to the never translate these sites dialog. On the never translate these sites dialog, the user can set if translations should never occur on certain websites. -->
    <string name="translation_settings_automatic_never_translate_sites">Ніколі не перакладаць гэтыя сайты</string>
    <!-- Button text for the button that will take the user to the download languages dialog. On the download languages dialog, the user can manage which languages they would like to download for translations. -->
    <string name="translation_settings_download_language">Сцягнуць мовы</string>

    <!-- Automatic translation preference screen -->
    <!-- Title of the automatic translation preference screen that will appear on the toolbar.-->
    <string name="automatic_translation_toolbar_title_preference">Аўтаматычны пераклад</string>

    <!-- Automatic translation options preference screen -->
    <!-- Preference option for offering to translate. Radio button title text.-->
    <string name="automatic_translation_option_offer_to_translate_title_preference">Прапаноўваць пераклад (прадвызначана)</string>
    <!-- Preference option for always translate. Radio button title text. -->
    <string name="automatic_translation_option_always_translate_title_preference">Заўсёды перакладаць</string>
    <!-- Preference option for never translate. Radio button title text.-->
    <string name="automatic_translation_option_never_translate_title_preference">Ніколі не перакладаць</string>

    <!-- Never translate site preference screen -->
    <!-- Title of the never translate site preference screen that will appear on the toolbar.-->
    <string name="never_translate_site_toolbar_title_preference">Ніколі не перакладаць гэтыя сайты</string>
    <!-- Content description (not visible, for screen readers etc.): For a never-translated site list item that is selected.
             The first parameter is web site url (for example:"wikipedia.com") -->
    <string name="never_translate_site_item_list_content_description_preference">Выдаліць %1$s</string>
    <!-- The Delete site dialogue title will appear when the user clicks on a list item.
             The first parameter is web site url (for example:"wikipedia.com") -->
    <string name="never_translate_site_dialog_title_preference">Выдаліць %1$s?</string>
    <!-- The Delete site dialogue positive button will appear when the user clicks on a list item. The site will be deleted. -->
    <string name="never_translate_site_dialog_confirm_delete_preference">Выдаліць</string>
    <!-- The Delete site dialogue negative button will appear when the user clicks on a list item. The dialog will be dismissed. -->
    <string name="never_translate_site_dialog_cancel_preference">Скасаваць</string>

    <!-- Download languages preference screen -->
    <!-- Title of the download languages preference screen toolbar.-->
    <string name="download_languages_toolbar_title_preference">Сцягнуць мовы</string>
    <!-- Clickable text from the screen header that links to a website. -->
    <string name="download_languages_header_learn_more_preference">Падрабязней</string>
    <!-- The subhead of the download language preference screen will appear above the pivot language. -->
    <string name="download_languages_available_languages_preference">Даступныя мовы</string>
    <!-- Text that will appear beside a core or pivot language package name to show that the language is necessary for the translation feature to function. -->
    <string name="download_languages_default_system_language_require_preference">патрэбны</string>
    <!-- A text for download language preference item.
    The first parameter is the language name, for example, "Spanish".
    The second parameter is the language file size, for example, "(3.91 KB)" or, if the language package name is a pivot language, "(required)". -->
    <string name="download_languages_language_item_preference">%1$s (%2$s)</string>
    <!-- The subhead of the download language preference screen will appear above the items that were not downloaded. -->
    <string name="download_language_header_preference">Сцягнуць мовы</string>
    <!-- All languages list item. When the user presses this item, they can download all languages. -->
    <string name="download_language_all_languages_item_preference">Усе мовы</string>
    <!-- All languages list item. When the user presses this item, they can delete all languages that were downloaded. -->
    <string name="download_language_all_languages_item_preference_to_delete">Выдаліць усе мовы</string>
    <!-- Content description (not visible, for screen readers etc.): For a language list item that was downloaded, the user can now delete it. -->
    <string name="download_languages_item_content_description_downloaded_state">Выдаліць</string>
    <!-- Content description (not visible, for screen readers etc.): For a language list item, downloading is in progress. -->
    <string name="download_languages_item_content_description_in_progress_state">У працэсе</string>
    <!-- Content description (not visible, for screen readers etc.): For a language list item that was not downloaded. -->
    <string name="download_languages_item_content_description_not_downloaded_state">Сцягнуць</string>
    <!-- Content description (not visible, for screen readers etc.): For a language list item that is selected. -->
    <string name="download_languages_item_content_description_selected_state" moz:removedIn="127" tools:ignore="UnusedResources">Выбрана</string>

    <!-- Title for the dialog used by the translations feature to confirm deleting a language.
    The dialog will be presented when the user requests deletion of a language.
    The first parameter is the name of the language, for example, "Spanish" and the second parameter is the size in kilobytes or megabytes of the language file. -->
    <string name="delete_language_file_dialog_title">Выдаліць %1$s (%2$s)?</string>
    <!-- Title for the dialog used by the translations feature to confirm deleting all languages file.
    The dialog will be presented when the user requests deletion of all languages file.
    The first parameter is the size in kilobytes or megabytes of the language file. -->
    <string name="delete_language_all_languages_file_dialog_title">Выдаліць усе мовы (%1$s)?</string>
    <!-- Button text on the dialog used by the translations feature to confirm deleting a language. -->
    <string name="delete_language_file_dialog_positive_button_text">Выдаліць</string>
    <!-- Button text on the dialog used by the translations feature to cancel deleting a language. -->
    <string name="delete_language_file_dialog_negative_button_text">Скасаваць</string>

    <!-- Title for the data saving mode warning dialog used by the translations feature.
    This dialog will be presented when the user attempts to download a language or perform
    a translation without the necessary language files downloaded first when Android's data saver mode is enabled and the user is not using WiFi.
    The first parameter is the size in kilobytes or megabytes of the language file.-->
    <string name="download_language_file_dialog_title">Сцягнуць у рэжыме эканоміі трафіку (%1$s)?</string>
    <!-- Checkbox label text on the data saving mode warning dialog used by the translations feature. This checkbox allows users to ignore the data usage warnings. -->
    <string name="download_language_file_dialog_checkbox_text">Заўсёды сцягваць у рэжыме эканоміі трафіку</string>
    <!-- Button text on the data saving mode warning dialog used by the translations feature to allow users to confirm they wish to continue and download the language file. -->
    <string name="download_language_file_dialog_positive_button_text">Сцягнуць</string>
    <!-- Button text on the data saving mode warning dialog used by the translations feature to allow users to confirm they wish to continue and download the language file and perform a translation. -->
    <string name="download_language_file_dialog_positive_button_text_all_languages">Сцягнуць і перакласці</string>
    <!-- Button text on the data saving mode warning dialog used by the translations feature to allow users to cancel the action and not perform a download of the language file. -->
    <string name="download_language_file_dialog_negative_button_text">Скасаваць</string>

    <!-- Debug drawer -->
    <!-- The user-facing title of the Debug Drawer feature. -->
    <string name="debug_drawer_title">Інструменты адладкі</string>
    <!-- Content description (not visible, for screen readers etc.): Navigate back within the debug drawer. -->
    <string name="debug_drawer_back_button_content_description">Перайсці назад</string>

    <!-- Debug drawer tabs tools -->
    <!-- The title of the Tab Tools feature in the Debug Drawer. -->
    <string name="debug_drawer_tab_tools_title">Інструменты картак</string>
    <!-- The title of the tab count section in Tab Tools. -->
    <string name="debug_drawer_tab_tools_tab_count_title">Колькасць картак</string>
    <!-- The active tab count category in the tab count section in Tab Tools. -->
    <string name="debug_drawer_tab_tools_tab_count_normal" moz:removedIn="127" tools:ignore="UnusedResources">Дзейныя</string>
<<<<<<< HEAD
=======
    <!-- The active tab count category in the tab count section in Tab Tools. -->
    <string name="debug_drawer_tab_tools_tab_count_active">Актыўныя</string>
>>>>>>> 9f949a8e
    <!-- The inactive tab count category in the tab count section in Tab Tools. -->
    <string name="debug_drawer_tab_tools_tab_count_inactive">Неактыўныя</string>
    <!-- The private tab count category in the tab count section in Tab Tools. -->
    <string name="debug_drawer_tab_tools_tab_count_private">Прыватныя</string>
    <!-- The total tab count category in the tab count section in Tab Tools. -->
    <string name="debug_drawer_tab_tools_tab_count_total">Усяго</string>
    <!-- The title of the tab creation tool section in Tab Tools. -->
    <string name="debug_drawer_tab_tools_tab_creation_tool_title">Інструмент стварэння картак</string>
    <!-- The label of the text field in the tab creation tool. -->
    <string name="debug_drawer_tab_tools_tab_creation_tool_text_field_label">Колькасць картак для стварэння</string>
    <!-- The error message of the text field in the tab creation tool when the text field is empty -->
    <string name="debug_drawer_tab_tools_tab_quantity_empty_error">Тэкставае поле пустое</string>
    <!-- The button text to add tabs to the active tab group in the tab creation tool. -->
    <string name="debug_drawer_tab_tools_tab_creation_tool_button_text_active">Дадаць да актыўных картак</string>
    <!-- The button text to add tabs to the inactive tab group in the tab creation tool. -->
    <string name="debug_drawer_tab_tools_tab_creation_tool_button_text_inactive">Дадаць да неактыўных картак</string>
    <!-- The button text to add tabs to the private tab group in the tab creation tool. -->
    <string name="debug_drawer_tab_tools_tab_creation_tool_button_text_private">Дадаць да прыватных картак</string>

    <!-- Micro survey -->

    <!-- The continue button label -->
    <string name="micro_survey_continue_button_label" tools:ignore="UnusedResources">Працягнуць</string>
    <!-- The privacy notice link -->
    <string name="micro_survey_privacy_notice" moz:removedIn="129" tools:ignore="UnusedResources">Паведамленне аб прыватнасці</string>
    <!-- The submit button label text -->
    <string name="micro_survey_submit_button_label">Падаць</string>
    <!-- The close button label text -->
<<<<<<< HEAD
    <string name="micro_survey_close_button_label" tools:ignore="UnusedResources">Закрыць</string>
=======
    <string name="micro_survey_close_button_label" moz:removedIn="128" tools:ignore="UnusedResources">Закрыць</string>
>>>>>>> 9f949a8e
    <!-- The survey completion confirmation text -->
    <string name="micro_survey_feedback_confirmation">Дзякуй за ваш водгук!</string>
    <!-- Option for likert scale -->
    <string name="likert_scale_option_1" tools:ignore="UnusedResources">Вельмі задаволены</string>
    <!-- Option for likert scale -->
    <string name="likert_scale_option_2" tools:ignore="UnusedResources">Задаволены</string>
    <!-- Option for likert scale -->
    <string name="likert_scale_option_3" tools:ignore="UnusedResources">Нейтральны</string>
    <!-- Option for likert scale -->
    <string name="likert_scale_option_4" tools:ignore="UnusedResources">Незадаволены</string>
    <!-- Option for likert scale -->
    <string name="likert_scale_option_5" tools:ignore="UnusedResources">Вельмі незадаволены</string>

    <!-- Content description for "X" button that is closing microsurvey. -->
    <string name="microsurvey_close_button_content_description" tools:ignore="UnusedResources">Закрыць</string>

    <!-- Debug drawer logins -->
    <!-- The title of the Logins feature in the Debug Drawer. -->
    <string name="debug_drawer_logins_title">Лагіны</string>
    <!-- The title of the logins section in the Logins feature, where the parameter will be the site domain  -->
    <string name="debug_drawer_logins_current_domain_label">Бягучы дамен: %s</string>
    <!-- The label for a button to add a new fake login for the current domain in the Logins feature. -->
    <string name="debug_drawer_logins_add_login_button">Дадаць несапраўдны лагін для гэтага дамена</string>
    </resources><|MERGE_RESOLUTION|>--- conflicted
+++ resolved
@@ -214,11 +214,6 @@
     <string name="browser_menu_add_to_homescreen">Дадаць на хатні экран</string>
     <!-- Browser menu toggle that adds a shortcut to the site on the device home screen. -->
     <string name="browser_menu_add_to_homescreen_2">Дадаць на хатні экран…</string>
-<<<<<<< HEAD
-    <!-- Browser menu toggle that installs a Progressive Web App shortcut to the site on the device home screen. -->
-    <string name="browser_menu_install_on_homescreen" moz:removedIn="126" tools:ignore="UnusedResources">Усталяваць</string>
-=======
->>>>>>> 9f949a8e
     <!-- Content description (not visible, for screen readers etc.) for the Resync tabs button -->
     <string name="resync_button_content_description">Сінхранізаваць ізноў</string>
     <!-- Browser menu button that opens the find in page menu -->
@@ -2612,11 +2607,8 @@
     <string name="debug_drawer_tab_tools_tab_count_title">Колькасць картак</string>
     <!-- The active tab count category in the tab count section in Tab Tools. -->
     <string name="debug_drawer_tab_tools_tab_count_normal" moz:removedIn="127" tools:ignore="UnusedResources">Дзейныя</string>
-<<<<<<< HEAD
-=======
     <!-- The active tab count category in the tab count section in Tab Tools. -->
     <string name="debug_drawer_tab_tools_tab_count_active">Актыўныя</string>
->>>>>>> 9f949a8e
     <!-- The inactive tab count category in the tab count section in Tab Tools. -->
     <string name="debug_drawer_tab_tools_tab_count_inactive">Неактыўныя</string>
     <!-- The private tab count category in the tab count section in Tab Tools. -->
@@ -2645,11 +2637,7 @@
     <!-- The submit button label text -->
     <string name="micro_survey_submit_button_label">Падаць</string>
     <!-- The close button label text -->
-<<<<<<< HEAD
-    <string name="micro_survey_close_button_label" tools:ignore="UnusedResources">Закрыць</string>
-=======
     <string name="micro_survey_close_button_label" moz:removedIn="128" tools:ignore="UnusedResources">Закрыць</string>
->>>>>>> 9f949a8e
     <!-- The survey completion confirmation text -->
     <string name="micro_survey_feedback_confirmation">Дзякуй за ваш водгук!</string>
     <!-- Option for likert scale -->
