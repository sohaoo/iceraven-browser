<?xml version="1.0" encoding="utf-8"?>
<resources xmlns:tools="http://schemas.android.com/tools" xmlns:moz="http://mozac.org/tools">

    <!-- App name for private browsing mode. The first parameter is the name of the app defined in app_name (for example: Fenix)-->
    <string name="app_name_private_5">Прыватны %s</string>
    <!-- App name for private browsing mode. The first parameter is the name of the app defined in app_name (for example: Fenix)-->
    <string name="app_name_private_4">%s (прыватна)</string>

    <!-- Home Fragment -->
    <!-- Content description (not visible, for screen readers etc.): "Three dot" menu button. -->
    <string name="content_description_menu">Дадаткова</string>
    <!-- Content description (not visible, for screen readers etc.): "Private Browsing" menu button. -->
    <string name="content_description_private_browsing_button">Уключыць прыватнае агляданне</string>
    <!-- Content description (not visible, for screen readers etc.): "Private Browsing" menu button. -->
    <string name="content_description_disable_private_browsing_button">Адключыць прыватнае агляданне</string>
    <!-- Placeholder text shown in the search bar before a user enters text for the default engine -->
    <string name="search_hint">Увядзіце запыт або адрас</string>

    <!-- Placeholder text shown in the search bar before a user enters text for a general engine -->
    <string name="search_hint_general_engine">Пошук у інтэрнэце</string>
    <!-- Placeholder text shown in search bar when using history search -->
    <string name="history_search_hint">Гісторыя пошуку</string>
    <!-- Placeholder text shown in search bar when using bookmarks search -->
    <string name="bookmark_search_hint">Шукаць у закладках</string>
    <!-- Placeholder text shown in search bar when using tabs search -->
    <string name="tab_search_hint">Шукаць карткі</string>
    <!-- Placeholder text shown in the search bar when using application search engines -->
    <string name="application_search_hint">Увядзіце пошукавыя запыты</string>
    <!-- No Open Tabs Message Description -->
    <string name="no_open_tabs_description">Тут будуць паказаны вашы адкрытыя карткі.</string>
    <!-- No Private Tabs Message Description -->
    <string name="no_private_tabs_description">Тут будуць паказаны вашы прыватныя карткі.</string>

    <!-- Tab tray multi select title in app bar. The first parameter is the number of tabs selected -->
    <string name="tab_tray_multi_select_title">%1$d абрана</string>
    <!-- Label of button in create collection dialog for creating a new collection  -->
    <string name="tab_tray_add_new_collection">Дадаць новую калекцыю</string>
    <!-- Label of editable text in create collection dialog for naming a new collection  -->
    <string name="tab_tray_add_new_collection_name">Назва</string>
    <!-- Label of button in save to collection dialog for selecting a current collection  -->
    <string name="tab_tray_select_collection">Абраць калекцыю</string>
    <!-- Content description for close button while in multiselect mode in tab tray -->
    <string name="tab_tray_close_multiselect_content_description">Выйсці з рэжыму мультывыбару</string>
    <!-- Content description for save to collection button while in multiselect mode in tab tray -->
    <string name="tab_tray_collection_button_multiselect_content_description">Захаваць абраныя карткі ў калекцыю</string>
    <!-- Content description on checkmark while tab is selected in multiselect mode in tab tray -->
    <string name="tab_tray_multiselect_selected_content_description">Вылучана</string>

    <!-- Home - Recently saved bookmarks -->
    <!-- Title for the home screen section with recently saved bookmarks. -->
    <string name="recently_saved_title">Нядаўна захаваныя</string>
    <!-- Content description for the button which navigates the user to show all of their saved bookmarks. -->
    <string name="recently_saved_show_all_content_description_2">Паказаць усе захаваныя закладкі</string>

    <!-- Text for the menu button to remove a recently saved bookmark from the user's home screen -->
    <string name="recently_saved_menu_item_remove">Выдаліць</string>

    <!-- About content. The first parameter is the name of the application. (For example: Fenix) -->
    <string name="about_content">%1$s распрацаваны Mozilla.</string>

    <!-- Private Browsing -->
    <!-- Explanation for private browsing displayed to users on home view when they first enable private mode
        The first parameter is the name of the app defined in app_name (for example: Fenix) -->
    <string name="private_browsing_placeholder_description_2">        %1$s выдаляе гісторыю пошуку і аглядання з прыватных картак, калі вы закрываеце іх ці выходзіце з праграмы. Гэта не робіць вас ананімным для вэб-сайтаў ці вашага правайдара, але дазваляе трымаць у сакрэце вашу сеціўную дзейнасць ад кагосьці, хто карыстаецца вашай прыладай.</string>
    <string name="private_browsing_common_myths">Шырокавядомыя забабоны пра прыватнае агляданне</string>

    <!-- True Private Browsing Mode -->
    <!-- Title for info card on private homescreen in True Private Browsing Mode. -->
    <string name="felt_privacy_desc_card_title">Не пакідайце слядоў на гэтай прыладзе</string>
    <!-- Explanation for private browsing displayed to users on home view when they first enable
        private mode in our new Total Private Browsing mode.
        The first parameter is the name of the app defined in app_name (for example: Firefox Nightly)
        The second parameter is the clickable link text in felt_privacy_info_card_subtitle_link_text -->
    <string name="felt_privacy_info_card_subtitle">%1$s выдаляе кукі, гісторыю і дадзеныя сайтаў, калі вы закрываеце ўсе прыватныя вокны. %2$s</string>
    <!-- Clickable portion of the explanation for private browsing that links the user to our
        about privacy page.
        This string is used in felt_privacy_info_card_subtitle as the second parameter.-->
    <string name="felt_privacy_info_card_subtitle_link_text">Хто можа бачыць маю дзейнасць?</string>

    <!-- Private mode shortcut "contextual feature recommendation" (CFR) -->
    <!-- Text for the Private mode shortcut CFR message for adding a private mode shortcut to open private tabs from the Home screen -->
    <string name="private_mode_cfr_message_2">Запусціце сваю наступную прыватную картку адным націскам.</string>
    <!-- Text for the positive button to accept adding a Private Browsing shortcut to the Home screen -->
    <string name="private_mode_cfr_pos_button_text">Дадаць на хатні экран</string>
    <!-- Text for the negative button to decline adding a Private Browsing shortcut to the Home screen -->
    <string name="cfr_neg_button_text">Не, дзякуй</string>

    <!-- Open in App "contextual feature recommendation" (CFR) -->
    <!-- Text for the info message. The first parameter is the name of the application.-->
    <string name="open_in_app_cfr_info_message_2">Вы можаце наладзіць %1$s аўтаматычна адкрываць спасылкі ў праграмах.</string>
    <!-- Text for the positive action button -->
    <string name="open_in_app_cfr_positive_button_text">Перайсці ў налады</string>
    <!-- Text for the negative action button -->
    <string name="open_in_app_cfr_negative_button_text">Адхіліць</string>

    <!-- Total cookie protection "contextual feature recommendation" (CFR) -->
    <!-- Text for the message displayed in the contextual feature recommendation popup promoting the total cookie protection feature. -->
    <string name="tcp_cfr_message">Наша самая магутная функцыя аховы прыватнасці ізалюе міжсайтавыя трэкеры.</string>
    <!-- Text displayed that links to website containing documentation about the "Total cookie protection" feature. -->
    <string name="tcp_cfr_learn_more">Даведайцеся аб поўнай ахове кукаў</string>


    <!-- Private browsing erase action "contextual feature recommendation" (CFR) -->
    <!-- Text for the message displayed in the contextual feature recommendation popup promoting the erase private browsing feature. -->
    <string name="erase_action_cfr_message">Націсніце тут, каб пачаць новы прыватны сеанс. Выдаліце гісторыю, кукі — усё.</string>


    <!-- Text for the info dialog when camera permissions have been denied but user tries to access a camera feature. -->
    <string name="camera_permissions_needed_message">Патрабуецца доступ да камеры. Перайдзіце ў налады Android, націсніце &quot;Дазволы&quot;, і затым &quot;Дазволіць&quot;.</string>
    <!-- Text for the positive action button to go to Android Settings to grant permissions. -->
    <string name="camera_permissions_needed_positive_button_text">Перайсці ў налады</string>
    <!-- Text for the negative action button to dismiss the dialog. -->
    <string name="camera_permissions_needed_negative_button_text">Адхіліць</string>

    <!-- Text for the banner message to tell users about our auto close feature. -->
    <string name="tab_tray_close_tabs_banner_message">Наладзіць аўтаматычнае закрыццё картак, якія не праглядаліся на працягу дня, месяца ці года.</string>
    <!-- Text for the positive action button to go to Settings for auto close tabs. -->
    <string name="tab_tray_close_tabs_banner_positive_button_text">Паглядзець параметры</string>
    <!-- Text for the negative action button to dismiss the Close Tabs Banner. -->
    <string name="tab_tray_close_tabs_banner_negative_button_text">Адхіліць</string>

    <!-- Text for the banner message to tell users about our inactive tabs feature. -->
    <string name="tab_tray_inactive_onboarding_message">Карткі, якія вы не праглядалі на працягу двух тыдняў, будуць перанесеныя сюды.</string>
    <!-- Text for the action link to go to Settings for inactive tabs. -->
    <string name="tab_tray_inactive_onboarding_button_text">Адключыць у наладах</string>
    <!-- Text for title for the auto-close dialog of the inactive tabs. -->
    <string name="tab_tray_inactive_auto_close_title">Аўтаматычна закрываць праз месяц?</string>
    <!-- Text for the body for the auto-close dialog of the inactive tabs.
        The first parameter is the name of the application.-->
    <string name="tab_tray_inactive_auto_close_body_2">%1$s можа закрываць карткі, якія вы не праглядалі за апошні месяц.</string>
    <!-- Content description for close button in the auto-close dialog of the inactive tabs. -->
    <string name="tab_tray_inactive_auto_close_button_content_description">Закрыць</string>

    <!-- Text for turn on auto close tabs button in the auto-close dialog of the inactive tabs. -->
    <string name="tab_tray_inactive_turn_on_auto_close_button_2">Уключыць аўтазакрыццё</string>


    <!-- Home screen icons - Long press shortcuts -->
    <!-- Shortcut action to open new tab -->
    <string name="home_screen_shortcut_open_new_tab_2">Новая картка</string>
    <!-- Shortcut action to open new private tab -->
    <string name="home_screen_shortcut_open_new_private_tab_2">Прыватная картка</string>

    <!-- Shortcut action to open Passwords screens -->
    <string name="home_screen_shortcut_open_password_screen">Хуткі доступ да пароляў</string>

    <!-- Recent Tabs -->
    <!-- Header text for jumping back into the recent tab in the home screen -->
    <string name="recent_tabs_header">Назад да</string>
    <!-- Button text for showing all the tabs in the tabs tray -->
    <string name="recent_tabs_show_all">Паказаць усе</string>

    <!-- Content description for the button which navigates the user to show all recent tabs in the tabs tray. -->
    <string name="recent_tabs_show_all_content_description_2">Кнопка паказу ўсіх нядаўніх картак</string>

    <!-- Text for button in synced tab card that opens synced tabs tray -->
    <string name="recent_tabs_see_all_synced_tabs_button_text">Усе сінхранізаваныя карткі</string>
    <!-- Accessibility description for device icon used for recent synced tab -->
    <string name="recent_tabs_synced_device_icon_content_description">Сінхранізаваная прылада</string>
    <!-- Text for the dropdown menu to remove a recent synced tab from the homescreen -->
    <string name="recent_synced_tab_menu_item_remove">Выдаліць</string>
    <!-- Text for the menu button to remove a grouped highlight from the user's browsing history
         in the Recently visited section -->
    <string name="recent_tab_menu_item_remove">Выдаліць</string>

    <!-- History Metadata -->
    <!-- Header text for a section on the home screen that displays grouped highlights from the
         user's browsing history, such as topics they have researched or explored on the web -->
    <string name="history_metadata_header_2">Нядаўна наведаныя</string>
    <!-- Text for the menu button to remove a grouped highlight from the user's browsing history
         in the Recently visited section -->
    <string name="recently_visited_menu_item_remove">Выдаліць</string>
    <!-- Content description for the button which navigates the user to show all of their history. -->
    <string name="past_explorations_show_all_content_description_2">Паказаць усе мінулыя пошукі</string>

    <!-- Browser Fragment -->
    <!-- Content description (not visible, for screen readers etc.): Navigate backward (browsing history) -->
    <string name="browser_menu_back">Назад</string>
    <!-- Content description (not visible, for screen readers etc.): Navigate forward (browsing history) -->
    <string name="browser_menu_forward">Наперад</string>
    <!-- Content description (not visible, for screen readers etc.): Refresh current website -->
    <string name="browser_menu_refresh">Абнавіць</string>
    <!-- Content description (not visible, for screen readers etc.): Stop loading current website -->
    <string name="browser_menu_stop">Спыніць</string>
    <!-- Browser menu button that opens the addon manager -->
    <string name="browser_menu_add_ons">Дадаткі</string>
    <!-- Browser menu button that opens account settings -->
    <string name="browser_menu_account_settings">Ваш уліковы запіс</string>
    <!-- Text displayed when there are no add-ons to be shown -->
    <string name="no_add_ons">Няма дадаткаў</string>
    <!-- Browser menu button that sends a user to help articles -->
    <string name="browser_menu_help">Даведка</string>
    <!-- Browser menu button that sends a to a the what's new article -->
    <string name="browser_menu_whats_new">Што новага</string>
    <!-- Browser menu button that opens the settings menu -->
    <string name="browser_menu_settings">Налады</string>
    <!-- Browser menu button that opens a user's library -->
    <string name="browser_menu_library">Бібліятэка</string>
    <!-- Browser menu toggle that requests a desktop site -->
    <string name="browser_menu_desktop_site">Версія для ПК</string>
    <!-- Browser menu toggle that adds a shortcut to the site on the device home screen. -->
    <string name="browser_menu_add_to_homescreen">Дадаць на хатні экран</string>
    <!-- Browser menu toggle that installs a Progressive Web App shortcut to the site on the device home screen. -->
    <string name="browser_menu_install_on_homescreen">Усталяваць</string>
    <!-- Content description (not visible, for screen readers etc.) for the Resync tabs button -->
    <string name="resync_button_content_description">Сінхранізаваць ізноў</string>
    <!-- Browser menu button that opens the find in page menu -->
    <string name="browser_menu_find_in_page">Знайсці на старонцы</string>
    <!-- Browser menu button that saves the current tab to a collection -->
    <string name="browser_menu_save_to_collection_2">Захаваць у калекцыі</string>

    <!-- Browser menu button that open a share menu to share the current site -->
    <string name="browser_menu_share">Падзяліцца</string>

    <!-- Browser menu button shown in custom tabs that opens the current tab in Fenix
        The first parameter is the name of the app defined in app_name (for example: Fenix) -->
    <string name="browser_menu_open_in_fenix">Адкрыць у %1$s</string>
    <!-- Browser menu text shown in custom tabs to indicate this is a Fenix tab
        The first parameter is the name of the app defined in app_name (for example: Fenix) -->
    <string name="browser_menu_powered_by">ПРЫ ПАДТРЫМЦЫ %1$s</string>
    <!-- Browser menu text shown in custom tabs to indicate this is a Fenix tab
        The first parameter is the name of the app defined in app_name (for example: Fenix) -->
    <string name="browser_menu_powered_by2">Пры падтрымцы %1$s</string>
    <!-- Browser menu button to put the current page in reader mode -->
    <string name="browser_menu_read">Рэжым чытання</string>
    <!-- Browser menu button content description to close reader mode and return the user to the regular browser -->
    <string name="browser_menu_read_close">Закрыць Рэжым чытання</string>
    <!-- Browser menu button to open the current page in an external app -->
    <string name="browser_menu_open_app_link">Адкрыць у праграме</string>

    <!-- Browser menu button to show reader view appearance controls e.g. the used font type and size -->
    <string name="browser_menu_customize_reader_view">Уладкаваць рэжым чытання</string>
    <!-- Browser menu label for adding a bookmark -->
    <string name="browser_menu_add">Дадаць</string>

    <!-- Browser menu label for editing a bookmark -->
    <string name="browser_menu_edit">Змяніць</string>

    <!-- Button shown on the home page that opens the Customize home settings -->
    <string name="browser_menu_customize_home_1">Уладкаваць хатнюю старонку</string>
    <!-- Browser Toolbar -->
    <!-- Content description for the Home screen button on the browser toolbar -->
    <string name="browser_toolbar_home">Хатні экран</string>

    <!-- Content description (not visible, for screen readers etc.): Erase button: Erase the browsing
         history and go back to the home screen. -->
    <string name="browser_toolbar_erase">Сцерці гісторыю аглядання</string>
    <!-- Locale Settings Fragment -->
    <!-- Content description for tick mark on selected language -->
    <string name="a11y_selected_locale_content_description">Абраная мова</string>
    <!-- Text for default locale item -->
    <string name="default_locale_text">Мова прылады</string>
    <!-- Placeholder text shown in the search bar before a user enters text -->
    <string name="locale_search_hint">Пошук мовы</string>

    <!-- Search Fragment -->
    <!-- Button in the search view that lets a user search by scanning a QR code -->
    <string name="search_scan_button">Сканаваць</string>
    <!-- Button in the search view that lets a user change their search engine -->
    <string name="search_engine_button">Пашукавік</string>
    <!-- Button in the search view when shortcuts are displayed that takes a user to the search engine settings -->
    <string name="search_shortcuts_engine_settings">Налады пошукавых сістэм</string>
    <!-- Button in the search view that lets a user navigate to the site in their clipboard -->
    <string name="awesomebar_clipboard_title">Уставіць спасылку з буфера абмену</string>
    <!-- Button in the search suggestions onboarding that allows search suggestions in private sessions -->
    <string name="search_suggestions_onboarding_allow_button">Дазволіць</string>
    <!-- Button in the search suggestions onboarding that does not allow search suggestions in private sessions -->
    <string name="search_suggestions_onboarding_do_not_allow_button">Не дазваляць</string>
    <!-- Search suggestion onboarding hint title text -->
    <string name="search_suggestions_onboarding_title">Паказваць пошукавыя прапановы ў прыватных сеансах?</string>
    <!-- Search suggestion onboarding hint description text, first parameter is the name of the app defined in app_name (for example: Fenix)-->
    <string name="search_suggestions_onboarding_text">%s будзе дасылаць у прадвызначаны пашукавік усё, што Вы набіраеце ў адрасны радок.</string>

    <!-- Search engine suggestion title text. The first parameter is the name of the suggested engine-->
    <string name="search_engine_suggestions_title">Пошук у %s</string>
    <!-- Search engine suggestion description text -->
    <string name="search_engine_suggestions_description">Пошук наўпрост з адраснага радка</string>

    <!-- Menu option in the search selector menu to open the search settings -->
    <string name="search_settings_menu_item">Налады пошуку</string>

    <!-- Header text for the search selector menu -->
    <string name="search_header_menu_item_2">Гэтым разам шукаць у:</string>

    <!-- Content description (not visible, for screen readers etc.): Search engine icon. The first parameter is the search engine name (for example: DuckDuckGo). -->
    <string name="search_engine_icon_content_description" tools:ignore="UnusedResources">Пашукавік %s</string>

    <!-- Home onboarding -->
    <!-- Onboarding home screen popup dialog, shown on top of the Jump back in section. -->
    <string name="onboarding_home_screen_jump_back_contextual_hint_2">Сустракайце сваю персаналізаваную хатнюю старонку. Тут будуць паказаны апошнія карткі, закладкі і вынікі пошуку.</string>
    <!-- Home onboarding dialog welcome screen title text. -->
    <string name="onboarding_home_welcome_title_2">Сардэчна запрашаем у больш асабісты Інтэрнэт</string>
    <!-- Home onboarding dialog welcome screen description text. -->
    <string name="onboarding_home_welcome_description">Больш колераў. Лепшая прыватнасць. Тая ж адданасць людзям, а не прыбытку.</string>
    <!-- Home onboarding dialog sign into sync screen title text. -->
    <string name="onboarding_home_sync_title_3">Пераключаць экраны цяпер прасцей, чым калі-небудзь</string>
    <!-- Home onboarding dialog sign into sync screen description text. -->
    <string name="onboarding_home_sync_description">Працягвайце з таго месца, дзе спыніліся, з дапамогай картак з іншых прылад, якія зараз знаходзяцца на вашай хатняй старонцы.</string>
    <!-- Text for the button to continue the onboarding on the home onboarding dialog. -->
    <string name="onboarding_home_get_started_button">Пачаць</string>
    <!-- Text for the button to navigate to the sync sign in screen on the home onboarding dialog. -->
    <string name="onboarding_home_sign_in_button">Увайсці</string>
    <!-- Text for the button to skip the onboarding on the home onboarding dialog. -->
    <string name="onboarding_home_skip_button">Прапусціць</string>

    <!-- Onboarding home screen sync popup dialog message, shown on top of Recent Synced Tabs in the Jump back in section. -->
    <string name="sync_cfr_message">Вашыя карткі сінхранізуюцца! Працягвайце з таго месца, дзе спыніліся на іншай прыладзе.</string>

    <!-- Content description (not visible, for screen readers etc.): Close button for the home onboarding dialog -->
    <string name="onboarding_home_content_description_close_button">Закрыць</string>

    <!-- Notification pre-permission dialog -->
    <!-- Enable notification pre permission dialog title
        The first parameter is the name of the app defined in app_name (for example: Fenix) -->
    <string name="onboarding_home_enable_notifications_title">Апавяшчэнні дапамогуць вам зрабіць больш з %s</string>
    <!-- Enable notification pre permission dialog description with rationale
        The first parameter is the name of the app defined in app_name (for example: Fenix) -->
    <string name="onboarding_home_enable_notifications_description">Сінхранізуйце свае карткі паміж прыладамі, кіруйце сцягваннямі, атрымлівайце парады, як максімальна выкарыстоўваць ахову прыватнасці %s, і многае іншае.</string>
    <!-- Text for the button to request notification permission on the device -->
    <string name="onboarding_home_enable_notifications_positive_button">Працягнуць</string>
    <!-- Text for the button to not request notification permission on the device and dismiss the dialog -->
    <string name="onboarding_home_enable_notifications_negative_button">Не зараз</string>

    <!-- Juno first user onboarding flow experiment, strings are marked unused as they are only referenced by Nimbus experiments. -->
    <!-- Title for set firefox as default browser screen used by Nimbus experiments. Nimbus experiments do not support string placeholders.
        Note: The word "Firefox" should NOT be translated -->
    <string name="juno_onboarding_default_browser_title_nimbus" tools:ignore="UnusedResources">Зрабіце Firefox сваім паўсядзённым браўзерам</string>
    <!-- Description for set firefox as default browser screen used by Nimbus experiments. Nimbus experiments do not support string placeholders.
        Note: The word "Firefox" should NOT be translated -->
    <string name="juno_onboarding_default_browser_description_nimbus" tools:ignore="UnusedResources">Firefox ставіць людзей вышэй за прыбытак і абараняе вашу прыватнасць, блакуючы міжсайтавыя трэкеры.\n\nДаведайцеся больш у нашым паведамленні аб прыватнасці.</string>
    <!-- Text for the link to the privacy notice webpage for set as firefox default browser screen.
    This is part of the string with the key "juno_onboarding_default_browser_description". -->
    <string name="juno_onboarding_default_browser_description_link_text" tools:ignore="UnusedResources">паведамленні аб прыватнасці</string>
    <!-- Text for the button to set firefox as default browser on the device -->
    <string name="juno_onboarding_default_browser_positive_button" tools:ignore="UnusedResources">Зрабіць прадвызначаным браўзерам</string>
    <!-- Text for the button dismiss the screen and move on with the flow -->
    <string name="juno_onboarding_default_browser_negative_button" tools:ignore="UnusedResources">Не зараз</string>
    <!-- Title for sign in to sync screen. -->
    <string name="juno_onboarding_sign_in_title" tools:ignore="UnusedResources">Пераходзьце з тэлефона на ноўтбук і назад</string>
    <!-- Description for sign in to sync screen. -->
    <string name="juno_onboarding_sign_in_description" tools:ignore="UnusedResources">Вазьміце карткі і паролі з іншых прылад, каб працягнуць з таго месца, дзе вы спыніліся.</string>
    <!-- Text for the button to sign in to sync on the device -->
    <string name="juno_onboarding_sign_in_positive_button" tools:ignore="UnusedResources">Увайсці</string>
    <!-- Text for the button dismiss the screen and move on with the flow -->
    <string name="juno_onboarding_sign_in_negative_button" tools:ignore="UnusedResources">Не зараз</string>

    <!-- Title for enable notification permission screen used by Nimbus experiments. Nimbus experiments do not support string placeholders.
        Note: The word "Firefox" should NOT be translated -->
    <string name="juno_onboarding_enable_notifications_title_nimbus" tools:ignore="UnusedResources">Апавяшчэнні дапамогуць вам зрабіць больш з Firefox</string>
    <!-- Description for enable notification permission screen used by Nimbus experiments. Nimbus experiments do not support string placeholders.
       Note: The word "Firefox" should NOT be translated   -->
    <string name="juno_onboarding_enable_notifications_description_nimbus" tools:ignore="UnusedResources">Адпраўляйце карткі паміж прыладамі, кіруйце сцягваннямі і атрымлівайце парады, як максімальна выкарыстоўваць Firefox.</string>
    <!-- Text for the button to request notification permission on the device -->
    <string name="juno_onboarding_enable_notifications_positive_button" tools:ignore="UnusedResources">Уключыць апавяшчэнні</string>
    <!-- Text for the button dismiss the screen and move on with the flow -->
    <string name="juno_onboarding_enable_notifications_negative_button" tools:ignore="UnusedResources">Не зараз</string>

    <!-- Title for add search widget screen used by Nimbus experiments. Nimbus experiments do not support string placeholders.
        Note: The word "Firefox" should NOT be translated -->
    <string name="juno_onboarding_add_search_widget_title" tools:ignore="UnusedResources">Паспрабуйце віджэт пошуку Firefox</string>
    <!-- Description for add search widget screen used by Nimbus experiments. Nimbus experiments do not support string placeholders.
        Note: The word "Firefox" should NOT be translated -->
    <string name="juno_onboarding_add_search_widget_description" tools:ignore="UnusedResources">З Firefox на вашым галоўным экране, вы атрымаеце лёгкі доступ да браўзера, які дбае аб прыватнасці і блакуе міжсайтавыя трэкеры.</string>
    <!-- Text for the button to add search widget on the device used by Nimbus experiments. Nimbus experiments do not support string placeholders.
        Note: The word "Firefox" should NOT be translated -->
    <string name="juno_onboarding_add_search_widget_positive_button" tools:ignore="UnusedResources">Дадаць віджэт Firefox</string>
    <!-- Text for the button to dismiss the screen and move on with the flow -->
    <string name="juno_onboarding_add_search_widget_negative_button" tools:ignore="UnusedResources">Не зараз</string>

    <!-- Search Widget -->
    <!-- Content description for searching with a widget. The first parameter is the name of the application.-->
    <string name="search_widget_content_description_2">Адкрыць новую картку %1$s</string>
    <!-- Text preview for smaller sized widgets -->
    <string name="search_widget_text_short">Пошук</string>
    <!-- Text preview for larger sized widgets -->
    <string name="search_widget_text_long">Пошук у інтэрнэце</string>
    <!-- Content description (not visible, for screen readers etc.): Voice search -->
    <string name="search_widget_voice">Галасавы пошук</string>

    <!-- Preferences -->
    <!-- Title for the settings page-->
    <string name="settings">Налады</string>
    <!-- Preference category for general settings -->
    <string name="preferences_category_general">Агульныя</string>
    <!-- Preference category for all links about Fenix -->
    <string name="preferences_category_about">Аб праграме</string>
    <!-- Preference category for settings related to changing the default search engine -->
    <string name="preferences_category_select_default_search_engine">Выберыце</string>
    <!-- Preference for settings related to managing search shortcuts for the quick search menu -->
    <string name="preferences_manage_search_shortcuts">Кіраванне цэтлікамі пашукавікоў</string>
    <!-- Summary for preference for settings related to managing search shortcuts for the quick search menu -->
    <string name="preferences_manage_search_shortcuts_summary">Рэдагаваць сістэмы, бачныя ў меню пошуку</string>
    <!-- Preference category for settings related to managing search shortcuts for the quick search menu -->
    <string name="preferences_category_engines_in_search_menu">Сістэмы, бачныя ў меню пошуку</string>
    <!-- Preference for settings related to changing the default search engine -->
    <string name="preferences_default_search_engine">Прадвызначаны пашукавік</string>
    <!-- Preference for settings related to Search -->
    <string name="preferences_search">Пошук</string>
    <!-- Preference for settings related to Search engines -->
    <string name="preferences_search_engines">Пошукавыя сістэмы</string>
    <!-- Preference for settings related to Search address bar -->
    <string name="preferences_search_address_bar">Адрасны радок</string>
    <!-- Preference link to rating Fenix on the Play Store -->
    <string name="preferences_rate">Ацаніць у Google Play</string>
    <!-- Preference linking to about page for Fenix
        The first parameter is the name of the app defined in app_name (for example: Fenix) -->
    <string name="preferences_about">Пра %1$s</string>
    <!-- Preference for settings related to changing the default browser -->
    <string name="preferences_set_as_default_browser">Зрабіць прадвызначаным браўзерам</string>
    <!-- Preference category for advanced settings -->
    <string name="preferences_category_advanced">Дадаткова</string>
    <!-- Preference category for privacy and security settings -->
    <string name="preferences_category_privacy_security">Прыватнасць і бяспека</string>
    <!-- Preference for advanced site permissions -->
    <string name="preferences_site_permissions">Дазволы для сайтаў</string>
    <!-- Preference for private browsing options -->
    <string name="preferences_private_browsing_options">Прыватнае агляданне</string>
    <!-- Preference for opening links in a private tab-->
    <string name="preferences_open_links_in_a_private_tab">Адкрываць спасылкі ў прыватнай картцы</string>
    <!-- Preference for allowing screenshots to be taken while in a private tab-->
    <string name="preferences_allow_screenshots_in_private_mode">Дазволіць здымкі экрана ў прыватным рэжыме</string>
    <!-- Will inform the user of the risk of activating Allow screenshots in private browsing option -->
    <string name="preferences_screenshots_in_private_mode_disclaimer">Калі гэта дазволена, прыватныя карткі таксама будуць бачныя, калі адкрыта некалькі праграм</string>
    <!-- Preference for adding private browsing shortcut -->
    <string name="preferences_add_private_browsing_shortcut">Дадаць ярлык прыватнага аглядання</string>
    <!-- Preference for enabling "HTTPS-Only" mode -->
    <string name="preferences_https_only_title">Рэжым «Толькі HTTPS»</string>

    <!-- Preference for removing cookie/consent banners from sites automatically. See reduce_cookie_banner_summary for additional context. -->
    <string name="preferences_cookie_banner_reduction">Памяншэнне колькасці банераў кукі</string>
    <!-- Preference for rejecting or removing as many cookie/consent banners as possible on sites. See reduce_cookie_banner_summary for additional context. -->
    <string name="reduce_cookie_banner_option">Памяншаць колькасць банераў кукі</string>
    <!-- Summary of cookie banner handling preference if the setting disabled is set to off -->
    <string name="reduce_cookie_banner_option_off">Выключана</string>
    <!-- Summary of cookie banner handling preference if the setting enabled is set to on -->
    <string name="reduce_cookie_banner_option_on">Уключана</string>

    <!-- Summary for the preference for rejecting all cookies whenever possible. The first parameter is the application name -->
    <string name="reduce_cookie_banner_summary_1">%1$s аўтаматычна спрабуе адхіліць запыты файлаў кукі на банерах кукі.</string>
    <!-- Text for indicating cookie banner handling is off this site, this is shown as part of the protections panel with the tracking protection toggle -->
    <string name="reduce_cookie_banner_off_for_site">Выключана для гэтага сайта</string>
    <!-- Text for cancel button indicating that cookie banner reduction is not supported for the current site, this is shown as part of the cookie banner details view. -->
    <string name="cookie_banner_handling_details_site_is_not_supported_cancel_button">Скасаваць</string>
    <!-- Text for request support button indicating that cookie banner reduction is not supported for the current site, this is shown as part of the cookie banner details view. -->
    <string name="cookie_banner_handling_details_site_is_not_supported_request_support_button_2">Адправіць запыт</string>
    <!-- Text for title indicating that cookie banner reduction is not supported for the current site, this is shown as part of the cookie banner details view. -->
    <string name="cookie_banner_handling_details_site_is_not_supported_title_2">Запытаць падтрымку для гэтага сайта?</string>
    <!-- Label for the snackBar, after the user reports with success a website where cookie banner reducer did not work -->
    <string name="cookie_banner_handling_report_site_snack_bar_text_2">Запыт адпраўлены</string>
    <!-- Text for indicating cookie banner handling is on this site, this is shown as part of the protections panel with the tracking protection toggle -->
    <string name="reduce_cookie_banner_on_for_site">Уключана для гэтага сайта</string>

    <!-- Text for indicating that a request for unsupported site was sent to Nimbus (it's a Mozilla library for experiments), this is shown as part of the protections panel with the tracking protection toggle -->
    <string name="reduce_cookie_banner_unsupported_site_request_submitted_2">Запыт на падтрымку адпраўлены</string>
    <!-- Text for indicating cookie banner handling is currently not supported for this site, this is shown as part of the protections panel with the tracking protection toggle -->
    <string name="reduce_cookie_banner_unsupported_site">Сайт зараз не падтрымліваецца</string>
    <!-- Title text for a detail explanation indicating cookie banner handling is on this site, this is shown as part of the cookie banner panel in the toolbar. The first parameter is a shortened URL of the current site-->
    <string name="reduce_cookie_banner_details_panel_title_on_for_site">Уключыць памяншэнне колькасці банераў кукі для %1$s?</string>
    <!-- Title text for a detail explanation indicating cookie banner handling is off this site, this is shown as part of the cookie banner panel in the toolbar. The first parameter is a shortened URL of the current site-->
    <string name="reduce_cookie_banner_details_panel_title_off_for_site">Выключыць памяншэнне колькасці банераў кукі для %1$s?</string>

    <!-- Title text for a detail explanation indicating cookie banner reducer didn't work for the current site, this is shown as part of the cookie banner panel in the toolbar. The first parameter is the application name-->
    <string name="reduce_cookie_banner_details_panel_title_unsupported_site_request_2">%1$s не можа аўтаматычна адхіляць запыты кукаў на гэтым сайце. Вы можаце адправіць запыт на падтрымку гэтага сайта ў будучыні.</string>
    <!-- Long text for a detail explanation indicating what will happen if cookie banner handling is off for a site, this is shown as part of the cookie banner panel in the toolbar. The first parameter is the application name -->
    <string name="reduce_cookie_banner_details_panel_description_off_for_site">%1$s выдаліць файлы кукі гэтага сайта і абновіць старонку. Выдаленне ўсіх файлаў кукі можа прывесці да выхаду з сістэмы або ачышчэння кошыка для пакупак.</string>

    <!-- Long text for a detail explanation indicating what will happen if cookie banner handling is on for a site, this is shown as part of the cookie banner panel in the toolbar. The first parameter is the application name -->
    <string name="reduce_cookie_banner_details_panel_description_on_for_site_2">%1$s спрабуе аўтаматычна адхіляць усе запыты файлаў кукі на сайтах, якія падтрымліваюцца.</string>
    <!-- Title text for the cookie banner re-engagement dialog. The first parameter is the application name. -->
    <string name="reduce_cookie_banner_dialog_title">Дазволіць %1$s адхіляць банеры кукі?</string>
    <!-- Body text for the cookie banner re-engagement dialog use. The first parameter is the application name. -->
    <string name="reduce_cookie_banner_dialog_body">%1$s можа аўтаматычна адхіляць многія запыты банераў кукі.</string>
    <!-- Remind me later text button for the onboarding dialog -->
    <string name="reduce_cookie_banner_dialog_not_now_button">Не зараз</string>
    <!-- Snack text for the cookie banner dialog, after user hit the dismiss banner button -->
    <string name="reduce_cookie_banner_dialog_snackbar_text">Вы ўбачыце менш запытаў пра кукі</string>

    <!-- Change setting text button, for the cookie banner re-engagement dialog -->
    <string name="reduce_cookie_banner_dialog_change_setting_button">Дазволіць</string>

    <!-- Description of the preference to enable "HTTPS-Only" mode. -->
    <string name="preferences_https_only_summary">Аўтаматычна спрабуе падключацца да сайтаў з выкарыстаннем пратаколу шыфравання HTTPS для павышэння бяспекі.</string>
    <!-- Summary of https only preference if https only is set to off -->
    <string name="preferences_https_only_off">Выключаны</string>
    <!-- Summary of https only preference if https only is set to on in all tabs -->
    <string name="preferences_https_only_on_all">Уключана ва ўсіх картках</string>
    <!-- Summary of https only preference if https only is set to on in private tabs only -->
    <string name="preferences_https_only_on_private">Уключана ў прыватных картках</string>
    <!-- Text displayed that links to website containing documentation about "HTTPS-Only" mode -->
    <string name="preferences_http_only_learn_more">Даведацца больш</string>
    <!-- Option for the https only setting -->
    <string name="preferences_https_only_in_all_tabs">Уключыць ва ўсіх картках</string>
    <!-- Option for the https only setting -->
    <string name="preferences_https_only_in_private_tabs">Уключыць толькі ў прыватных картках</string>
    <!-- Title shown in the error page for when trying to access a http website while https only mode is enabled. -->
    <string name="errorpage_httpsonly_title">Бяспечны сайт недаступны</string>
    <!-- Message shown in the error page for when trying to access a http website while https only mode is enabled. The message has two paragraphs. This is the first. -->
    <string name="errorpage_httpsonly_message_title">Хутчэй за ўсё, сайт проста не падтрымлівае HTTPS.</string>
    <!-- Message shown in the error page for when trying to access a http website while https only mode is enabled. The message has two paragraphs. This is the second. -->
    <string name="errorpage_httpsonly_message_summary">Тым не менш, таксама магчыма, што зламыснік мае дачыненне. Калі вы пяройдзеце на сайт, вы не павінны ўводзіць ніякай канфідэнцыйнай інфармацыі. Калі вы працягнеце, рэжым «Толькі HTTPS» будзе часова адключаны для сайта.</string>
    <!-- Preference for accessibility -->
    <string name="preferences_accessibility">Даступнасць</string>
    <!-- Preference to override the Firefox Account server -->
    <string name="preferences_override_fxa_server" moz:RemovedIn="120" tools:ignore="UnusedResources">Уласны сервер уліковых запісаў Firefox</string>
    <!-- Preference to override the Mozilla account server -->
    <string name="preferences_override_account_server">Уласны сервер уліковых запісаў Mozilla</string>
    <!-- Preference to override the Sync token server -->
    <string name="preferences_override_sync_tokenserver">Уласны сервер сінхранізацыі</string>
    <!-- Toast shown after updating the FxA/Sync server override preferences -->
    <string name="toast_override_fxa_sync_server_done" moz:RemovedIn="120" tools:ignore="UnusedResources">Сервер уліковага запісу Firefox/сінхранізацыі зменены. Выхад з праграмы, каб прымяніць змены…</string>
    <!-- Toast shown after updating the Mozilla account/Sync server override preferences -->
    <string name="toast_override_account_sync_server_done">Сервер уліковых запісаў Mozilla/сінхранізацыі зменены. Выхад з праграмы, каб прымяніць змены…</string>
    <!-- Preference category for account information -->
    <string name="preferences_category_account">Уліковы запіс</string>
    <!-- Preference for changing where the toolbar is positioned -->
    <string name="preferences_toolbar">Паліца інструментаў</string>
    <!-- Preference for changing default theme to dark or light mode -->
    <string name="preferences_theme">Тэма</string>
    <!-- Preference for customizing the home screen -->
    <string name="preferences_home_2">Хатняя старонка</string>
    <!-- Preference for gestures based actions -->
    <string name="preferences_gestures">Жэсты</string>
    <!-- Preference for settings related to visual options -->
    <string name="preferences_customize">Уладкаванне</string>

    <!-- Preference description for banner about signing in -->
    <string name="preferences_sign_in_description_2">Увайсці, каб сінхранізаваць карткі, закладкі, паролі і іншае.</string>
    <!-- Preference shown instead of account display name while account profile information isn't available yet. -->
    <string name="preferences_account_default_name" moz:RemovedIn="120" tools:ignore="UnusedResources">Уліковы запіс Firefox</string>
    <!-- Preference shown instead of account display name while account profile information isn't available yet. -->
    <string name="preferences_account_default_name_2">Уліковы запіс Mozilla</string>
    <!-- Preference text for account title when there was an error syncing FxA -->
    <string name="preferences_account_sync_error">Падключыцеся, каб аднавіць сінхранізацыю</string>
    <!-- Preference for language -->
    <string name="preferences_language">Мова</string>
    <!-- Preference for data choices -->
    <string name="preferences_data_choices">Выбар дадзеных</string>
    <!-- Preference for data collection -->
    <string name="preferences_data_collection">Збор дадзеных</string>
    <!-- Preference for developers -->
    <string name="preferences_remote_debugging">Аддаленая адладка праз USB</string>
    <!-- Preference title for switch preference to show search engines -->
    <string name="preferences_show_search_engines" moz:RemovedIn="120" tools:ignore="UnusedResources">Паказаць пашукавікі</string>
    <!-- Preference title for switch preference to show search suggestions -->
    <string name="preferences_show_search_suggestions">Паказваць пошукавыя прапановы</string>
    <!-- Preference title for switch preference to show voice search button -->
    <string name="preferences_show_voice_search">Паказваць галасавы пошук</string>
    <!-- Preference title for switch preference to show search suggestions also in private mode -->
    <string name="preferences_show_search_suggestions_in_private">Паказаць у прыватных сеансах</string>
    <!-- Preference title for switch preference to show a clipboard suggestion when searching -->
    <string name="preferences_show_clipboard_suggestions">Паказваць прапановы з буфера абмену</string>
    <!-- Preference title for switch preference to suggest browsing history when searching -->
    <string name="preferences_search_browsing_history">Пошук у гісторыі аглядання</string>
    <!-- Preference title for switch preference to suggest bookmarks when searching -->
    <string name="preferences_search_bookmarks">Пошук у закладках</string>
    <!-- Preference title for switch preference to suggest synced tabs when searching -->
    <string name="preferences_search_synced_tabs">Шукаць у сінхранізаваных картках</string>
    <!-- Preference for account settings -->
    <string name="preferences_account_settings">Налады ўліковага запісу</string>
    <!-- Preference for enabling url autocomplete-->
    <string name="preferences_enable_autocomplete_urls">Аўтазапаўненне URL-адрасоў</string>
    <!-- Preference title for switch preference to show sponsored Firefox Suggest search suggestions -->
    <string name="preferences_show_sponsored_suggestions">Прапановы ад спонсараў</string>
    <!-- Summary for preference to show sponsored Firefox Suggest search suggestions.
         The first parameter is the name of the application. -->
    <string name="preferences_show_sponsored_suggestions_summary">Падтрымаць %1$s выпадковымі спонсарскімі прапановамі</string>
    <!-- Preference title for switch preference to show Firefox Suggest search suggestions for web content.
         The first parameter is the name of the application. -->
    <string name="preferences_show_nonsponsored_suggestions">Прапановы ад %1$s</string>
    <!-- Summary for preference to show Firefox Suggest search suggestions for web content -->
    <string name="preferences_show_nonsponsored_suggestions_summary">Атрымлівайце прапановы з інтэрнэту, звязаныя з вашым пошукам</string>
    <!-- Preference for open links in third party apps -->
    <string name="preferences_open_links_in_apps">Адкрываць спасылкі ў праграмах</string>
    <!-- Preference for open links in third party apps always open in apps option -->
    <string name="preferences_open_links_in_apps_always">Заўсёды</string>
    <!-- Preference for open links in third party apps ask before opening option -->
    <string name="preferences_open_links_in_apps_ask">Спытаць перад адкрыццём</string>
    <!-- Preference for open links in third party apps never open in apps option -->
    <string name="preferences_open_links_in_apps_never">Ніколі</string>
    <!-- Preference for open download with an external download manager app -->
    <string name="preferences_external_download_manager">Вонкавы менеджар сцягванняў</string>
    <!-- Preference for enabling gecko engine logs -->
    <string name="preferences_enable_gecko_logs">Уключыць журналы Gecko</string>
    <!-- Message to indicate users that we are quitting the application to apply the changes -->
    <string name="quit_application">Выхад з праграмы, каб прымяніць змены…</string>

    <!-- Preference for add_ons -->
    <string name="preferences_addons">Дадаткі</string>

    <!-- Preference for notifications -->
    <string name="preferences_notifications">Абвесткі</string>

    <!-- Summary for notification preference indicating notifications are allowed -->
    <string name="notifications_allowed_summary">Дазволена</string>
    <!-- Summary for notification preference indicating notifications are not allowed -->
    <string name="notifications_not_allowed_summary">Не дазволена</string>

    <!-- Add-on Preferences -->
    <!-- Preference to customize the configured AMO (addons.mozilla.org) collection -->
    <string name="preferences_customize_amo_collection">Уласная калекцыя дадаткаў</string>
    <!-- Button caption to confirm the add-on collection configuration -->
    <string name="customize_addon_collection_ok">OK</string>
    <!-- Button caption to abort the add-on collection configuration -->
    <string name="customize_addon_collection_cancel">Скасаваць</string>
    <!-- Hint displayed on input field for custom collection name -->
    <string name="customize_addon_collection_hint">Назва калекцыі</string>
    <!-- Hint displayed on input field for custom collection user ID-->
    <string name="customize_addon_collection_user_hint">Уладальнік калекцыі (ID карыстальніка)</string>

    <!-- Toast shown after confirming the custom add-on collection configuration -->
    <string name="toast_customize_addon_collection_done">Калекцыя дадаткаў зменена. Выхад з праграмы, каб прымяніць змены…</string>

    <!-- Customize Home -->
    <!-- Header text for jumping back into the recent tab in customize the home screen -->
    <string name="customize_toggle_jump_back_in">Пераход назад да</string>
    <!-- Title for the customize home screen section with recently saved bookmarks. -->
    <string name="customize_toggle_recent_bookmarks">Нядаўнія закладкі</string>
    <!-- Title for the customize home screen section with recently visited. Recently visited is
    a section where users see a list of tabs that they have visited in the past few days -->
    <string name="customize_toggle_recently_visited">Нядаўна наведаныя</string>

    <!-- Title for the customize home screen section with Pocket. -->
    <string name="customize_toggle_pocket_2">Гісторыі, якія прымушаюць задумацца</string>
    <!-- Summary for the customize home screen section with Pocket. The first parameter is product name Pocket -->
    <string name="customize_toggle_pocket_summary">Артыкулы ад %s</string>
    <!-- Title for the customize home screen section with sponsored Pocket stories. -->
    <string name="customize_toggle_pocket_sponsored">Артыкулы ад спонсараў</string>
    <!-- Title for the opening wallpaper settings screen -->
    <string name="customize_wallpapers">Шпалеры</string>
    <!-- Title for the customize home screen section with sponsored shortcuts. -->
    <string name="customize_toggle_contile">Спонсарскія цэтлікі</string>

    <!-- Wallpapers -->
    <!-- Content description for various wallpapers. The first parameter is the name of the wallpaper -->
    <string name="wallpapers_item_name_content_description">Шпалеры: %1$s</string>
    <!-- Snackbar message for when wallpaper is selected -->
    <string name="wallpaper_updated_snackbar_message">Шпалеры абноўлены!</string>

    <!-- Snackbar label for action to view selected wallpaper -->
    <string name="wallpaper_updated_snackbar_action">Прагляд</string>

    <!-- Snackbar message for when wallpaper couldn't be downloaded -->
    <string name="wallpaper_download_error_snackbar_message">Не ўдалося сцягнуць шпалеры</string>
    <!-- Snackbar label for action to retry downloading the wallpaper -->
    <string name="wallpaper_download_error_snackbar_action">Паспрабаваць зноў</string>
    <!-- Snackbar message for when wallpaper couldn't be selected because of the disk error -->
    <string name="wallpaper_select_error_snackbar_message">Не ўдалося змяніць шпалеры</string>
    <!-- Text displayed that links to website containing documentation about the "Limited Edition" wallpapers. -->
    <string name="wallpaper_learn_more">Падрабязней</string>

    <!-- Text for classic wallpapers title. The first parameter is the Firefox name. -->
    <string name="wallpaper_classic_title">Класічны %s</string>
    <!-- Text for limited edition wallpapers title. -->
    <string name="wallpaper_limited_edition_title" moz:RemovedIn="118" tools:ignore="UnusedResources">Абмежаванае выданне</string>
    <!-- Text for artist series wallpapers title. "Artist series" represents a collection of artist collaborated wallpapers. -->
    <string name="wallpaper_artist_series_title">Мастакоўская серыя</string>
    <!-- Description text for the limited edition wallpapers with learn more link. The first parameter is the learn more string defined in wallpaper_learn_more-->
    <string name="wallpaper_limited_edition_description_with_learn_more" moz:RemovedIn="118" tools:ignore="UnusedResources">Новая калекцыя «Незалежныя галасы». %s</string>
    <!-- Description text for the artist series wallpapers with learn more link. The first parameter is the learn more string defined in wallpaper_learn_more. "Independent voices" is the name of the wallpaper collection -->
    <string name="wallpaper_artist_series_description_with_learn_more">Калекцыя «Незалежныя галасы». %s</string>
    <!-- Description text for the limited edition wallpapers. -->
    <string name="wallpaper_limited_edition_description" moz:RemovedIn="118" tools:ignore="UnusedResources">Новая калекцыя «Незалежныя галасы».</string>
    <!-- Description text for the artist series wallpapers. "Independent voices" is the name of the wallpaper collection -->
    <string name="wallpaper_artist_series_description">Калекцыя «Незалежныя галасы».</string>
    <!-- Wallpaper onboarding dialog header text. -->
    <string name="wallpapers_onboarding_dialog_title_text">Паспрабуйце ўсплёск колеру</string>
    <!-- Wallpaper onboarding dialog body text. -->
    <string name="wallpapers_onboarding_dialog_body_text">Выберыце шпалеры, якія вам пасуюць.</string>
    <!-- Wallpaper onboarding dialog learn more button text. The button navigates to the wallpaper settings screen. -->
    <string name="wallpapers_onboarding_dialog_explore_more_button_text">Прагледзець больш шпалер</string>

    <!-- Add-on Installation from AMO-->
    <!-- Error displayed when user attempts to install an add-on from AMO (addons.mozilla.org) that is not supported -->
    <string name="addon_not_supported_error" moz:removedIn="120" tools:ignore="UnusedResources">Дадатак не падтрымліваецца</string>
    <!-- Error displayed when user attempts to install an add-on from AMO (addons.mozilla.org) that is already installed -->
    <string name="addon_already_installed" moz:removedIn="120" tools:ignore="UnusedResources">Дадатак ужо ўсталяваны</string>

    <!-- Add-on process crash dialog to user -->
    <!-- Title of a dialog shown to the user when enough errors have occurred with addons and they need to be temporarily disabled -->
    <string name="addon_process_crash_dialog_title" tools:ignore="UnusedResources">Дадаткі часова адключаны</string>
    <!-- The first parameter is the application name. This is a message shown to the user when too many errors have occurred with the addons process and they have been disabled. The user can decide if they would like to continue trying to start add-ons or if they'd rather continue without them. -->
    <string name="addon_process_crash_dialog_message" tools:ignore="UnusedResources">Адзін ці некалькі дадаткаў перасталі працаваць, што зрабіла вашу сістэму нестабільнай. %1$s беспаспяхова спрабаваў перазапусціць дадатак(і).\n\nДадаткі не будуць перазапушчаны ў часе бягучага сеансу.\n\nВыдаленне або адключэнне дадаткаў можа вырашыць гэтую праблему.</string>
    <!-- This will cause the add-ons to try restarting but the dialog will reappear if it is unsuccessful again -->
    <string name="addon_process_crash_dialog_retry_button_text" tools:ignore="UnusedResources">Паспрабаваць перазапусціць дадаткі</string>
    <!-- The user will continue with all add-ons disabled -->
    <string name="addon_process_crash_dialog_disable_addons_button_text" tools:ignore="UnusedResources">Працягнуць з адключанымі дадаткамі</string>

    <!-- Add-on process crash dialog to user -->
    <!-- Title of a dialog shown to the user when enough errors have occurred with addons and they need to be temporarily disabled -->
    <string name="addon_process_crash_dialog_title" tools:ignore="UnusedResources">Дадаткі часова адключаны</string>
    <!-- The first parameter is the application name. This is a message shown to the user when too many errors have occurred with the addons process and they have been disabled. The user can decide if they would like to continue trying to start add-ons or if they'd rather continue without them. -->
    <string name="addon_process_crash_dialog_message" tools:ignore="UnusedResources">Адзін ці некалькі дадаткаў перасталі працаваць, што зрабіла вашу сістэму нестабільнай. %1$s беспаспяхова спрабаваў перазапусціць дадатак(і).\n\nДадаткі не будуць перазапушчаны ў часе бягучага сеансу.\n\nВыдаленне або адключэнне дадаткаў можа вырашыць гэтую праблему.</string>
    <!-- This will cause the add-ons to try restarting but the dialog will reappear if it is unsuccessful again -->
    <string name="addon_process_crash_dialog_retry_button_text" tools:ignore="UnusedResources">Паспрабаваць перазапусціць дадаткі</string>
    <!-- The user will continue with all add-ons disabled -->
    <string name="addon_process_crash_dialog_disable_addons_button_text" tools:ignore="UnusedResources">Працягнуць з адключанымі дадаткамі</string>

    <!-- Account Preferences -->
    <!-- Preference for managing your account via accounts.firefox.com -->
    <string name="preferences_manage_account">Кіраванне ўліковым запісам</string>
    <!-- Summary of the preference for managing your account via accounts.firefox.com. -->
    <string name="preferences_manage_account_summary">Зменіць пароль, кіраваць зборам дадзеных або выдаліць свой уліковы запіс</string>
    <!-- Preference for triggering sync -->
    <string name="preferences_sync_now">Сінхранізаваць</string>
    <!-- Preference category for sync -->
    <string name="preferences_sync_category">Выберыце, што сінхранізаваць</string>
    <!-- Preference for syncing history -->
    <string name="preferences_sync_history">Гісторыю</string>
    <!-- Preference for syncing bookmarks -->
    <string name="preferences_sync_bookmarks">Закладкі</string>
    <!-- Preference for syncing logins -->
    <string name="preferences_sync_logins">Лагіны</string>
    <!-- Preference for syncing tabs -->
    <string name="preferences_sync_tabs_2">Адкрытыя карткі</string>
    <!-- Preference for signing out -->
    <string name="preferences_sign_out">Выйсці</string>
    <!-- Preference displays and allows changing current FxA device name -->
    <string name="preferences_sync_device_name">Назва прылады</string>

    <!-- Text shown when user enters empty device name -->
    <string name="empty_device_name_error">Назва прылады не можа быць пустой.</string>
    <!-- Label indicating that sync is in progress -->
    <string name="sync_syncing_in_progress">Сінхранізацыя…</string>
    <!-- Label summary indicating that sync failed. The first parameter is the date stamp showing last time it succeeded -->
    <string name="sync_failed_summary">Памылка сінхранізацыі. Апошняе паспяховае сінхранаванне: %s</string>
    <!-- Label summary showing never synced -->
    <string name="sync_failed_never_synced_summary">Памылка сінхранізацыі. Апошняе сінхранаванне: ніколі</string>
    <!-- Label summary the date we last synced. The first parameter is date stamp showing last time synced -->
    <string name="sync_last_synced_summary">Апошняя сінхранізацыя: %s</string>
    <!-- Label summary showing never synced -->
    <string name="sync_never_synced_summary">Апошняя сінхранізацыя: ніколі</string>
    <!-- Text for displaying the default device name.
        The first parameter is the application name, the second is the device manufacturer name
        and the third is the device model. -->
    <string name="default_device_name_2">%1$s на %2$s %3$s</string>

    <!-- Preference for syncing credit cards -->
    <string name="preferences_sync_credit_cards">Крэдытныя карты</string>
    <!-- Preference for syncing addresses -->
    <string name="preferences_sync_address">Адрасы</string>

    <!-- Send Tab -->
    <!-- Name of the "receive tabs" notification channel. Displayed in the "App notifications" system settings for the app -->
    <string name="fxa_received_tab_channel_name">Атрыманыя карткі</string>
    <!-- Description of the "receive tabs" notification channel. Displayed in the "App notifications" system settings for the app -->
    <string name="fxa_received_tab_channel_description">Апавяшчэнні для картак, атрыманых ад іншых прылад Firefox.</string>
    <!--  The body for these is the URL of the tab received  -->
    <string name="fxa_tab_received_notification_name">Атрыманая картка</string>
    <!-- %s is the device name -->
    <string name="fxa_tab_received_from_notification_name">Картка з %s</string>

    <!-- Advanced Preferences -->
    <!-- Preference for tracking protection exceptions -->
    <string name="preferences_tracking_protection_exceptions">Выключэнні</string>
    <!-- Button in Exceptions Preference to turn on tracking protection for all sites (remove all exceptions) -->
    <string name="preferences_tracking_protection_exceptions_turn_on_for_all">Уключыць для ўсіх сайтаў</string>
    <!-- Text displayed when there are no exceptions -->
    <string name="exceptions_empty_message_description">Выключэнні дазваляюць адключыць функцыю аховы ад сачэння для абраных сайтаў.</string>
    <!-- Text displayed when there are no exceptions, with learn more link that brings users to a tracking protection SUMO page -->
    <string name="exceptions_empty_message_learn_more_link">Даведацца больш</string>

    <!-- Preference switch for usage and technical data collection -->
    <string name="preference_usage_data">Выкарыстанне і тэхнічныя дадзеныя</string>
    <!-- Preference description for usage and technical data collection -->
    <string name="preferences_usage_data_description">Дзяліцца звесткамі пра прадукцыйнасць, выкарыстанне, апаратнае забеспячэнне і налады вашага браўзера з Mozilla, каб дапамагчы ўдасканаліць %1$s</string>
    <!-- Preference switch for marketing data collection -->
    <string name="preferences_marketing_data">Маркетынгавыя дадзеныя</string>
    <!-- Preference description for marketing data collection -->
    <string name="preferences_marketing_data_description2">Дзеліцца асноўнымі звесткамі аб выкарыстанні з Adjust, нашым пастаўшчыком мабільнага маркетынгу</string>
    <!-- Title for studies preferences -->
    <string name="preference_experiments_2">Даследаванні</string>
    <!-- Summary for studies preferences -->
    <string name="preference_experiments_summary_2">Дазволіць Mozilla ўсталёўваць і запускаць даследаванні</string>

    <!-- Turn On Sync Preferences -->
    <!-- Header of the Sync and save your data preference view -->
    <string name="preferences_sync_2">Сінхранізацыя і захаванне вашых дадзеных</string>
    <!-- Preference for reconnecting to FxA sync -->
    <string name="preferences_sync_sign_in_to_reconnect">Увайдзіце, каб злучыцца зноў</string>
    <!-- Preference for removing FxA account -->
    <string name="preferences_sync_remove_account">Выдаліць уліковы запіс</string>

    <!-- Pairing Feature strings -->
    <!-- Instructions on how to access pairing -->
    <string name="pair_instructions_2"><![CDATA[Адскануйце QR-код на <b>firefox.com/pair</b>]]></string>

    <!-- Toolbar Preferences -->
    <!-- Preference for using top toolbar -->
    <string name="preference_top_toolbar">Уверсе</string>
    <!-- Preference for using bottom toolbar -->
    <string name="preference_bottom_toolbar">Унізе</string>

    <!-- Theme Preferences -->
    <!-- Preference for using light theme -->
    <string name="preference_light_theme">Светлая</string>
    <!-- Preference for using dark theme -->
    <string name="preference_dark_theme">Цёмная</string>

    <!-- Preference for using using dark or light theme automatically set by battery -->
    <string name="preference_auto_battery_theme">Паводле рэжыму эканоміі зараду</string>
    <!-- Preference for using following device theme -->
    <string name="preference_follow_device_theme">Тэма прылады</string>

    <!-- Gestures Preferences-->
    <!-- Preferences for using pull to refresh in a webpage -->
    <string name="preference_gestures_website_pull_to_refresh">Пацягнуць, каб абнавіць</string>

    <!-- Preference for using the dynamic toolbar -->
    <string name="preference_gestures_dynamic_toolbar">Пракруціць, каб схаваць панэль інструментаў</string>
    <!-- Preference for switching tabs by swiping horizontally on the toolbar -->
    <string name="preference_gestures_swipe_toolbar_switch_tabs">Пасунуць убок панэль інструментаў, каб пераключыць карткі</string>

    <!-- Preference for showing the opened tabs by swiping up on the toolbar-->
    <string name="preference_gestures_swipe_toolbar_show_tabs">Пасуньце ўверх панэль інструментаў, каб адкрыць карткі</string>

    <!-- Library -->
    <!-- Option in Library to open Downloads page -->
    <string name="library_downloads">Сцягванні</string>
    <!-- Option in library to open Bookmarks page -->
    <string name="library_bookmarks">Закладкі</string>
    <!-- Option in library to open Desktop Bookmarks root page -->
    <string name="library_desktop_bookmarks_root">Закладкі камп’ютара</string>
    <!-- Option in library to open Desktop Bookmarks "menu" page -->
    <string name="library_desktop_bookmarks_menu">Меню закладак</string>
    <!-- Option in library to open Desktop Bookmarks "toolbar" page -->
    <string name="library_desktop_bookmarks_toolbar">Паліца закладак</string>
    <!-- Option in library to open Desktop Bookmarks "unfiled" page -->
    <string name="library_desktop_bookmarks_unfiled">Іншыя закладкі</string>
    <!-- Option in Library to open History page -->
    <string name="library_history">Гісторыя</string>
    <!-- Option in Library to open a new tab -->
    <string name="library_new_tab">Новая картка</string>
    <!-- Settings Page Title -->
    <string name="settings_title">Налады</string>
    <!-- Content description (not visible, for screen readers etc.): "Close button for library settings" -->
    <string name="content_description_close_button">Закрыць</string>

    <!-- Title to show in alert when a lot of tabs are to be opened
    %d is a placeholder for the number of tabs that will be opened -->
    <string name="open_all_warning_title">Адкрыць %d картак?</string>
    <!-- Message to warn users that a large number of tabs will be opened
    %s will be replaced by app name. -->
    <string name="open_all_warning_message">Адкрыццё такой колькасці картак можа запаволіць %s падчас загрузкі старонак. Вы сапраўды хочаце гэта зрабіць?</string>
    <!-- Dialog button text for confirming open all tabs -->
    <string name="open_all_warning_confirm">Адкрыць карткі</string>
    <!-- Dialog button text for canceling open all tabs -->
    <string name="open_all_warning_cancel">Скасаваць</string>

    <!-- Text to show users they have one page in the history group section of the History fragment.
    %d is a placeholder for the number of pages in the group. -->
    <string name="history_search_group_site_1">%d старонка</string>

    <!-- Text to show users they have multiple pages in the history group section of the History fragment.
    %d is a placeholder for the number of pages in the group. -->
    <string name="history_search_group_sites_1">%d старонак</string>

    <!-- Option in library for Recently Closed Tabs -->
    <string name="library_recently_closed_tabs">Нядаўна закрытыя карткі</string>
    <!-- Option in library to open Recently Closed Tabs page -->
    <string name="recently_closed_show_full_history">Паказаць усю гісторыю</string>
    <!-- Text to show users they have multiple tabs saved in the Recently Closed Tabs section of history.
    %d is a placeholder for the number of tabs selected. -->
    <string name="recently_closed_tabs">%d карткі(-ак)</string>
    <!-- Text to show users they have one tab saved in the Recently Closed Tabs section of history.
    %d is a placeholder for the number of tabs selected. -->
    <string name="recently_closed_tab">%d картка</string>
    <!-- Recently closed tabs screen message when there are no recently closed tabs -->
    <string name="recently_closed_empty_message">Тут няма нядаўна закрытых картак</string>

    <!-- Tab Management -->
    <!-- Title of preference for tabs management -->
    <string name="preferences_tabs">Карткі</string>
    <!-- Title of preference that allows a user to specify the tab view -->
    <string name="preferences_tab_view">Выгляд карткі</string>
    <!-- Option for a list tab view -->
    <string name="tab_view_list">Спіс</string>
    <!-- Option for a grid tab view -->
    <string name="tab_view_grid">Сетка</string>
    <!-- Title of preference that allows a user to auto close tabs after a specified amount of time -->
    <string name="preferences_close_tabs">Закрываць карткі</string>
    <!-- Option for auto closing tabs that will never auto close tabs, always allows user to manually close tabs -->
    <string name="close_tabs_manually">Уручную</string>
    <!-- Option for auto closing tabs that will auto close tabs after one day -->
    <string name="close_tabs_after_one_day">Праз дзень</string>
    <!-- Option for auto closing tabs that will auto close tabs after one week -->
    <string name="close_tabs_after_one_week">Праз тыдзень</string>
    <!-- Option for auto closing tabs that will auto close tabs after one month -->
    <string name="close_tabs_after_one_month">Праз месяц</string>

    <!-- Title of preference that allows a user to specify the auto-close settings for open tabs -->
    <string name="preference_auto_close_tabs" tools:ignore="UnusedResources">Аўтаматычна закрываць адкрытыя карткі</string>

    <!-- Opening screen -->
    <!-- Title of a preference that allows a user to choose what screen to show after opening the app -->
    <string name="preferences_opening_screen">Пачатковы экран</string>
    <!-- Option for always opening the homepage when re-opening the app -->
    <string name="opening_screen_homepage">Хатняя старонка</string>
    <!-- Option for always opening the user's last-open tab when re-opening the app -->
    <string name="opening_screen_last_tab">Апошняя картка</string>
    <!-- Option for always opening the homepage when re-opening the app after four hours of inactivity -->
    <string name="opening_screen_after_four_hours_of_inactivity">Хатняя старонка пасля чатырох гадзін бяздзейнасці</string>
    <!-- Summary for tabs preference when auto closing tabs setting is set to manual close-->
    <string name="close_tabs_manually_summary">Закрываць уручную</string>
    <!-- Summary for tabs preference when auto closing tabs setting is set to auto close tabs after one day-->
    <string name="close_tabs_after_one_day_summary">Закрываць праз дзень</string>
    <!-- Summary for tabs preference when auto closing tabs setting is set to auto close tabs after one week-->
    <string name="close_tabs_after_one_week_summary">Закрываць праз тыдзень</string>
    <!-- Summary for tabs preference when auto closing tabs setting is set to auto close tabs after one month-->
    <string name="close_tabs_after_one_month_summary">Закрываць праз месяц</string>

    <!-- Summary for homepage preference indicating always opening the homepage when re-opening the app -->
    <string name="opening_screen_homepage_summary">Адкрываць на хатняй старонцы</string>
    <!-- Summary for homepage preference indicating always opening the last-open tab when re-opening the app -->
    <string name="opening_screen_last_tab_summary">Адкрываць на апошняй картцы</string>
    <!-- Summary for homepage preference indicating opening the homepage when re-opening the app after four hours of inactivity -->
    <string name="opening_screen_after_four_hours_of_inactivity_summary">Адкрываць на хатняй старонцы праз чатыры гадзіны</string>

    <!-- Inactive tabs -->
    <!-- Category header of a preference that allows a user to enable or disable the inactive tabs feature -->
    <string name="preferences_inactive_tabs">Перамяшчаць старыя карткі ў неактыўныя</string>
    <!-- Title of inactive tabs preference -->
    <string name="preferences_inactive_tabs_title">Карткі, якія вы не праглядалі на працягу двух тыдняў, будуць перанесеныя ў раздзел неактыўных.</string>

    <!-- Studies -->
    <!-- Title of the remove studies button -->
    <string name="studies_remove">Выдаліць</string>
    <!-- Title of the active section on the studies list -->
    <string name="studies_active">Актыўнае</string>
    <!-- Description for studies, it indicates why Firefox use studies. The first parameter is the name of the application. -->
    <string name="studies_description_2">%1$s можа ўсталёўваць і выконваць даследаванні час ад часу.</string>
    <!-- Learn more link for studies, links to an article for more information about studies. -->
    <string name="studies_learn_more">Даведацца больш</string>
    <!-- Dialog message shown after removing a study -->
    <string name="studies_restart_app">Праграма будзе закрыта, каб прымяніць змены</string>
    <!-- Dialog button to confirm the removing a study. -->
    <string name="studies_restart_dialog_ok">Добра</string>
    <!-- Dialog button text for canceling removing a study. -->
    <string name="studies_restart_dialog_cancel">Адмяніць</string>

    <!-- Toast shown after turning on/off studies preferences -->
    <string name="studies_toast_quit_application" tools:ignore="UnusedResources">Выхад з праграмы, каб прымяніць змены…</string>

    <!-- Sessions -->
    <!-- Title for the list of tabs -->
    <string name="tab_header_label">Адкрытыя карткі</string>
    <!-- Title for the list of tabs in the current private session -->
    <string name="tabs_header_private_tabs_title">Прыватныя карткі</string>

    <!-- Title for the list of tabs in the synced tabs -->
    <string name="tabs_header_synced_tabs_title">Сінхранізаваныя карткі</string>
    <!-- Content description (not visible, for screen readers etc.): Add tab button. Adds a news tab when pressed -->
    <string name="add_tab">Дадаць картку</string>
    <!-- Content description (not visible, for screen readers etc.): Add tab button. Adds a news tab when pressed -->
    <string name="add_private_tab">Дадаць прыватную картку</string>
    <!-- Text for the new tab button to indicate adding a new private tab in the tab -->
    <string name="tab_drawer_fab_content">Прыватная</string>
    <!-- Text for the new tab button to indicate syncing command on the synced tabs page -->
    <string name="tab_drawer_fab_sync">Сінхранізацыя</string>
    <!-- Text shown in the menu for sharing all tabs -->
    <string name="tab_tray_menu_item_share">Падзяліцца ўсімі карткамі</string>
    <!-- Text shown in the menu to view recently closed tabs -->
    <string name="tab_tray_menu_recently_closed">Нядаўна закрытыя карткі</string>
    <!-- Text shown in the tabs tray inactive tabs section -->
    <string name="tab_tray_inactive_recently_closed" tools:ignore="UnusedResources">Нядаўна закрытыя</string>
    <!-- Text shown in the menu to view account settings -->
    <string name="tab_tray_menu_account_settings">Налады ўліковага запісу</string>
    <!-- Text shown in the menu to view tab settings -->
    <string name="tab_tray_menu_tab_settings">Налады картак</string>
    <!-- Text shown in the menu for closing all tabs -->
    <string name="tab_tray_menu_item_close">Закрыць усе карткі</string>
    <!-- Text shown in the multiselect menu for bookmarking selected tabs. -->
    <string name="tab_tray_multiselect_menu_item_bookmark">Закладка</string>
    <!-- Text shown in the multiselect menu for closing selected tabs. -->
    <string name="tab_tray_multiselect_menu_item_close">Закрыць</string>
    <!-- Content description for tabs tray multiselect share button -->
    <string name="tab_tray_multiselect_share_content_description">Падзяліцца выбранымі карткамі</string>
    <!-- Content description for tabs tray multiselect menu -->
    <string name="tab_tray_multiselect_menu_content_description">Меню выбраных картак</string>
    <!-- Content description (not visible, for screen readers etc.): Removes tab from collection button. Removes the selected tab from collection when pressed -->
    <string name="remove_tab_from_collection">Выдаліць картку з калекцыі</string>
    <!-- Text for button to enter multiselect mode in tabs tray -->
    <string name="tabs_tray_select_tabs">Выбраць карткі</string>
    <!-- Content description (not visible, for screen readers etc.): Close tab button. Closes the current session when pressed -->
    <string name="close_tab">Закрыць картку</string>
    <!-- Content description (not visible, for screen readers etc.): Close tab <title> button. First parameter is tab title  -->
    <string name="close_tab_title">Закрыць картку %s</string>
    <!-- Content description (not visible, for screen readers etc.): Opens the open tabs menu when pressed -->
    <string name="open_tabs_menu">Меню адкрытых картак</string>
    <!-- Open tabs menu item to save tabs to collection -->
    <string name="tabs_menu_save_to_collection1">Захаваць карткі у калекцыі</string>
    <!-- Text for the menu button to delete a collection -->
    <string name="collection_delete">Выдаліць калекцыю</string>
    <!-- Text for the menu button to rename a collection -->
    <string name="collection_rename">Перайменаваць калекцыю</string>
    <!-- Text for the button to open tabs of the selected collection -->
    <string name="collection_open_tabs">Адкрыць карткі</string>
    <!-- Hint for adding name of a collection -->
    <string name="collection_name_hint">Назва калекцыі</string>
    <!-- Text for the menu button to rename a top site -->
	<string name="rename_top_site">Перайменаваць</string>
	<!-- Text for the menu button to remove a top site -->
	<string name="remove_top_site">Выдаліць</string>

    <!-- Text for the menu button to delete a top site from history -->
    <string name="delete_from_history">Выдаліць з гісторыі</string>
    <!-- Postfix for private WebApp titles, placeholder is replaced with app name -->
    <string name="pwa_site_controls_title_private">%1$s (Прыватны рэжым)</string>

    <!-- History -->
    <!-- Text for the button to search all history -->
    <string name="history_search_1">Увядзіце пошукавыя запыты</string>
    <!-- Text for the button to clear all history -->
    <string name="history_delete_all">Выдаліць гісторыю</string>
    <!-- Text for the snackbar to confirm that multiple browsing history items has been deleted -->
    <string name="history_delete_multiple_items_snackbar">Гісторыя выдалена</string>
    <!-- Text for the snackbar to confirm that a single browsing history item has been deleted. The first parameter is the shortened URL of the deleted history item. -->
    <string name="history_delete_single_item_snackbar">%1$s выдалены</string>
    <!-- Context description text for the button to delete a single history item -->
    <string name="history_delete_item">Выдаліць</string>
    <!-- History multi select title in app bar
    The first parameter is the number of bookmarks selected -->
    <string name="history_multi_select_title">Выбрана: %1$d</string>
    <!-- Text for the header that groups the history for today -->
    <string name="history_today">Сёння</string>
    <!-- Text for the header that groups the history for yesterday -->
    <string name="history_yesterday">Учора</string>
    <!-- Text for the header that groups the history the past 7 days -->
    <string name="history_7_days">Апошнія 7 дзён</string>
    <!-- Text for the header that groups the history the past 30 days -->
    <string name="history_30_days">Апошнія 30 дзён</string>

    <!-- Text for the header that groups the history older than the last month -->
    <string name="history_older">Даўней</string>

    <!-- Text shown when no history exists -->
    <string name="history_empty_message">Няма гісторыі</string>

    <!-- Downloads -->
    <!-- Text for the snackbar to confirm that multiple downloads items have been removed -->
    <string name="download_delete_multiple_items_snackbar_1">Сцягванні выдалены</string>
    <!-- Text for the snackbar to confirm that a single download item has been removed. The first parameter is the name of the download item. -->
    <string name="download_delete_single_item_snackbar">Выдалена %1$s</string>
    <!-- Text shown when no download exists -->
    <string name="download_empty_message_1">Няма сцягнутых файлаў</string>
    <!-- History multi select title in app bar
    The first parameter is the number of downloads selected -->
    <string name="download_multi_select_title">Вылучана: %1$d</string>


    <!-- Text for the button to remove a single download item -->
    <string name="download_delete_item_1">Выдаліць</string>


    <!-- Crashes -->
    <!-- Title text displayed on the tab crash page. This first parameter is the name of the application (For example: Fenix) -->
    <string name="tab_crash_title_2">Выбачайце. %1$s не можа загрузіць гэтую старонку.</string>
    <!-- Send crash report checkbox text on the tab crash page -->
    <string name="tab_crash_send_report">Адправіць справаздачу аб краху ў Mozilla</string>
    <!-- Close tab button text on the tab crash page -->
    <string name="tab_crash_close">Закрыць картку</string>
    <!-- Restore tab button text on the tab crash page -->
    <string name="tab_crash_restore">Аднавіць картку</string>

    <!-- Bookmarks -->
    <!-- Confirmation message for a dialog confirming if the user wants to delete the selected folder -->
    <string name="bookmark_delete_folder_confirmation_dialog">Вы ўпэўнены, што жадаеце выдаліць гэту папку?</string>
    <!-- Confirmation message for a dialog confirming if the user wants to delete multiple items including folders. Parameter will be replaced by app name. -->
    <string name="bookmark_delete_multiple_folders_confirmation_dialog">%s выдаліць вылучаныя элементы.</string>
    <!-- Text for the cancel button on delete bookmark dialog -->
    <string name="bookmark_delete_negative">Адмяніць</string>
    <!-- Screen title for adding a bookmarks folder -->
    <string name="bookmark_add_folder">Дадаць папку</string>
    <!-- Snackbar title shown after a bookmark has been created. -->
    <string name="bookmark_saved_snackbar">Закладка захавана!</string>
    <!-- Snackbar edit button shown after a bookmark has been created. -->
    <string name="edit_bookmark_snackbar_action">ЗМЯНІЦЬ</string>
    <!-- Bookmark overflow menu edit button -->
    <string name="bookmark_menu_edit_button">Змяніць</string>
    <!-- Bookmark overflow menu copy button -->
    <string name="bookmark_menu_copy_button">Капіраваць</string>
    <!-- Bookmark overflow menu share button -->
    <string name="bookmark_menu_share_button">Падзяліцца</string>

    <!-- Bookmark overflow menu open in new tab button -->
    <string name="bookmark_menu_open_in_new_tab_button">Адкрыць у новай картцы</string>
    <!-- Bookmark overflow menu open in private tab button -->
    <string name="bookmark_menu_open_in_private_tab_button">Адкрыць у прыватнай картцы</string>
    <!-- Bookmark overflow menu open all in tabs button -->
    <string name="bookmark_menu_open_all_in_tabs_button">Адкрыць усё ў новых картках</string>
    <!-- Bookmark overflow menu open all in private tabs button -->
    <string name="bookmark_menu_open_all_in_private_tabs_button">Адкрыць усё ў прыватных картках</string>
    <!-- Bookmark overflow menu delete button -->
    <string name="bookmark_menu_delete_button">Выдаліць</string>
    <!--Bookmark overflow menu save button -->
    <string name="bookmark_menu_save_button">Захаваць</string>
    <!-- Bookmark multi select title in app bar
     The first parameter is the number of bookmarks selected -->
    <string name="bookmarks_multi_select_title">Выбрана: %1$d</string>
    <!-- Bookmark editing screen title -->
    <string name="edit_bookmark_fragment_title">Рэдагаваць закладку</string>
    <!-- Bookmark folder editing screen title -->
    <string name="edit_bookmark_folder_fragment_title">Рэдагаваць папку</string>
    <!-- Bookmark sign in button message -->
    <string name="bookmark_sign_in_button">Увайдзіце, каб убачыць сінхранізаваныя закладкі</string>
    <!-- Bookmark URL editing field label -->
    <string name="bookmark_url_label">URL</string>
    <!-- Bookmark FOLDER editing field label -->
    <string name="bookmark_folder_label">ПАПКА</string>
    <!-- Bookmark NAME editing field label -->
    <string name="bookmark_name_label">НАЗВА</string>
    <!-- Bookmark add folder screen title -->
    <string name="bookmark_add_folder_fragment_label">Дадаць папку</string>
    <!-- Bookmark select folder screen title -->
    <string name="bookmark_select_folder_fragment_label">Выбраць папку</string>
    <!-- Bookmark editing error missing title -->
    <string name="bookmark_empty_title_error">Павінна мець загаловак</string>
    <!-- Bookmark editing error missing or improper URL -->
    <string name="bookmark_invalid_url_error">Несапраўдны URL</string>
    <!-- Bookmark screen message for empty bookmarks folder -->
    <string name="bookmarks_empty_message">Няма закладак</string>

    <!-- Bookmark snackbar message on deletion
     The first parameter is the host part of the URL of the bookmark deleted, if any -->
    <string name="bookmark_deletion_snackbar_message">%1$s выдалена</string>
    <!-- Bookmark snackbar message on deleting multiple bookmarks not including folders-->
    <string name="bookmark_deletion_multiple_snackbar_message_2">Закладкі выдалены</string>
    <!-- Bookmark snackbar message on deleting multiple bookmarks including folders-->
    <string name="bookmark_deletion_multiple_snackbar_message_3">Выдаленне абраных папак</string>
    <!-- Bookmark undo button for deletion snackbar action -->
    <string name="bookmark_undo_deletion">АДМЯНІЦЬ</string>

    <!-- Text for the button to search all bookmarks -->
    <string name="bookmark_search">Увядзіце пошукавыя запыты</string>

    <!-- Site Permissions -->
    <!-- Button label that take the user to the Android App setting -->
    <string name="phone_feature_go_to_settings">Перайсці ў налады</string>
    <!-- Content description (not visible, for screen readers etc.): Quick settings sheet
        to give users access to site specific information / settings. For example:
        Secure settings status and a button to modify site permissions -->
    <string name="quick_settings_sheet">Панэль хуткіх налад</string>
    <!-- Label that indicates that this option it the recommended one -->
    <string name="phone_feature_recommended">Рэкамендуецца</string>
    <!-- Button label for clearing all the information of site permissions-->
    <string name="clear_permissions">Ачысціць дазволы</string>
    <!-- Text for the OK button on Clear permissions dialog -->
    <string name="clear_permissions_positive">OK</string>
    <!-- Text for the cancel button on Clear permissions dialog -->
    <string name="clear_permissions_negative">Адмяніць</string>
    <!-- Button label for clearing a site permission-->
    <string name="clear_permission">Ачысціць дазвол</string>
    <!-- Text for the OK button on Clear permission dialog -->
    <string name="clear_permission_positive">OK</string>
    <!-- Text for the cancel button on Clear permission dialog -->
    <string name="clear_permission_negative">Адмяніць</string>
    <!-- Button label for clearing all the information on all sites-->
    <string name="clear_permissions_on_all_sites">Ачысціць дазволы на ўсіх сайтах</string>
    <!-- Preference for altering video and audio autoplay for all websites -->
    <string name="preference_browser_feature_autoplay">Аўтапрайграванне</string>
    <!-- Preference for altering the camera access for all websites -->
    <string name="preference_phone_feature_camera">Камера</string>

    <!-- Preference for altering the microphone access for all websites -->
    <string name="preference_phone_feature_microphone">Мікрафон</string>

    <!-- Preference for altering the location access for all websites -->
    <string name="preference_phone_feature_location">Месцазнаходжанне</string>
    <!-- Preference for altering the notification access for all websites -->
    <string name="preference_phone_feature_notification">Абвестка</string>
    <!-- Preference for altering the persistent storage access for all websites -->
    <string name="preference_phone_feature_persistent_storage">Пастаяннае сховішча</string>
    <!-- Preference for altering the storage access setting for all websites -->
    <string name="preference_phone_feature_cross_origin_storage_access">Міжсайтавыя кукі</string>
    <!-- Preference for altering the EME access for all websites -->
    <string name="preference_phone_feature_media_key_system_access">Змесціва пад DRM кантролем</string>
    <!-- Label that indicates that a permission must be asked always -->
    <string name="preference_option_phone_feature_ask_to_allow">Запытваць дазвол</string>
    <!-- Label that indicates that a permission must be blocked -->
    <string name="preference_option_phone_feature_blocked">Заблакаваны(я)</string>
    <!-- Label that indicates that a permission must be allowed -->
    <string name="preference_option_phone_feature_allowed">Дазволена</string>
    <!--Label that indicates a permission is by the Android OS-->
    <string name="phone_feature_blocked_by_android">Заблакавана Android</string>
    <!-- Preference for showing a list of websites that the default configurations won't apply to them -->
    <string name="preference_exceptions">Выняткі</string>
    <!-- Summary of tracking protection preference if tracking protection is set to off -->
    <string name="tracking_protection_off">Выключана</string>
    <!-- Summary of tracking protection preference if tracking protection is set to standard -->
    <string name="tracking_protection_standard">Стандартная</string>
    <!-- Summary of tracking protection preference if tracking protection is set to strict -->
    <string name="tracking_protection_strict">Строгая</string>
    <!-- Summary of tracking protection preference if tracking protection is set to custom -->
    <string name="tracking_protection_custom">Адмысловая</string>
    <!-- Label for global setting that indicates that all video and audio autoplay is allowed -->
    <string name="preference_option_autoplay_allowed2">Дазволіць гук і відэа</string>
    <!-- Label for site specific setting that indicates that all video and audio autoplay is allowed -->
    <string name="quick_setting_option_autoplay_allowed">Дазволіць гук і відэа</string>
    <!-- Label that indicates that video and audio autoplay is only allowed over Wi-Fi -->
    <string name="preference_option_autoplay_allowed_wifi_only2">Блакаваць аўдыё і відэа толькі на мабільных дадзеных</string>
    <!-- Subtext that explains 'autoplay on Wi-Fi only' option -->
    <string name="preference_option_autoplay_allowed_wifi_subtext">Аўдыё і відэа будуць прайгравацца праз Wi-Fi</string>
    <!-- Label for global setting that indicates that video autoplay is allowed, but audio autoplay is blocked -->
    <string name="preference_option_autoplay_block_audio2">Блакаваць толькі гук</string>
    <!-- Label for site specific setting that indicates that video autoplay is allowed, but audio autoplay is blocked -->
    <string name="quick_setting_option_autoplay_block_audio">Блакаваць толькі гук</string>
    <!-- Label for global setting that indicates that all video and audio autoplay is blocked -->
    <string name="preference_option_autoplay_blocked3">Блакаваць гук і відэа</string>
    <!-- Label for site specific setting that indicates that all video and audio autoplay is blocked -->
    <string name="quick_setting_option_autoplay_blocked">Блакаваць гук і відэа</string>
    <!-- Summary of delete browsing data on quit preference if it is set to on -->
    <string name="delete_browsing_data_quit_on">Уключана</string>
    <!-- Summary of delete browsing data on quit preference if it is set to off -->
    <string name="delete_browsing_data_quit_off">Выключана</string>

    <!-- Summary of studies preference if it is set to on -->
    <string name="studies_on">Уключаны</string>
    <!-- Summary of studies data on quit preference if it is set to off -->
    <string name="studies_off">Выключаны</string>

    <!-- Collections -->
    <!-- Collections header on home fragment -->
    <string name="collections_header">Калекцыі</string>
    <!-- Content description (not visible, for screen readers etc.): Opens the collection menu when pressed -->
    <string name="collection_menu_button_content_description">Меню калекцыі</string>
    <!-- Label to describe what collections are to a new user without any collections -->
    <string name="no_collections_description2">Збірайце усё важнае для вас.\nГрупуйце падобныя пошукавыя запыты, сайты і карткі, каб потым хутчэй імі карыстацца.</string>
    <!-- Title for the "select tabs" step of the collection creator -->
    <string name="create_collection_select_tabs">Выберыце карткі</string>
    <!-- Title for the "select collection" step of the collection creator -->
    <string name="create_collection_select_collection">Выберыце калекцыю</string>
    <!-- Title for the "name collection" step of the collection creator -->
    <string name="create_collection_name_collection">Назва калекцыі</string>
    <!-- Button to add new collection for the "select collection" step of the collection creator -->
    <string name="create_collection_add_new_collection">Дадаць новую калекцыю</string>
    <!-- Button to select all tabs in the "select tabs" step of the collection creator -->
    <string name="create_collection_select_all">Вылучыць усе</string>
    <!-- Button to deselect all tabs in the "select tabs" step of the collection creator -->
    <string name="create_collection_deselect_all">Адмяніць выбар усіх</string>
    <!-- Text to prompt users to select the tabs to save in the "select tabs" step of the collection creator -->
    <string name="create_collection_save_to_collection_empty">Выберыце карткі для захавання</string>
    <!-- Text to show users how many tabs they have selected in the "select tabs" step of the collection creator.
     %d is a placeholder for the number of tabs selected. -->
    <string name="create_collection_save_to_collection_tabs_selected">Выбрана картак: %d</string>
    <!-- Text to show users they have one tab selected in the "select tabs" step of the collection creator.
    %d is a placeholder for the number of tabs selected. -->
    <string name="create_collection_save_to_collection_tab_selected">Выбрана картка: %d</string>
    <!-- Text shown in snackbar when multiple tabs have been saved in a collection -->
    <string name="create_collection_tabs_saved">Карткі захаваны!</string>
    <!-- Text shown in snackbar when one or multiple tabs have been saved in a new collection -->
    <string name="create_collection_tabs_saved_new_collection">Калекцыя захаваная!</string>
    <!-- Text shown in snackbar when one tab has been saved in a collection -->
    <string name="create_collection_tab_saved">Картка захавана!</string>
    <!-- Content description (not visible, for screen readers etc.): button to close the collection creator -->
    <string name="create_collection_close">Закрыць</string>
    <!-- Button to save currently selected tabs in the "select tabs" step of the collection creator-->
    <string name="create_collection_save">Захаваць</string>

    <!-- Snackbar action to view the collection the user just created or updated -->
    <string name="create_collection_view">Паглядзець</string>

    <!-- Text for the OK button from collection dialogs -->
    <string name="create_collection_positive">OK</string>
    <!-- Text for the cancel button from collection dialogs -->
    <string name="create_collection_negative">Адмяніць</string>

    <!-- Default name for a new collection in "name new collection" step of the collection creator. %d is a placeholder for the number of collections-->
    <string name="create_collection_default_name">Калекцыя %d</string>

    <!-- Share -->
    <!-- Share screen header -->
    <string name="share_header_2">Падзяліцца</string>
    <!-- Content description (not visible, for screen readers etc.):
        "Share" button. Opens the share menu when pressed. -->
    <string name="share_button_content_description">Падзяліцца</string>
    <!-- Text for the Save to PDF feature in the share menu -->
    <string name="share_save_to_pdf">Захаваць як PDF</string>
    <!-- Text for error message when generating a PDF file Text. -->
    <string name="unable_to_save_to_pdf_error">Немагчыма стварыць PDF</string>
    <!-- Text for standard error snackbar dismiss button. -->
    <string name="standard_snackbar_error_dismiss">Адхіліць</string>
    <!-- Text for error message when printing a page and it fails. -->
    <string name="unable_to_print_error" moz:removedIn="121" tools:ignore="UnusedResources">Немагчыма надрукаваць</string>
    <!-- Text for error message when printing a page and it fails. -->
    <string name="unable_to_print_page_error">Немагчыма надрукаваць гэту старонку</string>
    <!-- Text for the print feature in the share and browser menu -->
    <string name="menu_print">Друкаваць</string>
    <!-- Sub-header in the dialog to share a link to another sync device -->
    <string name="share_device_subheader">Даслаць на прыладу</string>
    <!-- Sub-header in the dialog to share a link to an app from the full list -->
    <string name="share_link_all_apps_subheader">Усе дзеянні</string>
    <!-- Sub-header in the dialog to share a link to an app from the most-recent sorted list -->
    <string name="share_link_recent_apps_subheader">Нядаўна выкарыстаныя</string>
    <!-- Text for the copy link action in the share screen. -->
    <string name="share_copy_link_to_clipboard">Капіяваць у буфер абмену</string>
    <!-- Toast shown after copying link to clipboard -->
    <string name="toast_copy_link_to_clipboard">Скапіявана ў буфер абмену</string>
    <!-- An option from the share dialog to sign into sync -->
    <string name="sync_sign_in">Увайсці ў сінхранізацыю</string>
     <!-- An option from the three dot menu to sync and save data -->
    <string name="sync_menu_sync_and_save_data">Сінхранізаваць і захаваць дадзеныя</string>
    <!-- An option from the share dialog to send link to all other sync devices -->
    <string name="sync_send_to_all">Даслаць на ўсе прылады</string>
    <!-- An option from the share dialog to reconnect to sync -->
    <string name="sync_reconnect">Злучыцца зноў з сінхранізацыяй</string>

    <!-- Text displayed when sync is offline and cannot be accessed -->
    <string name="sync_offline">Па-за сеткай</string>
    <!-- An option to connect additional devices -->
    <string name="sync_connect_device">Падключыць іншую прыладу</string>
    <!-- The dialog text shown when additional devices are not available -->
    <string name="sync_connect_device_dialog">Каб адправіць картку, увайдзіце ў Firefox прынамсі на адной іншай прыладзе.</string>
    <!-- Confirmation dialog button -->
    <string name="sync_confirmation_button">Зразумела</string>

    <!-- Share error message -->
    <string name="share_error_snackbar">Немагчыма падзяліцца гэтай праграмай</string>
    <!-- Add new device screen title -->
    <string name="sync_add_new_device_title">Даслаць на прыладу</string>
    <!-- Text for the warning message on the Add new device screen -->
    <string name="sync_add_new_device_message">Няма падключаных прылад</string>
    <!-- Text for the button to learn about sending tabs -->
    <string name="sync_add_new_device_learn_button">Даведацца больш пра адпраўку картак…</string>
    <!-- Text for the button to connect another device -->
    <string name="sync_add_new_device_connect_button">Злучыць іншую прыладу…</string>

    <!-- Notifications -->
    <!-- Text shown in the notification that pops up to remind the user that a private browsing session is active. -->
    <string name="notification_pbm_delete_text_2">Закрыць прыватныя карткі</string>

    <!-- Name of the marketing notification channel. Displayed in the "App notifications" system settings for the app -->
    <string name="notification_marketing_channel_name">Маркетынг</string>

    <!-- Title shown in the notification that pops up to remind the user to set fenix as default browser.
    The app name is in the text, due to limitations with localizing Nimbus experiments -->
    <string name="nimbus_notification_default_browser_title" tools:ignore="UnusedResources">Firefox хуткі і прыватны</string>
    <!-- Text shown in the notification that pops up to remind the user to set fenix as default browser.
    The app name is in the text, due to limitations with localizing Nimbus experiments -->
    <string name="nimbus_notification_default_browser_text" tools:ignore="UnusedResources">Зрабіце Firefox вашым прадвызначаным браўзерам</string>
    <!-- Title shown in the notification that pops up to re-engage the user -->
    <string name="notification_re_engagement_title">Паспрабуйце Прыватнае агляданне</string>

    <!-- Text shown in the notification that pops up to re-engage the user.
    %1$s is a placeholder that will be replaced by the app name. -->
    <string name="notification_re_engagement_text">Праглядайце без захаваных файлаў кукі або гісторыі ў %1$s</string>

    <!-- Title A shown in the notification that pops up to re-engage the user -->
    <string name="notification_re_engagement_A_title">Аглядайце без слядоў</string>
    <!-- Text A shown in the notification that pops up to re-engage the user.
    %1$s is a placeholder that will be replaced by the app name. -->
    <string name="notification_re_engagement_A_text">Прыватнае агляданне ў %1$s не захоўвае вашу інфармацыю.</string>
    <!-- Title B shown in the notification that pops up to re-engage the user -->
    <string name="notification_re_engagement_B_title">Пачніце свой першы пошук</string>
    <!-- Text B shown in the notification that pops up to re-engage the user -->
    <string name="notification_re_engagement_B_text">Знайдзіце што-небудзь побач. Або адкрыйце для сябе што-небудзь цікавае.</string>

    <!-- Survey -->
    <!-- Text shown in the fullscreen message that pops up to ask user to take a short survey.
    The app name is in the text, due to limitations with localizing Nimbus experiments -->
    <string name="nimbus_survey_message_text">Калі ласка, дапамажыце палепшыць Firefox, прыняўшы ўдзел у кароткім апытанні.</string>
    <!-- Preference for taking the short survey. -->
    <string name="preferences_take_survey">Прайсці апытанне</string>
    <!-- Preference for not taking the short survey. -->
    <string name="preferences_not_take_survey">Не, дзякуй</string>

    <!-- Snackbar -->
    <!-- Text shown in snackbar when user deletes a collection -->
    <string name="snackbar_collection_deleted">Калекцыя выдалена</string>
    <!-- Text shown in snackbar when user renames a collection -->
    <string name="snackbar_collection_renamed">Калекцыя перайменавана</string>

    <!-- Text shown in snackbar when user closes a tab -->
    <string name="snackbar_tab_closed">Картка закрыта</string>
    <!-- Text shown in snackbar when user closes all tabs -->
    <string name="snackbar_tabs_closed">Карткі закрыты</string>

    <!-- Text shown in snackbar when user bookmarks a list of tabs -->
    <string name="snackbar_message_bookmarks_saved">Закладкі захаваны!</string>
    <!-- Text shown in snackbar when user adds a site to shortcuts -->
    <string name="snackbar_added_to_shortcuts">Дададзены ў цэтлікі!</string>
    <!-- Text shown in snackbar when user closes a private tab -->
    <string name="snackbar_private_tab_closed">Прыватная картка закрыта</string>
    <!-- Text shown in snackbar when user closes all private tabs -->
    <string name="snackbar_private_tabs_closed">Прыватныя карткі закрыты</string>
    <!-- Text shown in snackbar when user erases their private browsing data -->
    <string name="snackbar_private_data_deleted">Дадзеныя прыватнага аглядання выдалены</string>
    <!-- Text shown in snackbar to undo deleting a tab, top site or collection -->
    <string name="snackbar_deleted_undo">АДМЯНІЦЬ</string>
    <!-- Text shown in snackbar when user removes a top site -->
    <string name="snackbar_top_site_removed">Сайт выдалены</string>
    <!-- QR code scanner prompt which appears after scanning a code, but before navigating to it
        First parameter is the name of the app, second parameter is the URL or text scanned-->
    <string name="qr_scanner_confirmation_dialog_message">Дазволіць %1$s адкрыць %2$s</string>
    <!-- QR code scanner prompt dialog positive option to allow navigation to scanned link -->
    <string name="qr_scanner_dialog_positive">ДАЗВОЛІЦЬ</string>
    <!-- QR code scanner prompt dialog positive option to deny navigation to scanned link -->
    <string name="qr_scanner_dialog_negative">АДМОВІЦЬ</string>
    <!-- QR code scanner prompt dialog error message shown when a hostname does not contain http or https. -->
    <string name="qr_scanner_dialog_invalid">Вэб-адрас несапраўдны.</string>
    <!-- QR code scanner prompt dialog positive option when there is an error -->
    <string name="qr_scanner_dialog_invalid_ok">OK</string>
    <!-- Tab collection deletion prompt dialog message. Placeholder will be replaced with the collection name -->
    <string name="tab_collection_dialog_message">Вы ўпэўнены, што хочаце выдаліць %1$s?</string>
    <!-- Collection and tab deletion prompt dialog message. This will show when the last tab from a collection is deleted -->
    <string name="delete_tab_and_collection_dialog_message">Выдаленне гэтай карткі прывядзе да выдалення ўсёй калекцыі. Вы можаце стварыць новыя калекцыі ў любы час.</string>
    <!-- Collection and tab deletion prompt dialog title. Placeholder will be replaced with the collection name. This will show when the last tab from a collection is deleted -->
    <string name="delete_tab_and_collection_dialog_title">Выдаліць %1$s?</string>
    <!-- Tab collection deletion prompt dialog option to delete the collection -->
    <string name="tab_collection_dialog_positive">Выдаліць</string>
    <!-- Text displayed in a notification when the user enters full screen mode -->
    <string name="full_screen_notification">Уваход у поўнаэкранны рэжым</string>
    <!-- Message for copying the URL via long press on the toolbar -->
    <string name="url_copied">URL скапіраваны</string>

    <!-- Sample text for accessibility font size -->
    <string name="accessibility_text_size_sample_text_1">Гэта ўзор тэксту. Ён тут, каб паказаць, як тэкст будзе выглядаць пры павелічэнні або памяншэнні памеру з дапамогай гэтай налады.</string>
    <!-- Summary for Accessibility Text Size Scaling Preference -->
    <string name="preference_accessibility_text_size_summary">Зрабіць тэкст на сайтах большым ці меншым</string>
    <!-- Title for Accessibility Text Size Scaling Preference -->
    <string name="preference_accessibility_font_size_title">Памер шрыфту</string>

    <!-- Title for Accessibility Text Automatic Size Scaling Preference -->
    <string name="preference_accessibility_auto_size_2">Аўтаматычны памер шрыфту</string>

    <!-- Summary for Accessibility Text Automatic Size Scaling Preference -->
    <string name="preference_accessibility_auto_size_summary">Памер шрыфту будзе адпавядаць наладам Android. Адключыце, каб кіраваць шрыфтам тут.</string>

    <!-- Title for the Delete browsing data preference -->
    <string name="preferences_delete_browsing_data">Выдаліць дадзеныя аглядання</string>
    <!-- Title for the tabs item in Delete browsing data -->
    <string name="preferences_delete_browsing_data_tabs_title_2">Адкрытыя карткі</string>
    <!-- Subtitle for the tabs item in Delete browsing data, parameter will be replaced with the number of open tabs -->
    <string name="preferences_delete_browsing_data_tabs_subtitle">Карткі: %d</string>
    <!-- Title for the data and history items in Delete browsing data -->
    <string name="preferences_delete_browsing_data_browsing_data_title" moz:removedIn="118" tools:ignore="UnusedResources">Гісторыя аглядання і дадзеныя сайтаў</string>
    <!-- Title for the history item in Delete browsing data -->
    <string name="preferences_delete_browsing_data_browsing_history_title">Гісторыя аглядання</string>
    <!-- Subtitle for the data and history items in delete browsing data, parameter will be replaced with the
        number of history items the user has -->
    <string name="preferences_delete_browsing_data_browsing_data_subtitle">Адрасы: %d</string>
    <!-- Title for the cookies item in Delete browsing data -->
    <string name="preferences_delete_browsing_data_cookies" moz:removedIn="118" tools:ignore="UnusedResources">Кукі</string>
    <!-- Title for the cookies and site data items in Delete browsing data -->
    <string name="preferences_delete_browsing_data_cookies_and_site_data">Кукі і дадзеныя сайтаў</string>
    <!-- Subtitle for the cookies item in Delete browsing data -->
    <string name="preferences_delete_browsing_data_cookies_subtitle">Вы выйдзеце з большасці сайтаў</string>
    <!-- Title for the cached images and files item in Delete browsing data -->
    <string name="preferences_delete_browsing_data_cached_files">Кэшаваныя відарысы і файлы</string>
    <!-- Subtitle for the cached images and files item in Delete browsing data -->
    <string name="preferences_delete_browsing_data_cached_files_subtitle">Вызваліць месца</string>
    <!-- Title for the site permissions item in Delete browsing data -->
    <string name="preferences_delete_browsing_data_site_permissions">Дазволы для сайтаў</string>
    <!-- Title for the downloads item in Delete browsing data -->
    <string name="preferences_delete_browsing_data_downloads">Сцягванні</string>
    <!-- Text for the button to delete browsing data -->
    <string name="preferences_delete_browsing_data_button">Выдаліць звесткі аглядання</string>
    <!-- Title for the Delete browsing data on quit preference -->
    <string name="preferences_delete_browsing_data_on_quit">Выдаляць звесткі аглядання пры выхадзе</string>
    <!-- Summary for the Delete browsing data on quit preference. "Quit" translation should match delete_browsing_data_on_quit_action translation. -->
    <string name="preference_summary_delete_browsing_data_on_quit_2">Аўтаматычна выдаляе дадзеныя аглядання, калі вы выбіраеце \&quot;Выйсці\&quot; ў галоўным меню</string>
    <!-- Action item in menu for the Delete browsing data on quit feature -->
    <string name="delete_browsing_data_on_quit_action">Выйсці</string>

    <!-- Title text of a delete browsing data dialog. -->
    <string name="delete_history_prompt_title">Дыяпазон часу для выдалення</string>
    <!-- Body text of a delete browsing data dialog. -->
    <string name="delete_history_prompt_body" moz:RemovedIn="130" tools:ignore="UnusedResources">Выдаляе гісторыю (у тым ліку гісторыю, сінхранізаваную з іншых прылад), кукі і іншыя даныя аглядання.</string>
    <!-- Body text of a delete browsing data dialog. -->
    <string name="delete_history_prompt_body_2">Выдаляе гісторыю (уключаючы гісторыю, сінхранізаваную з іншых прылад)</string>
    <!-- Radio button in the delete browsing data dialog to delete history items for the last hour. -->
    <string name="delete_history_prompt_button_last_hour">Апошняя гадзіна</string>
    <!-- Radio button in the delete browsing data dialog to delete history items for today and yesterday. -->
    <string name="delete_history_prompt_button_today_and_yesterday">За сёння і ўчора</string>
    <!-- Radio button in the delete browsing data dialog to delete all history. -->
    <string name="delete_history_prompt_button_everything">Усё</string>

    <!-- Dialog message to the user asking to delete browsing data. Parameter will be replaced by app name. -->
    <string name="delete_browsing_data_prompt_message_3">%s выдаліць выбраныя дадзеныя аглядання.</string>
    <!-- Text for the cancel button for the data deletion dialog -->
    <string name="delete_browsing_data_prompt_cancel">Адмена</string>
    <!-- Text for the allow button for the data deletion dialog -->
    <string name="delete_browsing_data_prompt_allow">Выдаліць</string>

    <!-- Text for the snackbar confirmation that the data was deleted -->
    <string name="preferences_delete_browsing_data_snackbar">Дадзеныя аглядання выдалены</string>

    <!-- Text for the snackbar to show the user that the deletion of browsing data is in progress -->
    <string name="deleting_browsing_data_in_progress">Выдаленне дадзеныя аглядання…</string>

    <!-- Dialog message to the user asking to delete all history items inside the opened group. Parameter will be replaced by a history group name. -->
    <string name="delete_all_history_group_prompt_message">Выдаліць усе сайты ў “%s”</string>
    <!-- Text for the cancel button for the history group deletion dialog -->
    <string name="delete_history_group_prompt_cancel">Скасаваць</string>
    <!-- Text for the allow button for the history group dialog -->
    <string name="delete_history_group_prompt_allow">Выдаліць</string>
    <!-- Text for the snackbar confirmation that the history group was deleted -->
    <string name="delete_history_group_snackbar">Група выдалена</string>

    <!-- Onboarding -->
    <!-- Text for onboarding welcome header. -->
    <string name="onboarding_header_2" moz:RemovedIn="118" tools:ignore="UnusedResources">Сардэчна запрашаем у лепшы Інтэрнэт</string>
    <!-- Text for the onboarding welcome message. -->
    <string name="onboarding_message" moz:RemovedIn="118" tools:ignore="UnusedResources">Браўзер, створаны для людзей, а не для прыбытку.</string>
    <!-- Text for the Firefox account onboarding sign in card header. -->
    <string name="onboarding_account_sign_in_header" moz:RemovedIn="118" tools:ignore="UnusedResources">Працягвайце з таго месца, дзе спыніліся</string>
    <!-- Text for the button to learn more about signing in to your Firefox account. -->
    <string name="onboarding_manual_sign_in_description" moz:RemovedIn="118" tools:ignore="UnusedResources">Сінхранізуйце карткі і паролі на ўсіх прыладах для лёгкага пераключэння экрана.</string>
    <!-- Text for the button to manually sign into Firefox account. -->
    <string name="onboarding_firefox_account_sign_in" moz:RemovedIn="118" tools:ignore="UnusedResources">Увайсці</string>
    <!-- text to display in the snackbar once account is signed-in -->
    <string name="onboarding_firefox_account_sync_is_on">Сінхранізацыя ўключана</string>
    <!-- Text for the tracking protection onboarding card header -->
    <string name="onboarding_tracking_protection_header" moz:RemovedIn="118" tools:ignore="UnusedResources">Прадвызначаная ахова прыватнасці</string>
    <!-- Text for the tracking protection card description. The first parameter is the name of the application.-->
    <string name="onboarding_tracking_protection_description_old" moz:RemovedIn="118" tools:ignore="UnusedResources">%1$s аўтаматычна спыняе таемнае сачэнне кампаній за вамі ў Інтэрнэце.</string>
    <!-- Text for the tracking protection card description. -->
    <string name="onboarding_tracking_protection_description" moz:RemovedIn="118" tools:ignore="UnusedResources">Поўная ахова кукаў перашкаджае трэкерам выкарыстоўваць файлы кукі для сачэння за вамі на розных сайтах.</string>
    <!-- text for tracking protection radio button option for standard level of blocking -->
    <string name="onboarding_tracking_protection_standard_button_2" moz:RemovedIn="118" tools:ignore="UnusedResources">Стандартная (прадвызначана)</string>
    <!-- text for standard blocking option button description -->
    <string name="onboarding_tracking_protection_standard_button_description_3" moz:RemovedIn="118" tools:ignore="UnusedResources">Збалансаваная прыватнасць і прадукцыйнасць. Старонкі загружаюцца нармальна.</string>
    <!-- text for tracking protection radio button option for strict level of blocking -->
    <string name="onboarding_tracking_protection_strict_option" moz:RemovedIn="118" tools:ignore="UnusedResources">Строгая</string>
    <!-- text for strict blocking option button description -->
    <string name="onboarding_tracking_protection_strict_button_description_3" moz:RemovedIn="118" tools:ignore="UnusedResources">Блакуе больш трэкераў, так што старонкі атрымліваюцца хутчэй, але частка іх функцый можа парушыцца.</string>
    <!-- text for the toolbar position card header  -->
    <string name="onboarding_toolbar_placement_header_1" moz:RemovedIn="118" tools:ignore="UnusedResources">Выберыце размяшчэнне панэлі інструментаў</string>
    <!-- Text for the toolbar position card description -->
    <string name="onboarding_toolbar_placement_description" moz:RemovedIn="118" tools:ignore="UnusedResources">Пакіньце яе ўнізе або перамясціце наверх.</string>
    <!-- Text for the privacy notice onboarding card header -->
    <string name="onboarding_privacy_notice_header_1" moz:RemovedIn="118" tools:ignore="UnusedResources">Вы распараджаецеся сваімі звесткамі</string>
    <!-- Text for the privacy notice onboarding card description. -->
    <string name="onboarding_privacy_notice_description" moz:RemovedIn="118" tools:ignore="UnusedResources">Firefox дае вам кантроль над тым, чым вы дзеліцеся ў Інтэрнэце і чым вы дзеліцеся з намі.</string>
    <!-- Text for the button to read the privacy notice -->
    <string name="onboarding_privacy_notice_read_button" moz:RemovedIn="118" tools:ignore="UnusedResources">Паведамленне аб прыватнасці</string>

    <!-- Text for the conclusion onboarding message -->
    <string name="onboarding_conclusion_header" moz:RemovedIn="118" tools:ignore="UnusedResources">Гатовы адкрыць дзіўны Інтэрнэт?</string>
    <!-- text for the button to finish onboarding -->
    <string name="onboarding_finish" moz:RemovedIn="118" tools:ignore="UnusedResources">Пачаць агляданне</string>

    <!-- Onboarding theme -->
    <!-- text for the theme picker onboarding card header -->
    <string name="onboarding_theme_picker_header" moz:RemovedIn="118" tools:ignore="UnusedResources">Выберыце тэму</string>
    <!-- text for the theme picker onboarding card description -->
    <string name="onboarding_theme_picker_description_2" moz:RemovedIn="118" tools:ignore="UnusedResources">Зберажыце зарад батарэі і свой зрок з цёмным рэжымам.</string>
    <!-- Automatic theme setting (will follow device setting) -->
    <string name="onboarding_theme_automatic_title" moz:RemovedIn="118" tools:ignore="UnusedResources">Аўтаматычна</string>

    <!-- Summary of automatic theme setting (will follow device setting) -->
    <string name="onboarding_theme_automatic_summary" moz:RemovedIn="118" tools:ignore="UnusedResources">Адаптуецца да налад вашай прылады</string>
    <!-- Theme setting for dark mode -->
    <string name="onboarding_theme_dark_title" moz:RemovedIn="118" tools:ignore="UnusedResources">Цёмная тэма</string>
    <!-- Theme setting for light mode -->
    <string name="onboarding_theme_light_title" moz:RemovedIn="118" tools:ignore="UnusedResources">Светлая тэма</string>

    <!-- Text shown in snackbar when multiple tabs have been sent to device -->
    <string name="sync_sent_tabs_snackbar">Карткі адпраўлены!</string>
    <!-- Text shown in snackbar when one tab has been sent to device  -->
    <string name="sync_sent_tab_snackbar">Картка адпраўлена!</string>
    <!-- Text shown in snackbar when sharing tabs failed  -->
    <string name="sync_sent_tab_error_snackbar">Немагчыма адправіць</string>
    <!-- Text shown in snackbar for the "retry" action that the user has after sharing tabs failed -->
    <string name="sync_sent_tab_error_snackbar_action">ПАЎТАРЫЦЬ</string>
    <!-- Title of QR Pairing Fragment -->
    <string name="sync_scan_code">Скануйце код</string>
    <!-- Instructions on how to access pairing -->
    <string name="sign_in_instructions"><![CDATA[Адкрыйце Firefox на сваім камп’ютары і перайдзіце на <b>https://firefox.com/pair</b>]]></string>
    <!-- Text shown for sign in pairing when ready -->
    <string name="sign_in_ready_for_scan">Гатовы да сканавання</string>
    <!-- Text shown for settings option for sign with pairing -->
    <string name="sign_in_with_camera">Увайдзіце з дапамогай камеры</string>
    <!-- Text shown for settings option for sign with email -->
    <string name="sign_in_with_email">Выкарыстаць электронную пошту</string>
    <!-- Text shown for settings option for create new account text.'Firefox' intentionally hardcoded here.-->
    <string name="sign_in_create_account_text"><![CDATA[Не маеце ўліковага запісу? <u> Стварыце яго, </u> каб сінхранізаваць Firefox паміж прыладамі.]]></string>
    <!-- Text shown in confirmation dialog to sign out of account. The first parameter is the name of the app (e.g. Firefox Preview) -->
    <string name="sign_out_confirmation_message_2">%s спыніць сінхранізацыю з вашым уліковым запісам, але не выдаліць дадзеныя аглядання на гэтай прыладзе.</string>
    <!-- Option to continue signing out of account shown in confirmation dialog to sign out of account -->
    <string name="sign_out_disconnect">Адлучыцца</string>
    <!-- Option to cancel signing out shown in confirmation dialog to sign out of account -->
    <string name="sign_out_cancel">Адмена</string>

    <!-- Error message snackbar shown after the user tried to select a default folder which cannot be altered -->
    <string name="bookmark_cannot_edit_root">Нельга рэдагаваць прадвызначаныя папкі</string>

    <!-- Enhanced Tracking Protection -->
    <!-- Link displayed in enhanced tracking protection panel to access tracking protection settings -->
    <string name="etp_settings">Налады аховы</string>
    <!-- Preference title for enhanced tracking protection settings -->
    <string name="preference_enhanced_tracking_protection">Узмоцненая ахова ад сачэння</string>
    <!-- Preference summary for enhanced tracking protection settings on/off switch -->
    <string name="preference_enhanced_tracking_protection_summary">Цяпер у нас ёсць поўная ахова кукаў, наш самы магутны бар\'ер супраць міжсайтавых трэкераў.</string>
    <!-- Description of enhanced tracking protection. The parameter is the name of the application (For example: Firefox Fenix) -->
    <string name="preference_enhanced_tracking_protection_explanation_2">%s абараняе вас ад многіх найбольш распаўсюджаных трэкераў, якія сочаць за тым, што вы робіце ў інтэрнэце.</string>
    <!-- Text displayed that links to website about enhanced tracking protection -->
    <string name="preference_enhanced_tracking_protection_explanation_learn_more">Даведацца больш</string>
    <!-- Preference for enhanced tracking protection for the standard protection settings -->
    <string name="preference_enhanced_tracking_protection_standard_default_1">Стандартная (прадвызначана)</string>
    <!-- Preference description for enhanced tracking protection for the standard protection settings -->
    <string name="preference_enhanced_tracking_protection_standard_description_5">Старонкі будуць загружацца нармальна, але блакаваць менш трэкераў.</string>
    <!--  Accessibility text for the Standard protection information icon  -->
    <string name="preference_enhanced_tracking_protection_standard_info_button">Што блакуецца стандартнай аховай ад сачэння</string>
    <!-- Preference for enhanced tracking protection for the strict protection settings -->
    <string name="preference_enhanced_tracking_protection_strict">Строгая</string>
    <!-- Preference description for enhanced tracking protection for the strict protection settings -->
    <string name="preference_enhanced_tracking_protection_strict_description_4">Мацнейшая ахова ад сачэння і лепшая хуткадзейнасць, але некаторыя сайты могуць не працаваць належным чынам.</string>
    <!--  Accessibility text for the Strict protection information icon  -->
    <string name="preference_enhanced_tracking_protection_strict_info_button">Што блакуецца строгай аховай ад сачэння</string>
    <!-- Preference for enhanced tracking protection for the custom protection settings -->
    <string name="preference_enhanced_tracking_protection_custom">Адмыслова</string>
    <!-- Preference description for enhanced tracking protection for the strict protection settings -->
    <string name="preference_enhanced_tracking_protection_custom_description_2">Выберыце, якія трэкеры і скрыпты трэба заблакаваць.</string>
    <!--  Accessibility text for the Strict protection information icon  -->
    <string name="preference_enhanced_tracking_protection_custom_info_button">Што блакуецца адмысловай аховай ад сачэння</string>
    <!-- Header for categories that are being blocked by current Enhanced Tracking Protection settings -->
    <!-- Preference for enhanced tracking protection for the custom protection settings for cookies-->
    <string name="preference_enhanced_tracking_protection_custom_cookies">Кукі</string>
    <!-- Option for enhanced tracking protection for the custom protection settings for cookies-->
    <string name="preference_enhanced_tracking_protection_custom_cookies_1">Трэкеры міжсайтавыя і сацыяльных сетак</string>
    <!-- Option for enhanced tracking protection for the custom protection settings for cookies-->
    <string name="preference_enhanced_tracking_protection_custom_cookies_2">Кукі з ненаведаных сайтаў</string>
    <!-- Option for enhanced tracking protection for the custom protection settings for cookies-->
    <string name="preference_enhanced_tracking_protection_custom_cookies_3">Усе кукі трэцяга боку (можа парушыць працу вэб-сайтаў)</string>
    <!-- Option for enhanced tracking protection for the custom protection settings for cookies-->
    <string name="preference_enhanced_tracking_protection_custom_cookies_4">Усе кукі (будзе перашкаджаць працы сайтаў)</string>
    <!-- Option for enhanced tracking protection for the custom protection settings for cookies-->
    <string name="preference_enhanced_tracking_protection_custom_cookies_5">Ізаляваць міжсайтавыя кукі</string>
    <!-- Preference for enhanced tracking protection for the custom protection settings for tracking content -->
    <string name="preference_enhanced_tracking_protection_custom_tracking_content">Элементы сачэння</string>
    <!-- Option for enhanced tracking protection for the custom protection settings for tracking content-->
    <string name="preference_enhanced_tracking_protection_custom_tracking_content_1">Ва ўсіх картках</string>
    <!-- Option for enhanced tracking protection for the custom protection settings for tracking content-->
    <string name="preference_enhanced_tracking_protection_custom_tracking_content_2">Толькі ў прыватных картках</string>
    <!-- Preference for enhanced tracking protection for the custom protection settings -->
    <string name="preference_enhanced_tracking_protection_custom_cryptominers">Майнеры крыптавалют</string>
    <!-- Preference for enhanced tracking protection for the custom protection settings -->
    <string name="preference_enhanced_tracking_protection_custom_fingerprinters">Збіральнікі лічбавых адбіткаў</string>
    <!-- Button label for navigating to the Enhanced Tracking Protection details -->
    <string name="enhanced_tracking_protection_details">Падрабязнасці</string>
    <!-- Header for categories that are being being blocked by current Enhanced Tracking Protection settings -->
    <string name="enhanced_tracking_protection_blocked">Заблакаваны</string>
    <!-- Header for categories that are being not being blocked by current Enhanced Tracking Protection settings -->
    <string name="enhanced_tracking_protection_allowed">Дазволены</string>
    <!-- Category of trackers (social media trackers) that can be blocked by Enhanced Tracking Protection -->
    <string name="etp_social_media_trackers_title">Трэкеры сацыяльных сетак</string>
    <!-- Description of social media trackers that can be blocked by Enhanced Tracking Protection -->
    <string name="etp_social_media_trackers_description">Абмяжоўвае мажлівасць сацыяльных сетак асочваць вашу дзейнасць у сеціве.</string>
    <!-- Category of trackers (cross-site tracking cookies) that can be blocked by Enhanced Tracking Protection -->
    <string name="etp_cookies_title">Міжсайтавыя кукі асочвання</string>
    <!-- Category of trackers (cross-site tracking cookies) that can be blocked by Enhanced Tracking Protection -->
    <string name="etp_cookies_title_2">Міжсайтавыя кукі</string>
    <!-- Description of cross-site tracking cookies that can be blocked by Enhanced Tracking Protection -->
    <string name="etp_cookies_description">Блакуе файлы cookie, якія рэкламныя сеткі і аналітычныя кампаніі выкарыстоўваюць, каб аб’яднаць звесткі аглядання з многіх сайтаў.</string>
    <!-- Description of cross-site tracking cookies that can be blocked by Enhanced Tracking Protection -->
    <string name="etp_cookies_description_2">Поўная ахова кукаў ізалюе кукі на сайце, дзе вы знаходзіцеся, таму трэкеры, такія як рэкламныя сеткі, не могуць скарыстаць іх для сачэння за вамі паміж сайтамі.</string>
    <!-- Category of trackers (cryptominers) that can be blocked by Enhanced Tracking Protection -->
    <string name="etp_cryptominers_title">Майнеры крыптавалют</string>
    <!-- Description of cryptominers that can be blocked by Enhanced Tracking Protection -->
    <string name="etp_cryptominers_description">Не дазваляе шкодным скрыптам атрымаць доступ да Вашай прылады для здабычы крыптавалюты.</string>
    <!-- Category of trackers (fingerprinters) that can be blocked by Enhanced Tracking Protection -->
    <string name="etp_fingerprinters_title">Збіральнікі лічбавых адбіткаў</string>
    <!-- Description of fingerprinters that can be blocked by Enhanced Tracking Protection -->
    <string name="etp_fingerprinters_description">Спыняе збор унікальнай ідэнтыфікацыйнай інфармацыі пра вашу прыладу, якая можа быць выкарыстана для сачэння.</string>
    <!-- Category of trackers (tracking content) that can be blocked by Enhanced Tracking Protection -->
    <string name="etp_tracking_content_title">Змест з элементамі сачэння</string>
    <!-- Description of tracking content that can be blocked by Enhanced Tracking Protection -->
    <string name="etp_tracking_content_description">Спыняе загрузку вонкавай рэкламы, відэа і іншага змесціва, якое змяшчае код асочвання. Можа адбіцца на некаторых функцыях вэб-сайта.</string>
    <!-- Enhanced Tracking Protection message that protection is currently on for this site -->
    <string name="etp_panel_on">Ахова ўключана на гэтым сайце</string>
    <!-- Enhanced Tracking Protection message that protection is currently off for this site -->
    <string name="etp_panel_off">Ахова для гэтага сайта ВЫКЛЮЧАНА</string>
    <!-- Header for exceptions list for which sites enhanced tracking protection is always off -->
    <string name="enhanced_tracking_protection_exceptions">Узмоцненая ахова ад сачэння выключана на гэтых сайтах</string>

    <!-- Content description (not visible, for screen readers etc.): Navigate
    back from ETP details (Ex: Tracking content) -->
    <string name="etp_back_button_content_description">Перайсці назад</string>
    <!-- About page link text to open what's new link -->
    <string name="about_whats_new">Што новага ў %s</string>

    <!-- Open source licenses page title
    The first parameter is the app name -->
    <string name="open_source_licenses_title">%s | Бібліятэкі OSS</string>

    <!-- Category of trackers (redirect trackers) that can be blocked by Enhanced Tracking Protection -->
    <string name="etp_redirect_trackers_title">Трэкеры перанакіравання</string>

    <!-- Description of redirect tracker cookies that can be blocked by Enhanced Tracking Protection -->
    <string name="etp_redirect_trackers_description">Ачышчае кукі, усталяваныя шляхам перанакіравання на вядомыя асочвальныя вэб-сайты.</string>

    <!-- Description of the SmartBlock Enhanced Tracking Protection feature. The * symbol is intentionally hardcoded here,
         as we use it on the UI to indicate which trackers have been partially unblocked.  -->
    <string name="preference_etp_smartblock_description">Некаторыя пазначаныя ніжэй трэкеры былі часткова разблакаваны на гэтай старонцы, таму што вы ўзаемадзейнічалі з імі *.</string>
    <!-- Text displayed that links to website about enhanced tracking protection SmartBlock -->
    <string name="preference_etp_smartblock_learn_more">Даведацца больш</string>

    <!-- Content description (not visible, for screen readers etc.):
    Enhanced tracking protection exception preference icon for ETP settings. -->
    <string name="preference_etp_exceptions_icon_description">Значок перавагі выключэння ўзмоцненай аховы ад сачэння</string>

    <!-- About page link text to open support link -->
    <string name="about_support">Падтрымка</string>
    <!-- About page link text to list of past crashes (like about:crashes on desktop) -->
    <string name="about_crashes">Крахі</string>
    <!-- About page link text to open privacy notice link -->
    <string name="about_privacy_notice">Паведамленне аб прыватнасці</string>

    <!-- About page link text to open know your rights link -->
    <string name="about_know_your_rights">Ведай свае правы</string>
    <!-- About page link text to open licensing information link -->
    <string name="about_licensing_information">Звесткі пра ліцэнзію</string>

    <!-- About page link text to open a screen with libraries that are used -->
    <string name="about_other_open_source_libraries">Бібліятэкі, якімі мы карыстаемся</string>

    <!-- Toast shown to the user when they are activating the secret dev menu
        The first parameter is number of long clicks left to enable the menu -->
    <string name="about_debug_menu_toast_progress">Меню адладкі: %1$d націсканняў да ўключэння</string>
    <string name="about_debug_menu_toast_done">Меню адладкі ўключана</string>

    <!-- Browser long press popup menu -->
    <!-- Copy the current url -->
    <string name="browser_toolbar_long_press_popup_copy">Капіраваць</string>
    <!-- Paste & go the text in the clipboard. '&amp;' is replaced with the ampersand symbol: & -->
    <string name="browser_toolbar_long_press_popup_paste_and_go">Уставіць і перайсці</string>
    <!-- Paste the text in the clipboard -->
    <string name="browser_toolbar_long_press_popup_paste">Уставіць</string>

    <!-- Snackbar message shown after an URL has been copied to clipboard. -->
    <string name="browser_toolbar_url_copied_to_clipboard_snackbar">URL скапіраваны ў буфер абмену</string>

    <!-- Title text for the Add To Homescreen dialog -->
    <string name="add_to_homescreen_title">Дадаць на хатні экран</string>
    <!-- Cancel button text for the Add to Homescreen dialog -->
    <string name="add_to_homescreen_cancel">Адмена</string>
    <!-- Add button text for the Add to Homescreen dialog -->
    <string name="add_to_homescreen_add">Дадаць</string>

    <!-- Continue to website button text for the first-time Add to Homescreen dialog -->
    <string name="add_to_homescreen_continue">Перайсці на вэб-сайт</string>
    <!-- Placeholder text for the TextView in the Add to Homescreen dialog -->
    <string name="add_to_homescreen_text_placeholder">Назва ярлыка</string>

    <!-- Describes the add to homescreen functionality -->
    <string name="add_to_homescreen_description_2">Вы можаце лёгка дадаць гэты вэб-сайт на хатні экран вашай прылады, каб мець да яго імгненны доступ і аглядаць хутчэй, нібыта гэта асобная праграма.</string>

    <!-- Preference for managing the settings for logins and passwords in Fenix -->
    <string name="preferences_passwords_logins_and_passwords">Лагіны і паролі</string>
    <!-- Preference for managing the saving of logins and passwords in Fenix -->
    <string name="preferences_passwords_save_logins">Захаванне лагінаў і пароляў</string>
    <!-- Preference option for asking to save passwords in Fenix -->
    <string name="preferences_passwords_save_logins_ask_to_save">Пытаць пра захаванне</string>
    <!-- Preference option for never saving passwords in Fenix -->
    <string name="preferences_passwords_save_logins_never_save">Ніколі не захоўваць</string>

    <!-- Preference for autofilling saved logins in Firefox (in web content), %1$s will be replaced with the app name -->
    <string name="preferences_passwords_autofill2">Аўтазапаўненне ў %1$s</string>
    <!-- Description for the preference for autofilling saved logins in Firefox (in web content), %1$s will be replaced with the app name -->
    <string name="preferences_passwords_autofill_description">Аўтаматычна запаўняць і захоўваць імёны карыстальнікаў і паролі на сайтах падчас выкарыстання %1$s.</string>
    <!-- Preference for autofilling logins from Fenix in other apps (e.g. autofilling the Twitter app) -->
    <string name="preferences_android_autofill">Аўтазапаўненне ў іншых праграмах</string>
    <!-- Description for the preference for autofilling logins from Fenix in other apps (e.g. autofilling the Twitter app) -->
    <string name="preferences_android_autofill_description">Запаўняць імёны карыстальнікаў і паролі ў іншых праграмах на вашай прыладзе.</string>
    <!-- Preference option for adding a login -->
    <string name="preferences_logins_add_login">Дадаць лагін</string>

    <!-- Preference for syncing saved logins in Fenix -->
    <string name="preferences_passwords_sync_logins">Сінхранізацыя лагінаў</string>
    <!-- Preference for syncing saved logins in Fenix, when not signed in-->
    <string name="preferences_passwords_sync_logins_across_devices">Сінхранізаваць лагіны паміж прыладамі</string>
    <!-- Preference to access list of saved logins -->
    <string name="preferences_passwords_saved_logins">Захаваныя лагіны</string>
    <!-- Description of empty list of saved passwords. Placeholder is replaced with app name.  -->
    <string name="preferences_passwords_saved_logins_description_empty_text">Лагіны, якія вы захаваеце альбо сінхранізуеце праз %s, з’явяцца тут.</string>
    <!-- Preference to access list of saved logins -->
    <string name="preferences_passwords_saved_logins_description_empty_learn_more_link">Даведацца больш пра сінхранізацыю.</string>
    <!-- Preference to access list of login exceptions that we never save logins for -->
    <string name="preferences_passwords_exceptions">Выключэнні</string>

    <!-- Empty description of list of login exceptions that we never save logins for -->
    <string name="preferences_passwords_exceptions_description_empty">Не захаваныя лагіны і паролі з’явяцца тут.</string>
    <!-- Description of list of login exceptions that we never save logins for -->
    <string name="preferences_passwords_exceptions_description">Лагіны і паролі не будуць захаваны для гэтых сайтаў.</string>
    <!-- Text on button to remove all saved login exceptions -->
    <string name="preferences_passwords_exceptions_remove_all">Выдаліць усе выключэнні</string>
    <!-- Hint for search box in logins list -->
    <string name="preferences_passwords_saved_logins_search">Шукаць лагіны</string>
    <!-- The header for the site that a login is for -->
    <string name="preferences_passwords_saved_logins_site">Сайт</string>
    <!-- The header for the username for a login -->
    <string name="preferences_passwords_saved_logins_username">Імя карыстальніка</string>
    <!-- The header for the password for a login -->
    <string name="preferences_passwords_saved_logins_password">Пароль</string>

    <!-- Shown in snackbar to tell user that the password has been copied -->
    <string name="logins_password_copied">Пароль скапіяваны ў буфер абмену</string>
    <!-- Shown in snackbar to tell user that the username has been copied -->
    <string name="logins_username_copied">Імя карыстальніка скапіявана ў буфер абмену</string>
    <!-- Content Description (for screenreaders etc) read for the button to copy a password in logins-->
    <string name="saved_logins_copy_password">Капіяваць пароль</string>
    <!-- Content Description (for screenreaders etc) read for the button to clear a password while editing a login-->
    <string name="saved_logins_clear_password">Ачысціць пароль</string>
    <!-- Content Description (for screenreaders etc) read for the button to copy a username in logins -->
    <string name="saved_login_copy_username">Капіяваць імя карыстальніка</string>
    <!-- Content Description (for screenreaders etc) read for the button to clear a username while editing a login -->
    <string name="saved_login_clear_username">Ачысціць імя карыстальніка</string>
    <!-- Content Description (for screenreaders etc) read for the button to clear the hostname field while creating a login -->
    <string name="saved_login_clear_hostname">Ачысціць імя хоста</string>
    <!-- Content Description (for screenreaders etc) read for the button to open a site in logins -->
    <string name="saved_login_open_site">Адкрыць сайт у браўзеры</string>
    <!-- Content Description (for screenreaders etc) read for the button to reveal a password in logins -->
    <string name="saved_login_reveal_password">Паказаць пароль</string>
    <!-- Content Description (for screenreaders etc) read for the button to hide a password in logins -->
    <string name="saved_login_hide_password">Схаваць пароль</string>
    <!-- Message displayed in biometric prompt displayed for authentication before allowing users to view their logins -->
    <string name="logins_biometric_prompt_message">Разблакуйце, каб пабачыць захаваныя лагіны</string>
    <!-- Title of warning dialog if users have no device authentication set up -->
    <string name="logins_warning_dialog_title">Абараніце свае лагіны і паролі</string>

    <!-- Message of warning dialog if users have no device authentication set up -->
    <string name="logins_warning_dialog_message">Наладзьце графічны ключ, пін ці пароль для блакавання прылады, каб абараніць захаваныя лагіны і паролі ад крадзяжу, калі Вашай прыладай завалодае хтосьці іншы.</string>
    <!-- Negative button to ignore warning dialog if users have no device authentication set up -->
    <string name="logins_warning_dialog_later">Пазней</string>
    <!-- Positive button to send users to set up a pin of warning dialog if users have no device authentication set up -->
    <string name="logins_warning_dialog_set_up_now">Наладзіць зараз</string>
    <!-- Title of PIN verification dialog to direct users to re-enter their device credentials to access their logins -->
    <string name="logins_biometric_prompt_message_pin">Разблакаваць прыладу</string>
    <!-- Title for Accessibility Force Enable Zoom Preference -->
    <string name="preference_accessibility_force_enable_zoom">Маштабаванне на ўсіх сайтах</string>
    <!-- Summary for Accessibility Force Enable Zoom Preference -->
    <string name="preference_accessibility_force_enable_zoom_summary">Уключыце, каб дазволіць маштабаванне нават на тых сайтах, якія гэта забараняюць.</string>
    <!-- Saved logins sorting strategy menu item -by name- (if selected, it will sort saved logins alphabetically) -->
    <string name="saved_logins_sort_strategy_alphabetically">Назва (А-Я)</string>
    <!-- Saved logins sorting strategy menu item -by last used- (if selected, it will sort saved logins by last used) -->
    <string name="saved_logins_sort_strategy_last_used">Апошняе выкарыстанне</string>

    <!-- Content description (not visible, for screen readers etc.): Sort saved logins dropdown menu chevron icon -->
    <string name="saved_logins_menu_dropdown_chevron_icon_content_description">Меню сартавання лагінаў</string>

    <!-- Autofill -->
    <!-- Preference and title for managing the autofill settings -->
    <string name="preferences_autofill">Аўтазапаўненне</string>
    <!-- Preference and title for managing the settings for addresses -->
    <string name="preferences_addresses">Адрасы</string>
    <!-- Preference and title for managing the settings for credit cards -->
    <string name="preferences_credit_cards">Крэдытныя карты</string>

    <!-- Preference for saving and autofilling credit cards -->
    <string name="preferences_credit_cards_save_and_autofill_cards">Захоўваць і аўтаматычна запаўняць карты</string>
    <!-- Preference summary for saving and autofilling credit card data -->
    <string name="preferences_credit_cards_save_and_autofill_cards_summary">Дадзеныя зашыфраваны</string>
    <!-- Preference option for syncing credit cards across devices. This is displayed when the user is not signed into sync -->
    <string name="preferences_credit_cards_sync_cards_across_devices">Сінхранізаваць карты паміж прыладамі</string>
    <!-- Preference option for syncing credit cards across devices. This is displayed when the user is signed into sync -->
    <string name="preferences_credit_cards_sync_cards">Сінхранізаваць карты</string>
    <!-- Preference option for adding a credit card -->
    <string name="preferences_credit_cards_add_credit_card">Дадаць крэдытную карту</string>
    <!-- Preference option for managing saved credit cards -->
    <string name="preferences_credit_cards_manage_saved_cards">Кіраванне захаванымі картамі</string>

    <!-- Preference option for adding an address -->
    <string name="preferences_addresses_add_address">Дадаць адрас</string>
    <!-- Preference option for managing saved addresses -->
    <string name="preferences_addresses_manage_addresses">Кіраваць адрасамі</string>
    <!-- Preference for saving and autofilling addresses -->
    <string name="preferences_addresses_save_and_autofill_addresses">Захоўваць і аўтаматычна запаўняць адрасы</string>

    <!-- Preference summary for saving and autofilling address data -->
    <string name="preferences_addresses_save_and_autofill_addresses_summary">Уключаць звесткі, такія як нумары, адрасы электроннай пошты і дастаўкі</string>

    <!-- Title of the "Add card" screen -->
    <string name="credit_cards_add_card">Дадаць карту</string>
    <!-- Title of the "Edit card" screen -->
    <string name="credit_cards_edit_card">Змяніць карту</string>

    <!-- The header for the card number of a credit card -->
    <string name="credit_cards_card_number">Нумар карты</string>
    <!-- The header for the expiration date of a credit card -->
    <string name="credit_cards_expiration_date">Тэрмін дзеяння</string>
    <!-- The label for the expiration date month of a credit card to be used by a11y services-->
    <string name="credit_cards_expiration_date_month">Месяц заканчэння тэрміну дзеяння</string>
    <!-- The label for the expiration date year of a credit card to be used by a11y services-->
    <string name="credit_cards_expiration_date_year">Год заканчэння тэрміну дзеяння</string>
    <!-- The header for the name on the credit card -->
    <string name="credit_cards_name_on_card">Імя на карце</string>
    <!-- The text for the "Delete card" menu item for deleting a credit card -->
    <string name="credit_cards_menu_delete_card">Выдаліць карту</string>
    <!-- The text for the "Delete card" button for deleting a credit card -->
    <string name="credit_cards_delete_card_button">Выдаліць карту</string>
    <!-- The text for the confirmation message of "Delete card" dialog -->
    <string name="credit_cards_delete_dialog_confirmation">Вы ўпэўнены, што жадаеце выдаліць гэту крэдытную карту?</string>
    <!-- The text for the positive button on "Delete card" dialog -->
    <string name="credit_cards_delete_dialog_button">Выдаліць</string>
    <!-- The title for the "Save" menu item for saving a credit card -->
    <string name="credit_cards_menu_save">Захаваць</string>
    <!-- The text for the "Save" button for saving a credit card -->
    <string name="credit_cards_save_button">Захаваць</string>
    <!-- The text for the "Cancel" button for cancelling adding, updating or deleting a credit card -->
    <string name="credit_cards_cancel_button">Адмена</string>
    <!-- Title of the "Saved cards" screen -->
    <string name="credit_cards_saved_cards">Захаваныя карты</string>

    <!-- Error message for credit card number validation -->
    <string name="credit_cards_number_validation_error_message">Калі ласка, увядзіце сапраўдны нумар крэдытнай карты</string>

    <!-- Error message for credit card name on card validation -->
    <string name="credit_cards_name_on_card_validation_error_message">Калі ласка, запоўніце гэтае поле</string>
    <!-- Message displayed in biometric prompt displayed for authentication before allowing users to view their saved credit cards -->
    <string name="credit_cards_biometric_prompt_message">Разблакуйце, каб пабачыць захаваныя карты</string>
    <!-- Title of warning dialog if users have no device authentication set up -->
    <string name="credit_cards_warning_dialog_title">Абараніце свае крэдытныя карты</string>
    <!-- Message of warning dialog if users have no device authentication set up -->
    <string name="credit_cards_warning_dialog_message">Наладзьце графічны ключ, пін або пароль для блакавання прылады, каб абараніць захаваныя крэдытныя карты, калі хтось іншы атрымае доступ да вашай прылады.</string>
    <!-- Positive button to send users to set up a pin of warning dialog if users have no device authentication set up -->
    <string name="credit_cards_warning_dialog_set_up_now">Наладзіць зараз</string>
    <!-- Negative button to ignore warning dialog if users have no device authentication set up -->
    <string name="credit_cards_warning_dialog_later">Пазней</string>

    <!-- Title of PIN verification dialog to direct users to re-enter their device credentials to access their credit cards -->
    <string name="credit_cards_biometric_prompt_message_pin">Разблакуйце сваю прыладу</string>
    <!-- Message displayed in biometric prompt for authentication, before allowing users to use their stored credit card information -->
    <string name="credit_cards_biometric_prompt_unlock_message">Разблакуйце, каб выкарыстаць захаваную інфармацыю крэдытнай карты</string>

    <!-- Title of the "Add address" screen -->
    <string name="addresses_add_address">Дадаць адрас</string>
    <!-- Title of the "Edit address" screen -->
    <string name="addresses_edit_address">Змяніць адрас</string>
    <!-- Title of the "Manage addresses" screen -->
    <string name="addresses_manage_addresses">Кіраваць адрасамі</string>
    <!-- The header for the first name of an address -->
    <string name="addresses_first_name">Імя</string>
    <!-- The header for the middle name of an address -->
    <string name="addresses_middle_name">Імя па бацьку</string>
    <!-- The header for the last name of an address -->
    <string name="addresses_last_name">Прозвішча</string>
    <!-- The header for the street address of an address -->
    <string name="addresses_street_address">Вуліца</string>
    <!-- The header for the city of an address -->
    <string name="addresses_city">Горад</string>
    <!-- The header for the subregion of an address when "state" should be used -->
    <string name="addresses_state">Краіна</string>
    <!-- The header for the subregion of an address when "province" should be used -->
    <string name="addresses_province">Правінцыя</string>
    <!-- The header for the zip code of an address -->
    <string name="addresses_zip">Індэкс</string>
    <!-- The header for the country or region of an address -->
    <string name="addresses_country">Краіна ці рэгіён</string>
    <!-- The header for the phone number of an address -->
    <string name="addresses_phone">Тэлефон</string>
    <!-- The header for the email of an address -->
    <string name="addresses_email">Электронная пошта</string>
    <!-- The text for the "Save" button for saving an address -->
    <string name="addresses_save_button">Захаваць</string>
    <!-- The text for the "Cancel" button for cancelling adding, updating or deleting an address -->
    <string name="addresses_cancel_button">Скасаваць</string>
    <!-- The text for the "Delete address" button for deleting an address -->
    <string name="addressess_delete_address_button">Выдаліць адрас</string>

    <!-- The title for the "Delete address" confirmation dialog -->
    <string name="addressess_confirm_dialog_message">Вы ўпэўнены, што жадаеце выдаліць гэты адрас?</string>
    <!-- The text for the positive button on "Delete address" dialog -->
    <string name="addressess_confirm_dialog_ok_button">Выдаліць</string>
    <!-- The text for the negative button on "Delete address" dialog -->
    <string name="addressess_confirm_dialog_cancel_button">Скасаваць</string>
    <!-- The text for the "Save address" menu item for saving an address -->
    <string name="address_menu_save_address">Захаваць адрас</string>
    <!-- The text for the "Delete address" menu item for deleting an address -->
    <string name="address_menu_delete_address">Выдаліць адрас</string>

    <!-- Title of the Add search engine screen -->
    <string name="search_engine_add_custom_search_engine_title">Дадаць пашукавік</string>
    <!-- Content description (not visible, for screen readers etc.): Title for the button that navigates to add new engine screen -->
    <string name="search_engine_add_custom_search_engine_button_content_description">Дадаць новы пашукавік</string>
    <!-- Title of the Edit search engine screen -->
    <string name="search_engine_edit_custom_search_engine_title">Змяніць пашукавік</string>
    <!-- Content description (not visible, for screen readers etc.): Title for the button to add a search engine in the action bar -->
    <string name="search_engine_add_button_content_description">Дадаць</string>
    <!-- Content description (not visible, for screen readers etc.): Title for the button to save a search engine in the action bar -->
    <string name="search_engine_add_custom_search_engine_edit_button_content_description" moz:RemovedIn="120" tools:ignore="UnusedResources">Захаваць</string>

    <!-- Text for the menu button to edit a search engine -->
    <string name="search_engine_edit">Змяніць</string>
    <!-- Text for the menu button to delete a search engine -->
    <string name="search_engine_delete">Выдаліць</string>

    <!-- Text for the button to create a custom search engine on the Add search engine screen -->
    <string name="search_add_custom_engine_label_other">Іншы</string>
    <!-- Label for the TextField in which user enters custom search engine name -->
    <string name="search_add_custom_engine_name_label">Назва</string>
    <!-- Placeholder text shown in the Search Engine Name TextField before a user enters text -->
    <string name="search_add_custom_engine_name_hint">Назва</string>
    <!-- Placeholder text shown in the Search Engine Name text field before a user enters text -->
    <string name="search_add_custom_engine_name_hint_2">Назва пошукавай сістэмы</string>
    <!-- Label for the TextField in which user enters custom search engine URL -->
    <string name="search_add_custom_engine_url_label">URL радка пошуку</string>
    <!-- Placeholder text shown in the Search String TextField before a user enters text -->
    <string name="search_add_custom_engine_search_string_hint">Пошукавы радок</string>
    <!-- Placeholder text shown in the Search String TextField before a user enters text -->
    <string name="search_add_custom_engine_search_string_hint_2">URL для пошуку</string>
    <!-- Description text for the Search String TextField. The %s is part of the string -->
    <string name="search_add_custom_engine_search_string_example" formatted="false">Змяніць запыт на “%s”. Прыклад:\nhttps://www.google.com/search?q=%s</string>

    <!-- Accessibility description for the form in which details about the custom search engine are entered -->
    <string name="search_add_custom_engine_form_description">Інфармацыя аб дададзенай пошукавай сістэме</string>

    <!-- Label for the TextField in which user enters custom search engine suggestion URL -->
    <string name="search_add_custom_engine_suggest_url_label">API пошукавых прапаноў (неабавязкова)</string>
    <!-- Placeholder text shown in the Search Suggestion String TextField before a user enters text -->
    <string name="search_add_custom_engine_suggest_string_hint">URL-адрас API пошукавых прапаноў</string>
    <!-- Description text for the Search Suggestion String TextField. The %s is part of the string -->
    <string name="search_add_custom_engine_suggest_string_example" formatted="false" moz:RemovedIn="118" tools:ignore="UnusedResources">Замяніце запыт на «%s». Прыклад:\nhttp://suggestqueries.google.com/complete/search?client=firefox&amp;q=%s</string>
    <!-- Description text for the Search Suggestion String TextField. The %s is part of the string -->
    <string name="search_add_custom_engine_suggest_string_example_2" formatted="false">Замяніце запыт на «%s». Прыклад:\nhttps://suggestqueries.google.com/complete/search?client=firefox&amp;q=%s</string>
    <!-- The text for the "Save" button for saving a custom search engine -->
    <string name="search_custom_engine_save_button">Захаваць</string>

    <!-- Text shown when a user leaves the name field empty -->
    <string name="search_add_custom_engine_error_empty_name">Увядзіце назву пошукавай сістэмы</string>

    <!-- Text shown when a user leaves the search string field empty -->
    <string name="search_add_custom_engine_error_empty_search_string">Увядзіце радок пошуку</string>

    <!-- Text shown when a user leaves out the required template string -->
    <string name="search_add_custom_engine_error_missing_template">Пераканайцеся, што пошукавы запыт адпавядае Ўзорнаму фармату</string>
    <!-- Text shown when we aren't able to validate the custom search query. The first parameter is the url of the custom search engine -->
    <string name="search_add_custom_engine_error_cannot_reach">Памылка злучэння з “%s”</string>

    <!-- Text shown when a user creates a new search engine -->
    <string name="search_add_custom_engine_success_message">Пашукавік %s створаны</string>
    <!-- Text shown when a user successfully edits a custom search engine -->
    <string name="search_edit_custom_engine_success_message">Пашукавік %s захаваны</string>
    <!-- Text shown when a user successfully deletes a custom search engine -->
    <string name="search_delete_search_engine_success_message">Пашукавік %s выдалены</string>

    <!-- Heading for the instructions to allow a permission -->
    <string name="phone_feature_blocked_intro">Каб дазволіць гэта:</string>
    <!-- First step for the allowing a permission -->
    <string name="phone_feature_blocked_step_settings">1. Перайдзіце ў налады Android</string>
    <!-- Second step for the allowing a permission -->
    <string name="phone_feature_blocked_step_permissions"><![CDATA[2. Націсніце <b>Дазволы</b>]]></string>
    <!-- Third step for the allowing a permission (Fore example: Camera) -->
    <string name="phone_feature_blocked_step_feature"><![CDATA[3. Пераключыце <b>%1$s</b> на УКЛ]]></string>

    <!-- Label that indicates a site is using a secure connection -->
    <string name="quick_settings_sheet_secure_connection_2">Злучэнне абаронена</string>
    <!-- Label that indicates a site is using a insecure connection -->
    <string name="quick_settings_sheet_insecure_connection_2">Злучэнне не абаронена</string>

    <!-- Label to clear site data -->
    <string name="clear_site_data">Выдаліць кукі і дадзеныя сайтаў</string>
    <!-- Confirmation message for a dialog confirming if the user wants to delete all data for current site -->
    <string name="confirm_clear_site_data"><![CDATA[Ці ўпэўнены, што хочаце ачысціць усе кукі і дадзеныя сайта <b>%s</b>?]]></string>
    <!-- Confirmation message for a dialog confirming if the user wants to delete all the permissions for all sites-->
    <string name="confirm_clear_permissions_on_all_sites">Ці ўпэўнены Вы, што хочаце выдаліць усе дазволы на ўсіх сайтах?</string>
    <!-- Confirmation message for a dialog confirming if the user wants to delete all the permissions for a site-->
    <string name="confirm_clear_permissions_site">Ці ўпэўнены Вы, што хочаце выдаліць усе дазволы для гэтага сайта?</string>
    <!-- Confirmation message for a dialog confirming if the user wants to set default value a permission for a site-->
    <string name="confirm_clear_permission_site">Ці ўпэўнены, што хочаце выдаліць гэты дазвол для гэтага сайта?</string>
    <!-- label shown when there are not site exceptions to show in the site exception settings -->
    <string name="no_site_exceptions">Няма выняткаў для сайта</string>
    <!-- Bookmark deletion confirmation -->
    <string name="bookmark_deletion_confirmation">Ці ўпэўнены Вы, што хочаце выдаліць гэту закладку?</string>
    <!-- Browser menu button that adds a shortcut to the home fragment -->
    <string name="browser_menu_add_to_shortcuts">Дадаць у цэтлікі</string>
    <!-- Browser menu button that removes a shortcut from the home fragment -->
    <string name="browser_menu_remove_from_shortcuts">Выдаліць з цэтлікаў</string>
    <!-- text shown before the issuer name to indicate who its verified by, parameter is the name of
     the certificate authority that verified the ticket-->
    <string name="certificate_info_verified_by">Пацверджана: %1$s</string>

    <!-- Login overflow menu delete button -->
    <string name="login_menu_delete_button">Выдаліць</string>
    <!-- Login overflow menu edit button -->
    <string name="login_menu_edit_button">Змяніць</string>
    <!-- Message in delete confirmation dialog for logins -->
    <string name="login_deletion_confirmation">Вы сапраўды хочаце выдаліць гэтае лагін?</string>
    <!-- Positive action of a dialog asking to delete  -->
    <string name="dialog_delete_positive">Выдаліць</string>
    <!-- Negative action of a dialog asking to delete login -->
    <string name="dialog_delete_negative">Адмяніць</string>
    <!--  The saved login options menu description. -->
    <string name="login_options_menu">Налады лагіна</string>
    <!--  The editable text field for a login's web address. -->
    <string name="saved_login_hostname_description">Тэкставае поле для рэдагавання вэб-адраса для ўваходу ў сістэму.</string>
    <!--  The editable text field for a login's username. -->
    <string name="saved_login_username_description">Тэкставае поле для рэдагавання імені карыстальніка для ўваходу ў сістэму.</string>
    <!--  The editable text field for a login's password. -->
    <string name="saved_login_password_description">Тэкставае поле для рэдагавання пароля для ўваходу ў сістэму.</string>
    <!--  The button description to save changes to an edited login. -->
    <string name="save_changes_to_login">Захаваць змены ва ўваходных даных.</string>
    <!--  The page title for editing a saved login. -->
    <string name="edit">Рэдагаванне</string>
    <!--  The page title for adding new login. -->
    <string name="add_login">Дадаць новы лагін</string>
    <!--  The error message in add/edit login view when password field is blank. -->
    <string name="saved_login_password_required">Патрабуецца пароль</string>
    <!--  The error message in add login view when username field is blank. -->
    <string name="saved_login_username_required">Патрабуецца імя карыстальніка</string>
    <!--  The error message in add login view when hostname field is blank. -->
    <string name="saved_login_hostname_required" tools:ignore="UnusedResources">Патрабуецца імя хоста</string>
    <!-- Voice search button content description  -->
    <string name="voice_search_content_description">Галасавы пошук</string>
    <!-- Voice search prompt description displayed after the user presses the voice search button -->
    <string name="voice_search_explainer">Гаварыце</string>

    <!--  The error message in edit login view when a duplicate username exists. -->
    <string name="saved_login_duplicate">Лагін з такім імем карыстальніка ўжо існуе</string>

    <!-- This is the hint text that is shown inline on the hostname field of the create new login page. 'https://www.example.com' intentionally hardcoded here -->
    <string name="add_login_hostname_hint_text">https://www.example.com</string>

    <!-- This is an error message shown below the hostname field of the add login page when a hostname does not contain http or https. -->
    <string name="add_login_hostname_invalid_text_3">Вэб-адрас мусіць утрымліваць &quot;https://&quot; або &quot;http://&quot;</string>
    <!-- This is an error message shown below the hostname field of the add login page when a hostname is invalid. -->
    <string name="add_login_hostname_invalid_text_2">Патрэбна сапраўднае імя хоста</string>

    <!-- Synced Tabs -->
    <!-- Text displayed to ask user to connect another device as no devices found with account -->
    <string name="synced_tabs_connect_another_device">Падключыць іншую прыладу.</string>

    <!-- Text displayed asking user to re-authenticate -->
    <string name="synced_tabs_reauth">Калі ласка, аўтарызуйцеся яшчэ раз.</string>
    <!-- Text displayed when user has disabled tab syncing in Firefox Sync Account -->
    <string name="synced_tabs_enable_tab_syncing">Калі ласка, уключыце сінхранізацыю картак.</string>
    <!-- Text displayed when user has no tabs that have been synced -->
    <string name="synced_tabs_no_tabs">На іншых вашых прыладах у Firefox не адкрыта ніводнай карткі.</string>
    <!-- Text displayed in the synced tabs screen when a user is not signed in to Firefox Sync describing Synced Tabs -->
    <string name="synced_tabs_sign_in_message">Пабачыць спіс картак з іншых прылад.</string>
    <!-- Text displayed on a button in the synced tabs screen to link users to sign in when a user is not signed in to Firefox Sync -->
    <string name="synced_tabs_sign_in_button">Увайсці ў сінхранізацыю</string>

    <!-- The text displayed when a synced device has no tabs to show in the list of Synced Tabs. -->
    <string name="synced_tabs_no_open_tabs">Няма адкрытых картак</string>

    <!-- Content description for expanding a group of synced tabs. -->
    <string name="synced_tabs_expand_group">Разгарнуць групу сінхранізаваных картак</string>
    <!-- Content description for collapsing a group of synced tabs. -->
    <string name="synced_tabs_collapse_group">Згарнуць групу сінхранізаваных картак</string>

    <!-- Top Sites -->
    <!-- Title text displayed in the dialog when shortcuts limit is reached. -->
    <string name="shortcut_max_limit_title">Дасягнуты ліміт цэтлікаў</string>
    <!-- Content description text displayed in the dialog when shortcut limit is reached. -->
    <string name="shortcut_max_limit_content">Каб дадаць новы цэтлік, выдаліце якісь іншы. Націсніце  на сайт і ўтрымлівайце, пасля абярыце &quot;Выдаліць&quot;.</string>
    <!-- Confirmation dialog button text when top sites limit is reached. -->
    <string name="top_sites_max_limit_confirmation_button">OK, зразумела</string>

    <!-- Label for the preference to show the shortcuts for the most visited top sites on the homepage -->
    <string name="top_sites_toggle_top_recent_sites_4">Цэтлікі</string>
	<!-- Title text displayed in the rename top site dialog. -->
	<string name="top_sites_rename_dialog_title">Назва</string>
    <!-- Hint for renaming title of a shortcut -->
    <string name="shortcut_name_hint">Назва цэтліка</string>
	<!-- Button caption to confirm the renaming of the top site. -->
	<string name="top_sites_rename_dialog_ok">OK</string>
	<!-- Dialog button text for canceling the rename top site prompt. -->
	<string name="top_sites_rename_dialog_cancel">Адмена</string>

    <!-- Text for the menu button to open the homepage settings. -->
    <string name="top_sites_menu_settings">Налады</string>
    <!-- Text for the menu button to navigate to sponsors and privacy support articles. '&amp;' is replaced with the ampersand symbol: & -->
    <string name="top_sites_menu_sponsor_privacy">Нашы спонсары і ваша прыватнасць</string>
    <!-- Label text displayed for a sponsored top site. -->
    <string name="top_sites_sponsored_label">Спонсарскі</string>

    <!-- Inactive tabs in the tabs tray -->
    <!-- Title text displayed in the tabs tray when a tab has been unused for 14 days. -->
    <string name="inactive_tabs_title">Неактыўныя карткі</string>

    <!-- Content description for closing all inactive tabs -->
    <string name="inactive_tabs_delete_all">Закрыць усе неактыўныя карткі</string>

    <!-- Content description for expanding the inactive tabs section. -->
    <string name="inactive_tabs_expand_content_description">Разгарнуць неактыўныя карткі</string>
    <!-- Content description for collapsing the inactive tabs section. -->
    <string name="inactive_tabs_collapse_content_description">Згарнуць неактыўныя карткі</string>

    <!-- Inactive tabs auto-close message in the tabs tray -->
    <!-- The header text of the auto-close message when the user is asked if they want to turn on the auto-closing of inactive tabs. -->
    <string name="inactive_tabs_auto_close_message_header" tools:ignore="UnusedResources">Аўтаматычна закрываць праз месяц?</string>
    <!-- A description below the header to notify the user what the inactive tabs auto-close feature is. -->
    <string name="inactive_tabs_auto_close_message_description" tools:ignore="UnusedResources">Firefox можа закрываць карткі, якія вы не праглядалі за апошні месяц.</string>
    <!-- A call to action below the description to allow the user to turn on the auto closing of inactive tabs. -->
    <string name="inactive_tabs_auto_close_message_action" tools:ignore="UnusedResources">УКЛЮЧЫЦЬ АЎТАЗАКРЫЦЦЁ</string>
    <!-- Text for the snackbar to confirm auto-close is enabled for inactive tabs -->
    <string name="inactive_tabs_auto_close_message_snackbar">Аўтазакрыццё ўключана</string>

    <!-- Awesome bar suggestion's headers -->
    <!-- Search suggestions title for Firefox Suggest. -->
    <string name="firefox_suggest_header">Прапановы Firefox</string>

    <!-- Title for search suggestions when Google is the default search suggestion engine. -->
    <string name="google_search_engine_suggestion_header">Пошук у Google</string>
    <!-- Title for search suggestions when the default search suggestion engine is anything other than Google. The first parameter is default search engine name. -->
    <string name="other_default_search_engine_suggestion_header">Пошук %s</string>

    <!-- Default browser experiment -->
    <string name="default_browser_experiment_card_text">Наладзьце аўтаматычнае адкрыццё спасылак з сайтаў, пошты і паведамленняў у Firefox.</string>

    <!-- Content description for close button in collection placeholder. -->
    <string name="remove_home_collection_placeholder_content_description">Выдаліць</string>

    <!-- Content description radio buttons with a link to more information -->
    <string name="radio_preference_info_content_description">Пстрыкніце, каб атрымаць падрабязнасці</string>

    <!-- Content description for the action bar "up" button -->
    <string name="action_bar_up_description">Перайсці ўверх</string>

    <!-- Content description for privacy content close button -->
    <string name="privacy_content_close_button_content_description">Закрыць</string>

    <!-- Pocket recommended stories -->
    <!-- Header text for a section on the home screen. -->
    <string name="pocket_stories_header_1">Гісторыі, якія прымушаюць задумацца</string>
    <!-- Header text for a section on the home screen. -->
    <string name="pocket_stories_categories_header">Гісторыі па тэмах</string>
    <!-- Text of a button allowing users to access an external url for more Pocket recommendations. -->
    <string name="pocket_stories_placeholder_text">Даведайцеся больш</string>
    <!-- Title of an app feature. Smaller than a heading. The first parameter is product name Pocket -->
    <string name="pocket_stories_feature_title_2">Пры падтрымцы %s.</string>
    <!-- Caption for describing a certain feature. The placeholder is for a clickable text (eg: Learn more) which will load an url in a new tab when clicked.  -->
    <string name="pocket_stories_feature_caption">Частка сямейства Firefox. %s</string>
    <!-- Clickable text for opening an external link for more information about Pocket. -->
    <string name="pocket_stories_feature_learn_more">Даведацца больш</string>

    <!-- Text indicating that the Pocket story that also displays this text is a sponsored story by other 3rd party entity. -->
    <string name="pocket_stories_sponsor_indication">Спонсарскі</string>

    <!-- Snackbar message for enrolling in a Nimbus experiment from the secret settings when Studies preference is Off.-->
    <string name="experiments_snackbar">Уключыць тэлеметрыю для адпраўкі дадзеных.</string>
    <!-- Snackbar button text to navigate to telemetry settings.-->
    <string name="experiments_snackbar_button">Перайсці ў налады</string>

    <!-- Review quality check feature-->
    <!-- Name for the review quality check feature used as title for the panel. -->
<<<<<<< HEAD
    <string name="review_quality_check_feature_name">Праверка водгукаў</string>
=======
    <string name="review_quality_check_feature_name" moz:RemovedIn="120" tools:ignore="UnusedResources">Праверка водгукаў</string>
    <!-- Name for the review quality check feature used as title for the panel. -->
    <string name="review_quality_check_feature_name_2">Праверка водгукаў</string>
>>>>>>> 52cb89cf
    <!-- Summary for grades A and B for review quality check adjusted grading. -->
    <string name="review_quality_check_grade_a_b_description">Надзейныя водгукі</string>
    <!-- Summary for grade C for review quality check adjusted grading. -->
    <string name="review_quality_check_grade_c_description">Сумесь надзейных і ненадзейных водгукаў</string>
    <!-- Summary for grades D and F for review quality check adjusted grading. -->
    <string name="review_quality_check_grade_d_f_description">Ненадзейныя водгукі</string>
    <!-- Text for title presenting the reliability of a product's reviews. -->
    <string name="review_quality_check_grade_title">Наколькі надзейныя гэтыя водгукі?</string>
    <!-- Title for when the rating has been updated by the review checker -->
    <string name="review_quality_check_adjusted_rating_title">Скарэктаваны рэйтынг</string>
    <!-- Description for a product's adjusted star rating. The text presents that the product's reviews which were evaluated as unreliable were removed from the adjusted rating. -->
    <string name="review_quality_check_adjusted_rating_description">Ненадзейныя водгукі выдалены</string>
    <!-- Title for list of highlights from a product's review emphasizing a product's important traits. -->
    <string name="review_quality_check_highlights_title">Асноўныя моманты з апошніх водгукаў</string>
    <!-- Title for section explaining how we analyze the reliability of a product's reviews. -->
    <string name="review_quality_check_explanation_title">Як мы вызначаем якасць водгукаў</string>
    <!-- Paragraph explaining how we analyze the reliability of a product's reviews. First parameter is the Fakespot product name. In the phrase "Fakespot by Mozilla", "by" can be localized. Does not need to stay by. -->
    <string name="review_quality_check_explanation_body_reliability">Мы выкарыстоўваем тэхналогію штучнага інтэлекту ад %s ад Mozilla для праверкі надзейнасці водгукаў на прадукцыю. Гэты аналіз дапаможа вам ацаніць толькі якасць водгуку, а не якасць прадукту.</string>
    <!-- Paragraph explaining the grading system we use to classify the reliability of a product's reviews. -->
<<<<<<< HEAD
    <string name="review_quality_check_info_review_grade_header" tools:ignore="UnusedResources"><![CDATA[Кожнаму водгуку на прадукт мы прысвойваем <b>літарную адзнаку</b> ад A да F.]]></string>
    <!-- Description explaining grades A and B for review quality check adjusted grading. -->
    <string name="review_quality_check_info_grade_info_AB">Надзейныя водгукі. Мы лічым, што водгукі, хутчэй за ўсё, ад сапраўдных кліентаў, якія пакінулі сумленныя, непрадузятыя водгукі.</string>
=======
    <string name="review_quality_check_info_review_grade_header"><![CDATA[Кожнаму водгуку на прадукт мы прысвойваем <b>літарную адзнаку</b> ад A да F.]]></string>
    <!-- Description explaining grades A and B for review quality check adjusted grading. -->
    <string name="review_quality_check_info_grade_info_AB">Надзейныя водгукі. Мы лічым, што водгукі, хутчэй за ўсё, ад сапраўдных кліентаў, якія пакінулі сумленныя, непрадузятыя водгукі.</string>
    <!-- Description explaining grades A and B for review quality check adjusted grading. -->
    <string name="review_quality_check_info_grade_info_AB_2" moz:RemovedIn="120" tools:ignore="UnusedResources">Мы лічым, што водгукі надзейныя.</string>
>>>>>>> 52cb89cf
    <!-- Description explaining grade C for review quality check adjusted grading. -->
    <string name="review_quality_check_info_grade_info_C">Мы лічым, што тут ёсць сумесь надзейных і ненадзейных водгукаў.</string>
    <!-- Description explaining grades D and F for review quality check adjusted grading. -->
    <string name="review_quality_check_info_grade_info_DF">Ненадзейныя водгукі. Мы лічым, што агляды, хутчэй за ўсё, падробленыя або ад неаб\'ектыўных аглядальнікаў.</string>
<<<<<<< HEAD
    <!-- Paragraph explaining how a product's adjusted grading is calculated. -->
    <string name="review_quality_check_explanation_body_adjusted_grading"><![CDATA[<b>Скарэкціраваны рэйтынг</b> заснаваны толькі на водгуках, якія мы лічым надзейнымі.]]></string>
    <!-- Paragraph explaining product review highlights. First parameter is the name of the retailer (e.g. Amazon). -->
    <string name="review_quality_check_explanation_body_highlights" tools:ignore="UnusedResources"><![CDATA[<b>Асноўныя моманты</b> з водгукаў пра %s за апошнія 80 дзён, якія мы лічым надзейнымі.]]></string>
=======
    <!-- Description explaining grades D and F for review quality check adjusted grading. -->
    <string name="review_quality_check_info_grade_info_DF_2" moz:RemovedIn="120" tools:ignore="UnusedResources">Мы лічым, што водгукі ненадзейныя.</string>
    <!-- Paragraph explaining how a product's adjusted grading is calculated. -->
    <string name="review_quality_check_explanation_body_adjusted_grading"><![CDATA[<b>Скарэкціраваны рэйтынг</b> заснаваны толькі на водгуках, якія мы лічым надзейнымі.]]></string>
    <!-- Paragraph explaining product review highlights. First parameter is the name of the retailer (e.g. Amazon). -->
    <string name="review_quality_check_explanation_body_highlights"><![CDATA[<b>Асноўныя моманты</b> з водгукаў пра %s за апошнія 80 дзён, якія мы лічым надзейнымі.]]></string>
>>>>>>> 52cb89cf
    <!-- Text for learn more caption presenting a link with information about review quality. First parameter is for clickable text defined in review_quality_check_info_learn_more_link. -->
    <string name="review_quality_check_info_learn_more">Даведайцеся больш пра %s.</string>
    <!-- Clickable text that links to review quality check SuMo page. First parameter is the Fakespot product name. In the phrase "Fakespot by Mozilla", "by" can be localized. Does not need to stay by. -->
    <string name="review_quality_check_info_learn_more_link">як %s ад Mozilla вызначае якасць водгукаў</string>
    <!-- Text for title of settings section. -->
    <string name="review_quality_check_settings_title">Налады</string>
    <!-- Text for label for switch preference to show recommended products from review quality check settings section. -->
    <string name="review_quality_check_settings_recommended_products">Паказваць рэкламу ў сродку праверкі водгукаў</string>
    <!-- Description for switch preference to show recommended products from review quality check settings section. First parameter is for clickable text defined in review_quality_check_settings_recommended_products_learn_more.-->
<<<<<<< HEAD
    <string name="review_quality_check_settings_recommended_products_description" tools:ignore="UnusedResources">Вы будзеце час ад часу бачыць рэкламу адпаведных тавараў. Усе аб’явы павінны адпавядаць нашым стандартам якасці водгукаў. %s</string>
=======
    <string name="review_quality_check_settings_recommended_products_description" moz:RemovedIn="120" tools:ignore="UnusedResources">Вы будзеце час ад часу бачыць рэкламу адпаведных тавараў. Усе аб’явы павінны адпавядаць нашым стандартам якасці водгукаў. %s</string>
    <!-- Description for switch preference to show recommended products from review quality check settings section. First parameter is for clickable text defined in review_quality_check_settings_recommended_products_learn_more.-->
    <string name="review_quality_check_settings_recommended_products_description_2" tools:ignore="UnusedResources">Вы будзеце час ад часу бачыць рэкламу адпаведных тавараў. Мы рэкламуем прадукты толькі з надзейнымі водгукамі. %s</string>
>>>>>>> 52cb89cf
    <!-- Clickable text that links to review quality check recommended products support article. -->
    <string name="review_quality_check_settings_recommended_products_learn_more" tools:ignore="UnusedResources">Падрабязней</string>
    <!-- Text for turning sidebar off button from review quality check settings section. -->
    <string name="review_quality_check_settings_turn_off">Адключыць сродак праверкі водгукаў</string>
    <!-- Text for title of recommended product section. This is displayed above a product image, suggested as an alternative to the product reviewed. -->
    <string name="review_quality_check_ad_title" tools:ignore="UnusedResources">Што яшчэ варта разгледзець</string>
    <!-- Caption for recommended product section indicating this is an ad by Fakespot. First parameter is the Fakespot product name. -->
    <string name="review_quality_check_ad_caption" tools:ignore="UnusedResources">Рэклама ад %s</string>
    <!-- Caption for review quality check panel. First parameter is for clickable text defined in review_quality_check_powered_by_link. -->
    <string name="review_quality_check_powered_by" tools:ignore="UnusedResources" moz:RemovedIn="119">Сродак праверкі водгукаў працуе на %s.</string>
    <!-- Caption for review quality check panel. First parameter is for clickable text defined in review_quality_check_powered_by_link. -->
    <string name="review_quality_check_powered_by_2">Сродак праверкі водгукаў працуе на %s</string>
    <!-- Clickable text that links to Fakespot.com. First parameter is the Fakespot product name. In the phrase "Fakespot by Mozilla", "by" can be localized. Does not need to stay by. -->
    <string name="review_quality_check_powered_by_link" tools:ignore="UnusedResources">%s ад Mozilla</string>
    <!-- Text for title of warning card informing the user that the current analysis is outdated. -->
    <string name="review_quality_check_outdated_analysis_warning_title" tools:ignore="UnusedResources">Новая інфармацыя для праверкі</string>
    <!-- Text for button from warning card informing the user that the current analysis is outdated. Clicking this should trigger the product's re-analysis. -->
    <string name="review_quality_check_outdated_analysis_warning_action" tools:ignore="UnusedResources">Праверыць зараз</string>
    <!-- Title for warning card informing the user that the current product does not have enough reviews for a review analysis. -->
<<<<<<< HEAD
    <string name="review_quality_check_no_reviews_warning_title" tools:ignore="UnusedResources">Пакуль недастаткова водгукаў</string>
    <!-- Text for body of warning card informing the user that the current product does not have enough reviews for a review analysis. -->
    <string name="review_quality_check_no_reviews_warning_body" tools:ignore="UnusedResources">Калі на гэты прадукт будзе больш водгукаў, мы зможам праверыць іх якасць.</string>
=======
    <string name="review_quality_check_no_reviews_warning_title">Пакуль недастаткова водгукаў</string>
    <!-- Text for body of warning card informing the user that the current product does not have enough reviews for a review analysis. -->
    <string name="review_quality_check_no_reviews_warning_body">Калі на гэты прадукт будзе больш водгукаў, мы зможам праверыць іх якасць.</string>
>>>>>>> 52cb89cf
    <!-- Title for warning card informing the user that the current product is currently not available. -->
    <string name="review_quality_check_product_availability_warning_title" tools:ignore="UnusedResources">Прадукт недаступны</string>
    <!-- Text for the body of warning card informing the user that the current product is currently not available. -->
    <string name="review_quality_check_product_availability_warning_body" tools:ignore="UnusedResources">Калі вы ўбачыце гэты прадукт ізноў у наяўнасці, паведаміце нам пра гэта, і мы будзем правяраць водгукі.</string>
    <!-- Clickable text for warning card informing the user that the current product is currently not available. Clicking this should inform the server that the product is available. -->
<<<<<<< HEAD
    <string name="review_quality_check_product_availability_warning_action" tools:ignore="UnusedResources">Паведаміць, што гэты прадукт ізноў у наяўнасці</string>
    <!-- Title for warning card informing the user that the current product's re-analysis is still processing. -->
    <string name="review_quality_check_reanalysis_in_progress_warning_title" tools:ignore="UnusedResources">Праверка якасці водгукаў</string>
    <!-- Title for warning card informing the user that the current product's analysis is still processing. -->
    <string name="review_quality_check_analysis_in_progress_warning_title" tools:ignore="UnusedResources">Праверка якасці водгукаў</string>
    <!-- Text for body of warning card informing the user that the current product's analysis is still processing. -->
    <string name="review_quality_check_analysis_in_progress_warning_body" tools:ignore="UnusedResources">Гэта можа заняць каля 60 секунд.</string>
=======
    <string name="review_quality_check_product_availability_warning_action" moz:RemovedIn="120" tools:ignore="UnusedResources">Паведаміць, што гэты прадукт ізноў у наяўнасці</string>
    <!-- Clickable text for warning card informing the user that the current product is currently not available. Clicking this should inform the server that the product is available. -->
    <string name="review_quality_check_product_availability_warning_action_2" tools:ignore="UnusedResources">Паведаміць, што прадукт ёсць у наяўнасці</string>
    <!-- Title for warning card informing the user that the current product's re-analysis is still processing. -->
    <string name="review_quality_check_reanalysis_in_progress_warning_title">Праверка якасці водгукаў</string>
    <!-- Title for warning card informing the user that the current product's analysis is still processing. -->
    <string name="review_quality_check_analysis_in_progress_warning_title">Праверка якасці водгукаў</string>
    <!-- Text for body of warning card informing the user that the current product's analysis is still processing. -->
    <string name="review_quality_check_analysis_in_progress_warning_body">Гэта можа заняць каля 60 секунд.</string>
>>>>>>> 52cb89cf
    <!-- Title for info card displayed after the user reports a product is back in stock. -->
    <string name="review_quality_check_analysis_requested_info_title" tools:ignore="UnusedResources">Дзякуй за паведамленне!</string>
    <!-- Text for body of info card displayed after the user reports a product is back in stock. -->
    <string name="review_quality_check_analysis_requested_info_body" tools:ignore="UnusedResources">Мы павінны атрымаць інфармацыю аб водгуках аб гэтым прадукце на працягу 24 гадзін. Праверце зноў пазней.</string>
    <!-- Title for info card displayed when the user review checker while on a product that Fakespot does not analyze (e.g. gift cards, music). -->
<<<<<<< HEAD
    <string name="review_quality_check_not_analyzable_info_title" tools:ignore="UnusedResources">Мы не можам праверыць гэтыя водгукі</string>
    <!-- Text for body of info card displayed when the user review checker while on a product that Fakespot does not analyze (e.g. gift cards, music). -->
    <string name="review_quality_check_not_analyzable_info_body" tools:ignore="UnusedResources">На жаль, мы не можам праверыць якасць водгукаў для некаторых відаў прадукцыі. Напрыклад, падарункавыя карты і струменевае відэа, музыка і гульні.</string>
=======
    <string name="review_quality_check_not_analyzable_info_title">Мы не можам праверыць гэтыя водгукі</string>
    <!-- Text for body of info card displayed when the user review checker while on a product that Fakespot does not analyze (e.g. gift cards, music). -->
    <string name="review_quality_check_not_analyzable_info_body">На жаль, мы не можам праверыць якасць водгукаў для некаторых відаў прадукцыі. Напрыклад, падарункавыя карты і струменевае відэа, музыка і гульні.</string>
>>>>>>> 52cb89cf
    <!-- Title for info card displayed when another user reported the displayed product is back in stock. -->
    <string name="review_quality_check_analysis_requested_other_user_info_title" tools:ignore="UnusedResources">Інфармацыя хутка будзе</string>
    <!-- Text for body of info card displayed when another user reported the displayed product is back in stock. -->
    <string name="review_quality_check_analysis_requested_other_user_info_body" tools:ignore="UnusedResources">Мы павінны атрымаць інфармацыю аб водгуках аб гэтым прадукце на працягу 24 гадзін. Праверце зноў пазней.</string>
    <!-- Title for info card displayed to the user when analysis finished updating. -->
    <string name="review_quality_check_analysis_updated_confirmation_title" tools:ignore="UnusedResources">Аналіз актуальны</string>
    <!-- Text for the action button from info card displayed to the user when analysis finished updating. -->
    <string name="review_quality_check_analysis_updated_confirmation_action" tools:ignore="UnusedResources">Зразумела</string>
    <!-- Title for error card displayed to the user when an error occurred. -->
<<<<<<< HEAD
    <string name="review_quality_check_generic_error_title" tools:ignore="UnusedResources">Зараз інфармацыя адсутнічае</string>
    <!-- Text for body of error card displayed to the user when an error occurred. -->
    <string name="review_quality_check_generic_error_body" tools:ignore="UnusedResources">Мы працуем над вырашэннем праблемы. Калі ласка, праверце пазней.</string>
    <!-- Title for error card displayed to the user when the device is disconnected from the network. -->
    <string name="review_quality_check_no_connection_title" tools:ignore="UnusedResources">Няма падключэння да сеткі</string>
    <!-- Text for body of error card displayed to the user when the device is disconnected from the network. -->
    <string name="review_quality_check_no_connection_body" tools:ignore="UnusedResources">Праверце падключэнне да сеткі, потым паспрабуйце абнавіць старонку.</string>
    <!-- Title for card displayed to the user for products whose reviews were not analyzed yet. -->
    <string name="review_quality_check_no_analysis_title" tools:ignore="UnusedResources">Інфармацыі аб гэтых водгуках пакуль няма</string>
    <!-- Text for the body of card displayed to the user for products whose reviews were not analyzed yet. -->
    <string name="review_quality_check_no_analysis_body" tools:ignore="UnusedResources">Каб даведацца, ці надзейныя водгукі аб гэтым прадукце, праверце якасць водгукаў. Гэта зойме ўсяго каля 60 секунд.</string>
    <!-- Text for button from body of card displayed to the user for products whose reviews were not analyzed yet. Clicking this should trigger a product analysis. -->
    <string name="review_quality_check_no_analysis_link" tools:ignore="UnusedResources">Праверыць якасць водгукаў</string>
=======
    <string name="review_quality_check_generic_error_title">Зараз інфармацыя адсутнічае</string>
    <!-- Text for body of error card displayed to the user when an error occurred. -->
    <string name="review_quality_check_generic_error_body">Мы працуем над вырашэннем праблемы. Калі ласка, праверце пазней.</string>
    <!-- Title for error card displayed to the user when the device is disconnected from the network. -->
    <string name="review_quality_check_no_connection_title">Няма падключэння да сеткі</string>
    <!-- Text for body of error card displayed to the user when the device is disconnected from the network. -->
    <string name="review_quality_check_no_connection_body">Праверце падключэнне да сеткі, потым паспрабуйце абнавіць старонку.</string>
    <!-- Title for card displayed to the user for products whose reviews were not analyzed yet. -->
    <string name="review_quality_check_no_analysis_title">Інфармацыі аб гэтых водгуках пакуль няма</string>
    <!-- Text for the body of card displayed to the user for products whose reviews were not analyzed yet. -->
    <string name="review_quality_check_no_analysis_body">Каб даведацца, ці надзейныя водгукі аб гэтым прадукце, праверце якасць водгукаў. Гэта зойме ўсяго каля 60 секунд.</string>
    <!-- Text for button from body of card displayed to the user for products whose reviews were not analyzed yet. Clicking this should trigger a product analysis. -->
    <string name="review_quality_check_no_analysis_link">Праверыць якасць водгукаў</string>
>>>>>>> 52cb89cf
    <!-- Headline for review quality check contextual onboarding card. -->
    <string name="review_quality_check_contextual_onboarding_title">Паспрабуйце наш надзейны даведнік па водгуках на прадукты</string>
    <!-- Description for review quality check contextual onboarding card. The first and last two parameters are for retailer names (e.g. Amazon, Walmart). The second parameter is for the name of the application (e.g. Firefox). -->
    <string name="review_quality_check_contextual_onboarding_description">Паглядзіце, наколькі надзейныя водгукі аб прадукце на %1$s, перш чым купляць. Праверка водгукаў, эксперыментальная функцыя ад %2$s, убудавана прама ў браўзер. Таксама працуе на %3$s і %4$s.</string>
    <!-- Paragraph presenting review quality check feature. First parameter is the Fakespot product name. Second parameter is for clickable text defined in review_quality_check_contextual_onboarding_learn_more_link. In the phrase "Fakespot by Mozilla", "by" can be localized. Does not need to stay by. -->
    <string name="review_quality_check_contextual_onboarding_learn_more">Выкарыстоўваючы магчымасці %1$s ад Mozilla, мы дапамагаем вам пазбегнуць неаб’ектыўных і несапраўдных водгукаў. Наша мадэль штучнага інтэлекту пастаянна ўдасканальваецца, каб абараніць вас у часе куплі. %2$s</string>
    <!-- Clickable text from the contextual onboarding card that links to review quality check support article. -->
    <string name="review_quality_check_contextual_onboarding_learn_more_link">Даведацца больш</string>
    <!-- Caption text to be displayed in review quality check contextual onboarding card above the opt-in button. First parameter is the Fakespot product name. Following parameters are for clickable texts defined in review_quality_check_contextual_onboarding_privacy_policy and review_quality_check_contextual_onboarding_terms_use. In the phrase "Fakespot by Mozilla", "by" can be localized. Does not need to stay by. -->
    <string name="review_quality_check_contextual_onboarding_caption">Выбіраючы «Так, паспрабаваць», вы пагаджаецеся з %2$s і %3$s ад %1$s ад Mozilla.</string>
    <!-- Clickable text from the review quality check contextual onboarding card that links to Fakespot privacy policy. -->
    <string name="review_quality_check_contextual_onboarding_privacy_policy">палітыкай прыватнасці</string>
    <!-- Clickable text from the review quality check contextual onboarding card that links to Fakespot terms of use. -->
    <string name="review_quality_check_contextual_onboarding_terms_use">ўмовамі выкарыстання</string>
    <!-- Text for opt-in button from the review quality check contextual onboarding card. -->
    <string name="review_quality_check_contextual_onboarding_primary_button_text">Так, паспрабаваць</string>
    <!-- Text for opt-out button from the review quality check contextual onboarding card. -->
    <string name="review_quality_check_contextual_onboarding_secondary_button_text">Не зараз</string>
    <!-- Text for the first CFR presenting the review quality check feature. -->
    <string name="review_quality_check_first_cfr_message">Даведайцеся, ці можна давяраць водгукам пра гэты прадукт — перш чым купляць.</string>
    <!-- Text displayed in the first CFR presenting the review quality check feature that opens the review checker when clicked. -->
    <string name="review_quality_check_first_cfr_action" tools:ignore="UnusedResources">Паспрабаваць праверку водгукаў</string>
    <!-- Text for the second CFR presenting the review quality check feature. -->
    <string name="review_quality_check_second_cfr_message">Ці надзейныя гэтыя водгукі? Праверце зараз, каб убачыць скарэктаваны рэйтынг.</string>
    <!-- Text displayed in the second CFR presenting the review quality check feature that opens the review checker when clicked. -->
    <string name="review_quality_check_second_cfr_action" tools:ignore="UnusedResources">Адкрыць сродак праверкі водгукаў</string>
    <!-- Flag showing that the review quality check feature is work in progress. -->
<<<<<<< HEAD
    <string name="review_quality_check_beta_flag" tools:ignore="UnusedResources">Бэта</string>
    <!-- Content description (not visible, for screen readers etc.) for opening browser menu button to open review quality check bottom sheet. -->
    <string name="browser_menu_review_quality_check">Адкрыць праверку якасці водгукаў</string>
    <!-- Content description (not visible, for screen readers etc.) for closing browser menu button to open review quality check bottom sheet. -->
    <string name="browser_menu_review_quality_check_close">Закрыць праверку якасці водгукаў</string>
=======
    <string name="review_quality_check_beta_flag">Бэта</string>
    <!-- Content description (not visible, for screen readers etc.) for opening browser menu button to open review quality check bottom sheet. -->
    <string name="review_quality_check_open_handle_content_description">Адкрыць сродак праверкі водгукаў</string>
    <!-- Content description (not visible, for screen readers etc.) for closing browser menu button to open review quality check bottom sheet. -->
    <string name="review_quality_check_close_handle_content_description">Закрыць сродак праверкі водгукаў</string>
>>>>>>> 52cb89cf
    <!-- Content description (not visible, for screen readers etc.) for review quality check star rating. First parameter is the number of stars (1-5) representing the rating. -->
    <string name="review_quality_check_star_rating_content_description">%1$s з 5 зорак</string>
    <!-- Text for minimize button from highlights card. When clicked the highlights card should reduce its size. -->
    <string name="review_quality_check_highlights_show_less">Паказаць менш</string>
    <!-- Text for maximize button from highlights card. When clicked the highlights card should expand to its full size. -->
    <string name="review_quality_check_highlights_show_more">Паказаць больш</string>
    <!-- Text for highlights card quality category header. Reviews shown under this header should refer the product's quality. -->
    <string name="review_quality_check_highlights_type_quality">Якасць</string>
    <!-- Text for highlights card price category header. Reviews shown under this header should refer the product's price. -->
    <string name="review_quality_check_highlights_type_price">Кошт</string>
    <!-- Text for highlights card shipping category header. Reviews shown under this header should refer the product's shipping. -->
    <string name="review_quality_check_highlights_type_shipping">Дастаўка</string>
    <!-- Text for highlights card packaging and appearance category header. Reviews shown under this header should refer the product's packaging and appearance. -->
    <string name="review_quality_check_highlights_type_packaging_appearance">Упакоўка і выгляд</string>
    <!-- Text for highlights card competitiveness category header. Reviews shown under this header should refer the product's competitiveness. -->
    <string name="review_quality_check_highlights_type_competitiveness">Канкурэнтаздольнасць</string>

    <!-- Accessibility services actions labels. These will be appended to accessibility actions like "Double tap to.." but not by or applications but by services like Talkback. -->
    <!-- Action label for elements that can be collapsed if interacting with them. Talkback will append this to say "Double tap to collapse". -->
    <string name="a11y_action_label_collapse">згарнуць</string>
    <!-- Action label for elements that can be expanded if interacting with them. Talkback will append this to say "Double tap to expand". -->
    <string name="a11y_action_label_expand">разгарнуць</string>
    <!-- Action label for links to a website containing documentation about a wallpaper collection. Talkback will append this to say "Double tap to open link to learn more about this collection". -->
    <string name="a11y_action_label_wallpaper_collection_learn_more">адкрыйце спасылку, каб даведацца больш аб гэтай калекцыі</string>
    <!-- Action label for links that point to an article. Talkback will append this to say "Double tap to read the article". -->
    <string name="a11y_action_label_read_article">прачытаць артыкул</string>
    <!-- Action label for links to the Firefox Pocket website. Talkback will append this to say "Double tap to open link to learn more". -->
    <string name="a11y_action_label_pocket_learn_more">адкрыйце спасылку, каб даведацца больш</string>
</resources><|MERGE_RESOLUTION|>--- conflicted
+++ resolved
@@ -2233,13 +2233,9 @@
 
     <!-- Review quality check feature-->
     <!-- Name for the review quality check feature used as title for the panel. -->
-<<<<<<< HEAD
-    <string name="review_quality_check_feature_name">Праверка водгукаў</string>
-=======
     <string name="review_quality_check_feature_name" moz:RemovedIn="120" tools:ignore="UnusedResources">Праверка водгукаў</string>
     <!-- Name for the review quality check feature used as title for the panel. -->
     <string name="review_quality_check_feature_name_2">Праверка водгукаў</string>
->>>>>>> 52cb89cf
     <!-- Summary for grades A and B for review quality check adjusted grading. -->
     <string name="review_quality_check_grade_a_b_description">Надзейныя водгукі</string>
     <!-- Summary for grade C for review quality check adjusted grading. -->
@@ -2259,34 +2255,21 @@
     <!-- Paragraph explaining how we analyze the reliability of a product's reviews. First parameter is the Fakespot product name. In the phrase "Fakespot by Mozilla", "by" can be localized. Does not need to stay by. -->
     <string name="review_quality_check_explanation_body_reliability">Мы выкарыстоўваем тэхналогію штучнага інтэлекту ад %s ад Mozilla для праверкі надзейнасці водгукаў на прадукцыю. Гэты аналіз дапаможа вам ацаніць толькі якасць водгуку, а не якасць прадукту.</string>
     <!-- Paragraph explaining the grading system we use to classify the reliability of a product's reviews. -->
-<<<<<<< HEAD
-    <string name="review_quality_check_info_review_grade_header" tools:ignore="UnusedResources"><![CDATA[Кожнаму водгуку на прадукт мы прысвойваем <b>літарную адзнаку</b> ад A да F.]]></string>
-    <!-- Description explaining grades A and B for review quality check adjusted grading. -->
-    <string name="review_quality_check_info_grade_info_AB">Надзейныя водгукі. Мы лічым, што водгукі, хутчэй за ўсё, ад сапраўдных кліентаў, якія пакінулі сумленныя, непрадузятыя водгукі.</string>
-=======
     <string name="review_quality_check_info_review_grade_header"><![CDATA[Кожнаму водгуку на прадукт мы прысвойваем <b>літарную адзнаку</b> ад A да F.]]></string>
     <!-- Description explaining grades A and B for review quality check adjusted grading. -->
     <string name="review_quality_check_info_grade_info_AB">Надзейныя водгукі. Мы лічым, што водгукі, хутчэй за ўсё, ад сапраўдных кліентаў, якія пакінулі сумленныя, непрадузятыя водгукі.</string>
     <!-- Description explaining grades A and B for review quality check adjusted grading. -->
     <string name="review_quality_check_info_grade_info_AB_2" moz:RemovedIn="120" tools:ignore="UnusedResources">Мы лічым, што водгукі надзейныя.</string>
->>>>>>> 52cb89cf
     <!-- Description explaining grade C for review quality check adjusted grading. -->
     <string name="review_quality_check_info_grade_info_C">Мы лічым, што тут ёсць сумесь надзейных і ненадзейных водгукаў.</string>
     <!-- Description explaining grades D and F for review quality check adjusted grading. -->
     <string name="review_quality_check_info_grade_info_DF">Ненадзейныя водгукі. Мы лічым, што агляды, хутчэй за ўсё, падробленыя або ад неаб\'ектыўных аглядальнікаў.</string>
-<<<<<<< HEAD
-    <!-- Paragraph explaining how a product's adjusted grading is calculated. -->
-    <string name="review_quality_check_explanation_body_adjusted_grading"><![CDATA[<b>Скарэкціраваны рэйтынг</b> заснаваны толькі на водгуках, якія мы лічым надзейнымі.]]></string>
-    <!-- Paragraph explaining product review highlights. First parameter is the name of the retailer (e.g. Amazon). -->
-    <string name="review_quality_check_explanation_body_highlights" tools:ignore="UnusedResources"><![CDATA[<b>Асноўныя моманты</b> з водгукаў пра %s за апошнія 80 дзён, якія мы лічым надзейнымі.]]></string>
-=======
     <!-- Description explaining grades D and F for review quality check adjusted grading. -->
     <string name="review_quality_check_info_grade_info_DF_2" moz:RemovedIn="120" tools:ignore="UnusedResources">Мы лічым, што водгукі ненадзейныя.</string>
     <!-- Paragraph explaining how a product's adjusted grading is calculated. -->
     <string name="review_quality_check_explanation_body_adjusted_grading"><![CDATA[<b>Скарэкціраваны рэйтынг</b> заснаваны толькі на водгуках, якія мы лічым надзейнымі.]]></string>
     <!-- Paragraph explaining product review highlights. First parameter is the name of the retailer (e.g. Amazon). -->
     <string name="review_quality_check_explanation_body_highlights"><![CDATA[<b>Асноўныя моманты</b> з водгукаў пра %s за апошнія 80 дзён, якія мы лічым надзейнымі.]]></string>
->>>>>>> 52cb89cf
     <!-- Text for learn more caption presenting a link with information about review quality. First parameter is for clickable text defined in review_quality_check_info_learn_more_link. -->
     <string name="review_quality_check_info_learn_more">Даведайцеся больш пра %s.</string>
     <!-- Clickable text that links to review quality check SuMo page. First parameter is the Fakespot product name. In the phrase "Fakespot by Mozilla", "by" can be localized. Does not need to stay by. -->
@@ -2296,13 +2279,9 @@
     <!-- Text for label for switch preference to show recommended products from review quality check settings section. -->
     <string name="review_quality_check_settings_recommended_products">Паказваць рэкламу ў сродку праверкі водгукаў</string>
     <!-- Description for switch preference to show recommended products from review quality check settings section. First parameter is for clickable text defined in review_quality_check_settings_recommended_products_learn_more.-->
-<<<<<<< HEAD
-    <string name="review_quality_check_settings_recommended_products_description" tools:ignore="UnusedResources">Вы будзеце час ад часу бачыць рэкламу адпаведных тавараў. Усе аб’явы павінны адпавядаць нашым стандартам якасці водгукаў. %s</string>
-=======
     <string name="review_quality_check_settings_recommended_products_description" moz:RemovedIn="120" tools:ignore="UnusedResources">Вы будзеце час ад часу бачыць рэкламу адпаведных тавараў. Усе аб’явы павінны адпавядаць нашым стандартам якасці водгукаў. %s</string>
     <!-- Description for switch preference to show recommended products from review quality check settings section. First parameter is for clickable text defined in review_quality_check_settings_recommended_products_learn_more.-->
     <string name="review_quality_check_settings_recommended_products_description_2" tools:ignore="UnusedResources">Вы будзеце час ад часу бачыць рэкламу адпаведных тавараў. Мы рэкламуем прадукты толькі з надзейнымі водгукамі. %s</string>
->>>>>>> 52cb89cf
     <!-- Clickable text that links to review quality check recommended products support article. -->
     <string name="review_quality_check_settings_recommended_products_learn_more" tools:ignore="UnusedResources">Падрабязней</string>
     <!-- Text for turning sidebar off button from review quality check settings section. -->
@@ -2322,29 +2301,14 @@
     <!-- Text for button from warning card informing the user that the current analysis is outdated. Clicking this should trigger the product's re-analysis. -->
     <string name="review_quality_check_outdated_analysis_warning_action" tools:ignore="UnusedResources">Праверыць зараз</string>
     <!-- Title for warning card informing the user that the current product does not have enough reviews for a review analysis. -->
-<<<<<<< HEAD
-    <string name="review_quality_check_no_reviews_warning_title" tools:ignore="UnusedResources">Пакуль недастаткова водгукаў</string>
-    <!-- Text for body of warning card informing the user that the current product does not have enough reviews for a review analysis. -->
-    <string name="review_quality_check_no_reviews_warning_body" tools:ignore="UnusedResources">Калі на гэты прадукт будзе больш водгукаў, мы зможам праверыць іх якасць.</string>
-=======
     <string name="review_quality_check_no_reviews_warning_title">Пакуль недастаткова водгукаў</string>
     <!-- Text for body of warning card informing the user that the current product does not have enough reviews for a review analysis. -->
     <string name="review_quality_check_no_reviews_warning_body">Калі на гэты прадукт будзе больш водгукаў, мы зможам праверыць іх якасць.</string>
->>>>>>> 52cb89cf
     <!-- Title for warning card informing the user that the current product is currently not available. -->
     <string name="review_quality_check_product_availability_warning_title" tools:ignore="UnusedResources">Прадукт недаступны</string>
     <!-- Text for the body of warning card informing the user that the current product is currently not available. -->
     <string name="review_quality_check_product_availability_warning_body" tools:ignore="UnusedResources">Калі вы ўбачыце гэты прадукт ізноў у наяўнасці, паведаміце нам пра гэта, і мы будзем правяраць водгукі.</string>
     <!-- Clickable text for warning card informing the user that the current product is currently not available. Clicking this should inform the server that the product is available. -->
-<<<<<<< HEAD
-    <string name="review_quality_check_product_availability_warning_action" tools:ignore="UnusedResources">Паведаміць, што гэты прадукт ізноў у наяўнасці</string>
-    <!-- Title for warning card informing the user that the current product's re-analysis is still processing. -->
-    <string name="review_quality_check_reanalysis_in_progress_warning_title" tools:ignore="UnusedResources">Праверка якасці водгукаў</string>
-    <!-- Title for warning card informing the user that the current product's analysis is still processing. -->
-    <string name="review_quality_check_analysis_in_progress_warning_title" tools:ignore="UnusedResources">Праверка якасці водгукаў</string>
-    <!-- Text for body of warning card informing the user that the current product's analysis is still processing. -->
-    <string name="review_quality_check_analysis_in_progress_warning_body" tools:ignore="UnusedResources">Гэта можа заняць каля 60 секунд.</string>
-=======
     <string name="review_quality_check_product_availability_warning_action" moz:RemovedIn="120" tools:ignore="UnusedResources">Паведаміць, што гэты прадукт ізноў у наяўнасці</string>
     <!-- Clickable text for warning card informing the user that the current product is currently not available. Clicking this should inform the server that the product is available. -->
     <string name="review_quality_check_product_availability_warning_action_2" tools:ignore="UnusedResources">Паведаміць, што прадукт ёсць у наяўнасці</string>
@@ -2354,21 +2318,14 @@
     <string name="review_quality_check_analysis_in_progress_warning_title">Праверка якасці водгукаў</string>
     <!-- Text for body of warning card informing the user that the current product's analysis is still processing. -->
     <string name="review_quality_check_analysis_in_progress_warning_body">Гэта можа заняць каля 60 секунд.</string>
->>>>>>> 52cb89cf
     <!-- Title for info card displayed after the user reports a product is back in stock. -->
     <string name="review_quality_check_analysis_requested_info_title" tools:ignore="UnusedResources">Дзякуй за паведамленне!</string>
     <!-- Text for body of info card displayed after the user reports a product is back in stock. -->
     <string name="review_quality_check_analysis_requested_info_body" tools:ignore="UnusedResources">Мы павінны атрымаць інфармацыю аб водгуках аб гэтым прадукце на працягу 24 гадзін. Праверце зноў пазней.</string>
     <!-- Title for info card displayed when the user review checker while on a product that Fakespot does not analyze (e.g. gift cards, music). -->
-<<<<<<< HEAD
-    <string name="review_quality_check_not_analyzable_info_title" tools:ignore="UnusedResources">Мы не можам праверыць гэтыя водгукі</string>
-    <!-- Text for body of info card displayed when the user review checker while on a product that Fakespot does not analyze (e.g. gift cards, music). -->
-    <string name="review_quality_check_not_analyzable_info_body" tools:ignore="UnusedResources">На жаль, мы не можам праверыць якасць водгукаў для некаторых відаў прадукцыі. Напрыклад, падарункавыя карты і струменевае відэа, музыка і гульні.</string>
-=======
     <string name="review_quality_check_not_analyzable_info_title">Мы не можам праверыць гэтыя водгукі</string>
     <!-- Text for body of info card displayed when the user review checker while on a product that Fakespot does not analyze (e.g. gift cards, music). -->
     <string name="review_quality_check_not_analyzable_info_body">На жаль, мы не можам праверыць якасць водгукаў для некаторых відаў прадукцыі. Напрыклад, падарункавыя карты і струменевае відэа, музыка і гульні.</string>
->>>>>>> 52cb89cf
     <!-- Title for info card displayed when another user reported the displayed product is back in stock. -->
     <string name="review_quality_check_analysis_requested_other_user_info_title" tools:ignore="UnusedResources">Інфармацыя хутка будзе</string>
     <!-- Text for body of info card displayed when another user reported the displayed product is back in stock. -->
@@ -2378,21 +2335,6 @@
     <!-- Text for the action button from info card displayed to the user when analysis finished updating. -->
     <string name="review_quality_check_analysis_updated_confirmation_action" tools:ignore="UnusedResources">Зразумела</string>
     <!-- Title for error card displayed to the user when an error occurred. -->
-<<<<<<< HEAD
-    <string name="review_quality_check_generic_error_title" tools:ignore="UnusedResources">Зараз інфармацыя адсутнічае</string>
-    <!-- Text for body of error card displayed to the user when an error occurred. -->
-    <string name="review_quality_check_generic_error_body" tools:ignore="UnusedResources">Мы працуем над вырашэннем праблемы. Калі ласка, праверце пазней.</string>
-    <!-- Title for error card displayed to the user when the device is disconnected from the network. -->
-    <string name="review_quality_check_no_connection_title" tools:ignore="UnusedResources">Няма падключэння да сеткі</string>
-    <!-- Text for body of error card displayed to the user when the device is disconnected from the network. -->
-    <string name="review_quality_check_no_connection_body" tools:ignore="UnusedResources">Праверце падключэнне да сеткі, потым паспрабуйце абнавіць старонку.</string>
-    <!-- Title for card displayed to the user for products whose reviews were not analyzed yet. -->
-    <string name="review_quality_check_no_analysis_title" tools:ignore="UnusedResources">Інфармацыі аб гэтых водгуках пакуль няма</string>
-    <!-- Text for the body of card displayed to the user for products whose reviews were not analyzed yet. -->
-    <string name="review_quality_check_no_analysis_body" tools:ignore="UnusedResources">Каб даведацца, ці надзейныя водгукі аб гэтым прадукце, праверце якасць водгукаў. Гэта зойме ўсяго каля 60 секунд.</string>
-    <!-- Text for button from body of card displayed to the user for products whose reviews were not analyzed yet. Clicking this should trigger a product analysis. -->
-    <string name="review_quality_check_no_analysis_link" tools:ignore="UnusedResources">Праверыць якасць водгукаў</string>
-=======
     <string name="review_quality_check_generic_error_title">Зараз інфармацыя адсутнічае</string>
     <!-- Text for body of error card displayed to the user when an error occurred. -->
     <string name="review_quality_check_generic_error_body">Мы працуем над вырашэннем праблемы. Калі ласка, праверце пазней.</string>
@@ -2406,7 +2348,6 @@
     <string name="review_quality_check_no_analysis_body">Каб даведацца, ці надзейныя водгукі аб гэтым прадукце, праверце якасць водгукаў. Гэта зойме ўсяго каля 60 секунд.</string>
     <!-- Text for button from body of card displayed to the user for products whose reviews were not analyzed yet. Clicking this should trigger a product analysis. -->
     <string name="review_quality_check_no_analysis_link">Праверыць якасць водгукаў</string>
->>>>>>> 52cb89cf
     <!-- Headline for review quality check contextual onboarding card. -->
     <string name="review_quality_check_contextual_onboarding_title">Паспрабуйце наш надзейны даведнік па водгуках на прадукты</string>
     <!-- Description for review quality check contextual onboarding card. The first and last two parameters are for retailer names (e.g. Amazon, Walmart). The second parameter is for the name of the application (e.g. Firefox). -->
@@ -2434,19 +2375,11 @@
     <!-- Text displayed in the second CFR presenting the review quality check feature that opens the review checker when clicked. -->
     <string name="review_quality_check_second_cfr_action" tools:ignore="UnusedResources">Адкрыць сродак праверкі водгукаў</string>
     <!-- Flag showing that the review quality check feature is work in progress. -->
-<<<<<<< HEAD
-    <string name="review_quality_check_beta_flag" tools:ignore="UnusedResources">Бэта</string>
-    <!-- Content description (not visible, for screen readers etc.) for opening browser menu button to open review quality check bottom sheet. -->
-    <string name="browser_menu_review_quality_check">Адкрыць праверку якасці водгукаў</string>
-    <!-- Content description (not visible, for screen readers etc.) for closing browser menu button to open review quality check bottom sheet. -->
-    <string name="browser_menu_review_quality_check_close">Закрыць праверку якасці водгукаў</string>
-=======
     <string name="review_quality_check_beta_flag">Бэта</string>
     <!-- Content description (not visible, for screen readers etc.) for opening browser menu button to open review quality check bottom sheet. -->
     <string name="review_quality_check_open_handle_content_description">Адкрыць сродак праверкі водгукаў</string>
     <!-- Content description (not visible, for screen readers etc.) for closing browser menu button to open review quality check bottom sheet. -->
     <string name="review_quality_check_close_handle_content_description">Закрыць сродак праверкі водгукаў</string>
->>>>>>> 52cb89cf
     <!-- Content description (not visible, for screen readers etc.) for review quality check star rating. First parameter is the number of stars (1-5) representing the rating. -->
     <string name="review_quality_check_star_rating_content_description">%1$s з 5 зорак</string>
     <!-- Text for minimize button from highlights card. When clicked the highlights card should reduce its size. -->
