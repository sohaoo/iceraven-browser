--- conflicted
+++ resolved
@@ -1791,15 +1791,10 @@
 
     <!-- Title of warning dialog if users have no device authentication set up -->
     <string name="logins_warning_dialog_title_2">Абараніце захаваныя паролі</string>
-<<<<<<< HEAD
-    <!-- Message of warning dialog if users have no device authentication set up -->
-    <string name="logins_warning_dialog_message" moz:RemovedIn="125" tools:ignore="UnusedResources">Наладзьце графічны ключ, пін ці пароль для блакавання прылады, каб абараніць захаваныя лагіны і паролі ад крадзяжу, калі Вашай прыладай завалодае хтосьці іншы.</string>
-=======
     <!-- Message of warning dialog if users have no device authentication set up -->
     <string name="logins_warning_dialog_message" moz:RemovedIn="125" tools:ignore="UnusedResources">Наладзьце графічны ключ, пін ці пароль для блакавання прылады, каб абараніць захаваныя лагіны і паролі ад крадзяжу, калі Вашай прыладай завалодае хтосьці іншы.</string>
     <!-- Message of warning dialog if users have no device authentication set up -->
     <string name="logins_warning_dialog_message_2">Наладзьце графічны ключ, пін або пароль для блакавання прылады, каб абараніць захаваныя паролі, калі хтосьці іншы атрымае доступ да вашай прылады.</string>
->>>>>>> 73c9a42a
     <!-- Negative button to ignore warning dialog if users have no device authentication set up -->
     <string name="logins_warning_dialog_later">Пазней</string>
     <!-- Positive button to send users to set up a pin of warning dialog if users have no device authentication set up -->
@@ -1817,12 +1812,9 @@
 
     <!-- Content description (not visible, for screen readers etc.): Sort saved logins dropdown menu chevron icon -->
     <string name="saved_logins_menu_dropdown_chevron_icon_content_description" moz:RemovedIn="125" tools:ignore="UnusedResources">Меню сартавання лагінаў</string>
-<<<<<<< HEAD
-=======
 
     <!-- Content description (not visible, for screen readers etc.) -->
     <string name="saved_logins_menu_dropdown_chevron_icon_content_description_2">Меню сартавання пароляў</string>
->>>>>>> 73c9a42a
 
     <!-- Autofill -->
     <!-- Preference and title for managing the autofill settings -->
@@ -1864,12 +1856,9 @@
     <string name="preferences_addresses_save_and_autofill_addresses_2">Захоўваць і запаўняць адрасы</string>
     <!-- Preference summary for saving and autofilling address data -->
     <string name="preferences_addresses_save_and_autofill_addresses_summary" moz:RemovedIn="125" tools:ignore="UnusedResources">Уключаць звесткі, такія як нумары, адрасы электроннай пошты і дастаўкі</string>
-<<<<<<< HEAD
-=======
 
     <!-- Preference summary for saving and filling address data -->
     <string name="preferences_addresses_save_and_autofill_addresses_summary_2">Уключае нумары тэлефонаў і адрасы электроннай пошты</string>
->>>>>>> 73c9a42a
 
     <!-- Title of the "Add card" screen -->
     <string name="credit_cards_add_card">Дадаць карту</string>
@@ -2097,15 +2086,9 @@
     <string name="saved_login_username_description" moz:RemovedIn="125" tools:ignore="UnusedResources">Тэкставае поле для рэдагавання імені карыстальніка для ўваходу ў сістэму.</string>
     <!--  The editable text field for a username. -->
     <string name="saved_login_username_description_3">Тэкставае поле для рэдагавання імя карыстальніка.</string>
-<<<<<<< HEAD
     <!--  The editable text field for a login's password. -->
     <string name="saved_login_password_description" moz:RemovedIn="125" tools:ignore="UnusedResources">Тэкставае поле для рэдагавання пароля для ўваходу ў сістэму.</string>
     <!--  The editable text field for a login's password. -->
-=======
-    <!--  The editable text field for a login's password. -->
-    <string name="saved_login_password_description" moz:RemovedIn="125" tools:ignore="UnusedResources">Тэкставае поле для рэдагавання пароля для ўваходу ў сістэму.</string>
-    <!--  The editable text field for a login's password. -->
->>>>>>> 73c9a42a
     <string name="saved_login_password_description_2">Тэкставае поле для рэдагавання пароля.</string>
     <!--  The button description to save changes to an edited login. -->
     <string name="save_changes_to_login" moz:RemovedIn="125" tools:ignore="UnusedResources">Захаваць змены ва ўваходных даных.</string>
@@ -2380,24 +2363,10 @@
     <string name="review_quality_check_contextual_onboarding_learn_more">Выкарыстоўваючы магчымасці %1$s ад Mozilla, мы дапамагаем вам пазбегнуць неаб’ектыўных і несапраўдных водгукаў. Наша мадэль штучнага інтэлекту пастаянна ўдасканальваецца, каб абараніць вас у часе куплі. %2$s</string>
     <!-- Clickable text from the contextual onboarding card that links to review quality check support article. -->
     <string name="review_quality_check_contextual_onboarding_learn_more_link">Даведацца больш</string>
-<<<<<<< HEAD
-    <!-- Caption text to be displayed in review quality check contextual onboarding card above the opt-in button. First parameter is the Fakespot product name. Following parameters are for clickable texts defined in review_quality_check_contextual_onboarding_privacy_policy and review_quality_check_contextual_onboarding_terms_use. In the phrase "Fakespot by Mozilla", "by" can be localized. Does not need to stay by. -->
-    <string name="review_quality_check_contextual_onboarding_caption" moz:RemovedIn="123" tools:ignore="UnusedResources">Выбіраючы «Так, паспрабаваць», вы пагаджаецеся з %2$s і %3$s ад %1$s ад Mozilla.</string>
-    <!-- Caption text to be displayed in review quality check contextual onboarding card above the opt-in button. Parameter is the Fakespot product name. After the colon, what appears are two links, each on their own line. The first link is to a Privacy policy (review_quality_check_contextual_onboarding_privacy_policy_2). The second link is to Terms of use (review_quality_check_contextual_onboarding_terms_use_2). -->
-    <string name="review_quality_check_contextual_onboarding_caption_2" moz:RemovedIn="123" tools:ignore="UnusedResources">Выбіраючы «Так, паспрабаваць», вы згаджаецеся з наступным ад %1$s:</string>
-=======
->>>>>>> 73c9a42a
     <!-- Caption text to be displayed in review quality check contextual onboarding card above the opt-in button. First parameter is Firefox app name, third parameter is the Fakespot product name. Second & fourth are for clickable texts defined in review_quality_check_contextual_onboarding_privacy_policy_3 and review_quality_check_contextual_onboarding_terms_use. -->
     <string name="review_quality_check_contextual_onboarding_caption_3" moz:RemovedIn="124" tools:ignore="UnusedResources">Выбіраючы «Так, паспрабаваць», вы пагаджаецеся з %2$s ад %1$s і %4$s ад %3$s.</string>
     <!-- Caption text to be displayed in review quality check contextual onboarding card above the opt-in button. First parameter is Firefox app name, third parameter is the Fakespot product name. Second & fourth are for clickable texts defined in review_quality_check_contextual_onboarding_privacy_policy_3 and review_quality_check_contextual_onboarding_terms_use. -->
     <string name="review_quality_check_contextual_onboarding_caption_4">Выбіраючы «Так, паспрабаваць», вы пагаджаецеся з %2$s ад %1$s і %4$s ад %3$s.</string>
-<<<<<<< HEAD
-    <!-- Clickable text from the review quality check contextual onboarding card that links to Fakespot privacy policy. -->
-    <string name="review_quality_check_contextual_onboarding_privacy_policy" moz:RemovedIn="123" tools:ignore="UnusedResources">палітыкай прыватнасці</string>
-    <!-- Clickable text from the review quality check contextual onboarding card that links to Fakespot privacy policy. -->
-    <string name="review_quality_check_contextual_onboarding_privacy_policy_2" moz:RemovedIn="123" tools:ignore="UnusedResources">Палітыка прыватнасці</string>
-=======
->>>>>>> 73c9a42a
     <!-- Clickable text from the review quality check contextual onboarding card that links to Fakespot privacy notice. -->
     <string name="review_quality_check_contextual_onboarding_privacy_policy_3">паведамленні аб прыватнасці</string>
     <!-- Clickable text from the review quality check contextual onboarding card that links to Fakespot terms of use. -->
@@ -2620,14 +2589,11 @@
     <!-- Button text on the dialog used by the translations feature to cancel deleting a language. -->
     <string name="delete_language_file_dialog_negative_button_text">Скасаваць</string>
 
-<<<<<<< HEAD
-=======
     <!-- Title for the data saving mode warning dialog used by the translations feature.
     This dialog will be presented when the user attempts to download a language or perform
     a translation without the necessary language files downloaded first when Android's data saver mode is enabled and the user is not using WiFi.
     The first parameter is the size in kilobytes or megabytes of the language file.-->
     <string name="download_language_file_dialog_title">Сцягнуць у рэжыме эканоміі трафіку (%1$s)?</string>
->>>>>>> 73c9a42a
     <!-- Checkbox label text on the data saving mode warning dialog used by the translations feature. This checkbox allows users to ignore the data usage warnings. -->
     <string name="download_language_file_dialog_checkbox_text">Заўсёды сцягваць у рэжыме эканоміі трафіку</string>
     <!-- Button text on the data saving mode warning dialog used by the translations feature to allow users to confirm they wish to continue and download the language file. -->
