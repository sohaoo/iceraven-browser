<?xml version="1.0" encoding="utf-8"?>
<resources xmlns:tools="http://schemas.android.com/tools" xmlns:moz="http://mozac.org/tools">
    <!-- App name for private browsing mode. The first parameter is the name of the app defined in app_name (for example: Fenix)-->
    <string name="app_name_private_5">%s ส่วนตัว</string>
    <!-- App name for private browsing mode. The first parameter is the name of the app defined in app_name (for example: Fenix)-->
    <string name="app_name_private_4">%s (ส่วนตัว)</string>

    <!-- Home Fragment -->
    <!-- Content description (not visible, for screen readers etc.): "Three dot" menu button. -->
    <string name="content_description_menu">ตัวเลือกเพิ่มเติม</string>
    <!-- Content description (not visible, for screen readers etc.): "Private Browsing" menu button. -->
    <string name="content_description_private_browsing_button">เปิดใช้งานการเรียกดูแบบส่วนตัว</string>
    <!-- Content description (not visible, for screen readers etc.): "Private Browsing" menu button. -->
    <string name="content_description_disable_private_browsing_button">ปิดใช้งานการเรียกดูแบบส่วนตัว</string>
    <!-- Placeholder text shown in the search bar before a user enters text for the default engine -->
    <string name="search_hint">ค้นหาหรือป้อนที่อยู่</string>
    <!-- Placeholder text shown in the search bar before a user enters text for a general engine -->
    <string name="search_hint_general_engine">ค้นหาเว็บ</string>
    <!-- Placeholder text shown in search bar when using history search -->
    <string name="history_search_hint">ค้นหาประวัติ</string>
    <!-- Placeholder text shown in search bar when using bookmarks search -->
    <string name="bookmark_search_hint">ค้นหาที่คั่นหน้า</string>
    <!-- Placeholder text shown in search bar when using tabs search -->
    <string name="tab_search_hint">ค้นหาแท็บ</string>
    <!-- Placeholder text shown in the search bar when using application search engines -->
    <string name="application_search_hint">ป้อนคำค้นหา</string>
    <!-- No Open Tabs Message Description -->
    <string name="no_open_tabs_description">แท็บที่คุณเปิดจะถูกแสดงที่นี่</string>

    <!-- No Private Tabs Message Description -->
    <string name="no_private_tabs_description">แท็บส่วนตัวของคุณจะถูกแสดงที่นี่</string>

    <!-- Tab tray multi select title in app bar. The first parameter is the number of tabs selected -->
    <string name="tab_tray_multi_select_title">เลือกอยู่ %1$d</string>
    <!-- Label of button in create collection dialog for creating a new collection  -->
    <string name="tab_tray_add_new_collection">เพิ่มชุดสะสมใหม่</string>
    <!-- Label of editable text in create collection dialog for naming a new collection  -->
    <string name="tab_tray_add_new_collection_name">ชื่อ</string>
    <!-- Label of button in save to collection dialog for selecting a current collection  -->
    <string name="tab_tray_select_collection">เลือกชุดสะสม</string>
    <!-- Content description for close button while in multiselect mode in tab tray -->
    <string name="tab_tray_close_multiselect_content_description">ออกจากโหมดเลือกหลายรายการ</string>
    <!-- Content description for save to collection button while in multiselect mode in tab tray -->
    <string name="tab_tray_collection_button_multiselect_content_description">บันทึกแท็บที่เลือกลงในชุดสะสม</string>
    <!-- Content description on checkmark while tab is selected in multiselect mode in tab tray -->
    <string name="tab_tray_multiselect_selected_content_description">เลือกแล้ว</string>

    <!-- Home - Bookmarks -->
    <!-- Title for the home screen section with bookmarks. -->
    <string name="home_bookmarks_title">ที่คั่นหน้า</string>
    <!-- Content description for the button which navigates the user to show all of their bookmarks. -->
    <string name="home_bookmarks_show_all_content_description">แสดงที่คั่นหน้าทั้งหมด</string>
    <!-- Text for the menu button to remove a recently saved bookmark from the user's home screen -->
    <string name="home_bookmarks_menu_item_remove">เอาออก</string>

    <!-- About content. The first parameter is the name of the application. (For example: Fenix) -->
    <string name="about_content">%1$s ผลิตขึ้นโดย Mozilla</string>

    <!-- Private Browsing -->
    <!-- Explanation for private browsing displayed to users on home view when they first enable private mode
        The first parameter is the name of the app defined in app_name (for example: Fenix) -->
    <string name="private_browsing_placeholder_description_2">%1$s จะล้างประวัติการค้นหาและประวัติการเรียกดูของคุณจากแท็บส่วนตัวเมื่อคุณปิดแท็บเหล่านั้นหรือออกจากแอป แม้ว่าสิ่งนี้จะไม่ทำให้คุณไม่เปิดเผยตัวตนกับเว็บไซต์หรือผู้ให้บริการอินเทอร์เน็ตของคุณ แต่จะทำให้การรักษาความเป็นส่วนตัวของสิ่งที่คุณทำออนไลน์จากผู้อื่นที่ใช้อุปกรณ์เครื่องนี้ง่ายขึ้น</string>
    <string name="private_browsing_common_myths">ความเข้าใจผิดที่พบบ่อยเกี่ยวกับการท่องเว็บแบบส่วนตัว</string>

    <!-- True Private Browsing Mode -->
    <!-- Title for info card on private homescreen in True Private Browsing Mode. -->
    <string name="felt_privacy_desc_card_title">ไม่ทิ้งร่องรอยใดๆ บนอุปกรณ์นี้</string>
    <!-- Explanation for private browsing displayed to users on home view when they first enable
        private mode in our new Total Private Browsing mode.
        The first parameter is the name of the app defined in app_name (for example: Firefox Nightly)
        The second parameter is the clickable link text in felt_privacy_info_card_subtitle_link_text -->
    <string name="felt_privacy_info_card_subtitle_2">%1$s จะลบคุกกี้ ประวัติ และข้อมูลไซต์ของคุณเมื่อคุณปิดแท็บส่วนตัวของคุณทั้งหมด %2$s</string>
    <!-- Clickable portion of the explanation for private browsing that links the user to our
        about privacy page.
        This string is used in felt_privacy_info_card_subtitle as the second parameter.-->
    <string name="felt_privacy_info_card_subtitle_link_text">ใครบ้างที่สามารถเห็นกิจกรรมของฉันได้</string>

    <!-- Private mode shortcut "contextual feature recommendation" (CFR) -->
    <!-- Text for the Private mode shortcut CFR message for adding a private mode shortcut to open private tabs from the Home screen -->
    <string name="private_mode_cfr_message_2">เปิดแท็บส่วนตัวถัดไปของคุณโดยแตะเพียงครั้งเดียว</string>
    <!-- Text for the positive button to accept adding a Private Browsing shortcut to the Home screen -->
    <string name="private_mode_cfr_pos_button_text">เพิ่มไปยังหน้าจอหลัก</string>
    <!-- Text for the negative button to decline adding a Private Browsing shortcut to the Home screen -->
    <string name="cfr_neg_button_text">ไม่ ขอบคุณ</string>

    <!-- Open in App "contextual feature recommendation" (CFR) -->
    <!-- Text for the info message. The first parameter is the name of the application.-->
    <string name="open_in_app_cfr_info_message_2">คุณสามารถตั้งค่าให้ %1$s เปิดลิงก์ในแอปโดยอัตโนมัติได้</string>
    <!-- Text for the positive action button -->
    <string name="open_in_app_cfr_positive_button_text">ไปยังการตั้งค่า</string>
    <!-- Text for the negative action button -->
    <string name="open_in_app_cfr_negative_button_text">ยกเลิก</string>

    <!-- Total cookie protection "contextual feature recommendation" (CFR) -->
    <!-- Text for the message displayed in the contextual feature recommendation popup promoting the total cookie protection feature. -->
    <string name="tcp_cfr_message" moz:removedIn="132" tools:ignore="UnusedResources">คุณลักษณะความเป็นส่วนตัวที่ทรงพลังที่สุดของเราแยกตัวติดตามข้ามไซต์</string>
    <!-- Text displayed that links to website containing documentation about the "Total cookie protection" feature. -->
    <string name="tcp_cfr_learn_more" moz:removedIn="132" tools:ignore="UnusedResources">เรียนรู้เกี่ยวกับการป้องกันคุกกี้ทั้งหมด</string>


    <!-- Private browsing erase action "contextual feature recommendation" (CFR) -->
    <!-- Text for the message displayed in the contextual feature recommendation popup promoting the erase private browsing feature. -->
    <string name="erase_action_cfr_message">แตะที่นี่เพื่อเริ่มเปิดวาระส่วนตัวใหม่ โดยจะลบประวัติ คุกกี้ และทุกๆ อย่างของคุณเมื่อเสร็จแล้ว</string>


    <!-- Toolbar "contextual feature recommendation" (CFR) -->
    <!-- Text for the title displayed in the contextual feature recommendation popup promoting the navigation bar. -->
    <string name="navbar_cfr_title">เรียกดูเร็วขึ้นด้วยการนำทางแบบใหม่</string>

    <!-- Text for the message displayed in the contextual feature recommendation popup promoting the navigation bar. -->
    <string name="navbar_cfr_message_2">เมื่อเข้าเว็บไซต์ แถบนี้จะซ่อนตัวเมื่อคุณเลื่อนหน้าจอลง เพื่อเพิ่มเนื้อที่สำหรับการเรียกดูเว็บ</string>

    <!-- Text for the message displayed for the popup promoting the long press of navigation in the navigation bar. -->
    <string name="navbar_navigation_buttons_cfr_message">แตะค้างที่ลูกศรเพื่อข้ามไปมาระหว่างหน้าต่างๆ ในประวัติของแท็บนี้​​​​​​​​​​​​​​​​</string>

    <!-- Tablet navigation bar "contextual feature recommendation" (CFR) -->
    <!-- Text for the title displayed in the contextual feature recommendation popup promoting the tablet navigation bar. -->
    <string name="tablet_nav_bar_cfr_title" moz:removedIn="132" tools:ignore="UnusedResources">ใหม่: ปุ่มกลับและไปข้างหน้าแบบแตะครั้งเดียว</string>
    <!-- Text for the message displayed in the contextual feature recommendation popup promoting the tablet navigation bar. -->
    <string name="tablet_nav_bar_cfr_message" moz:removedIn="132" tools:ignore="UnusedResources">เพลิดเพลินกับการนำทางที่รวดเร็วยิ่งขึ้นที่อยู่แค่ปลายนิ้วของคุณเสมอ</string>

    <!-- Text for the info dialog when camera permissions have been denied but user tries to access a camera feature. -->
    <string name="camera_permissions_needed_message">จำเป็นต้องมีการเข้าถึงกล้อง ไปที่การตั้งค่า Android แตะสิทธิอนุญาต แล้วแตะอนุญาต</string>
    <!-- Text for the positive action button to go to Android Settings to grant permissions. -->
    <string name="camera_permissions_needed_positive_button_text">ไปยังการตั้งค่า</string>
    <!-- Text for the negative action button to dismiss the dialog. -->
    <string name="camera_permissions_needed_negative_button_text">ยกเลิก</string>

    <!-- Text for the banner message to tell users about our auto close feature. -->
    <string name="tab_tray_close_tabs_banner_message">ตั้งค่าแท็บที่เปิดอยู่ให้ปิดโดยอัตโนมัติที่ไม่ได้เข้าดูในวัน สัปดาห์ หรือเดือนที่ผ่านมา</string>
    <!-- Text for the positive action button to go to Settings for auto close tabs. -->
    <string name="tab_tray_close_tabs_banner_positive_button_text">ดูตัวเลือก</string>
    <!-- Text for the negative action button to dismiss the Close Tabs Banner. -->
    <string name="tab_tray_close_tabs_banner_negative_button_text">ยกเลิก</string>

    <!-- Text for the banner message to tell users about our inactive tabs feature. -->
    <string name="tab_tray_inactive_onboarding_message">แท็บที่คุณไม่ได้ดูเป็นเวลา 2 สัปดาห์จะถูกย้ายมาที่นี่</string>
    <!-- Text for the action link to go to Settings for inactive tabs. -->
    <string name="tab_tray_inactive_onboarding_button_text">ปิดในการตั้งค่า</string>
    <!-- Text for title for the auto-close dialog of the inactive tabs. -->
    <string name="tab_tray_inactive_auto_close_title">ปิดอัตโนมัติหลังจากหนึ่งเดือน?</string>
    <!-- Text for the body for the auto-close dialog of the inactive tabs.
        The first parameter is the name of the application.-->
    <string name="tab_tray_inactive_auto_close_body_2">%1$s สามารถปิดแท็บที่คุณไม่ได้ดูในช่วงเดือนที่ผ่านมาได้</string>
    <!-- Content description for close button in the auto-close dialog of the inactive tabs. -->
    <string name="tab_tray_inactive_auto_close_button_content_description">ปิด</string>


    <!-- Text for turn on auto close tabs button in the auto-close dialog of the inactive tabs. -->
    <string name="tab_tray_inactive_turn_on_auto_close_button_2">เปิดการปิดอัตโนมัติ</string>


    <!-- Home screen icons - Long press shortcuts -->
    <!-- Shortcut action to open new tab -->
    <string name="home_screen_shortcut_open_new_tab_2">แท็บใหม่</string>
    <!-- Shortcut action to open new private tab -->
    <string name="home_screen_shortcut_open_new_private_tab_2">แท็บส่วนตัวใหม่</string>

    <!-- Shortcut action to open Passwords screen -->
    <string name="home_screen_shortcut_passwords">รหัสผ่าน</string>

    <!-- Recent Tabs -->
    <!-- Header text for jumping back into the recent tab in the home screen -->
    <string name="recent_tabs_header">กลับเข้าไป</string>
    <!-- Button text for showing all the tabs in the tabs tray -->
    <string name="recent_tabs_show_all">แสดงหมด</string>

    <!-- Content description for the button which navigates the user to show all recent tabs in the tabs tray. -->
    <string name="recent_tabs_show_all_content_description_2">แสดงปุ่มแท็บล่าสุดทั้งหมด</string>

    <!-- Text for button in synced tab card that opens synced tabs tray -->
    <string name="recent_tabs_see_all_synced_tabs_button_text">ดูแท็บที่ซิงค์ทั้งหมด</string>
    <!-- Accessibility description for device icon used for recent synced tab -->
    <string name="recent_tabs_synced_device_icon_content_description">อุปกรณ์ที่ซิงค์</string>
    <!-- Text for the dropdown menu to remove a recent synced tab from the homescreen -->
    <string name="recent_synced_tab_menu_item_remove">เอาออก</string>
    <!-- Text for the menu button to remove a grouped highlight from the user's browsing history
         in the Recently visited section -->
    <string name="recent_tab_menu_item_remove">เอาออก</string>

    <!-- History Metadata -->
    <!-- Header text for a section on the home screen that displays grouped highlights from the
         user's browsing history, such as topics they have researched or explored on the web -->
    <string name="history_metadata_header_2">เยี่ยมชมล่าสุด</string>
    <!-- Text for the menu button to remove a grouped highlight from the user's browsing history
         in the Recently visited section -->
    <string name="recently_visited_menu_item_remove">ลบ</string>

    <!-- Content description for the button which navigates the user to show all of their history. -->
    <string name="past_explorations_show_all_content_description_2">แสดงการสำรวจที่ผ่านมาทั้งหมด</string>

    <!-- Browser Fragment -->
    <!-- Content description (not visible, for screen readers etc.): Navigate backward (browsing history) -->
    <string name="browser_menu_back">ย้อนกลับ</string>

    <!-- Content description (not visible, for screen readers etc.): Navigate forward (browsing history) -->
    <string name="browser_menu_forward">เดินหน้า</string>
    <!-- Content description (not visible, for screen readers etc.): Refresh current website -->
    <string name="browser_menu_refresh">เรียกใหม่</string>
    <!-- Content description (not visible, for screen readers etc.): Stop loading current website -->
    <string name="browser_menu_stop">หยุด</string>
    <!-- Browser menu button that opens the extensions manager -->
    <string name="browser_menu_extensions">ส่วนขยาย</string>
    <!-- Browser menu banner header text for extensions onboarding.
        The first parameter is the name of the app defined in app_name (for example: Fenix). -->
    <string name="browser_menu_extensions_banner_onboarding_header">ทำให้ %s เป็นของคุณเอง</string>
<<<<<<< HEAD
    <!-- Browser menu banner body text for extensions onboarding.
        The first parameter is the name of the app defined in app_name (for example: Fenix). -->
    <string name="browser_menu_extensions_banner_onboarding_body">ส่วนขยายช่วยยกระดับการท่องเว็บของคุณ ตั้งแต่การเปลี่ยนแปลงลักษณะและประสิทธิภาพของ %s ไปจนถึงการเพิ่มความเป็นส่วนตัวและความปลอดภัย</string>
=======
    <!-- Browser menu banner header text for extensions onboarding when all installed extensions have been disabled. -->
    <string name="browser_menu_disabled_extensions_banner_onboarding_header">คุณได้ติดตั้งส่วนขยายไว้แล้ว แต่ไม่ได้เปิดใช้งาน</string>
    <!-- Browser menu banner body text for extensions onboarding.
        The first parameter is the name of the app defined in app_name (for example: Fenix). -->
    <string name="browser_menu_extensions_banner_onboarding_body">ส่วนขยายช่วยยกระดับการท่องเว็บของคุณ ตั้งแต่การเปลี่ยนแปลงลักษณะและประสิทธิภาพของ %s ไปจนถึงการเพิ่มความเป็นส่วนตัวและความปลอดภัย</string>
    <!-- Browser menu banner body text for extensions onboarding when all installed extensions have been disabled.
     The first parameter is the name of the button that opens extension manager (for example "Manage extensions"). -->
    <string name="browser_menu_disabled_extensions_banner_onboarding_body">หากต้องการใช้ส่วนขยาย โปรดเปิดใช้งานในการตั้งค่าหรือเลือก “%s” ด้านล่าง</string>
>>>>>>> a07f670f
    <!-- Browser menu banner link text for learning more about extensions -->
    <string name="browser_menu_extensions_banner_learn_more">เรียนรู้เพิ่มเติม</string>
    <!-- Browser menu button that opens the extensions manager -->
    <string name="browser_menu_manage_extensions">จัดการส่วนขยาย</string>
    <!-- Content description (not visible, for screen readers etc.): Section heading for recommended extensions.-->
    <string name="browser_menu_recommended_section_content_description">ส่วนขยายที่แนะนำ</string>
<<<<<<< HEAD
    <!-- Content description (not visible, for screen readers etc.): Label for plus icon used to add extensions. -->
    <string name="browser_menu_extension_plus_icon_content_description">เพิ่มส่วนขยาย</string>
=======
    <!-- Content description (not visible, for screen readers etc.): Label for plus icon used to add extension.
      The first parameter is the name of the extension (for example: ClearURLs). -->
    <string name="browser_menu_extension_plus_icon_content_description_2">เพิ่ม %1$s</string>
>>>>>>> a07f670f
    <!-- Browser menu button that opens AMO in a tab -->
    <string name="browser_menu_discover_more_extensions">ค้นพบส่วนขยายเพิ่มเติม</string>
    <!-- Browser menu description that is shown when one or more extensions are disabled due to extension errors -->
    <string name="browser_menu_extensions_disabled_description">ปิดการใช้งานชั่วคราว</string>
    <!-- Browser menu button that opens account settings -->
    <string name="browser_menu_account_settings">ข้อมูลบัญชี</string>
    <!-- Browser menu button that sends a user to help articles -->
    <string name="browser_menu_help">ช่วยเหลือ</string>
    <!-- Browser menu button that sends a to a the what's new article -->
    <string name="browser_menu_whats_new">มีอะไรใหม่</string>
    <!-- Browser menu button that opens the settings menu -->
    <string name="browser_menu_settings">การตั้งค่า</string>
    <!-- Browser menu button that opens a user's library -->
    <string name="browser_menu_library">ห้องสมุด</string>
    <!-- Browser menu toggle that requests a desktop site -->
    <string name="browser_menu_desktop_site">ไซต์เดสก์ท็อป</string>
    <!-- Browser menu button that reopens a private tab as a regular tab -->
    <string name="browser_menu_open_in_regular_tab">เปิดในแท็บปกติ</string>
    <!-- Browser menu toggle that adds a shortcut to the site on the device home screen. -->
    <string name="browser_menu_add_to_homescreen">เพิ่มไปยังหน้าจอหลัก</string>
    <!-- Browser menu toggle that adds a shortcut to the site on the device home screen. -->
    <string name="browser_menu_add_to_homescreen_2">เพิ่มไปยังหน้าจอหลัก…</string>
    <!-- Text for notifying users that Xiaomi devices require additional permissions to add to home screen -->
    <string name="browser_menu_add_to_homescreen_xiaomi">อุปกรณ์ Xiaomi อาจต้องขออนุญาตเพิ่มเติมเพื่อเพิ่มทางลัดในหน้าจอหลัก โปรดตรวจสอบการตั้งค่าของคุณ</string>
    <!-- Content description (not visible, for screen readers etc.) for the Resync tabs button -->
    <string name="resync_button_content_description">ซิงค์ใหม่</string>
    <!-- Browser menu button that opens the find in page menu -->
    <string name="browser_menu_find_in_page">ค้นหาในหน้า</string>
    <!-- Browser menu button that opens the find in page menu -->
    <string name="browser_menu_find_in_page_2">ค้นหาในหน้า…</string>
    <!-- Browser menu button that opens the translations dialog, which has options to translate the current browser page. -->
    <string name="browser_menu_translations">แปลหน้า</string>
    <!-- Browser menu button that saves the current tab to a collection -->
    <string name="browser_menu_save_to_collection">บันทึกไปยังชุดสะสม…</string>
    <!-- Browser menu button that saves the current tab to a collection -->
    <string name="browser_menu_save_to_collection_2">บันทึกไปยังชุดสะสม</string>
    <!-- Browser menu button that open a share menu to share the current site -->
    <string name="browser_menu_share">แบ่งปัน</string>
    <!-- Browser menu button that open a share menu to share the current site -->
    <string name="browser_menu_share_2">แบ่งปัน…</string>
    <!-- Browser menu button shown in custom tabs that opens the current tab in Fenix
        The first parameter is the name of the app defined in app_name (for example: Fenix) -->
    <string name="browser_menu_open_in_fenix">เปิดใน %1$s</string>
    <!-- Browser menu text shown in custom tabs to indicate this is a Fenix tab
        The first parameter is the name of the app defined in app_name (for example: Fenix) -->
    <string name="browser_menu_powered_by">ขับเคลื่อนโดย %1$s</string>
    <!-- Browser menu text shown in custom tabs to indicate this is a Fenix tab
        The first parameter is the name of the app defined in app_name (for example: Fenix) -->
    <string name="browser_menu_powered_by2">ขับเคลื่อนโดย %1$s</string>
    <!-- Browser menu button to put the current page in reader mode -->
    <string name="browser_menu_read">มุมมองผู้อ่าน</string>
    <!-- Browser menu button content description to close reader mode and return the user to the regular browser -->
    <string name="browser_menu_read_close">ปิดมุมมองผู้อ่าน</string>
    <!-- Browser menu button to open the current page in an external app -->
    <string name="browser_menu_open_app_link">เปิดในแอป</string>

    <!-- Browser menu button to show reader view appearance controls e.g. the used font type and size -->
    <string name="browser_menu_customize_reader_view">ปรับแต่งมุมมองผู้อ่าน</string>
    <!-- Browser menu button to show reader view appearance controls e.g. the used font type and size -->
    <string name="browser_menu_customize_reader_view_2">ปรับแต่งมุมมองผู้อ่าน</string>
    <!-- Browser menu label for adding a bookmark -->
    <string name="browser_menu_add">เพิ่ม</string>
    <!-- Browser menu label for editing a bookmark -->
    <string name="browser_menu_edit">แก้ไข</string>

    <!-- Button shown on the home page that opens the Customize home settings -->
    <string name="browser_menu_customize_home_1">ปรับแต่งหน้าแรก</string>

    <!-- Browser menu label to sign in to sync on the device using Mozilla accounts -->
    <string name="browser_menu_sign_in">ลงชื่อเข้า</string>
    <!-- Browser menu caption label for the "Sign in" browser menu item described in `browser_menu_sign_in` -->
    <string name="browser_menu_sign_in_caption">ซิงค์รหัสผ่าน แท็บ และอื่นๆ</string>

    <!-- Browser menu label to sign back in to sync on the device when the user's account needs to be reauthenticated -->
    <string name="browser_menu_sign_back_in_to_sync">ลงชื่อเข้าอีกครั้งเพื่อซิงค์</string>
    <!-- Browser menu caption label for the "Sign back in to sync" browser menu item described in `browser_menu_sign_back_in_to_sync` when there is an error in syncing -->
    <string name="browser_menu_syncing_paused_caption">การซิงค์หยุดชั่วคราว</string>
    <!-- Browser menu label that creates a private tab -->
    <string name="browser_menu_new_private_tab">แท็บส่วนตัวใหม่</string>
    <!-- Browser menu label that navigates to the Password screen -->
    <string name="browser_menu_passwords">รหัสผ่าน</string>
    <!-- Browser menu label that navigates to the SUMO page for the Firefox for Android release notes.
         The first parameter is the name of the app defined in app_name (for example: Fenix)-->
    <string name="browser_menu_new_in_firefox">สิ่งใหม่ใน %1$s</string>
    <!-- Browser menu label that toggles the request for the desktop site of the currently visited page -->
    <string name="browser_menu_switch_to_desktop_site">สลับเป็นไซต์เดสก์ท็อป</string>
    <!-- Browser menu label that toggles the request for the mobile site of the currently visited page -->
    <string name="browser_menu_switch_to_mobile_site">สลับเป็นไซต์มือถือ</string>
    <!-- Browser menu label that navigates to the page tools sub-menu -->
    <string name="browser_menu_tools">เครื่องมือ</string>
    <!-- Content description (not visible, for screen readers etc.): Back button for all menu redesign sub-menu -->
    <string name="browser_menu_back_button_content_description">กลับสู่เมนูหลัก</string>
<<<<<<< HEAD
=======
    <!-- Content description (not visible, for screen readers etc.) for bottom sheet handlebar main menu. -->
    <string name="browser_main_menu_handlebar_content_description">ปิดแผ่นเมนูหลัก</string>
    <!-- Content description (not visible, for screen readers etc.) for bottom sheet handlebar extensions menu. -->
    <string name="browser_extensions_menu_handlebar_content_description">ปิดแผ่นเมนูส่วนขยาย</string>
    <!-- Content description (not visible, for screen readers etc.) for bottom sheet handlebar save menu. -->
    <string name="browser_save_menu_handlebar_content_description">ปิดแผ่นเมนูบันทึก</string>
    <!-- Content description (not visible, for screen readers etc.) for bottom sheet handlebar tools menu. -->
    <string name="browser_tools_menu_handlebar_content_description">ปิดแผ่นเมนูเครื่องมือ</string>
    <!-- Content description (not visible, for screen readers etc.) for bottom sheet handlebar custom tab menu. -->
    <string name="browser_custom_tab_menu_handlebar_content_description">ปิดแผ่นเมนูแท็บกำหนดเอง</string>
>>>>>>> a07f670f
    <!-- Browser menu description that describes the various tools related menu items inside of the tools sub-menu -->
    <string name="browser_menu_tools_description_with_translate">มุมมองผู้อ่าน, แปล, พิมพ์, แบ่งปัน, เปิดแอป</string>
    <!-- Browser menu description that describes the various tools related menu items inside of the tools sub-menu -->
    <string name="browser_menu_tools_description">มุมมองผู้อ่าน, พิมพ์, แบ่งปัน, เปิดแอป</string>
    <!-- Browser menu label that navigates to the save sub-menu, which contains various save related menu items such as
         bookmarking a page, saving to collection, shortcut or as a PDF, and adding to home screen -->
    <string name="browser_menu_save">บันทึก</string>
    <!-- Browser menu description that describes the various save related menu items inside of the save sub-menu -->
    <string name="browser_menu_save_description">เพิ่มที่คั่นหน้า, ทางลัด, หน้าแรก, คอลเลกชัน, PDF</string>
    <!-- Browser menu label that bookmarks the currently visited page -->
    <string name="browser_menu_bookmark_this_page">เพิ่มที่คั่นหน้าสำหรับหน้านี้</string>
    <!-- Browser menu label that navigates to the edit bookmark screen for the current bookmarked page -->
    <string name="browser_menu_edit_bookmark">แก้ไขที่คั่นหน้า</string>
    <!-- Browser menu label that the saves the currently visited page as a PDF -->
    <string name="browser_menu_save_as_pdf">บันทึกเป็น PDF…</string>
    <!-- Browser menu label for turning ON reader view of the current visited page -->
    <string name="browser_menu_turn_on_reader_view">เปิดมุมมองผู้อ่าน</string>
    <!-- Browser menu label for turning OFF reader view of the current visited page -->
    <string name="browser_menu_turn_off_reader_view">ปิดมุมมองผู้อ่าน</string>
    <!-- Browser menu label for navigating to the translation feature, which provides language translation options the current visited page -->
    <string name="browser_menu_translate_page">แปลหน้า…</string>
    <!-- Browser menu label that is displayed when the current page has been translated by the translation feature.
         The first parameter is the name of the language that page was translated to (e.g. English). -->
    <string name="browser_menu_translated_to">แปลเป็นภาษา%1$sแล้ว</string>
    <!-- Browser menu label for the print feature -->
    <string name="browser_menu_print">พิมพ์…</string>

    <!-- Browser menu label for the Delete browsing data on quit feature.
        The first parameter is the name of the app defined in app_name (for example: Fenix). -->
    <string name="browser_menu_delete_browsing_data_on_quit">ออกจาก %1$s</string>

    <!-- Menu "contextual feature recommendation" (CFR) -->
    <!-- Text for the title in the contextual feature recommendation popup promoting the menu feature. -->
    <string name="menu_cfr_title">ใหม่: เมนูที่เรียบง่ายขึ้น</string>

    <!-- Text for the message in the contextual feature recommendation popup promoting the menu feature. -->
    <string name="menu_cfr_body">ค้นหาสิ่งที่คุณต้องการได้เร็วขึ้น ตั้งแต่การท่องเว็บแบบส่วนตัวจนถึงการบันทึก</string>

    <!-- Extensions management fragment -->
    <!-- Text displayed when there are no extensions to be shown -->
    <string name="extensions_management_no_extensions">ไม่มีส่วนขยายที่นี่</string>

    <!-- Browser Toolbar -->
    <!-- Content description for the Home screen button on the browser toolbar -->
    <string name="browser_toolbar_home">หน้าแรก</string>

    <!-- Content description (not visible, for screen readers etc.): Erase button: Erase the browsing
         history and go back to the home screen. -->
    <string name="browser_toolbar_erase">ล้างประวัติการเรียกดู</string>

    <!-- Content description for the translate page toolbar button that opens the translations dialog when no translation has occurred. -->
    <string name="browser_toolbar_translate">แปลหน้า</string>

    <!-- Content description (not visible, for screen readers etc.) for the translate page toolbar button that opens the translations dialog when the page is translated successfully.
         The first parameter is the name of the language that is displayed in the original page. (For example: English)
         The second parameter is the name of the language which the page was translated to. (For example: French) -->
    <string name="browser_toolbar_translated_successfully">แปลหน้าจาก%1$sเป็น%2$sแล้ว</string>

    <!-- Locale Settings Fragment -->
    <!-- Content description for tick mark on selected language -->
    <string name="a11y_selected_locale_content_description">ภาษาที่เลือก</string>
    <!-- Text for default locale item -->
    <string name="default_locale_text">ตามภาษาอุปกรณ์</string>
    <!-- Placeholder text shown in the search bar before a user enters text -->
    <string name="locale_search_hint">ค้นหาภาษา</string>

    <!-- Search Fragment -->
    <!-- Button in the search view that lets a user search by scanning a QR code -->
    <string name="search_scan_button" moz:removedIn="133" tools:ignore="UnusedResources">สแกน</string>
    <!-- Button in the search view that lets a user search by scanning a QR code -->
    <string name="search_scan_button_2">สแกนคิวอาร์โค้ด</string>
    <!-- Button in the search view when shortcuts are displayed that takes a user to the search engine settings -->
    <string name="search_shortcuts_engine_settings">การตั้งค่าเครื่องมือค้นหา</string>
    <!-- Button in the search view that lets a user navigate to the site in their clipboard -->
    <string name="awesomebar_clipboard_title">เติมลิงก์จากคลิปบอร์ด</string>
    <!-- Button in the search suggestions onboarding that allows search suggestions in private sessions -->
    <string name="search_suggestions_onboarding_allow_button">อนุญาต</string>
    <!-- Button in the search suggestions onboarding that does not allow search suggestions in private sessions -->
    <string name="search_suggestions_onboarding_do_not_allow_button">ไม่อนุญาต</string>
    <!-- Search suggestion onboarding hint title text -->
    <string name="search_suggestions_onboarding_title">อนุญาตคำแนะนำการค้นหาในวาระส่วนตัวหรือไม่?</string>

    <!-- Search suggestion onboarding hint description text, first parameter is the name of the app defined in app_name (for example: Fenix)-->
    <string name="search_suggestions_onboarding_text">%s จะแบ่งปันทุกอย่างที่คุณพิมพ์ในแถบที่อยู่ไปยังเครื่องมือค้นหาเริ่มต้นของคุณ</string>

    <!-- Search engine suggestion title text. The first parameter is the name of the suggested engine-->
    <string name="search_engine_suggestions_title">ค้นหา %s</string>
    <!-- Search engine suggestion description text -->
    <string name="search_engine_suggestions_description">ค้นหาโดยตรงจากแถบที่อยู่</string>

    <!-- Menu option in the search selector menu to open the search settings -->
    <string name="search_settings_menu_item">ตั้งค่าการค้นหา</string>

    <!-- Header text for the search selector menu -->
    <string name="search_header_menu_item_2">ครั้งนี้ค้นหาใน:</string>

    <!-- Content description (not visible, for screen readers etc.): Search engine icon. The first parameter is the search engine name (for example: DuckDuckGo). -->
    <string name="search_engine_icon_content_description">เครื่องมือค้นหา %s</string>

    <!-- Home onboarding -->
    <!-- Onboarding home screen popup dialog, shown on top of the Jump back in section. -->
    <string name="onboarding_home_screen_jump_back_contextual_hint_2" moz:removedIn="132">พบกับโฮมเพจส่วนบุคคลของคุณ แท็บล่าสุด ที่คั่นหน้า และผลการค้นหาจะปรากฏที่นี่</string>
    <!-- Home onboarding dialog welcome screen title text. -->
    <string name="onboarding_home_welcome_title_2">ยินดีต้อนรับสู่อินเทอร์เน็ตที่เป็นส่วนตัวมากขึ้น</string>
    <!-- Home onboarding dialog welcome screen description text. -->
    <string name="onboarding_home_welcome_description">สีสันที่มากขึ้น ความเป็นส่วนตัวที่ดีขึ้น ให้ความมุ่งมั่นกับผู้คนมากกว่าผลกำไร</string>
    <!-- Home onboarding dialog sign into sync screen title text. -->
    <string name="onboarding_home_sync_title_3">สลับหน้าจอง่ายกว่าที่เคย</string>
    <!-- Home onboarding dialog sign into sync screen description text. -->
    <string name="onboarding_home_sync_description">เรียกดูต่อจากที่คุณค้างไว้ด้วยแท็บจากอุปกรณ์อื่นๆ บนหน้าแรกของคุณได้แล้วตอนนี้</string>

    <!-- Text for the button to continue the onboarding on the home onboarding dialog. -->
    <string name="onboarding_home_get_started_button">เริ่มต้นใช้งาน</string>
    <!-- Text for the button to navigate to the sync sign in screen on the home onboarding dialog. -->
    <string name="onboarding_home_sign_in_button">ลงชื่อเข้า</string>
    <!-- Text for the button to skip the onboarding on the home onboarding dialog. -->
    <string name="onboarding_home_skip_button">ข้าม</string>
    <!-- Onboarding home screen sync popup dialog message, shown on top of Recent Synced Tabs in the Jump back in section. -->
    <string name="sync_cfr_message">กำลังซิงค์แท็บของคุณ! เรียกดูต่อจากที่คุณค้างไว้บนอุปกรณ์อื่นๆ ของคุณ</string>

    <!-- Content description (not visible, for screen readers etc.): Close button for the home onboarding dialog -->
    <string name="onboarding_home_content_description_close_button">ปิด</string>

    <!-- Juno first user onboarding flow experiment, strings are marked unused as they are only referenced by Nimbus experiments. -->
    <!-- Description for learning more about our privacy notice. -->
    <string name="juno_onboarding_privacy_notice_text" tools:ignore="BrandUsage">ประกาศความเป็นส่วนตัวของ Firefox</string>
    <!-- Title for set firefox as default browser screen used by Nimbus experiments. -->
    <string name="juno_onboarding_default_browser_title_nimbus_2">เรารักที่จะดูแลคุณให้ปลอดภัย</string>
    <!-- Title for set firefox as default browser screen used by Nimbus experiments.
        Note: The word "Firefox" should NOT be translated -->
    <string name="juno_onboarding_default_browser_title_nimbus_3" tools:ignore="BrandUsage,UnusedResources">ค้นพบว่าทำไมผู้คนนับล้านถึงรัก Firefox</string>
    <!-- Title for set firefox as default browser screen used by Nimbus experiments. -->
    <string name="juno_onboarding_default_browser_title_nimbus_4" tools:ignore="UnusedResources">ท่องเว็บอย่างปลอดภัยพร้อมตัวเลือกที่มากขึ้น</string>
    <!-- Description for set firefox as default browser screen used by Nimbus experiments. -->
    <string name="juno_onboarding_default_browser_description_nimbus_3">เบราว์เซอร์ที่สนับสนุนโดยองค์กรไม่แสวงหาผลกำไรของเราจะช่วยหยุดบริษัทต่างๆ ไม่ให้แอบติดตามคุณทางเว็บได้</string>
    <!-- Description for set firefox as default browser screen used by Nimbus experiments. -->
    <string name="juno_onboarding_default_browser_description_nimbus_4" tools:ignore="UnusedResources">ผู้คนมากกว่า 100 ล้านคนปกป้องความเป็นส่วนตัวของตัวเองด้วยการเลือกเบราว์เซอร์ที่ได้รับการสนับสนุนจากองค์กรไม่แสวงหาผลกำไร</string>
    <!-- Description for set firefox as default browser screen used by Nimbus experiments. -->
    <string name="juno_onboarding_default_browser_description_nimbus_5" tools:ignore="UnusedResources">เครื่องมือติดตามที่รู้จักล่ะ? จะปิดกั้นให้โดยอัตโนมัติเลย ส่วนขยายล่ะ? ลองดูส่วนขยายทั้งหมดกว่า 700 อันเลย ไฟล์ PDF ล่ะ? ใช้ตัวอ่านภายในตัวของเราเลยเพื่อให้จัดการไฟล์เหล่านั้นได้ง่าย</string>
    <!-- Text for the button to set firefox as default browser on the device -->
    <string name="juno_onboarding_default_browser_positive_button" tools:ignore="UnusedResources">ตั้งเป็นเบราว์เซอร์เริ่มต้น</string>
    <!-- Text for the button dismiss the screen and move on with the flow -->
    <string name="juno_onboarding_default_browser_negative_button" tools:ignore="UnusedResources">ไม่ใช่ตอนนี้</string>
    <!-- Title for sign in to sync screen. -->
    <string name="juno_onboarding_sign_in_title_2">คงการเข้ารหัสเมื่อคุณเปลี่ยนจากอุปกรณ์เครื่องหนึ่งไปยังอีกเครื่องหนึ่ง</string>
    <!-- Description for sign in to sync screen. Nimbus experiments do not support string placeholders.
     Note: The word "Firefox" should NOT be translated -->
<<<<<<< HEAD
    <string name="juno_onboarding_sign_in_description_2" moz:RemovedIn="130" tools:ignore="BrandUsage,UnusedResources">เมื่อคุณลงชื่อเข้าและซิงค์แล้ว คุณจะปลอดภัยยิ่งขึ้น Firefox จะเข้ารหัสลับรหัสผ่าน ที่คั่นหน้า และอื่น ๆ ของคุณ</string>
    <!-- Description for sign in to sync screen. Nimbus experiments do not support string placeholders.
     Note: The word "Firefox" should NOT be translated -->
=======
>>>>>>> a07f670f
    <string name="juno_onboarding_sign_in_description_3" tools:ignore="BrandUsage">Firefox เข้ารหัสรหัสผ่าน ที่คั่นหน้า และอื่นๆ ของคุณเมื่อคุณซิงค์</string>
    <!-- Text for the button to sign in to sync on the device -->
    <string name="juno_onboarding_sign_in_positive_button" tools:ignore="UnusedResources">ลงชื่อเข้า</string>
    <!-- Text for the button dismiss the screen and move on with the flow -->
    <string name="juno_onboarding_sign_in_negative_button" tools:ignore="UnusedResources">ไม่ใช่ตอนนี้</string>
    <!-- Title for enable notification permission screen used by Nimbus experiments. Nimbus experiments do not support string placeholders.
        Note: The word "Firefox" should NOT be translated -->
    <string name="juno_onboarding_enable_notifications_title_nimbus_2" tools:ignore="BrandUsage">การแจ้งเตือนช่วยให้คุณปลอดภัยยิ่งขึ้นด้วย Firefox</string>
    <!-- Description for enable notification permission screen used by Nimbus experiments. Nimbus experiments do not support string placeholders.
       Note: The word "Firefox" should NOT be translated -->
    <string name="juno_onboarding_enable_notifications_description_nimbus_2" tools:ignore="BrandUsage">ส่งแท็บระหว่างอุปกรณ์ของคุณอย่างปลอดภัยและค้นพบคุณสมบัติความเป็นส่วนตัวอื่นๆ ใน Firefox</string>
    <!-- Text for the button to request notification permission on the device -->
    <string name="juno_onboarding_enable_notifications_positive_button" tools:ignore="UnusedResources">เปิดการแจ้งเตือน</string>
    <!-- Text for the button dismiss the screen and move on with the flow -->
    <string name="juno_onboarding_enable_notifications_negative_button" tools:ignore="UnusedResources">ไม่ใช่ตอนนี้</string>

    <!-- Title for add search widget screen used by Nimbus experiments. Nimbus experiments do not support string placeholders.
        Note: The word "Firefox" should NOT be translated -->
    <string name="juno_onboarding_add_search_widget_title" tools:ignore="BrandUsage,UnusedResources">ลองใช้วิดเจ็ตค้นหาของ Firefox</string>
    <!-- Description for add search widget screen used by Nimbus experiments. Nimbus experiments do not support string placeholders.
        Note: The word "Firefox" should NOT be translated -->
    <string name="juno_onboarding_add_search_widget_description" tools:ignore="BrandUsage,UnusedResources">ด้วย Firefox บนหน้าจอแรกของคุณ คุณจะสามารถเข้าถึงเบราว์เซอร์ที่เน้นเรื่องความเป็นส่วนตัวเป็นหลักซึ่งช่วยปิดกั้นตัวติดตามแบบข้ามไซต์ได้อย่างง่ายดาย</string>
    <!-- Text for the button to add search widget on the device used by Nimbus experiments. Nimbus experiments do not support string placeholders.
        Note: The word "Firefox" should NOT be translated -->
    <string name="juno_onboarding_add_search_widget_positive_button" tools:ignore="BrandUsage,UnusedResources">เพิ่มวิดเจ็ต Firefox</string>
    <!-- Text for the button to dismiss the screen and move on with the flow -->
    <string name="juno_onboarding_add_search_widget_negative_button" tools:ignore="UnusedResources">ไม่ใช่ตอนนี้</string>

    <!-- Onboarding header for the add-ons card used by Nimbus experiments. Nimbus experiments do not support string placeholders.
    Note: The word "Firefox" should NOT be translated -->
    <string name="onboarding_add_on_header" tools:ignore="BrandUsage,UnusedResources">ปรับแต่ง Firefox ของคุณด้วยส่วนขยาย</string>
    <!-- Onboarding sub header for the add-ons card, used by Nimbus experiments. -->
    <string name="onboarding_add_on_sub_header" tools:ignore="UnusedResources">เพิ่มส่วนขยายของบุคคลที่สามเพื่อเพิ่มความปลอดภัย ประสิทธิภาพการทำงาน และอื่นๆ ของคุณ</string>
    <!-- Onboarding add-ons card, for checking more add-ons on, used by Nimbus experiments. -->
    <string name="onboarding_add_on_explore_more_extensions" tools:ignore="UnusedResources" moz:removedIn="133">สำรวจส่วนขยายอื่น ๆ</string>
    <!-- Onboarding add-ons card, button for start browsing, used by Nimbus experiments. -->
    <string name="onboarding_add_on_start_browsing_button" tools:ignore="UnusedResources" moz:removedIn="133">เริ่มการเรียกดู</string>
    <!-- Onboarding add-ons card, for checking more add-ons on, used by Nimbus experiments. -->
    <string name="onboarding_add_on_explore_more_extensions_2" tools:ignore="UnusedResources">สำรวจส่วนขยายอื่น ๆ</string>
    <!-- Onboarding add-ons card, button for start browsing, used by Nimbus experiments. -->
    <string name="onboarding_add_on_start_browsing_button_2" tools:ignore="UnusedResources">เริ่มการเรียกดู</string>
    <!-- Ublock name for the onboarding add-ons card, used by Nimbus experiments. Note: The word "Ublock Origin" is a brand name should NOT be translated -->
    <string name="onboarding_add_on_ublock_name" tools:ignore="UnusedResources">uBlock Origin</string>
    <!-- Ublock description for the onboarding add-ons card, used by Nimbus experiments. -->
    <string name="onboarding_add_on_ublock_description" tools:ignore="UnusedResources">บล็อคโฆษณาอย่างมีประสิทธิภาพและได้ผล</string>
    <!-- Privacy Badger name for the onboarding add-ons card, used by Nimbus experiments. Note: The word "Privacy Badger" is a brand name should NOT be translated -->
    <string name="onboarding_add_on_privacy_badger_name" tools:ignore="UnusedResources">Privacy Badger</string>
    <!-- Privacy Badger description for the onboarding add-ons card, used by Nimbus experiments. -->
    <string name="onboarding_add_on_privacy_badger_description" tools:ignore="UnusedResources">หยุดตัวติดตามที่คุณมองไม่เห็นและโฆษณาที่สอดส่องคุณด้วยสุดยอดเครื่องมือป้องกันการติดตาม</string>
    <!-- Search by Image name for the onboarding add-ons card, used by Nimbus experiments. Note: The word "Search by Image" is a brand name should NOT be translated -->
    <string name="onboarding_add_on_search_by_image_name" tools:ignore="UnusedResources">ค้นหาด้วยภาพ</string>
    <!-- Search by Image description for the onboarding add-ons card, used by Nimbus experiments. -->
    <string name="onboarding_add_on_search_by_image_description" tools:ignore="UnusedResources">ชมภาพที่น่าสนใจและศึกษาข้อมูลเพิ่มเติมเกี่ยวกับภาพนั้น</string>

    <!-- Dark Reader name for the onboarding add-ons card, used by Nimbus experiments. Note: The word "Dark Reader" is a brand name should NOT be translated -->
    <string name="onboarding_add_on_dark_reader_name" tools:ignore="UnusedResources">Dark Reader</string>
    <!-- Privacy Badger description for the onboarding add-ons card, used by Nimbus experiments. -->
    <string name="onboarding_add_on_dark_reader_description" tools:ignore="UnusedResources">โหมดมืดแบบกำหนดเองสำหรับเว็บมือถือ</string>

    <!-- Search Widget -->
    <!-- Content description for searching with a widget. The first parameter is the name of the application.-->
    <string name="search_widget_content_description_2">เปิดแท็บ %1$s ใหม่</string>
    <!-- Text preview for smaller sized widgets -->
    <string name="search_widget_text_short">ค้นหา</string>
    <!-- Text preview for larger sized widgets -->
    <string name="search_widget_text_long">ค้นหาเว็บ</string>

    <!-- Content description (not visible, for screen readers etc.): Voice search -->
    <string name="search_widget_voice">ค้นหาด้วยเสียง</string>

    <!-- Preferences -->
    <!-- Title for the settings page-->
    <string name="settings">การตั้งค่า</string>
    <!-- Preference category for general settings -->
    <string name="preferences_category_general">ทั่วไป</string>
    <!-- Preference category for all links about Fenix -->
    <string name="preferences_category_about">เกี่ยวกับ</string>
    <!-- Preference category for settings related to changing the default search engine -->
    <string name="preferences_category_select_default_search_engine">เลือกหนึ่งตัว</string>
    <!-- Preference for settings related to managing search shortcuts for the quick search menu -->
    <string name="preferences_manage_search_shortcuts_2">จัดการเครื่องมือค้นหาทางเลือก</string>
    <!-- Summary for preference for settings related to managing search shortcuts for the quick search menu -->
    <string name="preferences_manage_search_shortcuts_summary">แก้ไขเครื่องมือที่แสดงในเมนูค้นหา</string>
    <!-- Preference category for settings related to managing search shortcuts for the quick search menu -->
    <string name="preferences_category_engines_in_search_menu">เครื่องมือที่แสดงบนเมนูค้นหา</string>
    <!-- Preference for settings related to changing the default search engine -->
    <string name="preferences_default_search_engine">เครื่องมือค้นหาเริ่มต้น</string>
    <!-- Preference for settings related to Search -->
    <string name="preferences_search">ค้นหา</string>
    <!-- Preference for settings related to Search engines -->
    <string name="preferences_search_engines">เครื่องมือค้นหา</string>
    <!-- Preference for settings related to Search engines suggestions-->
    <string name="preferences_search_engines_suggestions">คำแนะนำจากเครื่องมือค้นหา</string>
    <!-- Preference Category for settings related to Search address bar -->
    <string name="preferences_settings_address_bar">การกำหนดลักษณะแถบที่อยู่</string>
    <!-- Preference Category for settings to Firefox Suggest -->
    <string name="preference_search_address_bar_fx_suggest" tools:ignore="BrandUsage">แถบที่อยู่ - Firefox Suggest</string>
    <!-- Preference link to Learn more about Firefox Suggest -->
    <string name="preference_search_learn_about_fx_suggest" tools:ignore="BrandUsage">เรียนรู้เพิ่มเติมเกี่ยวกับ Firefox Suggest</string>
    <!-- Preference link to rating Fenix on the Play Store -->
    <string name="preferences_rate">ให้คะแนนบน Google Play</string>
    <!-- Preference linking to about page for Fenix
        The first parameter is the name of the app defined in app_name (for example: Fenix) -->
    <string name="preferences_about">เกี่ยวกับ %1$s</string>
    <!-- Preference for settings related to changing the default browser -->
    <string name="preferences_set_as_default_browser">ตั้งเป็นเบราว์เซอร์เริ่มต้น</string>
    <!-- Preference category for advanced settings -->
    <string name="preferences_category_advanced">ขั้นสูง</string>
    <!-- Preference category for privacy and security settings -->
    <string name="preferences_category_privacy_security">ความเป็นส่วนตัวและความปลอดภัย</string>
    <!-- Preference for advanced site permissions -->
    <string name="preferences_site_permissions" moz:removedIn="133" tools:ignore="UnusedResources">สิทธิอนุญาตไซต์</string>

    <!-- Preference for advanced site settings -->
    <string name="preferences_site_settings">การตั้งค่าไซต์</string>
    <!-- Preference for private browsing options -->
    <string name="preferences_private_browsing_options">การเรียกดูแบบส่วนตัว</string>
    <!-- Preference for opening links in a private tab-->
    <string name="preferences_open_links_in_a_private_tab">เปิดลิงก์ในแท็บส่วนตัว</string>
    <!-- Preference for allowing screenshots to be taken while in a private tab-->
    <string name="preferences_allow_screenshots_in_private_mode">อนุญาตภาพหน้าจอในการเรียกดูแบบส่วนตัว</string>
    <!-- Will inform the user of the risk of activating Allow screenshots in private browsing option -->
    <string name="preferences_screenshots_in_private_mode_disclaimer">ถ้าอนุญาต แท็บส่วนตัวจะปรากฏให้เห็นเมื่อมีหลายแอปที่เปิดอยู่</string>
    <!-- Preference for adding private browsing shortcut -->
    <string name="preferences_add_private_browsing_shortcut">เพิ่มทางลัดการเรียกดูแบบส่วนตัว</string>
    <!-- Preference for enabling "HTTPS-Only" mode -->
    <string name="preferences_https_only_title">โหมด HTTPS-Only</string>

    <!-- Label for cookie banner section in quick settings panel. -->
    <string name="cookie_banner_blocker">ตัวปิดกั้นแบนเนอร์คุกกี้</string>
    <!-- Preference for removing cookie/consent banners from sites automatically in private mode. See reduce_cookie_banner_summary for additional context. -->
    <string name="preferences_cookie_banner_reduction_private_mode">ตัวปิดกั้นแบนเนอร์คุกกี้ในการเรียกดูแบบส่วนตัว</string>

    <!-- Text for indicating cookie banner handling is off this site, this is shown as part of the protections panel with the tracking protection toggle -->
    <string name="reduce_cookie_banner_off_for_site">ปิดสำหรับไซต์นี้</string>
    <!-- Text for cancel button indicating that cookie banner reduction is not supported for the current site, this is shown as part of the cookie banner details view. -->
    <string name="cookie_banner_handling_details_site_is_not_supported_cancel_button">ยกเลิก</string>
    <!-- Text for request support button indicating that cookie banner reduction is not supported for the current site, this is shown as part of the cookie banner details view. -->
    <string name="cookie_banner_handling_details_site_is_not_supported_request_support_button_2">ส่งคำขอ</string>
    <!-- Text for title indicating that cookie banner reduction is not supported for the current site, this is shown as part of the cookie banner details view. -->
    <string name="cookie_banner_handling_details_site_is_not_supported_title_2">ขอการรองรับไซต์นี้ไหม?</string>
    <!-- Label for the snackBar, after the user reports with success a website where cookie banner reducer did not work -->
    <string name="cookie_banner_handling_report_site_snack_bar_text_2">ส่งคำขอแล้ว</string>
    <!-- Text for indicating cookie banner handling is on this site, this is shown as part of the protections panel with the tracking protection toggle -->
    <string name="reduce_cookie_banner_on_for_site">เปิดสำหรับไซต์นี้</string>

    <!-- Text for indicating that a request for unsupported site was sent to Nimbus (it's a Mozilla library for experiments), this is shown as part of the protections panel with the tracking protection toggle -->
    <string name="reduce_cookie_banner_unsupported_site_request_submitted_2">ส่งคำขอรองรับแล้ว</string>
    <!-- Text for indicating cookie banner handling is currently not supported for this site, this is shown as part of the protections panel with the tracking protection toggle -->
    <string name="reduce_cookie_banner_unsupported_site">ไม่รองรับไซต์ในขณะนี้</string>
    <!-- Title text for a detail explanation indicating cookie banner handling is on this site, this is shown as part of the cookie banner panel in the toolbar. The first parameter is a shortened URL of the current site-->
    <string name="reduce_cookie_banner_details_panel_title_on_for_site_1">ต้องการเปิดตัวปิดกั้นแบนเนอร์คุกกี้สำหรับ %1$s หรือไม่?</string>
    <!-- Title text for a detail explanation indicating cookie banner handling is off this site, this is shown as part of the cookie banner panel in the toolbar. The first parameter is a shortened URL of the current site-->
    <string name="reduce_cookie_banner_details_panel_title_off_for_site_1">ต้องการปิดตัวปิดกั้นแบนเนอร์คุกกี้สำหรับ %1$s หรือไม่?</string>
    <!-- Title text for a detail explanation indicating cookie banner reducer didn't work for the current site, this is shown as part of the cookie banner panel in the toolbar. The first parameter is the application name-->
    <string name="reduce_cookie_banner_details_panel_title_unsupported_site_request_2">%1$s ไม่สามารถปฏิเสธคำขอคุกกี้โดยอัตโนมัติบนไซต์นี้ คุณสามารถส่งคำขอให้รองรับไซต์นี้ในอนาคตได้</string>

    <!-- Long text for a detail explanation indicating what will happen if cookie banner handling is off for a site, this is shown as part of the cookie banner panel in the toolbar. The first parameter is the application name -->
    <string name="reduce_cookie_banner_details_panel_description_off_for_site_1">หลังจากปิดแล้ว %1$s จะล้างคุกกี้และโหลดไซต์นี้ใหม่ การกระทำนี้อาจนำคุณลงชื่อออกหรือล้างรถเข็นช็อปปิ้ง</string>
    <!-- Long text for a detail explanation indicating what will happen if cookie banner handling is on for a site, this is shown as part of the cookie banner panel in the toolbar. The first parameter is the application name -->
    <string name="reduce_cookie_banner_details_panel_description_on_for_site_3">หลังจากเปิดแล้ว %1$s จะพยายามปฏิเสธแบนเนอร์คุกกี้ทั้งหมดบนไซต์นี้โดยอัตโนมัติ</string>

    <!--Title for the cookie banner re-engagement CFR, the placeholder is replaced with app name -->
    <string name="cookie_banner_cfr_title">%1$s เพิ่งปฏิเสธคุกกี้สำหรับคุณ</string>
    <!--Message for the cookie banner re-engagement CFR -->
    <string name="cookie_banner_cfr_message">รบกวนสมาธิน้อยลง คุกกี้ติดตามคุณน้อยลงบนเว็บไซต์นี้</string>

    <!-- Description of the preference to enable "HTTPS-Only" mode. -->
    <string name="preferences_https_only_summary">พยายามเชื่อมต่อกับเว็บไซต์โดยใช้โปรโตคอลการเข้ารหัส HTTPS โดยอัตโนมัติเพื่อเพิ่มความปลอดภัย</string>
    <!-- Summary of https only preference if https only is set to off -->
    <string name="preferences_https_only_off">ปิด</string>
    <!-- Summary of https only preference if https only is set to on in all tabs -->
    <string name="preferences_https_only_on_all">เปิดในทุกแท็บ</string>
    <!-- Summary of https only preference if https only is set to on in private tabs only -->
    <string name="preferences_https_only_on_private">เปิดในแท็บส่วนตัว</string>
    <!-- Text displayed that links to website containing documentation about "HTTPS-Only" mode -->
    <string name="preferences_http_only_learn_more">เรียนรู้เพิ่มเติม</string>
    <!-- Option for the https only setting -->
    <string name="preferences_https_only_in_all_tabs">เปิดใช้งานในทุกแท็บ</string>
    <!-- Option for the https only setting -->
    <string name="preferences_https_only_in_private_tabs">เปิดใช้งานเฉพาะในแท็บส่วนตัว</string>
    <!-- Title shown in the error page for when trying to access a http website while https only mode is enabled. -->
    <string name="errorpage_httpsonly_title">ไซต์ที่ปลอดภัยไม่พร้อมใช้งาน</string>
    <!-- Message shown in the error page for when trying to access a http website while https only mode is enabled. The message has two paragraphs. This is the first. -->
    <string name="errorpage_httpsonly_message_title">อาจเป็นไปได้มากว่าเว็บไซต์ไม่รองรับ HTTPS</string>
    <!-- Message shown in the error page for when trying to access a http website while https only mode is enabled. The message has two paragraphs. This is the second. -->
    <string name="errorpage_httpsonly_message_summary">อย่างไรก็ตาม อาจเป็นไปได้ว่าผู้โจมตีมีส่วนเกี่ยวข้อง หากคุณเข้าสู่เว็บไซต์ต่อไป คุณไม่ควรป้อนข้อมูลที่ละเอียดอ่อนใด ๆ หากคุณดำเนินการต่อ โหมด HTTPS-Only จะปิดชั่วคราวสำหรับเว็บไซต์นี้</string>
    <!-- Preference for accessibility -->
    <string name="preferences_accessibility">การช่วยเข้าถึง</string>
    <!-- Preference to override the Mozilla account server -->
    <string name="preferences_override_account_server">เซิร์ฟเวอร์บัญชี Mozilla ที่กำหนดเอง</string>
    <!-- Preference to override the Sync token server -->
    <string name="preferences_override_sync_tokenserver">เซิร์ฟเวอร์ Sync ที่กำหนดเอง</string>
    <!-- Toast shown after updating the Mozilla account/Sync server override preferences -->
    <string name="toast_override_account_sync_server_done">เปลี่ยนแปลงเซิร์ฟเวอร์บัญชี Mozilla/Sync แล้ว กำลังออกจากแอปพลิเคชันเพื่อนำการเปลี่ยนแปลงไปใช้…</string>
    <!-- Preference category for account information -->
    <string name="preferences_category_account">บัญชี</string>
    <!-- Preference for changing where the AddressBar is positioned -->
    <string name="preferences_toolbar_2">ตำแหน่งของแถบที่อยู่</string>
    <!-- Preference for changing default theme to dark or light mode -->
    <string name="preferences_theme">ชุดตกแต่ง</string>
    <!-- Preference for customizing the home screen -->
    <string name="preferences_home_2">หน้าแรก</string>
    <!-- Preference for gestures based actions -->
    <string name="preferences_gestures">ท่าทาง</string>
    <!-- Preference for settings related to visual options -->
    <string name="preferences_customize">ปรับแต่ง</string>
    <!-- Preference description for banner about signing in -->
    <string name="preferences_sign_in_description_2">ลงชื่อเข้าเพื่อซิงค์แท็บ ที่คั่นหน้า รหัสผ่าน และอื่น ๆ ของคุณ</string>
    <!-- Preference shown instead of account display name while account profile information isn't available yet. -->
    <string name="preferences_account_default_name_2">บัญชี Mozilla</string>
    <!-- Preference text for account title when there was an error syncing FxA -->
    <string name="preferences_account_sync_error">เชื่อมต่ออีกครั้งเพื่อทำการซิงค์ต่อ</string>
    <!-- Preference for language -->
    <string name="preferences_language">ภาษา</string>
    <!-- Preference for translations -->
    <string name="preferences_translations">การแปล</string>
    <!-- Preference for data choices -->
    <string name="preferences_data_choices">ตัวเลือกข้อมูล</string>
    <!-- Preference for data collection -->
    <string name="preferences_data_collection">การเก็บรวบรวมข้อมูล</string>
    <!-- Preference for developers -->
    <string name="preferences_remote_debugging">การดีบั๊กระยะไกลผ่าน USB</string>
    <!-- Preference title for switch preference to show search suggestions -->
    <string name="preferences_show_search_suggestions">แสดงข้อเสนอแนะการค้นหา</string>
    <!-- Preference title for switch preference to show voice search button -->
    <string name="preferences_show_voice_search">แสดงการค้นหาด้วยเสียง</string>
    <!-- Preference title for switch preference to show search suggestions also in private mode -->
    <string name="preferences_show_search_suggestions_in_private">แสดงในวาระส่วนตัว</string>
    <!-- Preference title for switch preference to show a clipboard suggestion when searching -->
    <string name="preferences_show_clipboard_suggestions">แสดงข้อเสนอแนะคลิปบอร์ด</string>
    <!-- Preference title for switch preference to suggest browsing history when searching -->
    <string name="preferences_search_browsing_history">ค้นหาประวัติการเรียกดู</string>
    <!-- Preference title for switch preference to suggest bookmarks when searching -->
    <string name="preferences_search_bookmarks">ค้นหาที่คั่นหน้า</string>
    <!-- Preference title for switch preference to suggest synced tabs when searching -->
    <string name="preferences_search_synced_tabs">ค้นหาแท็บที่ซิงค์</string>
    <!-- Preference for account settings -->
    <string name="preferences_account_settings">การตั้งค่าบัญชี</string>
    <!-- Preference for enabling url autocomplete-->
    <string name="preferences_enable_autocomplete_urls">เติม URL อัตโนมัติ</string>
    <!-- Preference title for switch preference to show sponsored Firefox Suggest search suggestions -->
    <string name="preferences_show_sponsored_suggestions">คำแนะนำจากผู้สนับสนุน</string>
    <!-- Summary for preference to show sponsored Firefox Suggest search suggestions.
         The first parameter is the name of the application. -->
    <string name="preferences_show_sponsored_suggestions_summary">สนับสนุน %1$s ด้วยคำแนะนำจากผู้สนับสนุนซึ่งแสดงเป็นครั้งคราว</string>
    <!-- Preference title for switch preference to show Firefox Suggest search suggestions for web content.
         The first parameter is the name of the application. -->
    <string name="preferences_show_nonsponsored_suggestions">คำแนะนำจาก %1$s</string>
    <!-- Summary for preference to show Firefox Suggest search suggestions for web content -->
    <string name="preferences_show_nonsponsored_suggestions_summary">รับคำแนะนำจากเว็บที่เกี่ยวข้องกับการค้นหาของคุณ</string>
    <!-- Preference for open links in third party apps -->
    <string name="preferences_open_links_in_apps">เปิดลิงก์ในแอป</string>

    <!-- Preference for open links in third party apps always open in apps option -->
    <string name="preferences_open_links_in_apps_always">ทุกครั้ง</string>
    <!-- Preference for open links in third party apps ask before opening option -->
    <string name="preferences_open_links_in_apps_ask">ถามก่อนเปิด</string>
    <!-- Preference for open links in third party apps never open in apps option -->
    <string name="preferences_open_links_in_apps_never">ไม่เลย</string>
    <!-- Preference for open download with an external download manager app -->
    <string name="preferences_external_download_manager">ตัวจัดการการดาวน์โหลดภายนอก</string>
    <!-- Preference for enabling gecko engine logs -->
    <string name="preferences_enable_gecko_logs">เปิดใช้งานปูม Gecko</string>
    <!-- Message to indicate users that we are quitting the application to apply the changes -->
    <string name="quit_application">กำลังปิดแอปพลิเคชันเพื่อนำการเปลี่ยนแปลงไปใช้…</string>

    <!-- Preference for extensions -->
    <string name="preferences_extensions">ส่วนขยาย</string>
    <!-- Preference for installing a local extension -->
    <string name="preferences_install_local_extension">ติดตั้งส่วนขยายจากไฟล์</string>
    <!-- Preference for notifications -->
    <string name="preferences_notifications">การแจ้งเตือน</string>

    <!-- Summary for notification preference indicating notifications are allowed -->
    <string name="notifications_allowed_summary">อนุญาต</string>
    <!-- Summary for notification preference indicating notifications are not allowed -->
    <string name="notifications_not_allowed_summary">ไม่อนุญาต</string>

    <!-- Add-on Permissions -->
    <!-- The title of the required permissions section from addon's permissions screen -->
    <string name="addons_permissions_heading_required" tools:ignore="UnusedResources">จำเป็น</string>
    <!-- The title of the optional permissions section from addon's permissions screen -->
    <string name="addons_permissions_heading_optional" tools:ignore="UnusedResources">ไม่จำเป็น</string>
    <!-- The title of the origin permission option allowing a user to enable the extension to run on all sites -->
    <string name="addons_permissions_allow_for_all_sites" tools:ignore="UnusedResources">อนุญาตสำหรับทุกไซต์</string>
    <!-- The subtitle for the allow for all sites preference toggle -->
    <string name="addons_permissions_allow_for_all_sites_subtitle" tools:ignore="UnusedResources">ถ้าคุณเชื่อถือส่วนขยายนี้ คุณสามารถให้สิทธิ์แก่ส่วนขยายนี้ในทุกเว็บไซต์ได้</string>
    <!-- The text shown when an extension does not require permissions -->
    <string name="addons_does_not_require_permissions">ส่วนขยายนี้ไม่จำเป็นต้องขอสิทธิ์ใด</string>

    <!-- Add-on Preferences -->
    <!-- Preference to customize the configured AMO (addons.mozilla.org) collection -->
    <string name="preferences_customize_extension_collection">ชุดสะสมส่วนขยายกำหนดเอง</string>
    <!-- Button caption to confirm the add-on collection configuration -->
    <string name="customize_addon_collection_ok">ตกลง</string>
    <!-- Button caption to abort the add-on collection configuration -->
    <string name="customize_addon_collection_cancel">ยกเลิก</string>
    <!-- Hint displayed on input field for custom collection name -->
    <string name="customize_addon_collection_hint">ชื่อชุดสะสม</string>
    <!-- Hint displayed on input field for custom collection user ID-->
    <string name="customize_addon_collection_user_hint">เจ้าของชุดสะสม (ไอดีผู้ใช้)</string>

    <!-- Toast shown after confirming the custom extension collection configuration -->
    <string name="toast_customize_extension_collection_done">ชุดสะสมส่วนขยายได้ถูกแก้ไขแล้ว ออกจากแอปพลิเคชันเพื่อใช้การเปลี่ยนแปลง…</string>

    <!-- Customize Home -->
    <!-- Header text for jumping back into the recent tab in customize the home screen -->
    <string name="customize_toggle_jump_back_in">กลับเข้าไป</string>
    <!-- Title for the customize home screen section with bookmarks. -->
    <string name="customize_toggle_bookmarks">ที่คั่นหน้า</string>
    <!-- Title for the customize home screen section with recently visited. Recently visited is
    a section where users see a list of tabs that they have visited in the past few days -->
    <string name="customize_toggle_recently_visited">เยี่ยมชมล่าสุด</string>

    <!-- Title for the customize home screen section with Pocket. -->
    <string name="customize_toggle_pocket_2">เรื่องราวที่จุดประกายความคิด</string>
    <!-- Summary for the customize home screen section with Pocket. The first parameter is product name Pocket -->
    <string name="customize_toggle_pocket_summary">บทความขับเคลื่อนโดย %s</string>
    <!-- Title for the customize home screen section with sponsored Pocket stories. -->
    <string name="customize_toggle_pocket_sponsored">เรื่องราวที่ได้รับการสนับสนุน</string>
    <!-- Title for the opening wallpaper settings screen -->
    <string name="customize_wallpapers">รูปพื้นหลัง</string>

    <!-- Title for the customize home screen section with sponsored shortcuts. -->
    <string name="customize_toggle_contile">ทางลัดที่ได้รับการสนับสนุน</string>

    <!-- Wallpapers -->
    <!-- Content description for various wallpapers. The first parameter is the name of the wallpaper -->
    <string name="wallpapers_item_name_content_description">รายการรูปพื้นหลัง: %1$s</string>
    <!-- Snackbar message for when wallpaper is selected -->
    <string name="wallpaper_updated_snackbar_message">เปลี่ยนรูปพื้นหลังแล้ว!</string>
    <!-- Snackbar label for action to view selected wallpaper -->
    <string name="wallpaper_updated_snackbar_action">ดู</string>

    <!-- Snackbar message for when wallpaper couldn't be downloaded -->
    <string name="wallpaper_download_error_snackbar_message">ไม่สามารถดาวน์โหลดรูปพื้นหลัง</string>
    <!-- Snackbar label for action to retry downloading the wallpaper -->
    <string name="wallpaper_download_error_snackbar_action">ลองอีกครั้ง</string>
    <!-- Snackbar message for when wallpaper couldn't be selected because of the disk error -->
    <string name="wallpaper_select_error_snackbar_message">ไม่สามารถเปลี่ยนรูปพื้นหลัง</string>
    <!-- Text displayed that links to website containing documentation about the "Limited Edition" wallpapers. -->
    <string name="wallpaper_learn_more">เรียนรู้เพิ่มเติม</string>

    <!-- Text for classic wallpapers title. The first parameter is the Firefox name. -->
    <string name="wallpaper_classic_title">คลาสสิค %s</string>

    <!-- Text for artist series wallpapers title. "Artist series" represents a collection of artist collaborated wallpapers. -->
    <string name="wallpaper_artist_series_title">ซีรีส์ศิลปิน</string>
    <!-- Description text for the artist series wallpapers with learn more link. The first parameter is the learn more string defined in wallpaper_learn_more. "Independent voices" is the name of the wallpaper collection -->
    <string name="wallpaper_artist_series_description_with_learn_more">คอลเลกชันเสียงแห่งอิสระ %s</string>
    <!-- Description text for the artist series wallpapers. "Independent voices" is the name of the wallpaper collection -->
    <string name="wallpaper_artist_series_description">คอลเลกชันเสียงแห่งอิสระ</string>
    <!-- Wallpaper onboarding dialog header text. -->
    <string name="wallpapers_onboarding_dialog_title_text">ลองเลือกสีสันที่คุณชอบ</string>
    <!-- Wallpaper onboarding dialog body text. -->
    <string name="wallpapers_onboarding_dialog_body_text">เลือกวอลล์เปเปอร์ที่บ่งบอกความเป็นคุณ</string>
    <!-- Wallpaper onboarding dialog learn more button text. The button navigates to the wallpaper settings screen. -->
    <string name="wallpapers_onboarding_dialog_explore_more_button_text">สำรวจวอลล์เปเปอร์เพิ่มเติม</string>

    <!-- Add-ons general availability nimbus message-->
    <!-- Title of the Nimbus message for extension general availability-->
    <string name="addon_ga_message_title_2" tools:ignore="UnusedResources">มีส่วนขยายใหม่ใช้งานได้ในขณะนี้</string>
    <!-- Body of the Nimbus message for add-ons general availability. 'Firefox' intentionally hardcoded here-->
    <string name="addon_ga_message_body" tools:ignore="BrandUsage,UnusedResources">ลองดูส่วนขยายใหม่กว่า 100 รายการที่ให้คุณสร้าง Firefox ในแบบของคุณเอง</string>

    <!-- Button text of the Nimbus message for extensions general availability. -->
    <string name="addon_ga_message_button_2" tools:ignore="UnusedResources">สำรวจส่วนขยาย</string>

    <!-- Extension process crash dialog to user -->
    <!-- Title of the extension crash dialog shown to the user when enough errors have occurred with extensions and they need to be temporarily disabled -->
    <string name="extension_process_crash_dialog_title">ส่วนขยายถูกปิดใช้งานชั่วคราว</string>
    <!-- This is a message shown to the user when too many errors have occurred with the extensions process and they have been disabled.
    The user can decide if they would like to continue trying to start extensions or if they'd rather continue without them.
    The first parameter is the application name. -->
    <string name="extension_process_crash_dialog_message">มีส่วนขยายอย่างน้อยหนึ่งตัวหยุดทำงาน ทำให้ระบบของคุณไม่เสถียร %1$s ลองเริ่มการทำงานของส่วนขยายใหม่ไม่สำเร็จ\n\nส่วนขยายจะไม่เริ่มทำงานใหม่ในระหว่างวาระปัจจุบันของคุณ\n\nการลบหรือปิดใช้งานส่วนขยายอาจแก้ปัญหานี้ได้</string>
    <!-- Button text on the extension crash dialog to prompt the user to try restarting the extensions but the dialog will reappear if it is unsuccessful again -->
    <string name="extension_process_crash_dialog_retry_button_text" tools:ignore="UnusedResources">ลองเริ่มส่วนขยายใหม่</string>

    <!-- Button text on the extension crash dialog to prompt the user to continue with all extensions disabled. -->
    <string name="extension_process_crash_dialog_disable_extensions_button_text">ใช้งานต่อโดยไม่เปิดใช้ส่วนขยาย</string>

    <!-- Account Preferences -->
    <!-- Preference for managing your account via accounts.firefox.com -->
    <string name="preferences_manage_account">จัดการบัญชี</string>
    <!-- Summary of the preference for managing your account via accounts.firefox.com. -->
    <string name="preferences_manage_account_summary">เปลี่ยนรหัสผ่านของคุณ จัดการการเก็บรวบรวมข้อมูล หรือลบบัญชีของคุณ</string>
    <!-- Preference for triggering sync -->
    <string name="preferences_sync_now">ซิงค์ตอนนี้</string>
    <!-- Preference category for sync -->
    <string name="preferences_sync_category">เลือกสิ่งที่จะซิงค์</string>
    <!-- Preference for syncing history -->
    <string name="preferences_sync_history">ประวัติ</string>
    <!-- Preference for syncing bookmarks -->
    <string name="preferences_sync_bookmarks">ที่คั่นหน้า</string>
    <!-- Preference for syncing passwords -->
    <string name="preferences_sync_logins_2">รหัสผ่าน</string>
    <!-- Preference for syncing tabs -->
    <string name="preferences_sync_tabs_2">แท็บที่เปิดอยู่</string>
    <!-- Preference for signing out -->
    <string name="preferences_sign_out">ลงชื่อออก</string>
    <!-- Preference displays and allows changing current FxA device name -->
    <string name="preferences_sync_device_name">ชื่ออุปกรณ์</string>
    <!-- Text shown when user enters empty device name -->
    <string name="empty_device_name_error">ชื่ออุปกรณ์ต้องไม่ว่างเปล่า</string>
    <!-- Label indicating that sync is in progress -->
    <string name="sync_syncing_in_progress">กำลังซิงค์…</string>
    <!-- Label summary indicating that sync failed. The first parameter is the date stamp showing last time it succeeded -->
    <string name="sync_failed_summary">การซิงค์ล้มเหลว ซิงค์สำเร็จล่าสุด: %s</string>
    <!-- Label summary showing never synced -->
    <string name="sync_failed_never_synced_summary">การซิงค์ล้มเหลว ซิงค์ล่าสุด: ไม่เคย</string>
    <!-- Label summary the date we last synced. The first parameter is date stamp showing last time synced -->
    <string name="sync_last_synced_summary">ซิงค์ล่าสุด: %s</string>
    <!-- Label summary showing never synced -->
    <string name="sync_never_synced_summary">ซิงค์ล่าสุด: ไม่เคย</string>

    <!-- Text for displaying the default device name.
        The first parameter is the application name, the second is the device manufacturer name
        and the third is the device model. -->
    <string name="default_device_name_2">%1$s บน %2$s %3$s</string>

    <!-- Preference for syncing payment methods -->
    <string name="preferences_sync_credit_cards_2">วิธีการชำระเงิน</string>
    <!-- Preference for syncing addresses -->
    <string name="preferences_sync_address">ที่อยู่</string>

    <!-- Send Tab -->
    <!-- Name of the "receive tabs" notification channel. Displayed in the "App notifications" system settings for the app -->
    <string name="fxa_received_tab_channel_name">แท็บที่ได้รับ</string>
    <!-- Description of the "receive tabs" notification channel. Displayed in the "App notifications" system settings for the app -->
    <string name="fxa_received_tab_channel_description" tools:ignore="BrandUsage">การแจ้งเตือนสำหรับแท็บที่ได้รับจากอุปกรณ์ Firefox อื่น ๆ</string>
    <!--  The body for these is the URL of the tab received  -->
    <string name="fxa_tab_received_notification_name">แท็บที่ได้รับ</string>
    <!-- %s is the device name -->
    <string name="fxa_tab_received_from_notification_name">แท็บจาก %s</string>

    <!-- Close Synced Tabs -->
    <!-- The title for a notification shown when the user closes tabs that are currently
    open on this device from another device that's signed in to the same Mozilla account.
    %1$s is a placeholder for the app name; %2$d is the number of tabs closed.  -->
    <string name="fxa_tabs_closed_notification_title">ปิดแท็บ %1$s แล้ว %2$d แท็บ</string>
    <!-- The body for a "closed synced tabs" notification. -->
    <string name="fxa_tabs_closed_text">ดูแท็บที่ปิดล่าสุด</string>

    <!-- Advanced Preferences -->
    <!-- Preference for tracking protection exceptions -->
    <string name="preferences_tracking_protection_exceptions">ข้อยกเว้น</string>
    <!-- Button in Exceptions Preference to turn on tracking protection for all sites (remove all exceptions) -->
    <string name="preferences_tracking_protection_exceptions_turn_on_for_all">เปิดสำหรับไซต์ทั้งหมด</string>
    <!-- Text displayed when there are no exceptions -->
    <string name="exceptions_empty_message_description">ข้อยกเว้นให้คุณสามารถปิดใช้งานการป้องกันการติดตามสำหรับไซต์ที่เลือกได้</string>
    <!-- Text displayed when there are no exceptions, with learn more link that brings users to a tracking protection SUMO page -->
    <string name="exceptions_empty_message_learn_more_link">เรียนรู้เพิ่มเติม</string>

    <!-- Preference switch for usage and technical data collection -->
    <string name="preference_usage_data">การใช้งานและข้อมูลทางเทคนิค</string>
    <!-- Preference description for usage and technical data collection -->
    <string name="preferences_usage_data_description">แบ่งปันข้อมูลประสิทธิภาพ, การใช้งาน, ฮาร์ดแวร์ และการปรับแต่งเกี่ยวกับเบราว์เซอร์ของคุณกับ Mozilla เพื่อช่วยเราทำ %1$s ให้ดีขึ้น</string>
    <!-- Preference switch for marketing data collection -->
    <string name="preferences_marketing_data">ข้อมูลการตลาด</string>
    <!-- Preference description for marketing data collection -->
    <string name="preferences_marketing_data_description2">แบ่งปันข้อมูลการใช้งานพื้นฐานกับ Adjust ผู้จำหน่ายการตลาดมือถือของเรา</string>
    <!-- Preference switch title for automatically submitting crash reports -->
    <string name="preferences_automatically_submit_crashes_title">ส่งรายงานความผิดพลาดโดยอัตโนมัติ</string>
    <!-- Preference switch description for automatically submitting crash reports -->
    <string name="preferences_automatically_submit_crashes_description">ส่งข้อมูลการขัดข้องให้กับทาง Mozilla เมื่อเริ่มทำงานโดยอัตโนมัติหลังจากเกิดข้อขัดข้อง</string>
    <!-- Title for studies preferences -->
    <string name="preference_experiments_2">การศึกษา</string>
    <!-- Summary for studies preferences -->
    <string name="preference_experiments_summary_2">อนุญาตให้ Mozilla ติดตั้งและเรียกใช้การศึกษา</string>

    <!-- Turn On Sync Preferences -->
    <!-- Header of the Sync and save your data preference view -->
    <string name="preferences_sync_2">ซิงค์และบันทึกข้อมูลของคุณ</string>
    <!-- Preference for reconnecting to FxA sync -->
    <string name="preferences_sync_sign_in_to_reconnect">ลงชื่อเข้าเพื่อเชื่อมต่ออีกครั้ง</string>
    <!-- Preference for removing FxA account -->
    <string name="preferences_sync_remove_account">เอาบัญชีออก</string>

    <!-- Pairing Feature strings -->
    <!-- Instructions on how to access pairing -->
    <string name="pair_instructions_2"><![CDATA[สแกนรหัส QR ที่แสดงใน <b>firefox.com/pair</b>]]></string>

    <!-- Toolbar Preferences -->
    <!-- Preference for using top toolbar -->
    <string name="preference_top_toolbar">ด้านบน</string>
    <!-- Preference for using bottom toolbar -->
    <string name="preference_bottom_toolbar">ด้านล่าง</string>

    <!-- Theme Preferences -->
    <!-- Preference for using light theme -->
    <string name="preference_light_theme">สว่าง</string>
    <!-- Preference for using dark theme -->
    <string name="preference_dark_theme">มืด</string>
    <!-- Preference for using using dark or light theme automatically set by battery -->
    <string name="preference_auto_battery_theme">กำหนดโดยตัวประหยัดแบตเตอรี่</string>
    <!-- Preference for using following device theme -->
    <string name="preference_follow_device_theme">ตามชุดตกแต่งอุปกรณ์</string>

    <!-- Gestures Preferences-->
    <!-- Preferences for using pull to refresh in a webpage -->
    <string name="preference_gestures_website_pull_to_refresh">ดึงเพื่อรีเฟรช</string>
    <!-- Preference for using the dynamic toolbar -->
    <string name="preference_gestures_dynamic_toolbar">เลื่อนเพื่อซ่อนแถบเครื่องมือ</string>
    <!-- Preference for showing the opened tabs by swiping up on the toolbar-->
    <string name="preference_gestures_swipe_toolbar_show_tabs">ปัดแถบเครื่องมือไปด้านบนเพื่อเปิดแท็บ</string>

    <!-- Preference for using the dynamic toolbars -->
    <string name="preference_gestures_dynamic_toolbar_2">เลื่อนเพื่อซ่อนแถบที่อยู่และแถบเครื่องมือ</string>
    <!-- Preference for switching tabs by swiping horizontally on the addressbar -->
    <string name="preference_gestures_swipe_toolbar_switch_tabs_2">ปัดแถบที่อยู่ไปด้านข้างเพื่อสลับแท็บ</string>

    <!-- Library -->
    <!-- Option in Library to open Downloads page -->
    <string name="library_downloads">การดาวน์โหลด</string>
    <!-- Option in library to open Bookmarks page -->
    <string name="library_bookmarks">ที่คั่นหน้า</string>
    <!-- Option in library to open Desktop Bookmarks root page -->
    <string name="library_desktop_bookmarks_root">ที่คั่นหน้าเดสก์ท็อป</string>
    <!-- Option in library to open Desktop Bookmarks "menu" page -->
    <string name="library_desktop_bookmarks_menu">เมนูที่คั่นหน้า</string>
    <!-- Option in library to open Desktop Bookmarks "toolbar" page -->
    <string name="library_desktop_bookmarks_toolbar">แถบเครื่องมือที่คั่นหน้า</string>
    <!-- Option in library to open Desktop Bookmarks "unfiled" page -->
    <string name="library_desktop_bookmarks_unfiled">ที่คั่นหน้าอื่น ๆ</string>
    <!-- Option in Library to open History page -->
    <string name="library_history">ประวัติ</string>
    <!-- Option in Library to open a new tab -->
    <string name="library_new_tab">แท็บใหม่</string>
    <!-- Settings Page Title -->
    <string name="settings_title">การตั้งค่า</string>
    <!-- Content description (not visible, for screen readers etc.): "Close button for library settings" -->
    <string name="content_description_close_button">ปิด</string>

    <!-- Title to show in alert when a lot of tabs are to be opened
    %d is a placeholder for the number of tabs that will be opened -->
    <string name="open_all_warning_title">ต้องการเปิด %d แท็บหรือไม่?</string>
    <!-- Message to warn users that a large number of tabs will be opened
    %s will be replaced by app name. -->
    <string name="open_all_warning_message">การเปิดแท็บจำนวนมากนี้อาจทำให้ %s ช้าลงขณะที่หน้ากำลังโหลด คุณแน่ใจหรือไม่ว่าต้องการดำเนินการต่อ?</string>
    <!-- Dialog button text for confirming open all tabs -->
    <string name="open_all_warning_confirm">แท็บที่เปิด</string>
    <!-- Dialog button text for canceling open all tabs -->
    <string name="open_all_warning_cancel">ยกเลิก</string>

    <!-- Text to show users they have one page in the history group section of the History fragment.
    %d is a placeholder for the number of pages in the group. -->
    <string name="history_search_group_site_1">%d หน้า</string>

    <!-- Text to show users they have multiple pages in the history group section of the History fragment.
    %d is a placeholder for the number of pages in the group. -->
    <string name="history_search_group_sites_1">%d หน้า</string>

    <!-- Option in library for Recently Closed Tabs -->
    <string name="library_recently_closed_tabs">แท็บที่ปิดล่าสุด</string>
    <!-- Option in library to open Recently Closed Tabs page -->
    <string name="recently_closed_show_full_history">แสดงประวัติแบบเต็ม</string>
    <!-- Text to show users they have multiple tabs saved in the Recently Closed Tabs section of history.
    %d is a placeholder for the number of tabs selected. -->
    <string name="recently_closed_tabs">%d แท็บ</string>
    <!-- Text to show users they have one tab saved in the Recently Closed Tabs section of history.
    %d is a placeholder for the number of tabs selected. -->
    <string name="recently_closed_tab">%d แท็บ</string>
    <!-- Recently closed tabs screen message when there are no recently closed tabs -->
    <string name="recently_closed_empty_message">ไม่มีแท็บที่ปิดล่าสุด</string>

    <!-- Tab Management -->
    <!-- Title of preference for tabs management -->
    <string name="preferences_tabs">แท็บ</string>
    <!-- Title of preference that allows a user to specify the tab view -->
    <string name="preferences_tab_view">มุมมองแท็บ</string>
    <!-- Option for a list tab view -->
    <string name="tab_view_list">รายการ</string>
    <!-- Option for a grid tab view -->
    <string name="tab_view_grid">เส้นตาราง</string>
    <!-- Title of preference that allows a user to auto close tabs after a specified amount of time -->
    <string name="preferences_close_tabs">ปิดแท็บ</string>
    <!-- Option for auto closing tabs that will never auto close tabs, always allows user to manually close tabs -->
    <string name="close_tabs_manually">กำหนดเอง</string>
    <!-- Option for auto closing tabs that will auto close tabs after one day -->
    <string name="close_tabs_after_one_day">หลังจากผ่านไปหนึ่งวัน</string>
    <!-- Option for auto closing tabs that will auto close tabs after one week -->
    <string name="close_tabs_after_one_week">หลังจากผ่านไปหนึ่งสัปดาห์</string>
    <!-- Option for auto closing tabs that will auto close tabs after one month -->
    <string name="close_tabs_after_one_month">หลังจากผ่านไปหนึ่งเดือน</string>

    <!-- Title of preference that allows a user to specify the auto-close settings for open tabs -->
    <string name="preference_auto_close_tabs" tools:ignore="UnusedResources">ปิดแท็บที่เปิดอยู่อัตโนมัติ</string>

    <!-- Opening screen -->
    <!-- Title of a preference that allows a user to choose what screen to show after opening the app -->
    <string name="preferences_opening_screen">หน้าจอเมื่อเปิด</string>
    <!-- Option for always opening the homepage when re-opening the app -->
    <string name="opening_screen_homepage">หน้าแรก</string>
    <!-- Option for always opening the user's last-open tab when re-opening the app -->
    <string name="opening_screen_last_tab">แท็บสุดท้าย</string>
    <!-- Option for always opening the homepage when re-opening the app after four hours of inactivity -->
    <string name="opening_screen_after_four_hours_of_inactivity">หน้าแรกหลังจากไม่มีการใช้งานเป็นเวลา 4 ชั่วโมง</string>
    <!-- Summary for tabs preference when auto closing tabs setting is set to manual close-->
    <string name="close_tabs_manually_summary">ปิดด้วยตนเอง</string>
    <!-- Summary for tabs preference when auto closing tabs setting is set to auto close tabs after one day-->
    <string name="close_tabs_after_one_day_summary">ปิดหลังจากหนึ่งวัน</string>
    <!-- Summary for tabs preference when auto closing tabs setting is set to auto close tabs after one week-->
    <string name="close_tabs_after_one_week_summary">ปิดหลังจากหนึ่งสัปดาห์</string>
    <!-- Summary for tabs preference when auto closing tabs setting is set to auto close tabs after one month-->
    <string name="close_tabs_after_one_month_summary">ปิดหลังจากหนึ่งเดือน</string>

    <!-- Summary for homepage preference indicating always opening the homepage when re-opening the app -->
    <string name="opening_screen_homepage_summary">เปิดในหน้าแรก</string>
    <!-- Summary for homepage preference indicating always opening the last-open tab when re-opening the app -->
    <string name="opening_screen_last_tab_summary">เปิดบนแท็บสุดท้าย</string>
    <!-- Summary for homepage preference indicating opening the homepage when re-opening the app after four hours of inactivity -->
    <string name="opening_screen_after_four_hours_of_inactivity_summary">เปิดหน้าแรกหลังจากสี่ชั่วโมง</string>

    <!-- Inactive tabs -->
    <!-- Category header of a preference that allows a user to enable or disable the inactive tabs feature -->
    <string name="preferences_inactive_tabs">ย้ายแท็บเก่าไปยังส่วนที่ไม่ได้ใช้งาน</string>

    <!-- Title of inactive tabs preference -->
    <string name="preferences_inactive_tabs_title">แท็บที่คุณไม่ได้ดูเป็นเวลา 2 สัปดาห์จะถูกย้ายไปยังส่วนที่ไม่ได้ใช้งาน</string>

    <!-- Studies -->
    <!-- Title of the remove studies button -->
    <string name="studies_remove">เอาออก</string>
    <!-- Title of the active section on the studies list -->
    <string name="studies_active">ใช้งานอยู่</string>
    <!-- Description for studies, it indicates why Firefox use studies. The first parameter is the name of the application. -->
    <string name="studies_description_2">%1$s อาจติดตั้งและเรียกใช้การศึกษาเป็นครั้งคราว</string>
    <!-- Learn more link for studies, links to an article for more information about studies. -->
    <string name="studies_learn_more">เรียนรู้เพิ่มเติม</string>
    <!-- Dialog message shown after removing a study -->
    <string name="studies_restart_app">แอปพลิเคชันจะปิดตัวเพื่อนำการเปลี่ยนแปลงไปใช้</string>
    <!-- Dialog button to confirm the removing a study. -->
    <string name="studies_restart_dialog_ok">ตกลง</string>
    <!-- Dialog button text for canceling removing a study. -->
    <string name="studies_restart_dialog_cancel">ยกเลิก</string>

    <!-- Toast shown after turning on/off studies preferences -->
    <string name="studies_toast_quit_application" tools:ignore="UnusedResources">กำลังปิดแอปพลิเคชันเพื่อนำการเปลี่ยนแปลงไปใช้…</string>

    <!-- Sessions -->
    <!-- Title for the list of tabs -->
    <string name="tab_header_label">แท็บที่เปิด</string>
    <!-- Title for the list of tabs in the current private session -->
    <string name="tabs_header_private_tabs_title">แท็บส่วนตัว</string>
    <!-- Title for the list of tabs in the synced tabs -->
    <string name="tabs_header_synced_tabs_title">แท็บที่ซิงค์</string>
    <!-- Content description (not visible, for screen readers etc.): Add tab button. Adds a news tab when pressed -->
    <string name="add_tab">เพิ่มแท็บ</string>
    <!-- Content description (not visible, for screen readers etc.): Add tab button. Adds a news tab when pressed -->
    <string name="add_private_tab">เพิ่มแท็บส่วนตัว</string>
    <!-- Text for the new tab button to indicate adding a new private tab in the tab -->
    <string name="tab_drawer_fab_content">ส่วนตัว</string>
    <!-- Text for the new tab button to indicate syncing command on the synced tabs page -->
    <string name="tab_drawer_fab_sync">ซิงค์</string>
    <!-- Text shown in the menu for sharing all tabs -->
    <string name="tab_tray_menu_item_share">แบ่งปันแท็บทั้งหมด</string>
    <!-- Text shown in the menu to view recently closed tabs -->
    <string name="tab_tray_menu_recently_closed">แท็บที่ปิดล่าสุด</string>
    <!-- Text shown in the tabs tray inactive tabs section -->
    <string name="tab_tray_inactive_recently_closed" tools:ignore="UnusedResources">เพิ่งปิดล่าสุด</string>
    <!-- Text shown in the menu to view account settings -->
    <string name="tab_tray_menu_account_settings">การตั้งค่าบัญชี</string>
    <!-- Text shown in the menu to view tab settings -->
    <string name="tab_tray_menu_tab_settings">การตั้งค่าแท็บ</string>
    <!-- Text shown in the menu for closing all tabs -->
    <string name="tab_tray_menu_item_close">ปิดแท็บทั้งหมด</string>
    <!-- Text shown in the multiselect menu for bookmarking selected tabs. -->
    <string name="tab_tray_multiselect_menu_item_bookmark">ที่คั่นหน้า</string>
    <!-- Text shown in the multiselect menu for closing selected tabs. -->
    <string name="tab_tray_multiselect_menu_item_close">ปิด</string>
    <!-- Content description for tabs tray multiselect share button -->
    <string name="tab_tray_multiselect_share_content_description">แบ่งปันแท็บที่เลือก</string>
    <!-- Content description for tabs tray multiselect menu -->
    <string name="tab_tray_multiselect_menu_content_description">เมนูแท็บที่เลือก</string>
    <!-- Content description (not visible, for screen readers etc.): Removes tab from collection button. Removes the selected tab from collection when pressed -->
    <string name="remove_tab_from_collection">เอาแท็บออกจากชุดสะสม</string>
    <!-- Text for button to enter multiselect mode in tabs tray -->
    <string name="tabs_tray_select_tabs">เลือกแท็บ</string>
    <!-- Content description (not visible, for screen readers etc.): Close tab button. Closes the current session when pressed -->
    <string name="close_tab">ปิดแท็บ</string>
    <!-- Content description (not visible, for screen readers etc.): Close tab <title> button. First parameter is tab title  -->
    <string name="close_tab_title">ปิดแท็บ %s</string>
    <!-- Content description (not visible, for screen readers etc.): Opens the open tabs menu when pressed -->
    <string name="open_tabs_menu">เปิดเมนูแท็บ</string>
    <!-- Open tabs menu item to save tabs to collection -->
    <string name="tabs_menu_save_to_collection1">บันทึกแท็บไปยังชุดสะสม</string>

    <!-- Text for the menu button to delete a collection -->
    <string name="collection_delete">ลบชุดสะสม</string>
    <!-- Text for the menu button to rename a collection -->
    <string name="collection_rename">เปลี่ยนชื่อชุดสะสม</string>
    <!-- Text for the button to open tabs of the selected collection -->
    <string name="collection_open_tabs">แท็บที่เปิด</string>

    <!-- Hint for adding name of a collection -->
    <string name="collection_name_hint">ชื่อชุดสะสม</string>
<<<<<<< HEAD
    <!-- Text for the menu button to rename a top site -->
    <string name="rename_top_site" moz:removedIn="130" tools:ignore="UnusedResources">เปลี่ยนชื่อ</string>
=======
>>>>>>> a07f670f
    <!-- Text for the menu button to remove a top site -->
    <string name="remove_top_site">เอาออก</string>

    <!-- Text for the menu button to delete a top site from history -->
    <string name="delete_from_history">ลบออกจากประวัติ</string>
    <!-- Postfix for private WebApp titles, placeholder is replaced with app name -->
    <string name="pwa_site_controls_title_private">%1$s (โหมดส่วนตัว)</string>

    <!-- History -->
    <!-- Text for the button to search all history -->
    <string name="history_search_1">ป้อนคำค้นหา</string>
    <!-- Text for the button to clear all history -->
    <string name="history_delete_all">ลบประวัติ</string>
    <!-- Text for the snackbar to confirm that multiple browsing history items has been deleted -->
    <string name="history_delete_multiple_items_snackbar">ลบประวัติแล้ว</string>
    <!-- Text for the snackbar to confirm that a single browsing history item has been deleted. The first parameter is the shortened URL of the deleted history item. -->
    <string name="history_delete_single_item_snackbar">ลบ %1$s แล้ว</string>
    <!-- Context description text for the button to delete a single history item -->
    <string name="history_delete_item">ลบ</string>
    <!-- History multi select title in app bar
    The first parameter is the number of bookmarks selected -->
    <string name="history_multi_select_title">เลือกอยู่ %1$d</string>
    <!-- Text for the header that groups the history for today -->
    <string name="history_today">วันนี้</string>
    <!-- Text for the header that groups the history for yesterday -->
    <string name="history_yesterday">เมื่อวาน</string>
    <!-- Text for the header that groups the history the past 7 days -->
    <string name="history_7_days">7 วันที่ผ่านมา</string>
    <!-- Text for the header that groups the history the past 30 days -->
    <string name="history_30_days">30 วันที่ผ่านมา</string>
    <!-- Text for the header that groups the history older than the last month -->
    <string name="history_older">เก่ากว่า</string>
    <!-- Text shown when no history exists -->
    <string name="history_empty_message">ไม่มีประวัติที่นี่</string>

    <!-- Downloads -->
    <!-- Text for the snackbar to confirm that multiple downloads items have been removed -->
    <string name="download_delete_multiple_items_snackbar_1">การดาวน์โหลดถูกลบ</string>
    <!-- Text for the snackbar to confirm that a single download item has been removed. The first parameter is the name of the download item. -->
    <string name="download_delete_single_item_snackbar">เอา %1$s ออกแล้ว</string>
    <!-- Text shown when no download exists -->
    <string name="download_empty_message_1">ไม่มีไฟล์ที่ดาวน์โหลด</string>
    <!-- History multi select title in app bar
    The first parameter is the number of downloads selected -->
    <string name="download_multi_select_title">เลือกอยู่ %1$d</string>


    <!-- Text for the button to remove a single download item -->
    <string name="download_delete_item_1">เอาออก</string>


    <!-- Crashes -->
    <!-- Title text displayed on the tab crash page. This first parameter is the name of the application (For example: Fenix) -->
    <string name="tab_crash_title_2">ขออภัย %1$s ไม่สามารถโหลดหน้านั้นได้</string>
    <!-- Send crash report checkbox text on the tab crash page -->
    <string name="tab_crash_send_report">ส่งรายงานข้อขัดข้องไปยัง Mozilla</string>
    <!-- Close tab button text on the tab crash page -->
    <string name="tab_crash_close">ปิดแท็บ</string>
    <!-- Restore tab button text on the tab crash page -->
    <string name="tab_crash_restore">เรียกคืนแท็บ</string>

<<<<<<< HEAD
=======
    <!-- Unsubmitted crash dialog title, The first parameter is the name of the app (e.g. Firefox)  -->
    <string name="unsubmitted_crash_dialog_title">%s ต้องเริ่มการทำงานใหม่อีกครั้ง</string>
    <!-- Unsubmitted crash dialog checkbox label for automatically sending reports in the future -->
    <string name="unsubmitted_crash_dialog_checkbox_label">ส่งรายงานความผิดพลาดโดยอัตโนมัติ</string>
>>>>>>> a07f670f
    <!-- Unsubmitted crash dialog negative button to dismiss the dialog -->
    <string name="unsubmitted_crash_dialog_negative_button">ปิด</string>
    <!-- Unsubmitted crash dialog positive button to submit crash report -->
    <string name="unsubmitted_crash_dialog_positive_button">ส่งรายงานข้อผิดพลาด</string>

    <!-- Bookmarks -->
    <!-- Confirmation message for a dialog confirming if the user wants to delete the selected folder -->
    <string name="bookmark_delete_folder_confirmation_dialog">คุณแน่ใจหรือไม่ว่าต้องการลบโฟลเดอร์นี้?</string>
    <!-- Confirmation message for a dialog confirming if the user wants to delete multiple items including folders. Parameter will be replaced by app name. -->
    <string name="bookmark_delete_multiple_folders_confirmation_dialog">%s จะลบรายการที่เลือก</string>
    <!-- Text for the cancel button on delete bookmark dialog -->
    <string name="bookmark_delete_negative">ยกเลิก</string>
    <!-- Screen title for adding a bookmarks folder -->
    <string name="bookmark_add_folder">เพิ่มโฟลเดอร์</string>
    <!-- Snackbar title shown after a bookmark has been created. -->
    <string name="bookmark_saved_snackbar">บันทึกที่คั่นหน้าแล้ว!</string>
    <!-- Snackbar title that confirms a bookmark was saved into a folder. Parameter will be replaced by the name of the folder the bookmark was saved into. -->
    <string name="bookmark_saved_in_folder_snackbar">บันทึกไว้ใน “%s”</string>
    <!-- Snackbar edit button shown after a bookmark has been created. -->
    <string name="edit_bookmark_snackbar_action">แก้ไข</string>
    <!-- Bookmark menu move button -->
    <string name="bookmark_menu_move_button">ย้าย</string>
    <!-- Bookmark overflow menu edit button -->
    <string name="bookmark_menu_edit_button">แก้ไข</string>
    <!-- Bookmark overflow menu copy button -->
    <string name="bookmark_menu_copy_button">คัดลอก</string>
    <!-- Bookmark overflow menu share button -->
    <string name="bookmark_menu_share_button">แบ่งปัน</string>
    <!-- Bookmark overflow menu open in new tab button -->
    <string name="bookmark_menu_open_in_new_tab_button">เปิดในแท็บใหม่</string>
    <!-- Bookmark overflow menu open in private tab button -->
    <string name="bookmark_menu_open_in_private_tab_button">เปิดในแท็บส่วนตัว</string>
    <!-- Bookmark overflow menu open all in tabs button -->
    <string name="bookmark_menu_open_all_in_tabs_button">เปิดทั้งหมดในแท็บใหม่</string>
    <!-- Bookmark overflow menu open all in private tabs button -->
    <string name="bookmark_menu_open_all_in_private_tabs_button">เปิดทั้งหมดในแท็บส่วนตัว</string>
    <!-- Bookmark overflow menu delete button -->
    <string name="bookmark_menu_delete_button">ลบ</string>
    <!--Bookmark overflow menu save button -->
    <string name="bookmark_menu_save_button">บันทึก</string>
    <!-- Bookmark multi select title in app bar
     The first parameter is the number of bookmarks selected -->
    <string name="bookmarks_multi_select_title">เลือกอยู่ %1$d</string>
    <!-- Bookmark editing screen title -->
    <string name="edit_bookmark_fragment_title">แก้ไขที่คั่นหน้า</string>
    <!-- Bookmark folder editing screen title -->
    <string name="edit_bookmark_folder_fragment_title">แก้ไขโฟลเดอร์</string>
    <!-- Bookmark sign in button message -->
    <string name="bookmark_sign_in_button">ลงชื่อเข้าเพื่อดูที่คั่นหน้าที่ซิงค์</string>
    <!-- Bookmark URL editing field label -->
    <string name="bookmark_url_label">URL</string>
    <!-- Bookmark FOLDER editing field label -->
    <string name="bookmark_folder_label">โฟลเดอร์</string>
    <!-- Text indicating which folder a bookmark or folder will be saved in -->
    <string name="bookmark_save_in_label">บันทึกใน</string>
    <!-- Bookmark NAME editing field label -->
    <string name="bookmark_name_label">ชื่อ</string>
    <!-- Label for a text input field for a bookmark or folder name -->
    <string name="bookmark_name_label_normal_case">ชื่อ</string>
    <!-- Bookmark add folder screen title -->
    <string name="bookmark_add_folder_fragment_label">เพิ่มโฟลเดอร์</string>
    <!-- Bookmark select folder screen title -->
    <string name="bookmark_select_folder_fragment_label">เลือกโฟลเดอร์</string>
    <!-- Bookmark editing error missing title -->
    <string name="bookmark_empty_title_error">ต้องมีชื่อเรื่อง</string>
    <!-- Bookmark editing error missing or improper URL -->
    <string name="bookmark_invalid_url_error">URL ไม่ถูกต้อง</string>
    <!-- Bookmark screen message for empty bookmarks folder -->
    <string name="bookmarks_empty_message">ไม่มีที่คั่นหน้าที่นี่</string>
    <!-- Bookmark snackbar message on deletion
     The first parameter is the host part of the URL of the bookmark deleted, if any -->
    <string name="bookmark_deletion_snackbar_message">ลบ %1$s แล้ว</string>
    <!-- Bookmark snackbar message on deleting multiple bookmarks not including folders-->
    <string name="bookmark_deletion_multiple_snackbar_message_2">เอาที่คั่นหน้าออกแล้ว</string>
    <!-- Bookmark snackbar message on deleting multiple bookmarks including folders-->
    <string name="bookmark_deletion_multiple_snackbar_message_3">กำลังลบโฟลเดอร์ที่เลือก</string>
    <!-- Bookmark undo button for deletion snackbar action -->
    <string name="bookmark_undo_deletion">เลิกทำ</string>

    <!-- Bookmark snackbar message for deleting a single item. Parameter is the title of the item being deleted -->
    <string name="bookmark_delete_single_item">ลบ %s แล้ว</string>
    <!-- Bookmark snackbar message for deleting multiple items. Parameter is the number of items being deleted -->
    <string name="bookmark_delete_multiple_items" tools:ignore="UnusedResources">รายการที่ถูกลบ: %s</string>
    <!-- Text for the button to search all bookmarks -->
    <string name="bookmark_search">ป้อนคำค้นหา</string>

    <!-- Content description for the bookmark navigation bar back button -->
    <string name="bookmark_navigate_back_button_content_description">นำทางย้อนกลับ</string>
    <!-- Content description for the bookmark list new folder navigation bar button -->
    <string name="bookmark_add_new_folder_button_content_description">เพิ่มโฟลเดอร์ใหม่</string>
<<<<<<< HEAD
    <!-- Content description for the bookmark navigation bar close button -->
    <string name="bookmark_close_button_content_description">ปิดที่คั่นหน้า</string>
=======
>>>>>>> a07f670f
    <!-- Content description for bookmark search floating action button -->
    <string name="bookmark_search_button_content_description">ค้นหาที่คั่นหน้า</string>
    <!-- Content description for the overflow menu for a bookmark item. Paramter will a folder name or bookmark title. -->
    <string name="bookmark_item_menu_button_content_description">เมนูรายการสำหรับ %s</string>

<<<<<<< HEAD
=======
    <!-- Title for the bookmark list empty state-->
    <string name="bookmark_empty_list_title">ไม่มีที่คั่นหน้า</string>
    <!-- Description for the bookmark list empty state when you're not signed into sync. -->
    <string name="bookmark_empty_list_guest_description">บันทึกไซต์ขณะที่คุณเรียกดู ลงชื่อเข้าเพื่อดึงที่คั่นหน้าจากอุปกรณ์อื่น ๆ ที่ซิงค์</string>
    <!-- Text for the button to navigate to sync authentication -->
    <string name="bookmark_empty_list_guest_cta">ลงชื่อเข้าใช้เพื่อซิงค์</string>

    <!-- Description for the bookmark list empty state when you're signed into sync. -->
    <string name="bookmark_empty_list_authenticated_description">บันทึกไซต์ขณะที่คุณเรียกดู นอกจากนี้ เราจะดึงที่คั่นหน้าจากอุปกรณ์อื่น ๆ ที่ซิงค์มาให้คุณด้วย</string>
    <!-- Description for the bookmark list empty state when you're in an empty folder. -->
    <string name="bookmark_empty_list_folder_description">เพิ่มที่คั่นหน้าขณะที่คุณเรียกดูเพื่อให้คุณสามารถหาไซต์โปรดของคุณได้ในภายหลัง</string>

    <!-- Description for the add new folder button when selecting a folder. -->
    <string name="bookmark_select_folder_new_folder_button_title" tools:ignore="UnusedResources">โฟลเดอร์ใหม่</string>

>>>>>>> a07f670f
    <!-- Site Permissions -->
    <!-- Button label that take the user to the Android App setting -->
    <string name="phone_feature_go_to_settings">ไปยังการตั้งค่า</string>
    <!-- Content description (not visible, for screen readers etc.): Quick settings sheet
        to give users access to site specific information / settings. For example:
        Secure settings status and a button to modify site permissions -->
    <string name="quick_settings_sheet">แผ่นการตั้งค่าด่วน</string>
    <!-- Label that indicates that this option it the recommended one -->
    <string name="phone_feature_recommended">แนะนำ</string>
    <!-- Button label for clearing all the information of site permissions-->
    <string name="clear_permissions">ล้างสิทธิอนุญาต</string>
    <!-- Text for the OK button on Clear permissions dialog -->
    <string name="clear_permissions_positive">ตกลง</string>
    <!-- Text for the cancel button on Clear permissions dialog -->
    <string name="clear_permissions_negative">ยกเลิก</string>
    <!-- Button label for clearing a site permission-->
    <string name="clear_permission">ล้างสิทธิอนุญาต</string>
    <!-- Text for the OK button on Clear permission dialog -->
    <string name="clear_permission_positive">ตกลง</string>
    <!-- Text for the cancel button on Clear permission dialog -->
    <string name="clear_permission_negative">ยกเลิก</string>
    <!-- Button label for clearing all the information on all sites-->
    <string name="clear_permissions_on_all_sites">ล้างสิทธิอนุญาตบนไซต์ทั้งหมด</string>
    <!-- Preference for altering video and audio autoplay for all websites -->
    <string name="preference_browser_feature_autoplay">การเล่นอัตโนมัติ</string>
    <!-- Preference for altering the camera access for all websites -->
    <string name="preference_phone_feature_camera">กล้อง</string>
    <!-- Preference for altering the microphone access for all websites -->
    <string name="preference_phone_feature_microphone">ไมโครโฟน</string>
    <!-- Preference for altering the location access for all websites -->
    <string name="preference_phone_feature_location">ตำแหน่งที่ตั้ง</string>
    <!-- Preference for altering the notification access for all websites -->
    <string name="preference_phone_feature_notification">การแจ้งเตือน</string>
    <!-- Preference for altering the persistent storage access for all websites -->
    <string name="preference_phone_feature_persistent_storage">ที่เก็บถาวร</string>
    <!-- Preference for altering the storage access setting for all websites -->
    <string name="preference_phone_feature_cross_origin_storage_access">คุกกี้ข้ามไซต์</string>
    <!-- Preference for altering the EME access for all websites -->
    <string name="preference_phone_feature_media_key_system_access">เนื้อหาที่ควบคุมด้วย DRM</string>
    <!-- Label that indicates that a permission must be asked always -->
    <string name="preference_option_phone_feature_ask_to_allow">ถามเพื่ออนุญาต</string>
    <!-- Label that indicates that a permission must be blocked -->
    <string name="preference_option_phone_feature_blocked">ปิดกั้น</string>
    <!-- Label that indicates that a permission must be allowed -->
    <string name="preference_option_phone_feature_allowed">อนุญาต</string>
    <!--Label that indicates a permission is by the Android OS-->
    <string name="phone_feature_blocked_by_android">ปิดกั้นโดย Android</string>
    <!-- Preference for showing a list of websites that the default configurations won't apply to them -->
    <string name="preference_exceptions">ข้อยกเว้น</string>
    <!-- Summary of tracking protection preference if tracking protection is set to off -->
    <string name="tracking_protection_off">ปิด</string>
    <!-- Summary of tracking protection preference if tracking protection is set to standard -->
    <string name="tracking_protection_standard">มาตรฐาน</string>
    <!-- Summary of tracking protection preference if tracking protection is set to strict -->
    <string name="tracking_protection_strict">เข้มงวด</string>
    <!-- Summary of tracking protection preference if tracking protection is set to custom -->
    <string name="tracking_protection_custom">กำหนดเอง</string>
    <!-- Label for global setting that indicates that all video and audio autoplay is allowed -->
    <string name="preference_option_autoplay_allowed2">อนุญาตเสียงและวิดีโอ</string>
    <!-- Label for site specific setting that indicates that all video and audio autoplay is allowed -->
    <string name="quick_setting_option_autoplay_allowed">อนุญาตเสียงและวิดีโอ</string>
    <!-- Label that indicates that video and audio autoplay is only allowed over Wi-Fi -->
    <string name="preference_option_autoplay_allowed_wifi_only2">ปิดกั้นเสียงและวิดีโอบนการใช้งานมือถือ</string>
    <!-- Subtext that explains 'autoplay on Wi-Fi only' option -->
    <string name="preference_option_autoplay_allowed_wifi_subtext">เสียงและวิดีโอจะเล่นบน Wi-Fi</string>
    <!-- Label for global setting that indicates that video autoplay is allowed, but audio autoplay is blocked -->
    <string name="preference_option_autoplay_block_audio2">ปิดกั้นเสียงเท่านั้น</string>
    <!-- Label for site specific setting that indicates that video autoplay is allowed, but audio autoplay is blocked -->
    <string name="quick_setting_option_autoplay_block_audio">ปิดกั้นเสียงเท่านั้น</string>
    <!-- Label for global setting that indicates that all video and audio autoplay is blocked -->
    <string name="preference_option_autoplay_blocked3">ปิดกั้นเสียงและวิดีโอ</string>
    <!-- Label for site specific setting that indicates that all video and audio autoplay is blocked -->
    <string name="quick_setting_option_autoplay_blocked">ปิดกั้นเสียงและวิดีโอ</string>
    <!-- Summary of delete browsing data on quit preference if it is set to on -->
    <string name="delete_browsing_data_quit_on">เปิด</string>
    <!-- Summary of delete browsing data on quit preference if it is set to off -->
    <string name="delete_browsing_data_quit_off">ปิด</string>

    <!-- Summary of studies preference if it is set to on -->
    <string name="studies_on">เปิด</string>
    <!-- Summary of studies data on quit preference if it is set to off -->
    <string name="studies_off">ปิด</string>

    <!-- Category header of a preference that allows a user to alter settings related to web permissions. -->
    <string name="preferences_category_permissions">การอนุญาต</string>
    <!-- Category header of a preference that allows a user to alter settings related to web content. -->
    <string name="preferences_category_content">เนื้อหา</string>

    <!-- Preference for altering the default browsing mode. When enabled, the desktop site will always be requested. -->
    <string name="preference_feature_desktop_mode_default">ขอไซต์สำหรับเดสก์ท็อปเสมอ</string>

    <!-- Collections -->
    <!-- Collections header on home fragment -->
    <string name="collections_header">ชุดสะสม</string>
    <!-- Content description (not visible, for screen readers etc.): Opens the collection menu when pressed -->
    <string name="collection_menu_button_content_description">เมนูชุดสะสม</string>
    <!-- Label to describe what collections are to a new user without any collections -->
    <string name="no_collections_description2">รวบรวมสิ่งที่สำคัญต่อคุณ\nรวมกลุ่มการค้นหา ไซต์ และแท็บที่คล้ายกันให้อยู่ด้วยกันเพื่อให้เข้าถึงได้อย่างรวดเร็วในภายหลัง</string>
    <!-- Title for the "select tabs" step of the collection creator -->
    <string name="create_collection_select_tabs">เลือกแท็บ</string>
    <!-- Title for the "select collection" step of the collection creator -->
    <string name="create_collection_select_collection">เลือกชุดสะสม</string>
    <!-- Title for the "name collection" step of the collection creator -->
    <string name="create_collection_name_collection">ตั้งชื่อชุดสะสม</string>
    <!-- Button to add new collection for the "select collection" step of the collection creator -->
    <string name="create_collection_add_new_collection">เพิ่มชุดสะสมใหม่</string>
    <!-- Button to select all tabs in the "select tabs" step of the collection creator -->
    <string name="create_collection_select_all">เลือกทั้งหมด</string>
    <!-- Button to deselect all tabs in the "select tabs" step of the collection creator -->
    <string name="create_collection_deselect_all">ไม่เลือกทั้งหมด</string>
    <!-- Text to prompt users to select the tabs to save in the "select tabs" step of the collection creator -->
    <string name="create_collection_save_to_collection_empty">เลือกแท็บที่จะบันทึก</string>
    <!-- Text to show users how many tabs they have selected in the "select tabs" step of the collection creator.
     %d is a placeholder for the number of tabs selected. -->
    <string name="create_collection_save_to_collection_tabs_selected">เลือกอยู่ %d แท็บ</string>
    <!-- Text to show users they have one tab selected in the "select tabs" step of the collection creator.
    %d is a placeholder for the number of tabs selected. -->
    <string name="create_collection_save_to_collection_tab_selected">เลือกอยู่ %d แท็บ</string>
    <!-- Text shown in snackbar when multiple tabs have been saved in a collection -->
    <string name="create_collection_tabs_saved">บันทึกแท็บแล้ว!</string>
    <!-- Text shown in snackbar when one or multiple tabs have been saved in a new collection -->
    <string name="create_collection_tabs_saved_new_collection">บันทึกชุดสะสมแล้ว!</string>
    <!-- Text shown in snackbar when one tab has been saved in a collection -->
    <string name="create_collection_tab_saved">บันทึกแท็บแล้ว!</string>
    <!-- Content description (not visible, for screen readers etc.): button to close the collection creator -->
    <string name="create_collection_close">ปิด</string>
    <!-- Button to save currently selected tabs in the "select tabs" step of the collection creator-->
    <string name="create_collection_save">บันทึก</string>

    <!-- Snackbar action to view the collection the user just created or updated -->
    <string name="create_collection_view">ดู</string>

    <!-- Text for the OK button from collection dialogs -->
    <string name="create_collection_positive">ตกลง</string>
    <!-- Text for the cancel button from collection dialogs -->
    <string name="create_collection_negative">ยกเลิก</string>

    <!-- Default name for a new collection in "name new collection" step of the collection creator. %d is a placeholder for the number of collections-->
    <string name="create_collection_default_name">ชุดสะสม %d</string>

    <!-- Share -->
    <!-- Share screen header -->
    <string name="share_header_2">แบ่งปัน</string>
    <!-- Content description (not visible, for screen readers etc.):
        "Share" button. Opens the share menu when pressed. -->
    <string name="share_button_content_description">แบ่งปัน</string>
    <!-- Text for the Save to PDF feature in the share menu -->
    <string name="share_save_to_pdf">บันทึกเป็น PDF</string>
    <!-- Text for error message when generating a PDF file Text. -->
    <string name="unable_to_save_to_pdf_error">ไม่สามารถสร้าง PDF</string>
    <!-- Text for standard error snackbar dismiss button. -->
    <string name="standard_snackbar_error_dismiss">ปิด</string>
    <!-- Text for error message when printing a page and it fails. -->
    <string name="unable_to_print_page_error">ไม่สามารถพิมพ์หน้านี้</string>
    <!-- Text for the print feature in the share and browser menu -->
    <string name="menu_print">พิมพ์</string>
    <!-- Sub-header in the dialog to share a link to another sync device -->
    <string name="share_device_subheader">ส่งไปยังอุปกรณ์</string>
    <!-- Sub-header in the dialog to share a link to an app from the full list -->
    <string name="share_link_all_apps_subheader">การกระทำทั้งหมด</string>
    <!-- Sub-header in the dialog to share a link to an app from the most-recent sorted list -->
    <string name="share_link_recent_apps_subheader">เพิ่งใช้ล่าสุด</string>
    <!-- Text for the copy link action in the share screen. -->
    <string name="share_copy_link_to_clipboard">คัดลอกไปยังคลิปบอร์ด</string>
    <!-- Toast shown after copying link to clipboard -->
    <string name="toast_copy_link_to_clipboard">คัดลอกไปยังคลิปบอร์ดแล้ว</string>
    <!-- An option from the share dialog to sign into sync -->
    <string name="sync_sign_in">ลงชื่อเข้าไปยัง Sync</string>
     <!-- An option from the three dot menu to sync and save data -->
    <string name="sync_menu_sync_and_save_data">ซิงค์และบันทึกข้อมูล</string>
    <!-- An option from the share dialog to send link to all other sync devices -->
    <string name="sync_send_to_all">ส่งไปยังอุปกรณ์ทั้งหมด</string>
    <!-- An option from the share dialog to reconnect to sync -->
    <string name="sync_reconnect">เชื่อมต่อกับ Sync ใหม่</string>
    <!-- Text displayed when sync is offline and cannot be accessed -->
    <string name="sync_offline">ออฟไลน์</string>
    <!-- An option to connect additional devices -->
    <string name="sync_connect_device">เชื่อมต่ออุปกรณ์อื่น</string>
    <!-- The dialog text shown when additional devices are not available -->
    <string name="sync_connect_device_dialog" tools:ignore="BrandUsage">เมื่อต้องการส่งแท็บ ให้ลงชื่อเข้าไปยัง Firefox บนอุปกรณ์อื่นอย่างน้อยหนึ่งเครื่อง</string>
    <!-- Confirmation dialog button -->
    <string name="sync_confirmation_button">เข้าใจแล้ว</string>
    <!-- Share error message -->
    <string name="share_error_snackbar">ไม่สามารถแบ่งปันไปยังแอปนี้</string>
    <!-- Add new device screen title -->
    <string name="sync_add_new_device_title">ส่งไปยังอุปกรณ์</string>
    <!-- Text for the warning message on the Add new device screen -->
    <string name="sync_add_new_device_message">ไม่มีอุปกรณ์ที่เชื่อมต่อ</string>
    <!-- Text for the button to learn about sending tabs -->
    <string name="sync_add_new_device_learn_button">เรียนรู้เกี่ยวกับการส่งแท็บ…</string>
    <!-- Text for the button to connect another device -->
    <string name="sync_add_new_device_connect_button">เชื่อมต่ออุปกรณ์อื่น…</string>

    <!-- Notifications -->
    <!-- Text shown in the notification that pops up to remind the user that a private browsing session is active. -->
    <string name="notification_pbm_delete_text_2">ปิดแท็บส่วนตัว</string>


    <!-- Text shown in the notification that pops up to remind the user that a private browsing session is active for Android 14+ -->
    <string name="notification_erase_title_android_14">ปิดแท็บส่วนตัว?</string>

    <string name="notification_erase_text_android_14">แตะหรือปัดการแจ้งเตือนนี้เพื่อปิดแท็บส่วนตัว</string>

    <!-- Name of the marketing notification channel. Displayed in the "App notifications" system settings for the app -->
    <string name="notification_marketing_channel_name">การตลาด</string>

    <!-- Title shown in the notification that pops up to remind the user to set fenix as default browser.
    The app name is in the text, due to limitations with localizing Nimbus experiments -->
    <string name="nimbus_notification_default_browser_title" tools:ignore="BrandUsage,UnusedResources">Firefox นั้นรวดเร็วและเป็นส่วนตัว</string>
    <!-- Text shown in the notification that pops up to remind the user to set fenix as default browser.
    The app name is in the text, due to limitations with localizing Nimbus experiments -->
    <string name="nimbus_notification_default_browser_text" tools:ignore="BrandUsage,UnusedResources">ทำให้ Firefox เป็นเบราว์เซอร์เริ่มต้นของคุณ</string>
    <!-- Title shown in the notification that pops up to re-engage the user -->
    <string name="notification_re_engagement_title">ลองการท่องเว็บแบบส่วนตัว</string>
    <!-- Text shown in the notification that pops up to re-engage the user.
    %1$s is a placeholder that will be replaced by the app name. -->
    <string name="notification_re_engagement_text">เรียกดูโดยไม่มีคุกกี้หรือประวัติที่บันทึกไว้ใน %1$s</string>

    <!-- Title A shown in the notification that pops up to re-engage the user -->
    <string name="notification_re_engagement_A_title">ท่องเว็บโดยไร้ร่องรอย</string>
    <!-- Text A shown in the notification that pops up to re-engage the user.
    %1$s is a placeholder that will be replaced by the app name. -->
    <string name="notification_re_engagement_A_text">การเรียกดูแบบส่วนตัวใน %1$s จะไม่บันทึกข้อมูลของคุณ</string>
    <!-- Title B shown in the notification that pops up to re-engage the user -->
    <string name="notification_re_engagement_B_title">เริ่มการค้นหาครั้งแรกของคุณ</string>
    <!-- Text B shown in the notification that pops up to re-engage the user -->
    <string name="notification_re_engagement_B_text">ค้นหาสิ่งที่อยู่ใกล้ๆ หรือค้นพบอะไรสนุกๆ</string>

    <!-- Survey -->
    <!-- Text shown in the fullscreen message that pops up to ask user to take a short survey.
    The app name is in the text, due to limitations with localizing Nimbus experiments -->
    <string name="nimbus_survey_message_text" tools:ignore="BrandUsage">โปรดช่วยทำให้ Firefox ดีขึ้นโดยการทำแบบสำรวจสั้นๆ</string>
    <!-- Preference for taking the short survey. -->
    <string name="preferences_take_survey">ทำแบบสำรวจ</string>
    <!-- Preference for not taking the short survey. -->
    <string name="preferences_not_take_survey">ไม่ ขอบคุณ</string>

    <!-- Snackbar -->
    <!-- Text shown in snackbar when user deletes a collection -->
    <string name="snackbar_collection_deleted">ลบชุดสะสมแล้ว</string>
    <!-- Text shown in snackbar when user renames a collection -->
    <string name="snackbar_collection_renamed">เปลี่ยนชื่อชุดสะสมแล้ว</string>
    <!-- Text shown in snackbar when user closes a tab -->
    <string name="snackbar_tab_closed">ปิดแท็บแล้ว</string>
    <!-- Text shown in snackbar when user closes all tabs -->
    <string name="snackbar_tabs_closed">ปิดแท็บแล้ว</string>
    <!-- Text shown in snackbar when user closes multiple inactive tabs. %1$s will be replaced with the number of tabs closed. -->
    <string name="snackbar_num_tabs_closed">จำนวนแท็บที่ปิด: %1$s</string>
    <!-- Text shown in snackbar when user bookmarks a list of tabs -->
    <string name="snackbar_message_bookmarks_saved">บันทึกที่คั่นหน้าแล้ว!</string>
    <!-- Text shown in snackbar when user bookmarks a list of tabs. Parameter will be replaced by the name of the folder the bookmark was saved into.-->
    <string name="snackbar_message_bookmarks_saved_in" tools:ignore="UnusedResources">บันทึกที่คั่นหน้าใน “%s” แล้ว!</string>
    <!-- Text shown in snackbar when user adds a site to shortcuts -->
    <string name="snackbar_added_to_shortcuts">เพิ่มทางลัดแล้ว!</string>
    <!-- Text shown in snackbar when user closes a private tab -->
    <string name="snackbar_private_tab_closed">ปิดแท็บส่วนตัวแล้ว</string>
    <!-- Text shown in snackbar when user closes all private tabs -->
    <string name="snackbar_private_tabs_closed">ปิดแท็บส่วนตัวแล้ว</string>
    <!-- Text shown in snackbar when user erases their private browsing data -->
    <string name="snackbar_private_data_deleted">ลบข้อมูลการเรียกดูแบบส่วนตัวแล้ว</string>
    <!-- Text shown in snackbar to undo deleting a tab, top site or collection -->
    <string name="snackbar_deleted_undo">เลิกทำ</string>
    <!-- Text shown in snackbar when user removes a top site -->
    <string name="snackbar_top_site_removed">เอาไซต์ออกแล้ว</string>
    <!-- QR code scanner prompt which appears after scanning a code, but before navigating to it
        First parameter is the name of the app, second parameter is the URL or text scanned-->
    <string name="qr_scanner_confirmation_dialog_message">อนุญาตให้ %1$s เปิด %2$s</string>
    <!-- QR code scanner prompt dialog positive option to allow navigation to scanned link -->
    <string name="qr_scanner_dialog_positive">อนุญาต</string>
    <!-- QR code scanner prompt dialog positive option to deny navigation to scanned link -->
    <string name="qr_scanner_dialog_negative">ปฏิเสธ</string>
    <!-- QR code scanner prompt dialog error message shown when a hostname does not contain http or https. -->
    <string name="qr_scanner_dialog_invalid">ที่อยู่เว็บไม่ถูกต้อง</string>
    <!-- QR code scanner prompt dialog positive option when there is an error -->
    <string name="qr_scanner_dialog_invalid_ok">ตกลง</string>
    <!-- Tab collection deletion prompt dialog message. Placeholder will be replaced with the collection name -->
    <string name="tab_collection_dialog_message">คุณแน่ใจหรือไม่ว่าต้องการลบ %1$s?</string>
    <!-- Tab collection deletion prompt dialog option to delete the collection -->
    <string name="tab_collection_dialog_positive">ลบ</string>
    <!-- Message for copying the URL via long press on the toolbar -->
    <string name="url_copied">คัดลอก URL แล้ว</string>
    <!-- Sample text for accessibility font size -->
    <string name="accessibility_text_size_sample_text_1">นี่คือข้อความตัวอย่าง ซึ่งอยู่ที่นี่เพื่อแสดงว่าข้อความจะปรากฏอย่างไรเมื่อคุณเพิ่มหรือลดขนาดด้วยการตั้งค่านี้</string>
    <!-- Summary for Accessibility Text Size Scaling Preference -->
    <string name="preference_accessibility_text_size_summary">ทำให้ข้อความบนเว็บไซต์ใหญ่ขึ้นหรือเล็กลง</string>
    <!-- Title for Accessibility Text Size Scaling Preference -->
    <string name="preference_accessibility_font_size_title">ขนาดแบบอักษร</string>

    <!-- Title for Accessibility Text Automatic Size Scaling Preference -->
    <string name="preference_accessibility_auto_size_2">การปรับขนาดแบบอักษรโดยอัตโนมัติ</string>
    <!-- Summary for Accessibility Text Automatic Size Scaling Preference -->
    <string name="preference_accessibility_auto_size_summary">ขนาดแบบอักษรจะตรงกับการตั้งค่า Android ของคุณ ปิดใช้งานเพื่อจัดการขนาดแบบอักษรที่นี่</string>

    <!-- Title for the Delete browsing data preference -->
    <string name="preferences_delete_browsing_data">ลบข้อมูลการเรียกดู</string>

    <!-- Title for the tabs item in Delete browsing data -->
    <string name="preferences_delete_browsing_data_tabs_title_2">แท็บที่เปิด</string>
    <!-- Subtitle for the tabs item in Delete browsing data, parameter will be replaced with the number of open tabs -->
    <string name="preferences_delete_browsing_data_tabs_subtitle">%d แท็บ</string>
    <!-- Title for the data and history items in Delete browsing data -->
    <!-- Title for the history item in Delete browsing data -->
    <string name="preferences_delete_browsing_data_browsing_history_title">ประวัติการท่องเว็บ</string>
    <!-- Subtitle for the data and history items in delete browsing data, parameter will be replaced with the
        number of history items the user has -->
    <string name="preferences_delete_browsing_data_browsing_data_subtitle">%d ที่อยู่</string>
    <!-- Title for the cookies and site data items in Delete browsing data -->
    <string name="preferences_delete_browsing_data_cookies_and_site_data">คุกกี้และข้อมูลไซต์</string>
    <!-- Subtitle for the cookies item in Delete browsing data -->
    <string name="preferences_delete_browsing_data_cookies_subtitle">คุณจะถูกออกจากระบบของเว็บไซต์ส่วนใหญ่</string>
    <!-- Title for the cached images and files item in Delete browsing data -->
    <string name="preferences_delete_browsing_data_cached_files">ภาพและไฟล์ที่แคช</string>
    <!-- Subtitle for the cached images and files item in Delete browsing data -->
    <string name="preferences_delete_browsing_data_cached_files_subtitle">เพิ่มเนื้อที่เก็บข้อมูล</string>
    <!-- Title for the site permissions item in Delete browsing data -->
    <string name="preferences_delete_browsing_data_site_permissions">สิทธิอนุญาตไซต์</string>
    <!-- Title for the downloads item in Delete browsing data -->
    <string name="preferences_delete_browsing_data_downloads">ดาวน์โหลด</string>
    <!-- Text for the button to delete browsing data -->
    <string name="preferences_delete_browsing_data_button">ลบข้อมูลการเรียกดู</string>
    <!-- Title for the Delete browsing data on quit preference -->
    <string name="preferences_delete_browsing_data_on_quit">ลบข้อมูลการเรียกดูเมื่อออก</string>
    <!-- Summary for the Delete browsing data on quit preference. "Quit" translation should match delete_browsing_data_on_quit_action translation. -->
    <string name="preference_summary_delete_browsing_data_on_quit_2">ลบข้อมูลการเรียกดูโดยอัตโนมัติเมื่อคุณเลือก \&quot;ออก\&quot; จากเมนูหลัก</string>
    <!-- Action item in menu for the Delete browsing data on quit feature -->
    <string name="delete_browsing_data_on_quit_action">ออก</string>

    <!-- Title text of a delete browsing data dialog. -->
    <string name="delete_history_prompt_title">ช่วงเวลาที่จะลบ</string>
    <!-- Body text of a delete browsing data dialog. -->
    <string name="delete_history_prompt_body_2">ลบประวัติ (รวมถึงประวัติที่ซิงค์จากอุปกรณ์อื่น)</string>
    <!-- Radio button in the delete browsing data dialog to delete history items for the last hour. -->
    <string name="delete_history_prompt_button_last_hour">ชั่วโมงที่แล้ว</string>
    <!-- Radio button in the delete browsing data dialog to delete history items for today and yesterday. -->
    <string name="delete_history_prompt_button_today_and_yesterday">วันนี้และเมื่อวานนี้</string>
    <!-- Radio button in the delete browsing data dialog to delete all history. -->
    <string name="delete_history_prompt_button_everything">ทั้งหมด</string>

    <!-- Dialog message to the user asking to delete browsing data. Parameter will be replaced by app name. -->
    <string name="delete_browsing_data_prompt_message_3">%s จะลบข้อมูลการเรียกดูที่เลือก</string>

    <!-- Text for the cancel button for the data deletion dialog -->
    <string name="delete_browsing_data_prompt_cancel">ยกเลิก</string>
    <!-- Text for the allow button for the data deletion dialog -->
    <string name="delete_browsing_data_prompt_allow">ลบ</string>
    <!-- Text for the snackbar confirmation that the data was deleted -->
    <string name="preferences_delete_browsing_data_snackbar">ลบข้อมูลการเรียกดูแล้ว</string>
    <!-- Text for the snackbar to show the user that the deletion of browsing data is in progress -->
    <string name="deleting_browsing_data_in_progress">กำลังลบข้อมูลการเรียกดู…</string>

    <!-- Dialog message to the user asking to delete all history items inside the opened group. Parameter will be replaced by a history group name. -->
    <string name="delete_all_history_group_prompt_message">ต้องการลบไซต์ทั้งหมดใน “%s”</string>
    <!-- Text for the cancel button for the history group deletion dialog -->
    <string name="delete_history_group_prompt_cancel">ยกเลิก</string>
    <!-- Text for the allow button for the history group dialog -->
    <string name="delete_history_group_prompt_allow">ลบ</string>

    <!-- Text for the snackbar confirmation that the history group was deleted -->
    <string name="delete_history_group_snackbar">ลบกลุ่มแล้ว</string>

    <!-- Onboarding -->
    <!-- text to display in the snackbar once account is signed-in -->
    <string name="onboarding_firefox_account_sync_is_on">Sync เปิดอยู่</string>

    <!-- Onboarding theme -->
    <!-- Text shown in snackbar when multiple tabs have been sent to device -->
    <string name="sync_sent_tabs_snackbar">ส่งแท็บแล้ว!</string>
    <!-- Text shown in snackbar when one tab has been sent to device  -->
    <string name="sync_sent_tab_snackbar">ส่งแท็บแล้ว!</string>
    <!-- Text shown in snackbar when sharing tabs failed  -->
    <string name="sync_sent_tab_error_snackbar">ไม่สามารถส่งได้</string>
    <!-- Text shown in snackbar for the "retry" action that the user has after sharing tabs failed -->
    <string name="sync_sent_tab_error_snackbar_action">ลองใหม่อีกครั้ง</string>
    <!-- Title of QR Pairing Fragment -->
    <string name="sync_scan_code">สแกนรหัส</string>

    <!-- Instructions on how to access pairing -->
    <string name="sign_in_instructions" tools:ignore="BrandUsage"><![CDATA[บนคอมพิวเตอร์ของคุณ ให้เปิด Firefox แล้วไปที่ <b>https://firefox.com/pair</b>]]></string>
    <!-- Text shown for sign in pairing when ready -->
    <string name="sign_in_ready_for_scan">พร้อมที่จะสแกน</string>
    <!-- Text shown for settings option for sign with pairing -->
    <string name="sign_in_with_camera">ลงชื่อเข้าด้วยกล้องของคุณ</string>
    <!-- Text shown for settings option for sign with email -->
    <string name="sign_in_with_email">ใช้อีเมลแทน</string>
    <!-- Text shown for settings option for create new account text.'Firefox' intentionally hardcoded here.-->
    <string name="sign_in_create_account_text" tools:ignore="BrandUsage"><![CDATA[ไม่มีบัญชีใช่หรือไม่? <u>สร้างบัญชี</u>เพื่อซิงค์ Firefox ระหว่างอุปกรณ์]]></string>
    <!-- Text shown in confirmation dialog to sign out of account. The first parameter is the name of the app (e.g. Firefox Preview) -->
    <string name="sign_out_confirmation_message_2">%s จะหยุดซิงค์กับบัญชีของคุณ แต่จะไม่ลบข้อมูลการท่องเว็บใด ๆ ของคุณบนอุปกรณ์นี้</string>
    <!-- Option to continue signing out of account shown in confirmation dialog to sign out of account -->
    <string name="sign_out_disconnect">ตัดการเชื่อมต่อ</string>
    <!-- Option to cancel signing out shown in confirmation dialog to sign out of account -->
    <string name="sign_out_cancel">ยกเลิก</string>
    <!-- Error message snackbar shown after the user tried to select a default folder which cannot be altered -->
    <string name="bookmark_cannot_edit_root">ไม่สามารถแก้ไขโฟลเดอร์เริ่มต้นได้</string>

    <!-- Enhanced Tracking Protection -->
    <!-- Link displayed in enhanced tracking protection panel to access tracking protection settings -->
    <string name="etp_settings">การตั้งค่าการป้องกัน</string>
    <!-- Preference title for enhanced tracking protection settings -->
    <string name="preference_enhanced_tracking_protection">การป้องกันการติดตามแบบพิเศษ</string>
    <!-- Preference summary for enhanced tracking protection settings on/off switch -->
    <string name="preference_enhanced_tracking_protection_summary">ตอนนี้มีการป้องกันคุกกี้แบบทั้งหมด ซึ่งเป็นอุปสรรคต่อตัวติดตามข้ามไซต์ที่ทรงพลังที่สุดของเรา</string>
    <!-- Description of enhanced tracking protection. The parameter is the name of the application (For example: Firefox Fenix) -->
    <string name="preference_enhanced_tracking_protection_explanation_2">%s ปกป้องคุณจากตัวติดตามที่พบบ่อยที่สุดซึ่งติดตามสิ่งที่คุณทำทางออนไลน์</string>
    <!-- Text displayed that links to website about enhanced tracking protection -->
    <string name="preference_enhanced_tracking_protection_explanation_learn_more">เรียนรู้เพิ่มเติม</string>
    <!-- Preference for enhanced tracking protection for the standard protection settings -->
    <string name="preference_enhanced_tracking_protection_standard_default_1">มาตรฐาน (ค่าเริ่มต้น)</string>
    <!-- Preference description for enhanced tracking protection for the standard protection settings -->
    <string name="preference_enhanced_tracking_protection_standard_description_5">หน้าเว็บต่างๆ จะโหลดตามปกติ แต่จะปิดกั้นตัวติดตามน้อยลง</string>
    <!--  Accessibility text for the Standard protection information icon  -->
    <string name="preference_enhanced_tracking_protection_standard_info_button">สิ่งที่ถูกปิดกั้นโดยการป้องกันการติดตามแบบมาตรฐาน</string>
    <!-- Preference for enhanced tracking protection for the strict protection settings -->
    <string name="preference_enhanced_tracking_protection_strict">เข้มงวด</string>
    <!-- Preference description for enhanced tracking protection for the strict protection settings -->
    <string name="preference_enhanced_tracking_protection_strict_description_4">การป้องกันการติดตามที่แข็งแกร่งขึ้นและประสิทธิภาพที่เร็วขึ้น แต่บางไซต์อาจทำงานไม่ถูกต้อง</string>
    <!--  Accessibility text for the Strict protection information icon  -->
    <string name="preference_enhanced_tracking_protection_strict_info_button">สิ่งที่ถูกปิดกั้นโดยการป้องกันการติดตามแบบเข้มงวด</string>
    <!-- Preference for enhanced tracking protection for the custom protection settings -->
    <string name="preference_enhanced_tracking_protection_custom">กำหนดเอง</string>
    <!-- Preference description for enhanced tracking protection for the strict protection settings -->
    <string name="preference_enhanced_tracking_protection_custom_description_2">เลือกตัวติดตามหรือสคริปต์ที่ต้องการปิดกั้น</string>
    <!--  Accessibility text for the Strict protection information icon  -->
    <string name="preference_enhanced_tracking_protection_custom_info_button">สิ่งที่ถูกปิดกั้นโดยการป้องกันการติดตามแบบกำหนดเอง</string>
    <!-- Header for categories that are being blocked by current Enhanced Tracking Protection settings -->
    <!-- Preference for enhanced tracking protection for the custom protection settings for cookies-->
    <string name="preference_enhanced_tracking_protection_custom_cookies">คุกกี้</string>
    <!-- Option for enhanced tracking protection for the custom protection settings for cookies-->
    <string name="preference_enhanced_tracking_protection_custom_cookies_1">ตัวติดตามข้ามไซต์และสื่อสังคมออนไลน์</string>
    <!-- Option for enhanced tracking protection for the custom protection settings for cookies-->
    <string name="preference_enhanced_tracking_protection_custom_cookies_2">คุกกี้จากไซต์ที่ไม่ได้เยี่ยมชม</string>
    <!-- Option for enhanced tracking protection for the custom protection settings for cookies-->
    <string name="preference_enhanced_tracking_protection_custom_cookies_3">คุกกี้จากบุคคลที่สามทั้งหมด (อาจส่งผลให้เว็บไซต์ไม่สมบูรณ์)</string>
    <!-- Option for enhanced tracking protection for the custom protection settings for cookies-->
    <string name="preference_enhanced_tracking_protection_custom_cookies_4">คุกกี้ทั้งหมด (จะส่งผลให้เว็บไซต์ไม่สมบูรณ์)</string>
    <!-- Option for enhanced tracking protection for the custom protection settings for cookies-->
    <string name="preference_enhanced_tracking_protection_custom_cookies_5">แยกคุกกี้ข้ามไซต์</string>
    <!-- Preference for Global Privacy Control for the custom privacy settings for Global Privacy Control. '&amp;' is replaced with the ampersand symbol: &-->
    <string name="preference_enhanced_tracking_protection_custom_global_privacy_control">บอกเว็บไซต์ไม่ให้ขายหรือแบ่งปันข้อมูล</string>
    <!-- Preference for enhanced tracking protection for the custom protection settings for tracking content -->
    <string name="preference_enhanced_tracking_protection_custom_tracking_content">ตัวติดตามเนื้อหา</string>
    <!-- Option for enhanced tracking protection for the custom protection settings for tracking content-->
    <string name="preference_enhanced_tracking_protection_custom_tracking_content_1">ในแท็บทั้งหมด</string>
    <!-- Option for enhanced tracking protection for the custom protection settings for tracking content-->
    <string name="preference_enhanced_tracking_protection_custom_tracking_content_2">เฉพาะในแท็บส่วนตัว</string>
    <!-- Preference for enhanced tracking protection for the custom protection settings -->
    <string name="preference_enhanced_tracking_protection_custom_cryptominers">ตัวขุดเหรียญดิจิทัล</string>
    <!-- Preference for enhanced tracking protection for the custom protection settings -->
    <string name="preference_enhanced_tracking_protection_custom_known_fingerprinters">ลายนิ้วมือดิจิทัลที่รู้จัก</string>
    <!-- Button label for navigating to the Enhanced Tracking Protection details -->
    <string name="enhanced_tracking_protection_details">รายละเอียด</string>
    <!-- Header for categories that are being being blocked by current Enhanced Tracking Protection settings -->
    <string name="enhanced_tracking_protection_blocked">ปิดกั้นแล้ว</string>
    <!-- Header for categories that are being not being blocked by current Enhanced Tracking Protection settings -->
    <string name="enhanced_tracking_protection_allowed">อนุญาตแล้ว</string>
    <!-- Category of trackers (social media trackers) that can be blocked by Enhanced Tracking Protection -->
    <string name="etp_social_media_trackers_title">ตัวติดตามสังคมออนไลน์</string>
    <!-- Description of social media trackers that can be blocked by Enhanced Tracking Protection -->
    <string name="etp_social_media_trackers_description">จำกัดความสามารถของเครือข่ายสังคมออนไลน์ในการติดตามกิจกรรมการเรียกดูเว็บของคุณ</string>
    <!-- Category of trackers (cross-site tracking cookies) that can be blocked by Enhanced Tracking Protection -->
    <string name="etp_cookies_title">คุกกี้ติดตามข้ามไซต์</string>
    <!-- Category of trackers (cross-site tracking cookies) that can be blocked by Enhanced Tracking Protection -->
    <string name="etp_cookies_title_2">คุกกี้ข้ามไซต์</string>
    <!-- Description of cross-site tracking cookies that can be blocked by Enhanced Tracking Protection -->
    <string name="etp_cookies_description">ปิดกั้นคุกกี้ที่เครือข่ายโฆษณาและบริษัทวิเคราะห์ใช้เพื่อเก็บรวบรวมข้อมูลการเรียกดูของคุณในหลายไซต์</string>
    <!-- Description of cross-site tracking cookies that can be blocked by Enhanced Tracking Protection -->
    <string name="etp_cookies_description_2">การป้องกันคุกกี้ทั้งหมดจะแยกคุกกี้สำหรับไซต์ที่คุณเยี่ยมชม ดังนั้นตัวติดตามต่างๆ เช่น เครือข่ายโฆษณา จึงไม่สามารถใช้คุกกี้เหล่านี้เพื่อติดตามคุณบนไซต์ต่าง ๆ ได้</string>
    <!-- Category of trackers (cryptominers) that can be blocked by Enhanced Tracking Protection -->
    <string name="etp_cryptominers_title">ตัวขุดเหรียญดิจิทัล</string>
    <!-- Description of cryptominers that can be blocked by Enhanced Tracking Protection -->
    <string name="etp_cryptominers_description">ป้องกันไม่ให้สคริปต์ที่เป็นอันตรายเข้าถึงอุปกรณ์ของคุณเพื่อขุดเหรียญสกุลเงินดิจิทัล</string>
    <!-- Description of fingerprinters that can be blocked by Enhanced Tracking Protection -->
    <string name="etp_known_fingerprinters_description">หยุดไม่ให้รวบรวมข้อมูลเกี่ยวกับอุปกรณ์ของคุณที่ระบุตัวตนได้ที่ไม่ซ้ำกันที่สามารถใช้เพื่อวัตถุประสงค์ในการติดตาม</string>
    <!-- Category of trackers (tracking content) that can be blocked by Enhanced Tracking Protection -->
    <string name="etp_tracking_content_title">ตัวติดตามเนื้อหา</string>
    <!-- Description of tracking content that can be blocked by Enhanced Tracking Protection -->
    <string name="etp_tracking_content_description">หยุดไม่ให้โหลดโฆษณาภายนอก, วิดีโอ, และเนื้อหาอื่น ๆ ที่มีรหัสการติดตาม อาจส่งผลต่อฟังก์ชันการทำงานของบางเว็บไซต์</string>

    <!-- Enhanced Tracking Protection message that protection is currently on for this site -->
    <string name="etp_panel_on">การป้องกันเปิดอยู่สำหรับไซต์นี้</string>
    <!-- Enhanced Tracking Protection message that protection is currently off for this site -->
    <string name="etp_panel_off">การป้องกันปิดอยู่สำหรับไซต์นี้</string>
    <!-- Header for exceptions list for which sites enhanced tracking protection is always off -->
    <string name="enhanced_tracking_protection_exceptions">การป้องกันการติดตามแบบพิเศษปิดอยู่สำหรับเว็บไซต์เหล่านี้</string>
    <!-- Content description (not visible, for screen readers etc.): Navigate
    back from ETP details (Ex: Tracking content) -->
    <string name="etp_back_button_content_description">นำทางย้อนกลับ</string>
    <!-- About page link text to open what's new link -->
    <string name="about_whats_new">มีอะไรใหม่ใน %s</string>
    <!-- Open source licenses page title
    The first parameter is the app name -->
    <string name="open_source_licenses_title">%s | ไลบรารี OSS</string>

    <!-- Category of trackers (redirect trackers) that can be blocked by Enhanced Tracking Protection -->
    <string name="etp_redirect_trackers_title">ตัวติดตามการเปลี่ยนเส้นทาง</string>
    <!-- Description of redirect tracker cookies that can be blocked by Enhanced Tracking Protection -->
    <string name="etp_redirect_trackers_description">ล้างคุกกี้ที่ตั้งโดยการเปลี่ยนเส้นทางไปยังเว็บไซต์ติดตามที่รู้จัก</string>

    <!-- Preference for fingerprinting protection for the custom protection settings -->
    <string name="etp_suspected_fingerprinters_title">ลายนิ้วมือดิจิทัลที่ต้องสงสัย</string>
    <!-- Description of fingerprinters that can be blocked by fingerprinting protection -->
    <string name="etp_suspected_fingerprinters_description">เปิดใช้การป้องกันลายนิ้วมือดิจิทัลเพื่อหยุดลายนิ้วมือดิจิทัลที่ต้องสงสัย</string>
    <!-- Category of trackers (fingerprinters) that can be blocked by Enhanced Tracking Protection -->
    <string name="etp_known_fingerprinters_title">ลายนิ้วมือดิจิทัลที่รู้จัก</string>
    <!-- Description of the SmartBlock Enhanced Tracking Protection feature. The * symbol is intentionally hardcoded here,
         as we use it on the UI to indicate which trackers have been partially unblocked.  -->
    <string name="preference_etp_smartblock_description">ตัวติดตามบางตัวที่ถูกทำเครื่องหมายไว้ด้านล่างนี้ได้ถูกเลิกปิดกั้นบนหน้านี้เนื่องจากคุณมีการโต้ตอบกับตัวติดตามเหล่านั้น *</string>
    <!-- Text displayed that links to website about enhanced tracking protection SmartBlock -->
    <string name="preference_etp_smartblock_learn_more">เรียนรู้เพิ่มเติม</string>

    <!-- Content description (not visible, for screen readers etc.):
    Enhanced tracking protection exception preference icon for ETP settings. -->
    <string name="preference_etp_exceptions_icon_description">ไอคอนการกำหนดลักษณะข้อยกเว้นการป้องกันการติดตามที่ปรับปรุงใหม่</string>

    <!-- About page link text to open support link -->
    <string name="about_support">การสนับสนุน</string>
    <!-- About page link text to list of past crashes (like about:crashes on desktop) -->
    <string name="about_crashes">ข้อขัดข้อง</string>
    <!-- About page link text to open privacy notice link -->
    <string name="about_privacy_notice">ประกาศความเป็นส่วนตัว</string>
    <!-- About page link text to open know your rights link -->
    <string name="about_know_your_rights">รู้ถึงสิทธิของคุณ</string>
    <!-- About page link text to open licensing information link -->
    <string name="about_licensing_information">ข้อมูลสัญญาอนุญาต</string>
    <!-- About page link text to open a screen with libraries that are used -->
    <string name="about_other_open_source_libraries">ไลบรารีที่เราใช้</string>

    <!-- Toast shown to the user when they are activating the secret dev menu
        The first parameter is number of long clicks left to enable the menu -->
    <string name="about_debug_menu_toast_progress">เมนูดีบั๊ก: คลิกซ้าย %1$d ทีเพื่อเปิดใช้งาน</string>
    <string name="about_debug_menu_toast_done">เปิดใช้งานเมนูดีบั๊ก</string>

    <!-- Browser long press popup menu -->
    <!-- Copy the current url -->
    <string name="browser_toolbar_long_press_popup_copy">คัดลอก</string>
    <!-- Paste & go the text in the clipboard. '&amp;' is replaced with the ampersand symbol: & -->
    <string name="browser_toolbar_long_press_popup_paste_and_go">วางแล้วไป</string>
    <!-- Paste the text in the clipboard -->
    <string name="browser_toolbar_long_press_popup_paste">วาง</string>
    <!-- Snackbar message shown after an URL has been copied to clipboard. -->
    <string name="browser_toolbar_url_copied_to_clipboard_snackbar">คัดลอก URL ไปยังคลิปบอร์ดแล้ว</string>

    <!-- Title text for the Add To Homescreen dialog -->
    <string name="add_to_homescreen_title">เพิ่มไปยังหน้าจอหลัก</string>
    <!-- Cancel button text for the Add to Homescreen dialog -->
    <string name="add_to_homescreen_cancel">ยกเลิก</string>
    <!-- Add button text for the Add to Homescreen dialog -->
    <string name="add_to_homescreen_add">เพิ่ม</string>
    <!-- Continue to website button text for the first-time Add to Homescreen dialog -->
    <string name="add_to_homescreen_continue">ดำเนินการต่อไปยังเว็บไซต์</string>
    <!-- Placeholder text for the TextView in the Add to Homescreen dialog -->
    <string name="add_to_homescreen_text_placeholder">ชื่อทางลัด</string>

    <!-- Describes the add to homescreen functionality -->
    <string name="add_to_homescreen_description_2">คุณสามารถเพิ่มเว็บไซต์นี้ลงในหน้าจอหลักของอุปกรณ์ของคุณเพื่อเข้าถึงและเรียกดูได้เร็วขึ้นด้วยประสบการณ์ที่เหมือนแอป</string>

    <!-- Preference for managing the settings for logins and passwords in Fenix -->
    <string name="preferences_passwords_logins_and_passwords_2">รหัสผ่าน</string>

    <!-- Preference for managing the saving of logins and passwords in Fenix -->
    <string name="preferences_passwords_save_logins_2">บันทึกรหัสผ่าน</string>
    <!-- Preference option for asking to save passwords in Fenix -->
    <string name="preferences_passwords_save_logins_ask_to_save">ถามเพื่อบันทึก</string>
    <!-- Preference option for never saving passwords in Fenix -->
    <string name="preferences_passwords_save_logins_never_save">ไม่บันทึกเสมอ</string>

    <!-- Preference for autofilling saved logins in Firefox (in web content), %1$s will be replaced with the app name -->
    <string name="preferences_passwords_autofill2">กรอกอัตโนมัติ %1$s</string>

    <!-- Description for the preference for autofilling saved logins in Firefox (in web content), %1$s will be replaced with the app name -->
    <string name="preferences_passwords_autofill_description">เติมและบันทึกชื่อผู้ใช้และรหัสผ่านในเว็บไซต์ต่าง ๆ ขณะที่ใช้ %1$s</string>
    <!-- Preference for autofilling logins from Fenix in other apps (e.g. autofilling the Twitter app) -->
    <string name="preferences_android_autofill">เติมข้อมูลในแอปอื่น ๆ อัตโนมัติ</string>
    <!-- Description for the preference for autofilling logins from Fenix in other apps (e.g. autofilling the Twitter app) -->
    <string name="preferences_android_autofill_description">เติมชื่อผู้ใช้และรหัสผ่านในแอปอื่น ๆ บนอุปกรณ์ของคุณ</string>

    <!-- Preference option for adding a password -->
    <string name="preferences_logins_add_login_2">เพิ่มรหัสผ่าน</string>

    <!-- Preference for syncing saved passwords in Fenix -->
    <string name="preferences_passwords_sync_logins_2">ซิงค์รหัสผ่าน</string>
    <!-- Preference for syncing saved passwords in Fenix, when not signed in-->
    <string name="preferences_passwords_sync_logins_across_devices_2">ซิงค์รหัสผ่านระหว่างอุปกรณ์</string>
    <!-- Preference to access list of saved passwords -->
    <string name="preferences_passwords_saved_logins_2">รหัสผ่านที่บันทึกไว้</string>
    <!-- Description of empty list of saved passwords. Placeholder is replaced with app name.  -->
    <string name="preferences_passwords_saved_logins_description_empty_text_2">รหัสผ่านที่คุณบันทึกหรือซิงค์กับ %s จะแสดงอยู่ที่นี่ รหัสผ่านทั้งหมดที่คุณบันทึกจะถูกเข้ารหัสไว้</string>
    <!-- Clickable text for opening an external link for more information about Sync. -->
    <string name="preferences_passwords_saved_logins_description_empty_learn_more_link_2">เรียนรู้เพิ่มเติมเกี่ยวกับซิงค์</string>
    <!-- Preference to access list of login exceptions that we never save logins for -->
    <string name="preferences_passwords_exceptions">ข้อยกเว้น</string>
    <!-- Empty description of list of login exceptions that we never save passwords for. Parameter will be replaced by app name. -->
    <string name="preferences_passwords_exceptions_description_empty_2">%s จะไม่บันทึกรหัสผ่านสำหรับไซต์ที่แสดงอยู่ที่นี่</string>
    <!-- Description of list of login exceptions that we never save passwords for. Parameter will be replaced by app name. -->
    <string name="preferences_passwords_exceptions_description_2">%s จะไม่บันทึกรหัสผ่านสำหรับไซต์เหล่านี้</string>
    <!-- Text on button to remove all saved login exceptions -->
    <string name="preferences_passwords_exceptions_remove_all">ลบข้อยกเว้นทั้งหมด</string>
    <!-- Hint for search box in passwords list -->
    <string name="preferences_passwords_saved_logins_search_2">ค้นหารหัสผ่าน</string>
    <!-- The header for the site that a login is for -->
    <string name="preferences_passwords_saved_logins_site">ไซต์</string>
    <!-- The header for the username for a login -->
    <string name="preferences_passwords_saved_logins_username">ชื่อผู้ใช้</string>
    <!-- The header for the password for a login -->
    <string name="preferences_passwords_saved_logins_password">รหัสผ่าน</string>
    <!-- Shown in snackbar to tell user that the password has been copied -->
    <string name="logins_password_copied">คัดลอกรหัสผ่านไปยังคลิปบอร์ดแล้ว</string>
    <!-- Shown in snackbar to tell user that the username has been copied -->
    <string name="logins_username_copied">คัดลอกชื่อผู้ใช้ไปยังคลิปบอร์ดแล้ว</string>
    <!-- Content Description (for screenreaders etc) read for the button to copy a password in logins-->
    <string name="saved_logins_copy_password">คัดลอกรหัสผ่าน</string>
    <!-- Content Description (for screenreaders etc) read for the button to clear a password while editing a login-->
    <string name="saved_logins_clear_password">ล้างรหัสผ่าน</string>
    <!-- Content Description (for screenreaders etc) read for the button to copy a username in logins -->
    <string name="saved_login_copy_username">คัดลอกชื่อผู้ใช้</string>
    <!-- Content Description (for screenreaders etc) read for the button to clear a username while editing a login -->
    <string name="saved_login_clear_username">ล้างชื่อผู้ใช้</string>
    <!-- Content Description (for screenreaders etc) read for the button to clear the hostname field while creating a login -->
    <string name="saved_login_clear_hostname">ล้างชื่อโฮสต์</string>
    <!-- Content Description (for screenreaders etc) read for the button to open a site in logins -->
    <string name="saved_login_open_site">เปิดไซต์ในเบราว์เซอร์</string>
    <!-- Content Description (for screenreaders etc) read for the button to reveal a password in logins -->
    <string name="saved_login_reveal_password">แสดงรหัสผ่าน</string>
    <!-- Content Description (for screenreaders etc) read for the button to hide a password in logins -->
    <string name="saved_login_hide_password">ซ่อนรหัสผ่าน</string>
    <!-- Message displayed in biometric prompt displayed for authentication before allowing users to view their passwords -->
    <string name="logins_biometric_prompt_message_2">ปลดล็อกเพื่อดูรหัสผ่านที่บันทึกไว้ของคุณ</string>
    <!-- Title of warning dialog if users have no device authentication set up -->
    <string name="logins_warning_dialog_title_2">รักษาความปลอดภัยให้กับรหัสผ่านที่บันทึกไว้ของคุณ</string>
    <!-- Message of warning dialog if users have no device authentication set up -->
    <string name="logins_warning_dialog_message_2">ตั้งค่ารูปแบบการล็อกอุปกรณ์, PIN, หรือรหัสผ่านเพื่อปกป้องไม่ให้ใครเข้าถึงรหัสผ่านที่บันทึกไว้ของคุณหากคนอื่นมีอุปกรณ์ของคุณ</string>
    <!-- Negative button to ignore warning dialog if users have no device authentication set up -->
    <string name="logins_warning_dialog_later">ภายหลัง</string>
    <!-- Positive button to send users to set up a pin of warning dialog if users have no device authentication set up -->
    <string name="logins_warning_dialog_set_up_now">ตั้งค่าตอนนี้</string>
    <!-- Title of PIN verification dialog to direct users to re-enter their device credentials to access their logins -->
    <string name="logins_biometric_prompt_message_pin">ปลดล็อกอุปกรณ์ของคุณ</string>
    <!-- Title for Accessibility Force Enable Zoom Preference -->
    <string name="preference_accessibility_force_enable_zoom">ซูมบนเว็บไซต์ทั้งหมด</string>

    <!-- Summary for Accessibility Force Enable Zoom Preference -->
    <string name="preference_accessibility_force_enable_zoom_summary">เปิดใช้งานเพื่ออนุญาตการย่อและซูม แม้กระทั่งบนเว็บไซต์ที่ป้องกันท่าทางนี้</string>

    <!-- Saved logins sorting strategy menu item -by name- (if selected, it will sort saved logins alphabetically) -->
    <string name="saved_logins_sort_strategy_alphabetically">ชื่อตามตัวอักษร</string>
    <!-- Saved logins sorting strategy menu item -by last used- (if selected, it will sort saved logins by last used) -->
    <string name="saved_logins_sort_strategy_last_used">ใช้งานครั้งสุดท้าย</string>

    <!-- Content description (not visible, for screen readers etc.) -->
    <string name="saved_logins_menu_dropdown_chevron_icon_content_description_2">เมนูเรียงลำดับรหัสผ่าน</string>

    <!-- Autofill -->
    <!-- Preference and title for managing the autofill settings -->
    <string name="preferences_autofill">การเติมอัตโนมัติ</string>
    <!-- Preference and title for managing the settings for addresses -->
    <string name="preferences_addresses">ที่อยู่</string>
    <!-- Preference and title for managing the settings for payment methods -->
    <string name="preferences_credit_cards_2">วิธีการชำระเงิน</string>
    <!-- Preference for saving and autofilling credit cards -->
    <string name="preferences_credit_cards_save_and_autofill_cards_2">บันทึกและเติมวิธีการชำระเงิน</string>
    <!-- Preference summary for saving and autofilling payment method data. Parameter will be replaced by app name. -->
    <string name="preferences_credit_cards_save_and_autofill_cards_summary_2">%s จะเข้ารหัสลับวิธีการชำระเงินทั้งหมดที่คุณบันทึกไว้</string>
    <!-- Preference option for syncing credit cards across devices. This is displayed when the user is not signed into sync -->
    <string name="preferences_credit_cards_sync_cards_across_devices">ซิงค์บัตรระหว่างอุปกรณ์</string>
    <!-- Preference option for syncing credit cards across devices. This is displayed when the user is signed into sync -->
    <string name="preferences_credit_cards_sync_cards">ซิงค์บัตร</string>

    <!-- Preference option for adding a card -->
    <string name="preferences_credit_cards_add_credit_card_2">เพิ่มบัตร</string>
    <!-- Preference option for managing saved cards -->
    <string name="preferences_credit_cards_manage_saved_cards_2">จัดการบัตร</string>
    <!-- Preference option for adding an address -->
    <string name="preferences_addresses_add_address">เพิ่มที่อยู่</string>
    <!-- Preference option for managing saved addresses -->
    <string name="preferences_addresses_manage_addresses">จัดการที่อยู่</string>

    <!-- Preference for saving and filling addresses -->
    <string name="preferences_addresses_save_and_autofill_addresses_2">บันทึกและเติมที่อยู่อัตโนมัติ</string>

    <!-- Preference summary for saving and filling address data -->
    <string name="preferences_addresses_save_and_autofill_addresses_summary_2">รวมหมายเลขโทรศัพท์และที่อยู่อีเมล</string>

    <!-- Title of the "Add card" screen -->
    <string name="credit_cards_add_card">เพิ่มบัตร</string>
    <!-- Title of the "Edit card" screen -->
    <string name="credit_cards_edit_card">แก้ไขบัตร</string>
    <!-- The header for the card number of a credit card -->
    <string name="credit_cards_card_number">หมายเลขบัตร</string>
    <!-- The header for the expiration date of a credit card -->
    <string name="credit_cards_expiration_date">วันหมดอายุ</string>
    <!-- The label for the expiration date month of a credit card to be used by a11y services-->
    <string name="credit_cards_expiration_date_month">เดือนหมดอายุ</string>
    <!-- The label for the expiration date year of a credit card to be used by a11y services-->
    <string name="credit_cards_expiration_date_year">ปีหมดอายุ</string>
    <!-- The header for the name on the credit card -->
    <string name="credit_cards_name_on_card">ชื่อบนบัตร</string>
    <!-- The text for the "Delete card" menu item for deleting a credit card -->
    <string name="credit_cards_menu_delete_card">ลบบัตร</string>
    <!-- The text for the "Delete card" button for deleting a credit card -->
    <string name="credit_cards_delete_card_button">ลบบัตร</string>
    <!-- The text for the confirmation message of "Delete card" dialog -->
    <string name="credit_cards_delete_dialog_confirmation_2">ลบบัตร?</string>
    <!-- The text for the positive button on "Delete card" dialog -->
    <string name="credit_cards_delete_dialog_button">ลบ</string>
    <!-- The title for the "Save" menu item for saving a credit card -->
    <string name="credit_cards_menu_save">บันทึก</string>
    <!-- The text for the "Save" button for saving a credit card -->
    <string name="credit_cards_save_button">บันทึก</string>
    <!-- The text for the "Cancel" button for cancelling adding, updating or deleting a credit card -->
    <string name="credit_cards_cancel_button">ยกเลิก</string>

    <!-- Title of the "Saved cards" screen -->
    <string name="credit_cards_saved_cards">บัตรที่บันทึกไว้</string>

    <!-- Error message for card number validation -->
    <string name="credit_cards_number_validation_error_message_2">ใส่หมายเลขบัตรที่ถูกต้อง</string>
    <!-- Error message for card name on card validation -->
    <string name="credit_cards_name_on_card_validation_error_message_2">เพิ่มชื่อ</string>
    <!-- Message displayed in biometric prompt displayed for authentication before allowing users to view their saved credit cards -->
    <string name="credit_cards_biometric_prompt_message">ปลดล็อกเพื่อดูบัตรเครดิตที่บันทึกไว้ของคุณ</string>
    <!-- Title of warning dialog if users have no device authentication set up -->
    <string name="credit_cards_warning_dialog_title_2">รักษาความปลอดภัยให้กับวิธีการชำระเงินที่บันทึกไว้ของคุณ</string>
    <!-- Message of warning dialog if users have no device authentication set up -->
    <string name="credit_cards_warning_dialog_message_3">ตั้งค่ารูปแบบการล็อกอุปกรณ์, PIN, หรือรหัสผ่านเพื่อปกป้องไม่ให้ใครเข้าถึงวิธีการชำระเงินที่บันทึกไว้ของคุณหากคนอื่นมีอุปกรณ์ของคุณ</string>
    <!-- Positive button to send users to set up a pin of warning dialog if users have no device authentication set up -->
    <string name="credit_cards_warning_dialog_set_up_now">ตั้งค่าตอนนี้</string>
    <!-- Negative button to ignore warning dialog if users have no device authentication set up -->
    <string name="credit_cards_warning_dialog_later">ภายหลัง</string>
    <!-- Title of PIN verification dialog to direct users to re-enter their device credentials to access their credit cards -->
    <string name="credit_cards_biometric_prompt_message_pin">ปลดล็อกอุปกรณ์ของคุณ</string>

    <!-- Message displayed in biometric prompt for authentication, before allowing users to use their stored payment method information -->
    <string name="credit_cards_biometric_prompt_unlock_message_2">ปลดล็อกเพื่อใช้วิธีการชำระเงินที่บันทึกไว้</string>
    <!-- Title of the "Add address" screen -->
    <string name="addresses_add_address">เพิ่มที่อยู่</string>
    <!-- Title of the "Edit address" screen -->
    <string name="addresses_edit_address">แก้ไขที่อยู่</string>
    <!-- Title of the "Manage addresses" screen -->
    <string name="addresses_manage_addresses">จัดการที่อยู่</string>
    <!-- The header for the name of an address. Name represents a person's full name, typically made up of a first, middle and last name, e.g. John Joe Doe. -->
    <string name="addresses_name">ชื่อ</string>
    <!-- The header for the street address of an address -->
    <string name="addresses_street_address">ที่อยู่ถนน</string>
    <!-- The header for the city of an address -->
    <string name="addresses_city">เมือง</string>
    <!-- The header for the subregion of an address when "state" should be used -->
    <string name="addresses_state">รัฐ</string>
    <!-- The header for the subregion of an address when "province" should be used -->
    <string name="addresses_province">จังหวัด</string>
    <!-- The header for the zip code of an address -->
    <string name="addresses_zip">รหัสไปรษณีย์</string>
    <!-- The header for the country or region of an address -->
    <string name="addresses_country">ประเทศหรือภูมิภาค</string>
    <!-- The header for the phone number of an address -->
    <string name="addresses_phone">โทรศัพท์</string>
    <!-- The header for the email of an address -->
    <string name="addresses_email">อีเมล</string>
    <!-- The text for the "Save" button for saving an address -->
    <string name="addresses_save_button">บันทึก</string>
    <!-- The text for the "Cancel" button for cancelling adding, updating or deleting an address -->
    <string name="addresses_cancel_button">ยกเลิก</string>
    <!-- The text for the "Delete address" button for deleting an address -->
    <string name="addressess_delete_address_button">ลบที่อยู่</string>

    <!-- The title for the "Delete address" confirmation dialog -->
    <string name="addressess_confirm_dialog_message_2">ลบที่อยู่นี้หรือไม่?</string>
    <!-- The text for the positive button on "Delete address" dialog -->
    <string name="addressess_confirm_dialog_ok_button">ลบ</string>
    <!-- The text for the negative button on "Delete address" dialog -->
    <string name="addressess_confirm_dialog_cancel_button">ยกเลิก</string>
    <!-- The text for the "Save address" menu item for saving an address -->
    <string name="address_menu_save_address">บันทึกที่อยู่</string>
    <!-- The text for the "Delete address" menu item for deleting an address -->
    <string name="address_menu_delete_address">ลบที่อยู่</string>

    <!-- Title of the Add search engine screen -->
    <string name="search_engine_add_custom_search_engine_title">เพิ่มเครื่องมือค้นหา</string>
    <!-- Content description (not visible, for screen readers etc.): Title for the button that navigates to add new engine screen -->
    <string name="search_engine_add_custom_search_engine_button_content_description">เพิ่มเครื่องมือค้นหาใหม่</string>
    <!-- Title of the Edit search engine screen -->
    <string name="search_engine_edit_custom_search_engine_title">แก้ไขเครื่องมือค้นหา</string>
    <!-- Text for the menu button to edit a search engine -->
    <string name="search_engine_edit">แก้ไข</string>
    <!-- Text for the menu button to delete a search engine -->
    <string name="search_engine_delete">ลบ</string>

    <!-- Label for the TextField in which user enters custom search engine name -->
    <string name="search_add_custom_engine_name_label">ชื่อ</string>
    <!-- Placeholder text shown in the Search Engine Name text field before a user enters text -->
    <string name="search_add_custom_engine_name_hint_2">ชื่อเครื่องมือค้นหา</string>
    <!-- Label for the TextField in which user enters custom search engine URL -->
    <string name="search_add_custom_engine_url_label">URL สตริงการค้นหา</string>
    <!-- Placeholder text shown in the Search String TextField before a user enters text -->
    <string name="search_add_custom_engine_search_string_hint_2">URL ที่จะใช้ในการค้นหา</string>
    <!-- Description text for the Search String TextField. The %s is part of the string -->
    <string name="search_add_custom_engine_search_string_example" formatted="false">แทนที่คำค้นด้วย “%s” ตัวอย่าง:\nhttps://www.google.com/search?q=%s</string>

    <!-- Accessibility description for the form in which details about the custom search engine are entered -->
    <string name="search_add_custom_engine_form_description">รายละเอียดเครื่องมือค้นหาที่กำหนดเอง</string>

    <!-- Label for the TextField in which user enters custom search engine suggestion URL -->
    <string name="search_add_custom_engine_suggest_url_label">API เสนอแนะการค้นหา (ไม่บังคับ)</string>
    <!-- Placeholder text shown in the Search Suggestion String TextField before a user enters text -->
    <string name="search_add_custom_engine_suggest_string_hint">URL ของ API เสนอแนะการค้นหา</string>
    <!-- Description text for the Search Suggestion String TextField. The %s is part of the string -->
    <string name="search_add_custom_engine_suggest_string_example_2" formatted="false">แทนที่คิวรีด้วย “%s” ตัวอย่าง:\nhttps://suggestqueries.google.com/complete/search?client=firefox&amp;q=%s</string>
    <!-- The text for the "Save" button for saving a custom search engine -->
    <string name="search_custom_engine_save_button">บันทึก</string>

    <!-- Text shown when a user leaves the name field empty -->
    <string name="search_add_custom_engine_error_empty_name">ป้อนชื่อเครื่องมือค้นหา</string>
    <!-- Text shown when a user leaves the search string field empty -->
    <string name="search_add_custom_engine_error_empty_search_string">ป้อนสตริงการค้นหา</string>
    <!-- Text shown when a user leaves out the required template string -->
    <string name="search_add_custom_engine_error_missing_template">ตรวจสอบว่าสตริงการค้นหาตรงกับรูปแบบตัวอย่าง</string>
    <!-- Text shown when we aren't able to validate the custom search query. The first parameter is the url of the custom search engine -->
    <string name="search_add_custom_engine_error_cannot_reach">เกิดข้อผิดพลาดในการเชื่อมต่อไปยัง “%s”</string>
    <!-- Text shown when a user creates a new search engine -->
    <string name="search_add_custom_engine_success_message">สร้าง %s แล้ว</string>
    <!-- Text shown when a user successfully edits a custom search engine -->
    <string name="search_edit_custom_engine_success_message">บันทึก %s แล้ว</string>
    <!-- Text shown when a user successfully deletes a custom search engine -->
    <string name="search_delete_search_engine_success_message">ลบ %s แล้ว</string>

    <!-- Heading for the instructions to allow a permission -->
    <string name="phone_feature_blocked_intro">เมื่อต้องการอนุญาต:</string>
    <!-- First step for the allowing a permission -->
    <string name="phone_feature_blocked_step_settings">1. ไปที่การตั้งค่า Android</string>
    <!-- Second step for the allowing a permission -->
    <string name="phone_feature_blocked_step_permissions"><![CDATA[2. แตะ <b>สิทธิอนุญาต</b>]]></string>
    <!-- Third step for the allowing a permission (Fore example: Camera) -->
    <string name="phone_feature_blocked_step_feature"><![CDATA[3. สลับ <b>%1$s</b> เป็นเปิด]]></string>

    <!-- Label that indicates a site is using a secure connection -->
    <string name="quick_settings_sheet_secure_connection_2">การเชื่อมต่อปลอดภัย</string>
    <!-- Label that indicates a site is using a insecure connection -->
    <string name="quick_settings_sheet_insecure_connection_2">การเชื่อมต่อไม่ปลอดภัย</string>
    <!-- Label to clear site data -->
    <string name="clear_site_data">ล้างคุกกี้และข้อมูลไซต์</string>
    <!-- Confirmation message for a dialog confirming if the user wants to delete all data for current site -->
    <string name="confirm_clear_site_data"><![CDATA[คุณแน่ใจหรือไม่ว่าต้องการล้างคุกกี้และข้อมูลทั้งหมดสำหรับไซต์นี้ <b>%s</b>?]]></string>
    <!-- Confirmation message for a dialog confirming if the user wants to delete all the permissions for all sites-->
    <string name="confirm_clear_permissions_on_all_sites">คุณแน่ใจหรือไม่ว่าต้องการล้างสิทธิอนุญาตทั้งหมดบนไซต์ทั้งหมด?</string>
    <!-- Confirmation message for a dialog confirming if the user wants to delete all the permissions for a site-->
    <string name="confirm_clear_permissions_site">คุณแน่ใจหรือไม่ว่าต้องการล้างสิทธิอนุญาตทั้งหมดสำหรับไซต์นี้?</string>
    <!-- Confirmation message for a dialog confirming if the user wants to set default value a permission for a site-->
    <string name="confirm_clear_permission_site">คุณแน่ใจหรือไม่ว่าต้องการล้างสิทธิอนุญาตนี้สำหรับไซต์นี้?</string>
    <!-- label shown when there are not site exceptions to show in the site exception settings -->
    <string name="no_site_exceptions">ไม่มีข้อยกเว้นไซต์</string>
    <!-- Bookmark deletion confirmation -->
    <string name="bookmark_deletion_confirmation">คุณแน่ใจหรือไม่ว่าต้องการลบที่คั่นหน้านี้?</string>
    <!-- Browser menu button that adds a shortcut to the home fragment -->
    <string name="browser_menu_add_to_shortcuts">เพิ่มทางลัด</string>
    <!-- Browser menu button that removes a shortcut from the home fragment -->
    <string name="browser_menu_remove_from_shortcuts">ลบออกจากทางลัด</string>
    <!-- text shown before the issuer name to indicate who its verified by, parameter is the name of
     the certificate authority that verified the ticket-->
    <string name="certificate_info_verified_by">ยืนยันโดย: %1$s</string>
    <!-- Login overflow menu delete button -->
    <string name="login_menu_delete_button">ลบ</string>
    <!-- Login overflow menu edit button -->
    <string name="login_menu_edit_button">แก้ไข</string>
    <!-- Message in delete confirmation dialog for password -->
    <string name="login_deletion_confirmation_2">คุณแน่ใจหรือไม่ว่าต้องการลบรหัสผ่านนี้?</string>
    <!-- Positive action of a dialog asking to delete  -->
    <string name="dialog_delete_positive">ลบ</string>
    <!-- Negative action of a dialog asking to delete login -->
    <string name="dialog_delete_negative">ยกเลิก</string>
    <!--  The saved password options menu description. -->
    <string name="login_options_menu_2">ตัวเลือกรหัสผ่าน</string>
    <!--  The editable text field for a website address. -->
    <string name="saved_login_hostname_description_3">ช่องข้อความที่แก้ไขได้สำหรับที่อยู่เว็บไซต์</string>
    <!--  The editable text field for a username. -->
    <string name="saved_login_username_description_3">ช่องข้อความที่แก้ไขได้สำหรับชื่อผู้ใช้</string>
    <!--  The editable text field for a login's password. -->
    <string name="saved_login_password_description_2">ช่องข้อความที่แก้ไขได้สำหรับรหัสผ่าน</string>
    <!--  The button description to save changes to an edited password. -->
    <string name="save_changes_to_login_2">บันทึกการเปลี่ยนแปลง</string>
    <!--  The page title for editing a saved password. -->
    <string name="edit_2">แก้ไขรหัสผ่าน</string>
    <!--  The page title for adding new password. -->
    <string name="add_login_2">เพิ่มรหัสผ่าน</string>
    <!--  Error text displayed underneath the password field when it is in an error case. -->
    <string name="saved_login_password_required_2">ใส่รหัสผ่าน</string>
    <!--  The error message in add login view when username field is blank. -->
    <string name="saved_login_username_required_2">ป้อนชื่อผู้ใช้</string>
    <!--  The error message in add login view when hostname field is blank. -->
    <string name="saved_login_hostname_required" tools:ignore="UnusedResources">ต้องการชื่อโฮสต์</string>
    <!--  The error message in add login view when hostname field is blank. -->
    <string name="saved_login_hostname_required_2" tools:ignore="UnusedResources">ป้อนที่อยู่เว็บ</string>
    <!-- Voice search button content description  -->
    <string name="voice_search_content_description">ค้นหาด้วยเสียง</string>
    <!-- Voice search prompt description displayed after the user presses the voice search button -->
    <string name="voice_search_explainer">พูดเลย</string>

    <!--  The error message in edit login view when a duplicate username exists. -->
    <string name="saved_login_duplicate">การเข้าสู่ระบบที่มีชื่อผู้ใช้นี้มีอยู่แล้ว</string>

    <!-- This is the hint text that is shown inline on the hostname field of the create new login page. 'https://www.example.com' intentionally hardcoded here -->
    <string name="add_login_hostname_hint_text">https://www.example.com</string>
    <!-- This is an error message shown below the hostname field of the add login page when a hostname does not contain http or https. -->
    <string name="add_login_hostname_invalid_text_3">ที่อยู่เว็บต้องมี &quot;https://&quot; หรือ &quot;http://&quot;</string>
    <!-- This is an error message shown below the hostname field of the add login page when a hostname is invalid. -->
    <string name="add_login_hostname_invalid_text_2">ต้องการชื่อโฮสต์ที่ถูกต้อง</string>

    <!-- Synced Tabs -->
    <!-- Text displayed to ask user to connect another device as no devices found with account -->
    <string name="synced_tabs_connect_another_device">เชื่อมต่ออุปกรณ์อื่น</string>

    <!-- Text displayed asking user to re-authenticate -->
    <string name="synced_tabs_reauth">โปรดรับรอบความถูกต้องอีกครั้ง</string>
    <!-- Text displayed when user has disabled tab syncing in Firefox Sync Account -->
    <string name="synced_tabs_enable_tab_syncing">โปรดเปิดใช้งานซิงค์แท็บ</string>
    <!-- Text displayed when user has no tabs that have been synced -->
    <string name="synced_tabs_no_tabs" tools:ignore="BrandUsage">คุณไม่มีแท็บใด ๆ ที่เปิดอยู่ใน Firefox บนอุปกรณ์อื่น ๆ ของคุณ</string>
    <!-- Text displayed in the synced tabs screen when a user is not signed in to Firefox Sync describing Synced Tabs -->
    <string name="synced_tabs_sign_in_message">ดูรายการแท็บจากอุปกรณ์อื่น ๆ ของคุณ</string>
    <!-- Text displayed on a button in the synced tabs screen to link users to sign in when a user is not signed in to Firefox Sync -->
    <string name="synced_tabs_sign_in_button">ลงชื่อเข้าใช้เพื่อซิงค์</string>

    <!-- The text displayed when a synced device has no tabs to show in the list of Synced Tabs. -->
    <string name="synced_tabs_no_open_tabs">ไม่มีแท็บที่เปิดอยู่</string>

    <!-- Content description for expanding a group of synced tabs. -->
    <string name="synced_tabs_expand_group">ขยายกลุ่มของแท็บที่ซิงค์</string>
    <!-- Content description for collapsing a group of synced tabs. -->
    <string name="synced_tabs_collapse_group">ยุบกลุ่มของแท็บที่ซิงค์</string>

    <!-- Top Sites -->
    <!-- Title text displayed in the dialog when shortcuts limit is reached. -->
    <string name="shortcut_max_limit_title">ถึงขีดจำกัดของทางลัดแล้ว</string>
    <!-- Content description text displayed in the dialog when shortcut limit is reached. -->
    <string name="shortcut_max_limit_content">การเพิ่มทางลัดต้องลบอันเก่าออก แตะค้างที่ไซต์และเลือกลบ</string>
    <!-- Confirmation dialog button text when top sites limit is reached. -->
    <string name="top_sites_max_limit_confirmation_button">ตกลง เข้าใจแล้ว</string>

    <!-- Label for the preference to show the shortcuts for the most visited top sites on the homepage -->
    <string name="top_sites_toggle_top_recent_sites_4">ทางลัด</string>
    <!-- Title text displayed in the rename top site dialog. -->
    <string name="top_sites_rename_dialog_title">ชื่อ</string>
    <!-- Hint for renaming title of a shortcut -->
    <string name="shortcut_name_hint">ชื่อทางลัด</string>
    <!-- Hint for editing URL of a shortcut. -->
    <string name="shortcut_url_hint">URL ทางลัด</string>
<<<<<<< HEAD
    <!-- Button caption to confirm the renaming of the top site. -->
    <string name="top_sites_rename_dialog_ok" moz:removedIn="130" tools:ignore="UnusedResources">ตกลง</string>
=======
>>>>>>> a07f670f
    <!-- Dialog button text for canceling the rename top site prompt. -->
    <string name="top_sites_rename_dialog_cancel">ยกเลิก</string>

    <!-- Text for the menu button to open the homepage settings. -->
    <string name="top_sites_menu_settings">ตั้งค่า</string>
    <!-- Text for the menu button to navigate to sponsors and privacy support articles. '&amp;' is replaced with the ampersand symbol: & -->
    <string name="top_sites_menu_sponsor_privacy">สปอนเซอร์ของเราและความเป็นส่วนตัวของคุณ</string>
    <!-- Label text displayed for a sponsored top site. -->
    <string name="top_sites_sponsored_label">ได้รับการสนับสนุน</string>

    <!-- Text for the menu item to edit a top site. -->
    <string name="top_sites_edit_top_site">แก้ไข</string>
    <!-- Text for the dialog title to edit a top site. -->
    <string name="top_sites_edit_dialog_title">แก้ไขทางลัด</string>
    <!-- Button caption to confirm the edit of the top site. -->
    <string name="top_sites_edit_dialog_save">บันทึก</string>
    <!-- Error message when the user entered an invalid URL -->
    <string name="top_sites_edit_dialog_url_error">ป้อน URL ที่ถูกต้อง</string>
    <!-- Label for the URL edit field in the edit top site dialog. -->
    <string name="top_sites_edit_dialog_url_title">URL</string>

    <!-- Inactive tabs in the tabs tray -->
    <!-- Title text displayed in the tabs tray when a tab has been unused for 14 days. -->
    <string name="inactive_tabs_title">แท็บที่ไม่ได้ใช้งาน</string>
    <!-- Content description for closing all inactive tabs -->
    <string name="inactive_tabs_delete_all">ปิดแท็บที่ไม่ได้ใช้งานทั้งหมด</string>

    <!-- Content description for expanding the inactive tabs section. -->
    <string name="inactive_tabs_expand_content_description">ขยายแท็บที่ไม่ได้ใช้งาน</string>
    <!-- Content description for collapsing the inactive tabs section. -->
    <string name="inactive_tabs_collapse_content_description">ยุบแท็บที่ไม่ได้ใช้งาน</string>

    <!-- Inactive tabs auto-close message in the tabs tray -->
    <!-- The header text of the auto-close message when the user is asked if they want to turn on the auto-closing of inactive tabs. -->
    <string name="inactive_tabs_auto_close_message_header" tools:ignore="UnusedResources">ปิดอัตโนมัติหลังจากหนึ่งเดือน?</string>

    <!-- A description below the header to notify the user what the inactive tabs auto-close feature is. -->
    <string name="inactive_tabs_auto_close_message_description" tools:ignore="BrandUsage,UnusedResources">Firefox สามารถปิดแท็บที่คุณไม่ได้ดูในช่วงเดือนที่ผ่านมาได้</string>
    <!-- A call to action below the description to allow the user to turn on the auto closing of inactive tabs. -->
    <string name="inactive_tabs_auto_close_message_action" tools:ignore="UnusedResources">เปิดการปิดอัตโนมัติ</string>
    <!-- Text for the snackbar to confirm auto-close is enabled for inactive tabs -->
    <string name="inactive_tabs_auto_close_message_snackbar">เปิดใช้งานการปิดอัตโนมัติแล้ว</string>

    <!-- Awesome bar suggestion's headers -->
    <!-- Search suggestions title for Firefox Suggest. -->
    <string name="firefox_suggest_header" tools:ignore="BrandUsage">Firefox Suggest</string>

    <!-- Title for search suggestions when Google is the default search suggestion engine. -->
    <string name="google_search_engine_suggestion_header">ค้นหาด้วย Google</string>
    <!-- Title for search suggestions when the default search suggestion engine is anything other than Google. The first parameter is default search engine name. -->
    <string name="other_default_search_engine_suggestion_header">ค้นหาด้วย %s</string>

    <!-- Default browser experiment -->
    <!-- Default browser card title -->
    <string name="default_browser_experiment_card_title">เปลี่ยนเบราว์เซอร์เริ่มต้นของคุณ</string>
    <!-- Default browser card text -->
    <string name="default_browser_experiment_card_text" tools:ignore="BrandUsage">ตั้งลิงก์จากเว็บไซต์ อีเมล และข้อความให้เปิดโดยอัตโนมัติใน Firefox</string>

    <!-- Content description for close button in collection placeholder. -->
    <string name="remove_home_collection_placeholder_content_description">ลบ</string>

    <!-- Content description radio buttons with a link to more information -->
    <string name="radio_preference_info_content_description">คลิกเพื่อดูรายละเอียดเพิ่มเติม</string>

    <!-- Content description for the action bar "up" button -->
    <string name="action_bar_up_description">นำทางขึ้นไปด้านบน</string>

    <!-- Content description for privacy content close button -->
    <string name="privacy_content_close_button_content_description">ปิด</string>

    <!-- Pocket recommended stories -->
    <!-- Header text for a section on the home screen. -->
    <string name="pocket_stories_header_1">เรื่องราวที่จุดประกายความคิด</string>
    <!-- Header text for a section on the home screen. -->
    <string name="pocket_stories_categories_header">เรื่องตามหัวข้อ</string>
    <!-- Text of a button allowing users to access an external url for more Pocket recommendations. -->
    <string name="pocket_stories_placeholder_text">ค้นพบสิ่งอื่น</string>
    <!-- Title of an app feature. Smaller than a heading. The first parameter is product name Pocket -->
    <string name="pocket_stories_feature_title_2">ขับเคลื่อนโดย %s</string>
    <!-- Caption for describing a certain feature. The placeholder is for a clickable text (eg: Learn more) which will load an url in a new tab when clicked.  -->
    <string name="pocket_stories_feature_caption" tools:ignore="BrandUsage">ส่วนหนึ่งของตระกูล Firefox %s</string>
    <!-- Clickable text for opening an external link for more information about Pocket. -->
    <string name="pocket_stories_feature_learn_more">เรียนรู้เพิ่มเติม</string>

    <!-- Text indicating that the Pocket story that also displays this text is a sponsored story by other 3rd party entity. -->
    <string name="pocket_stories_sponsor_indication">ได้รับการสนับสนุน</string>

    <!-- Snackbar message for enrolling in a Nimbus experiment from the secret settings when Studies preference is Off.-->
    <string name="experiments_snackbar">เปิดใช้งานการส่งข้อมูลทางไกลเพื่อส่งข้อมูล</string>
    <!-- Snackbar button text to navigate to telemetry settings.-->
    <string name="experiments_snackbar_button">ไปยังการตั้งค่า</string>

    <!-- Review quality check feature-->
    <!-- Name for the review quality check feature used as title for the panel. -->
    <string name="review_quality_check_feature_name_2">เครื่องมือตรวจสอบบทวิจารณ์</string>
    <!-- Summary for grades A and B for review quality check adjusted grading. -->
    <string name="review_quality_check_grade_a_b_description">บทวิจารณ์ที่น่าเชื่อถือ</string>
    <!-- Summary for grade C for review quality check adjusted grading. -->
    <string name="review_quality_check_grade_c_description">บทวิจารณ์ที่น่าเชื่อถือและไม่น่าเชื่อถือปนกัน</string>
    <!-- Summary for grades D and F for review quality check adjusted grading. -->
    <string name="review_quality_check_grade_d_f_description">บทวิจารณ์ที่ไม่น่าเชื่อถือ</string>
    <!-- Text for title presenting the reliability of a product's reviews. -->
    <string name="review_quality_check_grade_title">บทวิจารณ์เหล่านี้น่าเชื่อถือแค่ไหน</string>
    <!-- Title for when the rating has been updated by the review checker -->
    <string name="review_quality_check_adjusted_rating_title">คะแนนที่ปรับแล้ว</string>
    <!-- Description for a product's adjusted star rating. The text presents that the product's reviews which were evaluated as unreliable were removed from the adjusted rating. -->
    <string name="review_quality_check_adjusted_rating_description_2">อ้างอิงจากบทวิจารณ์ที่เชื่อถือได้</string>
    <!-- Title for list of highlights from a product's review emphasizing a product's important traits. -->
    <string name="review_quality_check_highlights_title">ไฮไลต์จากบทวิจารณ์ล่าสุด</string>
    <!-- Title for section explaining how we analyze the reliability of a product's reviews. -->
    <string name="review_quality_check_explanation_title">วิธีที่เราพิจารณาคุณภาพบทวิจารณ์</string>
    <!-- Paragraph explaining how we analyze the reliability of a product's reviews. First parameter is the Fakespot product name. In the phrase "Fakespot by Mozilla", "by" can be localized. Does not need to stay by. -->
    <string name="review_quality_check_explanation_body_reliability">เราใช้เทคโนโลยี AI จาก %s โดย Mozilla เพื่อตรวจสอบความน่าเชื่อถือของบทวิจารณ์ผลิตภัณฑ์ สิ่งนี้จะช่วยคุณประเมินคุณภาพของบทวิจารณ์เพียงอย่างเดียว ไม่ได้ประเมินคุณภาพของผลิตภัณฑ์</string>
    <!-- Paragraph explaining the grading system we use to classify the reliability of a product's reviews. -->
    <string name="review_quality_check_info_review_grade_header"><![CDATA[เรากำหนด<b>เกรดที่เป็นตัวอักษร</b>ให้กับบทวิจารณ์ของผลิตภัณฑ์แต่ละรายการตั้งแต่ A ถึง F]]></string>
    <!-- Description explaining grades A and B for review quality check adjusted grading. -->
    <string name="review_quality_check_info_grade_info_AB">บทวิจารณ์ที่น่าเชื่อถือ เราเชื่อว่าบทวิจารณ์นั้นน่าจะมาจากลูกค้าจริงซึ่งให้คำวิจารณ์อย่างตรงไปตรงมาและไม่มีอคติ</string>
    <!-- Description explaining grade C for review quality check adjusted grading. -->
    <string name="review_quality_check_info_grade_info_C">เราเชื่อว่ามีทั้งบทวิจารณ์ที่น่าเชื่อถือและไม่น่าเชื่อถือปะปนกัน</string>
    <!-- Description explaining grades D and F for review quality check adjusted grading. -->
    <string name="review_quality_check_info_grade_info_DF">บทวิจารณ์ที่ไม่น่าเชื่อถือ เราเชื่อว่าบทวิจารณ์นั้นน่าจะเป็นของปลอมหรือมาจากผู้วิจารณ์ที่มีอคติ</string>
    <!-- Paragraph explaining how a product's adjusted grading is calculated. -->
    <string name="review_quality_check_explanation_body_adjusted_grading"><![CDATA[<b>คะแนนที่ปรับปรุงแล้ว</b>จะขึ้นอยู่กับบทวิจารณ์ที่เราเชื่อว่าน่าเชื่อถือเท่านั้น]]></string>
    <!-- Paragraph explaining product review highlights. First parameter is the name of the retailer (e.g. Amazon). -->
    <string name="review_quality_check_explanation_body_highlights"><![CDATA[<b>ไฮไลต์</b>มาจาก %s บทวิจารณ์ภายใน 80 วันที่ผ่านมา ซึ่งเราเชื่อว่าน่าเชื่อถือ]]></string>
    <!-- Text for learn more caption presenting a link with information about review quality. First parameter is for clickable text defined in review_quality_check_info_learn_more_link. -->
    <string name="review_quality_check_info_learn_more">เรียนรู้เพิ่มเติมเกี่ยวกับ %s</string>
    <!-- Clickable text that links to review quality check SuMo page. First parameter is the Fakespot product name. -->
    <string name="review_quality_check_info_learn_more_link_2">วิธีที่  %s พิจารณาคุณภาพบทวิจารณ์</string>
    <!-- Text for title of settings section. -->
    <string name="review_quality_check_settings_title">การตั้งค่า</string>
    <!-- Text for label for switch preference to show recommended products from review quality check settings section. -->
    <string name="review_quality_check_settings_recommended_products">แสดงโฆษณาในเครื่องมือตรวจสอบบทวิจารณ์</string>
    <!-- Description for switch preference to show recommended products from review quality check settings section. First parameter is for clickable text defined in review_quality_check_settings_recommended_products_learn_more.-->
    <string name="review_quality_check_settings_recommended_products_description_2" tools:ignore="UnusedResources">คุณจะเห็นโฆษณาผลิตภัณฑ์ที่เกี่ยวข้องเป็นครั้งคราว เราโฆษณาเฉพาะผลิตภัณฑ์ที่มีบทวิจารณ์ที่เชื่อถือได้เท่านั้น %s</string>
    <!-- Clickable text that links to review quality check recommended products support article. -->
    <string name="review_quality_check_settings_recommended_products_learn_more" tools:ignore="UnusedResources">เรียนรู้เพิ่ม</string>
    <!-- Text for turning sidebar off button from review quality check settings section. -->
    <string name="review_quality_check_settings_turn_off">ปิดเครื่องมือตรวจสอบบทวิจารณ์</string>
    <!-- Text for title of recommended product section. This is displayed above a product image, suggested as an alternative to the product reviewed. -->
    <string name="review_quality_check_ad_title" tools:ignore="UnusedResources">ลองดูเพิ่ม</string>
    <!-- Caption for recommended product section indicating this is an ad by Fakespot. First parameter is the Fakespot product name. -->
    <string name="review_quality_check_ad_caption" tools:ignore="UnusedResources">โฆษณาโดย %s</string>
    <!-- Caption for review quality check panel. First parameter is for clickable text defined in review_quality_check_powered_by_link. -->
    <string name="review_quality_check_powered_by_2">เครื่องมือตรวจสอบบทวิจารณ์ขับเคลื่อนโดย %s</string>
    <!-- Clickable text that links to Fakespot.com. First parameter is the Fakespot product name. In the phrase "Fakespot by Mozilla", "by" can be localized. Does not need to stay by. -->
    <string name="review_quality_check_powered_by_link" tools:ignore="UnusedResources">%s โดย Mozilla</string>
    <!-- Text for title of warning card informing the user that the current analysis is outdated. -->
    <string name="review_quality_check_outdated_analysis_warning_title" tools:ignore="UnusedResources">ข้อมูลใหม่ที่ต้องตรวจสอบ</string>
    <!-- Text for button from warning card informing the user that the current analysis is outdated. Clicking this should trigger the product's re-analysis. -->
    <string name="review_quality_check_outdated_analysis_warning_action" tools:ignore="UnusedResources">ตรวจสอบตอนนี้</string>
    <!-- Title for warning card informing the user that the current product does not have enough reviews for a review analysis. -->
    <string name="review_quality_check_no_reviews_warning_title">บทวิจารณ์ยังไม่เพียงพอ</string>
    <!-- Text for body of warning card informing the user that the current product does not have enough reviews for a review analysis. -->
    <string name="review_quality_check_no_reviews_warning_body">เมื่อผลิตภัณฑ์นี้มีบทวิจารณ์มากขึ้น เราจะสามารถตรวจสอบคุณภาพของบทวิจารณ์ได้</string>
    <!-- Title for warning card informing the user that the current product is currently not available. -->
    <string name="review_quality_check_product_availability_warning_title">สินค้าไม่พร้อมจำหน่าย</string>
    <!-- Text for the body of warning card informing the user that the current product is currently not available. -->
    <string name="review_quality_check_product_availability_warning_body">หากคุณเห็นว่าสินค้านี้มีอยู่ในสต็อกแล้ว โปรดรายงานแล้วเราจะทำการตรวจสอบบทวิจารณ์</string>
    <!-- Clickable text for warning card informing the user that the current product is currently not available. Clicking this should inform the server that the product is available. -->
    <string name="review_quality_check_product_availability_warning_action_2">รายงานสินค้ามีในสต็อก</string>
    <!-- Title for warning card informing the user that the current product's analysis is still processing. The parameter is the percentage progress (0-100%) of the analysis process (e.g. 56%). -->
    <string name="review_quality_check_analysis_in_progress_warning_title_2">กำลังตรวจสอบคุณภาพบทวิจารณ์ (%s)</string>
    <!-- Text for body of warning card informing the user that the current product's analysis is still processing. -->
    <string name="review_quality_check_analysis_in_progress_warning_body">การดำเนินการนี้อาจใช้เวลาประมาณ 60 วินาที</string>
    <!-- Title for info card displayed after the user reports a product is back in stock. -->
    <string name="review_quality_check_analysis_requested_info_title">ขอบคุณสำหรับการรายงาน!</string>
    <!-- Text for body of info card displayed after the user reports a product is back in stock. -->
    <string name="review_quality_check_analysis_requested_info_body">เราคาดว่าจะได้รับข้อมูลเกี่ยวกับบทวิจารณ์ของผลิตภัณฑ์นี้ภายใน 24 ชั่วโมง โปรดกลับมาตรวจสอบอีกครั้งในภายหลัง</string>
    <!-- Title for info card displayed when the user review checker while on a product that Fakespot does not analyze (e.g. gift cards, music). -->
    <string name="review_quality_check_not_analyzable_info_title">เราไม่สามารถตรวจสอบบทวิจารณ์เหล่านี้ได้</string>
    <!-- Text for body of info card displayed when the user review checker while on a product that Fakespot does not analyze (e.g. gift cards, music). -->
    <string name="review_quality_check_not_analyzable_info_body">ขออภัย เราไม่สามารถตรวจสอบคุณภาพบทวิจารณ์สำหรับผลิตภัณฑ์บางชนิดได้ เช่น บัตรของขวัญ วิดีโอสตรีมมิง เพลง และเกม</string>
    <!-- Title for info card displayed when another user reported the displayed product is back in stock. -->
    <string name="review_quality_check_analysis_requested_other_user_info_title" tools:ignore="UnusedResources">ข้อมูลจะมาเร็ว ๆ นี้</string>
    <!-- Text for body of info card displayed when another user reported the displayed product is back in stock. -->
    <string name="review_quality_check_analysis_requested_other_user_info_body" tools:ignore="UnusedResources">เราคาดว่าจะได้รับข้อมูลเกี่ยวกับบทวิจารณ์ของผลิตภัณฑ์นี้ภายใน 24 ชั่วโมง โปรดกลับมาตรวจสอบอีกครั้งในภายหลัง</string>
    <!-- Title for info card displayed to the user when analysis finished updating. -->
    <string name="review_quality_check_analysis_updated_confirmation_title" tools:ignore="UnusedResources">การวิเคราะห์เป็นข้อมูลล่าสุด</string>
    <!-- Text for the action button from info card displayed to the user when analysis finished updating. -->
    <string name="review_quality_check_analysis_updated_confirmation_action" tools:ignore="UnusedResources">เข้าใจแล้ว</string>
    <!-- Title for error card displayed to the user when an error occurred. -->
    <string name="review_quality_check_generic_error_title">ไม่มีข้อมูลในขณะนี้</string>
    <!-- Text for body of error card displayed to the user when an error occurred. -->
    <string name="review_quality_check_generic_error_body">เรากำลังดำเนินการแก้ไขปัญหานี้ โปรดกลับมาตรวจสอบอีกครั้งเร็วๆ นี้</string>
    <!-- Title for error card displayed to the user when the device is disconnected from the network. -->
    <string name="review_quality_check_no_connection_title">ไม่มีการเชื่อมต่อเครือข่าย</string>
    <!-- Text for body of error card displayed to the user when the device is disconnected from the network. -->
    <string name="review_quality_check_no_connection_body">ตรวจสอบการเชื่อมต่อเครือข่ายของคุณแล้วลองโหลดหน้าใหม่</string>
    <!-- Title for card displayed to the user for products whose reviews were not analyzed yet. -->
    <string name="review_quality_check_no_analysis_title">ยังไม่มีข้อมูลเกี่ยวกับบทวิจารณ์เหล่านี้</string>
    <!-- Text for the body of card displayed to the user for products whose reviews were not analyzed yet. -->
    <string name="review_quality_check_no_analysis_body">หากต้องการทราบว่าบทวิจารณ์ของผลิตภัณฑ์นี้เชื่อถือได้หรือไม่ ให้ตรวจสอบคุณภาพบทวิจารณ์ โดยจะใช้เวลาเพียงประมาณ 60 วินาที</string>
    <!-- Text for button from body of card displayed to the user for products whose reviews were not analyzed yet. Clicking this should trigger a product analysis. -->
    <string name="review_quality_check_no_analysis_link">ตรวจสอบคุณภาพบทวิจารณ์</string>
    <!-- Headline for review quality check contextual onboarding card. -->
    <string name="review_quality_check_contextual_onboarding_title">ลองใช้คำแนะนำที่เชื่อถือได้ของเราเกี่ยวกับบทวิจารณ์ผลิตภัณฑ์</string>
    <!-- Description for review quality check contextual onboarding card. The first and last two parameters are for retailer names (e.g. Amazon, Walmart). The second parameter is for the name of the application (e.g. Firefox). -->
    <string name="review_quality_check_contextual_onboarding_description">ดูว่าบทวิจารณ์ผลิตภัณฑ์น่าเชื่อถือแค่ไหนใน %1$s ก่อนตัดสินใจซื้อ เครื่องมือตรวจสอบบทวิจารณ์ ซึ่งเป็นคุณลักษณะทดลองจาก %2$s ถูกบรรจุไว้ภายในตัวเบราว์เซอร์โดยตรง ซึ่งสามารถใช้ใน %3$s และ %4$s ได้ด้วย</string>
    <!-- Description for review quality check contextual onboarding card. The first parameters is for retailer name (e.g. Amazon). The second parameter is for the name of the application (e.g. Firefox). -->
    <string name="review_quality_check_contextual_onboarding_description_one_vendor">ดูว่าบทวิจารณ์ผลิตภัณฑ์น่าเชื่อถือแค่ไหนใน %1$s ก่อนตัดสินใจซื้อ เครื่องมือตรวจสอบบทวิจารณ์ ซึ่งเป็นคุณลักษณะทดลองจาก %2$s ถูกบรรจุไว้ภายในตัวเบราว์เซอร์โดยตรง</string>
    <!-- Paragraph presenting review quality check feature. First parameter is the Fakespot product name. Second parameter is for clickable text defined in review_quality_check_contextual_onboarding_learn_more_link. In the phrase "Fakespot by Mozilla", "by" can be localized. Does not need to stay by. -->
    <string name="review_quality_check_contextual_onboarding_learn_more">ด้วยการใช้พลังของ %1$s โดย Mozilla เราช่วยให้คุณหลีกเลี่ยงบทวิจารณ์ที่มีอคติและไม่น่าไว้วางใจได้ โมเดล AI ของเราจะปรับปรุงอยู่เสมอเพื่อปกป้องคุณในขณะที่คุณซื้อของ %2$s</string>
    <!-- Clickable text from the contextual onboarding card that links to review quality check support article. -->
    <string name="review_quality_check_contextual_onboarding_learn_more_link">เรียนรู้เพิ่มเติม</string>
    <!-- Caption text to be displayed in review quality check contextual onboarding card above the opt-in button. First parameter is Firefox app name, third parameter is the Fakespot product name. Second & fourth are for clickable texts defined in review_quality_check_contextual_onboarding_privacy_policy_3 and review_quality_check_contextual_onboarding_terms_use. -->
    <string name="review_quality_check_contextual_onboarding_caption_4">การเลือก “ใช่ ลองใช้เลย” ถือว่าคุณยอมรับ%2$sของ %1$s และ%4$sของ %3$s</string>
    <!-- Clickable text from the review quality check contextual onboarding card that links to Fakespot privacy notice. -->
    <string name="review_quality_check_contextual_onboarding_privacy_policy_3">ประกาศความเป็นส่วนตัว</string>
    <!-- Clickable text from the review quality check contextual onboarding card that links to Fakespot terms of use. -->
    <string name="review_quality_check_contextual_onboarding_terms_use">เงื่อนไขการใช้งาน</string>
    <!-- Text for opt-in button from the review quality check contextual onboarding card. -->
    <string name="review_quality_check_contextual_onboarding_primary_button_text">ใช่ลองดู</string>
    <!-- Text for opt-out button from the review quality check contextual onboarding card. -->
    <string name="review_quality_check_contextual_onboarding_secondary_button_text">ไม่ใช่ตอนนี้</string>
    <!-- Text for the first CFR presenting the review quality check feature. -->
    <string name="review_quality_check_first_cfr_message" moz:removedIn="132" tools:ignore="UnusedResources">ค้นพบว่าคุณสามารถเชื่อถือบทวิจารณ์ของผลิตภัณฑ์นี้ได้หรือไม่ ก่อนที่คุณจะตัดสินใจซื้อ</string>
    <!-- Text displayed in the first CFR presenting the review quality check feature that opens the review checker when clicked. -->
    <string name="review_quality_check_first_cfr_action" moz:removedIn="132" tools:ignore="UnusedResources">ลองใช้เครื่องมือตรวจสอบบทวิจารณ์</string>
    <!-- Text for the second CFR presenting the review quality check feature. -->
    <string name="review_quality_check_second_cfr_message" moz:removedIn="132" tools:ignore="UnusedResources">บทวิจารณ์เหล่านี้เชื่อถือได้หรือไม่? ตรวจสอบตอนนี้เพื่อดูคะแนนที่ปรับแล้ว</string>
    <!-- Text displayed in the second CFR presenting the review quality check feature that opens the review checker when clicked. -->
    <string name="review_quality_check_second_cfr_action" moz:removedIn="132" tools:ignore="UnusedResources">เปิดเครื่องมือตรวจสอบบทวิจารณ์</string>
    <!-- Content description (not visible, for screen readers etc.) for opening browser menu button to open review quality check bottom sheet. -->
    <string name="review_quality_check_open_handle_content_description">เปิดเครื่องมือตรวจสอบบทวิจารณ์</string>
    <!-- Content description (not visible, for screen readers etc.) for closing browser menu button to open review quality check bottom sheet. -->
    <string name="review_quality_check_close_handle_content_description">ปิดเครื่องมือตรวจสอบบทวิจารณ์</string>
    <!-- Content description (not visible, for screen readers etc.) for review quality check star rating. First parameter is the number of stars (1-5) representing the rating. -->
    <string name="review_quality_check_star_rating_content_description">%1$s จาก 5 ดาว</string>
    <!-- Text for minimize button from highlights card. When clicked the highlights card should reduce its size. -->
    <string name="review_quality_check_highlights_show_less">แสดงน้อยลง</string>
    <!-- Text for maximize button from highlights card. When clicked the highlights card should expand to its full size. -->
    <string name="review_quality_check_highlights_show_more">แสดงเพิ่มเติม</string>
    <!-- Text for highlights card quality category header. Reviews shown under this header should refer the product's quality. -->
    <string name="review_quality_check_highlights_type_quality">คุณภาพ</string>
    <!-- Text for highlights card price category header. Reviews shown under this header should refer the product's price. -->
    <string name="review_quality_check_highlights_type_price">ราคา</string>
    <!-- Text for highlights card shipping category header. Reviews shown under this header should refer the product's shipping. -->
    <string name="review_quality_check_highlights_type_shipping">การส่งสินค้า</string>
    <!-- Text for highlights card packaging and appearance category header. Reviews shown under this header should refer the product's packaging and appearance. -->
    <string name="review_quality_check_highlights_type_packaging_appearance">บรรจุภัณฑ์และรูปลักษณ์</string>
    <!-- Text for highlights card competitiveness category header. Reviews shown under this header should refer the product's competitiveness. -->
    <string name="review_quality_check_highlights_type_competitiveness">ความสามารถในการแข่งขัน</string>

    <!-- Text that is surrounded by quotes. The parameter is the actual text that is in quotes. An example of that text could be: Excellent craftsmanship, and that is displayed as “Excellent craftsmanship”. The text comes from a buyer's review that the feature is highlighting"   -->
    <string name="surrounded_with_quotes">“%s”</string>

    <!-- Accessibility services actions labels. These will be appended to accessibility actions like "Double tap to.." but not by or applications but by services like Talkback. -->
    <!-- Action label for elements that can be collapsed if interacting with them. Talkback will append this to say "Double tap to collapse". -->
    <string name="a11y_action_label_collapse">ยุบ</string>
    <!-- Current state for elements that can be collapsed if interacting with them. Talkback will dictate this after a state change. -->
    <string name="a11y_state_label_collapsed">ยุบแล้ว</string>
    <!-- Action label for elements that can be expanded if interacting with them. Talkback will append this to say "Double tap to expand". -->
    <string name="a11y_action_label_expand">ขยาย</string>
    <!-- Current state for elements that can be expanded if interacting with them. Talkback will dictate this after a state change. -->
    <string name="a11y_state_label_expanded">ขยายอยู่</string>
    <!-- Action label for links to a website containing documentation about a wallpaper collection. Talkback will append this to say "Double tap to open link to learn more about this collection". -->
    <string name="a11y_action_label_wallpaper_collection_learn_more">เปิดลิงก์เพื่อเรียนรู้เพิ่มเติมเกี่ยวกับคอลเลกชันนี้</string>
    <!-- Action label for links that point to an article. Talkback will append this to say "Double tap to read the article". -->
    <string name="a11y_action_label_read_article">อ่านบทความ</string>
    <!-- Action label for links to the Firefox Pocket website. Talkback will append this to say "Double tap to open link to learn more". -->
    <string name="a11y_action_label_pocket_learn_more">เปิดลิงก์เพื่อเรียนรู้เพิ่มเติม</string>

    <!-- Content description for headings announced by accessibility service. The first parameter is the text of the heading. Talkback will announce the first parameter and then speak the word "Heading" indicating to the user that this text is a heading for a section. -->
    <string name="a11y_heading">%s หัวเรื่อง</string>
    <!-- Title for dialog displayed when trying to access links present in a text. -->
    <string name="a11y_links_title">ลิงก์</string>
    <!-- Additional content description for text bodies that contain urls. -->
    <string name="a11y_links_available">ลิงค์ที่มีอยู่</string>

    <!-- Translations feature-->

    <!-- Translation request dialog -->
    <!-- Title for the translation dialog that allows a user to translate the webpage. -->
    <string name="translations_bottom_sheet_title">แปลหน้านี้?</string>
    <!-- Title for the translation dialog after a translation was completed successfully.
    The first parameter is the name of the language that the page was translated from, for example, "French".
    The second parameter is the name of the language that the page was translated to, for example, "English". -->
    <string name="translations_bottom_sheet_title_translation_completed">แปลหน้าจาก%1$sเป็น%2$sแล้ว</string>
    <!-- Title for the translation dialog that allows a user to translate the webpage when a user uses the translation feature the first time. The first parameter is the name of the application, for example, "Fenix". -->
    <string name="translations_bottom_sheet_title_first_time">ลองใช้การแปลแบบส่วนตัวใน %1$s</string>
    <!-- Additional information on the translation dialog that appears when a user uses the translation feature the first time. The first parameter is clickable text with a link, for example, "Learn more". -->
    <string name="translations_bottom_sheet_info_message">เพื่อความเป็นส่วนตัวของคุณ ข้อมูลการแปลจะไม่ออกไปนอกอุปกรณ์ของคุณ ภาษาและการปรับปรุงใหม่ๆ จะมาในเร็วๆ นี้! %1$s</string>
    <!-- Text that links to additional information about the Firefox translations feature. -->
    <string name="translations_bottom_sheet_info_message_learn_more">เรียนรู้เพิ่มเติม</string>
    <!-- Label for the dropdown to select which language to translate from on the translations dialog. Usually the translate from language selected will be the same as the page language. -->
    <string name="translations_bottom_sheet_translate_from">แปลจาก</string>
    <!-- Label for the dropdown to select which language to translate to on the translations dialog. Usually the translate to language selected will be the user's preferred language. -->
    <string name="translations_bottom_sheet_translate_to">แปลเป็น</string>
    <!-- Label for the dropdown to select which language to translate from on the translations dialog when the page language is not supported. This selection is to allow the user to select another language, in case we automatically detected the page language incorrectly. -->
    <string name="translations_bottom_sheet_translate_from_unsupported_language">ลองเลือกภาษาต้นฉบับอื่น</string>
    <!-- Button text on the translations dialog to dismiss the dialog and return to the browser. -->
    <string name="translations_bottom_sheet_negative_button">ไม่ใช่ตอนนี้</string>
    <!-- Button text on the translations dialog to restore the translated website back to the original untranslated version. -->
    <string name="translations_bottom_sheet_negative_button_restore">แสดงต้นฉบับ</string>
    <!-- Accessibility announcement (not visible, for screen readers etc.) for the translations dialog after restore button was pressed that indicates the original untranslated page was loaded. -->
    <string name="translations_bottom_sheet_restore_accessibility_announcement">โหลดหน้าต้นฉบับที่ยังไม่ได้แปลแล้ว</string>
    <!-- Button text on the translations dialog when a translation error appears, used to dismiss the dialog and return to the browser. -->
    <string name="translations_bottom_sheet_negative_button_error">เสร็จสิ้น</string>
    <!-- Button text on the translations dialog to begin a translation of the website. -->
    <string name="translations_bottom_sheet_positive_button">แปล</string>
    <!-- Button text on the translations dialog when a translation error appears. -->
    <string name="translations_bottom_sheet_positive_button_error">ลองอีกครั้ง</string>
    <!-- Inactive button text on the translations dialog that indicates a translation is currently in progress. This button will be accompanied by a loading icon. -->
    <string name="translations_bottom_sheet_translating_in_progress">กำลังแปล</string>
    <!-- Button content description (not visible, for screen readers etc.) for the translations dialog translate button that indicates a translation is currently in progress. -->
    <string name="translations_bottom_sheet_translating_in_progress_content_description">อยู่ระหว่างการแปล</string>
    <!-- Default dropdown option when initially selecting a language from the translations dialog language selection dropdown. -->
    <string name="translations_bottom_sheet_default_dropdown_selection">เลือกภาษา</string>
    <!-- The title of the warning card informs the user that a translation could not be completed. -->
    <string name="translation_error_could_not_translate_warning_text">เกิดปัญหาในการแปล โปรดลองอีกครั้ง</string>

    <!-- The title of the warning card informs the user that the list of languages cannot be loaded. -->
    <string name="translation_error_could_not_load_languages_warning_text">ไม่สามารถโหลดภาษาได้ โปรดตรวจสอบการเชื่อมต่ออินเทอร์เน็ตของคุณแล้วลองอีกครั้ง</string>
    <!-- The title of the warning card informs the user that a language is not supported. The first parameter is the name of the language that is not supported. -->
    <string name="translation_error_language_not_supported_warning_text">ขออภัย เรายังไม่รองรับภาษา%1$s</string>

    <!-- Snackbar title shown if the user closes the Translation Request dialogue and a translation is in progress. -->
    <string name="translation_in_progress_snackbar">กำลังแปล…</string>

    <!-- Title for the data saving mode warning dialog used in the translation request dialog.
    This dialog will be presented when the user attempts to perform
    a translation without the necessary language files downloaded first when Android's data saver mode is enabled and the user is not using WiFi.
    The first parameter is the size in kilobytes or megabytes of the language file. -->
    <string name="translations_download_language_file_dialog_title">ดาวน์โหลดภาษาในโหมดประหยัดข้อมูล (%1$s) หรือไม่?</string>


    <!-- Translations options dialog -->
    <!-- Title of the translation options dialog that allows a user to set their translation options for the site the user is currently on. -->
    <string name="translation_option_bottom_sheet_title_heading">ตัวเลือกการแปล</string>
    <!-- Toggle switch label that allows a user to set the setting if they would like the browser to always offer or suggest translations when available. -->
    <string name="translation_option_bottom_sheet_always_translate">เสนอให้แปลอยู่เสมอ</string>
    <!-- Toggle switch label that allows a user to set if they would like a given language to automatically translate or not. The first parameter is the language name, for example, "Spanish". -->
    <string name="translation_option_bottom_sheet_always_translate_in_language">แปล %1$s เสมอ</string>
    <!-- Toggle switch label that allows a user to set if they would like to never be offered a translation of the given language. The first parameter is the language name, for example, "Spanish". -->
    <string name="translation_option_bottom_sheet_never_translate_in_language">ไม่ต้องแปล %1$s เลย</string>
    <!-- Toggle switch label that allows a user to set the setting if they would like the browser to never translate the site the user is currently visiting. -->
    <string name="translation_option_bottom_sheet_never_translate_site">ไม่ต้องแปลไซต์นี้เลย</string>
    <!-- Toggle switch description that will appear under the "Never translate these sites" settings toggle switch to provide more information on how this setting interacts with other settings. -->
    <string name="translation_option_bottom_sheet_switch_never_translate_site_description">แทนที่การตั้งค่าอื่นๆ ทั้งหมด</string>
    <!-- Toggle switch description that will appear under the "Never translate" and "Always translate" toggle switch settings to provide more information on how these  settings interacts with other settings. -->
    <string name="translation_option_bottom_sheet_switch_description">แทนที่การเสนอให้แปล</string>
    <!-- Button text for the button that will take the user to the translation settings dialog. -->
    <string name="translation_option_bottom_sheet_translation_settings">การตั้งค่าการแปล</string>
    <!-- Button text for the button that will take the user to a website to learn more about how translations works in the given app. The first parameter is the name of the application, for example, "Fenix". -->
    <string name="translation_option_bottom_sheet_about_translations">เกี่ยวกับการแปลใน %1$s</string>

    <!-- Content description (not visible, for screen readers etc.) for closing the translations bottom sheet. -->
    <string name="translation_option_bottom_sheet_close_content_description">ปิดชีตการแปล</string>
    <!-- The title of the warning card informs the user that an error has occurred at page settings. -->
    <string name="translation_option_bottom_sheet_error_warning_text">การตั้งค่าบางอย่างไม่พร้อมใช้งานในขณะนี้</string>

    <!-- Translation settings dialog -->
    <!-- Title of the translation settings dialog that allows a user to set their preferred translation settings. -->
    <string name="translation_settings_toolbar_title">การแปล</string>
    <!-- Toggle switch label that indicates that the browser should signal or indicate when a translation is possible for any page. -->
    <string name="translation_settings_offer_to_translate">เสนอให้แปลเมื่อเป็นไปได้</string>
    <!-- Toggle switch label that indicates that downloading files required for translating is permitted when using data saver mode in Android. -->
    <string name="translation_settings_always_download">ดาวน์โหลดภาษาในโหมดประหยัดข้อมูลเสมอ</string>
    <!-- Section header text that begins the section of a list of different options the user may select to adjust their translation preferences. -->
    <string name="translation_settings_translation_preference">ค่ากำหนดการแปล</string>
    <!-- Button text for the button that will take the user to the automatic translations settings dialog. On the automatic translations settings dialog, the user can set if translations should occur automatically for a given language. -->
    <string name="translation_settings_automatic_translation">การแปลอัตโนมัติ</string>
    <!-- Button text for the button that will take the user to the never translate these sites dialog. On the never translate these sites dialog, the user can set if translations should never occur on certain websites. -->
    <string name="translation_settings_automatic_never_translate_sites">ไม่ต้องแปลไซต์เหล่านี้</string>
    <!-- Button text for the button that will take the user to the download languages dialog. On the download languages dialog, the user can manage which languages they would like to download for translations. -->
    <string name="translation_settings_download_language">ดาวน์โหลดภาษา</string>

    <!-- Automatic translation preference screen -->
    <!-- Title of the automatic translation preference screen that will appear on the toolbar.-->
    <string name="automatic_translation_toolbar_title_preference">การแปลอัตโนมัติ</string>

    <!-- Screen header presenting the automatic translation preference feature. It will appear under the toolbar. -->
    <string name="automatic_translation_header_preference">เลือกภาษาที่จะจัดการการกำหนดลักษณะ ”แปลเสมอ“ และ ”ไม่แปลเสมอ“</string>

    <!-- The title of the warning card informs the user that the system could not load languages for translation settings. -->
    <string name="automatic_translation_error_warning_text">ไม่สามารถโหลดภาษาได้ โปรดกลับมาตรวจสอบอีกครั้งในภายหลัง</string>

    <!-- Automatic translation options preference screen -->
    <!-- Preference option for offering to translate. Radio button title text.-->
    <string name="automatic_translation_option_offer_to_translate_title_preference">เสนอให้แปล (ค่าเริ่มต้น)</string>
    <!-- Preference option for offering to translate. Radio button summary text. The first parameter is the name of the app defined in app_name (for example: Fenix)-->
    <string name="automatic_translation_option_offer_to_translate_summary_preference">%1$s จะเสนอให้แปลไซต์เป็นภาษานี้</string>
    <!-- Preference option for always translate. Radio button title text. -->
    <string name="automatic_translation_option_always_translate_title_preference">แปลเสมอ</string>
    <!-- Preference option for always translate. Radio button summary text. The first parameter is the name of the app defined in app_name (for example: Fenix)-->
    <string name="automatic_translation_option_always_translate_summary_preference">%1$s จะแปลภาษานี้โดยอัตโนมัติเมื่อโหลดหน้าเว็บ</string>
    <!-- Preference option for never translate. Radio button title text.-->
    <string name="automatic_translation_option_never_translate_title_preference">ไม่ต้องแปล</string>

    <!-- Preference option for never translate. Radio button summary text. The first parameter is the name of the app defined in app_name (for example: Fenix)-->
    <string name="automatic_translation_option_never_translate_summary_preference">%1$s จะไม่เสนอให้แปลไซต์เป็นภาษานี้เลย</string>

    <!-- Never translate site preference screen -->
    <!-- Title of the never translate site preference screen that will appear on the toolbar.-->
    <string name="never_translate_site_toolbar_title_preference">ไม่ต้องแปลไซต์เหล่านี้</string>
    <!-- Screen header presenting the never translate site preference feature. It will appear under the toolbar. -->
    <string name="never_translate_site_header_preference">หากต้องการเพิ่มไซต์ใหม่: ให้ไปที่ไซต์นั้นแล้วเลือก “ไม่ต้องแปลไซต์นี้เลย” จากเมนูการแปล</string>
    <!-- Content description (not visible, for screen readers etc.): For a never-translated site list item that is selected.
             The first parameter is web site url (for example:"wikipedia.com") -->
    <string name="never_translate_site_item_list_content_description_preference">เอา %1$s ออก</string>
    <!-- The title of the warning card informs the user that an error has occurred at the never translate sites list. -->
    <string name="never_translate_site_error_warning_text">ไม่สามารถโหลดไซต์ได้ โปรดกลับมาตรวจสอบอีกครั้งในภายหลัง</string>
    <!-- The Delete site dialogue title will appear when the user clicks on a list item.
             The first parameter is web site url (for example:"wikipedia.com") -->
    <string name="never_translate_site_dialog_title_preference">ลบ %1$s หรือไม่?</string>
    <!-- The Delete site dialogue positive button will appear when the user clicks on a list item. The site will be deleted. -->
    <string name="never_translate_site_dialog_confirm_delete_preference">ลบ</string>
    <!-- The Delete site dialogue negative button will appear when the user clicks on a list item. The dialog will be dismissed. -->
    <string name="never_translate_site_dialog_cancel_preference">ยกเลิก</string>

    <!-- Download languages preference screen -->
    <!-- Title of the toolbar for the translation feature screen where users may download different languages for translation. -->
    <string name="download_languages_translations_toolbar_title_preference">ดาวน์โหลดภาษา</string>
    <!-- Screen header presenting the download language preference feature. It will appear under the toolbar.The first parameter is "Learn More," a clickable text with a link. Talkback will append this to say "Double tap to open link to learn more". -->
    <string name="download_languages_header_preference">ดาวน์โหลดภาษาแบบสมบูรณ์เพื่อให้แปลได้เร็วขึ้นและแปลแบบออฟไลน์ได้ %1$s</string>
    <!-- Clickable text from the screen header that links to a website. -->
    <string name="download_languages_header_learn_more_preference">เรียนรู้เพิ่ม</string>
    <!-- The subhead of the download language preference screen will appear above the pivot language. -->
    <string name="download_languages_available_languages_preference">ภาษาที่มี</string>
    <!-- Text that will appear beside a core or pivot language package name to show that the language is necessary for the translation feature to function. -->
    <string name="download_languages_default_system_language_require_preference">จำเป็น</string>
    <!-- A text for download language preference item.
    The first parameter is the language name, for example, "Spanish".
    The second parameter is the language file size, for example, "(3.91 KB)" or, if the language package name is a pivot language, "(required)". -->
    <string name="download_languages_language_item_preference">%1$s (%2$s)</string>
    <!-- The subhead of the download language preference screen will appear above the items that were not downloaded. -->
    <string name="download_language_header_preference">ดาวน์โหลดภาษา</string>
    <!-- All languages list item. When the user presses this item, they can download all languages. -->
    <string name="download_language_all_languages_item_preference">ภาษาทั้งหมด</string>
    <!-- All languages list item. When the user presses this item, they can delete all languages that were downloaded. -->
    <string name="download_language_all_languages_item_preference_to_delete">ลบภาษาทั้งหมด</string>
    <!-- Content description (not visible, for screen readers etc.): For a language list item that was downloaded, the user can now delete it. -->
    <string name="download_languages_item_content_description_downloaded_state">ลบ</string>
    <!-- Content description (not visible, for screen readers etc.): For a language list item, deleting is in progress. -->
    <string name="download_languages_item_content_description_delete_in_progress_state">ดำเนินการอยู่</string>
    <!-- Content description (not visible, for screen readers etc.): For a language list item, downloading is in progress.
    The first parameter is the language name, for example, "Spanish".
    The second parameter is the language file size, for example, "(3.91 KB)". -->
    <string name="download_languages_item_content_description_download_in_progress_state">หยุดดาวน์โหลดภาษา %1$s (%2$s)</string>
    <!-- Content description (not visible, for screen readers etc.): For a language list item that was not downloaded. -->
    <string name="download_languages_item_content_description_not_downloaded_state">ดาวน์โหลด</string>

    <!-- The title of the warning card informs the user that an error has occurred when fetching the list of languages. -->
    <string name="download_languages_fetch_error_warning_text">ไม่สามารถโหลดภาษาได้ โปรดกลับมาตรวจสอบอีกครั้งในภายหลัง</string>

    <!-- The title of the warning card informs the user that an error has occurred at downloading a language.
      The first parameter is the language name, for example, "Spanish". -->
    <string name="download_languages_error_warning_text"><![CDATA[ไม่สามารถดาวน์โหลดภาษา <b>%1$s</b> ได้ โปรดลองอีกครั้ง]]></string>
    <!-- The title of the warning card informs the user that an error has occurred at deleting a language.
          The first parameter is the language name, for example, "Spanish". -->
    <string name="download_languages_delete_error_warning_text"><![CDATA[ไม่สามารถลบภาษา <b>%1$s</b> ได้ โปรดลองอีกครั้ง]]></string>

    <!-- Title for the dialog used by the translations feature to confirm deleting a language.
    The dialog will be presented when the user requests deletion of a language.
    The first parameter is the name of the language, for example, "Spanish" and the second parameter is the size in kilobytes or megabytes of the language file. -->
    <string name="delete_language_file_dialog_title">ลบ %1$s (%2$s) หรือไม่?</string>
    <!-- Additional information for the dialog used by the translations feature to confirm deleting a language. The first parameter is the name of the application, for example, "Fenix". -->
    <string name="delete_language_file_dialog_message">หากคุณลบภาษานี้ %1$s จะดาวน์โหลดภาษาบางส่วนลงในแคชของคุณในขณะที่คุณแปล</string>
    <!-- Title for the dialog used by the translations feature to confirm deleting all languages file.
    The dialog will be presented when the user requests deletion of all languages file.
    The first parameter is the size in kilobytes or megabytes of the language file. -->
    <string name="delete_language_all_languages_file_dialog_title">ลบทุกภาษา (%1$s) หรือไม่?</string>
    <!-- Additional information for the dialog used by the translations feature to confirm deleting all languages file. The first parameter is the name of the application, for example, "Fenix". -->
    <string name="delete_language_all_languages_file_dialog_message">หากคุณลบทุกภาษา %1$s จะดาวน์โหลดภาษาบางส่วนลงในแคชของคุณในขณะที่คุณแปล</string>
    <!-- Button text on the dialog used by the translations feature to confirm deleting a language. -->
    <string name="delete_language_file_dialog_positive_button_text">ลบ</string>
    <!-- Button text on the dialog used by the translations feature to cancel deleting a language. -->
    <string name="delete_language_file_dialog_negative_button_text">ยกเลิก</string>

<<<<<<< HEAD
    <!-- Title for the dialog used by the translations feature to confirm canceling a download in progress for a language file.
    The first parameter is the name of the language, for example, "Spanish". -->
    <string name="cancel_download_language_file_dialog_title" moz:removedIn="130" tools:ignore="UnusedResources">ยกเลิกการดาวน์โหลดภาษา %1$s หรือไม่?</string>
    <!-- Button text on the dialog used by the translations feature confirms canceling a download in progress for a language file. -->
    <string name="cancel_download_language_file_dialog_positive_button_text" moz:removedIn="130" tools:ignore="UnusedResources">ใช่</string>
    <!-- Button text on the dialog used by the translations feature to dismiss the dialog. -->
    <string name="cancel_download_language_file_negative_button_text" moz:removedIn="130" tools:ignore="UnusedResources">ไม่</string>

=======
>>>>>>> a07f670f
    <!-- Title for the data saving mode warning dialog used by the translations feature.
    This dialog will be presented when the user attempts to download a language or perform
    a translation without the necessary language files downloaded first when Android's data saver mode is enabled and the user is not using WiFi.
    The first parameter is the size in kilobytes or megabytes of the language file.-->
    <string name="download_language_file_dialog_title">ดาวน์โหลดขณะอยู่ในโหมดประหยัดข้อมูล (%1$s) หรือไม่?</string>
    <!-- Additional information for the data saving mode warning dialog used by the translations feature. This text explains the reason a download is required for a translation. -->
    <string name="download_language_file_dialog_message_all_languages">เราดาวน์โหลดภาษาบางส่วนลงในแคชของคุณเพื่อให้การแปลเป็นส่วนตัว</string>
    <!-- Checkbox label text on the data saving mode warning dialog used by the translations feature. This checkbox allows users to ignore the data usage warnings. -->
    <string name="download_language_file_dialog_checkbox_text">ดาวน์โหลดในโหมดประหยัดข้อมูลเสมอ</string>
    <!-- Button text on the data saving mode warning dialog used by the translations feature to allow users to confirm they wish to continue and download the language file. -->
    <string name="download_language_file_dialog_positive_button_text">ดาวน์โหลด</string>
    <!-- Button text on the data saving mode warning dialog used by the translations feature to allow users to confirm they wish to continue and download the language file and perform a translation. -->
    <string name="download_language_file_dialog_positive_button_text_all_languages">ดาวน์โหลดและแปล</string>
    <!-- Button text on the data saving mode warning dialog used by the translations feature to allow users to cancel the action and not perform a download of the language file. -->
    <string name="download_language_file_dialog_negative_button_text">ยกเลิก</string>

    <!-- Debug drawer -->
    <!-- The user-facing title of the Debug Drawer feature. -->
    <string name="debug_drawer_title">เครื่องมือดีบัก</string>
    <!-- Content description (not visible, for screen readers etc.): Navigate back within the debug drawer. -->
    <string name="debug_drawer_back_button_content_description">นำทางย้อนกลับ</string>

    <!-- Content description (not visible, for screen readers etc.): Open debug drawer. -->
    <string name="debug_drawer_fab_content_description">เปิดแผงเมนูดีบั๊ก</string>

    <!-- Debug drawer tabs tools -->
    <!-- The title of the Tab Tools feature in the Debug Drawer. -->
    <string name="debug_drawer_tab_tools_title">เครื่องมือแท็บ</string>
    <!-- The title of the tab count section in Tab Tools. -->
    <string name="debug_drawer_tab_tools_tab_count_title">จำนวนแท็บ</string>
    <!-- The active tab count category in the tab count section in Tab Tools. -->
    <string name="debug_drawer_tab_tools_tab_count_active">ทำงานอยู่</string>
    <!-- The inactive tab count category in the tab count section in Tab Tools. -->
    <string name="debug_drawer_tab_tools_tab_count_inactive">ไม่มีการใช้งานอยู่</string>
    <!-- The private tab count category in the tab count section in Tab Tools. -->
    <string name="debug_drawer_tab_tools_tab_count_private">ส่วนตัว</string>
    <!-- The total tab count category in the tab count section in Tab Tools. -->
    <string name="debug_drawer_tab_tools_tab_count_total">รวมทั้งหมด</string>
    <!-- The title of the tab creation tool section in Tab Tools. -->
    <string name="debug_drawer_tab_tools_tab_creation_tool_title">เครื่องมือสร้างแท็บ</string>
    <!-- The label of the text field in the tab creation tool. -->
    <string name="debug_drawer_tab_tools_tab_creation_tool_text_field_label">จำนวนแท็บที่จะสร้าง</string>
    <!-- The error message of the text field in the tab creation tool when the text field is empty -->
    <string name="debug_drawer_tab_tools_tab_quantity_empty_error">ช่องข้อความว่างเปล่า</string>
    <!-- The error message of the text field in the tab creation tool when the text field has characters other than digits -->
    <string name="debug_drawer_tab_tools_tab_quantity_non_digits_error">โปรดป้อนจำนวนเต็มบวกเท่านั้น</string>
    <!-- The error message of the text field in the tab creation tool when the text field is a zero -->
    <string name="debug_drawer_tab_tools_tab_quantity_non_zero_error">โปรดป้อนตัวเลขที่มากกว่าศูนย์</string>
    <!-- The error message of the text field in the tab creation tool when the text field is a
        quantity greater than the max tabs. The first parameter is the maximum number of tabs
        that can be generated in one operation.-->
    <string name="debug_drawer_tab_tools_tab_quantity_exceed_max_error">เกินจำนวนแท็บสูงสุด (%1$s) ที่สามารถสร้างได้ในการดำเนินการหนึ่งครั้ง</string>
    <!-- The button text to add tabs to the active tab group in the tab creation tool. -->
    <string name="debug_drawer_tab_tools_tab_creation_tool_button_text_active">เพิ่มไปยังแท็บที่ใช้งานอยู่</string>
    <!-- The button text to add tabs to the inactive tab group in the tab creation tool. -->
    <string name="debug_drawer_tab_tools_tab_creation_tool_button_text_inactive">เพิ่มไปยังแท็บที่ไม่ได้ใช้งาน</string>
    <!-- The button text to add tabs to the private tab group in the tab creation tool. -->
    <string name="debug_drawer_tab_tools_tab_creation_tool_button_text_private">เพิ่มไปยังแท็บส่วนตัว</string>

    <!-- Micro survey -->

    <!-- Microsurvey -->
    <!-- Prompt view -->
    <!-- The microsurvey prompt title. Note: The word "Firefox" should NOT be translated -->
    <string name="micro_survey_prompt_title" tools:ignore="BrandUsage,UnusedResources">ช่วยเราทำให้ Firefox ดีขึ้น โดยสละเวลาเพียงนาทีเดียว</string>
    <!-- The continue button label -->
    <string name="micro_survey_continue_button_label" tools:ignore="UnusedResources">ดำเนินการต่อ</string>
    <!-- Survey view -->
    <!-- The survey header -->
    <string name="micro_survey_survey_header_2">โปรดทำแบบสำรวจให้เสร็จสมบูรณ์</string>
    <!-- The privacy notice link -->
    <string name="micro_survey_privacy_notice_2">ประกาศความเป็นส่วนตัว</string>
    <!-- The submit button label text -->
    <string name="micro_survey_submit_button_label">ส่ง</string>
    <!-- The survey completion header -->
    <string name="micro_survey_survey_header_confirmation" tools:ignore="UnusedResources">แบบสำรวจเสร็จสมบูรณ์</string>
    <!-- The survey completion confirmation text -->
    <string name="micro_survey_feedback_confirmation">ขอบคุณสำหรับข้อคิดเห็นของคุณ!</string>
    <!-- Option for likert scale -->
    <string name="likert_scale_option_1" tools:ignore="UnusedResources">พึงพอใจมาก</string>
    <!-- Option for likert scale -->
    <string name="likert_scale_option_2" tools:ignore="UnusedResources">พึงพอใจ</string>
    <!-- Option for likert scale -->
    <string name="likert_scale_option_3" tools:ignore="UnusedResources">เฉยๆ</string>
    <!-- Option for likert scale -->
    <string name="likert_scale_option_4" tools:ignore="UnusedResources">ไม่พอใจ</string>
    <!-- Option for likert scale -->
    <string name="likert_scale_option_5" tools:ignore="UnusedResources">ไม่พอใจมาก</string>

    <!-- Option for likert scale -->
    <string name="likert_scale_option_6" tools:ignore="UnusedResources">ฉันไม่ได้ใช้มัน</string>
<<<<<<< HEAD
    <!-- Text shown in prompt for homepage microsurvey. Note: The word "Firefox" should NOT be translated. -->
    <string name="microsurvey_prompt_homepage_title" tools:ignore="BrandUsage,UnusedResources" moz:removedIn="130">คุณพึงพอใจกับหน้าแรกของ Firefox มากน้อยเพียงใด?</string>
    <!-- Text shown in prompt for printing microsurvey. "sec" It's an abbreviation for "second". Note: The word "Firefox" should NOT be translated. -->
    <string name="microsurvey_prompt_printing_title" tools:ignore="BrandUsage,UnusedResources">ช่วยเราทำให้ระบบการพิมพ์ใน Firefox ดีขึ้น โดยสละเวลาเพียงนาทีเดียว</string>
=======
    <!-- Option for likert scale. Note: The word "Firefox" should NOT be translated. -->
    <string name="likert_scale_option_7" tools:ignore="BrandUsage,UnusedResources">ฉันไม่ใช้การค้นหาบน Firefox</string>
    <!-- Option for likert scale -->
    <string name="likert_scale_option_8" tools:ignore="UnusedResources">ฉันไม่ใช้การซิงค์</string>
    <!-- Text shown in prompt for printing microsurvey. "sec" It's an abbreviation for "second". Note: The word "Firefox" should NOT be translated. -->
    <string name="microsurvey_prompt_printing_title" tools:ignore="BrandUsage,UnusedResources">ช่วยเราทำให้ระบบการพิมพ์ใน Firefox ดีขึ้น โดยสละเวลาเพียงนาทีเดียว</string>
    <!-- Text shown in prompt for search microsurvey. Note: The word "Firefox" should NOT be translated. -->
    <string name="microsurvey_prompt_search_title" tools:ignore="BrandUsage,UnusedResources">ช่วยทำให้การค้นหาใน Firefox ดีขึ้น โดยสละเวลาเพียงนาทีเดียว</string>
    <!-- Text shown in prompt for sync microsurvey. Note: The word "Firefox" should NOT be translated. -->
    <string name="microsurvey_prompt_sync_title" tools:ignore="BrandUsage,UnusedResources">ช่วยทำให้ซิงค์ใน Firefox ดีขึ้น โดยสละเวลาเพียงนาทีเดียว</string>
>>>>>>> a07f670f
    <!-- Text shown in the survey title for printing microsurvey. Note: The word "Firefox" should NOT be translated. -->
    <string name="microsurvey_survey_printing_title" tools:ignore="BrandUsage,UnusedResources">คุณพึงพอใจกับระบบการพิมพ์ใน Firefox มากน้อยเพียงใด?</string>
    <!-- Text shown in the survey title for homepage microsurvey. Note: The word "Firefox" should NOT be translated. -->
    <string name="microsurvey_homepage_title" tools:ignore="BrandUsage,UnusedResources">คุณพึงพอใจกับหน้าแรกของ Firefox มากน้อยเพียงใด?</string>
<<<<<<< HEAD
=======
    <!-- Text shown in the survey title for search experience microsurvey. Note: The word "Firefox" should NOT be translated. -->
    <string name="microsurvey_search_title" tools:ignore="BrandUsage,UnusedResources">คุณพอใจกับการค้นหาใน Firefox มากแค่ไหน?</string>
    <!-- Text shown in the survey title for sync experience microsurvey. Note: The word "Firefox" should NOT be translated. -->
    <string name="microsurvey_sync_title" tools:ignore="BrandUsage,UnusedResources">คุณพอใจกับการซิงค์ใน Firefox มากแค่ไหน?</string>
>>>>>>> a07f670f
    <!-- Accessibility -->
    <!-- Content description for the survey application icon. Note: The word "Firefox" should NOT be translated.  -->
    <string name="microsurvey_app_icon_content_description" tools:ignore="BrandUsage">โลโก้ Firefox</string>
    <!-- Content description for the survey feature icon. -->
    <string name="microsurvey_feature_icon_content_description">ไอคอนคุณลักษณะแบบสำรวจ</string>
    <!-- Content description (not visible, for screen readers etc.) for closing microsurvey bottom sheet. -->
    <string name="microsurvey_close_handle_content_description">ปิดแบบสำรวจ</string>
    <!-- Content description for "X" button that is closing microsurvey. -->
    <string name="microsurvey_close_button_content_description">ปิด</string>

    <!-- Debug drawer logins -->
    <!-- The title of the Logins feature in the Debug Drawer. -->
    <string name="debug_drawer_logins_title">การเข้าสู่ระบบ</string>
    <!-- The title of the logins section in the Logins feature, where the parameter will be the site domain  -->
    <string name="debug_drawer_logins_current_domain_label">โดเมนปัจจุบัน: %s</string>
    <!-- The label for a button to add a new fake login for the current domain in the Logins feature. -->
    <string name="debug_drawer_logins_add_login_button">เพิ่มข้อมูลเข้าสู่ระบบปลอมสำหรับโดเมนนี้</string>
    <!-- Content description for delete button where parameter will be the username of the login -->
    <string name="debug_drawer_logins_delete_login_button_content_description">ลบข้อมูลเข้าสู่ระบบที่มีชื่อผู้ใช้ %s</string>

    <!-- Debug drawer "contextual feature recommendation" (CFR) tools -->
    <!-- The title of the CFR Tools feature in the Debug Drawer -->
    <string name="debug_drawer_cfr_tools_title">เครื่องมือ CFR</string>
    <!-- The title of the reset CFR section in CFR Tools -->
    <string name="debug_drawer_cfr_tools_reset_cfr_title">รีเซ็ต CFR</string>

    <!-- Glean debug tools -->
    <!-- The title of the glean debugging feature -->
    <string name="glean_debug_tools_title">เครื่องมือดีบั๊ก Glean</string>

    <!-- Messages explaining how to exit fullscreen mode -->
    <!-- Message shown to explain how to exit fullscreen mode when gesture navigation is enabled -->
    <string name="exit_fullscreen_with_gesture" moz:removedIn="132" tools:ignore="UnusedResources">หากต้องการออกจากการแสดงเต็มจอ ให้ลากจากด้านบนแล้วใช้ท่าทางย้อนกลับ</string>
    <!-- Message shown to explain how to exit fullscreen mode when using back button navigation -->
    <string name="exit_fullscreen_with_back_button" moz:removedIn="132" tools:ignore="UnusedResources">หากต้องการออกจากการแสดงเต็มจอ ให้ลากจากด้านบนแล้วกดย้อนกลับ</string>
<<<<<<< HEAD
=======

    <!-- Message shown to explain how to exit fullscreen mode when gesture navigation is enabled. -->
    <!-- Localisation note: this text should be as short as possible, max 68 chars -->
    <string name="exit_fullscreen_with_gesture_short">ลากจากด้านบนและใช้ท่าทางย้อนกลับเพื่อออก</string>
    <!-- Message shown to explain how to exit fullscreen mode when using back button navigation. -->
    <!-- Localisation note: this text should be as short as possible, max 68 chars -->
    <string name="exit_fullscreen_with_back_button_short">ลากจากด้านบนและกดย้อนกลับเพื่อออก</string>
>>>>>>> a07f670f

    <!-- Beta Label Component !-->
    <!-- Text shown as a label or tag to indicate a feature or area is still undergoing active development. Note that here "Beta" should not be translated, as it is used as an icon styled element. -->
    <string name="beta_feature">BETA</string>
</resources><|MERGE_RESOLUTION|>--- conflicted
+++ resolved
@@ -204,11 +204,6 @@
     <!-- Browser menu banner header text for extensions onboarding.
         The first parameter is the name of the app defined in app_name (for example: Fenix). -->
     <string name="browser_menu_extensions_banner_onboarding_header">ทำให้ %s เป็นของคุณเอง</string>
-<<<<<<< HEAD
-    <!-- Browser menu banner body text for extensions onboarding.
-        The first parameter is the name of the app defined in app_name (for example: Fenix). -->
-    <string name="browser_menu_extensions_banner_onboarding_body">ส่วนขยายช่วยยกระดับการท่องเว็บของคุณ ตั้งแต่การเปลี่ยนแปลงลักษณะและประสิทธิภาพของ %s ไปจนถึงการเพิ่มความเป็นส่วนตัวและความปลอดภัย</string>
-=======
     <!-- Browser menu banner header text for extensions onboarding when all installed extensions have been disabled. -->
     <string name="browser_menu_disabled_extensions_banner_onboarding_header">คุณได้ติดตั้งส่วนขยายไว้แล้ว แต่ไม่ได้เปิดใช้งาน</string>
     <!-- Browser menu banner body text for extensions onboarding.
@@ -217,21 +212,15 @@
     <!-- Browser menu banner body text for extensions onboarding when all installed extensions have been disabled.
      The first parameter is the name of the button that opens extension manager (for example "Manage extensions"). -->
     <string name="browser_menu_disabled_extensions_banner_onboarding_body">หากต้องการใช้ส่วนขยาย โปรดเปิดใช้งานในการตั้งค่าหรือเลือก “%s” ด้านล่าง</string>
->>>>>>> a07f670f
     <!-- Browser menu banner link text for learning more about extensions -->
     <string name="browser_menu_extensions_banner_learn_more">เรียนรู้เพิ่มเติม</string>
     <!-- Browser menu button that opens the extensions manager -->
     <string name="browser_menu_manage_extensions">จัดการส่วนขยาย</string>
     <!-- Content description (not visible, for screen readers etc.): Section heading for recommended extensions.-->
     <string name="browser_menu_recommended_section_content_description">ส่วนขยายที่แนะนำ</string>
-<<<<<<< HEAD
-    <!-- Content description (not visible, for screen readers etc.): Label for plus icon used to add extensions. -->
-    <string name="browser_menu_extension_plus_icon_content_description">เพิ่มส่วนขยาย</string>
-=======
     <!-- Content description (not visible, for screen readers etc.): Label for plus icon used to add extension.
       The first parameter is the name of the extension (for example: ClearURLs). -->
     <string name="browser_menu_extension_plus_icon_content_description_2">เพิ่ม %1$s</string>
->>>>>>> a07f670f
     <!-- Browser menu button that opens AMO in a tab -->
     <string name="browser_menu_discover_more_extensions">ค้นพบส่วนขยายเพิ่มเติม</string>
     <!-- Browser menu description that is shown when one or more extensions are disabled due to extension errors -->
@@ -324,8 +313,6 @@
     <string name="browser_menu_tools">เครื่องมือ</string>
     <!-- Content description (not visible, for screen readers etc.): Back button for all menu redesign sub-menu -->
     <string name="browser_menu_back_button_content_description">กลับสู่เมนูหลัก</string>
-<<<<<<< HEAD
-=======
     <!-- Content description (not visible, for screen readers etc.) for bottom sheet handlebar main menu. -->
     <string name="browser_main_menu_handlebar_content_description">ปิดแผ่นเมนูหลัก</string>
     <!-- Content description (not visible, for screen readers etc.) for bottom sheet handlebar extensions menu. -->
@@ -336,7 +323,6 @@
     <string name="browser_tools_menu_handlebar_content_description">ปิดแผ่นเมนูเครื่องมือ</string>
     <!-- Content description (not visible, for screen readers etc.) for bottom sheet handlebar custom tab menu. -->
     <string name="browser_custom_tab_menu_handlebar_content_description">ปิดแผ่นเมนูแท็บกำหนดเอง</string>
->>>>>>> a07f670f
     <!-- Browser menu description that describes the various tools related menu items inside of the tools sub-menu -->
     <string name="browser_menu_tools_description_with_translate">มุมมองผู้อ่าน, แปล, พิมพ์, แบ่งปัน, เปิดแอป</string>
     <!-- Browser menu description that describes the various tools related menu items inside of the tools sub-menu -->
@@ -484,12 +470,6 @@
     <string name="juno_onboarding_sign_in_title_2">คงการเข้ารหัสเมื่อคุณเปลี่ยนจากอุปกรณ์เครื่องหนึ่งไปยังอีกเครื่องหนึ่ง</string>
     <!-- Description for sign in to sync screen. Nimbus experiments do not support string placeholders.
      Note: The word "Firefox" should NOT be translated -->
-<<<<<<< HEAD
-    <string name="juno_onboarding_sign_in_description_2" moz:RemovedIn="130" tools:ignore="BrandUsage,UnusedResources">เมื่อคุณลงชื่อเข้าและซิงค์แล้ว คุณจะปลอดภัยยิ่งขึ้น Firefox จะเข้ารหัสลับรหัสผ่าน ที่คั่นหน้า และอื่น ๆ ของคุณ</string>
-    <!-- Description for sign in to sync screen. Nimbus experiments do not support string placeholders.
-     Note: The word "Firefox" should NOT be translated -->
-=======
->>>>>>> a07f670f
     <string name="juno_onboarding_sign_in_description_3" tools:ignore="BrandUsage">Firefox เข้ารหัสรหัสผ่าน ที่คั่นหน้า และอื่นๆ ของคุณเมื่อคุณซิงค์</string>
     <!-- Text for the button to sign in to sync on the device -->
     <string name="juno_onboarding_sign_in_positive_button" tools:ignore="UnusedResources">ลงชื่อเข้า</string>
@@ -1187,11 +1167,6 @@
 
     <!-- Hint for adding name of a collection -->
     <string name="collection_name_hint">ชื่อชุดสะสม</string>
-<<<<<<< HEAD
-    <!-- Text for the menu button to rename a top site -->
-    <string name="rename_top_site" moz:removedIn="130" tools:ignore="UnusedResources">เปลี่ยนชื่อ</string>
-=======
->>>>>>> a07f670f
     <!-- Text for the menu button to remove a top site -->
     <string name="remove_top_site">เอาออก</string>
 
@@ -1253,13 +1228,10 @@
     <!-- Restore tab button text on the tab crash page -->
     <string name="tab_crash_restore">เรียกคืนแท็บ</string>
 
-<<<<<<< HEAD
-=======
     <!-- Unsubmitted crash dialog title, The first parameter is the name of the app (e.g. Firefox)  -->
     <string name="unsubmitted_crash_dialog_title">%s ต้องเริ่มการทำงานใหม่อีกครั้ง</string>
     <!-- Unsubmitted crash dialog checkbox label for automatically sending reports in the future -->
     <string name="unsubmitted_crash_dialog_checkbox_label">ส่งรายงานความผิดพลาดโดยอัตโนมัติ</string>
->>>>>>> a07f670f
     <!-- Unsubmitted crash dialog negative button to dismiss the dialog -->
     <string name="unsubmitted_crash_dialog_negative_button">ปิด</string>
     <!-- Unsubmitted crash dialog positive button to submit crash report -->
@@ -1350,18 +1322,11 @@
     <string name="bookmark_navigate_back_button_content_description">นำทางย้อนกลับ</string>
     <!-- Content description for the bookmark list new folder navigation bar button -->
     <string name="bookmark_add_new_folder_button_content_description">เพิ่มโฟลเดอร์ใหม่</string>
-<<<<<<< HEAD
-    <!-- Content description for the bookmark navigation bar close button -->
-    <string name="bookmark_close_button_content_description">ปิดที่คั่นหน้า</string>
-=======
->>>>>>> a07f670f
     <!-- Content description for bookmark search floating action button -->
     <string name="bookmark_search_button_content_description">ค้นหาที่คั่นหน้า</string>
     <!-- Content description for the overflow menu for a bookmark item. Paramter will a folder name or bookmark title. -->
     <string name="bookmark_item_menu_button_content_description">เมนูรายการสำหรับ %s</string>
 
-<<<<<<< HEAD
-=======
     <!-- Title for the bookmark list empty state-->
     <string name="bookmark_empty_list_title">ไม่มีที่คั่นหน้า</string>
     <!-- Description for the bookmark list empty state when you're not signed into sync. -->
@@ -1377,7 +1342,6 @@
     <!-- Description for the add new folder button when selecting a folder. -->
     <string name="bookmark_select_folder_new_folder_button_title" tools:ignore="UnusedResources">โฟลเดอร์ใหม่</string>
 
->>>>>>> a07f670f
     <!-- Site Permissions -->
     <!-- Button label that take the user to the Android App setting -->
     <string name="phone_feature_go_to_settings">ไปยังการตั้งค่า</string>
@@ -2322,11 +2286,6 @@
     <string name="shortcut_name_hint">ชื่อทางลัด</string>
     <!-- Hint for editing URL of a shortcut. -->
     <string name="shortcut_url_hint">URL ทางลัด</string>
-<<<<<<< HEAD
-    <!-- Button caption to confirm the renaming of the top site. -->
-    <string name="top_sites_rename_dialog_ok" moz:removedIn="130" tools:ignore="UnusedResources">ตกลง</string>
-=======
->>>>>>> a07f670f
     <!-- Dialog button text for canceling the rename top site prompt. -->
     <string name="top_sites_rename_dialog_cancel">ยกเลิก</string>
 
@@ -2797,17 +2756,6 @@
     <!-- Button text on the dialog used by the translations feature to cancel deleting a language. -->
     <string name="delete_language_file_dialog_negative_button_text">ยกเลิก</string>
 
-<<<<<<< HEAD
-    <!-- Title for the dialog used by the translations feature to confirm canceling a download in progress for a language file.
-    The first parameter is the name of the language, for example, "Spanish". -->
-    <string name="cancel_download_language_file_dialog_title" moz:removedIn="130" tools:ignore="UnusedResources">ยกเลิกการดาวน์โหลดภาษา %1$s หรือไม่?</string>
-    <!-- Button text on the dialog used by the translations feature confirms canceling a download in progress for a language file. -->
-    <string name="cancel_download_language_file_dialog_positive_button_text" moz:removedIn="130" tools:ignore="UnusedResources">ใช่</string>
-    <!-- Button text on the dialog used by the translations feature to dismiss the dialog. -->
-    <string name="cancel_download_language_file_negative_button_text" moz:removedIn="130" tools:ignore="UnusedResources">ไม่</string>
-
-=======
->>>>>>> a07f670f
     <!-- Title for the data saving mode warning dialog used by the translations feature.
     This dialog will be presented when the user attempts to download a language or perform
     a translation without the necessary language files downloaded first when Android's data saver mode is enabled and the user is not using WiFi.
@@ -2899,12 +2847,6 @@
 
     <!-- Option for likert scale -->
     <string name="likert_scale_option_6" tools:ignore="UnusedResources">ฉันไม่ได้ใช้มัน</string>
-<<<<<<< HEAD
-    <!-- Text shown in prompt for homepage microsurvey. Note: The word "Firefox" should NOT be translated. -->
-    <string name="microsurvey_prompt_homepage_title" tools:ignore="BrandUsage,UnusedResources" moz:removedIn="130">คุณพึงพอใจกับหน้าแรกของ Firefox มากน้อยเพียงใด?</string>
-    <!-- Text shown in prompt for printing microsurvey. "sec" It's an abbreviation for "second". Note: The word "Firefox" should NOT be translated. -->
-    <string name="microsurvey_prompt_printing_title" tools:ignore="BrandUsage,UnusedResources">ช่วยเราทำให้ระบบการพิมพ์ใน Firefox ดีขึ้น โดยสละเวลาเพียงนาทีเดียว</string>
-=======
     <!-- Option for likert scale. Note: The word "Firefox" should NOT be translated. -->
     <string name="likert_scale_option_7" tools:ignore="BrandUsage,UnusedResources">ฉันไม่ใช้การค้นหาบน Firefox</string>
     <!-- Option for likert scale -->
@@ -2915,18 +2857,14 @@
     <string name="microsurvey_prompt_search_title" tools:ignore="BrandUsage,UnusedResources">ช่วยทำให้การค้นหาใน Firefox ดีขึ้น โดยสละเวลาเพียงนาทีเดียว</string>
     <!-- Text shown in prompt for sync microsurvey. Note: The word "Firefox" should NOT be translated. -->
     <string name="microsurvey_prompt_sync_title" tools:ignore="BrandUsage,UnusedResources">ช่วยทำให้ซิงค์ใน Firefox ดีขึ้น โดยสละเวลาเพียงนาทีเดียว</string>
->>>>>>> a07f670f
     <!-- Text shown in the survey title for printing microsurvey. Note: The word "Firefox" should NOT be translated. -->
     <string name="microsurvey_survey_printing_title" tools:ignore="BrandUsage,UnusedResources">คุณพึงพอใจกับระบบการพิมพ์ใน Firefox มากน้อยเพียงใด?</string>
     <!-- Text shown in the survey title for homepage microsurvey. Note: The word "Firefox" should NOT be translated. -->
     <string name="microsurvey_homepage_title" tools:ignore="BrandUsage,UnusedResources">คุณพึงพอใจกับหน้าแรกของ Firefox มากน้อยเพียงใด?</string>
-<<<<<<< HEAD
-=======
     <!-- Text shown in the survey title for search experience microsurvey. Note: The word "Firefox" should NOT be translated. -->
     <string name="microsurvey_search_title" tools:ignore="BrandUsage,UnusedResources">คุณพอใจกับการค้นหาใน Firefox มากแค่ไหน?</string>
     <!-- Text shown in the survey title for sync experience microsurvey. Note: The word "Firefox" should NOT be translated. -->
     <string name="microsurvey_sync_title" tools:ignore="BrandUsage,UnusedResources">คุณพอใจกับการซิงค์ใน Firefox มากแค่ไหน?</string>
->>>>>>> a07f670f
     <!-- Accessibility -->
     <!-- Content description for the survey application icon. Note: The word "Firefox" should NOT be translated.  -->
     <string name="microsurvey_app_icon_content_description" tools:ignore="BrandUsage">โลโก้ Firefox</string>
@@ -2962,8 +2900,6 @@
     <string name="exit_fullscreen_with_gesture" moz:removedIn="132" tools:ignore="UnusedResources">หากต้องการออกจากการแสดงเต็มจอ ให้ลากจากด้านบนแล้วใช้ท่าทางย้อนกลับ</string>
     <!-- Message shown to explain how to exit fullscreen mode when using back button navigation -->
     <string name="exit_fullscreen_with_back_button" moz:removedIn="132" tools:ignore="UnusedResources">หากต้องการออกจากการแสดงเต็มจอ ให้ลากจากด้านบนแล้วกดย้อนกลับ</string>
-<<<<<<< HEAD
-=======
 
     <!-- Message shown to explain how to exit fullscreen mode when gesture navigation is enabled. -->
     <!-- Localisation note: this text should be as short as possible, max 68 chars -->
@@ -2971,7 +2907,6 @@
     <!-- Message shown to explain how to exit fullscreen mode when using back button navigation. -->
     <!-- Localisation note: this text should be as short as possible, max 68 chars -->
     <string name="exit_fullscreen_with_back_button_short">ลากจากด้านบนและกดย้อนกลับเพื่อออก</string>
->>>>>>> a07f670f
 
     <!-- Beta Label Component !-->
     <!-- Text shown as a label or tag to indicate a feature or area is still undergoing active development. Note that here "Beta" should not be translated, as it is used as an icon styled element. -->
