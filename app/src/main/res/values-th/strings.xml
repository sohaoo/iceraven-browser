--- conflicted
+++ resolved
@@ -326,12 +326,6 @@
     <!-- Juno first user onboarding flow experiment, strings are marked unused as they are only referenced by Nimbus experiments. -->
     <!-- Title for set firefox as default browser screen used by Nimbus experiments. -->
     <string name="juno_onboarding_default_browser_title_nimbus_2">เรารักที่จะดูแลคุณให้ปลอดภัย</string>
-<<<<<<< HEAD
-    <!-- Description for set firefox as default browser screen used by Nimbus experiments. Nimbus experiments do not support string placeholders.
-        Note: The word "Firefox" should NOT be translated -->
-    <string name="juno_onboarding_default_browser_description_nimbus" moz:removedIn="120" tools:ignore="UnusedResources">Firefox ให้ความสำคัญกับผู้คนมากกว่าผลกำไรและปกป้องความเป็นส่วนตัวของคุณด้วยการปิดกั้นเครื่องมือติดตามข้ามไซต์\n\nเรียนรู้เพิ่มเติมในประกาศความเป็นส่วนตัวของเรา</string>
-=======
->>>>>>> 4a244ea9
     <!-- Description for set firefox as default browser screen used by Nimbus experiments. -->
     <string name="juno_onboarding_default_browser_description_nimbus_2">เบราว์เซอร์ที่ได้รับการสนับสนุนจากองค์กรไม่แสวงหาผลกำไรของเราช่วยหยุดบริษัทต่าง ๆ ไม่ให้แอบติดตามคุณทางเว็บได้\n\nเรียนรู้เพิ่มเติมในประกาศความเป็นส่วนตัวของเรา</string>
     <!-- Text for the link to the privacy notice webpage for set as firefox default browser screen.
@@ -343,11 +337,6 @@
     <string name="juno_onboarding_default_browser_negative_button" tools:ignore="UnusedResources">ไม่ใช่ตอนนี้</string>
     <!-- Title for sign in to sync screen. -->
     <string name="juno_onboarding_sign_in_title_2">คงการเข้ารหัสเมื่อคุณเปลี่ยนจากอุปกรณ์เครื่องหนึ่งไปยังอีกเครื่องหนึ่ง</string>
-<<<<<<< HEAD
-    <!-- Description for sign in to sync screen. -->
-    <string name="juno_onboarding_sign_in_description" moz:removedIn="120" tools:ignore="UnusedResources">นำแท็บและรหัสผ่านจากอุปกรณ์อื่น ๆ ของคุณเข้ามาเพื่อเรียกดูต่อจากที่คุณค้างไว้</string>
-=======
->>>>>>> 4a244ea9
     <!-- Description for sign in to sync screen. Nimbus experiments do not support string placeholders.
      Note: The word "Firefox" should NOT be translated -->
     <string name="juno_onboarding_sign_in_description_2">เมื่อคุณลงชื่อเข้าและซิงค์แล้ว คุณจะปลอดภัยยิ่งขึ้น Firefox จะเข้ารหัสลับรหัสผ่าน ที่คั่นหน้า และอื่น ๆ ของคุณ</string>
@@ -412,11 +401,6 @@
     <string name="preferences_search_engines">เครื่องมือค้นหา</string>
     <!-- Preference for settings related to Search engines suggestions-->
     <string name="preferences_search_engines_suggestions">คำแนะนำจากเครื่องมือค้นหา</string>
-<<<<<<< HEAD
-    <!-- Preference for settings related to Search address bar -->
-    <string name="preferences_search_address_bar" moz:removedIn="120" tools:ignore="UnusedResources">แถบที่อยู่</string>
-=======
->>>>>>> 4a244ea9
     <!-- Preference Category for settings related to Search address bar -->
     <string name="preferences_settings_address_bar">การกำหนดลักษณะแถบที่อยู่</string>
     <!-- Preference Category for settings to Firefox Suggest -->
@@ -514,11 +498,8 @@
     <!-- Change setting text button, for the cookie banner re-engagement dialog -->
     <string name="reduce_cookie_banner_dialog_change_setting_button" moz:RemovedIn="121" tools:ignore="UnusedResources">อนุญาต</string>
 
-<<<<<<< HEAD
-=======
     <!--Title for the cookie banner re-engagement CFR, the placeholder is replaced with app name -->
     <string name="cookie_banner_cfr_title">%1$s เพิ่งปฏิเสธคุกกี้สำหรับคุณ</string>
->>>>>>> 4a244ea9
     <!--Message for the cookie banner re-engagement CFR -->
     <string name="cookie_banner_cfr_message">รบกวนสมาธิน้อยลง คุกกี้ติดตามคุณน้อยลงบนเว็บไซต์นี้</string>
 
@@ -2232,13 +2213,7 @@
     <!-- Text for the body of warning card informing the user that the current product is currently not available. -->
     <string name="review_quality_check_product_availability_warning_body">หากคุณเห็นว่าสินค้านี้มีอยู่ในสต็อกแล้ว โปรดรายงานแล้วเราจะทำการตรวจสอบบทวิจารณ์</string>
     <!-- Clickable text for warning card informing the user that the current product is currently not available. Clicking this should inform the server that the product is available. -->
-<<<<<<< HEAD
-    <string name="review_quality_check_product_availability_warning_action" moz:RemovedIn="120" tools:ignore="UnusedResources">รายงานสินค้านี้ได้กลับมาในสต็อก</string>
-    <!-- Clickable text for warning card informing the user that the current product is currently not available. Clicking this should inform the server that the product is available. -->
-    <string name="review_quality_check_product_availability_warning_action_2" tools:ignore="UnusedResources">รายงานสินค้ามีในสต็อก</string>
-=======
     <string name="review_quality_check_product_availability_warning_action_2">รายงานสินค้ามีในสต็อก</string>
->>>>>>> 4a244ea9
     <!-- Title for warning card informing the user that the current product's re-analysis is still processing. -->
     <string name="review_quality_check_reanalysis_in_progress_warning_title" moz:RemovedIn="122">กำลังตรวจสอบคุณภาพบทวิจารณ์</string>
     <!-- Title for warning card informing the user that the current product's analysis is still processing. -->
@@ -2283,15 +2258,9 @@
     <string name="review_quality_check_contextual_onboarding_privacy_policy" moz:RemovedIn="121" tools:ignore="UnusedResources">นโยบายความเป็นส่วนตัว</string>
     <!-- Clickable text from the review quality check contextual onboarding card that links to Fakespot privacy policy. -->
     <string name="review_quality_check_contextual_onboarding_privacy_policy_2">นโยบายความเป็นส่วนตัว</string>
-<<<<<<< HEAD
     <!-- Clickable text from the review quality check contextual onboarding card that links to Fakespot terms of use. -->
     <string name="review_quality_check_contextual_onboarding_terms_use" moz:RemovedIn="121" tools:ignore="UnusedResources">เงื่อนไขการใช้งาน</string>
     <!-- Clickable text from the review quality check contextual onboarding card that links to Fakespot terms of use. -->
-=======
-    <!-- Clickable text from the review quality check contextual onboarding card that links to Fakespot terms of use. -->
-    <string name="review_quality_check_contextual_onboarding_terms_use" moz:RemovedIn="121" tools:ignore="UnusedResources">เงื่อนไขการใช้งาน</string>
-    <!-- Clickable text from the review quality check contextual onboarding card that links to Fakespot terms of use. -->
->>>>>>> 4a244ea9
     <string name="review_quality_check_contextual_onboarding_terms_use_2">เงื่อนไขการใช้งาน</string>
     <!-- Text for opt-in button from the review quality check contextual onboarding card. -->
     <string name="review_quality_check_contextual_onboarding_primary_button_text">ใช่ลองดู</string>
@@ -2344,8 +2313,6 @@
     <string name="a11y_action_label_read_article">อ่านบทความ</string>
     <!-- Action label for links to the Firefox Pocket website. Talkback will append this to say "Double tap to open link to learn more". -->
     <string name="a11y_action_label_pocket_learn_more">เปิดลิงก์เพื่อเรียนรู้เพิ่มเติม</string>
-<<<<<<< HEAD
-=======
 
     <!-- Translations feature-->
 
@@ -2397,5 +2364,4 @@
     <!-- Content description (not visible, for screen readers etc.): For a language list item that is selected. -->
     <string name="download_languages_item_content_description_selected_state">เลือกแล้ว</string>
 
->>>>>>> 4a244ea9
     </resources>