<?xml version="1.0" encoding="utf-8"?>
<resources xmlns:tools="http://schemas.android.com/tools" xmlns:moz="http://mozac.org/tools">
    <!-- App name for private browsing mode. The first parameter is the name of the app defined in app_name (for example: Fenix)-->
    <string name="app_name_private_5">%s ส่วนตัว</string>
    <!-- App name for private browsing mode. The first parameter is the name of the app defined in app_name (for example: Fenix)-->
    <string name="app_name_private_4">%s (ส่วนตัว)</string>

    <!-- Home Fragment -->
    <!-- Content description (not visible, for screen readers etc.): "Three dot" menu button. -->
    <string name="content_description_menu">ตัวเลือกเพิ่มเติม</string>
    <!-- Content description (not visible, for screen readers etc.): "Private Browsing" menu button. -->
    <string name="content_description_private_browsing_button">เปิดใช้งานการเรียกดูแบบส่วนตัว</string>
    <!-- Content description (not visible, for screen readers etc.): "Private Browsing" menu button. -->
    <string name="content_description_disable_private_browsing_button">ปิดใช้งานการเรียกดูแบบส่วนตัว</string>
    <!-- Placeholder text shown in the search bar before a user enters text for the default engine -->
    <string name="search_hint">ค้นหาหรือป้อนที่อยู่</string>
    <!-- Placeholder text shown in the search bar before a user enters text for a general engine -->
    <string name="search_hint_general_engine">ค้นหาเว็บ</string>
    <!-- Placeholder text shown in search bar when using history search -->
    <string name="history_search_hint">ค้นหาประวัติ</string>
    <!-- Placeholder text shown in search bar when using bookmarks search -->
    <string name="bookmark_search_hint">ค้นหาที่คั่นหน้า</string>
    <!-- Placeholder text shown in search bar when using tabs search -->
    <string name="tab_search_hint">ค้นหาแท็บ</string>
    <!-- Placeholder text shown in the search bar when using application search engines -->
    <string name="application_search_hint">ป้อนคำค้นหา</string>
    <!-- No Open Tabs Message Description -->
    <string name="no_open_tabs_description">แท็บที่คุณเปิดจะถูกแสดงที่นี่</string>

    <!-- No Private Tabs Message Description -->
    <string name="no_private_tabs_description">แท็บส่วนตัวของคุณจะถูกแสดงที่นี่</string>

    <!-- Tab tray multi select title in app bar. The first parameter is the number of tabs selected -->
    <string name="tab_tray_multi_select_title">เลือกอยู่ %1$d</string>
    <!-- Label of button in create collection dialog for creating a new collection  -->
    <string name="tab_tray_add_new_collection">เพิ่มชุดสะสมใหม่</string>
    <!-- Label of editable text in create collection dialog for naming a new collection  -->
    <string name="tab_tray_add_new_collection_name">ชื่อ</string>
    <!-- Label of button in save to collection dialog for selecting a current collection  -->
    <string name="tab_tray_select_collection">เลือกชุดสะสม</string>
    <!-- Content description for close button while in multiselect mode in tab tray -->
    <string name="tab_tray_close_multiselect_content_description">ออกจากโหมดเลือกหลายรายการ</string>
    <!-- Content description for save to collection button while in multiselect mode in tab tray -->
    <string name="tab_tray_collection_button_multiselect_content_description">บันทึกแท็บที่เลือกลงในชุดสะสม</string>
    <!-- Content description on checkmark while tab is selected in multiselect mode in tab tray -->
    <string name="tab_tray_multiselect_selected_content_description">เลือกแล้ว</string>

    <!-- Home - Recently saved bookmarks -->
    <!-- Title for the home screen section with recently saved bookmarks. -->
    <string name="recently_saved_title">บันทึกไว้ล่าสุด</string>
    <!-- Content description for the button which navigates the user to show all of their saved bookmarks. -->
    <string name="recently_saved_show_all_content_description_2">แสดงที่คั่นหน้าทั้งหมดที่บันทึกไว้</string>

    <!-- Text for the menu button to remove a recently saved bookmark from the user's home screen -->
    <string name="recently_saved_menu_item_remove">เอาออก</string>

    <!-- About content. The first parameter is the name of the application. (For example: Fenix) -->
    <string name="about_content">%1$s ผลิตขึ้นโดย Mozilla</string>

    <!-- Private Browsing -->
    <!-- Explanation for private browsing displayed to users on home view when they first enable private mode
        The first parameter is the name of the app defined in app_name (for example: Fenix) -->
    <string name="private_browsing_placeholder_description_2">%1$s จะล้างประวัติการค้นหาและประวัติการเรียกดูของคุณจากแท็บส่วนตัวเมื่อคุณปิดแท็บเหล่านั้นหรือออกจากแอป แม้ว่าสิ่งนี้จะไม่ทำให้คุณไม่เปิดเผยตัวตนกับเว็บไซต์หรือผู้ให้บริการอินเทอร์เน็ตของคุณ แต่จะทำให้การรักษาความเป็นส่วนตัวของสิ่งที่คุณทำออนไลน์จากผู้อื่นที่ใช้อุปกรณ์เครื่องนี้ง่ายขึ้น</string>
    <string name="private_browsing_common_myths">ความเข้าใจผิดที่พบบ่อยเกี่ยวกับการท่องเว็บแบบส่วนตัว</string>

    <!-- Private mode shortcut "contextual feature recommendation" (CFR) -->
    <!-- Text for the Private mode shortcut CFR message for adding a private mode shortcut to open private tabs from the Home screen -->
    <string name="private_mode_cfr_message" moz:removedIn="111" tools:ignore="UnusedResources">เปิดแท็บส่วนตัวถัดไปโดยแตะเพียงครั้งเดียว</string>
    <!-- Text for the Private mode shortcut CFR message for adding a private mode shortcut to open private tabs from the Home screen -->
    <string name="private_mode_cfr_message_2">เปิดแท็บส่วนตัวถัดไปของคุณโดยแตะเพียงครั้งเดียว</string>
<<<<<<< HEAD
    <!-- Text for the positive button -->
    <string name="cfr_pos_button_text" moz:removedIn="109" tools:ignore="UnusedResources">เพิ่มทางลัด</string>
=======
>>>>>>> 09d9f897
    <!-- Text for the positive button to accept adding a Private Browsing shortcut to the Home screen -->
    <string name="private_mode_cfr_pos_button_text">เพิ่มไปยังหน้าจอหลัก</string>
    <!-- Text for the negative button to decline adding a Private Browsing shortcut to the Home screen -->
    <string name="cfr_neg_button_text">ไม่ ขอบคุณ</string>

    <!-- Open in App "contextual feature recommendation" (CFR) -->
    <!-- Text for the info message. The first parameter is the name of the application.-->
    <string name="open_in_app_cfr_info_message_2">คุณสามารถตั้งค่าให้ %1$s เปิดลิงก์ในแอปโดยอัตโนมัติได้</string>
    <!-- Text for the positive action button -->
    <string name="open_in_app_cfr_positive_button_text">ไปยังการตั้งค่า</string>
    <!-- Text for the negative action button -->
    <string name="open_in_app_cfr_negative_button_text">ยกเลิก</string>

    <!-- Total cookie protection "contextual feature recommendation" (CFR) -->
    <!-- Text for the message displayed in the contextual feature recommendation popup promoting the total cookie protection feature. -->
    <string name="tcp_cfr_message">คุณลักษณะความเป็นส่วนตัวที่ทรงพลังที่สุดของเราแยกตัวติดตามข้ามไซต์</string>
    <!-- Text displayed that links to website containing documentation about the "Total cookie protection" feature. -->
    <string name="tcp_cfr_learn_more">เรียนรู้เกี่ยวกับการป้องกันคุกกี้ทั้งหมด</string>

    <!-- Text for the info dialog when camera permissions have been denied but user tries to access a camera feature. -->
    <string name="camera_permissions_needed_message">จำเป็นต้องมีการเข้าถึงกล้อง ไปที่การตั้งค่า Android แตะสิทธิอนุญาต แล้วแตะอนุญาต</string>
    <!-- Text for the positive action button to go to Android Settings to grant permissions. -->
    <string name="camera_permissions_needed_positive_button_text">ไปยังการตั้งค่า</string>
    <!-- Text for the negative action button to dismiss the dialog. -->
    <string name="camera_permissions_needed_negative_button_text">ยกเลิก</string>

    <!-- Text for the banner message to tell users about our auto close feature. -->
    <string name="tab_tray_close_tabs_banner_message">ตั้งค่าแท็บที่เปิดอยู่ให้ปิดโดยอัตโนมัติที่ไม่ได้เข้าดูในวัน สัปดาห์ หรือเดือนที่ผ่านมา</string>
    <!-- Text for the positive action button to go to Settings for auto close tabs. -->
    <string name="tab_tray_close_tabs_banner_positive_button_text">ดูตัวเลือก</string>
    <!-- Text for the negative action button to dismiss the Close Tabs Banner. -->
    <string name="tab_tray_close_tabs_banner_negative_button_text">ยกเลิก</string>

    <!-- Text for the banner message to tell users about our inactive tabs feature. -->
    <string name="tab_tray_inactive_onboarding_message">แท็บที่คุณไม่ได้ดูเป็นเวลา 2 สัปดาห์จะถูกย้ายมาที่นี่</string>
    <!-- Text for the action link to go to Settings for inactive tabs. -->
    <string name="tab_tray_inactive_onboarding_button_text">ปิดในการตั้งค่า</string>
    <!-- Text for title for the auto-close dialog of the inactive tabs. -->
    <string name="tab_tray_inactive_auto_close_title">ปิดอัตโนมัติหลังจากหนึ่งเดือน?</string>
    <!-- Text for the body for the auto-close dialog of the inactive tabs.
        The first parameter is the name of the application.-->
    <string name="tab_tray_inactive_auto_close_body_2">%1$s สามารถปิดแท็บที่คุณไม่ได้ดูในช่วงเดือนที่ผ่านมาได้</string>
    <!-- Content description for close button in the auto-close dialog of the inactive tabs. -->
    <string name="tab_tray_inactive_auto_close_button_content_description">ปิด</string>


    <!-- Text for turn on auto close tabs button in the auto-close dialog of the inactive tabs. -->
    <string name="tab_tray_inactive_turn_on_auto_close_button_2">เปิดการปิดอัตโนมัติ</string>


    <!-- Home screen icons - Long press shortcuts -->
    <!-- Shortcut action to open new tab -->
    <string name="home_screen_shortcut_open_new_tab_2">แท็บใหม่</string>
    <!-- Shortcut action to open new private tab -->
    <string name="home_screen_shortcut_open_new_private_tab_2">แท็บส่วนตัวใหม่</string>

    <!-- Recent Tabs -->
    <!-- Header text for jumping back into the recent tab in the home screen -->
    <string name="recent_tabs_header">กลับเข้าไป</string>
    <!-- Button text for showing all the tabs in the tabs tray -->
    <string name="recent_tabs_show_all">แสดงหมด</string>

    <!-- Content description for the button which navigates the user to show all recent tabs in the tabs tray. -->
    <string name="recent_tabs_show_all_content_description_2">แสดงปุ่มแท็บล่าสุดทั้งหมด</string>

    <!-- Text for button in synced tab card that opens synced tabs tray -->
    <string name="recent_tabs_see_all_synced_tabs_button_text">ดูแท็บที่ซิงค์ทั้งหมด</string>
    <!-- Accessibility description for device icon used for recent synced tab -->
    <string name="recent_tabs_synced_device_icon_content_description">อุปกรณ์ที่ซิงค์</string>
    <!-- Text for the dropdown menu to remove a recent synced tab from the homescreen -->
    <string name="recent_synced_tab_menu_item_remove">เอาออก</string>
    <!-- Text for the menu button to remove a grouped highlight from the user's browsing history
         in the Recently visited section -->
    <string name="recent_tab_menu_item_remove">เอาออก</string>

    <!-- History Metadata -->
    <!-- Header text for a section on the home screen that displays grouped highlights from the
         user's browsing history, such as topics they have researched or explored on the web -->
    <string name="history_metadata_header_2">เยี่ยมชมล่าสุด</string>
    <!-- Text for the menu button to remove a grouped highlight from the user's browsing history
         in the Recently visited section -->
    <string name="recently_visited_menu_item_remove">ลบ</string>

    <!-- Content description for the button which navigates the user to show all of their history. -->
    <string name="past_explorations_show_all_content_description_2">แสดงการสำรวจที่ผ่านมาทั้งหมด</string>

    <!-- Browser Fragment -->
    <!-- Content description (not visible, for screen readers etc.): Navigate backward (browsing history) -->
    <string name="browser_menu_back">ย้อนกลับ</string>

    <!-- Content description (not visible, for screen readers etc.): Navigate forward (browsing history) -->
    <string name="browser_menu_forward">เดินหน้า</string>
    <!-- Content description (not visible, for screen readers etc.): Refresh current website -->
    <string name="browser_menu_refresh">เรียกใหม่</string>
    <!-- Content description (not visible, for screen readers etc.): Stop loading current website -->
    <string name="browser_menu_stop">หยุด</string>
    <!-- Browser menu button that opens the addon manager -->
    <string name="browser_menu_add_ons">ส่วนเสริม</string>
    <!-- Browser menu button that opens account settings -->
    <string name="browser_menu_account_settings">ข้อมูลบัญชี</string>
    <!-- Text displayed when there are no add-ons to be shown -->
    <string name="no_add_ons">ไม่มีส่วนเสริมที่นี่</string>
    <!-- Browser menu button that sends a user to help articles -->
    <string name="browser_menu_help">ช่วยเหลือ</string>
    <!-- Browser menu button that sends a to a the what's new article -->
    <string name="browser_menu_whats_new">มีอะไรใหม่</string>
    <!-- Browser menu button that opens the settings menu -->
    <string name="browser_menu_settings">การตั้งค่า</string>
    <!-- Browser menu button that opens a user's library -->
    <string name="browser_menu_library">ห้องสมุด</string>
    <!-- Browser menu toggle that requests a desktop site -->
    <string name="browser_menu_desktop_site">ไซต์เดสก์ท็อป</string>
    <!-- Browser menu toggle that adds a shortcut to the site on the device home screen. -->
    <string name="browser_menu_add_to_homescreen">เพิ่มไปยังหน้าจอหลัก</string>
    <!-- Browser menu toggle that installs a Progressive Web App shortcut to the site on the device home screen. -->
    <string name="browser_menu_install_on_homescreen">ติดตั้ง</string>
    <!-- Content description (not visible, for screen readers etc.) for the Resync tabs button -->
    <string name="resync_button_content_description">ซิงค์ใหม่</string>
    <!-- Browser menu button that opens the find in page menu -->
    <string name="browser_menu_find_in_page">ค้นหาในหน้า</string>
    <!-- Browser menu button that saves the current tab to a collection -->
    <string name="browser_menu_save_to_collection_2">บันทึกไปยังชุดสะสม</string>
    <!-- Browser menu button that open a share menu to share the current site -->
    <string name="browser_menu_share">แบ่งปัน</string>
    <!-- Browser menu button shown in custom tabs that opens the current tab in Fenix
        The first parameter is the name of the app defined in app_name (for example: Fenix) -->
    <string name="browser_menu_open_in_fenix">เปิดใน %1$s</string>
    <!-- Browser menu text shown in custom tabs to indicate this is a Fenix tab
        The first parameter is the name of the app defined in app_name (for example: Fenix) -->
    <string name="browser_menu_powered_by">ขับเคลื่อนโดย %1$s</string>
    <!-- Browser menu text shown in custom tabs to indicate this is a Fenix tab
        The first parameter is the name of the app defined in app_name (for example: Fenix) -->
    <string name="browser_menu_powered_by2">ขับเคลื่อนโดย %1$s</string>
    <!-- Browser menu button to put the current page in reader mode -->
    <string name="browser_menu_read">มุมมองผู้อ่าน</string>
    <!-- Browser menu button content description to close reader mode and return the user to the regular browser -->
    <string name="browser_menu_read_close">ปิดมุมมองผู้อ่าน</string>
    <!-- Browser menu button to open the current page in an external app -->
    <string name="browser_menu_open_app_link">เปิดในแอป</string>

    <!-- Browser menu button to show reader view appearance controls e.g. the used font type and size -->
    <string name="browser_menu_customize_reader_view">ปรับแต่งมุมมองผู้อ่าน</string>
    <!-- Browser menu label for adding a bookmark -->
    <string name="browser_menu_add">เพิ่ม</string>
    <!-- Browser menu label for editing a bookmark -->
    <string name="browser_menu_edit">แก้ไข</string>

    <!-- Button shown on the home page that opens the Customize home settings -->
    <string name="browser_menu_customize_home_1">ปรับแต่งหน้าแรก</string>
    <!-- Browser Toolbar -->
    <!-- Content description for the Home screen button on the browser toolbar -->
    <string name="browser_toolbar_home">หน้าแรก</string>

    <!-- Locale Settings Fragment -->
    <!-- Content description for tick mark on selected language -->
    <string name="a11y_selected_locale_content_description">ภาษาที่เลือก</string>
    <!-- Text for default locale item -->
    <string name="default_locale_text">ตามภาษาอุปกรณ์</string>
    <!-- Placeholder text shown in the search bar before a user enters text -->
    <string name="locale_search_hint">ค้นหาภาษา</string>

    <!-- Search Fragment -->
    <!-- Button in the search view that lets a user search by scanning a QR code -->
    <string name="search_scan_button">สแกน</string>
    <!-- Button in the search view that lets a user change their search engine -->
    <string name="search_engine_button">เครื่องมือค้นหา</string>
    <!-- Button in the search view when shortcuts are displayed that takes a user to the search engine settings -->
    <string name="search_shortcuts_engine_settings">การตั้งค่าเครื่องมือค้นหา</string>
    <!-- Button in the search view that lets a user navigate to the site in their clipboard -->
    <string name="awesomebar_clipboard_title">เติมลิงก์จากคลิปบอร์ด</string>
    <!-- Button in the search suggestions onboarding that allows search suggestions in private sessions -->
    <string name="search_suggestions_onboarding_allow_button">อนุญาต</string>
    <!-- Button in the search suggestions onboarding that does not allow search suggestions in private sessions -->
    <string name="search_suggestions_onboarding_do_not_allow_button">ไม่อนุญาต</string>
    <!-- Search suggestion onboarding hint title text -->
    <string name="search_suggestions_onboarding_title">อนุญาตคำแนะนำการค้นหาในวาระส่วนตัวหรือไม่?</string>

    <!-- Search suggestion onboarding hint description text, first parameter is the name of the app defined in app_name (for example: Fenix)-->
    <string name="search_suggestions_onboarding_text">%s จะแบ่งปันทุกอย่างที่คุณพิมพ์ในแถบที่อยู่ไปยังเครื่องมือค้นหาเริ่มต้นของคุณ</string>

    <!-- Search engine suggestion title text. The first parameter is the name of teh suggested engine-->
    <string name="search_engine_suggestions_title">ค้นหา %s</string>
    <!-- Search engine suggestion description text -->
    <string name="search_engine_suggestions_description">ค้นหาโดยตรงจากแถบที่อยู่</string>

    <!-- Menu option in the search selector menu to open the search settings -->
    <string name="search_settings_menu_item">ตั้งค่าการค้นหา</string>

    <!-- Header text for the search selector menu -->
    <string name="search_header_menu_item" moz:RemovedIn="109" tools:ignore="UnusedResources">ครั้งนี้ค้นหา:</string>

    <!-- Header text for the search selector menu -->
    <string name="search_header_menu_item_2">ครั้งนี้ค้นหาใน:</string>

    <!-- Home onboarding -->
    <!-- Onboarding home screen popup dialog, shown on top of the Jump back in section. -->
    <string name="onboarding_home_screen_jump_back_contextual_hint_2">พบกับโฮมเพจส่วนบุคคลของคุณ แท็บล่าสุด ที่คั่นหน้า และผลการค้นหาจะปรากฏที่นี่</string>
    <!-- Home onboarding dialog welcome screen title text. -->
    <string name="onboarding_home_welcome_title_2">ยินดีต้อนรับสู่อินเทอร์เน็ตที่เป็นส่วนตัวมากขึ้น</string>
    <!-- Home onboarding dialog welcome screen description text. -->
    <string name="onboarding_home_welcome_description">สีสันที่มากขึ้น ความเป็นส่วนตัวที่ดีขึ้น ให้ความมุ่งมั่นกับผู้คนมากกว่าผลกำไร</string>
    <!-- Home onboarding dialog sign into sync screen title text. -->
    <string name="onboarding_home_sync_title_3">สลับหน้าจอง่ายกว่าที่เคย</string>
    <!-- Home onboarding dialog sign into sync screen description text. -->
    <string name="onboarding_home_sync_description">เรียกดูต่อจากที่คุณค้างไว้ด้วยแท็บจากอุปกรณ์อื่นๆ บนหน้าแรกของคุณได้แล้วตอนนี้</string>

    <!-- Text for the button to continue the onboarding on the home onboarding dialog. -->
    <string name="onboarding_home_get_started_button">เริ่มต้นใช้งาน</string>
    <!-- Text for the button to navigate to the sync sign in screen on the home onboarding dialog. -->
    <string name="onboarding_home_sign_in_button">ลงชื่อเข้า</string>
    <!-- Text for the button to skip the onboarding on the home onboarding dialog. -->
    <string name="onboarding_home_skip_button">ข้าม</string>
    <!-- Onboarding home screen sync popup dialog message, shown on top of Recent Synced Tabs in the Jump back in section. -->
    <string name="sync_cfr_message">กำลังซิงค์แท็บของคุณ! เรียกดูต่อจากที่คุณค้างไว้บนอุปกรณ์อื่นๆ ของคุณ</string>

    <!-- Content description (not visible, for screen readers etc.): Close button for the home onboarding dialog -->
    <string name="onboarding_home_content_description_close_button">ปิด</string>

    <!-- Notification pre-permission dialog -->
    <!-- Enable notification pre permission dialog title
        The first parameter is the name of the app defined in app_name (for example: Fenix) -->
    <string name="onboarding_home_enable_notifications_title">การแจ้งเตือนช่วยให้คุณทำสิ่งต่างๆ ได้มากขึ้นด้วย %s</string>
    <!-- Enable notification pre permission dialog description with rationale
        The first parameter is the name of the app defined in app_name (for example: Fenix) -->
    <string name="onboarding_home_enable_notifications_description">ซิงค์แท็บของคุณระหว่างอุปกรณ์ต่างๆ จัดการการดาวน์โหลด รับคำแนะนำเกี่ยวกับการใช้ประโยชน์สูงสุดจากการปกป้องความเป็นส่วนตัวของ %s และอื่นๆ</string>
    <!-- Text for the button to request notification permission on the device -->
    <string name="onboarding_home_enable_notifications_positive_button">ดำเนินการต่อ</string>
    <!-- Text for the button to not request notification permission on the device and dismiss the dialog -->
    <string name="onboarding_home_enable_notifications_negative_button">ไม่ใช่ตอนนี้</string>

    <!-- Search Widget -->
    <!-- Content description for searching with a widget. The first parameter is the name of the application.-->
    <string name="search_widget_content_description_2">เปิดแท็บ %1$s ใหม่</string>
    <!-- Text preview for smaller sized widgets -->
    <string name="search_widget_text_short">ค้นหา</string>
    <!-- Text preview for larger sized widgets -->
    <string name="search_widget_text_long">ค้นหาเว็บ</string>

    <!-- Content description (not visible, for screen readers etc.): Voice search -->
    <string name="search_widget_voice">ค้นหาด้วยเสียง</string>

    <!-- Preferences -->
    <!-- Title for the settings page-->
    <string name="settings">การตั้งค่า</string>
    <!-- Preference category for general settings -->
    <string name="preferences_category_general">ทั่วไป</string>
    <!-- Preference category for all links about Fenix -->
    <string name="preferences_category_about">เกี่ยวกับ</string>
    <!-- Preference for settings related to changing the default search engine -->
    <string name="preferences_default_search_engine">เครื่องมือค้นหาเริ่มต้น</string>
    <!-- Preference for settings related to Search -->
    <string name="preferences_search">ค้นหา</string>
    <!-- Preference for settings related to Search address bar -->
    <string name="preferences_search_address_bar">แถบที่อยู่</string>
    <!-- Preference link to rating Fenix on the Play Store -->
    <string name="preferences_rate">ให้คะแนนบน Google Play</string>
    <!-- Preference linking to about page for Fenix
        The first parameter is the name of the app defined in app_name (for example: Fenix) -->
    <string name="preferences_about">เกี่ยวกับ %1$s</string>
    <!-- Preference for settings related to changing the default browser -->
    <string name="preferences_set_as_default_browser">ตั้งเป็นเบราว์เซอร์เริ่มต้น</string>
    <!-- Preference category for advanced settings -->
    <string name="preferences_category_advanced">ขั้นสูง</string>
    <!-- Preference category for privacy and security settings -->
    <string name="preferences_category_privacy_security">ความเป็นส่วนตัวและความปลอดภัย</string>
    <!-- Preference for advanced site permissions -->
    <string name="preferences_site_permissions">สิทธิอนุญาตไซต์</string>

    <!-- Preference for private browsing options -->
    <string name="preferences_private_browsing_options">การเรียกดูแบบส่วนตัว</string>
    <!-- Preference for opening links in a private tab-->
    <string name="preferences_open_links_in_a_private_tab">เปิดลิงก์ในแท็บส่วนตัว</string>
    <!-- Preference for allowing screenshots to be taken while in a private tab-->
    <string name="preferences_allow_screenshots_in_private_mode">อนุญาตภาพหน้าจอในการเรียกดูแบบส่วนตัว</string>
    <!-- Will inform the user of the risk of activating Allow screenshots in private browsing option -->
    <string name="preferences_screenshots_in_private_mode_disclaimer">ถ้าอนุญาต แท็บส่วนตัวจะปรากฏให้เห็นเมื่อมีหลายแอปที่เปิดอยู่</string>
    <!-- Preference for adding private browsing shortcut -->
    <string name="preferences_add_private_browsing_shortcut">เพิ่มทางลัดการเรียกดูแบบส่วนตัว</string>
    <!-- Preference for enabling "HTTPS-Only" mode -->
    <string name="preferences_https_only_title">โหมด HTTPS-Only</string>

    <!-- Preference for removing cookie/consent banners from sites automatically. See reduce_cookie_banner_summary for additional context. -->
    <string name="preferences_cookie_banner_reduction">การลดคุกกี้แบนเนอร์</string>
    <!-- Preference for rejecting or removing as many cookie/consent banners as possible on sites. See reduce_cookie_banner_summary for additional context. -->
    <string name="reduce_cookie_banner_option">ลดคุกกี้แบนเนอร์</string>
    <!-- Summary of cookie banner handling preference if the setting disabled is set to off -->
    <string name="reduce_cookie_banner_option_off">ปิด</string>
    <!-- Summary of cookie banner handling preference if the setting enabled is set to on -->
    <string name="reduce_cookie_banner_option_on">เปิด</string>

    <!-- Summary for the preference for rejecting all cookies whenever possible. The first parameter is the application name -->
    <string name="reduce_cookie_banner_summary_1">%1$s จะพยายามปฏิเสธคำขอคุกกี้บนแบนเนอร์คุกกี้โดยอัตโนมัติ</string>
    <!-- Text for indicating cookie banner handling is off this site, this is shown as part of the protections panel with the tracking protection toggle -->
    <string name="reduce_cookie_banner_off_for_site">ปิดสำหรับไซต์นี้</string>
    <!-- Text for indicating cookie banner handling is on this site, this is shown as part of the protections panel with the tracking protection toggle -->
    <string name="reduce_cookie_banner_on_for_site">เปิดสำหรับไซต์นี้</string>

    <!-- Text for indicating cookie banner handling is currently not supported for this site, this is shown as part of the protections panel with the tracking protection toggle -->
    <string name="reduce_cookie_banner_unsupported_site" tools:ignore="UnusedResources">ไม่รองรับไซต์ในขณะนี้</string>
    <!-- Title text for a detail explanation indicating cookie banner handling is on this site, this is shown as part of the cookie banner panel in the toolbar. The first parameter is a shortened URL of the current site-->
    <string name="reduce_cookie_banner_details_panel_title_on_for_site">ต้องการเปิดการลดแบนเนอร์คุกกี้สำหรับ %1$s หรือไม่?</string>
    <!-- Title text for a detail explanation indicating cookie banner handling is off this site, this is shown as part of the cookie banner panel in the toolbar. The first parameter is a shortened URL of the current site-->
    <string name="reduce_cookie_banner_details_panel_title_off_for_site">ต้องการปิดการลดแบนเนอร์คุกกี้สำหรับ %1$s หรือไม่?</string>
    <!-- Long text for a detail explanation indicating what will happen if cookie banner handling is off for a site, this is shown as part of the cookie banner panel in the toolbar. The first parameter is the application name -->
    <string name="reduce_cookie_banner_details_panel_description_off_for_site">%1$s จะล้างคุกกี้ของไซต์นี้และรีเฟรชหน้า การล้างคุกกี้ทั้งหมดอาจนำคุณออกจากระบบหรือล้างรถเข็นช็อปปิ้ง</string>

    <!-- Long text for a detail explanation indicating what will happen if cookie banner handling is on for a site, this is shown as part of the cookie banner panel in the toolbar. The first parameter are the application name -->
    <string name="reduce_cookie_banner_details_panel_description_on_for_site_1" moz:RemovedIn="111" tools:ignore="UnusedResources">%1$s สามารถพยายามปฏิเสธคำขอคุกกี้โดยอัตโนมัติได้</string>
    <!-- Long text for a detail explanation indicating what will happen if cookie banner handling is on for a site, this is shown as part of the cookie banner panel in the toolbar. The first parameter is the application name -->
    <string name="reduce_cookie_banner_details_panel_description_on_for_site_2">%1$s จะพยายามปฏิเสธคำขอคุกกี้ทั้งหมดบนไซต์ที่รองรับโดยอัตโนมัติ</string>
    <!-- Title text for the dialog use on the control branch of the experiment to determine which context users engaged the most -->
    <string name="reduce_cookie_banner_control_experiment_dialog_title" moz:RemovedIn="112" tools:ignore="UnusedResources">เอาแบนเนอร์คุกกี้ออกไปให้พ้น!</string>
    <!-- Title text for the cookie banner re-engagement dialog. The first parameter is the application name. -->
    <string name="reduce_cookie_banner_dialog_title">อนุญาตให้ %1$s ปฏิเสธแบนเนอร์คุกกี้หรือไม่?</string>
    <!-- Body text for the dialog use on the control branch of the experiment to determine which context users engaged the most -->
    <string name="reduce_cookie_banner_control_experiment_dialog_body_1" moz:RemovedIn="111" tools:ignore="UnusedResources">ปฏิเสธคำขอคุกกี้โดยอัตโนมัติเมื่อเป็นไปได้</string>
    <!-- Body text for the dialog use on the control branch of the experiment to determine which context users engaged the most.The first parameter is the application name -->
    <string name="reduce_cookie_banner_control_experiment_dialog_body_2" moz:RemovedIn="112" tools:ignore="UnusedResources">อนุญาตให้ %1$s ปฏิเสธคำขอคุกกี้โดยอัตโนมัติเมื่อเป็นไปได้หรือไม่?</string>
    <!-- Body text for the cookie banner re-engagement dialog use. The first parameter is the application name. -->
    <string name="reduce_cookie_banner_dialog_body">%1$s สามารถปฏิเสธคำขอคุกกี้จำนวนมากได้โดยอัตโนมัติ</string>
    <!-- Remind me later text button for the onboarding dialog -->
    <string name="reduce_cookie_banner_dialog_not_now_button">ไม่ใช่ตอนนี้</string>
    <!-- Change setting text button, for the dialog use on the control branch of the experiment to determine which context users engaged the most -->
    <string name="reduce_cookie_banner_control_experiment_dialog_change_setting_button" moz:RemovedIn="112" tools:ignore="UnusedResources">ปิดแบนเนอร์</string>

    <!-- Snack text for the cookie banner dialog, after user hit the dismiss banner button -->
    <string name="reduce_cookie_banner_dialog_snackbar_text">คุณจะเห็นคำขอคุกกี้น้อยลง</string>
    <!-- Title text for the dialog use on the variant 1 branch of the experiment to determine which context users engaged the most -->
    <string name="reduce_cookie_banner_variant_1_experiment_dialog_title" moz:RemovedIn="112" tools:ignore="UnusedResources">เห็นป๊อปอัปคุกกี้น้อยลง</string>
    <!-- Body text for the dialog use on the variant 1 branch of the experiment to determine which context users engaged the most. The first parameter is the application name. -->
    <string name="reduce_cookie_banner_variant_1_experiment_dialog_body_1" moz:RemovedIn="112" tools:ignore="UnusedResources">ตอบป๊อปอัปคุกกี้โดยอัตโนมัติเพื่อให้คุณท่องเว็บโดยปราศจากสิ่งรบกวน %1$s จะปฏิเสธคำขอทั้งหมดเมื่อเป็นไปได้</string>
    <!-- Change setting text button, for the onboarding dialog use on the variant 1 branch of the experiment to determine which context users engaged the most -->
    <string name="reduce_cookie_banner_variant_1_experiment_dialog_change_setting_button" moz:RemovedIn="112" tools:ignore="UnusedResources">ปิดป๊อปอัป</string>
    <!-- Title text for the dialog use on the variant 2 branch of the experiment to determine which context users engaged the most -->
    <string name="reduce_cookie_banner_variant_2_experiment_dialog_title" moz:RemovedIn="112" tools:ignore="UnusedResources">การลดแบนเนอร์คุกกี้</string>
    <!-- Body text for the dialog use on the variant 2 branch of the experiment to determine which context users engaged the most. The first parameter is the application name. -->
    <string name="reduce_cookie_banner_variant_2_experiment_dialog_body_1" moz:RemovedIn="112" tools:ignore="UnusedResources">อนุญาตให้ %1$s ปฏิเสธคำขอยินยอมคุกกี้ของไซต์เมื่อเป็นไปได้หรือไม่?</string>
    <!-- Change setting text button, for the dialog use on the variant 2 branch of the experiment to determine which context users engaged the most -->
    <string name="reduce_cookie_banner_variant_2_experiment_dialog_change_setting_button" moz:RemovedIn="112" tools:ignore="UnusedResources">อนุญาต</string>

    <!-- Change setting text button, for the cookie banner re-engagement dialog -->
    <string name="reduce_cookie_banner_dialog_change_setting_button">อนุญาต</string>

    <!-- Description of the preference to enable "HTTPS-Only" mode. -->
    <string name="preferences_https_only_summary">พยายามเชื่อมต่อกับเว็บไซต์โดยใช้โปรโตคอลการเข้ารหัส HTTPS โดยอัตโนมัติเพื่อเพิ่มความปลอดภัย</string>
    <!-- Summary of tracking protection preference if tracking protection is set to on -->
    <string name="preferences_https_only_on" moz:removedIn="111" tools:ignore="UnusedResources">เปิด</string>
    <!-- Summary of https only preference if https only is set to off -->
    <string name="preferences_https_only_off">ปิด</string>
    <!-- Summary of https only preference if https only is set to on in all tabs -->
    <string name="preferences_https_only_on_all">เปิดในทุกแท็บ</string>
    <!-- Summary of https only preference if https only is set to on in private tabs only -->
    <string name="preferences_https_only_on_private">เปิดในแท็บส่วนตัว</string>
    <!-- Text displayed that links to website containing documentation about "HTTPS-Only" mode -->
    <string name="preferences_http_only_learn_more">เรียนรู้เพิ่มเติม</string>
    <!-- Option for the https only setting -->
    <string name="preferences_https_only_in_all_tabs">เปิดใช้งานในทุกแท็บ</string>
    <!-- Option for the https only setting -->
    <string name="preferences_https_only_in_private_tabs">เปิดใช้งานเฉพาะในแท็บส่วนตัว</string>
    <!-- Title shown in the error page for when trying to access a http website while https only mode is enabled. -->
    <string name="errorpage_httpsonly_title">ไซต์ที่ปลอดภัยไม่พร้อมใช้งาน</string>
    <!-- Message shown in the error page for when trying to access a http website while https only mode is enabled. The message has two paragraphs. This is the first. -->
    <string name="errorpage_httpsonly_message_title">อาจเป็นไปได้มากว่าเว็บไซต์ไม่รองรับ HTTPS</string>
    <!-- Message shown in the error page for when trying to access a http website while https only mode is enabled. The message has two paragraphs. This is the second. -->
    <string name="errorpage_httpsonly_message_summary">อย่างไรก็ตาม อาจเป็นไปได้ว่าผู้โจมตีมีส่วนเกี่ยวข้อง หากคุณเข้าสู่เว็บไซต์ต่อไป คุณไม่ควรป้อนข้อมูลที่ละเอียดอ่อนใด ๆ หากคุณดำเนินการต่อ โหมด HTTPS-Only จะปิดชั่วคราวสำหรับเว็บไซต์นี้</string>
    <!-- Preference for accessibility -->
    <string name="preferences_accessibility">การช่วยเข้าถึง</string>
    <!-- Preference to override the Firefox Account server -->
    <string name="preferences_override_fxa_server">เซิร์ฟเวอร์บัญชี Firefox ที่กำหนดเอง</string>
    <!-- Preference to override the Sync token server -->
    <string name="preferences_override_sync_tokenserver">เซิร์ฟเวอร์ Sync ที่กำหนดเอง</string>
    <!-- Toast shown after updating the FxA/Sync server override preferences -->
    <string name="toast_override_fxa_sync_server_done">เปลี่ยนแปลงเซิร์ฟเวอร์บัญชี Firefox/Sync แล้ว กำลังออกจากแอปพลิเคชันเพื่อนำการเปลี่ยนแปลงไปใช้…</string>
    <!-- Preference category for account information -->
    <string name="preferences_category_account">บัญชี</string>
    <!-- Preference for changing where the toolbar is positioned -->
    <string name="preferences_toolbar">แถบเครื่องมือ</string>
    <!-- Preference for changing default theme to dark or light mode -->
    <string name="preferences_theme">ชุดตกแต่ง</string>
    <!-- Preference for customizing the home screen -->
    <string name="preferences_home_2">หน้าแรก</string>
    <!-- Preference for gestures based actions -->
    <string name="preferences_gestures">ท่าทาง</string>
    <!-- Preference for settings related to visual options -->
    <string name="preferences_customize">ปรับแต่ง</string>
    <!-- Preference description for banner about signing in -->
    <string name="preferences_sign_in_description_2">ลงชื่อเข้าเพื่อซิงค์แท็บ ที่คั่นหน้า รหัสผ่าน และอื่น ๆ ของคุณ</string>
    <!-- Preference shown instead of account display name while account profile information isn't available yet. -->
    <string name="preferences_account_default_name">บัญชี Firefox</string>
    <!-- Preference text for account title when there was an error syncing FxA -->
    <string name="preferences_account_sync_error">เชื่อมต่ออีกครั้งเพื่อทำการซิงค์ต่อ</string>
    <!-- Preference for language -->
    <string name="preferences_language">ภาษา</string>
    <!-- Preference for data choices -->
    <string name="preferences_data_choices">ตัวเลือกข้อมูล</string>
    <!-- Preference for data collection -->
    <string name="preferences_data_collection">การเก็บรวบรวมข้อมูล</string>
    <!-- Preference for developers -->
    <string name="preferences_remote_debugging">การดีบั๊กระยะไกลผ่าน USB</string>
    <!-- Preference title for switch preference to show search engines -->
    <string name="preferences_show_search_engines">แสดงเครื่องมือค้นหา</string>
    <!-- Preference title for switch preference to show search suggestions -->
    <string name="preferences_show_search_suggestions">แสดงข้อเสนอแนะการค้นหา</string>
    <!-- Preference title for switch preference to show voice search button -->
    <string name="preferences_show_voice_search">แสดงการค้นหาด้วยเสียง</string>
    <!-- Preference title for switch preference to show search suggestions also in private mode -->
    <string name="preferences_show_search_suggestions_in_private">แสดงในวาระส่วนตัว</string>
    <!-- Preference title for switch preference to show a clipboard suggestion when searching -->
    <string name="preferences_show_clipboard_suggestions">แสดงข้อเสนอแนะคลิปบอร์ด</string>
    <!-- Preference title for switch preference to suggest browsing history when searching -->
    <string name="preferences_search_browsing_history">ค้นหาประวัติการเรียกดู</string>
    <!-- Preference title for switch preference to suggest bookmarks when searching -->
    <string name="preferences_search_bookmarks">ค้นหาที่คั่นหน้า</string>
    <!-- Preference title for switch preference to suggest synced tabs when searching -->
    <string name="preferences_search_synced_tabs">ค้นหาแท็บที่ซิงค์</string>
    <!-- Preference for account settings -->
    <string name="preferences_account_settings">การตั้งค่าบัญชี</string>
    <!-- Preference for enabling url autocomplete-->
    <string name="preferences_enable_autocomplete_urls">เติม URL อัตโนมัติ</string>
    <!-- Preference for open links in third party apps -->
    <string name="preferences_open_links_in_apps">เปิดลิงก์ในแอป</string>

    <!-- Preference for open links in third party apps always open in apps option -->
    <string name="preferences_open_links_in_apps_always">ทุกครั้ง</string>
    <!-- Preference for open links in third party apps ask before opening option -->
    <string name="preferences_open_links_in_apps_ask">ถามก่อนเปิด</string>
    <!-- Preference for open links in third party apps never open in apps option -->
    <string name="preferences_open_links_in_apps_never">ไม่เลย</string>
    <!-- Preference for open download with an external download manager app -->
    <string name="preferences_external_download_manager">ตัวจัดการการดาวน์โหลดภายนอก</string>
    <!-- Preference for add_ons -->
    <string name="preferences_addons">ส่วนเสริม</string>

    <!-- Preference for notifications -->
    <string name="preferences_notifications">การแจ้งเตือน</string>

    <!-- Summary for notification preference indicating notifications are allowed -->
    <string name="notifications_allowed_summary">อนุญาต</string>
    <!-- Summary for notification preference indicating notifications are not allowed -->
    <string name="notifications_not_allowed_summary">ไม่อนุญาต</string>

    <!-- Add-on Preferences -->
    <!-- Preference to customize the configured AMO (addons.mozilla.org) collection -->
    <string name="preferences_customize_amo_collection">ชุดสะสมส่วนเสริมที่กำหนดเอง</string>
    <!-- Button caption to confirm the add-on collection configuration -->
    <string name="customize_addon_collection_ok">ตกลง</string>
    <!-- Button caption to abort the add-on collection configuration -->
    <string name="customize_addon_collection_cancel">ยกเลิก</string>
    <!-- Hint displayed on input field for custom collection name -->
    <string name="customize_addon_collection_hint">ชื่อชุดสะสม</string>
    <!-- Hint displayed on input field for custom collection user ID-->
    <string name="customize_addon_collection_user_hint">เจ้าของชุดสะสม (ไอดีผู้ใช้)</string>
    <!-- Toast shown after confirming the custom add-on collection configuration -->
    <string name="toast_customize_addon_collection_done">ชุดสะสมส่วนเสริมได้ถูกแก้ไขแล้ว ออกจากแอปพลิเคชันเพื่อใช้การเปลี่ยนแปลง…</string>

    <!-- Customize Home -->
    <!-- Header text for jumping back into the recent tab in customize the home screen -->
    <string name="customize_toggle_jump_back_in">กลับเข้าไป</string>
    <!-- Title for the customize home screen section with recently saved bookmarks. -->
    <string name="customize_toggle_recent_bookmarks">ที่คั่นหน้าล่าสุด</string>
    <!-- Title for the customize home screen section with recently visited. Recently visited is
    a section where users see a list of tabs that they have visited in the past few days -->
    <string name="customize_toggle_recently_visited">เยี่ยมชมล่าสุด</string>

    <!-- Title for the customize home screen section with Pocket. -->
    <string name="customize_toggle_pocket_2">เรื่องราวที่จุดประกายความคิด</string>
    <!-- Summary for the customize home screen section with Pocket. The first parameter is product name Pocket -->
    <string name="customize_toggle_pocket_summary">บทความขับเคลื่อนโดย %s</string>
    <!-- Title for the customize home screen section with sponsored Pocket stories. -->
    <string name="customize_toggle_pocket_sponsored">เรื่องราวที่ได้รับการสนับสนุน</string>
    <!-- Title for the opening wallpaper settings screen -->
    <string name="customize_wallpapers">รูปพื้นหลัง</string>

    <!-- Title for the customize home screen section with sponsored shortcuts. -->
    <string name="customize_toggle_contile">ทางลัดที่ได้รับการสนับสนุน</string>

    <!-- Wallpapers -->
    <!-- Content description for various wallpapers. The first parameter is the name of the wallpaper -->
    <string name="wallpapers_item_name_content_description">รายการรูปพื้นหลัง: %1$s</string>
    <!-- Snackbar message for when wallpaper is selected -->
    <string name="wallpaper_updated_snackbar_message">เปลี่ยนรูปพื้นหลังแล้ว!</string>
    <!-- Snackbar label for action to view selected wallpaper -->
    <string name="wallpaper_updated_snackbar_action">ดู</string>

    <!-- Snackbar message for when wallpaper couldn't be downloaded -->
    <string name="wallpaper_download_error_snackbar_message">ไม่สามารถดาวน์โหลดรูปพื้นหลัง</string>
    <!-- Snackbar label for action to retry downloading the wallpaper -->
    <string name="wallpaper_download_error_snackbar_action">ลองอีกครั้ง</string>
    <!-- Snackbar message for when wallpaper couldn't be selected because of the disk error -->
    <string name="wallpaper_select_error_snackbar_message">ไม่สามารถเปลี่ยนรูปพื้นหลัง</string>
    <!-- Text displayed that links to website containing documentation about the "Limited Edition" wallpapers. -->
    <string name="wallpaper_learn_more">เรียนรู้เพิ่มเติม</string>

    <!-- Text for classic wallpapers title. The first parameter is the Firefox name. -->
    <string name="wallpaper_classic_title">คลาสสิค %s</string>
    <!-- Text for limited edition wallpapers title. -->
    <string name="wallpaper_limited_edition_title">เวลาจำกัด</string>

    <!-- Description text for the limited edition wallpapers with learn more link. The first parameter is the learn more string defined in wallpaper_learn_more-->
    <string name="wallpaper_limited_edition_description_with_learn_more">คอลเลกชันเสียงแห่งอิสระใหม่ %s</string>
    <!-- Description text for the limited edition wallpapers. -->
    <string name="wallpaper_limited_edition_description">คอลเลกชันเสียงแห่งอิสระใหม่</string>
    <!-- Wallpaper onboarding dialog header text. -->
    <string name="wallpapers_onboarding_dialog_title_text">ลองเลือกสีสันที่คุณชอบ</string>
    <!-- Wallpaper onboarding dialog body text. -->
    <string name="wallpapers_onboarding_dialog_body_text">เลือกวอลล์เปเปอร์ที่บ่งบอกความเป็นคุณ</string>
    <!-- Wallpaper onboarding dialog learn more button text. The button navigates to the wallpaper settings screen. -->
    <string name="wallpapers_onboarding_dialog_explore_more_button_text">สำรวจวอลล์เปเปอร์เพิ่มเติม</string>

    <!-- Add-on Installation from AMO-->
    <!-- Error displayed when user attempts to install an add-on from AMO (addons.mozilla.org) that is not supported -->
    <string name="addon_not_supported_error">ไม่รองรับส่วนเสริม</string>
    <!-- Error displayed when user attempts to install an add-on from AMO (addons.mozilla.org) that is already installed -->
    <string name="addon_already_installed">ส่วนเสริมถูกติดตั้งแล้ว</string>

    <!-- Account Preferences -->
    <!-- Preference for triggering sync -->
    <string name="preferences_sync_now">ซิงค์ตอนนี้</string>
    <!-- Preference category for sync -->
    <string name="preferences_sync_category">เลือกสิ่งที่จะซิงค์</string>
    <!-- Preference for syncing history -->
    <string name="preferences_sync_history">ประวัติ</string>
    <!-- Preference for syncing bookmarks -->
    <string name="preferences_sync_bookmarks">ที่คั่นหน้า</string>
    <!-- Preference for syncing logins -->
    <string name="preferences_sync_logins">การเข้าสู่ระบบ</string>
    <!-- Preference for syncing tabs -->
    <string name="preferences_sync_tabs_2">แท็บที่เปิดอยู่</string>
    <!-- Preference for signing out -->
    <string name="preferences_sign_out">ลงชื่อออก</string>
    <!-- Preference displays and allows changing current FxA device name -->
    <string name="preferences_sync_device_name">ชื่ออุปกรณ์</string>
    <!-- Text shown when user enters empty device name -->
    <string name="empty_device_name_error">ชื่ออุปกรณ์ต้องไม่ว่างเปล่า</string>
    <!-- Label indicating that sync is in progress -->
    <string name="sync_syncing_in_progress">กำลังซิงค์…</string>
    <!-- Label summary indicating that sync failed. The first parameter is the date stamp showing last time it succeeded -->
    <string name="sync_failed_summary">การซิงค์ล้มเหลว ซิงค์สำเร็จล่าสุด: %s</string>
    <!-- Label summary showing never synced -->
    <string name="sync_failed_never_synced_summary">การซิงค์ล้มเหลว ซิงค์ล่าสุด: ไม่เคย</string>
    <!-- Label summary the date we last synced. The first parameter is date stamp showing last time synced -->
    <string name="sync_last_synced_summary">ซิงค์ล่าสุด: %s</string>
    <!-- Label summary showing never synced -->
    <string name="sync_never_synced_summary">ซิงค์ล่าสุด: ไม่เคย</string>

    <!-- Text for displaying the default device name.
        The first parameter is the application name, the second is the device manufacturer name
        and the third is the device model. -->
    <string name="default_device_name_2">%1$s บน %2$s %3$s</string>

    <!-- Preference for syncing credit cards -->
    <string name="preferences_sync_credit_cards">บัตรเครดิต</string>
    <!-- Preference for syncing addresses -->
    <string name="preferences_sync_address">ที่อยู่</string>

    <!-- Send Tab -->
    <!-- Name of the "receive tabs" notification channel. Displayed in the "App notifications" system settings for the app -->
    <string name="fxa_received_tab_channel_name">แท็บที่ได้รับ</string>
    <!-- Description of the "receive tabs" notification channel. Displayed in the "App notifications" system settings for the app -->
    <string name="fxa_received_tab_channel_description">การแจ้งเตือนสำหรับแท็บที่ได้รับจากอุปกรณ์ Firefox อื่น ๆ</string>
    <!--  The body for these is the URL of the tab received  -->
    <string name="fxa_tab_received_notification_name">แท็บที่ได้รับ</string>
    <!-- %s is the device name -->
    <string name="fxa_tab_received_from_notification_name">แท็บจาก %s</string>

    <!-- Advanced Preferences -->
    <!-- Preference for tracking protection exceptions -->
    <string name="preferences_tracking_protection_exceptions">ข้อยกเว้น</string>
    <!-- Button in Exceptions Preference to turn on tracking protection for all sites (remove all exceptions) -->
    <string name="preferences_tracking_protection_exceptions_turn_on_for_all">เปิดสำหรับไซต์ทั้งหมด</string>
    <!-- Text displayed when there are no exceptions -->
    <string name="exceptions_empty_message_description">ข้อยกเว้นให้คุณสามารถปิดใช้งานการป้องกันการติดตามสำหรับไซต์ที่เลือกได้</string>
    <!-- Text displayed when there are no exceptions, with learn more link that brings users to a tracking protection SUMO page -->
    <string name="exceptions_empty_message_learn_more_link">เรียนรู้เพิ่มเติม</string>

    <!-- Preference switch for usage and technical data collection -->
    <string name="preference_usage_data">การใช้งานและข้อมูลทางเทคนิค</string>
    <!-- Preference description for usage and technical data collection -->
    <string name="preferences_usage_data_description">แบ่งปันข้อมูลประสิทธิภาพ, การใช้งาน, ฮาร์ดแวร์ และการปรับแต่งเกี่ยวกับเบราว์เซอร์ของคุณกับ Mozilla เพื่อช่วยเราทำ %1$s ให้ดีขึ้น</string>
    <!-- Preference switch for marketing data collection -->
    <string name="preferences_marketing_data">ข้อมูลการตลาด</string>
    <!-- Preference description for marketing data collection -->
    <string name="preferences_marketing_data_description2">แบ่งปันข้อมูลการใช้งานพื้นฐานกับ Adjust ผู้จำหน่ายการตลาดมือถือของเรา</string>
    <!-- Title for studies preferences -->
    <string name="preference_experiments_2">การศึกษา</string>
    <!-- Summary for studies preferences -->
    <string name="preference_experiments_summary_2">อนุญาตให้ Mozilla ติดตั้งและเรียกใช้การศึกษา</string>

    <!-- Turn On Sync Preferences -->
    <!-- Header of the Sync and save your data preference view -->
    <string name="preferences_sync_2">ซิงค์และบันทึกข้อมูลของคุณ</string>
    <!-- Preference for reconnecting to FxA sync -->
    <string name="preferences_sync_sign_in_to_reconnect">ลงชื่อเข้าเพื่อเชื่อมต่ออีกครั้ง</string>
    <!-- Preference for removing FxA account -->
    <string name="preferences_sync_remove_account">เอาบัญชีออก</string>

    <!-- Pairing Feature strings -->
    <!-- Instructions on how to access pairing -->
    <string name="pair_instructions_2"><![CDATA[สแกนรหัส QR ที่แสดงใน <b>firefox.com/pair</b>]]></string>

    <!-- Toolbar Preferences -->
    <!-- Preference for using top toolbar -->
    <string name="preference_top_toolbar">ด้านบน</string>
    <!-- Preference for using bottom toolbar -->
    <string name="preference_bottom_toolbar">ด้านล่าง</string>

    <!-- Theme Preferences -->
    <!-- Preference for using light theme -->
    <string name="preference_light_theme">สว่าง</string>
    <!-- Preference for using dark theme -->
    <string name="preference_dark_theme">มืด</string>
    <!-- Preference for using using dark or light theme automatically set by battery -->
    <string name="preference_auto_battery_theme">กำหนดโดยตัวประหยัดแบตเตอรี่</string>
    <!-- Preference for using following device theme -->
    <string name="preference_follow_device_theme">ตามชุดตกแต่งอุปกรณ์</string>

    <!-- Gestures Preferences-->
    <!-- Preferences for using pull to refresh in a webpage -->
    <string name="preference_gestures_website_pull_to_refresh">ดึงเพื่อรีเฟรช</string>
    <!-- Preference for using the dynamic toolbar -->
    <string name="preference_gestures_dynamic_toolbar">เลื่อนเพื่อซ่อนแถบเครื่องมือ</string>
    <!-- Preference for switching tabs by swiping horizontally on the toolbar -->
    <string name="preference_gestures_swipe_toolbar_switch_tabs">ปัดแถบเครื่องมือไปด้านข้างเพื่อสลับแท็บ</string>
    <!-- Preference for showing the opened tabs by swiping up on the toolbar-->
    <string name="preference_gestures_swipe_toolbar_show_tabs">ปัดแถบเครื่องมือไปด้านบนเพื่อเปิดแท็บ</string>

    <!-- Library -->
    <!-- Option in Library to open Downloads page -->
    <string name="library_downloads">การดาวน์โหลด</string>
    <!-- Option in library to open Bookmarks page -->
    <string name="library_bookmarks">ที่คั่นหน้า</string>
    <!-- Option in library to open Desktop Bookmarks root page -->
    <string name="library_desktop_bookmarks_root">ที่คั่นหน้าเดสก์ท็อป</string>
    <!-- Option in library to open Desktop Bookmarks "menu" page -->
    <string name="library_desktop_bookmarks_menu">เมนูที่คั่นหน้า</string>
    <!-- Option in library to open Desktop Bookmarks "toolbar" page -->
    <string name="library_desktop_bookmarks_toolbar">แถบเครื่องมือที่คั่นหน้า</string>
    <!-- Option in library to open Desktop Bookmarks "unfiled" page -->
    <string name="library_desktop_bookmarks_unfiled">ที่คั่นหน้าอื่น ๆ</string>
    <!-- Option in Library to open History page -->
    <string name="library_history">ประวัติ</string>
    <!-- Option in Library to open a new tab -->
    <string name="library_new_tab">แท็บใหม่</string>
    <!-- Settings Page Title -->
    <string name="settings_title">การตั้งค่า</string>
    <!-- Content description (not visible, for screen readers etc.): "Close button for library settings" -->
    <string name="content_description_close_button">ปิด</string>

    <!-- Title to show in alert when a lot of tabs are to be opened
    %d is a placeholder for the number of tabs that will be opened -->
    <string name="open_all_warning_title">ต้องการเปิด %d แท็บหรือไม่?</string>
    <!-- Message to warn users that a large number of tabs will be opened
    %s will be replaced by app name. -->
    <string name="open_all_warning_message">การเปิดแท็บจำนวนมากนี้อาจทำให้ %s ช้าลงขณะที่หน้ากำลังโหลด คุณแน่ใจหรือไม่ว่าต้องการดำเนินการต่อ?</string>
    <!-- Dialog button text for confirming open all tabs -->
    <string name="open_all_warning_confirm">แท็บที่เปิด</string>
    <!-- Dialog button text for canceling open all tabs -->
    <string name="open_all_warning_cancel">ยกเลิก</string>

    <!-- Text to show users they have one site in the history group section of the History fragment.
    %d is a placeholder for the number of sites in the group. -->
    <string name="history_search_group_site" moz:RemovedIn="111" tools:ignore="UnusedResources">%d เว็บไซต์</string>
    <!-- Text to show users they have one page in the history group section of the History fragment.
    %d is a placeholder for the number of pages in the group. -->
    <string name="history_search_group_site_1">%d หน้า</string>
    <!-- Text to show users they have multiple sites in the history group section of the History fragment.
    %d is a placeholder for the number of sites in the group. -->
    <string name="history_search_group_sites" moz:RemovedIn="111" tools:ignore="UnusedResources">%d เว็บไซต์</string>

    <!-- Text to show users they have multiple pages in the history group section of the History fragment.
    %d is a placeholder for the number of pages in the group. -->
    <string name="history_search_group_sites_1">%d หน้า</string>

    <!-- Option in library for Recently Closed Tabs -->
    <string name="library_recently_closed_tabs">แท็บที่ปิดล่าสุด</string>
    <!-- Option in library to open Recently Closed Tabs page -->
    <string name="recently_closed_show_full_history">แสดงประวัติแบบเต็ม</string>
    <!-- Text to show users they have multiple tabs saved in the Recently Closed Tabs section of history.
    %d is a placeholder for the number of tabs selected. -->
    <string name="recently_closed_tabs">%d แท็บ</string>
    <!-- Text to show users they have one tab saved in the Recently Closed Tabs section of history.
    %d is a placeholder for the number of tabs selected. -->
    <string name="recently_closed_tab">%d แท็บ</string>
    <!-- Recently closed tabs screen message when there are no recently closed tabs -->
    <string name="recently_closed_empty_message">ไม่มีแท็บที่ปิดล่าสุด</string>

    <!-- Tab Management -->
    <!-- Title of preference for tabs management -->
    <string name="preferences_tabs">แท็บ</string>
    <!-- Title of preference that allows a user to specify the tab view -->
    <string name="preferences_tab_view">มุมมองแท็บ</string>
    <!-- Option for a list tab view -->
    <string name="tab_view_list">รายการ</string>
    <!-- Option for a grid tab view -->
    <string name="tab_view_grid">เส้นตาราง</string>
    <!-- Title of preference that allows a user to auto close tabs after a specified amount of time -->
    <string name="preferences_close_tabs">ปิดแท็บ</string>
    <!-- Option for auto closing tabs that will never auto close tabs, always allows user to manually close tabs -->
    <string name="close_tabs_manually">กำหนดเอง</string>
    <!-- Option for auto closing tabs that will auto close tabs after one day -->
    <string name="close_tabs_after_one_day">หลังจากผ่านไปหนึ่งวัน</string>
    <!-- Option for auto closing tabs that will auto close tabs after one week -->
    <string name="close_tabs_after_one_week">หลังจากผ่านไปหนึ่งสัปดาห์</string>
    <!-- Option for auto closing tabs that will auto close tabs after one month -->
    <string name="close_tabs_after_one_month">หลังจากผ่านไปหนึ่งเดือน</string>

    <!-- Title of preference that allows a user to specify the auto-close settings for open tabs -->
    <string name="preference_auto_close_tabs" tools:ignore="UnusedResources">ปิดแท็บที่เปิดอยู่อัตโนมัติ</string>

    <!-- Opening screen -->
    <!-- Title of a preference that allows a user to choose what screen to show after opening the app -->
    <string name="preferences_opening_screen">หน้าจอเมื่อเปิด</string>
    <!-- Option for always opening the homepage when re-opening the app -->
    <string name="opening_screen_homepage">หน้าแรก</string>
    <!-- Option for always opening the user's last-open tab when re-opening the app -->
    <string name="opening_screen_last_tab">แท็บสุดท้าย</string>
    <!-- Option for always opening the homepage when re-opening the app after four hours of inactivity -->
    <string name="opening_screen_after_four_hours_of_inactivity">หน้าแรกหลังจากไม่มีการใช้งานเป็นเวลา 4 ชั่วโมง</string>
    <!-- Summary for tabs preference when auto closing tabs setting is set to manual close-->
    <string name="close_tabs_manually_summary">ปิดด้วยตนเอง</string>
    <!-- Summary for tabs preference when auto closing tabs setting is set to auto close tabs after one day-->
    <string name="close_tabs_after_one_day_summary">ปิดหลังจากหนึ่งวัน</string>
    <!-- Summary for tabs preference when auto closing tabs setting is set to auto close tabs after one week-->
    <string name="close_tabs_after_one_week_summary">ปิดหลังจากหนึ่งสัปดาห์</string>
    <!-- Summary for tabs preference when auto closing tabs setting is set to auto close tabs after one month-->
    <string name="close_tabs_after_one_month_summary">ปิดหลังจากหนึ่งเดือน</string>

    <!-- Summary for homepage preference indicating always opening the homepage when re-opening the app -->
    <string name="opening_screen_homepage_summary">เปิดในหน้าแรก</string>
    <!-- Summary for homepage preference indicating always opening the last-open tab when re-opening the app -->
    <string name="opening_screen_last_tab_summary">เปิดบนแท็บสุดท้าย</string>
    <!-- Summary for homepage preference indicating opening the homepage when re-opening the app after four hours of inactivity -->
    <string name="opening_screen_after_four_hours_of_inactivity_summary">เปิดหน้าแรกหลังจากสี่ชั่วโมง</string>

    <!-- Inactive tabs -->
    <!-- Category header of a preference that allows a user to enable or disable the inactive tabs feature -->
    <string name="preferences_inactive_tabs">ย้ายแท็บเก่าไปยังส่วนที่ไม่ได้ใช้งาน</string>

    <!-- Title of inactive tabs preference -->
    <string name="preferences_inactive_tabs_title">แท็บที่คุณไม่ได้ดูเป็นเวลา 2 สัปดาห์จะถูกย้ายไปยังส่วนที่ไม่ได้ใช้งาน</string>

    <!-- Studies -->
    <!-- Title of the remove studies button -->
    <string name="studies_remove">เอาออก</string>
    <!-- Title of the active section on the studies list -->
    <string name="studies_active">ใช้งานอยู่</string>
    <!-- Description for studies, it indicates why Firefox use studies. The first parameter is the name of the application. -->
    <string name="studies_description_2">%1$s อาจติดตั้งและเรียกใช้การศึกษาเป็นครั้งคราว</string>
    <!-- Learn more link for studies, links to an article for more information about studies. -->
    <string name="studies_learn_more">เรียนรู้เพิ่มเติม</string>
    <!-- Dialog message shown after removing a study -->
    <string name="studies_restart_app">แอปพลิเคชันจะปิดตัวเพื่อนำการเปลี่ยนแปลงไปใช้</string>
    <!-- Dialog button to confirm the removing a study. -->
    <string name="studies_restart_dialog_ok">ตกลง</string>
    <!-- Dialog button text for canceling removing a study. -->
    <string name="studies_restart_dialog_cancel">ยกเลิก</string>

    <!-- Toast shown after turning on/off studies preferences -->
    <string name="studies_toast_quit_application" tools:ignore="UnusedResources">กำลังปิดแอปพลิเคชันเพื่อนำการเปลี่ยนแปลงไปใช้…</string>

    <!-- Sessions -->
    <!-- Title for the list of tabs -->
    <string name="tab_header_label">แท็บที่เปิด</string>
    <!-- Title for the list of tabs in the current private session -->
    <string name="tabs_header_private_tabs_title">แท็บส่วนตัว</string>
    <!-- Title for the list of tabs in the synced tabs -->
    <string name="tabs_header_synced_tabs_title">แท็บที่ซิงค์</string>
    <!-- Content description (not visible, for screen readers etc.): Add tab button. Adds a news tab when pressed -->
    <string name="add_tab">เพิ่มแท็บ</string>
    <!-- Content description (not visible, for screen readers etc.): Add tab button. Adds a news tab when pressed -->
    <string name="add_private_tab">เพิ่มแท็บส่วนตัว</string>
    <!-- Text for the new tab button to indicate adding a new private tab in the tab -->
    <string name="tab_drawer_fab_content">ส่วนตัว</string>
    <!-- Text for the new tab button to indicate syncing command on the synced tabs page -->
    <string name="tab_drawer_fab_sync">ซิงค์</string>
    <!-- Text shown in the menu for sharing all tabs -->
    <string name="tab_tray_menu_item_share">แบ่งปันแท็บทั้งหมด</string>
    <!-- Text shown in the menu to view recently closed tabs -->
    <string name="tab_tray_menu_recently_closed">แท็บที่ปิดล่าสุด</string>
    <!-- Text shown in the tabs tray inactive tabs section -->
    <string name="tab_tray_inactive_recently_closed" tools:ignore="UnusedResources">เพิ่งปิดล่าสุด</string>
    <!-- Text shown in the menu to view account settings -->
    <string name="tab_tray_menu_account_settings">การตั้งค่าบัญชี</string>
    <!-- Text shown in the menu to view tab settings -->
    <string name="tab_tray_menu_tab_settings">การตั้งค่าแท็บ</string>
    <!-- Text shown in the menu for closing all tabs -->
    <string name="tab_tray_menu_item_close">ปิดแท็บทั้งหมด</string>
    <!-- Text shown in the multiselect menu for bookmarking selected tabs. -->
    <string name="tab_tray_multiselect_menu_item_bookmark">ที่คั่นหน้า</string>
    <!-- Text shown in the multiselect menu for closing selected tabs. -->
    <string name="tab_tray_multiselect_menu_item_close">ปิด</string>
    <!-- Content description for tabs tray multiselect share button -->
    <string name="tab_tray_multiselect_share_content_description">แบ่งปันแท็บที่เลือก</string>
    <!-- Content description for tabs tray multiselect menu -->
    <string name="tab_tray_multiselect_menu_content_description">เมนูแท็บที่เลือก</string>
    <!-- Content description (not visible, for screen readers etc.): Removes tab from collection button. Removes the selected tab from collection when pressed -->
    <string name="remove_tab_from_collection">เอาแท็บออกจากชุดสะสม</string>
    <!-- Text for button to enter multiselect mode in tabs tray -->
    <string name="tabs_tray_select_tabs">เลือกแท็บ</string>
    <!-- Content description (not visible, for screen readers etc.): Close tab button. Closes the current session when pressed -->
    <string name="close_tab">ปิดแท็บ</string>
    <!-- Content description (not visible, for screen readers etc.): Close tab <title> button. First parameter is tab title  -->
    <string name="close_tab_title">ปิดแท็บ %s</string>
    <!-- Content description (not visible, for screen readers etc.): Opens the open tabs menu when pressed -->
    <string name="open_tabs_menu">เปิดเมนูแท็บ</string>
    <!-- Open tabs menu item to save tabs to collection -->
    <string name="tabs_menu_save_to_collection1">บันทึกแท็บไปยังชุดสะสม</string>

    <!-- Text for the menu button to delete a collection -->
    <string name="collection_delete">ลบชุดสะสม</string>
    <!-- Text for the menu button to rename a collection -->
    <string name="collection_rename">เปลี่ยนชื่อชุดสะสม</string>
    <!-- Text for the button to open tabs of the selected collection -->
    <string name="collection_open_tabs">แท็บที่เปิด</string>

    <!-- Hint for adding name of a collection -->
    <string name="collection_name_hint">ชื่อชุดสะสม</string>
    <!-- Text for the menu button to rename a top site -->
	<string name="rename_top_site">เปลี่ยนชื่อ</string>
	<!-- Text for the menu button to remove a top site -->
	<string name="remove_top_site">เอาออก</string>

    <!-- Text for the menu button to delete a top site from history -->
    <string name="delete_from_history">ลบออกจากประวัติ</string>
    <!-- Postfix for private WebApp titles, placeholder is replaced with app name -->
    <string name="pwa_site_controls_title_private">%1$s (โหมดส่วนตัว)</string>

    <!-- History -->
    <!-- Text for the button to search all history -->
    <string name="history_search_1">ป้อนคำค้นหา</string>
    <!-- Text for the button to clear all history -->
    <string name="history_delete_all">ลบประวัติ</string>
    <!-- Text for the snackbar to confirm that multiple browsing history items has been deleted -->
    <string name="history_delete_multiple_items_snackbar">ลบประวัติแล้ว</string>
    <!-- Text for the snackbar to confirm that a single browsing history item has been deleted. The first parameter is the shortened URL of the deleted history item. -->
    <string name="history_delete_single_item_snackbar">ลบ %1$s แล้ว</string>
    <!-- Context description text for the button to delete a single history item -->
    <string name="history_delete_item">ลบ</string>
    <!-- History multi select title in app bar
    The first parameter is the number of bookmarks selected -->
    <string name="history_multi_select_title">เลือกอยู่ %1$d</string>
    <!-- Text for the header that groups the history for today -->
    <string name="history_today">วันนี้</string>
    <!-- Text for the header that groups the history for yesterday -->
    <string name="history_yesterday">เมื่อวาน</string>
    <!-- Text for the header that groups the history the past 7 days -->
    <string name="history_7_days">7 วันที่ผ่านมา</string>
    <!-- Text for the header that groups the history the past 30 days -->
    <string name="history_30_days">30 วันที่ผ่านมา</string>
    <!-- Text for the header that groups the history older than the last month -->
    <string name="history_older">เก่ากว่า</string>
    <!-- Text shown when no history exists -->
    <string name="history_empty_message">ไม่มีประวัติที่นี่</string>

    <!-- Downloads -->
    <!-- Text for the snackbar to confirm that multiple downloads items have been removed -->
    <string name="download_delete_multiple_items_snackbar_1">การดาวน์โหลดถูกลบ</string>
    <!-- Text for the snackbar to confirm that a single download item has been removed. The first parameter is the name of the download item. -->
    <string name="download_delete_single_item_snackbar">เอา %1$s ออกแล้ว</string>
    <!-- Text shown when no download exists -->
    <string name="download_empty_message_1">ไม่มีไฟล์ที่ดาวน์โหลด</string>
    <!-- History multi select title in app bar
    The first parameter is the number of downloads selected -->
    <string name="download_multi_select_title">เลือกอยู่ %1$d</string>


    <!-- Text for the button to remove a single download item -->
    <string name="download_delete_item_1">เอาออก</string>


    <!-- Crashes -->
    <!-- Title text displayed on the tab crash page. This first parameter is the name of the application (For example: Fenix) -->
    <string name="tab_crash_title_2">ขออภัย %1$s ไม่สามารถโหลดหน้านั้นได้</string>
    <!-- Send crash report checkbox text on the tab crash page -->
    <string name="tab_crash_send_report">ส่งรายงานข้อขัดข้องไปยัง Mozilla</string>
    <!-- Close tab button text on the tab crash page -->
    <string name="tab_crash_close">ปิดแท็บ</string>
    <!-- Restore tab button text on the tab crash page -->
    <string name="tab_crash_restore">เรียกคืนแท็บ</string>

    <!-- Bookmarks -->
    <!-- Confirmation message for a dialog confirming if the user wants to delete the selected folder -->
    <string name="bookmark_delete_folder_confirmation_dialog">คุณแน่ใจหรือไม่ว่าต้องการลบโฟลเดอร์นี้?</string>
    <!-- Confirmation message for a dialog confirming if the user wants to delete multiple items including folders. Parameter will be replaced by app name. -->
    <string name="bookmark_delete_multiple_folders_confirmation_dialog">%s จะลบรายการที่เลือก</string>
    <!-- Text for the cancel button on delete bookmark dialog -->
    <string name="bookmark_delete_negative">ยกเลิก</string>
    <!-- Screen title for adding a bookmarks folder -->
    <string name="bookmark_add_folder">เพิ่มโฟลเดอร์</string>
    <!-- Snackbar title shown after a bookmark has been created. -->
    <string name="bookmark_saved_snackbar">บันทึกที่คั่นหน้าแล้ว!</string>
    <!-- Snackbar edit button shown after a bookmark has been created. -->
    <string name="edit_bookmark_snackbar_action">แก้ไข</string>
    <!-- Bookmark overflow menu edit button -->
    <string name="bookmark_menu_edit_button">แก้ไข</string>
    <!-- Bookmark overflow menu copy button -->
    <string name="bookmark_menu_copy_button">คัดลอก</string>
    <!-- Bookmark overflow menu share button -->
    <string name="bookmark_menu_share_button">แบ่งปัน</string>
    <!-- Bookmark overflow menu open in new tab button -->
    <string name="bookmark_menu_open_in_new_tab_button">เปิดในแท็บใหม่</string>
    <!-- Bookmark overflow menu open in private tab button -->
    <string name="bookmark_menu_open_in_private_tab_button">เปิดในแท็บส่วนตัว</string>
    <!-- Bookmark overflow menu open all in tabs button -->
    <string name="bookmark_menu_open_all_in_tabs_button">เปิดทั้งหมดในแท็บใหม่</string>
    <!-- Bookmark overflow menu open all in private tabs button -->
    <string name="bookmark_menu_open_all_in_private_tabs_button">เปิดทั้งหมดในแท็บส่วนตัว</string>
    <!-- Bookmark overflow menu delete button -->
    <string name="bookmark_menu_delete_button">ลบ</string>
    <!--Bookmark overflow menu save button -->
    <string name="bookmark_menu_save_button">บันทึก</string>
    <!-- Bookmark multi select title in app bar
     The first parameter is the number of bookmarks selected -->
    <string name="bookmarks_multi_select_title">เลือกอยู่ %1$d</string>
    <!-- Bookmark editing screen title -->
    <string name="edit_bookmark_fragment_title">แก้ไขที่คั่นหน้า</string>
    <!-- Bookmark folder editing screen title -->
    <string name="edit_bookmark_folder_fragment_title">แก้ไขโฟลเดอร์</string>
    <!-- Bookmark sign in button message -->
    <string name="bookmark_sign_in_button">ลงชื่อเข้าเพื่อดูที่คั่นหน้าที่ซิงค์</string>
    <!-- Bookmark URL editing field label -->
    <string name="bookmark_url_label">URL</string>
    <!-- Bookmark FOLDER editing field label -->
    <string name="bookmark_folder_label">โฟลเดอร์</string>
    <!-- Bookmark NAME editing field label -->
    <string name="bookmark_name_label">ชื่อ</string>
    <!-- Bookmark add folder screen title -->
    <string name="bookmark_add_folder_fragment_label">เพิ่มโฟลเดอร์</string>
    <!-- Bookmark select folder screen title -->
    <string name="bookmark_select_folder_fragment_label">เลือกโฟลเดอร์</string>
    <!-- Bookmark editing error missing title -->
    <string name="bookmark_empty_title_error">ต้องมีชื่อเรื่อง</string>
    <!-- Bookmark editing error missing or improper URL -->
    <string name="bookmark_invalid_url_error">URL ไม่ถูกต้อง</string>
    <!-- Bookmark screen message for empty bookmarks folder -->
    <string name="bookmarks_empty_message">ไม่มีที่คั่นหน้าที่นี่</string>
    <!-- Bookmark snackbar message on deletion
     The first parameter is the host part of the URL of the bookmark deleted, if any -->
    <string name="bookmark_deletion_snackbar_message">ลบ %1$s แล้ว</string>
    <!-- Bookmark snackbar message on deleting multiple bookmarks not including folders-->
    <string name="bookmark_deletion_multiple_snackbar_message_2">เอาที่คั่นหน้าออกแล้ว</string>
    <!-- Bookmark snackbar message on deleting multiple bookmarks including folders-->
    <string name="bookmark_deletion_multiple_snackbar_message_3">กำลังลบโฟลเดอร์ที่เลือก</string>
    <!-- Bookmark undo button for deletion snackbar action -->
    <string name="bookmark_undo_deletion">เลิกทำ</string>

    <!-- Text for the button to search all bookmarks -->
    <string name="bookmark_search">ป้อนคำค้นหา</string>

    <!-- Site Permissions -->
    <!-- Button label that take the user to the Android App setting -->
    <string name="phone_feature_go_to_settings">ไปยังการตั้งค่า</string>
    <!-- Content description (not visible, for screen readers etc.): Quick settings sheet
        to give users access to site specific information / settings. For example:
        Secure settings status and a button to modify site permissions -->
    <string name="quick_settings_sheet">แผ่นการตั้งค่าด่วน</string>
    <!-- Label that indicates that this option it the recommended one -->
    <string name="phone_feature_recommended">แนะนำ</string>
    <!-- Button label for clearing all the information of site permissions-->
    <string name="clear_permissions">ล้างสิทธิอนุญาต</string>
    <!-- Text for the OK button on Clear permissions dialog -->
    <string name="clear_permissions_positive">ตกลง</string>
    <!-- Text for the cancel button on Clear permissions dialog -->
    <string name="clear_permissions_negative">ยกเลิก</string>
    <!-- Button label for clearing a site permission-->
    <string name="clear_permission">ล้างสิทธิอนุญาต</string>
    <!-- Text for the OK button on Clear permission dialog -->
    <string name="clear_permission_positive">ตกลง</string>
    <!-- Text for the cancel button on Clear permission dialog -->
    <string name="clear_permission_negative">ยกเลิก</string>
    <!-- Button label for clearing all the information on all sites-->
    <string name="clear_permissions_on_all_sites">ล้างสิทธิอนุญาตบนไซต์ทั้งหมด</string>
    <!-- Preference for altering video and audio autoplay for all websites -->
    <string name="preference_browser_feature_autoplay">การเล่นอัตโนมัติ</string>
    <!-- Preference for altering the camera access for all websites -->
    <string name="preference_phone_feature_camera">กล้อง</string>
    <!-- Preference for altering the microphone access for all websites -->
    <string name="preference_phone_feature_microphone">ไมโครโฟน</string>
    <!-- Preference for altering the location access for all websites -->
    <string name="preference_phone_feature_location">ตำแหน่งที่ตั้ง</string>
    <!-- Preference for altering the notification access for all websites -->
    <string name="preference_phone_feature_notification">การแจ้งเตือน</string>
    <!-- Preference for altering the persistent storage access for all websites -->
    <string name="preference_phone_feature_persistent_storage">ที่เก็บถาวร</string>
    <!-- Preference for altering the storage access setting for all websites -->
    <string name="preference_phone_feature_cross_origin_storage_access">คุกกี้ข้ามไซต์</string>
    <!-- Preference for altering the EME access for all websites -->
    <string name="preference_phone_feature_media_key_system_access">เนื้อหาที่ควบคุมด้วย DRM</string>
    <!-- Label that indicates that a permission must be asked always -->
    <string name="preference_option_phone_feature_ask_to_allow">ถามเพื่ออนุญาต</string>
    <!-- Label that indicates that a permission must be blocked -->
    <string name="preference_option_phone_feature_blocked">ปิดกั้น</string>
    <!-- Label that indicates that a permission must be allowed -->
    <string name="preference_option_phone_feature_allowed">อนุญาต</string>
    <!--Label that indicates a permission is by the Android OS-->
    <string name="phone_feature_blocked_by_android">ปิดกั้นโดย Android</string>
    <!-- Preference for showing a list of websites that the default configurations won't apply to them -->
    <string name="preference_exceptions">ข้อยกเว้น</string>
    <!-- Summary of tracking protection preference if tracking protection is set to on -->
    <string name="tracking_protection_on" moz:removedIn="111" tools:ignore="UnusedResources">เปิด</string>
    <!-- Summary of tracking protection preference if tracking protection is set to off -->
    <string name="tracking_protection_off">ปิด</string>
    <!-- Summary of tracking protection preference if tracking protection is set to standard -->
    <string name="tracking_protection_standard">มาตรฐาน</string>
    <!-- Summary of tracking protection preference if tracking protection is set to strict -->
    <string name="tracking_protection_strict">เข้มงวด</string>
    <!-- Summary of tracking protection preference if tracking protection is set to custom -->
    <string name="tracking_protection_custom">กำหนดเอง</string>
    <!-- Label for global setting that indicates that all video and audio autoplay is allowed -->
    <string name="preference_option_autoplay_allowed2">อนุญาตเสียงและวิดีโอ</string>
    <!-- Label for site specific setting that indicates that all video and audio autoplay is allowed -->
    <string name="quick_setting_option_autoplay_allowed">อนุญาตเสียงและวิดีโอ</string>
    <!-- Label that indicates that video and audio autoplay is only allowed over Wi-Fi -->
    <string name="preference_option_autoplay_allowed_wifi_only2">ปิดกั้นเสียงและวิดีโอบนการใช้งานมือถือ</string>
    <!-- Subtext that explains 'autoplay on Wi-Fi only' option -->
    <string name="preference_option_autoplay_allowed_wifi_subtext">เสียงและวิดีโอจะเล่นบน Wi-Fi</string>
    <!-- Label for global setting that indicates that video autoplay is allowed, but audio autoplay is blocked -->
    <string name="preference_option_autoplay_block_audio2">ปิดกั้นเสียงเท่านั้น</string>
    <!-- Label for site specific setting that indicates that video autoplay is allowed, but audio autoplay is blocked -->
    <string name="quick_setting_option_autoplay_block_audio">ปิดกั้นเสียงเท่านั้น</string>
    <!-- Label for global setting that indicates that all video and audio autoplay is blocked -->
    <string name="preference_option_autoplay_blocked3">ปิดกั้นเสียงและวิดีโอ</string>
    <!-- Label for site specific setting that indicates that all video and audio autoplay is blocked -->
    <string name="quick_setting_option_autoplay_blocked">ปิดกั้นเสียงและวิดีโอ</string>
    <!-- Summary of delete browsing data on quit preference if it is set to on -->
    <string name="delete_browsing_data_quit_on">เปิด</string>
    <!-- Summary of delete browsing data on quit preference if it is set to off -->
    <string name="delete_browsing_data_quit_off">ปิด</string>

    <!-- Summary of studies preference if it is set to on -->
    <string name="studies_on">เปิด</string>
    <!-- Summary of studies data on quit preference if it is set to off -->
    <string name="studies_off">ปิด</string>

    <!-- Collections -->
    <!-- Collections header on home fragment -->
    <string name="collections_header">ชุดสะสม</string>
    <!-- Content description (not visible, for screen readers etc.): Opens the collection menu when pressed -->
    <string name="collection_menu_button_content_description">เมนูชุดสะสม</string>
    <!-- Label to describe what collections are to a new user without any collections -->
    <string name="no_collections_description2">รวบรวมสิ่งที่สำคัญต่อคุณ\nรวมกลุ่มการค้นหา ไซต์ และแท็บที่คล้ายกันให้อยู่ด้วยกันเพื่อให้เข้าถึงได้อย่างรวดเร็วในภายหลัง</string>
    <!-- Title for the "select tabs" step of the collection creator -->
    <string name="create_collection_select_tabs">เลือกแท็บ</string>
    <!-- Title for the "select collection" step of the collection creator -->
    <string name="create_collection_select_collection">เลือกชุดสะสม</string>
    <!-- Title for the "name collection" step of the collection creator -->
    <string name="create_collection_name_collection">ตั้งชื่อชุดสะสม</string>
    <!-- Button to add new collection for the "select collection" step of the collection creator -->
    <string name="create_collection_add_new_collection">เพิ่มชุดสะสมใหม่</string>
    <!-- Button to select all tabs in the "select tabs" step of the collection creator -->
    <string name="create_collection_select_all">เลือกทั้งหมด</string>
    <!-- Button to deselect all tabs in the "select tabs" step of the collection creator -->
    <string name="create_collection_deselect_all">ไม่เลือกทั้งหมด</string>
    <!-- Text to prompt users to select the tabs to save in the "select tabs" step of the collection creator -->
    <string name="create_collection_save_to_collection_empty">เลือกแท็บที่จะบันทึก</string>
    <!-- Text to show users how many tabs they have selected in the "select tabs" step of the collection creator.
     %d is a placeholder for the number of tabs selected. -->
    <string name="create_collection_save_to_collection_tabs_selected">เลือกอยู่ %d แท็บ</string>
    <!-- Text to show users they have one tab selected in the "select tabs" step of the collection creator.
    %d is a placeholder for the number of tabs selected. -->
    <string name="create_collection_save_to_collection_tab_selected">เลือกอยู่ %d แท็บ</string>
    <!-- Text shown in snackbar when multiple tabs have been saved in a collection -->
    <string name="create_collection_tabs_saved">บันทึกแท็บแล้ว!</string>
    <!-- Text shown in snackbar when one or multiple tabs have been saved in a new collection -->
    <string name="create_collection_tabs_saved_new_collection">บันทึกชุดสะสมแล้ว!</string>
    <!-- Text shown in snackbar when one tab has been saved in a collection -->
    <string name="create_collection_tab_saved">บันทึกแท็บแล้ว!</string>
    <!-- Content description (not visible, for screen readers etc.): button to close the collection creator -->
    <string name="create_collection_close">ปิด</string>
    <!-- Button to save currently selected tabs in the "select tabs" step of the collection creator-->
    <string name="create_collection_save">บันทึก</string>

    <!-- Snackbar action to view the collection the user just created or updated -->
    <string name="create_collection_view">ดู</string>

    <!-- Text for the OK button from collection dialogs -->
    <string name="create_collection_positive">ตกลง</string>
    <!-- Text for the cancel button from collection dialogs -->
    <string name="create_collection_negative">ยกเลิก</string>

    <!-- Default name for a new collection in "name new collection" step of the collection creator. %d is a placeholder for the number of collections-->
    <string name="create_collection_default_name">ชุดสะสม %d</string>

    <!-- Share -->
    <!-- Share screen header -->
    <string name="share_header_2">แบ่งปัน</string>
    <!-- Content description (not visible, for screen readers etc.):
        "Share" button. Opens the share menu when pressed. -->
    <string name="share_button_content_description">แบ่งปัน</string>
    <!-- Text for the Save to PDF feature in the share menu -->
    <string name="share_save_to_pdf">บันทึกเป็น PDF</string>
    <!-- Text for error message when generating a PDF file Text for error message when generating a PDF file. -->
    <string name="unable_to_save_to_pdf_error">ไม่สามารถสร้าง PDF</string>
    <!-- Sub-header in the dialog to share a link to another sync device -->
    <string name="share_device_subheader">ส่งไปยังอุปกรณ์</string>
    <!-- Sub-header in the dialog to share a link to an app from the full list -->
    <string name="share_link_all_apps_subheader">การกระทำทั้งหมด</string>
    <!-- Sub-header in the dialog to share a link to an app from the most-recent sorted list -->
    <string name="share_link_recent_apps_subheader">เพิ่งใช้ล่าสุด</string>
    <!-- Text for the copy link action in the share screen. -->
    <string name="share_copy_link_to_clipboard">คัดลอกไปยังคลิปบอร์ด</string>
    <!-- Toast shown after copying link to clipboard -->
    <string name="toast_copy_link_to_clipboard">คัดลอกไปยังคลิปบอร์ดแล้ว</string>
    <!-- An option from the share dialog to sign into sync -->
    <string name="sync_sign_in">ลงชื่อเข้าไปยัง Sync</string>
     <!-- An option from the three dot menu to sync and save data -->
    <string name="sync_menu_sync_and_save_data">ซิงค์และบันทึกข้อมูล</string>
    <!-- An option from the share dialog to send link to all other sync devices -->
    <string name="sync_send_to_all">ส่งไปยังอุปกรณ์ทั้งหมด</string>
    <!-- An option from the share dialog to reconnect to sync -->
    <string name="sync_reconnect">เชื่อมต่อกับ Sync ใหม่</string>
    <!-- Text displayed when sync is offline and cannot be accessed -->
    <string name="sync_offline">ออฟไลน์</string>
    <!-- An option to connect additional devices -->
    <string name="sync_connect_device">เชื่อมต่ออุปกรณ์อื่น</string>
    <!-- The dialog text shown when additional devices are not available -->
    <string name="sync_connect_device_dialog">เมื่อต้องการส่งแท็บ ให้ลงชื่อเข้าไปยัง Firefox บนอุปกรณ์อื่นอย่างน้อยหนึ่งเครื่อง</string>
    <!-- Confirmation dialog button -->
    <string name="sync_confirmation_button">เข้าใจแล้ว</string>
    <!-- Share error message -->
    <string name="share_error_snackbar">ไม่สามารถแบ่งปันไปยังแอปนี้</string>
    <!-- Add new device screen title -->
    <string name="sync_add_new_device_title">ส่งไปยังอุปกรณ์</string>
    <!-- Text for the warning message on the Add new device screen -->
    <string name="sync_add_new_device_message">ไม่มีอุปกรณ์ที่เชื่อมต่อ</string>
    <!-- Text for the button to learn about sending tabs -->
    <string name="sync_add_new_device_learn_button">เรียนรู้เกี่ยวกับการส่งแท็บ…</string>
    <!-- Text for the button to connect another device -->
    <string name="sync_add_new_device_connect_button">เชื่อมต่ออุปกรณ์อื่น…</string>

    <!-- Notifications -->
    <!-- Text shown in the notification that pops up to remind the user that a private browsing session is active. -->
    <string name="notification_pbm_delete_text_2">ปิดแท็บส่วนตัว</string>
    <!-- Name of the marketing notification channel. Displayed in the "App notifications" system settings for the app -->
    <string name="notification_marketing_channel_name">การตลาด</string>

    <!-- Title shown in the notification that pops up to remind the user to set fenix as default browser.
    The app name is in the text, due to limitations with localizing Nimbus experiments -->
    <string name="nimbus_notification_default_browser_title" tools:ignore="UnusedResources">Firefox นั้นรวดเร็วและเป็นส่วนตัว</string>
    <!-- Text shown in the notification that pops up to remind the user to set fenix as default browser.
    The app name is in the text, due to limitations with localizing Nimbus experiments -->
    <string name="nimbus_notification_default_browser_text" tools:ignore="UnusedResources">ทำให้ Firefox เป็นเบราว์เซอร์เริ่มต้นของคุณ</string>
    <!-- Title shown in the notification that pops up to re-engage the user -->
    <string name="notification_re_engagement_title">ลองการท่องเว็บแบบส่วนตัว</string>
    <!-- Text shown in the notification that pops up to re-engage the user.
    %1$s is a placeholder that will be replaced by the app name. -->
    <string name="notification_re_engagement_text">เรียกดูโดยไม่มีคุกกี้หรือประวัติที่บันทึกไว้ใน %1$s</string>

    <!-- Title A shown in the notification that pops up to re-engage the user -->
    <string name="notification_re_engagement_A_title">ท่องเว็บโดยไร้ร่องรอย</string>
    <!-- Text A shown in the notification that pops up to re-engage the user.
    %1$s is a placeholder that will be replaced by the app name. -->
    <string name="notification_re_engagement_A_text">การเรียกดูแบบส่วนตัวใน %1$s จะไม่บันทึกข้อมูลของคุณ</string>
    <!-- Title B shown in the notification that pops up to re-engage the user -->
    <string name="notification_re_engagement_B_title">เริ่มการค้นหาครั้งแรกของคุณ</string>
    <!-- Text B shown in the notification that pops up to re-engage the user -->
    <string name="notification_re_engagement_B_text">ค้นหาสิ่งที่อยู่ใกล้ๆ หรือค้นพบอะไรสนุกๆ</string>

    <!-- Survey -->
    <!-- Text shown in the fullscreen message that pops up to ask user to take a short survey.
    The app name is in the text, due to limitations with localizing Nimbus experiments -->
    <string name="nimbus_survey_message_text" tools:ignore="UnusedResources">โปรดช่วยทำให้ Firefox ดีขึ้นโดยการทำแบบสำรวจสั้นๆ</string>
    <!-- Preference for taking the short survey. -->
    <string name="preferences_take_survey" tools:ignore="UnusedResources">ทำแบบสำรวจ</string>
    <!-- Preference for not taking the short survey. -->
    <string name="preferences_not_take_survey" tools:ignore="UnusedResources">ไม่ ขอบคุณ</string>

    <!-- Snackbar -->
    <!-- Text shown in snackbar when user deletes a collection -->
    <string name="snackbar_collection_deleted">ลบชุดสะสมแล้ว</string>
    <!-- Text shown in snackbar when user renames a collection -->
    <string name="snackbar_collection_renamed">เปลี่ยนชื่อชุดสะสมแล้ว</string>
    <!-- Text shown in snackbar when user closes a tab -->
    <string name="snackbar_tab_closed">ปิดแท็บแล้ว</string>
    <!-- Text shown in snackbar when user closes all tabs -->
    <string name="snackbar_tabs_closed">ปิดแท็บแล้ว</string>
    <!-- Text shown in snackbar when user bookmarks a list of tabs -->
    <string name="snackbar_message_bookmarks_saved">บันทึกที่คั่นหน้าแล้ว!</string>
    <!-- Text shown in snackbar when user adds a site to shortcuts -->
    <string name="snackbar_added_to_shortcuts">เพิ่มทางลัดแล้ว!</string>
    <!-- Text shown in snackbar when user closes a private tab -->
    <string name="snackbar_private_tab_closed">ปิดแท็บส่วนตัวแล้ว</string>
    <!-- Text shown in snackbar when user closes all private tabs -->
    <string name="snackbar_private_tabs_closed">ปิดแท็บส่วนตัวแล้ว</string>
    <!-- Text shown in snackbar to undo deleting a tab, top site or collection -->
    <string name="snackbar_deleted_undo">เลิกทำ</string>
    <!-- Text shown in snackbar when user removes a top site -->
    <string name="snackbar_top_site_removed">เอาไซต์ออกแล้ว</string>
    <!-- QR code scanner prompt which appears after scanning a code, but before navigating to it
        First parameter is the name of the app, second parameter is the URL or text scanned-->
    <string name="qr_scanner_confirmation_dialog_message">อนุญาตให้ %1$s เปิด %2$s</string>
    <!-- QR code scanner prompt dialog positive option to allow navigation to scanned link -->
    <string name="qr_scanner_dialog_positive">อนุญาต</string>
    <!-- QR code scanner prompt dialog positive option to deny navigation to scanned link -->
    <string name="qr_scanner_dialog_negative">ปฏิเสธ</string>
    <!-- QR code scanner prompt dialog error message shown when a hostname does not contain http or https. -->
    <string name="qr_scanner_dialog_invalid">ที่อยู่เว็บไม่ถูกต้อง</string>
    <!-- QR code scanner prompt dialog positive option when there is an error -->
    <string name="qr_scanner_dialog_invalid_ok">ตกลง</string>
    <!-- Tab collection deletion prompt dialog message. Placeholder will be replaced with the collection name -->
    <string name="tab_collection_dialog_message">คุณแน่ใจหรือไม่ว่าต้องการลบ %1$s?</string>
    <!-- Collection and tab deletion prompt dialog message. This will show when the last tab from a collection is deleted -->
    <string name="delete_tab_and_collection_dialog_message">การลบแท็บนี้จะลบชุดสะสมทั้งชุด คุณสามารถสร้างชุดสะสมใหม่ได้ทุกเมื่อ</string>
    <!-- Collection and tab deletion prompt dialog title. Placeholder will be replaced with the collection name. This will show when the last tab from a collection is deleted -->
    <string name="delete_tab_and_collection_dialog_title">ลบ %1$s หรือไม่?</string>
    <!-- Tab collection deletion prompt dialog option to delete the collection -->
    <string name="tab_collection_dialog_positive">ลบ</string>
    <!-- Text displayed in a notification when the user enters full screen mode -->
    <string name="full_screen_notification">เข้าสู่โหมดเต็มหน้าจอ</string>
    <!-- Message for copying the URL via long press on the toolbar -->
    <string name="url_copied">คัดลอก URL แล้ว</string>
    <!-- Sample text for accessibility font size -->
    <string name="accessibility_text_size_sample_text_1">นี่คือข้อความตัวอย่าง ซึ่งอยู่ที่นี่เพื่อแสดงว่าข้อความจะปรากฏอย่างไรเมื่อคุณเพิ่มหรือลดขนาดด้วยการตั้งค่านี้</string>
    <!-- Summary for Accessibility Text Size Scaling Preference -->
    <string name="preference_accessibility_text_size_summary">ทำให้ข้อความบนเว็บไซต์ใหญ่ขึ้นหรือเล็กลง</string>
    <!-- Title for Accessibility Text Size Scaling Preference -->
    <string name="preference_accessibility_font_size_title">ขนาดแบบอักษร</string>

    <!-- Title for Accessibility Text Automatic Size Scaling Preference -->
    <string name="preference_accessibility_auto_size_2">การปรับขนาดแบบอักษรโดยอัตโนมัติ</string>
    <!-- Summary for Accessibility Text Automatic Size Scaling Preference -->
    <string name="preference_accessibility_auto_size_summary">ขนาดแบบอักษรจะตรงกับการตั้งค่า Android ของคุณ ปิดใช้งานเพื่อจัดการขนาดแบบอักษรที่นี่</string>

    <!-- Title for the Delete browsing data preference -->
    <string name="preferences_delete_browsing_data">ลบข้อมูลการเรียกดู</string>

    <!-- Title for the tabs item in Delete browsing data -->
    <string name="preferences_delete_browsing_data_tabs_title_2">แท็บที่เปิด</string>
    <!-- Subtitle for the tabs item in Delete browsing data, parameter will be replaced with the number of open tabs -->
    <string name="preferences_delete_browsing_data_tabs_subtitle">%d แท็บ</string>
    <!-- Title for the data and history items in Delete browsing data -->
    <string name="preferences_delete_browsing_data_browsing_data_title">ประวัติการเรียกดูและข้อมูลไซต์</string>
    <!-- Subtitle for the data and history items in delete browsing data, parameter will be replaced with the
        number of history items the user has -->
    <string name="preferences_delete_browsing_data_browsing_data_subtitle">%d ที่อยู่</string>
    <!-- Title for the cookies item in Delete browsing data -->
    <string name="preferences_delete_browsing_data_cookies">คุกกี้</string>
    <!-- Subtitle for the cookies item in Delete browsing data -->
    <string name="preferences_delete_browsing_data_cookies_subtitle">คุณจะถูกออกจากระบบของเว็บไซต์ส่วนใหญ่</string>
    <!-- Title for the cached images and files item in Delete browsing data -->
    <string name="preferences_delete_browsing_data_cached_files">ภาพและไฟล์ที่แคช</string>
    <!-- Subtitle for the cached images and files item in Delete browsing data -->
    <string name="preferences_delete_browsing_data_cached_files_subtitle">เพิ่มเนื้อที่เก็บข้อมูล</string>
    <!-- Title for the site permissions item in Delete browsing data -->
    <string name="preferences_delete_browsing_data_site_permissions">สิทธิอนุญาตไซต์</string>
    <!-- Title for the downloads item in Delete browsing data -->
    <string name="preferences_delete_browsing_data_downloads">ดาวน์โหลด</string>
    <!-- Text for the button to delete browsing data -->
    <string name="preferences_delete_browsing_data_button">ลบข้อมูลการเรียกดู</string>
    <!-- Title for the Delete browsing data on quit preference -->
    <string name="preferences_delete_browsing_data_on_quit">ลบข้อมูลการเรียกดูเมื่อออก</string>
    <!-- Summary for the Delete browsing data on quit preference. "Quit" translation should match delete_browsing_data_on_quit_action translation. -->
    <string name="preference_summary_delete_browsing_data_on_quit_2">ลบข้อมูลการเรียกดูโดยอัตโนมัติเมื่อคุณเลือก \&quot;ออก\&quot; จากเมนูหลัก</string>
    <!-- Action item in menu for the Delete browsing data on quit feature -->
    <string name="delete_browsing_data_on_quit_action">ออก</string>

    <!-- Title text of a delete browsing data dialog. -->
    <string name="delete_history_prompt_title">ช่วงเวลาที่จะลบ</string>
    <!-- Body text of a delete browsing data dialog. -->
    <string name="delete_history_prompt_body">ลบประวัติ (รวมถึงประวัติที่ซิงค์จากอุปกรณ์อื่น) คุกกี้ และข้อมูลการเรียกดูอื่น ๆ</string>
    <!-- Radio button in the delete browsing data dialog to delete history items for the last hour. -->
    <string name="delete_history_prompt_button_last_hour">ชั่วโมงที่แล้ว</string>
    <!-- Radio button in the delete browsing data dialog to delete history items for today and yesterday. -->
    <string name="delete_history_prompt_button_today_and_yesterday">วันนี้และเมื่อวานนี้</string>
    <!-- Radio button in the delete browsing data dialog to delete all history. -->
    <string name="delete_history_prompt_button_everything">ทั้งหมด</string>

    <!-- Dialog message to the user asking to delete browsing data. Parameter will be replaced by app name. -->
    <string name="delete_browsing_data_prompt_message_3">%s จะลบข้อมูลการเรียกดูที่เลือก</string>

    <!-- Text for the cancel button for the data deletion dialog -->
    <string name="delete_browsing_data_prompt_cancel">ยกเลิก</string>
    <!-- Text for the allow button for the data deletion dialog -->
    <string name="delete_browsing_data_prompt_allow">ลบ</string>
    <!-- Text for the snackbar confirmation that the data was deleted -->
    <string name="preferences_delete_browsing_data_snackbar">ลบข้อมูลการเรียกดูแล้ว</string>
    <!-- Text for the snackbar to show the user that the deletion of browsing data is in progress -->
    <string name="deleting_browsing_data_in_progress">กำลังลบข้อมูลการเรียกดู…</string>

    <!-- Dialog message to the user asking to delete all history items inside the opened group. Parameter will be replaced by a history group name. -->
    <string name="delete_all_history_group_prompt_message">ต้องการลบไซต์ทั้งหมดใน “%s”</string>
    <!-- Text for the cancel button for the history group deletion dialog -->
    <string name="delete_history_group_prompt_cancel">ยกเลิก</string>
    <!-- Text for the allow button for the history group dialog -->
    <string name="delete_history_group_prompt_allow">ลบ</string>

    <!-- Text for the snackbar confirmation that the history group was deleted -->
    <string name="delete_history_group_snackbar">ลบกลุ่มแล้ว</string>

    <!-- Onboarding -->
    <!-- Text for onboarding welcome header. -->
    <string name="onboarding_header_2">ยินดีต้อนรับสู่อินเทอร์เน็ตที่ดีกว่า</string>
    <!-- Text for the onboarding welcome message. -->
    <string name="onboarding_message">เบราว์เซอร์ที่สร้างขึ้นสำหรับผู้คนเท่านั้น ไม่ใช่ผลกำไร</string>
    <!-- Text for the Firefox account onboarding sign in card header. -->
    <string name="onboarding_account_sign_in_header">หยิบจากที่ที่คุณทำค้างไว้</string>
    <!-- Text for the button to learn more about signing in to your Firefox account. -->
    <string name="onboarding_manual_sign_in_description">ซิงค์แท็บและรหัสผ่านระหว่างอุปกรณ์เพื่อการสลับหน้าจอที่ราบรื่น</string>
    <!-- Text for the button to manually sign into Firefox account. -->
    <string name="onboarding_firefox_account_sign_in">ลงชื่อเข้า</string>
    <!-- text to display in the snackbar once account is signed-in -->
    <string name="onboarding_firefox_account_sync_is_on">Sync เปิดอยู่</string>
    <!-- Text for the tracking protection onboarding card header -->
    <string name="onboarding_tracking_protection_header">การปกป้องความเป็นส่วนตัวตามค่าเริ่มต้น</string>
    <!-- Text for the tracking protection card description. The first parameter is the name of the application.-->
    <string name="onboarding_tracking_protection_description_old">%1$s จะหยุดบริษัทต่าง ๆ ไม่ให้ติดตามคุณอย่างลับ ๆ ขณะที่คุณท่องเว็บโดยอัตโนมัติ</string>
    <!-- Text for the tracking protection card description. -->
    <string name="onboarding_tracking_protection_description">มีการป้องกันคุกกี้ทั้งหมดเพื่อหยุดตัวติดตามไม่ให้ใช้คุกกี้ตามรอยคุณในไซต์ต่าง ๆ</string>
    <!-- text for tracking protection radio button option for standard level of blocking -->
    <string name="onboarding_tracking_protection_standard_button_2">มาตรฐาน (ค่าเริ่มต้น)</string>
    <!-- text for standard blocking option button description -->
    <string name="onboarding_tracking_protection_standard_button_description_3">ความเป็นส่วนตัวและประสิทธิภาพแบบสมดุล หน้าเว็บจะโหลดเป็นปกติ</string>
    <!-- text for tracking protection radio button option for strict level of blocking -->
    <string name="onboarding_tracking_protection_strict_option">เข้มงวด</string>
    <!-- text for strict blocking option button description -->
    <string name="onboarding_tracking_protection_strict_button_description_3">ปิดกั้นตัวติดตามเพิ่มเติมเพื่อให้โหลดหน้าเว็บได้เร็วขึ้น แต่การทำงานบางอย่างในหน้าเว็บอาจพัง</string>
    <!-- text for the toolbar position card header  -->
    <string name="onboarding_toolbar_placement_header_1">เลือกตำแหน่งแถบเครื่องมือของคุณ</string>
    <!-- Text for the toolbar position card description -->
    <string name="onboarding_toolbar_placement_description">เก็บไว้ด้านล่างหรือย้ายไปด้านบน</string>
    <!-- Text for the privacy notice onboarding card header -->
    <string name="onboarding_privacy_notice_header_1">คุณควบคุมข้อมูลของคุณ</string>
    <!-- Text for the privacy notice onboarding card description. -->
    <string name="onboarding_privacy_notice_description">Firefox ให้คุณควบคุมสิ่งที่คุณแบ่งปันทางออนไลน์และสิ่งที่คุณแบ่งปันกับเรา</string>
    <!-- Text for the button to read the privacy notice -->
    <string name="onboarding_privacy_notice_read_button">อ่านประกาศความเป็นส่วนตัวของเรา</string>

    <!-- Text for the conclusion onboarding message -->
    <string name="onboarding_conclusion_header">พร้อมที่จะเปิดอินเทอร์เน็ตที่น่าทึ่งแล้วหรือยัง?</string>
    <!-- text for the button to finish onboarding -->
    <string name="onboarding_finish">เริ่มการเรียกดู</string>

    <!-- Onboarding theme -->
    <!-- text for the theme picker onboarding card header -->
    <string name="onboarding_theme_picker_header">เลือกชุดตกแต่งของคุณ</string>
    <!-- text for the theme picker onboarding card description -->
    <string name="onboarding_theme_picker_description_2">ประหยัดแบตเตอรี่และถนอมสายตาของคุณโดยด้วยโหมดมืด</string>
    <!-- Automatic theme setting (will follow device setting) -->
    <string name="onboarding_theme_automatic_title">อัตโนมัติ</string>
    <!-- Summary of automatic theme setting (will follow device setting) -->
    <string name="onboarding_theme_automatic_summary">ปรับให้เข้ากับการตั้งค่าอุปกรณ์ของคุณ</string>
    <!-- Theme setting for dark mode -->
    <string name="onboarding_theme_dark_title">ชุดตกแต่งมืด</string>
    <!-- Theme setting for light mode -->
    <string name="onboarding_theme_light_title">ชุดตกแต่งสว่าง</string>

    <!-- Text shown in snackbar when multiple tabs have been sent to device -->
    <string name="sync_sent_tabs_snackbar">ส่งแท็บแล้ว!</string>
    <!-- Text shown in snackbar when one tab has been sent to device  -->
    <string name="sync_sent_tab_snackbar">ส่งแท็บแล้ว!</string>
    <!-- Text shown in snackbar when sharing tabs failed  -->
    <string name="sync_sent_tab_error_snackbar">ไม่สามารถส่งได้</string>
    <!-- Text shown in snackbar for the "retry" action that the user has after sharing tabs failed -->
    <string name="sync_sent_tab_error_snackbar_action">ลองใหม่อีกครั้ง</string>
    <!-- Title of QR Pairing Fragment -->
    <string name="sync_scan_code">สแกนรหัส</string>

    <!-- Instructions on how to access pairing -->
    <string name="sign_in_instructions"><![CDATA[บนคอมพิวเตอร์ของคุณ ให้เปิด Firefox แล้วไปที่ <b>https://firefox.com/pair</b>]]></string>
    <!-- Text shown for sign in pairing when ready -->
    <string name="sign_in_ready_for_scan">พร้อมที่จะสแกน</string>
    <!-- Text shown for settings option for sign with pairing -->
    <string name="sign_in_with_camera">ลงชื่อเข้าด้วยกล้องของคุณ</string>
    <!-- Text shown for settings option for sign with email -->
    <string name="sign_in_with_email">ใช้อีเมลแทน</string>
    <!-- Text shown for settings option for create new account text.'Firefox' intentionally hardcoded here.-->
    <string name="sign_in_create_account_text"><![CDATA[ไม่มีบัญชีใช่หรือไม่? <u>สร้างบัญชี</u>เพื่อซิงค์ Firefox ระหว่างอุปกรณ์]]></string>
    <!-- Text shown in confirmation dialog to sign out of account. The first parameter is the name of the app (e.g. Firefox Preview) -->
    <string name="sign_out_confirmation_message_2">%s จะหยุดซิงค์กับบัญชีของคุณ แต่จะไม่ลบข้อมูลการท่องเว็บใด ๆ ของคุณบนอุปกรณ์นี้</string>
    <!-- Option to continue signing out of account shown in confirmation dialog to sign out of account -->
    <string name="sign_out_disconnect">ตัดการเชื่อมต่อ</string>
    <!-- Option to cancel signing out shown in confirmation dialog to sign out of account -->
    <string name="sign_out_cancel">ยกเลิก</string>
    <!-- Error message snackbar shown after the user tried to select a default folder which cannot be altered -->
    <string name="bookmark_cannot_edit_root">ไม่สามารถแก้ไขโฟลเดอร์เริ่มต้นได้</string>

    <!-- Enhanced Tracking Protection -->
    <!-- Link displayed in enhanced tracking protection panel to access tracking protection settings -->
    <string name="etp_settings">การตั้งค่าการป้องกัน</string>
    <!-- Preference title for enhanced tracking protection settings -->
    <string name="preference_enhanced_tracking_protection">การป้องกันการติดตามแบบพิเศษ</string>
    <!-- Title for the description of enhanced tracking protection -->
    <string name="preference_enhanced_tracking_protection_explanation_title">เรียกดูโดยไม่ต้องมีใครมาติดตาม</string>
    <!-- Preference summary for enhanced tracking protection settings on/off switch -->
    <string name="preference_enhanced_tracking_protection_summary" tools:ignore="UnusedResources">ตอนนี้มีการป้องกันคุกกี้แบบทั้งหมด ซึ่งเป็นอุปสรรคต่อตัวติดตามข้ามไซต์ที่ทรงพลังที่สุดของเรา</string>
    <!-- Description of enhanced tracking protection. The first parameter is the name of the application (For example: Fenix) -->
    <string name="preference_enhanced_tracking_protection_explanation">เก็บข้อมูลของคุณไว้กับตัวคุณเอง %s ปกป้องคุณจากตัวติดตามที่พบบ่อยที่สุดซึ่งติดตามสิ่งที่คุณทำทางออนไลน์</string>
    <!-- Description of enhanced tracking protection. The parameter is the name of the application (For example: Firefox Fenix) -->
    <string name="preference_enhanced_tracking_protection_explanation_2" tools:ignore="UnusedResources">%s ปกป้องคุณจากตัวติดตามที่พบบ่อยที่สุดซึ่งติดตามสิ่งที่คุณทำทางออนไลน์</string>
    <!-- Text displayed that links to website about enhanced tracking protection -->
    <string name="preference_enhanced_tracking_protection_explanation_learn_more">เรียนรู้เพิ่มเติม</string>
    <!-- Preference for enhanced tracking protection for the standard protection settings -->
    <string name="preference_enhanced_tracking_protection_standard_default_1">มาตรฐาน (ค่าเริ่มต้น)</string>
    <!-- Preference description for enhanced tracking protection for the standard protection settings -->
    <string name="preference_enhanced_tracking_protection_standard_description_4">ความเป็นส่วนตัวและประสิทธิภาพแบบสมดุล หน้าเว็บจะโหลดเป็นปกติ</string>
    <!-- Preference description for enhanced tracking protection for the standard protection settings -->
    <string name="preference_enhanced_tracking_protection_standard_description_5" tools:ignore="UnusedResources">หน้าเว็บต่างๆ จะโหลดตามปกติ แต่จะปิดกั้นตัวติดตามน้อยลง</string>
    <!--  Accessibility text for the Standard protection information icon  -->
    <string name="preference_enhanced_tracking_protection_standard_info_button">สิ่งที่ถูกปิดกั้นโดยการป้องกันการติดตามแบบมาตรฐาน</string>
    <!-- Preference for enhanced tracking protection for the strict protection settings -->
    <string name="preference_enhanced_tracking_protection_strict">เข้มงวด</string>
    <!-- Preference description for enhanced tracking protection for the strict protection settings -->
    <string name="preference_enhanced_tracking_protection_strict_description_3">ปิดกั้นตัวติดตามเพิ่มเติมเพื่อให้โหลดหน้าเว็บได้เร็วขึ้น แต่การทำงานบางอย่างในหน้าเว็บอาจพัง</string>
    <!-- Preference description for enhanced tracking protection for the strict protection settings -->
    <string name="preference_enhanced_tracking_protection_strict_description_4" tools:ignore="UnusedResources">การป้องกันการติดตามที่แข็งแกร่งขึ้นและประสิทธิภาพที่เร็วขึ้น แต่บางไซต์อาจทำงานไม่ถูกต้อง</string>
    <!--  Accessibility text for the Strict protection information icon  -->
    <string name="preference_enhanced_tracking_protection_strict_info_button">สิ่งที่ถูกปิดกั้นโดยการป้องกันการติดตามแบบเข้มงวด</string>
    <!-- Preference for enhanced tracking protection for the custom protection settings -->
    <string name="preference_enhanced_tracking_protection_custom">กำหนดเอง</string>
    <!-- Preference description for enhanced tracking protection for the strict protection settings -->
    <string name="preference_enhanced_tracking_protection_custom_description_2">เลือกตัวติดตามหรือสคริปต์ที่ต้องการปิดกั้น</string>
    <!--  Accessibility text for the Strict protection information icon  -->
    <string name="preference_enhanced_tracking_protection_custom_info_button">สิ่งที่ถูกปิดกั้นโดยการป้องกันการติดตามแบบกำหนดเอง</string>
    <!-- Header for categories that are being blocked by current Enhanced Tracking Protection settings -->
    <!-- Preference for enhanced tracking protection for the custom protection settings for cookies-->
    <string name="preference_enhanced_tracking_protection_custom_cookies">คุกกี้</string>
    <!-- Option for enhanced tracking protection for the custom protection settings for cookies-->
    <string name="preference_enhanced_tracking_protection_custom_cookies_1">ตัวติดตามข้ามไซต์และสื่อสังคมออนไลน์</string>
    <!-- Option for enhanced tracking protection for the custom protection settings for cookies-->
    <string name="preference_enhanced_tracking_protection_custom_cookies_2">คุกกี้จากไซต์ที่ไม่ได้เยี่ยมชม</string>
    <!-- Option for enhanced tracking protection for the custom protection settings for cookies-->
    <string name="preference_enhanced_tracking_protection_custom_cookies_3">คุกกี้จากบุคคลที่สามทั้งหมด (อาจส่งผลให้เว็บไซต์ไม่สมบูรณ์)</string>
    <!-- Option for enhanced tracking protection for the custom protection settings for cookies-->
    <string name="preference_enhanced_tracking_protection_custom_cookies_4">คุกกี้ทั้งหมด (จะส่งผลให้เว็บไซต์ไม่สมบูรณ์)</string>
    <!-- Option for enhanced tracking protection for the custom protection settings for cookies-->
    <string name="preference_enhanced_tracking_protection_custom_cookies_5">แยกคุกกี้ข้ามไซต์</string>
    <!-- Preference for enhanced tracking protection for the custom protection settings for tracking content -->
    <string name="preference_enhanced_tracking_protection_custom_tracking_content">ตัวติดตามเนื้อหา</string>
    <!-- Option for enhanced tracking protection for the custom protection settings for tracking content-->
    <string name="preference_enhanced_tracking_protection_custom_tracking_content_1">ในแท็บทั้งหมด</string>
    <!-- Option for enhanced tracking protection for the custom protection settings for tracking content-->
    <string name="preference_enhanced_tracking_protection_custom_tracking_content_2">เฉพาะในแท็บส่วนตัว</string>
    <!-- Preference for enhanced tracking protection for the custom protection settings -->
    <string name="preference_enhanced_tracking_protection_custom_cryptominers">ตัวขุดเหรียญดิจิทัล</string>
    <!-- Preference for enhanced tracking protection for the custom protection settings -->
    <string name="preference_enhanced_tracking_protection_custom_fingerprinters">ลายนิ้วมือดิจิทัล</string>
    <!-- Button label for navigating to the Enhanced Tracking Protection details -->
    <string name="enhanced_tracking_protection_details">รายละเอียด</string>
    <!-- Header for categories that are being being blocked by current Enhanced Tracking Protection settings -->
    <string name="enhanced_tracking_protection_blocked">ปิดกั้นแล้ว</string>
    <!-- Header for categories that are being not being blocked by current Enhanced Tracking Protection settings -->
    <string name="enhanced_tracking_protection_allowed">อนุญาตแล้ว</string>
    <!-- Category of trackers (social media trackers) that can be blocked by Enhanced Tracking Protection -->
    <string name="etp_social_media_trackers_title">ตัวติดตามสังคมออนไลน์</string>
    <!-- Description of social media trackers that can be blocked by Enhanced Tracking Protection -->
    <string name="etp_social_media_trackers_description">จำกัดความสามารถของเครือข่ายสังคมออนไลน์ในการติดตามกิจกรรมการเรียกดูเว็บของคุณ</string>
    <!-- Category of trackers (cross-site tracking cookies) that can be blocked by Enhanced Tracking Protection -->
    <string name="etp_cookies_title">คุกกี้ติดตามข้ามไซต์</string>
    <!-- Category of trackers (cross-site tracking cookies) that can be blocked by Enhanced Tracking Protection -->
    <string name="etp_cookies_title_2">คุกกี้ข้ามไซต์</string>
    <!-- Description of cross-site tracking cookies that can be blocked by Enhanced Tracking Protection -->
    <string name="etp_cookies_description">ปิดกั้นคุกกี้ที่เครือข่ายโฆษณาและบริษัทวิเคราะห์ใช้เพื่อเก็บรวบรวมข้อมูลการเรียกดูของคุณในหลายไซต์</string>
    <!-- Description of cross-site tracking cookies that can be blocked by Enhanced Tracking Protection -->
    <string name="etp_cookies_description_2">การป้องกันคุกกี้ทั้งหมดจะแยกคุกกี้สำหรับไซต์ที่คุณเยี่ยมชม ดังนั้นตัวติดตามต่างๆ เช่น เครือข่ายโฆษณา จึงไม่สามารถใช้คุกกี้เหล่านี้เพื่อติดตามคุณบนไซต์ต่าง ๆ ได้</string>
    <!-- Category of trackers (cryptominers) that can be blocked by Enhanced Tracking Protection -->
    <string name="etp_cryptominers_title">ตัวขุดเหรียญดิจิทัล</string>
    <!-- Description of cryptominers that can be blocked by Enhanced Tracking Protection -->
    <string name="etp_cryptominers_description">ป้องกันไม่ให้สคริปต์ที่เป็นอันตรายเข้าถึงอุปกรณ์ของคุณเพื่อขุดเหรียญสกุลเงินดิจิทัล</string>
    <!-- Category of trackers (fingerprinters) that can be blocked by Enhanced Tracking Protection -->
    <string name="etp_fingerprinters_title">ลายนิ้วมือดิจิทัล</string>
    <!-- Description of fingerprinters that can be blocked by Enhanced Tracking Protection -->
    <string name="etp_fingerprinters_description">หยุดไม่ให้รวบรวมข้อมูลเกี่ยวกับอุปกรณ์ของคุณที่ระบุตัวตนได้ที่ไม่ซ้ำกันที่สามารถใช้เพื่อวัตถุประสงค์ในการติดตาม</string>
    <!-- Category of trackers (tracking content) that can be blocked by Enhanced Tracking Protection -->
    <string name="etp_tracking_content_title">ตัวติดตามเนื้อหา</string>
    <!-- Description of tracking content that can be blocked by Enhanced Tracking Protection -->
    <string name="etp_tracking_content_description">หยุดไม่ให้โหลดโฆษณาภายนอก, วิดีโอ, และเนื้อหาอื่น ๆ ที่มีรหัสการติดตาม อาจส่งผลต่อฟังก์ชันการทำงานของบางเว็บไซต์</string>

    <!-- Enhanced Tracking Protection message that protection is currently on for this site -->
    <string name="etp_panel_on">การป้องกันเปิดอยู่สำหรับไซต์นี้</string>
    <!-- Enhanced Tracking Protection message that protection is currently off for this site -->
    <string name="etp_panel_off">การป้องกันปิดอยู่สำหรับไซต์นี้</string>
    <!-- Header for exceptions list for which sites enhanced tracking protection is always off -->
    <string name="enhanced_tracking_protection_exceptions">การป้องกันการติดตามแบบพิเศษปิดอยู่สำหรับเว็บไซต์เหล่านี้</string>
    <!-- Content description (not visible, for screen readers etc.): Navigate
    back from ETP details (Ex: Tracking content) -->
    <string name="etp_back_button_content_description">นำทางย้อนกลับ</string>
    <!-- About page link text to open what's new link -->
    <string name="about_whats_new">มีอะไรใหม่ใน %s</string>
    <!-- Open source licenses page title
    The first parameter is the app name -->
    <string name="open_source_licenses_title">%s | ไลบรารี OSS</string>

    <!-- Category of trackers (redirect trackers) that can be blocked by Enhanced Tracking Protection -->
    <string name="etp_redirect_trackers_title">ตัวติดตามการเปลี่ยนเส้นทาง</string>
    <!-- Description of redirect tracker cookies that can be blocked by Enhanced Tracking Protection -->
    <string name="etp_redirect_trackers_description">ล้างคุกกี้ที่ตั้งโดยการเปลี่ยนเส้นทางไปยังเว็บไซต์ติดตามที่รู้จัก</string>

    <!-- Description of the SmartBlock Enhanced Tracking Protection feature. The * symbol is intentionally hardcoded here,
         as we use it on the UI to indicate which trackers have been partially unblocked.  -->
    <string name="preference_etp_smartblock_description">ตัวติดตามบางตัวที่ถูกทำเครื่องหมายไว้ด้านล่างนี้ได้ถูกเลิกปิดกั้นบนหน้านี้เนื่องจากคุณมีการโต้ตอบกับตัวติดตามเหล่านั้น *</string>
    <!-- Text displayed that links to website about enhanced tracking protection SmartBlock -->
    <string name="preference_etp_smartblock_learn_more">เรียนรู้เพิ่มเติม</string>

    <!-- About page link text to open support link -->
    <string name="about_support">การสนับสนุน</string>
    <!-- About page link text to list of past crashes (like about:crashes on desktop) -->
    <string name="about_crashes">ข้อขัดข้อง</string>
    <!-- About page link text to open privacy notice link -->
    <string name="about_privacy_notice">ประกาศความเป็นส่วนตัว</string>
    <!-- About page link text to open know your rights link -->
    <string name="about_know_your_rights">รู้ถึงสิทธิของคุณ</string>
    <!-- About page link text to open licensing information link -->
    <string name="about_licensing_information">ข้อมูลสัญญาอนุญาต</string>
    <!-- About page link text to open a screen with libraries that are used -->
    <string name="about_other_open_source_libraries">ไลบรารีที่เราใช้</string>

    <!-- Toast shown to the user when they are activating the secret dev menu
        The first parameter is number of long clicks left to enable the menu -->
    <string name="about_debug_menu_toast_progress">เมนูดีบั๊ก: คลิกซ้าย %1$d ทีเพื่อเปิดใช้งาน</string>
    <string name="about_debug_menu_toast_done">เปิดใช้งานเมนูดีบั๊ก</string>

    <!-- Browser long press popup menu -->
    <!-- Copy the current url -->
    <string name="browser_toolbar_long_press_popup_copy">คัดลอก</string>
    <!-- Paste & go the text in the clipboard. '&amp;' is replaced with the ampersand symbol: & -->
    <string name="browser_toolbar_long_press_popup_paste_and_go">วางแล้วไป</string>
    <!-- Paste the text in the clipboard -->
    <string name="browser_toolbar_long_press_popup_paste">วาง</string>
    <!-- Snackbar message shown after an URL has been copied to clipboard. -->
    <string name="browser_toolbar_url_copied_to_clipboard_snackbar">คัดลอก URL ไปยังคลิปบอร์ดแล้ว</string>

    <!-- Title text for the Add To Homescreen dialog -->
    <string name="add_to_homescreen_title">เพิ่มไปยังหน้าจอหลัก</string>
    <!-- Cancel button text for the Add to Homescreen dialog -->
    <string name="add_to_homescreen_cancel">ยกเลิก</string>
    <!-- Add button text for the Add to Homescreen dialog -->
    <string name="add_to_homescreen_add">เพิ่ม</string>
    <!-- Continue to website button text for the first-time Add to Homescreen dialog -->
    <string name="add_to_homescreen_continue">ดำเนินการต่อไปยังเว็บไซต์</string>
    <!-- Placeholder text for the TextView in the Add to Homescreen dialog -->
    <string name="add_to_homescreen_text_placeholder">ชื่อทางลัด</string>

    <!-- Describes the add to homescreen functionality -->
    <string name="add_to_homescreen_description_2">คุณสามารถเพิ่มเว็บไซต์นี้ลงในหน้าจอหลักของอุปกรณ์ของคุณเพื่อเข้าถึงและเรียกดูได้เร็วขึ้นด้วยประสบการณ์ที่เหมือนแอป</string>

    <!-- Preference for managing the settings for logins and passwords in Fenix -->
    <string name="preferences_passwords_logins_and_passwords">การเข้าสู่ระบบและรหัสผ่าน</string>
    <!-- Preference for managing the saving of logins and passwords in Fenix -->
    <string name="preferences_passwords_save_logins">บันทึกการเข้าสู่ระบบและรหัสผ่าน</string>

    <!-- Preference option for asking to save passwords in Fenix -->
    <string name="preferences_passwords_save_logins_ask_to_save">ถามเพื่อบันทึก</string>
    <!-- Preference option for never saving passwords in Fenix -->
    <string name="preferences_passwords_save_logins_never_save">ไม่บันทึกเสมอ</string>

    <!-- Preference for autofilling saved logins in Firefox (in web content), %1$s will be replaced with the app name -->
    <string name="preferences_passwords_autofill2">กรอกอัตโนมัติ %1$s</string>

    <!-- Description for the preference for autofilling saved logins in Firefox (in web content), %1$s will be replaced with the app name -->
    <string name="preferences_passwords_autofill_description">เติมและบันทึกชื่อผู้ใช้และรหัสผ่านในเว็บไซต์ต่าง ๆ ขณะที่ใช้ %1$s</string>
    <!-- Preference for autofilling logins from Fenix in other apps (e.g. autofilling the Twitter app) -->
    <string name="preferences_android_autofill">เติมข้อมูลในแอปอื่น ๆ อัตโนมัติ</string>
    <!-- Description for the preference for autofilling logins from Fenix in other apps (e.g. autofilling the Twitter app) -->
    <string name="preferences_android_autofill_description">เติมชื่อผู้ใช้และรหัสผ่านในแอปอื่น ๆ บนอุปกรณ์ของคุณ</string>
    <!-- Preference option for adding a login -->
    <string name="preferences_logins_add_login">เพิ่มการเข้าสู่ระบบ</string>

    <!-- Preference for syncing saved logins in Fenix -->
    <string name="preferences_passwords_sync_logins">ซิงค์การเข้าสู่ระบบ</string>
    <!-- Preference for syncing saved logins in Fenix, when not signed in-->
    <string name="preferences_passwords_sync_logins_across_devices">ซิงค์การเข้าสู่ระบบระหว่างอุปกรณ์</string>
    <!-- Preference to access list of saved logins -->
    <string name="preferences_passwords_saved_logins">การเข้าสู่ระบบที่บันทึกไว้</string>
    <!-- Description of empty list of saved passwords. Placeholder is replaced with app name.  -->
    <string name="preferences_passwords_saved_logins_description_empty_text">การเข้าสู่ระบบที่คุณบันทึกหรือซิงค์กับ %s จะปรากฏที่นี่</string>
    <!-- Preference to access list of saved logins -->
    <string name="preferences_passwords_saved_logins_description_empty_learn_more_link">เรียนรู้เพิ่มเติมเกี่ยวกับ Sync</string>
    <!-- Preference to access list of login exceptions that we never save logins for -->
    <string name="preferences_passwords_exceptions">ข้อยกเว้น</string>
    <!-- Empty description of list of login exceptions that we never save logins for -->
    <string name="preferences_passwords_exceptions_description_empty">การเข้าสู่ระบบและรหัสผ่านที่ไม่ได้บันทึกจะถูกแสดงที่นี่</string>
    <!-- Description of list of login exceptions that we never save logins for -->
    <string name="preferences_passwords_exceptions_description">การเข้าสู่ระบบและรหัสผ่านจะไม่ถูกบันทึกสำหรับไซต์เหล่านี้</string>
    <!-- Text on button to remove all saved login exceptions -->
    <string name="preferences_passwords_exceptions_remove_all">ลบข้อยกเว้นทั้งหมด</string>
    <!-- Hint for search box in logins list -->
    <string name="preferences_passwords_saved_logins_search">ค้นหาการเข้าสู่ระบบ</string>
    <!-- The header for the site that a login is for -->
    <string name="preferences_passwords_saved_logins_site">ไซต์</string>
    <!-- The header for the username for a login -->
    <string name="preferences_passwords_saved_logins_username">ชื่อผู้ใช้</string>
    <!-- The header for the password for a login -->
    <string name="preferences_passwords_saved_logins_password">รหัสผ่าน</string>
    <!-- Shown in snackbar to tell user that the password has been copied -->
    <string name="logins_password_copied">คัดลอกรหัสผ่านไปยังคลิปบอร์ดแล้ว</string>
    <!-- Shown in snackbar to tell user that the username has been copied -->
    <string name="logins_username_copied">คัดลอกชื่อผู้ใช้ไปยังคลิปบอร์ดแล้ว</string>
    <!-- Content Description (for screenreaders etc) read for the button to copy a password in logins-->
    <string name="saved_logins_copy_password">คัดลอกรหัสผ่าน</string>
    <!-- Content Description (for screenreaders etc) read for the button to clear a password while editing a login-->
    <string name="saved_logins_clear_password">ล้างรหัสผ่าน</string>
    <!-- Content Description (for screenreaders etc) read for the button to copy a username in logins -->
    <string name="saved_login_copy_username">คัดลอกชื่อผู้ใช้</string>
    <!-- Content Description (for screenreaders etc) read for the button to clear a username while editing a login -->
    <string name="saved_login_clear_username">ล้างชื่อผู้ใช้</string>
    <!-- Content Description (for screenreaders etc) read for the button to clear the hostname field while creating a login -->
    <string name="saved_login_clear_hostname">ล้างชื่อโฮสต์</string>
    <!-- Content Description (for screenreaders etc) read for the button to open a site in logins -->
    <string name="saved_login_open_site">เปิดไซต์ในเบราว์เซอร์</string>
    <!-- Content Description (for screenreaders etc) read for the button to reveal a password in logins -->
    <string name="saved_login_reveal_password">แสดงรหัสผ่าน</string>
    <!-- Content Description (for screenreaders etc) read for the button to hide a password in logins -->
    <string name="saved_login_hide_password">ซ่อนรหัสผ่าน</string>
    <!-- Message displayed in biometric prompt displayed for authentication before allowing users to view their logins -->
    <string name="logins_biometric_prompt_message">ปลดล็อกเพื่อดูการเข้าสู่ระบบที่บันทึกไว้ของคุณ</string>
    <!-- Title of warning dialog if users have no device authentication set up -->
    <string name="logins_warning_dialog_title">รักษาความปลอดภัยการเข้าสู่ระบบและรหัสผ่านของคุณ</string>
    <!-- Message of warning dialog if users have no device authentication set up -->
    <string name="logins_warning_dialog_message">ตั้งค่ารูปแบบการล็อกอุปกรณ์, PIN, หรือรหัสผ่านเพื่อปกป้องไม่ให้ใครเข้าถึงการเข้าสู่ระบบและรหัสผ่านที่บันทึกไว้ของคุณหากคนอื่นมีอุปกรณ์ของคุณ</string>
    <!-- Negative button to ignore warning dialog if users have no device authentication set up -->
    <string name="logins_warning_dialog_later">ภายหลัง</string>
    <!-- Positive button to send users to set up a pin of warning dialog if users have no device authentication set up -->
    <string name="logins_warning_dialog_set_up_now">ตั้งค่าตอนนี้</string>
    <!-- Title of PIN verification dialog to direct users to re-enter their device credentials to access their logins -->
    <string name="logins_biometric_prompt_message_pin">ปลดล็อกอุปกรณ์ของคุณ</string>
    <!-- Title for Accessibility Force Enable Zoom Preference -->
    <string name="preference_accessibility_force_enable_zoom">ซูมบนเว็บไซต์ทั้งหมด</string>

    <!-- Summary for Accessibility Force Enable Zoom Preference -->
    <string name="preference_accessibility_force_enable_zoom_summary">เปิดใช้งานเพื่ออนุญาตการย่อและซูม แม้กระทั่งบนเว็บไซต์ที่ป้องกันท่าทางนี้</string>

    <!-- Saved logins sorting strategy menu item -by name- (if selected, it will sort saved logins alphabetically) -->
    <string name="saved_logins_sort_strategy_alphabetically">ชื่อตามตัวอักษร</string>
    <!-- Saved logins sorting strategy menu item -by last used- (if selected, it will sort saved logins by last used) -->
    <string name="saved_logins_sort_strategy_last_used">ใช้งานครั้งสุดท้าย</string>
    <!-- Content description (not visible, for screen readers etc.): Sort saved logins dropdown menu chevron icon -->
    <string name="saved_logins_menu_dropdown_chevron_icon_content_description">เรียงเมนูเข้าสู่ระบบ</string>

    <!-- Autofill -->
    <!-- Preference and title for managing the autofill settings -->
    <string name="preferences_autofill">การเติมอัตโนมัติ</string>
    <!-- Preference and title for managing the settings for addresses -->
    <string name="preferences_addresses">ที่อยู่</string>
    <!-- Preference and title for managing the settings for credit cards -->
    <string name="preferences_credit_cards">บัตรเครดิต</string>
    <!-- Preference for saving and autofilling credit cards -->
    <string name="preferences_credit_cards_save_and_autofill_cards">บันทึกและเติมข้อมูลบัตรอัตโนมัติ</string>
    <!-- Preference summary for saving and autofilling credit card data -->
    <string name="preferences_credit_cards_save_and_autofill_cards_summary">ข้อมูลถูกเข้ารหัส</string>
    <!-- Preference option for syncing credit cards across devices. This is displayed when the user is not signed into sync -->
    <string name="preferences_credit_cards_sync_cards_across_devices">ซิงค์บัตรระหว่างอุปกรณ์</string>
    <!-- Preference option for syncing credit cards across devices. This is displayed when the user is signed into sync -->
    <string name="preferences_credit_cards_sync_cards">ซิงค์บัตร</string>
    <!-- Preference option for adding a credit card -->
    <string name="preferences_credit_cards_add_credit_card">เพิ่มบัตรเครดิต</string>

    <!-- Preference option for managing saved credit cards -->
    <string name="preferences_credit_cards_manage_saved_cards">จัดการบัตรที่บันทึกไว้</string>
    <!-- Preference option for adding an address -->
    <string name="preferences_addresses_add_address">เพิ่มที่อยู่</string>
    <!-- Preference option for managing saved addresses -->
    <string name="preferences_addresses_manage_addresses">จัดการที่อยู่</string>
    <!-- Preference for saving and autofilling addresses -->
    <string name="preferences_addresses_save_and_autofill_addresses">บันทึกและป้อนที่อยู่อัตโนมัติ</string>

    <!-- Preference summary for saving and autofilling address data -->
    <string name="preferences_addresses_save_and_autofill_addresses_summary">รวมข้อมูลเช่นหมายเลข อีเมล และที่อยู่ในการจัดส่ง</string>

    <!-- Title of the "Add card" screen -->
    <string name="credit_cards_add_card">เพิ่มบัตร</string>
    <!-- Title of the "Edit card" screen -->
    <string name="credit_cards_edit_card">แก้ไขบัตร</string>
    <!-- The header for the card number of a credit card -->
    <string name="credit_cards_card_number">หมายเลขบัตร</string>
    <!-- The header for the expiration date of a credit card -->
    <string name="credit_cards_expiration_date">วันหมดอายุ</string>
    <!-- The label for the expiration date month of a credit card to be used by a11y services-->
    <string name="credit_cards_expiration_date_month">เดือนหมดอายุ</string>
    <!-- The label for the expiration date year of a credit card to be used by a11y services-->
    <string name="credit_cards_expiration_date_year">ปีหมดอายุ</string>
    <!-- The header for the name on the credit card -->
    <string name="credit_cards_name_on_card">ชื่อบนบัตร</string>
    <!-- The text for the "Delete card" menu item for deleting a credit card -->
    <string name="credit_cards_menu_delete_card">ลบบัตร</string>
    <!-- The text for the "Delete card" button for deleting a credit card -->
    <string name="credit_cards_delete_card_button">ลบบัตร</string>
    <!-- The text for the confirmation message of "Delete card" dialog -->
    <string name="credit_cards_delete_dialog_confirmation">คุณแน่ใจหรือไม่ว่าต้องการลบบัตรเครดิตนี้?</string>
    <!-- The text for the positive button on "Delete card" dialog -->
    <string name="credit_cards_delete_dialog_button">ลบ</string>
    <!-- The title for the "Save" menu item for saving a credit card -->
    <string name="credit_cards_menu_save">บันทึก</string>
    <!-- The text for the "Save" button for saving a credit card -->
    <string name="credit_cards_save_button">บันทึก</string>
    <!-- The text for the "Cancel" button for cancelling adding, updating or deleting a credit card -->
    <string name="credit_cards_cancel_button">ยกเลิก</string>

    <!-- Title of the "Saved cards" screen -->
    <string name="credit_cards_saved_cards">บัตรที่บันทึกไว้</string>

    <!-- Error message for credit card number validation -->
    <string name="credit_cards_number_validation_error_message">โปรดป้อนหมายเลขบัตรเครดิตที่ถูกต้อง</string>
    <!-- Error message for credit card name on card validation -->
    <string name="credit_cards_name_on_card_validation_error_message">โปรดกรอกช่องนี้</string>
    <!-- Message displayed in biometric prompt displayed for authentication before allowing users to view their saved credit cards -->
    <string name="credit_cards_biometric_prompt_message">ปลดล็อกเพื่อดูบัตรเครดิตที่บันทึกไว้ของคุณ</string>
    <!-- Title of warning dialog if users have no device authentication set up -->
    <string name="credit_cards_warning_dialog_title">รักษาความปลอดภัยให้กับบัตรเครดิตของคุณ</string>
    <!-- Message of warning dialog if users have no device authentication set up -->
    <string name="credit_cards_warning_dialog_message">ตั้งค่ารูปแบบการล็อกอุปกรณ์, PIN, หรือรหัสผ่านเพื่อปกป้องไม่ให้ใครเข้าถึงบัตรเครดิตที่บันทึกไว้ของคุณหากคนอื่นมีอุปกรณ์ของคุณ</string>
    <!-- Positive button to send users to set up a pin of warning dialog if users have no device authentication set up -->
    <string name="credit_cards_warning_dialog_set_up_now">ตั้งค่าตอนนี้</string>
    <!-- Negative button to ignore warning dialog if users have no device authentication set up -->
    <string name="credit_cards_warning_dialog_later">ภายหลัง</string>
    <!-- Title of PIN verification dialog to direct users to re-enter their device credentials to access their credit cards -->
    <string name="credit_cards_biometric_prompt_message_pin">ปลดล็อกอุปกรณ์ของคุณ</string>
    <!-- Message displayed in biometric prompt for authentication, before allowing users to use their stored credit card information -->
    <string name="credit_cards_biometric_prompt_unlock_message">ปลดล็อกเพื่อใช้ข้อมูลบัตรเครดิตที่เก็บไว้</string>

    <!-- Title of the "Add address" screen -->
    <string name="addresses_add_address">เพิ่มที่อยู่</string>
    <!-- Title of the "Edit address" screen -->
    <string name="addresses_edit_address">แก้ไขที่อยู่</string>
    <!-- Title of the "Manage addresses" screen -->
    <string name="addresses_manage_addresses">จัดการที่อยู่</string>
    <!-- The header for the first name of an address -->
    <string name="addresses_first_name">ชื่อจริง</string>
    <!-- The header for the middle name of an address -->
    <string name="addresses_middle_name">ชื่อกลาง</string>
    <!-- The header for the last name of an address -->
    <string name="addresses_last_name">นามสกุล</string>
    <!-- The header for the street address of an address -->
    <string name="addresses_street_address">ที่อยู่ถนน</string>
    <!-- The header for the city of an address -->
    <string name="addresses_city">เมือง</string>
    <!-- The header for the subregion of an address when "state" should be used -->
    <string name="addresses_state">รัฐ</string>
    <!-- The header for the subregion of an address when "province" should be used -->
    <string name="addresses_province">จังหวัด</string>
    <!-- The header for the zip code of an address -->
    <string name="addresses_zip">รหัสไปรษณีย์</string>
    <!-- The header for the country or region of an address -->
    <string name="addresses_country">ประเทศหรือภูมิภาค</string>
    <!-- The header for the phone number of an address -->
    <string name="addresses_phone">โทรศัพท์</string>
    <!-- The header for the email of an address -->
    <string name="addresses_email">อีเมล</string>
    <!-- The text for the "Save" button for saving an address -->
    <string name="addresses_save_button">บันทึก</string>
    <!-- The text for the "Cancel" button for cancelling adding, updating or deleting an address -->
    <string name="addresses_cancel_button">ยกเลิก</string>
    <!-- The text for the "Delete address" button for deleting an address -->
    <string name="addressess_delete_address_button">ลบที่อยู่</string>

    <!-- The title for the "Delete address" confirmation dialog -->
    <string name="addressess_confirm_dialog_message">คุณแน่ใจหรือไม่ว่าต้องการลบที่อยู่นี้?</string>
    <!-- The text for the positive button on "Delete address" dialog -->
    <string name="addressess_confirm_dialog_ok_button">ลบ</string>
    <!-- The text for the negative button on "Delete address" dialog -->
    <string name="addressess_confirm_dialog_cancel_button">ยกเลิก</string>
    <!-- The text for the "Save address" menu item for saving an address -->
    <string name="address_menu_save_address">บันทึกที่อยู่</string>
    <!-- The text for the "Delete address" menu item for deleting an address -->
    <string name="address_menu_delete_address">ลบที่อยู่</string>

    <!-- Title of the Add search engine screen -->
    <string name="search_engine_add_custom_search_engine_title">เพิ่มเครื่องมือค้นหา</string>
    <!-- Title of the Edit search engine screen -->
    <string name="search_engine_edit_custom_search_engine_title">แก้ไขเครื่องมือค้นหา</string>
    <!-- Content description (not visible, for screen readers etc.): Title for the button to add a search engine in the action bar -->
    <string name="search_engine_add_button_content_description">เพิ่ม</string>
    <!-- Content description (not visible, for screen readers etc.): Title for the button to save a search engine in the action bar -->
    <string name="search_engine_add_custom_search_engine_edit_button_content_description">บันทึก</string>
    <!-- Text for the menu button to edit a search engine -->
    <string name="search_engine_edit">แก้ไข</string>
    <!-- Text for the menu button to delete a search engine -->
    <string name="search_engine_delete">ลบ</string>

    <!-- Text for the button to create a custom search engine on the Add search engine screen -->
    <string name="search_add_custom_engine_label_other">อื่น ๆ</string>
    <!-- Placeholder text shown in the Search Engine Name TextField before a user enters text -->
    <string name="search_add_custom_engine_name_hint">ชื่อ</string>
    <!-- Placeholder text shown in the Search String TextField before a user enters text -->
    <string name="search_add_custom_engine_search_string_hint">สตริงการค้นหาที่จะใช้</string>
    <!-- Description text for the Search String TextField. The %s is part of the string -->
    <string name="search_add_custom_engine_search_string_example" formatted="false">แทนที่คำค้นด้วย “%s” ตัวอย่าง:\nhttps://www.google.com/search?q=%s</string>

    <!-- Accessibility description for the form in which details about the custom search engine are entered -->
    <string name="search_add_custom_engine_form_description">รายละเอียดเครื่องมือค้นหาที่กำหนดเอง</string>

    <!-- Text shown when a user leaves the name field empty -->
    <string name="search_add_custom_engine_error_empty_name">ป้อนชื่อเครื่องมือค้นหา</string>
    <!-- Text shown when a user leaves the search string field empty -->
    <string name="search_add_custom_engine_error_empty_search_string">ป้อนสตริงการค้นหา</string>
    <!-- Text shown when a user leaves out the required template string -->
    <string name="search_add_custom_engine_error_missing_template">ตรวจสอบว่าสตริงการค้นหาตรงกับรูปแบบตัวอย่าง</string>
    <!-- Text shown when we aren't able to validate the custom search query. The first parameter is the url of the custom search engine -->
    <string name="search_add_custom_engine_error_cannot_reach">เกิดข้อผิดพลาดในการเชื่อมต่อไปยัง “%s”</string>
    <!-- Text shown when a user creates a new search engine -->
    <string name="search_add_custom_engine_success_message">สร้าง %s แล้ว</string>
    <!-- Text shown when a user successfully edits a custom search engine -->
    <string name="search_edit_custom_engine_success_message">บันทึก %s แล้ว</string>
    <!-- Text shown when a user successfully deletes a custom search engine -->
    <string name="search_delete_search_engine_success_message">ลบ %s แล้ว</string>

    <!-- Heading for the instructions to allow a permission -->
    <string name="phone_feature_blocked_intro">เมื่อต้องการอนุญาต:</string>
    <!-- First step for the allowing a permission -->
    <string name="phone_feature_blocked_step_settings">1. ไปที่การตั้งค่า Android</string>
    <!-- Second step for the allowing a permission -->
    <string name="phone_feature_blocked_step_permissions"><![CDATA[2. แตะ <b>สิทธิอนุญาต</b>]]></string>
    <!-- Third step for the allowing a permission (Fore example: Camera) -->
    <string name="phone_feature_blocked_step_feature"><![CDATA[3. สลับ <b>%1$s</b> เป็นเปิด]]></string>

    <!-- Label that indicates a site is using a secure connection -->
    <string name="quick_settings_sheet_secure_connection_2">การเชื่อมต่อปลอดภัย</string>
    <!-- Label that indicates a site is using a insecure connection -->
    <string name="quick_settings_sheet_insecure_connection_2">การเชื่อมต่อไม่ปลอดภัย</string>
    <!-- Label to clear site data -->
    <string name="clear_site_data">ล้างคุกกี้และข้อมูลไซต์</string>
    <!-- Confirmation message for a dialog confirming if the user wants to delete all data for current site -->
    <string name="confirm_clear_site_data"><![CDATA[คุณแน่ใจหรือไม่ว่าต้องการล้างคุกกี้และข้อมูลทั้งหมดสำหรับไซต์นี้ <b>%s</b>?]]></string>
    <!-- Confirmation message for a dialog confirming if the user wants to delete all the permissions for all sites-->
    <string name="confirm_clear_permissions_on_all_sites">คุณแน่ใจหรือไม่ว่าต้องการล้างสิทธิอนุญาตทั้งหมดบนไซต์ทั้งหมด?</string>
    <!-- Confirmation message for a dialog confirming if the user wants to delete all the permissions for a site-->
    <string name="confirm_clear_permissions_site">คุณแน่ใจหรือไม่ว่าต้องการล้างสิทธิอนุญาตทั้งหมดสำหรับไซต์นี้?</string>
    <!-- Confirmation message for a dialog confirming if the user wants to set default value a permission for a site-->
    <string name="confirm_clear_permission_site">คุณแน่ใจหรือไม่ว่าต้องการล้างสิทธิอนุญาตนี้สำหรับไซต์นี้?</string>
    <!-- label shown when there are not site exceptions to show in the site exception settings -->
    <string name="no_site_exceptions">ไม่มีข้อยกเว้นไซต์</string>
    <!-- Bookmark deletion confirmation -->
    <string name="bookmark_deletion_confirmation">คุณแน่ใจหรือไม่ว่าต้องการลบที่คั่นหน้านี้?</string>
    <!-- Browser menu button that adds a shortcut to the home fragment -->
    <string name="browser_menu_add_to_shortcuts">เพิ่มทางลัด</string>
    <!-- Browser menu button that removes a shortcut from the home fragment -->
    <string name="browser_menu_remove_from_shortcuts">ลบออกจากทางลัด</string>
    <!-- text shown before the issuer name to indicate who its verified by, parameter is the name of
     the certificate authority that verified the ticket-->
    <string name="certificate_info_verified_by">ยืนยันโดย: %1$s</string>
    <!-- Login overflow menu delete button -->
    <string name="login_menu_delete_button">ลบ</string>
    <!-- Login overflow menu edit button -->
    <string name="login_menu_edit_button">แก้ไข</string>
    <!-- Message in delete confirmation dialog for logins -->
    <string name="login_deletion_confirmation">คุณแน่ใจหรือไม่ที่ต้องการจะลบการเข้าสู่ระบบนี้?</string>
    <!-- Positive action of a dialog asking to delete  -->
    <string name="dialog_delete_positive">ลบ</string>
    <!-- Negative action of a dialog asking to delete login -->
    <string name="dialog_delete_negative">ยกเลิก</string>
    <!--  The saved login options menu description. -->
    <string name="login_options_menu">ตัวเลือกการเข้าสู่ระบบ</string>
    <!--  The editable text field for a login's web address. -->
    <string name="saved_login_hostname_description">ช่องข้อความที่แก้ไขได้สำหรับที่อยู่เว็บของการเข้าสู่ระบบ</string>
    <!--  The editable text field for a login's username. -->
    <string name="saved_login_username_description">ช่องข้อความที่แก้ไขได้สำหรับชื่อผู้ใช้ของการเข้าสู่ระบบ</string>
    <!--  The editable text field for a login's password. -->
    <string name="saved_login_password_description">ช่องข้อความที่แก้ไขได้สำหรับรหัสผ่านของการเข้าสู่ระบบ</string>
    <!--  The button description to save changes to an edited login. -->
    <string name="save_changes_to_login">บันทึกการเปลี่ยนแปลงเพื่อเข้าสู่ระบบ</string>
    <!--  The page title for editing a saved login. -->
    <string name="edit">แก้ไข</string>
    <!--  The page title for adding new login. -->
    <string name="add_login">เพิ่มการเข้าสู่ระบบใหม่</string>
    <!--  The error message in add/edit login view when password field is blank. -->
    <string name="saved_login_password_required">ต้องการรหัสผ่าน</string>
    <!--  The error message in add login view when username field is blank. -->
    <string name="saved_login_username_required">ต้องการชื่อผู้ใช้</string>
    <!--  The error message in add login view when hostname field is blank. -->
    <string name="saved_login_hostname_required" tools:ignore="UnusedResources">ต้องการชื่อโฮสต์</string>
    <!-- Voice search button content description  -->
    <string name="voice_search_content_description">ค้นหาด้วยเสียง</string>
    <!-- Voice search prompt description displayed after the user presses the voice search button -->
    <string name="voice_search_explainer">พูดเลย</string>

    <!--  The error message in edit login view when a duplicate username exists. -->
    <string name="saved_login_duplicate">การเข้าสู่ระบบที่มีชื่อผู้ใช้นี้มีอยู่แล้ว</string>

    <!-- This is the hint text that is shown inline on the hostname field of the create new login page. 'https://www.example.com' intentionally hardcoded here -->
    <string name="add_login_hostname_hint_text">https://www.example.com</string>
    <!-- This is an error message shown below the hostname field of the add login page when a hostname does not contain http or https. -->
    <string name="add_login_hostname_invalid_text_3">ที่อยู่เว็บต้องมี &quot;https://&quot; หรือ &quot;http://&quot;</string>
    <!-- This is an error message shown below the hostname field of the add login page when a hostname is invalid. -->
    <string name="add_login_hostname_invalid_text_2">ต้องการชื่อโฮสต์ที่ถูกต้อง</string>

    <!-- Synced Tabs -->
    <!-- Text displayed to ask user to connect another device as no devices found with account -->
    <string name="synced_tabs_connect_another_device">เชื่อมต่ออุปกรณ์อื่น</string>

    <!-- Text displayed asking user to re-authenticate -->
    <string name="synced_tabs_reauth">โปรดรับรอบความถูกต้องอีกครั้ง</string>
    <!-- Text displayed when user has disabled tab syncing in Firefox Sync Account -->
    <string name="synced_tabs_enable_tab_syncing">โปรดเปิดใช้งานซิงค์แท็บ</string>
    <!-- Text displayed when user has no tabs that have been synced -->
    <string name="synced_tabs_no_tabs">คุณไม่มีแท็บใด ๆ ที่เปิดอยู่ใน Firefox บนอุปกรณ์อื่น ๆ ของคุณ</string>
    <!-- Text displayed in the synced tabs screen when a user is not signed in to Firefox Sync describing Synced Tabs -->
    <string name="synced_tabs_sign_in_message">ดูรายการแท็บจากอุปกรณ์อื่น ๆ ของคุณ</string>
    <!-- Text displayed on a button in the synced tabs screen to link users to sign in when a user is not signed in to Firefox Sync -->
    <string name="synced_tabs_sign_in_button">ลงชื่อเข้าใช้เพื่อซิงค์</string>

    <!-- The text displayed when a synced device has no tabs to show in the list of Synced Tabs. -->
    <string name="synced_tabs_no_open_tabs">ไม่มีแท็บที่เปิดอยู่</string>

    <!-- Content description for expanding a group of synced tabs. -->
    <string name="synced_tabs_expand_group">ขยายกลุ่มของแท็บที่ซิงค์</string>
    <!-- Content description for collapsing a group of synced tabs. -->
    <string name="synced_tabs_collapse_group">ยุบกลุ่มของแท็บที่ซิงค์</string>

    <!-- Top Sites -->
    <!-- Title text displayed in the dialog when shortcuts limit is reached. -->
    <string name="shortcut_max_limit_title">ถึงขีดจำกัดของทางลัดแล้ว</string>
    <!-- Content description text displayed in the dialog when shortcut limit is reached. -->
    <string name="shortcut_max_limit_content">การเพิ่มทางลัดต้องลบอันเก่าออก แตะค้างที่ไซต์และเลือกลบ</string>
    <!-- Confirmation dialog button text when top sites limit is reached. -->
    <string name="top_sites_max_limit_confirmation_button">ตกลง เข้าใจแล้ว</string>

    <!-- Label for the preference to show the shortcuts for the most visited top sites on the homepage -->
    <string name="top_sites_toggle_top_recent_sites_4">ทางลัด</string>
	<!-- Title text displayed in the rename top site dialog. -->
	<string name="top_sites_rename_dialog_title">ชื่อ</string>
    <!-- Hint for renaming title of a shortcut -->
    <string name="shortcut_name_hint">ชื่อทางลัด</string>
	<!-- Button caption to confirm the renaming of the top site. -->
	<string name="top_sites_rename_dialog_ok">ตกลง</string>
	<!-- Dialog button text for canceling the rename top site prompt. -->
	<string name="top_sites_rename_dialog_cancel">ยกเลิก</string>

    <!-- Text for the menu button to open the homepage settings. -->
    <string name="top_sites_menu_settings">ตั้งค่า</string>
    <!-- Text for the menu button to navigate to sponsors and privacy support articles. '&amp;' is replaced with the ampersand symbol: & -->
    <string name="top_sites_menu_sponsor_privacy">สปอนเซอร์ของเราและความเป็นส่วนตัวของคุณ</string>
    <!-- Label text displayed for a sponsored top site. -->
    <string name="top_sites_sponsored_label">ได้รับการสนับสนุน</string>

    <!-- Inactive tabs in the tabs tray -->
    <!-- Title text displayed in the tabs tray when a tab has been unused for 14 days. -->
    <string name="inactive_tabs_title">แท็บที่ไม่ได้ใช้งาน</string>
    <!-- Content description for closing all inactive tabs -->
    <string name="inactive_tabs_delete_all">ปิดแท็บที่ไม่ได้ใช้งานทั้งหมด</string>

    <!-- Content description for expanding the inactive tabs section. -->
    <string name="inactive_tabs_expand_content_description">ขยายแท็บที่ไม่ได้ใช้งาน</string>
    <!-- Content description for collapsing the inactive tabs section. -->
    <string name="inactive_tabs_collapse_content_description">ยุบแท็บที่ไม่ได้ใช้งาน</string>

    <!-- Inactive tabs auto-close message in the tabs tray -->
    <!-- The header text of the auto-close message when the user is asked if they want to turn on the auto-closing of inactive tabs. -->
    <string name="inactive_tabs_auto_close_message_header" tools:ignore="UnusedResources">ปิดอัตโนมัติหลังจากหนึ่งเดือน?</string>

    <!-- A description below the header to notify the user what the inactive tabs auto-close feature is. -->
    <string name="inactive_tabs_auto_close_message_description" tools:ignore="UnusedResources">Firefox สามารถปิดแท็บที่คุณไม่ได้ดูในช่วงเดือนที่ผ่านมาได้</string>
    <!-- A call to action below the description to allow the user to turn on the auto closing of inactive tabs. -->
    <string name="inactive_tabs_auto_close_message_action" tools:ignore="UnusedResources">เปิดการปิดอัตโนมัติ</string>
    <!-- Text for the snackbar to confirm auto-close is enabled for inactive tabs -->
    <string name="inactive_tabs_auto_close_message_snackbar">เปิดใช้งานการปิดอัตโนมัติแล้ว</string>

    <!-- Awesome bar suggestion's headers -->
    <!-- Search suggestions title for Firefox Suggest. -->
    <string name="firefox_suggest_header">Firefox Suggest</string>

    <!-- Title for search suggestions when Google is the default search suggestion engine. -->
    <string name="google_search_engine_suggestion_header">ค้นหาด้วย Google</string>
    <!-- Title for search suggestions when the default search suggestion engine is anything other than Google. The first parameter is default search engine name. -->
    <string name="other_default_search_engine_suggestion_header">ค้นหาด้วย %s</string>

    <!-- Default browser experiment -->
    <string name="default_browser_experiment_card_text">ตั้งลิงก์จากเว็บไซต์ อีเมล และข้อความให้เปิดโดยอัตโนมัติใน Firefox</string>

    <!-- Content description for close button in collection placeholder. -->
    <string name="remove_home_collection_placeholder_content_description">ลบ</string>

    <!-- Content description radio buttons with a link to more information -->
    <string name="radio_preference_info_content_description">คลิกเพื่อดูรายละเอียดเพิ่มเติม</string>

    <!-- Content description for the action bar "up" button -->
    <string name="action_bar_up_description">นำทางขึ้นไปด้านบน</string>

    <!-- Content description for privacy content close button -->
    <string name="privacy_content_close_button_content_description">ปิด</string>

    <!-- Pocket recommended stories -->
    <!-- Header text for a section on the home screen. -->
    <string name="pocket_stories_header_1">เรื่องราวที่จุดประกายความคิด</string>
    <!-- Header text for a section on the home screen. -->
    <string name="pocket_stories_categories_header">เรื่องตามหัวข้อ</string>
    <!-- Text of a button allowing users to access an external url for more Pocket recommendations. -->
    <string name="pocket_stories_placeholder_text">ค้นพบสิ่งอื่น</string>
    <!-- Title of an app feature. Smaller than a heading. The first parameter is product name Pocket -->
    <string name="pocket_stories_feature_title_2">ขับเคลื่อนโดย %s</string>
    <!-- Caption for describing a certain feature. The placeholder is for a clickable text (eg: Learn more) which will load an url in a new tab when clicked.  -->
    <string name="pocket_stories_feature_caption">ส่วนหนึ่งของตระกูล Firefox %s</string>
    <!-- Clickable text for opening an external link for more information about Pocket. -->
    <string name="pocket_stories_feature_learn_more">เรียนรู้เพิ่มเติม</string>

    <!-- Text indicating that the Pocket story that also displays this text is a sponsored story by other 3rd party entity. -->
    <string name="pocket_stories_sponsor_indication">ได้รับการสนับสนุน</string>

    <!-- Snackbar message for enrolling in a Nimbus experiment from the secret settings when Studies preference is Off.-->
    <string name="experiments_snackbar">เปิดใช้งานการส่งข้อมูลทางไกลเพื่อส่งข้อมูล</string>
    <!-- Snackbar button text to navigate to telemetry settings.-->
    <string name="experiments_snackbar_button">ไปยังการตั้งค่า</string>

    <!-- Accessibility services actions labels. These will be appended to accessibility actions like "Double tap to.." but not by or applications but by services like Talkback. -->
    <!-- Action label for elements that can be collapsed if interacting with them. Talkback will append this to say "Double tap to collapse". -->
    <string name="a11y_action_label_collapse">ยุบ</string>
    <!-- Action label for elements that can be expanded if interacting with them. Talkback will append this to say "Double tap to expand". -->
    <string name="a11y_action_label_expand">ขยาย</string>
    <!-- Action label for links to a website containing documentation about a wallpaper collection. Talkback will append this to say "Double tap to open link to learn more about this collection". -->
    <string name="a11y_action_label_wallpaper_collection_learn_more">เปิดลิงก์เพื่อเรียนรู้เพิ่มเติมเกี่ยวกับคอลเลกชันนี้</string>
    <!-- Action label for links that point to an article. Talkback will append this to say "Double tap to read the article". -->
    <string name="a11y_action_label_read_article">อ่านบทความ</string>
    <!-- Action label for links to the Firefox Pocket website. Talkback will append this to say "Double tap to open link to learn more". -->
    <string name="a11y_action_label_pocket_learn_more">เปิดลิงก์เพื่อเรียนรู้เพิ่มเติม</string>
</resources><|MERGE_RESOLUTION|>--- conflicted
+++ resolved
@@ -68,11 +68,6 @@
     <string name="private_mode_cfr_message" moz:removedIn="111" tools:ignore="UnusedResources">เปิดแท็บส่วนตัวถัดไปโดยแตะเพียงครั้งเดียว</string>
     <!-- Text for the Private mode shortcut CFR message for adding a private mode shortcut to open private tabs from the Home screen -->
     <string name="private_mode_cfr_message_2">เปิดแท็บส่วนตัวถัดไปของคุณโดยแตะเพียงครั้งเดียว</string>
-<<<<<<< HEAD
-    <!-- Text for the positive button -->
-    <string name="cfr_pos_button_text" moz:removedIn="109" tools:ignore="UnusedResources">เพิ่มทางลัด</string>
-=======
->>>>>>> 09d9f897
     <!-- Text for the positive button to accept adding a Private Browsing shortcut to the Home screen -->
     <string name="private_mode_cfr_pos_button_text">เพิ่มไปยังหน้าจอหลัก</string>
     <!-- Text for the negative button to decline adding a Private Browsing shortcut to the Home screen -->
