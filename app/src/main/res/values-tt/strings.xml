<?xml version="1.0" encoding="utf-8"?>
<resources xmlns:tools="http://schemas.android.com/tools" xmlns:moz="http://mozac.org/tools">
    <!-- App name for private browsing mode. The first parameter is the name of the app defined in app_name (for example: Fenix)-->
    <string name="app_name_private_5">Хосусый %s</string>
    <!-- App name for private browsing mode. The first parameter is the name of the app defined in app_name (for example: Fenix)-->
    <string name="app_name_private_4">%s (Хосусый)</string>

    <!-- Home Fragment -->
    <!-- Content description (not visible, for screen readers etc.): "Three dot" menu button. -->
    <string name="content_description_menu">Күбрәк опцияләр</string>
    <!-- Content description (not visible, for screen readers etc.): "Private Browsing" menu button. -->
    <string name="content_description_private_browsing_button">Хосусый гизү режимын кабызу</string>
    <!-- Content description (not visible, for screen readers etc.): "Private Browsing" menu button. -->
    <string name="content_description_disable_private_browsing_button">Хосусый гизү режимын сүндерү</string>
    <!-- Content description (not visible, for screen readers etc.): "Private Browsing" menu button. -->
    <string name="content_description_private_browsing">Хосусый гизү</string>
    <!-- Placeholder text shown in the search bar before a user enters text for the default engine -->
    <string name="search_hint">Эзләү яки адрес язу</string>
    <!-- Placeholder text shown in the search bar before a user enters text for a general engine -->
    <string name="search_hint_general_engine">Интернетта эзләү</string>
    <!-- Placeholder text shown in search bar when using history search -->
    <string name="history_search_hint">Тарихтан эзләү</string>
    <!-- Placeholder text shown in search bar when using bookmarks search -->
    <string name="bookmark_search_hint">Кыстыргычлардан эзләү</string>
    <!-- Placeholder text shown in search bar when using tabs search -->
    <string name="tab_search_hint">Таблардан эзләү</string>
    <!-- Placeholder text shown in the search bar when using application search engines -->
    <string name="application_search_hint">Эзләнәсе сүзләрне кертү</string>
    <!-- No Open Tabs Message Description -->
    <string name="no_open_tabs_description">Сезнең ачык таблар монда күрсәтеләчәк.</string>
    <!-- No Private Tabs Message Description -->
    <string name="no_private_tabs_description">Сезнең хосусый таблар монда күрсәтеләчәк.</string>
    <!-- Tab tray multi select title in app bar. The first parameter is the number of tabs selected -->
    <string name="tab_tray_multi_select_title">%1$d сайланган</string>
    <!-- Label of button in create collection dialog for creating a new collection  -->
    <string name="tab_tray_add_new_collection">Яңа җыентык өстәү</string>
    <!-- Label of editable text in create collection dialog for naming a new collection  -->
    <string name="tab_tray_add_new_collection_name">Исем</string>
    <!-- Label of button in save to collection dialog for selecting a current collection  -->
    <string name="tab_tray_select_collection">Җыентыкны сайлау</string>
    <!-- Content description for close button while in multiselect mode in tab tray -->
    <string name="tab_tray_close_multiselect_content_description">Күп сайлау режимыннан чыгу</string>
    <!-- Content description for save to collection button while in multiselect mode in tab tray -->
    <string name="tab_tray_collection_button_multiselect_content_description">Сайланган табларны җыентыкка өстәү</string>


    <!-- Content description on checkmark while tab is selected in multiselect mode in tab tray -->
    <string name="tab_tray_multiselect_selected_content_description" moz:removedIn="136" tools:ignore="UnusedResources">Сайланган</string>

    <!-- Home - Bookmarks -->
    <!-- Title for the home screen section with bookmarks. -->
    <string name="home_bookmarks_title">Кыстыргычлар</string>
    <!-- Content description for the button which navigates the user to show all of their bookmarks. -->
    <string name="home_bookmarks_show_all_content_description">Барлык кыстыргычларны да күрсәтү</string>
    <!-- Text for the menu button to remove a recently saved bookmark from the user's home screen -->
    <string name="home_bookmarks_menu_item_remove">Бетерү</string>

    <!-- About content. The first parameter is the name of the application. (For example: Fenix) -->
    <string name="about_content">%1$s Mozilla тарафыннан җитештерелә.</string>

    <string name="private_browsing_common_myths">
       Хосусый гизү турында киң таралган мифлар
    </string>

    <!-- True Private Browsing Mode -->
    <!-- Title for info card on private homescreen in True Private Browsing Mode. -->
    <string name="felt_privacy_desc_card_title">Бу җиһазда эз калдырмау</string>

    <!-- Clickable portion of the explanation for private browsing that links the user to our
        about privacy page.
        This string is used in felt_privacy_info_card_subtitle as the second parameter.-->
    <string name="felt_privacy_info_card_subtitle_link_text">Активлыгымны кемнәр күрә ала?</string>

    <!-- Text for the positive button to accept adding a Private Browsing shortcut to the Home screen -->
    <string name="private_mode_cfr_pos_button_text">Өй экранына өстәү</string>
    <!-- Text for the negative button to decline adding a Private Browsing shortcut to the Home screen -->
    <string name="cfr_neg_button_text">Юк, рәхмәт</string>

    <!-- Text for the positive action button -->
    <string name="open_in_app_cfr_positive_button_text">Көйләүләргә күчү</string>

    <!-- Text for the negative action button -->
    <string name="open_in_app_cfr_negative_button_text">Яшерү</string>


    <!-- Toolbar "contextual feature recommendation" (CFR) -->
    <!-- Text for the title displayed in the contextual feature recommendation popup promoting the navigation bar. -->
    <string name="navbar_cfr_title">Яңа навигация белән тизрәк гизегез</string>

    <!-- Text for the info dialog when camera permissions have been denied but user tries to access a camera feature. -->
    <string name="camera_permissions_needed_message">Камера куллануга рөхсәт кирәк. Android көйләүләренә кереп, &quot;рөхсәтләр&quot; дигән битне ачып, &quot;рөхсәт итү&quot; дигәнгә басыгыз.</string>
    <!-- Text for the positive action button to go to Android Settings to grant permissions. -->
    <string name="camera_permissions_needed_positive_button_text">Көйләүләргә күчү</string>
    <!-- Text for the negative action button to dismiss the dialog. -->
    <string name="camera_permissions_needed_negative_button_text">Яшерү</string>

    <!-- Text for the positive action button to go to Settings for auto close tabs. -->
    <string name="tab_tray_close_tabs_banner_positive_button_text">Опцияләрне карау </string>
    <!-- Text for the negative action button to dismiss the Close Tabs Banner. -->
    <string name="tab_tray_close_tabs_banner_negative_button_text">Яшерү</string>

    <!-- Text for the banner message to tell users about our inactive tabs feature. -->
    <string name="tab_tray_inactive_onboarding_message">Ике атна эчендә каралмаган таблар монда күчереләчәк.</string>
    <!-- Text for the action link to go to Settings for inactive tabs. -->
    <string name="tab_tray_inactive_onboarding_button_text">Көйләүләрдә сүндерү</string>
    <!-- Text for title for the auto-close dialog of the inactive tabs. -->
    <string name="tab_tray_inactive_auto_close_title">Бер айдан соң автоматик рәвештә ябылсынмы?</string>
    <!-- Content description for close button in the auto-close dialog of the inactive tabs. -->
    <string name="tab_tray_inactive_auto_close_button_content_description">Ябу</string>

    <!-- Text for turn on auto close tabs button in the auto-close dialog of the inactive tabs. -->
    <string name="tab_tray_inactive_turn_on_auto_close_button_2">Автоматик рәвештә ябуны кабызу</string>


    <!-- Home screen icons - Long press shortcuts -->
    <!-- Shortcut action to open new tab -->
    <string name="home_screen_shortcut_open_new_tab_2">Яңа таб</string>
    <!-- Shortcut action to open new private tab -->
    <string name="home_screen_shortcut_open_new_private_tab_2">Яңа хосусый таб</string>

    <!-- Shortcut action to open Passwords screen -->
    <string name="home_screen_shortcut_passwords">Серсүзләр</string>

    <!-- Recent Tabs -->
    <!-- Header text for jumping back into the recent tab in the home screen -->
    <string name="recent_tabs_header">Кире кайту</string>
    <!-- Button text for showing all the tabs in the tabs tray -->
    <string name="recent_tabs_show_all">Барысын да күрсәтү</string>

    <!-- Content description for the button which navigates the user to show all recent tabs in the tabs tray. -->
    <string name="recent_tabs_show_all_content_description_2">Барлың соңгы табларны күрсәтү төймәсе</string>

    <!-- Text for button in synced tab card that opens synced tabs tray -->
    <string name="recent_tabs_see_all_synced_tabs_button_text">Барлык синхронланган табларны карау</string>
    <!-- Accessibility description for device icon used for recent synced tab -->
    <string name="recent_tabs_synced_device_icon_content_description">Синхронланган җиһаз</string>
    <!-- Text for the dropdown menu to remove a recent synced tab from the homescreen -->
    <string name="recent_synced_tab_menu_item_remove">Бетерү</string>
    <!-- Text for the menu button to remove a grouped highlight from the user's browsing history
         in the Recently visited section -->
    <string name="recent_tab_menu_item_remove">Бетерү</string>

    <!-- History Metadata -->
    <!-- Header text for a section on the home screen that displays grouped highlights from the
         user's browsing history, such as topics they have researched or explored on the web -->
    <string name="history_metadata_header_2">Соңгы каралган</string>
    <!-- Text for the menu button to remove a grouped highlight from the user's browsing history
         in the Recently visited section -->
    <string name="recently_visited_menu_item_remove">Бетерү</string>

    <!-- Content description for the button which navigates the user to show all of their history. -->
    <string name="past_explorations_show_all_content_description_2">Тарихны тулысынча күрсәтү</string>

    <!-- Browser Fragment -->
    <!-- Content description (not visible, for screen readers etc.): Navigate backward (browsing history) -->
    <string name="browser_menu_back">Артка</string>
    <!-- Content description (not visible, for screen readers etc.): Navigate forward (browsing history) -->
    <string name="browser_menu_forward">Алга</string>
    <!-- Content description (not visible, for screen readers etc.): Refresh current website -->
    <string name="browser_menu_refresh">Яңарту</string>
    <!-- Content description (not visible, for screen readers etc.): Stop loading current website -->
    <string name="browser_menu_stop">Туктату</string>
    <!-- Browser menu button that opens the extensions manager -->
    <string name="browser_menu_extensions">Киңәйтүләр</string>
    <!-- Browser menu banner link text for learning more about extensions -->
    <string name="browser_menu_extensions_banner_learn_more">Күбрәк белү</string>
    <!-- Browser menu button that opens the extensions manager -->
    <string name="browser_menu_manage_extensions">Киңәйтүләр белән идарә итү</string>
    <!-- Content description (not visible, for screen readers etc.): Section heading for recommended extensions.-->
    <string name="browser_menu_recommended_section_content_description">Киңәш ителгән киңәйтүләр</string>
    <!-- Content description (not visible, for screen readers etc.): Label for plus icon used to add extension.
      The first parameter is the name of the extension (for example: ClearURLs). -->
    <string name="browser_menu_extension_plus_icon_content_description_2">%1$s өстәү</string>
    <!-- Browser menu button that opens AMO in a tab -->
    <string name="browser_menu_discover_more_extensions">Күбрәк киңәйтү табу</string>
    <!-- Browser menu description that is shown when one or more extensions are disabled due to extension errors -->
    <string name="browser_menu_extensions_disabled_description">Вакытлыча сүндерелгән</string>
    <!-- Browser menu button that opens account settings -->
    <string name="browser_menu_account_settings">Хисап турында мәгълүмат</string>
    <!-- Browser menu button that sends a user to help articles -->
    <string name="browser_menu_help">Ярдәм</string>
    <!-- Browser menu button that sends a to a the what's new article -->
    <string name="browser_menu_whats_new">Яңалыклар</string>
    <!-- Browser menu button that opens the settings menu -->
    <string name="browser_menu_settings">Көйләүләр</string>
    <!-- Browser menu button that opens a user's library -->
    <string name="browser_menu_library">Китапханә</string>
    <!-- Browser menu toggle that requests a desktop site -->
    <string name="browser_menu_desktop_site">Сайтның компьютер версиясе</string>
    <!-- Browser menu button that reopens a private tab as a regular tab -->
    <string name="browser_menu_open_in_regular_tab">Гадәти табта ачу</string>
    <!-- Browser menu toggle that adds a shortcut to the site on the device home screen. -->
    <string name="browser_menu_add_to_homescreen">Өй экранына өстәү</string>
    <!-- Browser menu toggle that adds a shortcut to the site on the device home screen. -->
    <string name="browser_menu_add_to_homescreen_2">Өй экранына өстәү…</string>
    <!-- Content description (not visible, for screen readers etc.) for the Resync tabs button -->
    <string name="resync_button_content_description">Яңадан синхронлау</string>
    <!-- Browser menu button that opens the find in page menu -->
    <string name="browser_menu_find_in_page">Биттән табу</string>
    <!-- Browser menu button that opens the find in page menu -->
    <string name="browser_menu_find_in_page_2">Биттән табу…</string>
    <!-- Browser menu button that opens the translations dialog, which has options to translate the current browser page. -->
    <string name="browser_menu_translations">Битне тәрҗемә итү</string>
    <!-- Browser menu button that saves the current tab to a collection -->
    <string name="browser_menu_save_to_collection">Җыентыкка саклау…</string>
    <!-- Browser menu button that saves the current tab to a collection -->
    <string name="browser_menu_save_to_collection_2">Җыентыкка саклау</string>
    <!-- Browser menu button that open a share menu to share the current site -->
    <string name="browser_menu_share">Уртаклашу</string>
    <!-- Browser menu button that open a share menu to share the current site -->
    <string name="browser_menu_share_2">Уртаклашу…</string>
    <!-- Browser menu button shown in custom tabs that opens the current tab in Fenix
        The first parameter is the name of the app defined in app_name (for example: Fenix) -->
    <string name="browser_menu_open_in_fenix">%1$s белән ачу</string>
    <!-- Browser menu text shown in custom tabs to indicate this is a Fenix tab
        The first parameter is the name of the app defined in app_name (for example: Fenix) -->
    <string name="browser_menu_powered_by">%1$s НИГЕЗЕНДӘ</string>
    <!-- Browser menu text shown in custom tabs to indicate this is a Fenix tab
        The first parameter is the name of the app defined in app_name (for example: Fenix) -->
    <string name="browser_menu_powered_by2">%1$s нигезендә</string>

    <!-- Browser menu button to put the current page in reader mode -->
    <string name="browser_menu_read">Уку режимы</string>
    <!-- Browser menu button content description to close reader mode and return the user to the regular browser -->
    <string name="browser_menu_read_close">Уку режимын ябу</string>
    <!-- Browser menu button to open the current page in an external app -->
    <string name="browser_menu_open_app_link">Кушымтада ачу</string>

    <!-- Browser menu button to show reader view appearance controls e.g. the used font type and size -->
    <string name="browser_menu_customize_reader_view">Уку режимын яраклаштыру</string>
    <!-- Browser menu button to show reader view appearance controls e.g. the used font type and size -->
    <string name="browser_menu_customize_reader_view_2">Уку режимын көйләү</string>
    <!-- Browser menu label for adding a bookmark -->
    <string name="browser_menu_add">Өстәү</string>
    <!-- Browser menu label for editing a bookmark -->
    <string name="browser_menu_edit">Үзгәртү</string>

    <!-- Button shown on the home page that opens the Customize home settings -->
    <string name="browser_menu_customize_home_1">Баш битне көйләү</string>

    <!-- Browser menu label to sign in to sync on the device using Mozilla accounts -->
    <string name="browser_menu_sign_in">Керү</string>
    <!-- Browser menu caption label for the "Sign in" browser menu item described in `browser_menu_sign_in` -->
    <string name="browser_menu_sign_in_caption">Серсүзләрне, табларны һ. б. синхронлау</string>
    <!-- Browser menu label to sign back in to sync on the device when the user's account needs to be reauthenticated -->
    <string name="browser_menu_sign_back_in_to_sync">Синхронлауга кире керү</string>
    <!-- Browser menu caption label for the "Sign back in to sync" browser menu item described in `browser_menu_sign_back_in_to_sync` when there is an error in syncing -->
    <string name="browser_menu_syncing_paused_caption">Синхронлау туктатылды</string>
    <!-- Browser menu label that creates a private tab -->
    <string name="browser_menu_new_private_tab">Яңа хосусый таб</string>
    <!-- Browser menu label that navigates to the Password screen -->
    <string name="browser_menu_passwords">Серсүзләр</string>
    <!-- Browser menu label that navigates to the SUMO page for the Firefox for Android release notes.
         The first parameter is the name of the app defined in app_name (for example: Fenix)-->
    <string name="browser_menu_new_in_firefox">%1$s эчендәге яңалыклар</string>
    <!-- Browser menu label that toggles the request for the desktop site of the currently visited page -->
    <string name="browser_menu_switch_to_desktop_site">Сайтның өстәл өсте версиясенә күчү</string>
    <!-- Browser menu label that toggles the request for the mobile site of the currently visited page -->
    <string name="browser_menu_switch_to_mobile_site">Сайтның мобиль версиясенә күчү</string>
    <!-- Browser menu label that navigates to the page tools sub-menu -->
    <string name="browser_menu_tools">Кораллар</string>
    <!-- Content description (not visible, for screen readers etc.): Back button for all menu redesign sub-menu -->
    <string name="browser_menu_back_button_content_description">Төп менюга кире кайту</string>
    <!-- Content description (not visible, for screen readers etc.) for main menu help button. -->
    <string name="browser_main_menu_content_description_help_button">Ярдәм</string>
    <!-- Content description (not visible, for screen readers etc.) for main menu settings button. -->
    <string name="browser_main_menu_content_description_settings_button">Көйләүләр</string>
    <!-- Browser menu description that describes the various tools related menu items inside of the tools sub-menu -->
    <string name="browser_menu_tools_description_with_translate" moz:removedIn="134" tools:ignore="UnusedResources">Уку режимы, Тәрҗемә итү, Бастыру, Уртаклашу, Кушымтаны ачу</string>
    <!-- Browser menu description that describes the various tools related menu items inside of the tools sub-menu -->
    <string name="browser_menu_tools_description" moz:removedIn="134" tools:ignore="UnusedResources">Уку режимы, Бастыру, Уртаклашу, Кушымтаны ачу</string>
    <!-- Browser menu label that navigates to the save sub-menu, which contains various save related menu items such as
         bookmarking a page, saving to collection, shortcut or as a PDF, and adding to home screen -->
    <string name="browser_menu_save">Саклау</string>
    <!-- Browser menu description that describes the various save related menu items inside of the save sub-menu -->
    <string name="browser_menu_save_description">Кыстыргыч өстәү, Ярлык, Баш бит, Җыентык, PDF</string>
    <!-- Browser menu label that bookmarks the currently visited page -->
    <string name="browser_menu_bookmark_this_page">Бу битне кыстыргычларга өстәү</string>
    <!-- Browser menu label that navigates to the edit bookmark screen for the current bookmarked page -->
    <string name="browser_menu_edit_bookmark">Кыстыргычны үзгәртү</string>
    <!-- Browser menu label that the saves the currently visited page as a PDF -->
    <string name="browser_menu_save_as_pdf">PDF буларак саклау…</string>
    <!-- Browser menu label for turning ON reader view of the current visited page -->
    <string name="browser_menu_turn_on_reader_view">Уку режимын кабызу</string>
    <!-- Browser menu label for turning OFF reader view of the current visited page -->
    <string name="browser_menu_turn_off_reader_view">Уку режимын сүндерү</string>dsa
    <!-- Browser menu label for navigating to the translation feature, which provides language translation options the current visited page -->
    <string name="browser_menu_translate_page">Битне тәрҗемә итү…</string>
    <!-- Browser menu label that is displayed when the current page has been translated by the translation feature.
         The first parameter is the name of the language that page was translated to (e.g. English). -->
    <string name="browser_menu_translated_to">%1$s теленә тәрҗемә ителде</string>
    <!-- Browser menu label for the print feature -->
    <string name="browser_menu_print">Бастыру…</string>

    <!-- Browser menu label for the Delete browsing data on quit feature.
        The first parameter is the name of the app defined in app_name (for example: Fenix). -->
    <string name="browser_menu_delete_browsing_data_on_quit">%1$s кушымтасыннан чыгу</string>

    <!-- Menu "contextual feature recommendation" (CFR) -->
    <!-- Text for the title in the contextual feature recommendation popup promoting the menu feature. -->
    <string name="menu_cfr_title">Яңа: җиңелләштерелгән меню</string>

    <!-- Extensions management fragment -->
    <!-- Text displayed when there are no extensions to be shown -->
    <string name="extensions_management_no_extensions">Монда киңәйтүләр юк</string>

    <!-- Browser Toolbar -->
    <!-- Content description for the Home screen button on the browser toolbar -->
    <string name="browser_toolbar_home">Өй экран</string>

    <!-- Content description (not visible, for screen readers etc.): Erase button: Erase the browsing
         history and go back to the home screen. -->
    <string name="browser_toolbar_erase">Гизү тарихын бетерү</string>
    <!-- Content description for the translate page toolbar button that opens the translations dialog when no translation has occurred. -->
    <string name="browser_toolbar_translate">Битне тәрҗемә итү</string>

    <!-- Content description (not visible, for screen readers etc.) for the translate page toolbar button that opens the translations dialog when the page is translated successfully.
         The first parameter is the name of the language that is displayed in the original page. (For example: English)
         The second parameter is the name of the language which the page was translated to. (For example: French) -->
    <string name="browser_toolbar_translated_successfully">Бит %1$s теленнән %2$s теленә тәрҗемә ителде.</string>

    <!-- Locale Settings Fragment -->
    <!-- Content description for tick mark on selected language -->
    <string name="a11y_selected_locale_content_description">Сайланган тел </string>

    <!-- Text for default locale item -->
    <string name="default_locale_text">Җиһаз теленә иярү</string>
    <!-- Placeholder text shown in the search bar before a user enters text -->
    <string name="locale_search_hint">Телне эзләү</string>

    <!-- Search Fragment -->
    <!-- Button in the search view that lets a user search by scanning a QR code -->
    <string name="search_scan_button_2">QR кодны сканерлау</string>
    <!-- Button in the search view when shortcuts are displayed that takes a user to the search engine settings -->
    <string name="search_shortcuts_engine_settings">Эзләү системасы көйләүләре</string>
    <!-- Button in the search view that lets a user navigate to the site in their clipboard -->
    <string name="awesomebar_clipboard_title">Сылтаманы алмашу буферыннан алу</string>
    <!-- Button in the search suggestions onboarding that allows search suggestions in private sessions -->
    <string name="search_suggestions_onboarding_allow_button">Рөхсәт итү</string>
    <!-- Button in the search suggestions onboarding that does not allow search suggestions in private sessions -->
    <string name="search_suggestions_onboarding_do_not_allow_button">Рөхсәт итмәү</string>
    <!-- Search suggestion onboarding hint title text -->
    <string name="search_suggestions_onboarding_title">Хосусый сессияләрдә эзләү тәкъдимнәрен рөхсәт итәргәме?</string>
    <!-- Search suggestion onboarding hint description text, first parameter is the name of the app defined in app_name (for example: Fenix)-->
    <string name="search_suggestions_onboarding_text">%s Сез адрес юлында язган һәрнәрсәне дә стандарт эзләү системагыз белән уртаклашачак.</string>

    <!-- Search engine suggestion title text. The first parameter is the name of the suggested engine-->
    <string name="search_engine_suggestions_title">%s ярдәмендә эзләү</string>

    <!-- Search engine suggestion description text -->
    <string name="search_engine_suggestions_description">Адрес юлыннан турыдан-туры эзләү</string>

    <!-- Menu option in the search selector menu to open the search settings -->
    <string name="search_settings_menu_item">Эзләү көйләүләре</string>

    <!-- Header text for the search selector menu -->
    <string name="search_header_menu_item_2">Бу юлы монда эзләү:</string>

    <!-- Content description (not visible, for screen readers etc.): Search engine icon.
    The parameter is the search engine name (for example: DuckDuckGo). -->
    <string name="search_engine_icon_content_description_1">Эзләү системаcы: %s</string>

    <!-- Home onboarding -->
    <!-- Home onboarding dialog welcome screen title text. -->
    <string name="onboarding_home_welcome_title_2">Шәхсирәк бер интернетка рәхим итегез</string>
    <!-- Home onboarding dialog welcome screen description text. -->
    <string name="onboarding_home_welcome_description">Күптөслерәк. Хосусыйрак. Элеккечә табыш өчен түгел, кешеләр өчен.</string>
    <!-- Home onboarding dialog sign into sync screen title text. -->
    <string name="onboarding_home_sync_title_3">Җиһаздан җиһазга күчү тагын да җиңеләйде</string>
    <!-- Home onboarding dialog sign into sync screen description text. -->
    <string name="onboarding_home_sync_description">Хәзер баш биттә күренүче, башка җиһазларыгыздагы табларны сайлап, туктаган җирегездән дәвам итегез.</string>
    <!-- Text for the button to continue the onboarding on the home onboarding dialog. -->
    <string name="onboarding_home_get_started_button">Башлап җибәрү</string>
    <!-- Text for the button to navigate to the sync sign in screen on the home onboarding dialog. -->
    <string name="onboarding_home_sign_in_button">Керү</string>
    <!-- Text for the button to skip the onboarding on the home onboarding dialog. -->
    <string name="onboarding_home_skip_button">Калдырып тору</string>
    <!-- Onboarding home screen sync popup dialog message, shown on top of Recent Synced Tabs in the Jump back in section. -->
    <string name="sync_cfr_message">Сезнең таблар синхронлана! Башка җиһазыгызда туктап калган җирегездән дәвам итегез.</string>
    <!-- Content description (not visible, for screen readers etc.): Close button for the home onboarding dialog -->
    <string name="onboarding_home_content_description_close_button">Ябу</string>

    <!-- Juno first user onboarding flow experiment, strings are marked unused as they are only referenced by Nimbus experiments. -->
    <!-- Description for learning more about our privacy notice. -->
    <string name="juno_onboarding_privacy_notice_text" tools:ignore="BrandUsage">Firefox хосусыйлык аңлатмасы</string>
    <!-- Title for set firefox as default browser screen used by Nimbus experiments. -->
    <string name="juno_onboarding_default_browser_title_nimbus_2">Сезне иминлектә тоту безгә бик ошый</string>
    <!-- Title for set firefox as default browser screen used by Nimbus experiments. -->
    <string name="juno_onboarding_default_browser_title_nimbus_4" tools:ignore="UnusedResources">Күбрәк сайлау мөмкинлекләре белән хәвефсез гизү</string>
    <!-- Text for the button to set firefox as default browser on the device -->
    <string name="juno_onboarding_default_browser_positive_button" tools:ignore="UnusedResources">Төп браузер итеп билгеләү</string>
    <!-- Text for the button dismiss the screen and move on with the flow -->
    <string name="juno_onboarding_default_browser_negative_button" tools:ignore="UnusedResources">Хәзер түгел</string>
    <!-- Text for the button to sign in to sync on the device -->
    <string name="juno_onboarding_sign_in_positive_button" tools:ignore="UnusedResources">Керү</string>
    <!-- Text for the button dismiss the screen and move on with the flow -->
    <string name="juno_onboarding_sign_in_negative_button" tools:ignore="UnusedResources">Хәзер түгел</string>
    <!-- Text for the button to request notification permission on the device -->
    <string name="juno_onboarding_enable_notifications_positive_button" tools:ignore="UnusedResources">Искәртүләрне кабызу</string>

    <!-- Text for the button dismiss the screen and move on with the flow -->
    <string name="juno_onboarding_enable_notifications_negative_button" tools:ignore="UnusedResources">Хәзер түгел</string>

    <!-- Title for add search widget screen used by Nimbus experiments. Nimbus experiments do not support string placeholders.
        Note: The word "Firefox" should NOT be translated -->
    <string name="juno_onboarding_add_search_widget_title" tools:ignore="BrandUsage,UnusedResources">Firefox эзләү виджетын кулланып карагыз</string>
    <!-- Text for the button to add search widget on the device used by Nimbus experiments. Nimbus experiments do not support string placeholders.
        Note: The word "Firefox" should NOT be translated -->
    <string name="juno_onboarding_add_search_widget_positive_button" tools:ignore="BrandUsage,UnusedResources">Firefox виджетын өстәү</string>
    <!-- Text for the button to dismiss the screen and move on with the flow -->
    <string name="juno_onboarding_add_search_widget_negative_button" tools:ignore="UnusedResources">Хәзер түгел</string>

    <!-- Onboarding header for the add-ons card used by Nimbus experiments. Nimbus experiments do not support string placeholders.
    Note: The word "Firefox" should NOT be translated -->
    <string name="onboarding_add_on_header" tools:ignore="BrandUsage,UnusedResources">Firefox-ны киңәйтүләр ярдәмендә шәхсиләштерегез</string>
    <!-- Onboarding add-ons card, for checking more add-ons on, used by Nimbus experiments. -->
    <string name="onboarding_add_on_explore_more_extensions_2">Башка киңәйтүләр белән дә танышып чыгыгыз</string>
    <!-- Onboarding add-ons card, button for start browsing, used by Nimbus experiments. -->
    <string name="onboarding_add_on_start_browsing_button_2">Гизүне башлау</string>
    <!-- Ublock name for the onboarding add-ons card, used by Nimbus experiments. Note: The word "Ublock Origin" is a brand name should NOT be translated -->
    <string name="onboarding_add_on_ublock_name" tools:ignore="UnusedResources">uBlock Origin</string>
    <!-- Privacy Badger name for the onboarding add-ons card, used by Nimbus experiments. Note: The word "Privacy Badger" is a brand name should NOT be translated -->
    <string name="onboarding_add_on_privacy_badger_name" tools:ignore="UnusedResources">Privacy Badger</string>
    <!-- Search by Image name for the onboarding add-ons card, used by Nimbus experiments. Note: The word "Search by Image" is a brand name should NOT be translated -->
    <string name="onboarding_add_on_search_by_image_name" tools:ignore="UnusedResources">Search by Image</string>
    <!-- Dark Reader name for the onboarding add-ons card, used by Nimbus experiments. Note: The word "Dark Reader" is a brand name should NOT be translated -->
    <string name="onboarding_add_on_dark_reader_name" tools:ignore="UnusedResources">Dark Reader</string>

    <!-- Label for the number of reviews for an add-on. The parameter is for the formatted number of reviews e.g. "1,234", "12,345", "123,456". -->
    <string name="onboarding_add_on_reviews_label">Бәяләмә: %1$s</string>

    <!-- Positive button label for the privacy preferences dialog shown during onboarding. -->
<<<<<<< HEAD
    <string name="onboarding_preferences_dialog_positive_button" tools:ignore="UnusedResources">Әзер</string>

    <!-- Negative button label for the privacy preferences dialog shown during onboarding. -->
    <string name="onboarding_preferences_dialog_negative_button" tools:ignore="UnusedResources">Баш тарту</string>
    <!-- Terms of service onboarding title card label. 'Firefox' intentionally hardcoded here-->
    <string name="onboarding_welcome_to_firefox" tools:ignore="UnusedResources,BrandUsage">Firefox-ка рәхим итегез</string>
    <!-- Used as text for the link in onboarding_term_of_service_line_one. -->
    <string name="onboarding_term_of_service_line_one_link_text" tools:ignore="UnusedResources,BrandUsage">Куллану шартлары</string>
    <!-- Used as text for the link in onboarding_term_of_service_line_two. -->
    <string name="onboarding_term_of_service_line_two_link_text" tools:ignore="UnusedResources,BrandUsage">Хосусыйлык аңлатмасы</string>
    <!-- Used as text for the link in onboarding_term_of_service_line_three. -->
    <string name="onboarding_term_of_service_line_three_link_text" tools:ignore="UnusedResources,BrandUsage">Идарә итү</string>
=======
    <string name="onboarding_preferences_dialog_positive_button">Әзер</string>

    <!-- Negative button label for the privacy preferences dialog shown during onboarding. -->
    <string name="onboarding_preferences_dialog_negative_button">Баш тарту</string>
    <!-- Terms of service onboarding title card label. 'Firefox' intentionally hardcoded here-->
    <string name="onboarding_welcome_to_firefox" tools:ignore="BrandUsage">Firefox-ка рәхим итегез</string>
    <!-- Used as text for the link in onboarding_term_of_service_line_one. -->
    <string name="onboarding_term_of_service_line_one_link_text" moz:removedIn="136" tools:ignore="UnusedResources">Куллану шартлары</string>
    <!-- Used as text for the link in onboarding_term_of_service_line_two. -->
    <string name="onboarding_term_of_service_line_two_link_text">Хосусыйлык аңлатмасы</string>
    <!-- Used as text for the link in onboarding_term_of_service_line_three. -->
    <string name="onboarding_term_of_service_line_three_link_text">Идарә итү</string>
>>>>>>> 07ff4473
    <!-- Onboarding header for the toolbar selection card, used by Nimbus experiments. -->
    <string name="onboarding_customize_toolbar_title" tools:ignore="UnusedResources">Кораллар панеленең урнашуын сайлагыз</string>
    <!-- Onboarding label for 'Save and continue' button, used by Nimbus experiments. -->
    <string name="onboarding_save_and_continue_button">Саклау һәм дәвам итү</string>
    <!-- Onboarding toolbar selection card label for 'skip' button, used by Nimbus experiments. -->
<<<<<<< HEAD
    <string name="onboarding_customize_toolbar_skip_button">Калдырып тору</string>
=======
    <string name="onboarding_customize_toolbar_skip_button" moz:removedIn="135" tools:ignore="UnusedResources">Калдырып тору</string>
>>>>>>> 07ff4473
    <!-- Onboarding toolbar selection card label for 'top' option, used by Nimbus experiments. -->
    <string name="onboarding_customize_toolbar_top_option">Өстә</string>
    <!-- Onboarding toolbar selection card label for 'bottom' option, used by Nimbus experiments. -->
    <string name="onboarding_customize_toolbar_bottom_option">Аста</string>

    <!-- Onboarding label for 'Save and start browsing' button, used by Nimbus experiments. -->
    <string name="onboarding_save_and_start_button">Саклау һәм гизүне башлау</string>
    <!-- Onboarding theme selection card label for 'skip' button, used by Nimbus experiments. -->
<<<<<<< HEAD
    <string name="onboarding_customize_theme_skip_button">Калдырып тору</string>
=======
    <string name="onboarding_customize_theme_skip_button" moz:removedIn="135" tools:ignore="UnusedResources">Калдырып тору</string>
>>>>>>> 07ff4473
    <!-- Onboarding theme selection card label for 'dark' option, used by Nimbus experiments. -->
    <string name="onboarding_customize_theme_dark_option">Караңгы</string>
    <!-- Onboarding theme selection card label for 'light' option, used by Nimbus experiments. -->
    <string name="onboarding_customize_theme_light_option">Ачык</string>

    <!-- Search Widget -->
    <!-- Content description for searching with a widget. The first parameter is the name of the application.-->
    <string name="search_widget_content_description_2">Яңа %1$s табы ачу</string>
    <!-- Text preview for smaller sized widgets -->
    <string name="search_widget_text_short">Эзләү</string>

    <!-- Text preview for larger sized widgets -->
    <string name="search_widget_text_long">Интернетта эзләү</string>

    <!-- Content description (not visible, for screen readers etc.): Voice search -->
    <string name="search_widget_voice">Тавышлы эзләү</string>

    <!-- Preferences -->
    <!-- Title for the settings page-->
    <string name="settings">Көйләүләр</string>
    <!-- Preference category for general settings -->
    <string name="preferences_category_general">Гомуми</string>
    <!-- Preference category for all links about Fenix -->
    <string name="preferences_category_about">Хакында</string>
    <!-- Preference category for settings related to changing the default search engine -->
    <string name="preferences_category_select_default_search_engine">Бер вариантны сайлагыз</string>
    <!-- Preference for settings related to managing search shortcuts for the quick search menu -->
    <string name="preferences_manage_search_shortcuts_2">Альтернатив эзләү системалары белән идарә итү</string>
    <!-- Summary for preference for settings related to managing search shortcuts for the quick search menu -->
    <string name="preferences_manage_search_shortcuts_summary">Эзләү менюсында күрсәтелүче системаларны үзгәртү</string>
    <!-- Preference category for settings related to managing search shortcuts for the quick search menu -->
    <string name="preferences_category_engines_in_search_menu">Эзләү менюсында күренүче эзләү системалары</string>
    <!-- Preference for settings related to changing the default search engine -->
    <string name="preferences_default_search_engine">Стандарт эзләү системасы</string>
    <!-- Preference for settings related to Search -->
    <string name="preferences_search">Эзләү</string>
    <!-- Preference for settings related to Search engines -->
    <string name="preferences_search_engines">Эзләү системалары</string>
    <!-- Preference for settings related to Search engines suggestions-->
    <string name="preferences_search_engines_suggestions">Эзләү системаларыннан тәкъдимнәр</string>
    <!-- Preference Category for settings related to Search address bar -->
    <string name="preferences_settings_address_bar">Адрес юлына кагылышлы көйләүләр</string>
    <!-- Preference Category for settings to Firefox Suggest -->
    <string name="preference_search_address_bar_fx_suggest" tools:ignore="BrandUsage">Адрес юлы - Firefox Suggest</string>
    <!-- Preference link to Learn more about Firefox Suggest -->
    <string name="preference_search_learn_about_fx_suggest" tools:ignore="BrandUsage">Firefox Suggest турында күбрәк белү</string>
    <!-- Preference link to rating Fenix on the Play Store -->
    <string name="preferences_rate">Google Play-да бәяләү</string>
    <!-- Preference linking to about page for Fenix
        The first parameter is the name of the app defined in app_name (for example: Fenix) -->
    <string name="preferences_about">%1$s турында</string>
    <!-- Preference for settings related to changing the default browser -->
    <string name="preferences_set_as_default_browser">Стандарт браузер итеп билгеләү</string>
    <!-- Preference category for advanced settings -->
    <string name="preferences_category_advanced">Киңәйтелгән</string>
    <!-- Preference category for privacy and security settings -->
    <string name="preferences_category_privacy_security">Хосусыйлык һәм хәвефсезлек</string>
<<<<<<< HEAD
    <!-- Preference for advanced site permissions -->
    <string name="preferences_site_permissions" moz:removedIn="133" tools:ignore="UnusedResources">Сайт рөхсәтләре</string>
=======
>>>>>>> 07ff4473
    <!-- Preference for advanced site settings -->
    <string name="preferences_site_settings">Сайт көйләүләре</string>
    <!-- Preference for private browsing options -->
    <string name="preferences_private_browsing_options">Хосусый гизү</string>
    <!-- Preference for opening links in a private tab-->
    <string name="preferences_open_links_in_a_private_tab">Сылтаманы xосусый биттә ачу</string>
    <!-- Preference for allowing screenshots to be taken while in a private tab-->
    <string name="preferences_allow_screenshots_in_private_mode">Хосусый гизү режимында скриншотларны рөхсәт итү</string>
    <!-- Will inform the user of the risk of activating Allow screenshots in private browsing option -->
    <string name="preferences_screenshots_in_private_mode_disclaimer">Рөхсәт ителсә, берничә кушымта ачык булганда хосусый таблар да күренәчәк</string>
    <!-- Preference for adding private browsing shortcut -->
    <string name="preferences_add_private_browsing_shortcut">Хосусый гизү ярлыгын өстәү</string>

    <!-- Preference for enabling "HTTPS-Only" mode -->
    <string name="preferences_https_only_title">Тик-HTTPS режимы</string>

    <!-- Label for cookie banner section in quick settings panel. -->
    <string name="cookie_banner_blocker">Куки баннерларын тыючы</string>
    <!-- Preference for removing cookie/consent banners from sites automatically in private mode. See reduce_cookie_banner_summary for additional context. -->
    <string name="preferences_cookie_banner_reduction_private_mode">Хосусый гизү режимындагы куки баннерларын тыючы</string>
    <!-- Text for indicating cookie banner handling is off this site, this is shown as part of the protections panel with the tracking protection toggle -->
    <string name="reduce_cookie_banner_off_for_site">Бу сайт өчен cүнгән</string>
    <!-- Text for cancel button indicating that cookie banner reduction is not supported for the current site, this is shown as part of the cookie banner details view. -->
    <string name="cookie_banner_handling_details_site_is_not_supported_cancel_button">Баш тарту</string>
    <!-- Text for request support button indicating that cookie banner reduction is not supported for the current site, this is shown as part of the cookie banner details view. -->
    <string name="cookie_banner_handling_details_site_is_not_supported_request_support_button_2">Cорау җибәрү</string>
    <!-- Text for title indicating that cookie banner reduction is not supported for the current site, this is shown as part of the cookie banner details view. -->
    <string name="cookie_banner_handling_details_site_is_not_supported_title_2">Бу сайтның тәэмин ителүен сорыйсызмы?</string>
    <!-- Label for the snackBar, after the user reports with success a website where cookie banner reducer did not work -->
    <string name="cookie_banner_handling_report_site_snack_bar_text_2">Cорау җибәрелде</string>
    <!-- Text for indicating cookie banner handling is on this site, this is shown as part of the protections panel with the tracking protection toggle -->
    <string name="reduce_cookie_banner_on_for_site">Бу сайт өчен кабынган</string>
    <!-- Text for indicating that a request for unsupported site was sent to Nimbus (it's a Mozilla library for experiments), this is shown as part of the protections panel with the tracking protection toggle -->
    <string name="reduce_cookie_banner_unsupported_site_request_submitted_2">Тәэмин ителүен сорау җибәрелде</string>
    <!-- Text for indicating cookie banner handling is currently not supported for this site, this is shown as part of the protections panel with the tracking protection toggle -->
    <string name="reduce_cookie_banner_unsupported_site">Бу сайт хәзерге вакытта танылмый</string>

    <!-- Title text for a detail explanation indicating cookie banner handling is on this site, this is shown as part of the cookie banner panel in the toolbar. The first parameter is a shortened URL of the current site-->
    <string name="reduce_cookie_banner_details_panel_title_on_for_site_1">%1$s өчен Куки баннерларын тыючы эшләсенме?</string>
    <!-- Title text for a detail explanation indicating cookie banner handling is off this site, this is shown as part of the cookie banner panel in the toolbar. The first parameter is a shortened URL of the current site-->
    <string name="reduce_cookie_banner_details_panel_title_off_for_site_1">%1$s өчен Куки баннерларын тыючы сүндерелсенме?</string>

    <!-- Summary of https only preference if https only is set to off -->
    <string name="preferences_https_only_off">Сүнгән</string>
    <!-- Summary of https only preference if https only is set to on in all tabs -->
    <string name="preferences_https_only_on_all">Барлык табларда да кабынган</string>
    <!-- Summary of https only preference if https only is set to on in private tabs only -->
    <string name="preferences_https_only_on_private">Хосусый табларда кабынган</string>
    <!-- Text displayed that links to website containing documentation about "HTTPS-Only" mode -->
    <string name="preferences_http_only_learn_more">Күбрәк белү</string>
    <!-- Option for the https only setting -->
    <string name="preferences_https_only_in_all_tabs">Барлык табларда да кабызу</string>
    <!-- Option for the https only setting -->
    <string name="preferences_https_only_in_private_tabs">Хосусый табларда гына кабызу</string>
    <!-- Title shown in the error page for when trying to access a http website while https only mode is enabled. -->
    <string name="errorpage_httpsonly_title">Хәвефсез сайт юк</string>
    <!-- Preference for accessibility -->
    <string name="preferences_accessibility">Кулайлык</string>
    <!-- Preference to override the Mozilla account server -->
    <string name="preferences_override_account_server">Үзгә Mozilla Хисап серверы</string>
    <!-- Preference to override the Sync token server -->
    <string name="preferences_override_sync_tokenserver">Үзгә Синхронлау серверы</string>
    <!-- Preference category for account information -->
    <string name="preferences_category_account">Хисап язмасы</string>
    <!-- Preference for changing where the AddressBar is positioned -->
    <string name="preferences_toolbar_2">Адрес юлының урнашуы</string>
    <!-- Preference for changing default theme to dark or light mode -->
    <string name="preferences_theme">Тема</string>
    <!-- Preference for customizing the home screen -->
    <string name="preferences_home_2">Баш бит</string>
    <!-- Preference for gestures based actions -->
    <string name="preferences_gestures">Ишарәләр</string>
    <!-- Preference for settings related to visual options -->
    <string name="preferences_customize">Яраклаштыру</string>
    <!-- Preference shown instead of account display name while account profile information isn't available yet. -->
    <string name="preferences_account_default_name_2">Mozilla хисап язмасы</string>
    <!-- Preference text for account title when there was an error syncing FxA -->
    <string name="preferences_account_sync_error">Синхронлауны дәвам итү өчен яңадан тоташыгыз</string>
    <!-- Preference for language -->
    <string name="preferences_language">Тел</string>


    <!-- Preference for translations -->
    <string name="preferences_translations">Тәрҗемәләр</string>
    <!-- Preference for data choices -->
    <string name="preferences_data_choices">Бирелгәннәрне сайлау</string>
    <!-- Preference for data collection -->
    <string name="preferences_data_collection">Мәгълүмат туплау</string>
    <!-- Preference for developers -->
    <string name="preferences_remote_debugging">USB аркылы хаталарны ерактан төзәтү</string>
    <!-- Preference title for switch preference to show search suggestions -->
    <string name="preferences_show_search_suggestions">Эзләү тәкъдимнәрен күрсәтү</string>
    <!-- Preference title for switch preference to show voice search button -->
    <string name="preferences_show_voice_search">Тавышлы эзләүне күрсәтү</string>
    <!-- Preference title for switch preference to show search suggestions also in private mode -->
    <string name="preferences_show_search_suggestions_in_private">Хосусый сессияләрдә күрсәтү</string>
    <!-- Preference title for switch preference to show a clipboard suggestion when searching -->
    <string name="preferences_show_clipboard_suggestions">Алмаш буферы тәкъдимнәрен күрсәтү</string>
    <!-- Preference title for switch preference to suggest browsing history when searching -->
    <string name="preferences_search_browsing_history">Гизү тарихыннан эзләү</string>
    <!-- Preference title for switch preference to suggest bookmarks when searching -->
    <string name="preferences_search_bookmarks">Кыстыргычлардан эзләү</string>
    <!-- Preference title for switch preference to suggest synced tabs when searching -->
    <string name="preferences_search_synced_tabs">Синхронланган табларны эзләү</string>
    <!-- Preference for account settings -->
    <string name="preferences_account_settings">Хисап язмасы көйләүләре</string>
    <!-- Preference for enabling url autocomplete-->
    <string name="preferences_enable_autocomplete_urls">URL aдресларын автотәмамлау</string>
    <!-- Preference title for switch preference to show sponsored Firefox Suggest search suggestions -->
    <string name="preferences_show_sponsored_suggestions">Иганәчеләрдән тәкъдимнәр</string>
    <!-- Preference title for switch preference to show Firefox Suggest search suggestions for web content.
         The first parameter is the name of the application. -->
    <string name="preferences_show_nonsponsored_suggestions">%1$s тәкъдимнәре</string>
    <!-- Preference for open links in third party apps -->
    <string name="preferences_open_links_in_apps">Сылтамаларны кушымталарда ачу</string>
    <!-- Preference for open links in third party apps always open in apps option -->
    <string name="preferences_open_links_in_apps_always">Һәрвакыт</string>
    <!-- Preference for open links in third party apps ask before opening option -->
    <string name="preferences_open_links_in_apps_ask">Ачу алдыннан сорау</string>
    <!-- Preference for open links in third party apps never open in apps option -->
    <string name="preferences_open_links_in_apps_never">Беркайчан да</string>
    <!-- Preference for open download with an external download manager app -->
    <string name="preferences_external_download_manager">Тышкы йөкләп алу менеджеры</string>

    <!-- Preference for enabling gecko engine logs -->
    <string name="preferences_enable_gecko_logs">Gecko журналларын кабызу</string>
    <!-- Message to indicate users that we are quitting the application to apply the changes -->
    <string name="quit_application">Үзгәртүләрне гамәлгә ашыру өчен кушымтадан чыгу…</string>

    <!-- Preference for extensions -->
    <string name="preferences_extensions">Киңәйтүләр</string>
    <!-- Preference for installing a local extension -->
    <string name="preferences_install_local_extension">Файлдан киңәйтү урнаштыру</string>
    <!-- Preference for notifications -->
    <string name="preferences_notifications">Искәртүләр</string>

    <!-- Summary for notification preference indicating notifications are allowed -->
    <string name="notifications_allowed_summary">Рөхсәт ителгән</string>
    <!-- Summary for notification preference indicating notifications are not allowed -->
    <string name="notifications_not_allowed_summary">Рөхсәт ителмәгән</string>

    <!-- Add-on Permissions -->
    <!-- The title of the required permissions section from addon's permissions screen -->
    <string name="addons_permissions_heading_required" tools:ignore="UnusedResources">Кирәкле</string>
    <!-- The title of the optional permissions section from addon's permissions screen -->
    <string name="addons_permissions_heading_optional" tools:ignore="UnusedResources">Мәҗбүри түгел</string>

    <!-- The title of the origin permission option allowing a user to enable the extension to run on all sites -->
    <string name="addons_permissions_allow_for_all_sites" tools:ignore="UnusedResources">Барлык сайтлар өчен рөхсәт итү</string>

    <!-- Add-on Preferences -->
    <!-- Preference to customize the configured AMO (addons.mozilla.org) collection -->
    <string name="preferences_customize_extension_collection">Үзгә киңәйтүләр җыентыгы</string>
    <!-- Button caption to confirm the add-on collection configuration -->
    <string name="customize_addon_collection_ok">ОК</string>
    <!-- Button caption to abort the add-on collection configuration -->
    <string name="customize_addon_collection_cancel">Баш тарту</string>

    <!-- Hint displayed on input field for custom collection name -->
    <string name="customize_addon_collection_hint">Җыентык исеме</string>
    <!-- Hint displayed on input field for custom collection user ID-->
    <string name="customize_addon_collection_user_hint">Җыентык иясе (Кулланучы ID)</string>

    <!-- Customize Home -->
    <!-- Header text for jumping back into the recent tab in customize the home screen -->
    <string name="customize_toggle_jump_back_in">Кире кайту</string>
    <!-- Title for the customize home screen section with bookmarks. -->
    <string name="customize_toggle_bookmarks">Кыстыргычлар</string>
    <!-- Title for the customize home screen section with recently visited. Recently visited is
    a section where users see a list of tabs that they have visited in the past few days -->
    <string name="customize_toggle_recently_visited">Соңгы каралганнар</string>

    <!-- Title for the customize home screen section with Pocket. -->
    <string name="customize_toggle_pocket_2">Уйландыра торган мәкаләләр</string>
    <!-- Summary for the customize home screen section with Pocket. The first parameter is product name Pocket -->
    <string name="customize_toggle_pocket_summary">%s тәкъдим иткән мәкаләләр</string>
    <!-- Title for the customize home screen section with sponsored Pocket stories. -->
    <string name="customize_toggle_pocket_sponsored">Иганәчеләр мәкаләләре</string>
    <!-- Title for the opening wallpaper settings screen -->
    <string name="customize_wallpapers">Фон рәсемнәр</string>
    <!-- Title for the customize home screen section with sponsored shortcuts. -->
    <string name="customize_toggle_contile">Иганәче ярлыклары</string>

    <!-- Wallpapers -->
    <!-- Content description for various wallpapers. The first parameter is the name of the wallpaper -->
    <string name="wallpapers_item_name_content_description">Фон рәсем элементы: %1$s</string>
    <!-- Snackbar message for when wallpaper is selected -->
    <string name="wallpaper_updated_snackbar_message">Фон рәсем яңартылды!</string>
    <!-- Snackbar label for action to view selected wallpaper -->
    <string name="wallpaper_updated_snackbar_action">Карау</string>

    <!-- Snackbar message for when wallpaper couldn't be downloaded -->
    <string name="wallpaper_download_error_snackbar_message">Фон рәсемен йөкләп булмады</string>
    <!-- Snackbar label for action to retry downloading the wallpaper -->
    <string name="wallpaper_download_error_snackbar_action">Янәдән тырышып карау</string>
    <!-- Snackbar message for when wallpaper couldn't be selected because of the disk error -->
    <string name="wallpaper_select_error_snackbar_message">Фон рәсемен үзгәртә алмадым</string>
    <!-- Text displayed that links to website containing documentation about the "Limited Edition" wallpapers. -->
    <string name="wallpaper_learn_more">Күбрәк белү</string>
    <!-- Text for classic wallpapers title. The first parameter is the Firefox name. -->
    <string name="wallpaper_classic_title">Классик %s</string>
    <!-- Text for artist series wallpapers title. "Artist series" represents a collection of artist collaborated wallpapers. -->
    <string name="wallpaper_artist_series_title">Рәссам сериясе</string>
    <!-- Description text for the artist series wallpapers with learn more link. The first parameter is the learn more string defined in wallpaper_learn_more. "Independent voices" is the name of the wallpaper collection -->
    <string name="wallpaper_artist_series_description_with_learn_more">«Бәйсез тавышлар» коллекциясе. %s</string>
    <!-- Description text for the artist series wallpapers. "Independent voices" is the name of the wallpaper collection -->
    <string name="wallpaper_artist_series_description">«Бәйсез тавышлар» коллекциясе.</string>
    <!-- Wallpaper onboarding dialog header text. -->
    <string name="wallpapers_onboarding_dialog_title_text">Төрле төсләр кулланып карагыз</string>
    <!-- Wallpaper onboarding dialog body text. -->
    <string name="wallpapers_onboarding_dialog_body_text">Сезгә ошаган фон рәсемен сайлагыз.</string>
    <!-- Wallpaper onboarding dialog learn more button text. The button navigates to the wallpaper settings screen. -->
    <string name="wallpapers_onboarding_dialog_explore_more_button_text">Башка фон рәсемнәрен карау</string>

    <!-- Add-ons general availability nimbus message-->
    <!-- Title of the Nimbus message for extension general availability-->
    <string name="addon_ga_message_title_2" tools:ignore="UnusedResources">Хәзер яңа киңәйтүләр бар</string>
    <!-- Button text of the Nimbus message for extensions general availability. -->
    <string name="addon_ga_message_button_2" tools:ignore="UnusedResources">Киңәйтүләрне карау</string>

    <!-- Extension process crash dialog to user -->
    <!-- Title of the extension crash dialog shown to the user when enough errors have occurred with extensions and they need to be temporarily disabled -->
    <string name="extension_process_crash_dialog_title">Киңәйтүләр вакытлыча сүндерелгән</string>
    <!-- Button text on the extension crash dialog to prompt the user to try restarting the extensions but the dialog will reappear if it is unsuccessful again -->
    <string name="extension_process_crash_dialog_retry_button_text" tools:ignore="UnusedResources">Киңәйтүләрне яңадан кабызып карагыз</string>
    <!-- Button text on the extension crash dialog to prompt the user to continue with all extensions disabled. -->
    <string name="extension_process_crash_dialog_disable_extensions_button_text">Сүндерелгән киңәйтүләр белән дәвам итү</string>

    <!-- Account Preferences -->
    <!-- Preference for managing your account via accounts.firefox.com -->
    <string name="preferences_manage_account">Хисап белән идарә итү</string>
    <!-- Summary of the preference for managing your account via accounts.firefox.com. -->
    <string name="preferences_manage_account_summary">Серсүзегезне үзгәртү, мәгълүмат тупланмагыз белән идарә итү, яки хисабыгызны бетерү</string>
    <!-- Preference for triggering sync -->
    <string name="preferences_sync_now">Хәзер синхронлау</string>
    <!-- Preference category for sync -->
    <string name="preferences_sync_category">Ниләрне синхронларга икәнен сайлагыз</string>
    <!-- Preference for syncing history -->
    <string name="preferences_sync_history">Тарих</string>
    <!-- Preference for syncing bookmarks -->
    <string name="preferences_sync_bookmarks">Кыстыргычлар</string>
    <!-- Preference for syncing passwords -->
    <string name="preferences_sync_logins_2">Серсүзләр</string>
    <!-- Preference for syncing tabs -->
    <string name="preferences_sync_tabs_2">Ачык битләр</string>
    <!-- Preference for signing out -->
    <string name="preferences_sign_out">Чыгу</string>
    <!-- Preference displays and allows changing current FxA device name -->
    <string name="preferences_sync_device_name">Җиһаз исеме</string>
    <!-- Text shown when user enters empty device name -->
    <string name="empty_device_name_error">Җиһаз исеме буш була алмый.</string>
    <!-- Label indicating that sync is in progress -->
    <string name="sync_syncing_in_progress">Синхронлау…</string>
    <!-- Label summary indicating that sync failed. The first parameter is the date stamp showing last time it succeeded -->
    <string name="sync_failed_summary">Синхронлау барып чыкмады. Соңгы синхронлау: %s</string>
    <!-- Label summary showing never synced -->
    <string name="sync_failed_never_synced_summary">Синхронлау барып чыкмады. Соңгы синхронлау: һичкайчан</string>
    <!-- Label summary the date we last synced. The first parameter is date stamp showing last time synced -->
    <string name="sync_last_synced_summary">Соңгы синхронлау: %s</string>
    <!-- Label summary showing never synced -->
    <string name="sync_never_synced_summary">Соңгы синхронлау: һичкайчан</string>
    <!-- Text for displaying the default device name.
        The first parameter is the application name, the second is the device manufacturer name
        and the third is the device model. -->
    <string name="default_device_name_2">%1$s, %2$s %3$s</string>

    <!-- Preference for syncing payment methods -->
    <string name="preferences_sync_credit_cards_2">Түләү ысуллары</string>
    <!-- Preference for syncing addresses -->
    <string name="preferences_sync_address">Адреслар</string>

    <!-- Send Tab -->
    <!-- Name of the "receive tabs" notification channel. Displayed in the "App notifications" system settings for the app -->
    <string name="fxa_received_tab_channel_name">Башка җиһаздагы таблар</string>
    <!-- Description of the "receive tabs" notification channel. Displayed in the "App notifications" system settings for the app -->
    <string name="fxa_received_tab_channel_description" tools:ignore="BrandUsage">Башка Firefox җиһазларыннан алынган таблар өчен искәртүләр.</string>
    <!--  The body for these is the URL of the tab received  -->
    <string name="fxa_tab_received_notification_name">Таб кабул ителде</string>

    <!-- %s is the device name -->
    <string name="fxa_tab_received_from_notification_name">%s җиһазыннан таб</string>

    <!-- Close Synced Tabs -->
    <!-- The title for a notification shown when the user closes tabs that are currently
    open on this device from another device that's signed in to the same Mozilla account.
    %1$s is a placeholder for the app name; %2$d is the number of tabs closed.  -->
    <string name="fxa_tabs_closed_notification_title">%2$d %1$s табы ябылды</string>
    <!-- The body for a "closed synced tabs" notification. -->
    <string name="fxa_tabs_closed_text">Күптән түгел ябылган табларны карау</string>

    <!-- Advanced Preferences -->
    <!-- Preference for tracking protection exceptions -->
    <string name="preferences_tracking_protection_exceptions">Чыгармалар</string>
    <!-- Button in Exceptions Preference to turn on tracking protection for all sites (remove all exceptions) -->
    <string name="preferences_tracking_protection_exceptions_turn_on_for_all">Барлык сайтлар өчен дә кабызу</string>
    <!-- Text displayed when there are no exceptions, with learn more link that brings users to a tracking protection SUMO page -->
    <string name="exceptions_empty_message_learn_more_link">Күбрәк белү</string>

    <!-- Preference switch for usage and technical data collection -->
    <string name="preference_usage_data" moz:removedIn="134" tools:ignore="UnusedResources">Куллану турында һәм техник мәгълүматлар</string>
    <!-- Preference switch for usage and technical learn more link -->
    <string name="preference_usage_data_learn_more" tools:ignore="UnusedResources">Күбрәк белү</string>
    <!-- Preference switch for marketing data collection -->
    <string name="preferences_marketing_data">Маркетинг мәгълүматлары</string>

    <!-- Title for studies preferences -->
    <string name="preference_experiments_2">Тикшеренүләр</string>
    <!-- Summary for studies preferences -->
    <string name="preference_experiments_summary_2">Mozilla-га тикшеренүләр урнаштырырга һәм үткәрергә рөхсәт итү</string>

    <!-- Turn On Sync Preferences -->
    <!-- Header of the Sync and save your data preference view -->
    <string name="preferences_sync_2">Мәгълүматыгызны синхронлау һәм саклау</string>
    <!-- Preference for reconnecting to FxA sync -->
    <string name="preferences_sync_sign_in_to_reconnect">Яңадан тоташу өчен керегез</string>
    <!-- Preference for removing FxA account -->
    <string name="preferences_sync_remove_account">Хисап язмасын бетерү</string>

    <!-- Pairing Feature strings -->
    <!-- Instructions on how to access pairing -->
    <string name="pair_instructions_2"><![CDATA[<b>Firefox.com/pair</b> адресында күрсәтелгән QR кодны сканерлагыз]]></string>

    <!-- Toolbar Preferences -->
    <!-- Preference for using top toolbar -->
    <string name="preference_top_toolbar">Өстә</string>

    <!-- Preference for using bottom toolbar -->
    <string name="preference_bottom_toolbar">Аста</string>

    <!-- Theme Preferences -->
    <!-- Preference for using light theme -->
    <string name="preference_light_theme">Ачык төсле</string>
    <!-- Preference for using dark theme -->
    <string name="preference_dark_theme">Караңгы төсле</string>

    <!-- Preference for using using dark or light theme automatically set by battery -->
    <string name="preference_auto_battery_theme">Батареяны саклау режимын исәпкә алу</string>
    <!-- Preference for using following device theme -->
    <string name="preference_follow_device_theme">Җиһаз темасына иярү</string>

    <!-- Gestures Preferences-->
    <!-- Preferences for using pull to refresh in a webpage -->
    <string name="preference_gestures_website_pull_to_refresh">Яңарту өчен тартыгыз</string>

    <!-- Preference for using the dynamic toolbar -->
    <string name="preference_gestures_dynamic_toolbar">Кораллар панелен яшерү өчен әйләндерегез</string>
    <!-- Preference for showing the opened tabs by swiping up on the toolbar-->
    <string name="preference_gestures_swipe_toolbar_show_tabs">Табларны ачу өчен кораллар панелен өскә таба сөйрәгез</string>

    <!-- Library -->
    <!-- Option in Library to open Downloads page -->
    <string name="library_downloads">Йөкләп алулар</string>
    <!-- Option in library to open Bookmarks page -->
    <string name="library_bookmarks">Кыстыргычлар</string>
    <!-- Option in library to open Desktop Bookmarks root page -->
    <string name="library_desktop_bookmarks_root">Компьютердагы кыстыргычлар</string>
    <!-- Option in library to open Desktop Bookmarks "menu" page -->
    <string name="library_desktop_bookmarks_menu">Кыстыргычлар менюсы</string>
    <!-- Option in library to open Desktop Bookmarks "toolbar" page -->
    <string name="library_desktop_bookmarks_toolbar">Кыстыргычлар панеле</string>
    <!-- Option in library to open Desktop Bookmarks "unfiled" page -->
    <string name="library_desktop_bookmarks_unfiled">Башка кыстыргычлар</string>
    <!-- Option in Library to open History page -->
    <string name="library_history">Тарих</string>
    <!-- Option in Library to open a new tab -->
    <string name="library_new_tab">Яңа таб</string>
    <!-- Settings Page Title -->
    <string name="settings_title">Көйләүләр</string>
    <!-- Content description (not visible, for screen readers etc.): "Close button for library settings" -->
    <string name="content_description_close_button">Ябу</string>

    <!-- Title to show in alert when a lot of tabs are to be opened
    %d is a placeholder for the number of tabs that will be opened -->
    <string name="open_all_warning_title">%d таб ачылсынмы?</string>
    <!-- Dialog button text for confirming open all tabs -->
    <string name="open_all_warning_confirm">Табларны ачу</string>
    <!-- Dialog button text for canceling open all tabs -->
    <string name="open_all_warning_cancel">Баш тарту</string>

    <!-- Text to show users they have one page in the history group section of the History fragment.
    %d is a placeholder for the number of pages in the group. -->
    <string name="history_search_group_site_1">%d бит</string>
    <!-- Text to show users they have multiple pages in the history group section of the History fragment.
    %d is a placeholder for the number of pages in the group. -->
    <string name="history_search_group_sites_1">%d бит</string>

    <!-- Option in library for Recently Closed Tabs -->
    <string name="library_recently_closed_tabs">Күптән түгел ябылган таблар</string>
    <!-- Option in library to open Recently Closed Tabs page -->
    <string name="recently_closed_show_full_history">Тулы тарихны күрсәтү </string>
    <!-- Text to show users they have multiple tabs saved in the Recently Closed Tabs section of history.
    %d is a placeholder for the number of tabs selected. -->
    <string name="recently_closed_tabs">%d бит</string>
    <!-- Text to show users they have one tab saved in the Recently Closed Tabs section of history.
    %d is a placeholder for the number of tabs selected. -->
    <string name="recently_closed_tab">%d бит</string>

    <!-- Recently closed tabs screen message when there are no recently closed tabs -->
    <string name="recently_closed_empty_message">Монда күптән түгел ябылган таблар юк</string>

    <!-- Tab Management -->
    <!-- Title of preference for tabs management -->
    <string name="preferences_tabs">Таблар</string>
    <!-- Title of preference that allows a user to specify the tab view -->
    <string name="preferences_tab_view">Таб күренеше</string>
    <!-- Option for a list tab view -->
    <string name="tab_view_list">Исемлек</string>
    <!-- Option for a grid tab view -->
    <string name="tab_view_grid">Челтәр</string>
    <!-- Title of preference that allows a user to auto close tabs after a specified amount of time -->
    <string name="preferences_close_tabs">Табларны ябу</string>
    <!-- Option for auto closing tabs that will never auto close tabs, always allows user to manually close tabs -->
    <string name="close_tabs_manually">Кулдан</string>

    <!-- Option for auto closing tabs that will auto close tabs after one day -->
    <string name="close_tabs_after_one_day">Бер көннән соң</string>
    <!-- Option for auto closing tabs that will auto close tabs after one week -->
    <string name="close_tabs_after_one_week">Бер атнадан соң</string>
    <!-- Option for auto closing tabs that will auto close tabs after one month -->
    <string name="close_tabs_after_one_month">Бер айдан соң</string>

    <!-- Title of preference that allows a user to specify the auto-close settings for open tabs -->
    <string name="preference_auto_close_tabs" tools:ignore="UnusedResources">Ачык табларны автматик рәвештә оябу</string>

    <!-- Opening screen -->
    <!-- Title of a preference that allows a user to choose what screen to show after opening the app -->
    <string name="preferences_opening_screen">Башлангыч экран</string>
    <!-- Option for always opening the homepage when re-opening the app -->
    <string name="opening_screen_homepage">Баш бит</string>
    <!-- Option for always opening the user's last-open tab when re-opening the app -->
    <string name="opening_screen_last_tab">Соңгы таб</string>
    <!-- Option for always opening the homepage when re-opening the app after four hours of inactivity -->
    <string name="opening_screen_after_four_hours_of_inactivity">Дүрт сәгать хәрәкәтсезлектән соң баш бит</string>
    <!-- Summary for tabs preference when auto closing tabs setting is set to manual close-->
    <string name="close_tabs_manually_summary">Кулдан ябу</string>

    <!-- Summary for tabs preference when auto closing tabs setting is set to auto close tabs after one day-->
    <string name="close_tabs_after_one_day_summary">Бер көннән соң ябу</string>
    <!-- Summary for tabs preference when auto closing tabs setting is set to auto close tabs after one week-->
    <string name="close_tabs_after_one_week_summary">Бер атнадан соң ябу</string>
    <!-- Summary for tabs preference when auto closing tabs setting is set to auto close tabs after one month-->
    <string name="close_tabs_after_one_month_summary">Бер айдан соң ябу</string>

    <!-- Summary for homepage preference indicating always opening the homepage when re-opening the app -->
    <string name="opening_screen_homepage_summary">Баш биттә ачу</string>

    <!-- Summary for homepage preference indicating always opening the last-open tab when re-opening the app -->
    <string name="opening_screen_last_tab_summary">Соңгы табта ачу</string>

    <!-- Inactive tabs -->
    <!-- Category header of a preference that allows a user to enable or disable the inactive tabs feature -->
    <string name="preferences_inactive_tabs">Иске табларны актив булмаганга күчерү</string>
    <!-- Title of inactive tabs preference -->
    <string name="preferences_inactive_tabs_title">Ике атна эчендә каралмаган таблар актив булмаган бүлеккә күчереләчәк.</string>

    <!-- Studies -->
    <!-- Title of the remove studies button -->
    <string name="studies_remove">Бетерү</string>
    <!-- Title of the active section on the studies list -->
    <string name="studies_active">Актив</string>
    <!-- Learn more link for studies, links to an article for more information about studies. -->
    <string name="studies_learn_more">Күбрәк белү</string>
    <!-- Dialog message shown after removing a study -->
    <string name="studies_restart_app" moz:removedIn="135">Үзгәртүләрне гамәлгә ашыру өчен кушымта ябылачак</string>
    <!-- Dialog button to confirm the removing a study. -->
    <string name="studies_restart_dialog_ok" moz:removedIn="135">ОК</string>
    <!-- Dialog button text for canceling removing a study. -->
    <string name="studies_restart_dialog_cancel" moz:removedIn="135">Баш тарту</string>
    <!-- Toast shown after turning on/off studies preferences -->
    <string name="studies_toast_quit_application" moz:removedIn="135" tools:ignore="UnusedResources">Үзгәртүләрне гамәлгә ашыру өчен кушымтадан чыгу…</string>

    <!-- Sessions -->
    <!-- Title for the list of tabs -->
    <string name="tab_header_label" moz:removedIn="135" tools:ignore="UnusedResources">Ачык битләр</string>
    <!-- Title for the list of tabs in the current private session -->
    <string name="tabs_header_private_tabs_title" moz:removedIn="136" tools:ignore="UnusedResources">Хосусый таблар</string>
    <!-- Title for the list of tabs in the synced tabs -->
    <string name="tabs_header_synced_tabs_title" moz:removedIn="136" tools:ignore="UnusedResources">Синхронланган таблар</string>
    <!-- Content description (not visible, for screen readers etc.): Add tab button. Adds a news tab when pressed -->
    <string name="add_tab">Таб өстәү</string>
    <!-- Content description (not visible, for screen readers etc.): Add tab button. Adds a news tab when pressed -->
    <string name="add_private_tab">Хосусый таб өстәү </string>
    <!-- Text for the new tab button to indicate adding a new private tab in the tab -->
    <string name="tab_drawer_fab_content">Хосусый</string>
    <!-- Text for the new tab button to indicate syncing command on the synced tabs page -->
    <string name="tab_drawer_fab_sync">Синхронлау</string>


    <!-- Text shown in the menu for sharing all tabs -->
    <string name="tab_tray_menu_item_share">Барлык табларны уртаклашу</string>
    <!-- Text shown in the menu to view recently closed tabs -->
    <string name="tab_tray_menu_recently_closed">Күптән түгел ябылган таблар</string>
    <!-- Text shown in the tabs tray inactive tabs section -->
    <string name="tab_tray_inactive_recently_closed" tools:ignore="UnusedResources">Күптән түгел ябылган</string>
    <!-- Text shown in the menu to view account settings -->
    <string name="tab_tray_menu_account_settings">Хисап көйләүләре</string>
    <!-- Text shown in the menu to view tab settings -->
    <string name="tab_tray_menu_tab_settings">Таб көйләүләре</string>
    <!-- Text shown in the menu for closing all tabs -->
    <string name="tab_tray_menu_item_close">Барлык табларны да ябу</string>
    <!-- Text shown in the multiselect menu for bookmarking selected tabs. -->
    <string name="tab_tray_multiselect_menu_item_bookmark">Кыстыргыч</string>
    <!-- Text shown in the multiselect menu for closing selected tabs. -->
    <string name="tab_tray_multiselect_menu_item_close">Ябу</string>
    <!-- Content description for tabs tray multiselect share button -->
    <string name="tab_tray_multiselect_share_content_description">Сайланган табларны уртаклашу</string>
    <!-- Content description for tabs tray multiselect menu -->
    <string name="tab_tray_multiselect_menu_content_description">Сайланган таблар менюсы</string>
    <!-- Content description (not visible, for screen readers etc.): Removes tab from collection button. Removes the selected tab from collection when pressed -->
    <string name="remove_tab_from_collection">Табны җыентыктан алып ташлау</string>
    <!-- Text for button to enter multiselect mode in tabs tray -->
    <string name="tabs_tray_select_tabs">Табларны сайлау</string>
    <!-- Content description (not visible, for screen readers etc.): Close tab button. Closes the current session when pressed -->
    <string name="close_tab">Табны ябу</string>
    <!-- Content description (not visible, for screen readers etc.): Close tab <title> button. First parameter is tab title  -->
    <string name="close_tab_title">%s табын ябу</string>
    <!-- Content description (not visible, for screen readers etc.): Opens the open tabs menu when pressed -->
    <string name="open_tabs_menu">Ачык таблар менюсы</string>
    <!-- Open tabs menu item to save tabs to collection -->
    <string name="tabs_menu_save_to_collection1">Табларны җыентыкка саклау</string>
    <!-- Text for the menu button to delete a collection -->
    <string name="collection_delete">Җыентыкны бетерү</string>
    <!-- Text for the menu button to rename a collection -->
    <string name="collection_rename">Җыентык исемен үзгәртү</string>
    <!-- Text for the button to open tabs of the selected collection -->
    <string name="collection_open_tabs">Табларны ачу</string>
    <!-- Hint for adding name of a collection -->
    <string name="collection_name_hint">Җыентык исеме</string>
    <!-- Text for the menu button to remove a top site -->
    <string name="remove_top_site">Бетерү</string>
    <!-- Text for the menu button to delete a top site from history -->
    <string name="delete_from_history">Тарихтан бетерү</string>
    <!-- Postfix for private WebApp titles, placeholder is replaced with app name -->
    <string name="pwa_site_controls_title_private">%1$s (Хосусый режим)</string>

    <!-- History -->
    <!-- Text for the button to search all history -->
    <string name="history_search_1">Эзләү терминнарын кертү</string>
    <!-- Text for the button to clear all history -->
    <string name="history_delete_all">Тарихны бетерү</string>
    <!-- Text for the snackbar to confirm that multiple browsing history items has been deleted -->
    <string name="history_delete_multiple_items_snackbar">Тарих бетерелде</string>
    <!-- Text for the snackbar to confirm that a single browsing history item has been deleted. The first parameter is the shortened URL of the deleted history item. -->
    <string name="history_delete_single_item_snackbar">%1$s бетерелде</string>
    <!-- Context description text for the button to delete a single history item -->
    <string name="history_delete_item">Бетерү</string>
    <!-- History multi select title in app bar
    The first parameter is the number of bookmarks selected -->
    <string name="history_multi_select_title">%1$d сайланды</string>
    <!-- Text for the header that groups the history for today -->
    <string name="history_today">Бүген</string>
    <!-- Text for the header that groups the history for yesterday -->
    <string name="history_yesterday">Кичә</string>
    <!-- Text for the header that groups the history the past 7 days -->
    <string name="history_7_days">Соңгы 7 көн</string>
    <!-- Text for the header that groups the history the past 30 days -->
    <string name="history_30_days">Соңгы 30 көн</string>
    <!-- Text for the header that groups the history older than the last month -->
    <string name="history_older">Искерәк</string>
    <!-- Text shown when no history exists -->
    <string name="history_empty_message">Тарих юк</string>

    <!-- Downloads -->
    <!-- Text for the snackbar to confirm that multiple downloads items have been removed -->
    <string name="download_delete_multiple_items_snackbar_1">Йөкләүләр бетерелде</string>
    <!-- Text for the snackbar to confirm that a single download item has been removed. The first parameter is the name of the download item. -->
    <string name="download_delete_single_item_snackbar">%1$s бетерелде</string>
    <!-- Text shown when no download exists -->
    <string name="download_empty_message_1">Йөкләп алынган файллар юк</string>
    <!-- History multi select title in app bar
    The first parameter is the number of downloads selected -->
    <string name="download_multi_select_title">%1$d сайланган</string>
    <!-- Text for the button to remove a single download item -->
    <string name="download_delete_item_1">Бетерү</string>


    <!-- WebCompat Reporter -->

<<<<<<< HEAD
=======
    <!-- WebCompat Reporter -->
    <!-- The title of the Web Compat Reporter feature. This is displayed in the top app bar. -->
    <string name="webcompat_reporter_screen_title">Ватык сайт турында хәбәр итү</string>
>>>>>>> 07ff4473
    <!-- The text field label of the URL text field. This is displayed above the user-inputted URL. -->
    <string name="webcompat_reporter_label_url">URL</string>
    <!-- The button text for the cancel button to leave the Web Compat Reporter feature. -->
    <string name="webcompat_reporter_cancel">Баш тарту</string>
    <!-- The button text for the send button to submit the provided form data. -->
    <string name="webcompat_reporter_send">Җибәрү</string>


    <!-- Broken site reason text for images or videos -->
    <string name="webcompat_reporter_reason_media">Рәсемнәр яки видеолар</string>
    <!-- Broken site reason text for sign in or sign out -->
    <string name="webcompat_reporter_reason_account">Керү яки чыгу</string>

    <!-- Crashes -->
    <!-- Title text displayed on the tab crash page. This first parameter is the name of the application (For example: Fenix) -->
    <string name="tab_crash_title_2">Гафу. %1$s бу сәхифәне йөкли алмый.</string>

    <!-- Send crash report checkbox text on the tab crash page -->
    <string name="tab_crash_send_report">Mozilla-га ватылу турында хәбәр җибәрү</string>
    <!-- Close tab button text on the tab crash page -->
    <string name="tab_crash_close">Табны ябу</string>
    <!-- Restore tab button text on the tab crash page -->
    <string name="tab_crash_restore">Табны кире кайтару</string>

    <!-- Unsubmitted crash dialog title, The first parameter is the name of the app (e.g. Firefox)  -->
    <string name="unsubmitted_crash_dialog_title">%s кушымчасын сүндереп кабызырга туры килде</string>

<<<<<<< HEAD
=======
    <!-- Unsubmitted crash dialog checkbox label for automatically sending reports in the future -->
    <string name="unsubmitted_crash_dialog_checkbox_label">Ватылу турындагы хәбәрләрне автоматик рәвештә җибәрү</string>
>>>>>>> 07ff4473
    <!-- Unsubmitted crash dialog negative button to dismiss the dialog -->
    <string name="unsubmitted_crash_dialog_negative_button">Ябу</string>
    <!-- Unsubmitted crash dialog positive button to submit crash report -->
    <string name="unsubmitted_crash_dialog_positive_button">Ватылу турында хәбәр җибәрү</string>

    <!-- Bookmarks -->
    <!-- Confirmation message for a dialog confirming if the user wants to delete the selected folder -->
    <string name="bookmark_delete_folder_confirmation_dialog">Папка бетерүне раслыйсызмы?</string>
    <!-- Confirmation message for a dialog confirming if the user wants to delete multiple items including folders. Parameter will be replaced by app name. -->
    <string name="bookmark_delete_multiple_folders_confirmation_dialog">%s сайланган элементларны бетерәчәк.</string>
    <!-- Text for the cancel button on delete bookmark dialog -->
    <string name="bookmark_delete_negative">Баш тарту</string>
    <!-- Screen title for adding a bookmarks folder -->
    <string name="bookmark_add_folder">Папка өстәү</string>
    <!-- Snackbar title that confirms a bookmark was saved into a folder. Parameter will be replaced by the name of the folder the bookmark was saved into. -->
    <string name="bookmark_saved_in_folder_snackbar">«%s» эчендә сакланды</string>
    <!-- Snackbar edit button shown after a bookmark has been created. -->
    <string name="edit_bookmark_snackbar_action">ҮЗГӘРТҮ</string>
    <!-- Bookmark menu move button -->
    <string name="bookmark_menu_move_button">Күчерү</string>
    <!-- Bookmark overflow menu edit button -->
    <string name="bookmark_menu_edit_button">Үзгәртү</string>
    <!-- Bookmark overflow menu copy button -->
    <string name="bookmark_menu_copy_button">Күчереп алу</string>
    <!-- Bookmark overflow menu share button -->
    <string name="bookmark_menu_share_button">Уртаклашу</string>
    <!-- Bookmark overflow menu open in new tab button -->
    <string name="bookmark_menu_open_in_new_tab_button">Яңа табта ачу</string>
    <!-- Bookmark overflow menu open in private tab button -->
    <string name="bookmark_menu_open_in_private_tab_button">Хосусый табта ачу</string>
    <!-- Bookmark overflow menu open all in tabs button -->
    <string name="bookmark_menu_open_all_in_tabs_button">Барысын да яңа табларда ачу</string>
    <!-- Bookmark overflow menu open all in private tabs button -->
    <string name="bookmark_menu_open_all_in_private_tabs_button">Барысын да хосусый табларда ачу</string>
    <!-- Bookmark overflow menu delete button -->
    <string name="bookmark_menu_delete_button">Бетерү</string>
    <!--Bookmark overflow menu save button -->
    <string name="bookmark_menu_save_button">Саклау</string>
    <!-- Bookmark multi select title in app bar
     The first parameter is the number of bookmarks selected -->
    <string name="bookmarks_multi_select_title">%1$d сайланды</string>
    <!-- Bookmark editing screen title -->
    <string name="edit_bookmark_fragment_title">Кыстарманы үзгәртү</string>
    <!-- Bookmark folder editing screen title -->
    <string name="edit_bookmark_folder_fragment_title">Папканы үзгәртү</string>
    <!-- Bookmark sign in button message -->
    <string name="bookmark_sign_in_button">Синхрон кыстыргычларны карау өчен керегез</string>
    <!-- Bookmark URL editing field label -->
    <string name="bookmark_url_label">URL</string>
    <!-- Bookmark FOLDER editing field label -->
    <string name="bookmark_folder_label">ПАПКА</string>
    <!-- Text indicating which folder a bookmark or folder will be saved in -->
    <string name="bookmark_save_in_label">Сакланасы җир</string>
    <!-- Bookmark NAME editing field label -->
    <string name="bookmark_name_label">ИСЕМ</string>
    <!-- Label for a text input field for a bookmark or folder name -->
    <string name="bookmark_name_label_normal_case">Исем</string>
    <!-- Bookmark add folder screen title -->
    <string name="bookmark_add_folder_fragment_label">Папка өстәү</string>
    <!-- Bookmark select folder screen title -->
    <string name="bookmark_select_folder_fragment_label">Папка сайлау</string>
    <!-- Bookmark editing error missing title -->
    <string name="bookmark_empty_title_error">Исеме булырга тиеш</string>
    <!-- Bookmark editing error missing or improper URL -->
    <string name="bookmark_invalid_url_error">Яраксыз URL</string>
    <!-- Bookmark screen message for empty bookmarks folder -->
    <string name="bookmarks_empty_message">Монда кыстыргычлар юк</string>
    <!-- Bookmark snackbar message on deletion
     The first parameter is the host part of the URL of the bookmark deleted, if any -->
    <string name="bookmark_deletion_snackbar_message">%1$s бетерелде</string>

    <!-- Bookmark snackbar message on deleting multiple bookmarks not including folders-->
    <string name="bookmark_deletion_multiple_snackbar_message_2">Кыстыргычлар бетерелде</string>
    <!-- Bookmark snackbar message on deleting multiple bookmarks including folders-->
    <string name="bookmark_deletion_multiple_snackbar_message_3">Сайланган папкаларны бетерү</string>
    <!-- Bookmark undo button for deletion snackbar action -->
    <string name="bookmark_undo_deletion">КИРЕ АЛУ</string>

    <!-- Bookmark snackbar message for deleting a single item. Parameter is the title of the item being deleted -->
    <string name="bookmark_delete_single_item">%s бетерелде</string>
    <!-- Bookmark snackbar message for deleting multiple items. Parameter is the number of items being deleted -->
    <string name="bookmark_delete_multiple_items">Бетерелгән элементлар: %s</string>
    <!-- Text for the button to search all bookmarks -->
    <string name="bookmark_search">Эзләү терминнарын кертү</string>
    <!-- Content description for the bookmark navigation bar back button -->
    <string name="bookmark_navigate_back_button_content_description">Кире кайту</string>
    <!-- Content description for the bookmark list new folder navigation bar button -->
    <string name="bookmark_add_new_folder_button_content_description">Яңа папка өстәү</string>
    <!-- Content description for the bookmark screen delete bookmark navigation bar button -->
    <string name="bookmark_delete_bookmark_content_description">Кыстыргычны бетерү</string>
    <!-- Content description for the bookmark screen delete bookmark folder navigation bar button -->
    <string name="bookmark_delete_folder_content_description">Папканы бетерү</string>
    <!-- Content description for bookmark search floating action button -->
    <string name="bookmark_search_button_content_description">Кыстыргычлардан эзләү</string>
    <!-- Content description for the overflow menu for a bookmark item. Paramter will a folder name or bookmark title. -->
    <string name="bookmark_item_menu_button_content_description">%s өчен элемент менюсы</string>
    <!-- Title for the bookmark list empty state-->
    <string name="bookmark_empty_list_title">Әле кыстыргычлар юк</string>
    <!-- Text for the button to navigate to sync authentication -->
    <string name="bookmark_empty_list_guest_cta">Синхронлауга керү</string>
    <!-- Description for the add new folder button when selecting a folder. -->
    <string name="bookmark_select_folder_new_folder_button_title">Яңа папка</string>

    <!-- Site Permissions -->
    <!-- Button label that take the user to the Android App setting -->
    <string name="phone_feature_go_to_settings">Көйләүләргә күчү</string>
    <!-- Content description (not visible, for screen readers etc.): Quick settings sheet
        to give users access to site specific information / settings. For example:
        Secure settings status and a button to modify site permissions -->
    <string name="quick_settings_sheet">Тиз көйләүләр панеле</string>
    <!-- Label that indicates that this option it the recommended one -->
    <string name="phone_feature_recommended">Киңәш ителә</string>
    <!-- Button label for clearing all the information of site permissions-->
    <string name="clear_permissions">Рөхсәтләрне бетерү</string>
    <!-- Text for the OK button on Clear permissions dialog -->
    <string name="clear_permissions_positive">ОК</string>
    <!-- Text for the cancel button on Clear permissions dialog -->
    <string name="clear_permissions_negative">Баш тарту</string>
    <!-- Button label for clearing a site permission-->
    <string name="clear_permission">Рөхсәтне бетерү</string>
    <!-- Text for the OK button on Clear permission dialog -->
    <string name="clear_permission_positive">ОК</string>
    <!-- Text for the cancel button on Clear permission dialog -->
    <string name="clear_permission_negative">Баш тарту</string>
    <!-- Button label for clearing all the information on all sites-->
    <string name="clear_permissions_on_all_sites">Барлык сайтлар өчен дә бирелгән рөхсәтләрне чистарту</string>
    <!-- Preference for altering video and audio autoplay for all websites -->
    <string name="preference_browser_feature_autoplay">Автоуйнату</string>
    <!-- Preference for altering the camera access for all websites -->
    <string name="preference_phone_feature_camera">Камера</string>
    <!-- Preference for altering the microphone access for all websites -->
    <string name="preference_phone_feature_microphone">Микрофон</string>
    <!-- Preference for altering the location access for all websites -->
    <string name="preference_phone_feature_location">Урнашу</string>
    <!-- Preference for altering the notification access for all websites -->
    <string name="preference_phone_feature_notification">Искәртү</string>
    <!-- Preference for altering the persistent storage access for all websites -->
    <string name="preference_phone_feature_persistent_storage">Даими саклагыч</string>
    <!-- Preference for altering the storage access setting for all websites -->
    <string name="preference_phone_feature_cross_origin_storage_access">Сайт-ара кукилар</string>
    <!-- Preference for altering the EME access for all websites -->
    <string name="preference_phone_feature_media_key_system_access">DRM белән идарә ителгән эчтәлек</string>
    <!-- Label that indicates that a permission must be asked always -->
    <string name="preference_option_phone_feature_ask_to_allow">Рөхсәт итүне сорау</string>
    <!-- Label that indicates that a permission must be blocked -->
    <string name="preference_option_phone_feature_blocked">Блокланган</string>
    <!-- Label that indicates that a permission must be allowed -->
    <string name="preference_option_phone_feature_allowed">Рөхсәт ителгән</string>
    <!--Label that indicates a permission is by the Android OS-->
    <string name="phone_feature_blocked_by_android">Android тарафыннан тыелган</string>
    <!-- Preference for showing a list of websites that the default configurations won't apply to them -->
    <string name="preference_exceptions">Чыгармалар</string>
    <!-- Summary of tracking protection preference if tracking protection is set to off -->
    <string name="tracking_protection_off">Сүнгән</string>
    <!-- Summary of tracking protection preference if tracking protection is set to standard -->
    <string name="tracking_protection_standard">Стандарт</string>
    <!-- Summary of tracking protection preference if tracking protection is set to strict -->
    <string name="tracking_protection_strict">Катгый</string>
    <!-- Summary of tracking protection preference if tracking protection is set to custom -->
    <string name="tracking_protection_custom">Үзгә</string>
    <!-- Label for global setting that indicates that all video and audio autoplay is allowed -->
    <string name="preference_option_autoplay_allowed2">Аудио һәм видеоны рөхсәт итү</string>
    <!-- Label for site specific setting that indicates that all video and audio autoplay is allowed -->
    <string name="quick_setting_option_autoplay_allowed">Аудио һәм видеоны рөхсәт итү</string>
    <!-- Label that indicates that video and audio autoplay is only allowed over Wi-Fi -->
    <string name="preference_option_autoplay_allowed_wifi_only2">Аудио һәм видеоны мобиль интернетны кулланганда гына блоклау</string>
    <!-- Subtext that explains 'autoplay on Wi-Fi only' option -->
    <string name="preference_option_autoplay_allowed_wifi_subtext">Аудио һәм видео Wi-Fi аша уйнатылачак</string>
    <!-- Label for global setting that indicates that video autoplay is allowed, but audio autoplay is blocked -->
    <string name="preference_option_autoplay_block_audio2">Аудионы гына тыю</string>
    <!-- Label for site specific setting that indicates that video autoplay is allowed, but audio autoplay is blocked -->
    <string name="quick_setting_option_autoplay_block_audio">Аудионы гына тыю</string>
    <!-- Label for global setting that indicates that all video and audio autoplay is blocked -->
    <string name="preference_option_autoplay_blocked3">Аудио һәм видеоны тыю</string>
    <!-- Label for site specific setting that indicates that all video and audio autoplay is blocked -->
    <string name="quick_setting_option_autoplay_blocked">Аудио һәм видеоны тыю</string>
    <!-- Summary of delete browsing data on quit preference if it is set to on -->
    <string name="delete_browsing_data_quit_on">Кабынган</string>
    <!-- Summary of delete browsing data on quit preference if it is set to off -->
    <string name="delete_browsing_data_quit_off">Сүнгән</string>

    <!-- Summary of studies preference if it is set to on -->
    <string name="studies_on">Кабынган</string>
    <!-- Summary of studies data on quit preference if it is set to off -->
    <string name="studies_off">Сүнгән</string>

    <!-- Category header of a preference that allows a user to alter settings related to web permissions. -->
    <string name="preferences_category_permissions">Рөхсәтләр</string>
    <!-- Category header of a preference that allows a user to alter settings related to web content. -->
    <string name="preferences_category_content">Эчтәлек</string>
    <!-- Preference for altering the default browsing mode. When enabled, the desktop site will always be requested. -->
    <string name="preference_feature_desktop_mode_default">Һәрвакыт сайтның өстәл өсте версиясен сорау</string>

    <!-- Collections -->
    <!-- Collections header on home fragment -->
    <string name="collections_header">Җыентыклар</string>
    <!-- Content description (not visible, for screen readers etc.): Opens the collection menu when pressed -->
    <string name="collection_menu_button_content_description">Җыентык менюсы</string>
    <!-- Title for the "select tabs" step of the collection creator -->
    <string name="create_collection_select_tabs">Табларны сайлау</string>
    <!-- Title for the "select collection" step of the collection creator -->
    <string name="create_collection_select_collection">Җыентыкны сайлау</string>
    <!-- Title for the "name collection" step of the collection creator -->
    <string name="create_collection_name_collection">Җыентыкка исем бирү</string>
    <!-- Button to add new collection for the "select collection" step of the collection creator -->
    <string name="create_collection_add_new_collection">Яңа җыентык өстәү</string>
    <!-- Button to select all tabs in the "select tabs" step of the collection creator -->
    <string name="create_collection_select_all">Барысын да сайлау</string>
    <!-- Button to deselect all tabs in the "select tabs" step of the collection creator -->
    <string name="create_collection_deselect_all">Берсен дә сайламау</string>
    <!-- Text to prompt users to select the tabs to save in the "select tabs" step of the collection creator -->
    <string name="create_collection_save_to_collection_empty">Сакланачак табларны сайлагыз</string>
    <!-- Text to show users how many tabs they have selected in the "select tabs" step of the collection creator.
     %d is a placeholder for the number of tabs selected. -->
    <string name="create_collection_save_to_collection_tabs_selected">%d таб сайланды</string>
    <!-- Text to show users they have one tab selected in the "select tabs" step of the collection creator.
    %d is a placeholder for the number of tabs selected. -->
    <string name="create_collection_save_to_collection_tab_selected">%d таб сайланды</string>
    <!-- Text shown in snackbar when multiple tabs have been saved in a collection -->
    <string name="create_collection_tabs_saved">Таблар сакланды!</string>
    <!-- Text shown in snackbar when one or multiple tabs have been saved in a new collection -->
    <string name="create_collection_tabs_saved_new_collection">Җыентык cакланды!</string>
    <!-- Text shown in snackbar when one tab has been saved in a collection -->
    <string name="create_collection_tab_saved">Таб сакланды!</string>
    <!-- Content description (not visible, for screen readers etc.): button to close the collection creator -->
    <string name="create_collection_close">Ябу</string>
    <!-- Button to save currently selected tabs in the "select tabs" step of the collection creator-->
    <string name="create_collection_save">Саклау</string>
    <!-- Snackbar action to view the collection the user just created or updated -->
    <string name="create_collection_view">Карау</string>

    <!-- Text for the OK button from collection dialogs -->
    <string name="create_collection_positive">ОК</string>
    <!-- Text for the cancel button from collection dialogs -->
    <string name="create_collection_negative">Баш тарту</string>

    <!-- Default name for a new collection in "name new collection" step of the collection creator. %d is a placeholder for the number of collections-->
    <string name="create_collection_default_name">%d җыентыгы</string>

    <!-- Share -->
    <!-- Share screen header -->
    <string name="share_header_2">Уртаклашу</string>
    <!-- Content description (not visible, for screen readers etc.):
        "Share" button. Opens the share menu when pressed. -->
    <string name="share_button_content_description">Уртаклашу</string>
    <!-- Text for the Save to PDF feature in the share menu -->
    <string name="share_save_to_pdf">PDF буларак саклау</string>
    <!-- Text for error message when generating a PDF file Text. -->
    <string name="unable_to_save_to_pdf_error">PDF-ны төзеп булмады</string>
    <!-- Text for standard error snackbar dismiss button. -->
    <string name="standard_snackbar_error_dismiss">Ябу</string>
    <!-- Text for error message when printing a page and it fails. -->
    <string name="unable_to_print_page_error">Бу битне бастырып булмады</string>
    <!-- Text for the print feature in the share and browser menu -->
    <string name="menu_print">Бастыру</string>
    <!-- Sub-header in the dialog to share a link to another sync device -->
    <string name="share_device_subheader">Җиһазга җибәрү</string>
    <!-- Sub-header in the dialog to share a link to an app from the full list -->
    <string name="share_link_all_apps_subheader">Барлык гамәлләр</string>
    <!-- Sub-header in the dialog to share a link to an app from the most-recent sorted list -->
    <string name="share_link_recent_apps_subheader">Соңгы кулланылган</string>
    <!-- Text for the copy link action in the share screen. -->
    <string name="share_copy_link_to_clipboard">Алмашу буферына күчереп алу</string>
    <!-- Toast shown after copying link to clipboard -->
    <string name="toast_copy_link_to_clipboard">Алмашу буферына күчереп алынды</string>
    <!-- An option from the share dialog to sign into sync -->
    <string name="sync_sign_in">Синхронлауга керү</string>
     <!-- An option from the three dot menu to sync and save data -->
    <string name="sync_menu_sync_and_save_data">Синхронлау һәм мәгълүматны саклау</string>
    <!-- An option from the share dialog to send link to all other sync devices -->
    <string name="sync_send_to_all">Барлык җиһазларга җибәрү</string>
    <!-- An option from the share dialog to reconnect to sync -->
    <string name="sync_reconnect">Синхронлауга яңадан тоташу</string>
    <!-- Text displayed when sync is offline and cannot be accessed -->
    <string name="sync_offline">Офлайн</string>
    <!-- An option to connect additional devices -->
    <string name="sync_connect_device">Башка җиһазны тоташтыру</string>
    <!-- The dialog text shown when additional devices are not available -->
    <string name="sync_connect_device_dialog" tools:ignore="BrandUsage">Табны җибәрү өчен, кимендә тагын бер башка җиһаздан Firefox-ка керегез.</string>
    <!-- Confirmation dialog button -->
    <string name="sync_confirmation_button">Аңладым</string>

    <!-- Share error message -->
    <string name="share_error_snackbar">Бу кушымта белән бүлешеп булмый</string>
    <!-- Add new device screen title -->
    <string name="sync_add_new_device_title">Җиһазга җибәрү</string>
    <!-- Text for the warning message on the Add new device screen -->
    <string name="sync_add_new_device_message">Тоташкан җиһаз юк</string>
    <!-- Text for the button to learn about sending tabs -->
    <string name="sync_add_new_device_learn_button">Табларны җибәрү турында күбрәк белү…</string>
    <!-- Text for the button to connect another device -->
    <string name="sync_add_new_device_connect_button">Башка җиһазны тоташтыру…</string>

    <!-- Notifications -->
    <!-- Text shown in the notification that pops up to remind the user that a private browsing session is active. -->
    <string name="notification_pbm_delete_text_2">Хосусый табларны ябу</string>

    <!-- Text shown in the notification that pops up to remind the user that a private browsing session is active for Android 14+ -->
    <string name="notification_erase_title_android_14">Хосусый таблар ябылсынмы?</string>

    <!-- Name of the marketing notification channel. Displayed in the "App notifications" system settings for the app -->
    <string name="notification_marketing_channel_name">Маркетинг</string>

    <!-- Title shown in the notification that pops up to remind the user to set fenix as default browser.
    The app name is in the text, due to limitations with localizing Nimbus experiments -->
    <string name="nimbus_notification_default_browser_title" tools:ignore="BrandUsage,UnusedResources">Firefox — тиз һәм хосусый</string>
    <!-- Text shown in the notification that pops up to remind the user to set fenix as default browser.
    The app name is in the text, due to limitations with localizing Nimbus experiments -->
    <string name="nimbus_notification_default_browser_text" tools:ignore="BrandUsage,UnusedResources">Firefox-ны төп браузерыгыз итү</string>
    <!-- Title shown in the notification that pops up to re-engage the user -->
    <string name="notification_re_engagement_title">Хосусый гизүне сынап карагыз</string>
    <!-- Title A shown in the notification that pops up to re-engage the user -->
    <string name="notification_re_engagement_A_title">Эзләр калдырмыйча гизегез</string>
    <!-- Title B shown in the notification that pops up to re-engage the user -->
    <string name="notification_re_engagement_B_title">Беренче эзләвегезне башлагыз</string>

    <!-- Preference for taking the short survey. -->
    <string name="preferences_take_survey">Анкетада катнашу</string>
    <!-- Preference for not taking the short survey. -->
    <string name="preferences_not_take_survey">Юк, рәхмәт</string>

    <!-- Snackbar -->
    <!-- Text shown in snackbar when user deletes a collection -->
    <string name="snackbar_collection_deleted">Җыентык бетерелде</string>
    <!-- Text shown in snackbar when user renames a collection -->
    <string name="snackbar_collection_renamed">Җыентык исеме үзгәртелде</string>
    <!-- Text shown in snackbar when user closes a tab -->
    <string name="snackbar_tab_closed">Таб ябылды</string>
    <!-- Text shown in snackbar when user closes all tabs -->
    <string name="snackbar_tabs_closed">Таблар ябылды</string>
    <!-- Text shown in snackbar when user closes multiple inactive tabs. %1$s will be replaced with the number of tabs closed. -->
    <string name="snackbar_num_tabs_closed">Ябылган таблар: %1$s</string>
    <!-- Text shown in snackbar when user bookmarks a list of tabs. Parameter will be replaced by the name of the folder the bookmark was saved into.-->
    <string name="snackbar_message_bookmarks_saved_in">Кыстыргычлар &quot;%s&quot; эчендә cакланды!</string>
    <!-- Text shown in snackbar when user adds a site to shortcuts -->
    <string name="snackbar_added_to_shortcuts">Ярлыкларга өстәлде!</string>
    <!-- Text shown in snackbar when user closes a private tab -->
    <string name="snackbar_private_tab_closed">Хосусый таб ябылды</string>
    <!-- Text shown in snackbar when user closes all private tabs -->
    <string name="snackbar_private_tabs_closed">Хосусый таблар ябылды</string>
    <!-- Text shown in snackbar when user erases their private browsing data -->
    <string name="snackbar_private_data_deleted">Хосусый гизү мәгълүматлары бетерелде</string>
    <!-- Text shown in snackbar to undo deleting a tab, top site or collection -->
    <string name="snackbar_deleted_undo">КИРЕ АЛУ</string>
    <!-- Text shown in snackbar when user removes a top site -->
    <string name="snackbar_top_site_removed">Сайт бетерелде</string>
    <!-- QR code scanner prompt which appears after scanning a code, but before navigating to it
        First parameter is the name of the app, second parameter is the URL or text scanned-->
    <string name="qr_scanner_confirmation_dialog_message">%1$s кушымтасына %2$s сылтамасын ачарга рөхсәт бирү</string>
    <!-- QR code scanner prompt dialog positive option to allow navigation to scanned link -->
    <string name="qr_scanner_dialog_positive">РӨXCӘT ИТҮ</string>
    <!-- QR code scanner prompt dialog positive option to deny navigation to scanned link -->
    <string name="qr_scanner_dialog_negative">КИРЕ КАГУ</string>
    <!-- QR code scanner prompt dialog error message shown when a hostname does not contain http or https. -->
    <string name="qr_scanner_dialog_invalid">Веб-адрес хаталы.</string>
    <!-- QR code scanner prompt dialog positive option when there is an error -->
    <string name="qr_scanner_dialog_invalid_ok">ОК</string>
    <!-- Tab collection deletion prompt dialog message. Placeholder will be replaced with the collection name -->
    <string name="tab_collection_dialog_message">%1$s җыентыгын бетерүне раслыйсызмы?</string>
    <!-- Tab collection deletion prompt dialog option to delete the collection -->
    <string name="tab_collection_dialog_positive">Бетерү</string>

    <!-- Message for copying the URL via long press on the toolbar -->
    <string name="url_copied">URL копияләнде</string>
    <!-- Summary for Accessibility Text Size Scaling Preference -->
    <string name="preference_accessibility_text_size_summary">Вебсайтларда текстны зурайту я кечерәйтү</string>
    <!-- Title for Accessibility Text Size Scaling Preference -->
    <string name="preference_accessibility_font_size_title">Шрифт үлчәме</string>

    <!-- Title for Accessibility Text Automatic Size Scaling Preference -->
    <string name="preference_accessibility_auto_size_2">Автоматик шрифт үлчәме</string>

    <!-- Summary for Accessibility Text Automatic Size Scaling Preference -->
    <string name="preference_accessibility_auto_size_summary">Шрифт үлчәме сезнең Android көйләүләренә туры киләчәк. Шрифт үлчәмен монда үзгәртү өчен сүндерегез.</string>

    <!-- Title for the Delete browsing data preference -->
    <string name="preferences_delete_browsing_data">Гизү мәгълүматларын бетерү</string>
    <!-- Title for the tabs item in Delete browsing data -->
    <string name="preferences_delete_browsing_data_tabs_title_2">Ачык битләр</string>
    <!-- Subtitle for the tabs item in Delete browsing data, parameter will be replaced with the number of open tabs -->
    <string name="preferences_delete_browsing_data_tabs_subtitle">%d таб</string>
    <!-- Title for the data and history items in Delete browsing data -->
    <!-- Title for the history item in Delete browsing data -->
    <string name="preferences_delete_browsing_data_browsing_history_title">Гизү тарихы</string>
    <!-- Subtitle for the data and history items in delete browsing data, parameter will be replaced with the
        number of history items the user has -->
    <string name="preferences_delete_browsing_data_browsing_data_subtitle">%d адрес</string>
    <!-- Title for the cookies and site data items in Delete browsing data -->
    <string name="preferences_delete_browsing_data_cookies_and_site_data">Кукилар һәм сайт бирелгәннәре</string>
    <!-- Subtitle for the cookies item in Delete browsing data -->
    <string name="preferences_delete_browsing_data_cookies_subtitle">Сез күпчелек сайтлардан чыгачаксыз</string>
    <!-- Title for the cached images and files item in Delete browsing data -->
    <string name="preferences_delete_browsing_data_cached_files">Кәшләнгән рәсемнәр һәм файллар</string>
    <!-- Subtitle for the cached images and files item in Delete browsing data -->
    <string name="preferences_delete_browsing_data_cached_files_subtitle">Саклагычта урын бушата</string>

    <!-- Title for the site permissions item in Delete browsing data -->
    <string name="preferences_delete_browsing_data_site_permissions">Сайт рөхсәтләре</string>
    <!-- Title for the downloads item in Delete browsing data -->
    <string name="preferences_delete_browsing_data_downloads">Йөкләүләр</string>
    <!-- Text for the button to delete browsing data -->
    <string name="preferences_delete_browsing_data_button">Гизү мәгълүматларын бетерү</string>
    <!-- Title for the Delete browsing data on quit preference -->
    <string name="preferences_delete_browsing_data_on_quit">Чыкканда гизү мәгълүматларын бетерү</string>
    <!-- Summary for the Delete browsing data on quit preference. "Quit" translation should match delete_browsing_data_on_quit_action translation. -->
    <string name="preference_summary_delete_browsing_data_on_quit_2">Төп менюдан \&quot;Чыгу\&quot;-ны сайлаганда, гизү мәгълүматларын автоматик рәвештә бетерә</string>
    <!-- Action item in menu for the Delete browsing data on quit feature -->
    <string name="delete_browsing_data_on_quit_action">Чыгу</string>

    <!-- Title text of a delete browsing data dialog. -->
    <string name="delete_history_prompt_title">Бетерү өчен вакыт диапазоны</string>
    <!-- Radio button in the delete browsing data dialog to delete history items for the last hour. -->
    <string name="delete_history_prompt_button_last_hour">Соңгы сәгать</string>
    <!-- Radio button in the delete browsing data dialog to delete history items for today and yesterday. -->
    <string name="delete_history_prompt_button_today_and_yesterday">Бүген һәм кичә</string>
    <!-- Radio button in the delete browsing data dialog to delete all history. -->
    <string name="delete_history_prompt_button_everything">Барысын да</string>

    <!-- Dialog message to the user asking to delete browsing data. Parameter will be replaced by app name. -->
    <string name="delete_browsing_data_prompt_message_3">%s сайланган гизү мәгълүматларын бетерәчәк.</string>
    <!-- Text for the cancel button for the data deletion dialog -->
    <string name="delete_browsing_data_prompt_cancel">Баш тарту</string>
    <!-- Text for the allow button for the data deletion dialog -->
    <string name="delete_browsing_data_prompt_allow">Бетерү</string>

    <!-- Text for the snackbar confirmation that the data was deleted -->
    <string name="preferences_delete_browsing_data_snackbar">Гизү мәгълүматлары бетерелде</string>
    <!-- Text for the snackbar to show the user that the deletion of browsing data is in progress -->
    <string name="deleting_browsing_data_in_progress">Гизү мәгълүматларын бетерү…</string>

    <!-- Dialog message to the user asking to delete all history items inside the opened group. Parameter will be replaced by a history group name. -->
    <string name="delete_all_history_group_prompt_message">“%s” эчендәге барлык сайтларны да бетерү</string>
    <!-- Text for the cancel button for the history group deletion dialog -->
    <string name="delete_history_group_prompt_cancel">Баш тарту</string>
    <!-- Text for the allow button for the history group dialog -->
    <string name="delete_history_group_prompt_allow">Бетерү</string>
    <!-- Text for the snackbar confirmation that the history group was deleted -->
    <string name="delete_history_group_snackbar">Төркем бетерелде</string>

    <!-- Onboarding -->
    <!-- text to display in the snackbar once account is signed-in -->
    <string name="onboarding_firefox_account_sync_is_on">Синхронлау кабызылган</string>

    <!-- Onboarding theme -->
    <!-- Text shown in snackbar when multiple tabs have been sent to device -->
    <string name="sync_sent_tabs_snackbar">Таблар җибәрелде!</string>
    <!-- Text shown in snackbar when one tab has been sent to device  -->
    <string name="sync_sent_tab_snackbar">Таб җибәрелде!</string>
    <!-- Text shown in snackbar when sharing tabs failed  -->
    <string name="sync_sent_tab_error_snackbar">Җибәреп булмады</string>
    <!-- Text shown in snackbar for the "retry" action that the user has after sharing tabs failed -->
    <string name="sync_sent_tab_error_snackbar_action">КАБАТЛАУ</string>
    <!-- Title of QR Pairing Fragment -->
    <string name="sync_scan_code">Кодны сканерлау</string>
    <!-- Instructions on how to access pairing -->
    <string name="sign_in_instructions" tools:ignore="BrandUsage"><![CDATA[Компьютерыгызда Firefox-ны ачыгыз һәм <b>https://firefox.com/pair</b> адресына үтегез]]></string>
    <!-- Text shown for sign in pairing when ready -->
    <string name="sign_in_ready_for_scan">Сканерлауга әзер</string>
    <!-- Text shown for settings option for sign with pairing -->
    <string name="sign_in_with_camera">Камерагыз ярдәмендә керегез</string>
    <!-- Text shown for settings option for sign with email -->
    <string name="sign_in_with_email">Моның урынына эл. почта кулланыгыз</string>
    <!-- Text shown for settings option for create new account text.'Firefox' intentionally hardcoded here.-->
    <string name="sign_in_create_account_text" tools:ignore="BrandUsage"><![CDATA[Аккаунтыгыз юкмы? Firefox-ны җиһазлар арасында синхронлау өчен, бер <u>хисап булдырыгыз</u>.]]></string>
    <!-- Text shown in confirmation dialog to sign out of account. The first parameter is the name of the app (e.g. Firefox Preview) -->
    <string name="sign_out_confirmation_message_2">%s хисабыгыз белән синхронлауны туктатачак, ләкин бу җиһаздагы гизү мәгълүматларының берсен дә бетермәячәк.</string>
    <!-- Option to continue signing out of account shown in confirmation dialog to sign out of account -->
    <string name="sign_out_disconnect">Өзү</string>
    <!-- Option to cancel signing out shown in confirmation dialog to sign out of account -->
    <string name="sign_out_cancel">Баш тарту</string>

    <!-- Error message snackbar shown after the user tried to select a default folder which cannot be altered -->
    <string name="bookmark_cannot_edit_root">Стандарт папкаларны үзгәртә алмыйм</string>

    <!-- Enhanced Tracking Protection -->
    <!-- Link displayed in enhanced tracking protection panel to access tracking protection settings -->
    <string name="etp_settings">Саклау көйләүләре</string>
    <!-- Preference title for enhanced tracking protection settings -->
    <string name="preference_enhanced_tracking_protection">Күзәтелүдән Көчәйтелгән Саклау</string>
    <!-- Text displayed that links to website about enhanced tracking protection -->
    <string name="preference_enhanced_tracking_protection_explanation_learn_more">Күбрәк белү</string>
    <!-- Preference for enhanced tracking protection for the standard protection settings -->
    <string name="preference_enhanced_tracking_protection_standard_default_1">Стандарт (килешенгәнчә)</string>
    <!--  Accessibility text for the Standard protection information icon  -->
    <string name="preference_enhanced_tracking_protection_standard_info_button">Стандарт күзәтелүдән саклау чаралары нәрсәләрне блоклый</string>
    <!-- Preference for enhanced tracking protection for the strict protection settings -->
    <string name="preference_enhanced_tracking_protection_strict">Катгый</string>
    <!--  Accessibility text for the Strict protection information icon  -->
    <string name="preference_enhanced_tracking_protection_strict_info_button">Катгый күзәтелүдән саклау чаралары нәрсәләрне блоклый</string>
    <!-- Preference for enhanced tracking protection for the custom protection settings -->
    <string name="preference_enhanced_tracking_protection_custom">Үзгә</string>
    <!-- Preference description for enhanced tracking protection for the strict protection settings -->
    <string name="preference_enhanced_tracking_protection_custom_description_2">Кайсы төр трекерларны һәм скриптларны блокларга икәнен сайлагыз.</string>
    <!--  Accessibility text for the Strict protection information icon  -->
    <string name="preference_enhanced_tracking_protection_custom_info_button">Үзгә күзәтелүдән саклау чаралары нәрсәләрне блоклый</string>
    <!-- Header for categories that are being blocked by current Enhanced Tracking Protection settings -->
    <!-- Preference for enhanced tracking protection for the custom protection settings for cookies-->
    <string name="preference_enhanced_tracking_protection_custom_cookies">Кукилар</string>
    <!-- Option for enhanced tracking protection for the custom protection settings for cookies-->
    <string name="preference_enhanced_tracking_protection_custom_cookies_1">Сайт-ара һәм социаль челтәр күзәтүчеләре</string>
    <!-- Option for enhanced tracking protection for the custom protection settings for cookies-->
    <string name="preference_enhanced_tracking_protection_custom_cookies_2">Каралмаган сайтлардан булган кукилар</string>
    <!-- Option for enhanced tracking protection for the custom protection settings for cookies-->
    <string name="preference_enhanced_tracking_protection_custom_cookies_5">Сайт-ара кукиларны изоляцияләү</string>
    <!-- Preference for enhanced tracking protection for the custom protection settings for tracking content -->
    <string name="preference_enhanced_tracking_protection_custom_tracking_content">Күзәтүче эчтәлек</string>
    <!-- Option for enhanced tracking protection for the custom protection settings for tracking content-->
    <string name="preference_enhanced_tracking_protection_custom_tracking_content_1">Барлык табларда</string>

    <!-- Option for enhanced tracking protection for the custom protection settings for tracking content-->
    <string name="preference_enhanced_tracking_protection_custom_tracking_content_2">Хосусый табларда гына</string>
    <!-- Preference for enhanced tracking protection for the custom protection settings -->
    <string name="preference_enhanced_tracking_protection_custom_cryptominers">Криптомайнерләр</string>
    <!-- Button label for navigating to the Enhanced Tracking Protection details -->
    <string name="enhanced_tracking_protection_details">Нечкәлекләр</string>
    <!-- Header for categories that are being being blocked by current Enhanced Tracking Protection settings -->
    <string name="enhanced_tracking_protection_blocked">Тыелган</string>
    <!-- Header for categories that are being not being blocked by current Enhanced Tracking Protection settings -->
    <string name="enhanced_tracking_protection_allowed">Рөхсәт ителгән</string>
    <!-- Category of trackers (social media trackers) that can be blocked by Enhanced Tracking Protection -->
    <string name="etp_social_media_trackers_title">Социаль челтәр күзәтүчеләре</string>
    <!-- Category of trackers (cross-site tracking cookies) that can be blocked by Enhanced Tracking Protection -->
    <string name="etp_cookies_title">Сайт-ара күзәтүче сookie файллары</string>
    <!-- Category of trackers (cryptominers) that can be blocked by Enhanced Tracking Protection -->
    <string name="etp_cryptominers_title">Криптомайнерләр</string>
    <!-- Category of trackers (tracking content) that can be blocked by Enhanced Tracking Protection -->
    <string name="etp_tracking_content_title">Күзәтүче эчтәлек</string>
    <!-- Enhanced Tracking Protection message that protection is currently on for this site -->
    <string name="etp_panel_on">Бу сайт өчен саклау КАБЫНГАН</string>
    <!-- Enhanced Tracking Protection message that protection is currently off for this site -->
    <string name="etp_panel_off">Бу сайт өчен саклау СҮНГӘН</string>
    <!-- Header for exceptions list for which sites enhanced tracking protection is always off -->
    <string name="enhanced_tracking_protection_exceptions">Күзәтелүдән көчәйтелгән саклау бу вебсайтлар өчен сүндерелгән</string>
    <!-- Content description (not visible, for screen readers etc.): Navigate
    back from ETP details (Ex: Tracking content) -->
    <string name="etp_back_button_content_description">Кире кайту</string>
    <!-- About page link text to open what's new link -->
    <string name="about_whats_new">%s яңалыклары</string>
    <!-- Open source licenses page title
    The first parameter is the app name -->
    <string name="open_source_licenses_title">%s | OSS китапханәләр</string>

    <!-- Category of trackers (redirect trackers) that can be blocked by Enhanced Tracking Protection -->
    <string name="etp_redirect_trackers_title">Юнәлтүләрне күзәтеп торучылар</string>

    <!-- Description of redirect tracker cookies that can be blocked by Enhanced Tracking Protection -->
    <string name="etp_redirect_trackers_description">Билгеле күзәтүче вебсайтларга булган юнәлтүләр урнаштырган кукиларны чистарта.</string>
    <!-- Preference for fingerprinting protection for the custom protection settings -->
    <string name="etp_suspected_fingerprinters_title">Шөбһәле бармак эзләрен җыючылар</string>
    <!-- Category of trackers (fingerprinters) that can be blocked by Enhanced Tracking Protection -->
    <string name="etp_known_fingerprinters_title">Билгеле бармак эзләрен җыючылар</string>
    <!-- Text displayed that links to website about enhanced tracking protection SmartBlock -->
    <string name="preference_etp_smartblock_learn_more">Күбрәк белү</string>

    <!-- About page link text to open support link -->
    <string name="about_support">Техник ярдәм</string>
    <!-- About page link text to list of past crashes (like about:crashes on desktop) -->
    <string name="about_crashes">Өзеклеклер</string>
    <!-- About page link text to open privacy notice link -->
    <string name="about_privacy_notice">Хосусыйлык аңлатмасы</string>
    <!-- About page link text to open know your rights link -->
    <string name="about_know_your_rights">Хокукларыгызны белегез</string>
    <!-- About page link text to open licensing information link -->
    <string name="about_licensing_information">Лицензия турында мәгълүмат</string>
    <!-- About page link text to open a screen with libraries that are used -->
    <string name="about_other_open_source_libraries">Без кулланган китапханәләр</string>

    <!-- Toast shown to the user when they are activating the secret dev menu
        The first parameter is number of long clicks left to enable the menu -->
    <string name="about_debug_menu_toast_progress">Хата төзәтү менюсы: кабызу өчен %1$d чиртү калды</string>
    <string name="about_debug_menu_toast_done">Хата төзәтү менюсы кабынган</string>

    <!-- Browser long press popup menu -->
    <!-- Copy the current url -->
    <string name="browser_toolbar_long_press_popup_copy">Күчереп алу</string>
    <!-- Paste & go the text in the clipboard. '&amp;' is replaced with the ampersand symbol: & -->
    <string name="browser_toolbar_long_press_popup_paste_and_go">Ябыштыру һәм күчү</string>
    <!-- Paste the text in the clipboard -->
    <string name="browser_toolbar_long_press_popup_paste">Өстәү</string>

    <!-- Snackbar message shown after an URL has been copied to clipboard. -->
    <string name="browser_toolbar_url_copied_to_clipboard_snackbar">URL алмашу буферына күчермәләнде</string>

    <!-- Title text for the Add To Homescreen dialog -->
    <string name="add_to_homescreen_title">Өй экранына өстәү</string>
    <!-- Cancel button text for the Add to Homescreen dialog -->
    <string name="add_to_homescreen_cancel">Баш тарту</string>
    <!-- Add button text for the Add to Homescreen dialog -->
    <string name="add_to_homescreen_add">Өстәү</string>
    <!-- Continue to website button text for the first-time Add to Homescreen dialog -->
    <string name="add_to_homescreen_continue">Вебсайтка үтү</string>

    <!-- Placeholder text for the TextView in the Add to Homescreen dialog -->
    <string name="add_to_homescreen_text_placeholder">Ярлык исеме</string>

    <!-- Preference for managing the settings for logins and passwords in Fenix -->
    <string name="preferences_passwords_logins_and_passwords_2">Серсүзләр</string>
    <!-- Preference for managing the saving of logins and passwords in Fenix -->
    <string name="preferences_passwords_save_logins_2">Серсүзләрне саклау</string>
    <!-- Preference option for asking to save passwords in Fenix -->
    <string name="preferences_passwords_save_logins_ask_to_save">Саклар алдыннан сорау</string>
    <!-- Preference option for never saving passwords in Fenix -->
    <string name="preferences_passwords_save_logins_never_save">Беркайчан да cакламау</string>

    <!-- Preference for autofilling saved logins in Firefox (in web content), %1$s will be replaced with the app name -->
    <string name="preferences_passwords_autofill2">%1$s эчендә автотутыру</string>
    <!-- Description for the preference for autofilling saved logins in Firefox (in web content), %1$s will be replaced with the app name -->
    <string name="preferences_passwords_autofill_description">%1$s кулланганда вебсайтларда кулланучы исемнәре һәм серсүзләр саклансын һәм аннан автоматик рәвештә тутырылсын.</string>
    <!-- Preference for autofilling logins from Fenix in other apps (e.g. autofilling the Twitter app) -->
    <string name="preferences_android_autofill">Башка кушымталарда автотутыру</string>
    <!-- Description for the preference for autofilling logins from Fenix in other apps (e.g. autofilling the Twitter app) -->
    <string name="preferences_android_autofill_description">Җиһазыгыздагы башка кушымталарда кулланучы исемнәре һәм серсүзләр тутырылсын.</string>

    <!-- Preference option for adding a password -->
    <string name="preferences_logins_add_login_2">Серсүзне өстәү</string>

    <!-- Preference for syncing saved passwords in Fenix -->
    <string name="preferences_passwords_sync_logins_2">Серсүзләрне синхронлау</string>
    <!-- Preference for syncing saved passwords in Fenix, when not signed in-->
    <string name="preferences_passwords_sync_logins_across_devices_2">Серсүзләрне җиһазлар арасында синхронлау</string>
    <!-- Preference to access list of saved passwords -->
    <string name="preferences_passwords_saved_logins_2">Сакланган серсүзләр</string>
    <!-- Clickable text for opening an external link for more information about Sync. -->
    <string name="preferences_passwords_saved_logins_description_empty_learn_more_link_2">Синхронлау турында күбрәк белү</string>
    <!-- Preference to access list of login exceptions that we never save logins for -->
    <string name="preferences_passwords_exceptions">Чыгармалар</string>
    <!-- Text on button to remove all saved login exceptions -->
    <string name="preferences_passwords_exceptions_remove_all">Барлык чыгармаларны бетерү</string>
    <!-- Hint for search box in passwords list -->
    <string name="preferences_passwords_saved_logins_search_2">Серсүзләрдә эзләү</string>
    <!-- The header for the site that a login is for -->
    <string name="preferences_passwords_saved_logins_site">Сайт</string>
    <!-- The header for the username for a login -->
    <string name="preferences_passwords_saved_logins_username">Кулланучы исеме</string>
    <!-- The header for the password for a login -->
    <string name="preferences_passwords_saved_logins_password">Серсүз</string>
    <!-- Shown in snackbar to tell user that the password has been copied -->
    <string name="logins_password_copied">Серсүз алмашу буферына күчермәләнде</string>
    <!-- Shown in snackbar to tell user that the username has been copied -->
    <string name="logins_username_copied">Кулланучы исеме алмашу буферына күчермәләнде</string>
    <!-- Content Description (for screenreaders etc) read for the button to copy a password in logins-->
    <string name="saved_logins_copy_password">Серсүзне күчереп алу</string>
    <!-- Content Description (for screenreaders etc) read for the button to clear a password while editing a login-->
    <string name="saved_logins_clear_password">Серсүзне чистарту </string>
    <!-- Content Description (for screenreaders etc) read for the button to copy a username in logins -->
    <string name="saved_login_copy_username">Кулланучы исемен күчереп алу</string>

    <!-- Content Description (for screenreaders etc) read for the button to clear a username while editing a login -->
    <string name="saved_login_clear_username">Кулланучы исемен чистарту</string>
    <!-- Content Description (for screenreaders etc) read for the button to clear the hostname field while creating a login -->
    <string name="saved_login_clear_hostname">Сервер исемен чистарту</string>
    <!-- Content Description (for screenreaders etc) read for the button to open a site in logins -->
    <string name="saved_login_open_site">Сайтны браузерда ачу </string>
    <!-- Content Description (for screenreaders etc) read for the button to reveal a password in logins -->
    <string name="saved_login_reveal_password">Серсүзне күрсәтү</string>
    <!-- Content Description (for screenreaders etc) read for the button to hide a password in logins -->
    <string name="saved_login_hide_password">Серсүзне яшерү</string>
    <!-- Message displayed in biometric prompt displayed for authentication before allowing users to view their passwords -->
    <string name="logins_biometric_prompt_message_2">Сакланган cерсүзләрне карау өчен йозакны ачыгыз</string>
    <!-- Title of warning dialog if users have no device authentication set up -->
    <string name="logins_warning_dialog_title_2">Сакланган серсүзләрегезне башкалардан саклагыз</string>
    <!-- Negative button to ignore warning dialog if users have no device authentication set up -->
    <string name="logins_warning_dialog_later">Cоңрак</string>
    <!-- Positive button to send users to set up a pin of warning dialog if users have no device authentication set up -->
    <string name="logins_warning_dialog_set_up_now">Хәзер урнаштыру</string>
    <!-- Title of PIN verification dialog to direct users to re-enter their device credentials to access their logins -->
    <string name="logins_biometric_prompt_message_pin">Җиһазыгызның йозагын ачыгыз</string>
    <!-- Title for Accessibility Force Enable Zoom Preference -->
    <string name="preference_accessibility_force_enable_zoom">Барлык вебсайтларны да масштаблау</string>
    <!-- Saved logins sorting strategy menu item -by name- (if selected, it will sort saved logins alphabetically) -->
    <string name="saved_logins_sort_strategy_alphabetically">Исем (А-Я)</string>
    <!-- Saved logins sorting strategy menu item -by last used- (if selected, it will sort saved logins by last used) -->
    <string name="saved_logins_sort_strategy_last_used">Соңгы кулланылган</string>

    <!-- Content description (not visible, for screen readers etc.) -->
    <string name="saved_logins_menu_dropdown_chevron_icon_content_description_2">Серсүзләрне тәртипкә китерү менюсы</string>

    <!-- Autofill -->
    <!-- Preference and title for managing the autofill settings -->
    <string name="preferences_autofill">Автотутыру</string>
    <!-- Preference and title for managing the settings for addresses -->
    <string name="preferences_addresses">Адреслар</string>
    <!-- Preference and title for managing the settings for payment methods -->
    <string name="preferences_credit_cards_2">Түләү ысуллары</string>
    <!-- Preference for saving and autofilling credit cards -->
    <string name="preferences_credit_cards_save_and_autofill_cards_2">Түләү ысулларын саклау һәм тутыру</string>
    <!-- Preference option for syncing credit cards across devices. This is displayed when the user is not signed into sync -->
    <string name="preferences_credit_cards_sync_cards_across_devices">Карталарны җиһазлар арасында синхронлау</string>
    <!-- Preference option for syncing credit cards across devices. This is displayed when the user is signed into sync -->
    <string name="preferences_credit_cards_sync_cards">Карталарны синхронлау</string>

    <!-- Preference option for adding a card -->
    <string name="preferences_credit_cards_add_credit_card_2">Карта өстәү</string>
    <!-- Preference option for managing saved cards -->
    <string name="preferences_credit_cards_manage_saved_cards_2">Карталар белән идарә итү</string>
    <!-- Preference option for adding an address -->
    <string name="preferences_addresses_add_address">Адрес өстәү</string>

    <!-- Preference option for managing saved addresses -->
    <string name="preferences_addresses_manage_addresses">Адреслар белән идарә итү</string>
    <!-- Preference for saving and filling addresses -->
    <string name="preferences_addresses_save_and_autofill_addresses_2">Адресларны саклау һәм тутыру</string>

    <!-- Title of the "Add card" screen -->
    <string name="credit_cards_add_card">Картаны өстәү</string>
    <!-- Title of the "Edit card" screen -->
    <string name="credit_cards_edit_card">Картаны үзгәртү</string>
    <!-- The header for the card number of a credit card -->
    <string name="credit_cards_card_number">Карта номеры</string>
    <!-- The header for the expiration date of a credit card -->
    <string name="credit_cards_expiration_date">Вакыты чыгу датасы</string>
    <!-- The label for the expiration date month of a credit card to be used by a11y services-->
    <string name="credit_cards_expiration_date_month">Вакыты чыгу датасы - Ай</string>
    <!-- The label for the expiration date year of a credit card to be used by a11y services-->
    <string name="credit_cards_expiration_date_year">Вакыты чыгу датасы - Ел</string>
    <!-- The header for the name on the credit card -->
    <string name="credit_cards_name_on_card">Картадагы исем</string>
    <!-- The text for the "Delete card" menu item for deleting a credit card -->
    <string name="credit_cards_menu_delete_card">Картаны бетерү</string>
    <!-- The text for the "Delete card" button for deleting a credit card -->
    <string name="credit_cards_delete_card_button">Картаны бетерү</string>
    <!-- The text for the confirmation message of "Delete card" dialog -->
    <string name="credit_cards_delete_dialog_confirmation_2">Картаны бетерергәме?</string>
    <!-- The text for the positive button on "Delete card" dialog -->
    <string name="credit_cards_delete_dialog_button">Бетерү</string>
    <!-- The title for the "Save" menu item for saving a credit card -->
    <string name="credit_cards_menu_save">Саклау</string>
    <!-- The text for the "Save" button for saving a credit card -->
    <string name="credit_cards_save_button">Саклау</string>
    <!-- The text for the "Cancel" button for cancelling adding, updating or deleting a credit card -->
    <string name="credit_cards_cancel_button">Баш тарту</string>

    <!-- Title of the "Saved cards" screen -->
    <string name="credit_cards_saved_cards">Сакланган карталар</string>

    <!-- Error message for card number validation -->
    <string name="credit_cards_number_validation_error_message_2">Дөрес бер карта номерын кертегез</string>
    <!-- Error message for card name on card validation -->
    <string name="credit_cards_name_on_card_validation_error_message_2">Исем өстәгез</string>
    <!-- Message displayed in biometric prompt displayed for authentication before allowing users to view their saved credit cards -->
    <string name="credit_cards_biometric_prompt_message">Сакланган карталарыгызны карау өчен йозакны ачыгыз</string>
    <!-- Positive button to send users to set up a pin of warning dialog if users have no device authentication set up -->
    <string name="credit_cards_warning_dialog_set_up_now">Хәзер урнаштыру</string>
    <!-- Negative button to ignore warning dialog if users have no device authentication set up -->
    <string name="credit_cards_warning_dialog_later">Cоңрак</string>
    <!-- Title of PIN verification dialog to direct users to re-enter their device credentials to access their credit cards -->
    <string name="credit_cards_biometric_prompt_message_pin">Җиһазыгызның йозагын ачыгыз</string>

    <!-- Title of the "Add address" screen -->
    <string name="addresses_add_address">Адрес өстәү</string>
    <!-- Title of the "Edit address" screen -->
    <string name="addresses_edit_address">Адресны үзгәртү</string>
    <!-- Title of the "Manage addresses" screen -->
    <string name="addresses_manage_addresses">Адреслар белән идарә итү</string>
    <!-- The header for the name of an address. Name represents a person's full name, typically made up of a first, middle and last name, e.g. John Joe Doe. -->
    <string name="addresses_name">Исем</string>
    <!-- The header for the street address of an address -->
    <string name="addresses_street_address">Урам</string>
    <!-- The header for the city of an address -->
    <string name="addresses_city">Шәһәр</string>
    <!-- The header for the subregion of an address when "state" should be used -->
    <string name="addresses_state">Өлкә</string>
    <!-- The header for the subregion of an address when "province" should be used -->
    <string name="addresses_province">Өлкә</string>
    <!-- The header for the zip code of an address -->
    <string name="addresses_zip">Почта индексы</string>
    <!-- The header for the country or region of an address -->
    <string name="addresses_country">Ил яки өлкә</string>
    <!-- The header for the phone number of an address -->
    <string name="addresses_phone">Телефон</string>
    <!-- The header for the email of an address -->
    <string name="addresses_email">Эл. почта</string>
    <!-- The text for the "Save" button for saving an address -->
    <string name="addresses_save_button">Саклау</string>
    <!-- The text for the "Cancel" button for cancelling adding, updating or deleting an address -->
    <string name="addresses_cancel_button">Баш тарту</string>
    <!-- The text for the "Delete address" button for deleting an address -->
    <string name="addressess_delete_address_button">Адресны бетерү</string>
    <!-- The title for the "Delete address" confirmation dialog -->
    <string name="addressess_confirm_dialog_message_2">Бу адрес бетерелсенме?</string>
    <!-- The text for the positive button on "Delete address" dialog -->
    <string name="addressess_confirm_dialog_ok_button">Бетерү</string>
    <!-- The text for the negative button on "Delete address" dialog -->
    <string name="addressess_confirm_dialog_cancel_button">Баш тарту</string>
    <!-- The text for the "Save address" menu item for saving an address -->
    <string name="address_menu_save_address">Адресны саклау</string>
    <!-- The text for the "Delete address" menu item for deleting an address -->
    <string name="address_menu_delete_address">Адресны бетерү</string>

    <!-- Title of the Add search engine screen -->
    <string name="search_engine_add_custom_search_engine_title">Эзләү системасын өстәү</string>
    <!-- Content description (not visible, for screen readers etc.): Title for the button that navigates to add new engine screen -->
    <string name="search_engine_add_custom_search_engine_button_content_description">Яңа бер эзләү системасын өстәү</string>
    <!-- Title of the Edit search engine screen -->
    <string name="search_engine_edit_custom_search_engine_title">Эзләү системасын үзгәртү</string>
    <!-- Text for the menu button to edit a search engine -->
    <string name="search_engine_edit">Үзгәртү</string>
    <!-- Text for the menu button to delete a search engine -->
    <string name="search_engine_delete">Бетерү</string>

    <!-- Label for the TextField in which user enters custom search engine name -->
    <string name="search_add_custom_engine_name_label">Исем</string>
    <!-- Placeholder text shown in the Search Engine Name text field before a user enters text -->
    <string name="search_add_custom_engine_name_hint_2">Эзләү системасының исеме</string>
    <!-- Label for the TextField in which user enters custom search engine URL -->
    <string name="search_add_custom_engine_url_label">Эзләнәсе сүзтезмәнең URL-ы</string>
    <!-- Placeholder text shown in the Search String TextField before a user enters text -->
    <string name="search_add_custom_engine_search_string_hint_2">Эзләү өчен кулланылучы URL</string>
    <!-- Description text for the Search String TextField. The %s is part of the string -->
    <string name="search_add_custom_engine_search_string_example" formatted="false">Сорауны “%s” юлы белән алыштырыгыз. Мисал өчен:\nhttps://www.google.com/search?q=%s</string>

    <!-- Accessibility description for the form in which details about the custom search engine are entered -->
    <string name="search_add_custom_engine_form_description">Үзгә эзләү системасының нечкәлекләре</string>

    <!-- Label for the TextField in which user enters custom search engine suggestion URL -->
    <string name="search_add_custom_engine_suggest_url_label">Эзләү тәкъдиме өчен API (мәҗбүри түгел)</string>
    <!-- Placeholder text shown in the Search Suggestion String TextField before a user enters text -->
    <string name="search_add_custom_engine_suggest_string_hint">Эзләү тәкъдиме өчен API URL</string>
    <!-- The text for the "Save" button for saving a custom search engine -->
    <string name="search_custom_engine_save_button">Саклау</string>

    <!-- Text shown when a user leaves the name field empty -->
    <string name="search_add_custom_engine_error_empty_name">Эзләү системасының исемен кертегез</string>
    <!-- Text shown when a user leaves the search string field empty -->
    <string name="search_add_custom_engine_error_empty_search_string">Эзләнәсе сүзтезмәне кертегез</string>
    <!-- Text shown when a user leaves out the required template string -->
    <string name="search_add_custom_engine_error_missing_template">Эзләнәсе сүзтезмәнең Мисал форматына туры килүен тикшерегез</string>
    <!-- Text shown when we aren't able to validate the custom search query. The first parameter is the url of the custom search engine -->
    <string name="search_add_custom_engine_error_cannot_reach">“%s” адресына тоташу хатасы</string>
    <!-- Text shown when a user creates a new search engine -->
    <string name="search_add_custom_engine_success_message">%s ясалды</string>
    <!-- Text shown when a user successfully edits a custom search engine -->
    <string name="search_edit_custom_engine_success_message">%s сакланды</string>
    <!-- Text shown when a user successfully deletes a custom search engine -->
    <string name="search_delete_search_engine_success_message">%s бетерелде</string>

    <!-- Heading for the instructions to allow a permission -->
    <string name="phone_feature_blocked_intro">Рөхсәт итү өчен:</string>
    <!-- First step for the allowing a permission -->
    <string name="phone_feature_blocked_step_settings">1. Android көйләүләренә керегез</string>
    <!-- Second step for the allowing a permission -->
    <string name="phone_feature_blocked_step_permissions"><![CDATA[2. <b>Рөхсәтләр</b>’гә басыгыз]]></string>

    <!-- Third step for the allowing a permission (Fore example: Camera) -->
    <string name="phone_feature_blocked_step_feature"><![CDATA[3. <b>%1$s</b> көйләнешен кабызыгыз]]></string>

    <!-- Label that indicates a site is using a secure connection -->
    <string name="quick_settings_sheet_secure_connection_2">Бәйләнеш хәвефсез</string>
    <!-- Label that indicates a site is using a insecure connection -->
    <string name="quick_settings_sheet_insecure_connection_2">Бәйләнеш хәвефсез түгел</string>
    <!-- Label to clear site data -->
    <string name="clear_site_data">Кукиларны һәм сайт мәгълүматларын чистарту</string>
    <!-- Confirmation message for a dialog confirming if the user wants to delete all data for current site -->
    <string name="confirm_clear_site_data"><![CDATA[<b>%s</b> сайты өчен барлык кукиларны һәм мәгълүматларны да чистартуны раслыйсызмы?]]></string>
    <!-- Confirmation message for a dialog confirming if the user wants to delete all the permissions for all sites-->
    <string name="confirm_clear_permissions_on_all_sites">Барлык сайтлардагы барлык рөхсәтләрне дә чистартуны раслыйсызмы?</string>
    <!-- Confirmation message for a dialog confirming if the user wants to delete all the permissions for a site-->
    <string name="confirm_clear_permissions_site">Бу сайт өчен бирелгән барлык рөхсәтләрне дә чистартуны раслыйсызмы?</string>
    <!-- Confirmation message for a dialog confirming if the user wants to set default value a permission for a site-->
    <string name="confirm_clear_permission_site">Әлеге сайт өчен бирелгән бу рөхсәтне кире алуны раслыйсызмы?</string>
    <!-- label shown when there are not site exceptions to show in the site exception settings -->
    <string name="no_site_exceptions">Сайт өчен чыгармалар юк</string>
    <!-- Bookmark deletion confirmation -->
    <string name="bookmark_deletion_confirmation">Бу кыстыргычны бетерүне раслыйсызмы?</string>
    <!-- Browser menu button that adds a shortcut to the home fragment -->
    <string name="browser_menu_add_to_shortcuts">Ярлыкларга өстәү</string>
    <!-- Browser menu button that removes a shortcut from the home fragment -->
    <string name="browser_menu_remove_from_shortcuts">Ярлыклардан бетерү</string>
    <!-- text shown before the issuer name to indicate who its verified by, parameter is the name of
     the certificate authority that verified the ticket-->
    <string name="certificate_info_verified_by">Раслаучы: %1$s</string>
    <!-- Login overflow menu delete button -->
    <string name="login_menu_delete_button">Бетерү</string>
    <!-- Login overflow menu edit button -->
    <string name="login_menu_edit_button">Үзгәртү</string>
    <!-- Message in delete confirmation dialog for password -->
    <string name="login_deletion_confirmation_2">Бу серсүзне бетерүне раслыйсызмы?</string>
    <!-- Positive action of a dialog asking to delete  -->
    <string name="dialog_delete_positive">Бетерү</string>

    <!-- Negative action of a dialog asking to delete login -->
    <string name="dialog_delete_negative">Баш тарту</string>
    <!--  The saved password options menu description. -->
    <string name="login_options_menu_2">Серсүз көйләүләре</string>
    <!--  The button description to save changes to an edited password. -->
    <string name="save_changes_to_login_2">Үзгәрешләрне саклау.</string>
    <!--  The page title for editing a saved password. -->
    <string name="edit_2">Серсүзне үзгәртү</string>
    <!--  The page title for adding new password. -->
    <string name="add_login_2">Серсүз өстәү</string>
    <!--  Error text displayed underneath the password field when it is in an error case. -->
    <string name="saved_login_password_required_2">Серсүз кертегез</string>
    <!--  The error message in add login view when username field is blank. -->
    <string name="saved_login_username_required_2">Кулланучы исемен кертегез</string>
    <!--  The error message in add login view when hostname field is blank. -->
    <string name="saved_login_hostname_required" tools:ignore="UnusedResources">Хост исеме кирәк</string>
    <!--  The error message in add login view when hostname field is blank. -->
    <string name="saved_login_hostname_required_2" tools:ignore="UnusedResources">Веб-адресын кертегез</string>
    <!-- Voice search button content description  -->
    <string name="voice_search_content_description">Тавышлы эзләү</string>
    <!-- Voice search prompt description displayed after the user presses the voice search button -->
    <string name="voice_search_explainer">Хәзер сөйләгез</string>

    <!--  The error message in edit login view when a duplicate username exists. -->
    <string name="saved_login_duplicate">Мондый исемле кулланучы бар инде</string>

    <!-- This is the hint text that is shown inline on the hostname field of the create new login page. 'https://www.example.com' intentionally hardcoded here -->
    <string name="add_login_hostname_hint_text">https://www.example.com</string>
    <!-- This is an error message shown below the hostname field of the add login page when a hostname does not contain http or https. -->
    <string name="add_login_hostname_invalid_text_3">Веб-адреста &quot;https://&quot; яки &quot;http://&quot; булырга тиеш</string>
    <!-- This is an error message shown below the hostname field of the add login page when a hostname is invalid. -->
    <string name="add_login_hostname_invalid_text_2">Дөрес бер хост исеме кирәк</string>

    <!-- Synced Tabs -->
    <!-- Text displayed to ask user to connect another device as no devices found with account -->
    <string name="synced_tabs_connect_another_device">Башка бер җиһазны тоташтыру.</string>
    <!-- Text displayed asking user to re-authenticate -->
    <string name="synced_tabs_reauth">Зинһар, сайтка яңадан керегез.</string>
    <!-- Text displayed when user has disabled tab syncing in Firefox Sync Account -->
    <string name="synced_tabs_enable_tab_syncing">Зинһар, таблар синхронлауны кабызыгыз.</string>
    <!-- Text displayed when user has no tabs that have been synced -->
    <string name="synced_tabs_no_tabs" tools:ignore="BrandUsage">Башка җиһазларыгыздагы Firefox-ларда ачык таблар юк.</string>
    <!-- Text displayed in the synced tabs screen when a user is not signed in to Firefox Sync describing Synced Tabs -->
    <string name="synced_tabs_sign_in_message">Башка җиһазларыгызда ачылган таблар исемлеген карау.</string>
    <!-- Text displayed on a button in the synced tabs screen to link users to sign in when a user is not signed in to Firefox Sync -->
    <string name="synced_tabs_sign_in_button">Синхронлауга керү</string>
    <!-- The text displayed when a synced device has no tabs to show in the list of Synced Tabs. -->
    <string name="synced_tabs_no_open_tabs">Ачык таблар юк</string>

    <!-- Top Sites -->
    <!-- Title text displayed in the dialog when shortcuts limit is reached. -->
    <string name="shortcut_max_limit_title">Ярлыклар саны чиккә җитте</string>
    <!-- Confirmation dialog button text when top sites limit is reached. -->
    <string name="top_sites_max_limit_confirmation_button">Яхшы, аңладым</string>
    <!-- Label for the preference to show the shortcuts for the most visited top sites on the homepage -->
    <string name="top_sites_toggle_top_recent_sites_4">Ярлыклар</string>
    <!-- Title text displayed in the rename top site dialog. -->
    <string name="top_sites_rename_dialog_title">Исем</string>
    <!-- Hint for renaming title of a shortcut -->
    <string name="shortcut_name_hint">Ярлык исеме</string>
    <!-- Hint for editing URL of a shortcut. -->
    <string name="shortcut_url_hint">Ярлык URL-ы</string>
    <!-- Dialog button text for canceling the rename top site prompt. -->
    <string name="top_sites_rename_dialog_cancel">Баш тарту</string>

    <!-- Text for the menu button to open the homepage settings. -->
    <string name="top_sites_menu_settings">Көйләүләр</string>
    <!-- Text for the menu button to navigate to sponsors and privacy support articles. '&amp;' is replaced with the ampersand symbol: & -->
    <string name="top_sites_menu_sponsor_privacy">Безнең иганәчеләр һәм сезнең хосусыйлыгыз</string>

    <!-- Label text displayed for a sponsored top site. -->
    <string name="top_sites_sponsored_label">Спонсорланган</string>

    <!-- Text for the menu item to edit a top site. -->
    <string name="top_sites_edit_top_site">Үзгәртү</string>
    <!-- Text for the dialog title to edit a top site. -->
    <string name="top_sites_edit_dialog_title">Ярлыкны үзгәртү</string>
    <!-- Button caption to confirm the edit of the top site. -->
    <string name="top_sites_edit_dialog_save">Саклау</string>
    <!-- Error message when the user entered an invalid URL -->
    <string name="top_sites_edit_dialog_url_error">Дөрес URL кертегез</string>
    <!-- Label for the URL edit field in the edit top site dialog. -->
    <string name="top_sites_edit_dialog_url_title">URL</string>

    <!-- Inactive tabs in the tabs tray -->
    <!-- Title text displayed in the tabs tray when a tab has been unused for 14 days. -->
    <string name="inactive_tabs_title">Актив булмаган таблар</string>
    <!-- Content description for closing all inactive tabs -->
    <string name="inactive_tabs_delete_all">Барлык актив булмаган табларны ябу</string>

    <!-- Content description for expanding the inactive tabs section. -->
    <string name="inactive_tabs_expand_content_description">Актив булмаган табларны ачып салу</string>
    <!-- Content description for collapsing the inactive tabs section. -->
    <string name="inactive_tabs_collapse_content_description">Актив булмаган табларны төрү</string>

    <!-- Inactive tabs auto-close message in the tabs tray -->
    <!-- The header text of the auto-close message when the user is asked if they want to turn on the auto-closing of inactive tabs. -->
    <string name="inactive_tabs_auto_close_message_header" tools:ignore="UnusedResources">Бер айдан соң үзлегеннән ябылсынмы?</string>
    <!-- A description below the header to notify the user what the inactive tabs auto-close feature is. -->
    <string name="inactive_tabs_auto_close_message_description" tools:ignore="BrandUsage,UnusedResources">Firefox соңгы айда каралмаган табларны яба ала.</string>
    <!-- A call to action below the description to allow the user to turn on the auto closing of inactive tabs. -->
    <string name="inactive_tabs_auto_close_message_action" tools:ignore="UnusedResources">АВТОЯБУНЫ КАБЫЗУ</string>
    <!-- Text for the snackbar to confirm auto-close is enabled for inactive tabs -->
    <string name="inactive_tabs_auto_close_message_snackbar">Автоябу кабызылды</string>

    <!-- Awesome bar suggestion's headers -->
    <!-- Search suggestions title for Firefox Suggest. -->
    <string name="firefox_suggest_header" tools:ignore="BrandUsage">Firefox Suggest</string>
    <!-- Title for search suggestions when Google is the default search suggestion engine. -->
    <string name="google_search_engine_suggestion_header">Google-да эзләү</string>
    <!-- Title for search suggestions when the default search suggestion engine is anything other than Google. The first parameter is default search engine name. -->
    <string name="other_default_search_engine_suggestion_header">%s эзләү</string>

    <!-- Default browser experiment -->
    <!-- Default browser card title -->
    <string name="default_browser_experiment_card_title">Башка браузерны төп браузер итү</string>
    <!-- Default browser card text -->
    <string name="default_browser_experiment_card_text" tools:ignore="BrandUsage">Вебсайтлардан, эл. хатлардан һәм хәбәрләрдән сылтамаларны автоматик рәвештә Firefox-та ачылсын.</string>

    <!-- Content description for close button in collection placeholder. -->
    <string name="remove_home_collection_placeholder_content_description">Бетерү</string>

    <!-- Content description radio buttons with a link to more information -->
    <string name="radio_preference_info_content_description">Күбрәк белү өчен басыгыз</string>

    <!-- Content description for the action bar "up" button -->
    <string name="action_bar_up_description">Югарыга</string>

    <!-- Content description for privacy content close button -->
    <string name="privacy_content_close_button_content_description">Ябу</string>

    <!-- Pocket recommended stories -->
    <!-- Header text for a section on the home screen. -->
    <string name="pocket_stories_header_1">Уйландыра торган мәкаләләр</string>
    <!-- Header text for a section on the home screen. -->
    <string name="pocket_stories_categories_header">Темалар буенча хикәяләр</string>
    <!-- Text of a button allowing users to access an external url for more Pocket recommendations. -->
    <string name="pocket_stories_placeholder_text">Күбрәген күрү</string>
    <!-- Title of an app feature. Smaller than a heading. The first parameter is product name Pocket -->
    <string name="pocket_stories_feature_title_2">%s нигезендә.</string>
    <!-- Caption for describing a certain feature. The placeholder is for a clickable text (eg: Learn more) which will load an url in a new tab when clicked.  -->
    <string name="pocket_stories_feature_caption" tools:ignore="BrandUsage">Firefox гаиләсеннән. %s</string>
    <!-- Clickable text for opening an external link for more information about Pocket. -->
    <string name="pocket_stories_feature_learn_more">Күбрәк белү</string>

    <!-- Text indicating that the Pocket story that also displays this text is a sponsored story by other 3rd party entity. -->
    <string name="pocket_stories_sponsor_indication">Спонсорланган</string>

    <!-- Snackbar message for enrolling in a Nimbus experiment from the secret settings when Studies preference is Off.-->
    <string name="experiments_snackbar">Мәгълүмат җибәрү өчен телеметрияне кабызу.</string>
    <!-- Snackbar button text to navigate to telemetry settings.-->
    <string name="experiments_snackbar_button">Көйләүләргә күчү</string>

    <!-- Review quality check feature-->
    <!-- Name for the review quality check feature used as title for the panel. -->
<<<<<<< HEAD
    <string name="review_quality_check_feature_name_2">Бәяләмәлерне тикшерүче</string>
    <!-- Summary for grades A and B for review quality check adjusted grading. -->
    <string name="review_quality_check_grade_a_b_description">Ышанычлы бәяләмәләр</string>
    <!-- Summary for grades D and F for review quality check adjusted grading. -->
    <string name="review_quality_check_grade_d_f_description">Ышанычсыз бәяләмәлер</string>
    <!-- Text for title presenting the reliability of a product's reviews. -->
    <string name="review_quality_check_grade_title">Бу бәяләмәлер ни дәрәҗәдә ышанычлы?</string>
    <!-- Title for when the rating has been updated by the review checker -->
    <string name="review_quality_check_adjusted_rating_title">Төзәтелгән рейтинг</string>
    <!-- Description for a product's adjusted star rating. The text presents that the product's reviews which were evaluated as unreliable were removed from the adjusted rating. -->
    <string name="review_quality_check_adjusted_rating_description_2">Ышанычлы бәяләмәләргә нигезләнгән</string>
    <!-- Title for list of highlights from a product's review emphasizing a product's important traits. -->
    <string name="review_quality_check_highlights_title">Соңгы бәяләмәлердән төп фикерләр</string>
    <!-- Title for section explaining how we analyze the reliability of a product's reviews. -->
    <string name="review_quality_check_explanation_title">Бәяләмәләр сыйфатын ничек билгелибез</string>
    <!-- Text for learn more caption presenting a link with information about review quality. First parameter is for clickable text defined in review_quality_check_info_learn_more_link. -->
    <string name="review_quality_check_info_learn_more">%s турында күбрәк белегез.</string>
    <!-- Clickable text that links to review quality check SuMo page. First parameter is the Fakespot product name. -->
    <string name="review_quality_check_info_learn_more_link_2">%s бәяләмәлер сыйфатын ничек билгели</string>
    <!-- Text for title of settings section. -->
    <string name="review_quality_check_settings_title">Көйләүләр</string>
    <!-- Clickable text that links to review quality check recommended products support article. -->
    <string name="review_quality_check_settings_recommended_products_learn_more" tools:ignore="UnusedResources">Күбрәк белү</string>
    <!-- Text for turning sidebar off button from review quality check settings section. -->
    <string name="review_quality_check_settings_turn_off">Бәяләмәлерне тикшерүчене сүндерү</string>
    <!-- Text for title of recommended product section. This is displayed above a product image, suggested as an alternative to the product reviewed. -->
    <string name="review_quality_check_ad_title" tools:ignore="UnusedResources">Тагын нәрсәгә игътибар итмәле</string>
    <!-- Caption for recommended product section indicating this is an ad by Fakespot. First parameter is the Fakespot product name. -->
    <string name="review_quality_check_ad_caption" tools:ignore="UnusedResources">%s рекламасы</string>
    <!-- Clickable text that links to Fakespot.com. First parameter is the Fakespot product name. In the phrase "Fakespot by Mozilla", "by" can be localized. Does not need to stay by. -->
    <string name="review_quality_check_powered_by_link" tools:ignore="UnusedResources">Mozilla тәкъдим иткән %s</string>
    <!-- Text for title of warning card informing the user that the current analysis is outdated. -->
    <string name="review_quality_check_outdated_analysis_warning_title" tools:ignore="UnusedResources">Тикшерү өчен яңа мәгълүмат</string>
    <!-- Text for button from warning card informing the user that the current analysis is outdated. Clicking this should trigger the product's re-analysis. -->
    <string name="review_quality_check_outdated_analysis_warning_action" tools:ignore="UnusedResources">Хәзер тикшерү</string>
    <!-- Title for warning card informing the user that the current product does not have enough reviews for a review analysis. -->
    <string name="review_quality_check_no_reviews_warning_title">Әле җитәрлек бәяләмә юк</string>
    <!-- Title for warning card informing the user that the current product's analysis is still processing. The parameter is the percentage progress (0-100%) of the analysis process (e.g. 56%). -->
    <string name="review_quality_check_analysis_in_progress_warning_title_2">Бәяләмә сыйфаты тикшерелә (%s)</string>
    <!-- Text for body of warning card informing the user that the current product's analysis is still processing. -->
    <string name="review_quality_check_analysis_in_progress_warning_body">Бу якынча 60 секунд алырга мөмкин.</string>
    <!-- Title for info card displayed after the user reports a product is back in stock. -->
    <string name="review_quality_check_analysis_requested_info_title">Белдерүегез өчен рәхмәт!</string>
    <!-- Title for info card displayed when another user reported the displayed product is back in stock. -->
    <string name="review_quality_check_analysis_requested_other_user_info_title" tools:ignore="UnusedResources">Мәгълүмат тиздән барлыкка киләчәк</string>
    <!-- Title for info card displayed to the user when analysis finished updating. -->
    <string name="review_quality_check_analysis_updated_confirmation_title" tools:ignore="UnusedResources">Көнүзәк анализ</string>
    <!-- Text for the action button from info card displayed to the user when analysis finished updating. -->
    <string name="review_quality_check_analysis_updated_confirmation_action" tools:ignore="UnusedResources">Аңладым</string>
    <!-- Title for error card displayed to the user when an error occurred. -->
    <string name="review_quality_check_generic_error_title">Хәзерге моментта мәгълүмат юк</string>
    <!-- Title for error card displayed to the user when the device is disconnected from the network. -->
    <string name="review_quality_check_no_connection_title">Челтәргә тоташу юк</string>
    <!-- Text for body of error card displayed to the user when the device is disconnected from the network. -->
    <string name="review_quality_check_no_connection_body">Интернетка бәйләнешегезне тикшереп, битне яңадан йөкләп карагыз.</string>
    <!-- Title for card displayed to the user for products whose reviews were not analyzed yet. -->
    <string name="review_quality_check_no_analysis_title">Бу бәяләмәлер турында әлегә мәгълүмат юк</string>
    <!-- Text for button from body of card displayed to the user for products whose reviews were not analyzed yet. Clicking this should trigger a product analysis. -->
    <string name="review_quality_check_no_analysis_link">Бәяләмә сыйфатын тикшерү</string>
=======
    <string name="review_quality_check_feature_name_2" moz:removedIn="136" tools:ignore="UnusedResources">Бәяләмәлерне тикшерүче</string>
    <!-- Summary for grades A and B for review quality check adjusted grading. -->
    <string name="review_quality_check_grade_a_b_description" moz:removedIn="136" tools:ignore="UnusedResources">Ышанычлы бәяләмәләр</string>
    <!-- Summary for grades D and F for review quality check adjusted grading. -->
    <string name="review_quality_check_grade_d_f_description" moz:removedIn="136" tools:ignore="UnusedResources">Ышанычсыз бәяләмәлер</string>
    <!-- Text for title presenting the reliability of a product's reviews. -->
    <string name="review_quality_check_grade_title" moz:removedIn="136" tools:ignore="UnusedResources">Бу бәяләмәлер ни дәрәҗәдә ышанычлы?</string>
    <!-- Title for when the rating has been updated by the review checker -->
    <string name="review_quality_check_adjusted_rating_title" moz:removedIn="136" tools:ignore="UnusedResources">Төзәтелгән рейтинг</string>
    <!-- Description for a product's adjusted star rating. The text presents that the product's reviews which were evaluated as unreliable were removed from the adjusted rating. -->
    <string name="review_quality_check_adjusted_rating_description_2" moz:removedIn="136" tools:ignore="UnusedResources">Ышанычлы бәяләмәләргә нигезләнгән</string>
    <!-- Title for list of highlights from a product's review emphasizing a product's important traits. -->
    <string name="review_quality_check_highlights_title" moz:removedIn="136" tools:ignore="UnusedResources">Соңгы бәяләмәлердән төп фикерләр</string>
    <!-- Title for section explaining how we analyze the reliability of a product's reviews. -->
    <string name="review_quality_check_explanation_title" moz:removedIn="136" tools:ignore="UnusedResources">Бәяләмәләр сыйфатын ничек билгелибез</string>
    <!-- Text for learn more caption presenting a link with information about review quality. First parameter is for clickable text defined in review_quality_check_info_learn_more_link. -->
    <string name="review_quality_check_info_learn_more" moz:removedIn="136" tools:ignore="UnusedResources">%s турында күбрәк белегез.</string>
    <!-- Clickable text that links to review quality check SuMo page. First parameter is the Fakespot product name. -->
    <string name="review_quality_check_info_learn_more_link_2" moz:removedIn="136" tools:ignore="UnusedResources">%s бәяләмәлер сыйфатын ничек билгели</string>
    <!-- Text for title of settings section. -->
    <string name="review_quality_check_settings_title" moz:removedIn="136" tools:ignore="UnusedResources">Көйләүләр</string>
    <!-- Clickable text that links to review quality check recommended products support article. -->
    <string name="review_quality_check_settings_recommended_products_learn_more" moz:removedIn="136" tools:ignore="UnusedResources">Күбрәк белү</string>
    <!-- Text for turning sidebar off button from review quality check settings section. -->
    <string name="review_quality_check_settings_turn_off" moz:removedIn="136" tools:ignore="UnusedResources">Бәяләмәлерне тикшерүчене сүндерү</string>
    <!-- Text for title of recommended product section. This is displayed above a product image, suggested as an alternative to the product reviewed. -->
    <string name="review_quality_check_ad_title" moz:removedIn="136" tools:ignore="UnusedResources">Тагын нәрсәгә игътибар итмәле</string>
    <!-- Caption for recommended product section indicating this is an ad by Fakespot. First parameter is the Fakespot product name. -->
    <string name="review_quality_check_ad_caption" moz:removedIn="136" tools:ignore="UnusedResources">%s рекламасы</string>
    <!-- Clickable text that links to Fakespot.com. First parameter is the Fakespot product name. In the phrase "Fakespot by Mozilla", "by" can be localized. Does not need to stay by. -->
    <string name="review_quality_check_powered_by_link" moz:removedIn="136" tools:ignore="UnusedResources">Mozilla тәкъдим иткән %s</string>
    <!-- Text for title of warning card informing the user that the current analysis is outdated. -->
    <string name="review_quality_check_outdated_analysis_warning_title" moz:removedIn="136" tools:ignore="UnusedResources">Тикшерү өчен яңа мәгълүмат</string>
    <!-- Text for button from warning card informing the user that the current analysis is outdated. Clicking this should trigger the product's re-analysis. -->
    <string name="review_quality_check_outdated_analysis_warning_action" moz:removedIn="136" tools:ignore="UnusedResources">Хәзер тикшерү</string>
    <!-- Title for warning card informing the user that the current product does not have enough reviews for a review analysis. -->
    <string name="review_quality_check_no_reviews_warning_title" moz:removedIn="136" tools:ignore="UnusedResources">Әле җитәрлек бәяләмә юк</string>
    <!-- Title for warning card informing the user that the current product's analysis is still processing. The parameter is the percentage progress (0-100%) of the analysis process (e.g. 56%). -->
    <string name="review_quality_check_analysis_in_progress_warning_title_2" moz:removedIn="136" tools:ignore="UnusedResources">Бәяләмә сыйфаты тикшерелә (%s)</string>
    <!-- Text for body of warning card informing the user that the current product's analysis is still processing. -->
    <string name="review_quality_check_analysis_in_progress_warning_body" moz:removedIn="136" tools:ignore="UnusedResources">Бу якынча 60 секунд алырга мөмкин.</string>
    <!-- Title for info card displayed after the user reports a product is back in stock. -->
    <string name="review_quality_check_analysis_requested_info_title" moz:removedIn="136" tools:ignore="UnusedResources">Белдерүегез өчен рәхмәт!</string>
    <!-- Title for info card displayed when another user reported the displayed product is back in stock. -->
    <string name="review_quality_check_analysis_requested_other_user_info_title" moz:removedIn="136" tools:ignore="UnusedResources">Мәгълүмат тиздән барлыкка киләчәк</string>
    <!-- Title for info card displayed to the user when analysis finished updating. -->
    <string name="review_quality_check_analysis_updated_confirmation_title" moz:removedIn="136" tools:ignore="UnusedResources">Көнүзәк анализ</string>
    <!-- Text for the action button from info card displayed to the user when analysis finished updating. -->
    <string name="review_quality_check_analysis_updated_confirmation_action" moz:removedIn="136" tools:ignore="UnusedResources">Аңладым</string>
    <!-- Title for error card displayed to the user when an error occurred. -->
    <string name="review_quality_check_generic_error_title" moz:removedIn="136" tools:ignore="UnusedResources">Хәзерге моментта мәгълүмат юк</string>
    <!-- Title for error card displayed to the user when the device is disconnected from the network. -->
    <string name="review_quality_check_no_connection_title" moz:removedIn="136" tools:ignore="UnusedResources">Челтәргә тоташу юк</string>
    <!-- Text for body of error card displayed to the user when the device is disconnected from the network. -->
    <string name="review_quality_check_no_connection_body" moz:removedIn="136" tools:ignore="UnusedResources">Интернетка бәйләнешегезне тикшереп, битне яңадан йөкләп карагыз.</string>
    <!-- Title for card displayed to the user for products whose reviews were not analyzed yet. -->
    <string name="review_quality_check_no_analysis_title" moz:removedIn="136" tools:ignore="UnusedResources">Бу бәяләмәлер турында әлегә мәгълүмат юк</string>
    <!-- Text for button from body of card displayed to the user for products whose reviews were not analyzed yet. Clicking this should trigger a product analysis. -->
    <string name="review_quality_check_no_analysis_link" moz:removedIn="136" tools:ignore="UnusedResources">Бәяләмә сыйфатын тикшерү</string>
>>>>>>> 07ff4473
    <!-- Clickable text from the contextual onboarding card that links to review quality check support article. -->
    <string name="review_quality_check_contextual_onboarding_learn_more_link" moz:removedIn="136" tools:ignore="UnusedResources">Күбрәк белү</string>
    <!-- Clickable text from the review quality check contextual onboarding card that links to Fakespot privacy notice. -->
    <string name="review_quality_check_contextual_onboarding_privacy_policy_3" moz:removedIn="136" tools:ignore="UnusedResources">хосусыйлык аңлатмасы</string>
    <!-- Clickable text from the review quality check contextual onboarding card that links to Fakespot terms of use. -->
    <string name="review_quality_check_contextual_onboarding_terms_use" moz:removedIn="136" tools:ignore="UnusedResources">куллану шартлары</string>
    <!-- Text for opt-in button from the review quality check contextual onboarding card. -->
    <string name="review_quality_check_contextual_onboarding_primary_button_text" moz:removedIn="136" tools:ignore="UnusedResources">Әйе, кулланып карыйм</string>
    <!-- Text for opt-out button from the review quality check contextual onboarding card. -->
<<<<<<< HEAD
    <string name="review_quality_check_contextual_onboarding_secondary_button_text">Хәзер түгел</string>
=======
    <string name="review_quality_check_contextual_onboarding_secondary_button_text" moz:removedIn="136" tools:ignore="UnusedResources">Хәзер түгел</string>
>>>>>>> 07ff4473
    <!-- Content description (not visible, for screen readers etc.) for opening browser menu button to open review quality check bottom sheet. -->
    <string name="review_quality_check_open_handle_content_description" moz:removedIn="136" tools:ignore="UnusedResources">Бәяләмәләрне тикшерүчене ачу</string>
    <!-- Content description (not visible, for screen readers etc.) for closing browser menu button to open review quality check bottom sheet. -->
    <string name="review_quality_check_close_handle_content_description" moz:removedIn="136" tools:ignore="UnusedResources">Бәяләмәләрне тикшерүчене ябу</string>

    <!-- Content description (not visible, for screen readers etc.) for review quality check star rating. First parameter is the number of stars (1-5) representing the rating. -->
    <string name="review_quality_check_star_rating_content_description" moz:removedIn="136" tools:ignore="UnusedResources">5-тән %1$s йолдыз</string>
    <!-- Text for minimize button from highlights card. When clicked the highlights card should reduce its size. -->
    <string name="review_quality_check_highlights_show_less" moz:removedIn="136" tools:ignore="UnusedResources">Әзрәк күрсәтү</string>
    <!-- Text for maximize button from highlights card. When clicked the highlights card should expand to its full size. -->
    <string name="review_quality_check_highlights_show_more" moz:removedIn="136" tools:ignore="UnusedResources">Күбрәк күрсәтү</string>
    <!-- Text for highlights card quality category header. Reviews shown under this header should refer the product's quality. -->
    <string name="review_quality_check_highlights_type_quality" moz:removedIn="136" tools:ignore="UnusedResources">Сыйфат</string>
    <!-- Text for highlights card price category header. Reviews shown under this header should refer the product's price. -->
    <string name="review_quality_check_highlights_type_price" moz:removedIn="136" tools:ignore="UnusedResources">Бәя</string>
    <!-- Text for highlights card shipping category header. Reviews shown under this header should refer the product's shipping. -->
    <string name="review_quality_check_highlights_type_shipping" moz:removedIn="136" tools:ignore="UnusedResources">Китереп бирү</string>
    <!-- Text for highlights card packaging and appearance category header. Reviews shown under this header should refer the product's packaging and appearance. -->
    <string name="review_quality_check_highlights_type_packaging_appearance" moz:removedIn="136" tools:ignore="UnusedResources">Төрү материалы һәм тышкы күренеш</string>
    <!-- Text for highlights card competitiveness category header. Reviews shown under this header should refer the product's competitiveness. -->
    <string name="review_quality_check_highlights_type_competitiveness" moz:removedIn="136" tools:ignore="UnusedResources">Көндәшлеккә сәләтлелек</string>
    <!-- Text that is surrounded by quotes. The parameter is the actual text that is in quotes. An example of that text could be: Excellent craftsmanship, and that is displayed as “Excellent craftsmanship”. The text comes from a buyer's review that the feature is highlighting"   -->
    <string name="surrounded_with_quotes" moz:removedIn="136" tools:ignore="UnusedResources">«%s»</string>

    <!-- Accessibility services actions labels. These will be appended to accessibility actions like "Double tap to.." but not by or applications but by services like Talkback. -->
    <!-- Action label for elements that can be collapsed if interacting with them. Talkback will append this to say "Double tap to collapse". -->
    <string name="a11y_action_label_collapse">төрү</string>
    <!-- Current state for elements that can be collapsed if interacting with them. Talkback will dictate this after a state change. -->
    <string name="a11y_state_label_collapsed">төрелде</string>
    <!-- Action label for elements that can be expanded if interacting with them. Talkback will append this to say "Double tap to expand". -->
    <string name="a11y_action_label_expand">җәю</string>
    <!-- Current state for elements that can be expanded if interacting with them. Talkback will dictate this after a state change. -->
    <string name="a11y_state_label_expanded">җәелде</string>

    <!-- Action label for links that point to an article. Talkback will append this to say "Double tap to read the article". -->
    <string name="a11y_action_label_read_article">мәкаләне уку</string>

    <!-- Action label for links to the Firefox Pocket website. Talkback will append this to say "Double tap to open link to learn more". -->
    <string name="a11y_action_label_pocket_learn_more">күбрәк белү өчен сылтаманы ачыгыз</string>
    <!-- Content description for headings announced by accessibility service. The first parameter is the text of the heading. Talkback will announce the first parameter and then speak the word "Heading" indicating to the user that this text is a heading for a section. -->
    <string name="a11y_heading">%s, Башлык</string>
    <!-- Title for dialog displayed when trying to access links present in a text. -->
    <string name="a11y_links_title">Сылтамалар</string>
    <!-- Additional content description for text bodies that contain urls. -->
    <string name="a11y_links_available">Кулланырлык сылтамалар</string>

    <!-- Translations feature-->


    <!-- Translation request dialog -->
    <!-- Title for the translation dialog that allows a user to translate the webpage. -->
    <string name="translations_bottom_sheet_title">Бу бит тәрҗемә ителсенме?</string>
    <!-- Text that links to additional information about the Firefox translations feature. -->
    <string name="translations_bottom_sheet_info_message_learn_more">Күбрәк белү</string>
    <!-- Label for the dropdown to select which language to translate from on the translations dialog. Usually the translate from language selected will be the same as the page language. -->
    <string name="translations_bottom_sheet_translate_from">Бу телдән</string>
    <!-- Label for the dropdown to select which language to translate to on the translations dialog. Usually the translate to language selected will be the user's preferred language. -->
    <string name="translations_bottom_sheet_translate_to">Бу телгә</string>
    <!-- Label for the dropdown to select which language to translate from on the translations dialog when the page language is not supported. This selection is to allow the user to select another language, in case we automatically detected the page language incorrectly. -->
    <string name="translations_bottom_sheet_translate_from_unsupported_language">Башка бер чыганак телен кулланып карау</string>
    <!-- Button text on the translations dialog to dismiss the dialog and return to the browser. -->
    <string name="translations_bottom_sheet_negative_button">Хәзер түгел</string>
    <!-- Button text on the translations dialog to restore the translated website back to the original untranslated version. -->
    <string name="translations_bottom_sheet_negative_button_restore">Оригиналны күрсәтү</string>


    <!-- Accessibility announcement (not visible, for screen readers etc.) for the translations dialog after restore button was pressed that indicates the original untranslated page was loaded. -->
    <string name="translations_bottom_sheet_restore_accessibility_announcement">Тәрҗемә ителмәгән оригинал бит йөкләнде</string>
    <!-- Button text on the translations dialog when a translation error appears, used to dismiss the dialog and return to the browser. -->
    <string name="translations_bottom_sheet_negative_button_error">Әзер</string>
    <!-- Button text on the translations dialog to begin a translation of the website. -->
    <string name="translations_bottom_sheet_positive_button">Тәрҗемә итү</string>
    <!-- Button text on the translations dialog when a translation error appears. -->
    <string name="translations_bottom_sheet_positive_button_error">Янәдән тырышып карау</string>
    <!-- Inactive button text on the translations dialog that indicates a translation is currently in progress. This button will be accompanied by a loading icon. -->
    <string name="translations_bottom_sheet_translating_in_progress">Тәрҗемә ителә</string>
    <!-- Button content description (not visible, for screen readers etc.) for the translations dialog translate button that indicates a translation is currently in progress. -->
    <string name="translations_bottom_sheet_translating_in_progress_content_description">Тәрҗемә дәвам итә</string>
    <!-- Default dropdown option when initially selecting a language from the translations dialog language selection dropdown. -->
    <string name="translations_bottom_sheet_default_dropdown_selection">Телне сайлау</string>
    <!-- The title of the warning card informs the user that a translation could not be completed. -->
    <string name="translation_error_could_not_translate_warning_text">Тәрҗемә итүдә хата килеп чыкты. Зинһар янәдән тырышып карагыз.</string>
    <!-- The title of the warning card informs the user that the list of languages cannot be loaded. -->
    <string name="translation_error_could_not_load_languages_warning_text">Телләрне йөкләп булмады. Интернетка бәйләнешегезне тикшереп, янәдән тырышып карагыз.</string>
    <!-- Snackbar title shown if the user closes the Translation Request dialogue and a translation is in progress. -->
    <string name="translation_in_progress_snackbar">Тәрҗемә ителә…</string>


    <!-- Translations options dialog -->
    <!-- Title of the translation options dialog that allows a user to set their translation options for the site the user is currently on. -->
    <string name="translation_option_bottom_sheet_title_heading">Тәрҗемә көйләүләре</string>
    <!-- Toggle switch label that allows a user to set the setting if they would like the browser to always offer or suggest translations when available. -->
    <string name="translation_option_bottom_sheet_always_translate">Һәрвакыт тәрҗемә итәргә тәкъдим ит</string>
    <!-- Toggle switch label that allows a user to set if they would like a given language to automatically translate or not. The first parameter is the language name, for example, "Spanish". -->
    <string name="translation_option_bottom_sheet_always_translate_in_language">%1$s теленнән һәрвакыт тәрҗемә ит</string>
    <!-- Toggle switch label that allows a user to set if they would like to never be offered a translation of the given language. The first parameter is the language name, for example, "Spanish". -->
    <string name="translation_option_bottom_sheet_never_translate_in_language">%1$s теленнән беркайчан да тәрҗемә итмә</string>
    <!-- Toggle switch label that allows a user to set the setting if they would like the browser to never translate the site the user is currently visiting. -->
    <string name="translation_option_bottom_sheet_never_translate_site">Бу сайтны беркайчан да тәрҗемә итмә</string>

    <!-- Button text for the button that will take the user to the translation settings dialog. -->
    <string name="translation_option_bottom_sheet_translation_settings">Тәрҗемә көйләүләре</string>
    <!-- Button text for the button that will take the user to a website to learn more about how translations works in the given app. The first parameter is the name of the application, for example, "Fenix". -->
    <string name="translation_option_bottom_sheet_about_translations">%1$s эчендәге тәрҗемәләр турында</string>
    <!-- Content description (not visible, for screen readers etc.) for closing the translations bottom sheet. -->
    <string name="translation_option_bottom_sheet_close_content_description">Тәрҗемәләр битен ябу</string>

    <!-- Translation settings dialog -->
    <!-- Title of the translation settings dialog that allows a user to set their preferred translation settings. -->
    <string name="translation_settings_toolbar_title">Тәрҗемәләр</string>
    <!-- Section header text that begins the section of a list of different options the user may select to adjust their translation preferences. -->
    <string name="translation_settings_translation_preference">Тәрҗемә көйләүләре</string>
    <!-- Button text for the button that will take the user to the automatic translations settings dialog. On the automatic translations settings dialog, the user can set if translations should occur automatically for a given language. -->
    <string name="translation_settings_automatic_translation">Автоматик тәрҗемә итү</string>

    <!-- Button text for the button that will take the user to the never translate these sites dialog. On the never translate these sites dialog, the user can set if translations should never occur on certain websites. -->
    <string name="translation_settings_automatic_never_translate_sites">Бу сайтларны беркайчан да тәрҗемә итмәү</string>
    <!-- Button text for the button that will take the user to the download languages dialog. On the download languages dialog, the user can manage which languages they would like to download for translations. -->
    <string name="translation_settings_download_language">Телләр иңдерү</string>

    <!-- Automatic translation preference screen -->
    <!-- Title of the automatic translation preference screen that will appear on the toolbar.-->
    <string name="automatic_translation_toolbar_title_preference">Автоматик тәрҗемә</string>

    <!-- Automatic translation options preference screen -->
    <!-- Preference option for offering to translate. Radio button title text.-->
    <string name="automatic_translation_option_offer_to_translate_title_preference">Тәрҗемә итәргә тәкъдим итү (килешенгәнчә)</string>
    <!-- Preference option for always translate. Radio button title text. -->
    <string name="automatic_translation_option_always_translate_title_preference">Һәрвакыт тәрҗемә итү</string>
    <!-- Preference option for never translate. Radio button title text.-->
    <string name="automatic_translation_option_never_translate_title_preference">Беркайчан да тәрҗемә итмәү</string>

    <!-- Never translate site preference screen -->
    <!-- Title of the never translate site preference screen that will appear on the toolbar.-->
    <string name="never_translate_site_toolbar_title_preference">Бу сайтларны беркайчан да тәрҗемә итмәү</string>
    <!-- Content description (not visible, for screen readers etc.): For a never-translated site list item that is selected.
             The first parameter is web site url (for example:"wikipedia.com") -->
    <string name="never_translate_site_item_list_content_description_preference">%1$s сайтын бетерү</string>
    <!-- The Delete site dialogue title will appear when the user clicks on a list item.
             The first parameter is web site url (for example:"wikipedia.com") -->
    <string name="never_translate_site_dialog_title_preference">%1$s бетерелсенме?</string>
    <!-- The Delete site dialogue positive button will appear when the user clicks on a list item. The site will be deleted. -->
    <string name="never_translate_site_dialog_confirm_delete_preference">Бетерү</string>
    <!-- The Delete site dialogue negative button will appear when the user clicks on a list item. The dialog will be dismissed. -->
    <string name="never_translate_site_dialog_cancel_preference">Баш тарту</string>

    <!-- Download languages preference screen -->
    <!-- Title of the toolbar for the translation feature screen where users may download different languages for translation. -->
    <string name="download_languages_translations_toolbar_title_preference">Телләрне иңдерү</string>
    <!-- Clickable text from the screen header that links to a website. -->
    <string name="download_languages_header_learn_more_preference">Күбрәк белү</string>
    <!-- The subhead of the download language preference screen will appear above the pivot language. -->
    <string name="download_languages_available_languages_preference">Кулланырлык телләр</string>
    <!-- Text that will appear beside a core or pivot language package name to show that the language is necessary for the translation feature to function. -->
    <string name="download_languages_default_system_language_require_preference">кирәкле</string>
    <!-- A text for download language preference item.
    The first parameter is the language name, for example, "Spanish".
    The second parameter is the language file size, for example, "(3.91 KB)" or, if the language package name is a pivot language, "(required)". -->
    <string name="download_languages_language_item_preference">%1$s (%2$s)</string>
    <!-- The subhead of the download language preference screen will appear above the items that were not downloaded. -->
    <string name="download_language_header_preference">Телләрне иңдерү</string>
    <!-- All languages list item. When the user presses this item, they can download all languages. -->
    <string name="download_language_all_languages_item_preference">Барлык телләр</string>
    <!-- All languages list item. When the user presses this item, they can delete all languages that were downloaded. -->
    <string name="download_language_all_languages_item_preference_to_delete">Барлык телләрне бетерү</string>
    <!-- Content description (not visible, for screen readers etc.): For a language list item that was downloaded, the user can now delete it. -->
    <string name="download_languages_item_content_description_downloaded_state">Бетерү</string>

    <!-- Content description (not visible, for screen readers etc.): For a language list item, deleting is in progress. -->
    <string name="download_languages_item_content_description_delete_in_progress_state">Әзерләнә</string>
    <!-- Content description (not visible, for screen readers etc.): For a language list item that was not downloaded. -->
    <string name="download_languages_item_content_description_not_downloaded_state">Иңдерү</string>

    <!-- Title for the dialog used by the translations feature to confirm deleting a language.
    The dialog will be presented when the user requests deletion of a language.
    The first parameter is the name of the language, for example, "Spanish" and the second parameter is the size in kilobytes or megabytes of the language file. -->
    <string name="delete_language_file_dialog_title">%1$s (%2$s) бетерелсенме?</string>
    <!-- Title for the dialog used by the translations feature to confirm deleting all languages file.
    The dialog will be presented when the user requests deletion of all languages file.
    The first parameter is the size in kilobytes or megabytes of the language file. -->
    <string name="delete_language_all_languages_file_dialog_title">Барлык телләр дә (%1$s) бетерелсенме?</string>
    <!-- Button text on the dialog used by the translations feature to confirm deleting a language. -->
    <string name="delete_language_file_dialog_positive_button_text">Бетерү</string>
    <!-- Button text on the dialog used by the translations feature to cancel deleting a language. -->
    <string name="delete_language_file_dialog_negative_button_text">Баш тарту</string>

    <!-- Button text on the data saving mode warning dialog used by the translations feature to allow users to confirm they wish to continue and download the language file. -->
    <string name="download_language_file_dialog_positive_button_text">Иңдерү</string>
    <!-- Button text on the data saving mode warning dialog used by the translations feature to allow users to confirm they wish to continue and download the language file and perform a translation. -->
    <string name="download_language_file_dialog_positive_button_text_all_languages">Иңдерү һәм тәрҗемә итү</string>
    <!-- Button text on the data saving mode warning dialog used by the translations feature to allow users to cancel the action and not perform a download of the language file. -->
    <string name="download_language_file_dialog_negative_button_text">Баш тарту</string>

    <!-- Label text for the Enhanced Tracking Protection toggle. -->
    <string name="protection_panel_etp_toggle_label">Күзәтелүдән Көчәйтелгән Саклау</string>

    <!-- Debug drawer -->
    <!-- The user-facing title of the Debug Drawer feature. -->
    <string name="debug_drawer_title">Хата төзәтү кораллары</string>
    <!-- Content description (not visible, for screen readers etc.): Navigate back within the debug drawer. -->
    <string name="debug_drawer_back_button_content_description">Кире кайту</string>
    <!-- Content description (not visible, for screen readers etc.): Open debug drawer. -->
    <string name="debug_drawer_fab_content_description">Хата төзәтү панелен ачу</string>

    <!-- Debug drawer tabs tools -->
    <!-- The title of the Tab Tools feature in the Debug Drawer. -->
    <string name="debug_drawer_tab_tools_title">Таб кораллары</string>
    <!-- The title of the tab count section in Tab Tools. -->
    <string name="debug_drawer_tab_tools_tab_count_title">Таблар саны</string>
    <!-- The active tab count category in the tab count section in Tab Tools. -->
    <string name="debug_drawer_tab_tools_tab_count_active">Актив</string>
    <!-- The inactive tab count category in the tab count section in Tab Tools. -->
    <string name="debug_drawer_tab_tools_tab_count_inactive">Пассив</string>
    <!-- The private tab count category in the tab count section in Tab Tools. -->
    <string name="debug_drawer_tab_tools_tab_count_private">Хосусый</string>
    <!-- The total tab count category in the tab count section in Tab Tools. -->
    <string name="debug_drawer_tab_tools_tab_count_total">Барлыгы</string>

    <!-- The title of the tab creation tool section in Tab Tools. -->
    <string name="debug_drawer_tab_tools_tab_creation_tool_title">Таб ясау коралы</string>
    <!-- The label of the text field in the tab creation tool. -->
    <string name="debug_drawer_tab_tools_tab_creation_tool_text_field_label">Булдырылачак таблар саны</string>
    <!-- The error message of the text field in the tab creation tool when the text field is empty -->
    <string name="debug_drawer_tab_tools_tab_quantity_empty_error">Текст кыры буш</string>

    <!-- The error message of the text field in the tab creation tool when the text field has characters other than digits -->
    <string name="debug_drawer_tab_tools_tab_quantity_non_digits_error">Зинһар, уңай бөтен сан кертегез</string>
    <!-- The error message of the text field in the tab creation tool when the text field is a zero -->
    <string name="debug_drawer_tab_tools_tab_quantity_non_zero_error">Зинһар, нульдән зур сан кертегез</string>
    <!-- The button text to add tabs to the active tab group in the tab creation tool. -->
    <string name="debug_drawer_tab_tools_tab_creation_tool_button_text_active">Актив табларга өстәү</string>
    <!-- The button text to add tabs to the inactive tab group in the tab creation tool. -->
    <string name="debug_drawer_tab_tools_tab_creation_tool_button_text_inactive">Актив булмаган табларга өстәү</string>
    <!-- The button text to add tabs to the private tab group in the tab creation tool. -->
    <string name="debug_drawer_tab_tools_tab_creation_tool_button_text_private">Хосусый табларга өстәү</string>

    <!-- Microsurvey -->
    <!-- Prompt view -->
    <!-- The microsurvey prompt title. Note: The word "Firefox" should NOT be translated -->
    <string name="micro_survey_prompt_title" tools:ignore="BrandUsage,UnusedResources">Безгә Firefox-ны яхшыртырга ярдәм итегез. Моңа берничә минут кына кирәк.</string>
    <!-- The continue button label -->
    <string name="micro_survey_continue_button_label" tools:ignore="UnusedResources">Дәвам итү</string>
    <!-- Survey view -->
    <!-- The survey header -->
    <string name="micro_survey_survey_header_2">Зинһар, сораулыкны тәмамлагыз</string>
    <!-- The privacy notice link -->
    <string name="micro_survey_privacy_notice_2">Хосусыйлык аңлатмасы</string>
    <!-- The submit button label text -->
    <string name="micro_survey_submit_button_label">Җибәрү</string>
    <!-- The survey completion header -->
    <string name="micro_survey_survey_header_confirmation" tools:ignore="UnusedResources">Сораулык тәмамланды</string>
    <!-- The survey completion confirmation text -->
    <string name="micro_survey_feedback_confirmation">Фикерегез өчен рәхмәт!</string>
    <!-- Option for likert scale -->
    <string name="likert_scale_option_1" tools:ignore="UnusedResources">Бик яхшы</string>
    <!-- Option for likert scale -->
    <string name="likert_scale_option_2" tools:ignore="UnusedResources">Яхшы</string>
    <!-- Option for likert scale -->
    <string name="likert_scale_option_3" tools:ignore="UnusedResources">Урта</string>
    <!-- Option for likert scale -->
    <string name="likert_scale_option_4" tools:ignore="UnusedResources">Начар</string>
    <!-- Option for likert scale -->
    <string name="likert_scale_option_5" tools:ignore="UnusedResources">Бик начар</string>
    <!-- Option for likert scale -->
    <string name="likert_scale_option_6" tools:ignore="UnusedResources">Мин аны кулланмыйм</string>
    <!-- Option for likert scale. Note: The word "Firefox" should NOT be translated. -->
    <string name="likert_scale_option_7" tools:ignore="BrandUsage,UnusedResources">Мин Firefox-та эзләү кулланмыйм</string>

    <!-- Option for likert scale -->
    <string name="likert_scale_option_8" tools:ignore="UnusedResources">Мин синхронлауны кулланмыйм</string>
    <!-- Accessibility -->
    <!-- Content description for the survey application icon. Note: The word "Firefox" should NOT be translated.  -->
    <string name="microsurvey_app_icon_content_description" tools:ignore="BrandUsage">Firefox логотибы</string>
    <!-- Content description for the survey feature icon. -->
    <string name="microsurvey_feature_icon_content_description">Сораулык үзенчәлеге тамгасы</string>
    <!-- Content description (not visible, for screen readers etc.) for closing microsurvey bottom sheet. -->
    <string name="microsurvey_close_handle_content_description">Сораулыкны ябу</string>
    <!-- Content description for "X" button that is closing microsurvey. -->
    <string name="microsurvey_close_button_content_description">Ябу</string>

    <!-- Debug drawer logins -->
    <!-- The title of the Logins feature in the Debug Drawer. -->
    <string name="debug_drawer_logins_title">Логиннар</string>
    <!-- The title of the logins section in the Logins feature, where the parameter will be the site domain  -->
    <string name="debug_drawer_logins_current_domain_label">Агымдагы домен: %s</string>
    <!-- The label for a button to add a new fake login for the current domain in the Logins feature. -->
    <string name="debug_drawer_logins_add_login_button">Бу домен өчен ялган логин өстәү</string>

    <!-- Content description for delete button where parameter will be the username of the login -->
    <string name="debug_drawer_logins_delete_login_button_content_description">%s кулланучы исемендәге логинны бетерү</string>

    <!-- Debug drawer addresses -->
    <!-- The title of the Addresses feature in the Debug Drawer. -->
    <string name="debug_drawer_addresses_title">Адреслар</string>

    <!-- Debug drawer "contextual feature recommendation" (CFR) tools -->
    <!-- The title of the CFR Tools feature in the Debug Drawer -->
    <string name="debug_drawer_cfr_tools_title">CFR кораллары</string>
    <!-- The title of the reset CFR section in CFR Tools -->
    <string name="debug_drawer_cfr_tools_reset_cfr_title">CFR-ларны ташлату</string>

    <!-- Glean debug tools -->
    <!-- The title of the glean debugging feature -->
    <string name="glean_debug_tools_title">Glean хата төзәтү кораллары</string>

    <!-- Messages explaining how to exit fullscreen mode -->
    <!-- Message shown to explain how to exit fullscreen mode when gesture navigation is enabled. -->
    <!-- Localisation note: this text should be as short as possible, max 68 chars -->
    <string name="exit_fullscreen_with_gesture_short">Чыгу өчен экранны өстән тартып, &quot;кире кайту&quot; ишарәсен кулланыгыз</string>
    <!-- Message shown to explain how to exit fullscreen mode when using back button navigation. -->
    <!-- Localisation note: this text should be as short as possible, max 68 chars -->
    <string name="exit_fullscreen_with_back_button_short">Чыгу өчен экранны өстән тартып, &quot;кире кайту&quot; төймәсенә басыгыз</string>

    <!-- Beta Label Component !-->
    <!-- Text shown as a label or tag to indicate a feature or area is still undergoing active development. Note that here "Beta" should not be translated, as it is used as an icon styled element. -->
    <string name="beta_feature">BETA</string>

    </resources><|MERGE_RESOLUTION|>--- conflicted
+++ resolved
@@ -430,20 +430,6 @@
     <string name="onboarding_add_on_reviews_label">Бәяләмә: %1$s</string>
 
     <!-- Positive button label for the privacy preferences dialog shown during onboarding. -->
-<<<<<<< HEAD
-    <string name="onboarding_preferences_dialog_positive_button" tools:ignore="UnusedResources">Әзер</string>
-
-    <!-- Negative button label for the privacy preferences dialog shown during onboarding. -->
-    <string name="onboarding_preferences_dialog_negative_button" tools:ignore="UnusedResources">Баш тарту</string>
-    <!-- Terms of service onboarding title card label. 'Firefox' intentionally hardcoded here-->
-    <string name="onboarding_welcome_to_firefox" tools:ignore="UnusedResources,BrandUsage">Firefox-ка рәхим итегез</string>
-    <!-- Used as text for the link in onboarding_term_of_service_line_one. -->
-    <string name="onboarding_term_of_service_line_one_link_text" tools:ignore="UnusedResources,BrandUsage">Куллану шартлары</string>
-    <!-- Used as text for the link in onboarding_term_of_service_line_two. -->
-    <string name="onboarding_term_of_service_line_two_link_text" tools:ignore="UnusedResources,BrandUsage">Хосусыйлык аңлатмасы</string>
-    <!-- Used as text for the link in onboarding_term_of_service_line_three. -->
-    <string name="onboarding_term_of_service_line_three_link_text" tools:ignore="UnusedResources,BrandUsage">Идарә итү</string>
-=======
     <string name="onboarding_preferences_dialog_positive_button">Әзер</string>
 
     <!-- Negative button label for the privacy preferences dialog shown during onboarding. -->
@@ -456,17 +442,12 @@
     <string name="onboarding_term_of_service_line_two_link_text">Хосусыйлык аңлатмасы</string>
     <!-- Used as text for the link in onboarding_term_of_service_line_three. -->
     <string name="onboarding_term_of_service_line_three_link_text">Идарә итү</string>
->>>>>>> 07ff4473
     <!-- Onboarding header for the toolbar selection card, used by Nimbus experiments. -->
     <string name="onboarding_customize_toolbar_title" tools:ignore="UnusedResources">Кораллар панеленең урнашуын сайлагыз</string>
     <!-- Onboarding label for 'Save and continue' button, used by Nimbus experiments. -->
     <string name="onboarding_save_and_continue_button">Саклау һәм дәвам итү</string>
     <!-- Onboarding toolbar selection card label for 'skip' button, used by Nimbus experiments. -->
-<<<<<<< HEAD
-    <string name="onboarding_customize_toolbar_skip_button">Калдырып тору</string>
-=======
     <string name="onboarding_customize_toolbar_skip_button" moz:removedIn="135" tools:ignore="UnusedResources">Калдырып тору</string>
->>>>>>> 07ff4473
     <!-- Onboarding toolbar selection card label for 'top' option, used by Nimbus experiments. -->
     <string name="onboarding_customize_toolbar_top_option">Өстә</string>
     <!-- Onboarding toolbar selection card label for 'bottom' option, used by Nimbus experiments. -->
@@ -475,11 +456,7 @@
     <!-- Onboarding label for 'Save and start browsing' button, used by Nimbus experiments. -->
     <string name="onboarding_save_and_start_button">Саклау һәм гизүне башлау</string>
     <!-- Onboarding theme selection card label for 'skip' button, used by Nimbus experiments. -->
-<<<<<<< HEAD
-    <string name="onboarding_customize_theme_skip_button">Калдырып тору</string>
-=======
     <string name="onboarding_customize_theme_skip_button" moz:removedIn="135" tools:ignore="UnusedResources">Калдырып тору</string>
->>>>>>> 07ff4473
     <!-- Onboarding theme selection card label for 'dark' option, used by Nimbus experiments. -->
     <string name="onboarding_customize_theme_dark_option">Караңгы</string>
     <!-- Onboarding theme selection card label for 'light' option, used by Nimbus experiments. -->
@@ -537,11 +514,6 @@
     <string name="preferences_category_advanced">Киңәйтелгән</string>
     <!-- Preference category for privacy and security settings -->
     <string name="preferences_category_privacy_security">Хосусыйлык һәм хәвефсезлек</string>
-<<<<<<< HEAD
-    <!-- Preference for advanced site permissions -->
-    <string name="preferences_site_permissions" moz:removedIn="133" tools:ignore="UnusedResources">Сайт рөхсәтләре</string>
-=======
->>>>>>> 07ff4473
     <!-- Preference for advanced site settings -->
     <string name="preferences_site_settings">Сайт көйләүләре</string>
     <!-- Preference for private browsing options -->
@@ -1120,12 +1092,9 @@
 
     <!-- WebCompat Reporter -->
 
-<<<<<<< HEAD
-=======
     <!-- WebCompat Reporter -->
     <!-- The title of the Web Compat Reporter feature. This is displayed in the top app bar. -->
     <string name="webcompat_reporter_screen_title">Ватык сайт турында хәбәр итү</string>
->>>>>>> 07ff4473
     <!-- The text field label of the URL text field. This is displayed above the user-inputted URL. -->
     <string name="webcompat_reporter_label_url">URL</string>
     <!-- The button text for the cancel button to leave the Web Compat Reporter feature. -->
@@ -1153,11 +1122,8 @@
     <!-- Unsubmitted crash dialog title, The first parameter is the name of the app (e.g. Firefox)  -->
     <string name="unsubmitted_crash_dialog_title">%s кушымчасын сүндереп кабызырга туры килде</string>
 
-<<<<<<< HEAD
-=======
     <!-- Unsubmitted crash dialog checkbox label for automatically sending reports in the future -->
     <string name="unsubmitted_crash_dialog_checkbox_label">Ватылу турындагы хәбәрләрне автоматик рәвештә җибәрү</string>
->>>>>>> 07ff4473
     <!-- Unsubmitted crash dialog negative button to dismiss the dialog -->
     <string name="unsubmitted_crash_dialog_negative_button">Ябу</string>
     <!-- Unsubmitted crash dialog positive button to submit crash report -->
@@ -2193,67 +2159,6 @@
 
     <!-- Review quality check feature-->
     <!-- Name for the review quality check feature used as title for the panel. -->
-<<<<<<< HEAD
-    <string name="review_quality_check_feature_name_2">Бәяләмәлерне тикшерүче</string>
-    <!-- Summary for grades A and B for review quality check adjusted grading. -->
-    <string name="review_quality_check_grade_a_b_description">Ышанычлы бәяләмәләр</string>
-    <!-- Summary for grades D and F for review quality check adjusted grading. -->
-    <string name="review_quality_check_grade_d_f_description">Ышанычсыз бәяләмәлер</string>
-    <!-- Text for title presenting the reliability of a product's reviews. -->
-    <string name="review_quality_check_grade_title">Бу бәяләмәлер ни дәрәҗәдә ышанычлы?</string>
-    <!-- Title for when the rating has been updated by the review checker -->
-    <string name="review_quality_check_adjusted_rating_title">Төзәтелгән рейтинг</string>
-    <!-- Description for a product's adjusted star rating. The text presents that the product's reviews which were evaluated as unreliable were removed from the adjusted rating. -->
-    <string name="review_quality_check_adjusted_rating_description_2">Ышанычлы бәяләмәләргә нигезләнгән</string>
-    <!-- Title for list of highlights from a product's review emphasizing a product's important traits. -->
-    <string name="review_quality_check_highlights_title">Соңгы бәяләмәлердән төп фикерләр</string>
-    <!-- Title for section explaining how we analyze the reliability of a product's reviews. -->
-    <string name="review_quality_check_explanation_title">Бәяләмәләр сыйфатын ничек билгелибез</string>
-    <!-- Text for learn more caption presenting a link with information about review quality. First parameter is for clickable text defined in review_quality_check_info_learn_more_link. -->
-    <string name="review_quality_check_info_learn_more">%s турында күбрәк белегез.</string>
-    <!-- Clickable text that links to review quality check SuMo page. First parameter is the Fakespot product name. -->
-    <string name="review_quality_check_info_learn_more_link_2">%s бәяләмәлер сыйфатын ничек билгели</string>
-    <!-- Text for title of settings section. -->
-    <string name="review_quality_check_settings_title">Көйләүләр</string>
-    <!-- Clickable text that links to review quality check recommended products support article. -->
-    <string name="review_quality_check_settings_recommended_products_learn_more" tools:ignore="UnusedResources">Күбрәк белү</string>
-    <!-- Text for turning sidebar off button from review quality check settings section. -->
-    <string name="review_quality_check_settings_turn_off">Бәяләмәлерне тикшерүчене сүндерү</string>
-    <!-- Text for title of recommended product section. This is displayed above a product image, suggested as an alternative to the product reviewed. -->
-    <string name="review_quality_check_ad_title" tools:ignore="UnusedResources">Тагын нәрсәгә игътибар итмәле</string>
-    <!-- Caption for recommended product section indicating this is an ad by Fakespot. First parameter is the Fakespot product name. -->
-    <string name="review_quality_check_ad_caption" tools:ignore="UnusedResources">%s рекламасы</string>
-    <!-- Clickable text that links to Fakespot.com. First parameter is the Fakespot product name. In the phrase "Fakespot by Mozilla", "by" can be localized. Does not need to stay by. -->
-    <string name="review_quality_check_powered_by_link" tools:ignore="UnusedResources">Mozilla тәкъдим иткән %s</string>
-    <!-- Text for title of warning card informing the user that the current analysis is outdated. -->
-    <string name="review_quality_check_outdated_analysis_warning_title" tools:ignore="UnusedResources">Тикшерү өчен яңа мәгълүмат</string>
-    <!-- Text for button from warning card informing the user that the current analysis is outdated. Clicking this should trigger the product's re-analysis. -->
-    <string name="review_quality_check_outdated_analysis_warning_action" tools:ignore="UnusedResources">Хәзер тикшерү</string>
-    <!-- Title for warning card informing the user that the current product does not have enough reviews for a review analysis. -->
-    <string name="review_quality_check_no_reviews_warning_title">Әле җитәрлек бәяләмә юк</string>
-    <!-- Title for warning card informing the user that the current product's analysis is still processing. The parameter is the percentage progress (0-100%) of the analysis process (e.g. 56%). -->
-    <string name="review_quality_check_analysis_in_progress_warning_title_2">Бәяләмә сыйфаты тикшерелә (%s)</string>
-    <!-- Text for body of warning card informing the user that the current product's analysis is still processing. -->
-    <string name="review_quality_check_analysis_in_progress_warning_body">Бу якынча 60 секунд алырга мөмкин.</string>
-    <!-- Title for info card displayed after the user reports a product is back in stock. -->
-    <string name="review_quality_check_analysis_requested_info_title">Белдерүегез өчен рәхмәт!</string>
-    <!-- Title for info card displayed when another user reported the displayed product is back in stock. -->
-    <string name="review_quality_check_analysis_requested_other_user_info_title" tools:ignore="UnusedResources">Мәгълүмат тиздән барлыкка киләчәк</string>
-    <!-- Title for info card displayed to the user when analysis finished updating. -->
-    <string name="review_quality_check_analysis_updated_confirmation_title" tools:ignore="UnusedResources">Көнүзәк анализ</string>
-    <!-- Text for the action button from info card displayed to the user when analysis finished updating. -->
-    <string name="review_quality_check_analysis_updated_confirmation_action" tools:ignore="UnusedResources">Аңладым</string>
-    <!-- Title for error card displayed to the user when an error occurred. -->
-    <string name="review_quality_check_generic_error_title">Хәзерге моментта мәгълүмат юк</string>
-    <!-- Title for error card displayed to the user when the device is disconnected from the network. -->
-    <string name="review_quality_check_no_connection_title">Челтәргә тоташу юк</string>
-    <!-- Text for body of error card displayed to the user when the device is disconnected from the network. -->
-    <string name="review_quality_check_no_connection_body">Интернетка бәйләнешегезне тикшереп, битне яңадан йөкләп карагыз.</string>
-    <!-- Title for card displayed to the user for products whose reviews were not analyzed yet. -->
-    <string name="review_quality_check_no_analysis_title">Бу бәяләмәлер турында әлегә мәгълүмат юк</string>
-    <!-- Text for button from body of card displayed to the user for products whose reviews were not analyzed yet. Clicking this should trigger a product analysis. -->
-    <string name="review_quality_check_no_analysis_link">Бәяләмә сыйфатын тикшерү</string>
-=======
     <string name="review_quality_check_feature_name_2" moz:removedIn="136" tools:ignore="UnusedResources">Бәяләмәлерне тикшерүче</string>
     <!-- Summary for grades A and B for review quality check adjusted grading. -->
     <string name="review_quality_check_grade_a_b_description" moz:removedIn="136" tools:ignore="UnusedResources">Ышанычлы бәяләмәләр</string>
@@ -2313,7 +2218,6 @@
     <string name="review_quality_check_no_analysis_title" moz:removedIn="136" tools:ignore="UnusedResources">Бу бәяләмәлер турында әлегә мәгълүмат юк</string>
     <!-- Text for button from body of card displayed to the user for products whose reviews were not analyzed yet. Clicking this should trigger a product analysis. -->
     <string name="review_quality_check_no_analysis_link" moz:removedIn="136" tools:ignore="UnusedResources">Бәяләмә сыйфатын тикшерү</string>
->>>>>>> 07ff4473
     <!-- Clickable text from the contextual onboarding card that links to review quality check support article. -->
     <string name="review_quality_check_contextual_onboarding_learn_more_link" moz:removedIn="136" tools:ignore="UnusedResources">Күбрәк белү</string>
     <!-- Clickable text from the review quality check contextual onboarding card that links to Fakespot privacy notice. -->
@@ -2323,11 +2227,7 @@
     <!-- Text for opt-in button from the review quality check contextual onboarding card. -->
     <string name="review_quality_check_contextual_onboarding_primary_button_text" moz:removedIn="136" tools:ignore="UnusedResources">Әйе, кулланып карыйм</string>
     <!-- Text for opt-out button from the review quality check contextual onboarding card. -->
-<<<<<<< HEAD
-    <string name="review_quality_check_contextual_onboarding_secondary_button_text">Хәзер түгел</string>
-=======
     <string name="review_quality_check_contextual_onboarding_secondary_button_text" moz:removedIn="136" tools:ignore="UnusedResources">Хәзер түгел</string>
->>>>>>> 07ff4473
     <!-- Content description (not visible, for screen readers etc.) for opening browser menu button to open review quality check bottom sheet. -->
     <string name="review_quality_check_open_handle_content_description" moz:removedIn="136" tools:ignore="UnusedResources">Бәяләмәләрне тикшерүчене ачу</string>
     <!-- Content description (not visible, for screen readers etc.) for closing browser menu button to open review quality check bottom sheet. -->
