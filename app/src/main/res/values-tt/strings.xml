<?xml version="1.0" encoding="utf-8"?>
<resources xmlns:tools="http://schemas.android.com/tools" xmlns:moz="http://mozac.org/tools">
    <!-- App name for private browsing mode. The first parameter is the name of the app defined in app_name (for example: Fenix)-->
    <string name="app_name_private_5">Хосусый %s</string>
    <!-- App name for private browsing mode. The first parameter is the name of the app defined in app_name (for example: Fenix)-->
    <string name="app_name_private_4">%s (Хосусый)</string>

    <!-- Home Fragment -->
    <!-- Content description (not visible, for screen readers etc.): "Three dot" menu button. -->
    <string name="content_description_menu">Күбрәк опцияләр</string>
    <!-- Content description (not visible, for screen readers etc.): "Private Browsing" menu button. -->
    <string name="content_description_private_browsing_button">Хосусый гизү режимын кабызу</string>
    <!-- Content description (not visible, for screen readers etc.): "Private Browsing" menu button. -->
    <string name="content_description_disable_private_browsing_button">Хосусый гизү режимын сүндерү</string>
    <!-- Content description (not visible, for screen readers etc.): "Private Browsing" menu button. -->
    <string name="content_description_private_browsing">Хосусый гизү</string>
    <!-- Placeholder text shown in the search bar before a user enters text for the default engine -->
    <string name="search_hint">Эзләү яки адрес язу</string>
    <!-- Placeholder text shown in the search bar before a user enters text for a general engine -->
    <string name="search_hint_general_engine">Интернетта эзләү</string>
    <!-- Placeholder text shown in search bar when using history search -->
    <string name="history_search_hint">Тарихтан эзләү</string>
    <!-- Placeholder text shown in search bar when using bookmarks search -->
    <string name="bookmark_search_hint">Кыстыргычлардан эзләү</string>
    <!-- Placeholder text shown in search bar when using tabs search -->
    <string name="tab_search_hint">Таблардан эзләү</string>
    <!-- Placeholder text shown in the search bar when using application search engines -->
    <string name="application_search_hint">Эзләнәсе сүзләрне кертү</string>
    <!-- No Open Tabs Message Description -->
    <string name="no_open_tabs_description">Сезнең ачык таблар монда күрсәтеләчәк.</string>
    <!-- No Private Tabs Message Description -->
    <string name="no_private_tabs_description">Сезнең хосусый таблар монда күрсәтеләчәк.</string>
    <!-- Tab tray multi select title in app bar. The first parameter is the number of tabs selected -->
    <string name="tab_tray_multi_select_title">%1$d сайланган</string>
    <!-- Label of button in create collection dialog for creating a new collection  -->
    <string name="tab_tray_add_new_collection">Яңа җыентык өстәү</string>
    <!-- Label of editable text in create collection dialog for naming a new collection  -->
    <string name="tab_tray_add_new_collection_name">Исем</string>
    <!-- Label of button in save to collection dialog for selecting a current collection  -->
    <string name="tab_tray_select_collection">Җыентыкны сайлау</string>
    <!-- Content description for close button while in multiselect mode in tab tray -->
    <string name="tab_tray_close_multiselect_content_description">Күп сайлау режимыннан чыгу</string>
    <!-- Content description for save to collection button while in multiselect mode in tab tray -->
    <string name="tab_tray_collection_button_multiselect_content_description">Сайланган табларны җыентыкка өстәү</string>


    <!-- Content description on checkmark while tab is selected in multiselect mode in tab tray -->
    <string name="tab_tray_multiselect_selected_content_description">Сайланган</string>

    <!-- Home - Bookmarks -->
    <!-- Title for the home screen section with bookmarks. -->
    <string name="home_bookmarks_title">Кыстыргычлар</string>
    <!-- Content description for the button which navigates the user to show all of their bookmarks. -->
    <string name="home_bookmarks_show_all_content_description">Барлык кыстыргычларны да күрсәтү</string>
    <!-- Text for the menu button to remove a recently saved bookmark from the user's home screen -->
    <string name="home_bookmarks_menu_item_remove">Бетерү</string>

    <!-- About content. The first parameter is the name of the application. (For example: Fenix) -->
    <string name="about_content">%1$s Mozilla тарафыннан җитештерелә.</string>

    <string name="private_browsing_common_myths">
       Хосусый гизү турында киң таралган мифлар
    </string>

    <!-- True Private Browsing Mode -->
    <!-- Title for info card on private homescreen in True Private Browsing Mode. -->
    <string name="felt_privacy_desc_card_title">Бу җиһазда эз калдырмау</string>

    <!-- Clickable portion of the explanation for private browsing that links the user to our
        about privacy page.
        This string is used in felt_privacy_info_card_subtitle as the second parameter.-->
    <string name="felt_privacy_info_card_subtitle_link_text">Активлыгымны кемнәр күрә ала?</string>

    <!-- Text for the positive button to accept adding a Private Browsing shortcut to the Home screen -->
    <string name="private_mode_cfr_pos_button_text">Өй экранына өстәү</string>
    <!-- Text for the negative button to decline adding a Private Browsing shortcut to the Home screen -->
    <string name="cfr_neg_button_text">Юк, рәхмәт</string>

    <!-- Text for the positive action button -->
    <string name="open_in_app_cfr_positive_button_text">Көйләүләргә күчү</string>

    <!-- Text for the negative action button -->
    <string name="open_in_app_cfr_negative_button_text">Яшерү</string>

<<<<<<< HEAD
    <!-- Text displayed that links to website containing documentation about the "Total cookie protection" feature. -->
    <string name="tcp_cfr_learn_more" moz:removedIn="132" tools:ignore="UnusedResources">Cookie файлларыннан тулысынча саклау турында мәгълүмат алу</string>
=======
>>>>>>> 3a395140

    <!-- Toolbar "contextual feature recommendation" (CFR) -->
    <!-- Text for the title displayed in the contextual feature recommendation popup promoting the navigation bar. -->
    <string name="navbar_cfr_title">Яңа навигация белән тизрәк гизегез</string>

    <!-- Text for the info dialog when camera permissions have been denied but user tries to access a camera feature. -->
    <string name="camera_permissions_needed_message">Камера куллануга рөхсәт кирәк. Android көйләүләренә кереп, &quot;рөхсәтләр&quot; дигән битне ачып, &quot;рөхсәт итү&quot; дигәнгә басыгыз.</string>
    <!-- Text for the positive action button to go to Android Settings to grant permissions. -->
    <string name="camera_permissions_needed_positive_button_text">Көйләүләргә күчү</string>
    <!-- Text for the negative action button to dismiss the dialog. -->
    <string name="camera_permissions_needed_negative_button_text">Яшерү</string>

    <!-- Text for the positive action button to go to Settings for auto close tabs. -->
    <string name="tab_tray_close_tabs_banner_positive_button_text">Опцияләрне карау </string>
    <!-- Text for the negative action button to dismiss the Close Tabs Banner. -->
    <string name="tab_tray_close_tabs_banner_negative_button_text">Яшерү</string>

    <!-- Text for the banner message to tell users about our inactive tabs feature. -->
    <string name="tab_tray_inactive_onboarding_message">Ике атна эчендә каралмаган таблар монда күчереләчәк.</string>
    <!-- Text for the action link to go to Settings for inactive tabs. -->
    <string name="tab_tray_inactive_onboarding_button_text">Көйләүләрдә сүндерү</string>
    <!-- Text for title for the auto-close dialog of the inactive tabs. -->
    <string name="tab_tray_inactive_auto_close_title">Бер айдан соң автоматик рәвештә ябылсынмы?</string>
    <!-- Content description for close button in the auto-close dialog of the inactive tabs. -->
    <string name="tab_tray_inactive_auto_close_button_content_description">Ябу</string>

    <!-- Text for turn on auto close tabs button in the auto-close dialog of the inactive tabs. -->
    <string name="tab_tray_inactive_turn_on_auto_close_button_2">Автоматик рәвештә ябуны кабызу</string>


    <!-- Home screen icons - Long press shortcuts -->
    <!-- Shortcut action to open new tab -->
    <string name="home_screen_shortcut_open_new_tab_2">Яңа таб</string>
    <!-- Shortcut action to open new private tab -->
    <string name="home_screen_shortcut_open_new_private_tab_2">Яңа хосусый таб</string>

    <!-- Shortcut action to open Passwords screen -->
    <string name="home_screen_shortcut_passwords">Серсүзләр</string>

    <!-- Recent Tabs -->
    <!-- Header text for jumping back into the recent tab in the home screen -->
    <string name="recent_tabs_header">Кире кайту</string>
    <!-- Button text for showing all the tabs in the tabs tray -->
    <string name="recent_tabs_show_all">Барысын да күрсәтү</string>

    <!-- Content description for the button which navigates the user to show all recent tabs in the tabs tray. -->
    <string name="recent_tabs_show_all_content_description_2">Барлың соңгы табларны күрсәтү төймәсе</string>

    <!-- Text for button in synced tab card that opens synced tabs tray -->
    <string name="recent_tabs_see_all_synced_tabs_button_text">Барлык синхронланган табларны карау</string>
    <!-- Accessibility description for device icon used for recent synced tab -->
    <string name="recent_tabs_synced_device_icon_content_description">Синхронланган җиһаз</string>
    <!-- Text for the dropdown menu to remove a recent synced tab from the homescreen -->
    <string name="recent_synced_tab_menu_item_remove">Бетерү</string>
    <!-- Text for the menu button to remove a grouped highlight from the user's browsing history
         in the Recently visited section -->
    <string name="recent_tab_menu_item_remove">Бетерү</string>

    <!-- History Metadata -->
    <!-- Header text for a section on the home screen that displays grouped highlights from the
         user's browsing history, such as topics they have researched or explored on the web -->
    <string name="history_metadata_header_2">Соңгы каралган</string>
    <!-- Text for the menu button to remove a grouped highlight from the user's browsing history
         in the Recently visited section -->
    <string name="recently_visited_menu_item_remove">Бетерү</string>

    <!-- Content description for the button which navigates the user to show all of their history. -->
    <string name="past_explorations_show_all_content_description_2">Тарихны тулысынча күрсәтү</string>

    <!-- Browser Fragment -->
    <!-- Content description (not visible, for screen readers etc.): Navigate backward (browsing history) -->
    <string name="browser_menu_back">Артка</string>
    <!-- Content description (not visible, for screen readers etc.): Navigate forward (browsing history) -->
    <string name="browser_menu_forward">Алга</string>
    <!-- Content description (not visible, for screen readers etc.): Refresh current website -->
    <string name="browser_menu_refresh">Яңарту</string>
    <!-- Content description (not visible, for screen readers etc.): Stop loading current website -->
    <string name="browser_menu_stop">Туктату</string>
    <!-- Browser menu button that opens the extensions manager -->
    <string name="browser_menu_extensions">Киңәйтүләр</string>
    <!-- Browser menu banner link text for learning more about extensions -->
    <string name="browser_menu_extensions_banner_learn_more">Күбрәк белү</string>
    <!-- Browser menu button that opens the extensions manager -->
    <string name="browser_menu_manage_extensions">Киңәйтүләр белән идарә итү</string>
    <!-- Content description (not visible, for screen readers etc.): Section heading for recommended extensions.-->
    <string name="browser_menu_recommended_section_content_description">Киңәш ителгән киңәйтүләр</string>
    <!-- Content description (not visible, for screen readers etc.): Label for plus icon used to add extension.
      The first parameter is the name of the extension (for example: ClearURLs). -->
    <string name="browser_menu_extension_plus_icon_content_description_2">%1$s өстәү</string>
    <!-- Browser menu button that opens AMO in a tab -->
    <string name="browser_menu_discover_more_extensions">Күбрәк киңәйтү табу</string>
    <!-- Browser menu description that is shown when one or more extensions are disabled due to extension errors -->
    <string name="browser_menu_extensions_disabled_description">Вакытлыча сүндерелгән</string>
    <!-- Browser menu button that opens account settings -->
    <string name="browser_menu_account_settings">Хисап турында мәгълүмат</string>
    <!-- Browser menu button that sends a user to help articles -->
    <string name="browser_menu_help">Ярдәм</string>
    <!-- Browser menu button that sends a to a the what's new article -->
    <string name="browser_menu_whats_new">Яңалыклар</string>
    <!-- Browser menu button that opens the settings menu -->
    <string name="browser_menu_settings">Көйләүләр</string>
    <!-- Browser menu button that opens a user's library -->
    <string name="browser_menu_library">Китапханә</string>
    <!-- Browser menu toggle that requests a desktop site -->
    <string name="browser_menu_desktop_site">Сайтның компьютер версиясе</string>
    <!-- Browser menu button that reopens a private tab as a regular tab -->
    <string name="browser_menu_open_in_regular_tab">Гадәти табта ачу</string>
    <!-- Browser menu toggle that adds a shortcut to the site on the device home screen. -->
    <string name="browser_menu_add_to_homescreen">Өй экранына өстәү</string>
    <!-- Browser menu toggle that adds a shortcut to the site on the device home screen. -->
    <string name="browser_menu_add_to_homescreen_2">Өй экранына өстәү…</string>
    <!-- Content description (not visible, for screen readers etc.) for the Resync tabs button -->
    <string name="resync_button_content_description">Яңадан синхронлау</string>
    <!-- Browser menu button that opens the find in page menu -->
    <string name="browser_menu_find_in_page">Биттән табу</string>
    <!-- Browser menu button that opens the find in page menu -->
    <string name="browser_menu_find_in_page_2">Биттән табу…</string>
    <!-- Browser menu button that opens the translations dialog, which has options to translate the current browser page. -->
    <string name="browser_menu_translations">Битне тәрҗемә итү</string>
    <!-- Browser menu button that saves the current tab to a collection -->
    <string name="browser_menu_save_to_collection">Җыентыкка саклау…</string>
    <!-- Browser menu button that saves the current tab to a collection -->
    <string name="browser_menu_save_to_collection_2">Җыентыкка саклау</string>
    <!-- Browser menu button that open a share menu to share the current site -->
    <string name="browser_menu_share">Уртаклашу</string>
    <!-- Browser menu button that open a share menu to share the current site -->
    <string name="browser_menu_share_2">Уртаклашу…</string>
    <!-- Browser menu button shown in custom tabs that opens the current tab in Fenix
        The first parameter is the name of the app defined in app_name (for example: Fenix) -->
    <string name="browser_menu_open_in_fenix">%1$s белән ачу</string>
    <!-- Browser menu text shown in custom tabs to indicate this is a Fenix tab
        The first parameter is the name of the app defined in app_name (for example: Fenix) -->
    <string name="browser_menu_powered_by">%1$s НИГЕЗЕНДӘ</string>
    <!-- Browser menu text shown in custom tabs to indicate this is a Fenix tab
        The first parameter is the name of the app defined in app_name (for example: Fenix) -->
    <string name="browser_menu_powered_by2">%1$s нигезендә</string>

    <!-- Browser menu button to put the current page in reader mode -->
    <string name="browser_menu_read">Уку режимы</string>
    <!-- Browser menu button content description to close reader mode and return the user to the regular browser -->
    <string name="browser_menu_read_close">Уку режимын ябу</string>
    <!-- Browser menu button to open the current page in an external app -->
    <string name="browser_menu_open_app_link">Кушымтада ачу</string>

    <!-- Browser menu button to show reader view appearance controls e.g. the used font type and size -->
    <string name="browser_menu_customize_reader_view">Уку режимын яраклаштыру</string>
    <!-- Browser menu button to show reader view appearance controls e.g. the used font type and size -->
    <string name="browser_menu_customize_reader_view_2">Уку режимын көйләү</string>
    <!-- Browser menu label for adding a bookmark -->
    <string name="browser_menu_add">Өстәү</string>
    <!-- Browser menu label for editing a bookmark -->
    <string name="browser_menu_edit">Үзгәртү</string>

    <!-- Button shown on the home page that opens the Customize home settings -->
    <string name="browser_menu_customize_home_1">Баш битне көйләү</string>

    <!-- Browser menu label to sign in to sync on the device using Mozilla accounts -->
    <string name="browser_menu_sign_in">Керү</string>
    <!-- Browser menu caption label for the "Sign in" browser menu item described in `browser_menu_sign_in` -->
    <string name="browser_menu_sign_in_caption">Серсүзләрне, табларны һ. б. синхронлау</string>
    <!-- Browser menu label to sign back in to sync on the device when the user's account needs to be reauthenticated -->
    <string name="browser_menu_sign_back_in_to_sync">Синхронлауга кире керү</string>
    <!-- Browser menu caption label for the "Sign back in to sync" browser menu item described in `browser_menu_sign_back_in_to_sync` when there is an error in syncing -->
    <string name="browser_menu_syncing_paused_caption">Синхронлау туктатылды</string>
    <!-- Browser menu label that creates a private tab -->
    <string name="browser_menu_new_private_tab">Яңа хосусый таб</string>
    <!-- Browser menu label that navigates to the Password screen -->
    <string name="browser_menu_passwords">Серсүзләр</string>
    <!-- Browser menu label that navigates to the SUMO page for the Firefox for Android release notes.
         The first parameter is the name of the app defined in app_name (for example: Fenix)-->
    <string name="browser_menu_new_in_firefox">%1$s эчендәге яңалыклар</string>
    <!-- Browser menu label that toggles the request for the desktop site of the currently visited page -->
    <string name="browser_menu_switch_to_desktop_site">Сайтның өстәл өсте версиясенә күчү</string>
    <!-- Browser menu label that toggles the request for the mobile site of the currently visited page -->
    <string name="browser_menu_switch_to_mobile_site">Сайтның мобиль версиясенә күчү</string>
    <!-- Browser menu label that navigates to the page tools sub-menu -->
    <string name="browser_menu_tools">Кораллар</string>
    <!-- Content description (not visible, for screen readers etc.): Back button for all menu redesign sub-menu -->
    <string name="browser_menu_back_button_content_description">Төп менюга кире кайту</string>
    <!-- Content description (not visible, for screen readers etc.) for main menu help button. -->
    <string name="browser_main_menu_content_description_help_button">Ярдәм</string>
    <!-- Content description (not visible, for screen readers etc.) for main menu settings button. -->
    <string name="browser_main_menu_content_description_settings_button">Көйләүләр</string>
    <!-- Browser menu description that describes the various tools related menu items inside of the tools sub-menu -->
<<<<<<< HEAD
    <string name="browser_menu_tools_description_with_translate">Уку режимы, Тәрҗемә итү, Бастыру, Уртаклашу, Кушымтаны ачу</string>
    <!-- Browser menu description that describes the various tools related menu items inside of the tools sub-menu -->
    <string name="browser_menu_tools_description">Уку режимы, Бастыру, Уртаклашу, Кушымтаны ачу</string>
=======
    <string name="browser_menu_tools_description_with_translate" moz:removedIn="134" tools:ignore="UnusedResources">Уку режимы, Тәрҗемә итү, Бастыру, Уртаклашу, Кушымтаны ачу</string>
    <!-- Browser menu description that describes the various tools related menu items inside of the tools sub-menu -->
    <string name="browser_menu_tools_description" moz:removedIn="134" tools:ignore="UnusedResources">Уку режимы, Бастыру, Уртаклашу, Кушымтаны ачу</string>
>>>>>>> 3a395140
    <!-- Browser menu label that navigates to the save sub-menu, which contains various save related menu items such as
         bookmarking a page, saving to collection, shortcut or as a PDF, and adding to home screen -->
    <string name="browser_menu_save">Саклау</string>
    <!-- Browser menu description that describes the various save related menu items inside of the save sub-menu -->
    <string name="browser_menu_save_description">Кыстыргыч өстәү, Ярлык, Баш бит, Җыентык, PDF</string>
    <!-- Browser menu label that bookmarks the currently visited page -->
    <string name="browser_menu_bookmark_this_page">Бу битне кыстыргычларга өстәү</string>
    <!-- Browser menu label that navigates to the edit bookmark screen for the current bookmarked page -->
    <string name="browser_menu_edit_bookmark">Кыстыргычны үзгәртү</string>
    <!-- Browser menu label that the saves the currently visited page as a PDF -->
    <string name="browser_menu_save_as_pdf">PDF буларак саклау…</string>
    <!-- Browser menu label for turning ON reader view of the current visited page -->
    <string name="browser_menu_turn_on_reader_view">Уку режимын кабызу</string>
    <!-- Browser menu label for turning OFF reader view of the current visited page -->
<<<<<<< HEAD
    <string name="browser_menu_turn_off_reader_view">Уку режимын сүндерү</string>
=======
    <string name="browser_menu_turn_off_reader_view">Уку режимын сүндерү</string>dsa
>>>>>>> 3a395140
    <!-- Browser menu label for navigating to the translation feature, which provides language translation options the current visited page -->
    <string name="browser_menu_translate_page">Битне тәрҗемә итү…</string>
    <!-- Browser menu label that is displayed when the current page has been translated by the translation feature.
         The first parameter is the name of the language that page was translated to (e.g. English). -->
    <string name="browser_menu_translated_to">%1$s теленә тәрҗемә ителде</string>
    <!-- Browser menu label for the print feature -->
    <string name="browser_menu_print">Бастыру…</string>

    <!-- Browser menu label for the Delete browsing data on quit feature.
        The first parameter is the name of the app defined in app_name (for example: Fenix). -->
    <string name="browser_menu_delete_browsing_data_on_quit">%1$s кушымтасыннан чыгу</string>

    <!-- Menu "contextual feature recommendation" (CFR) -->
    <!-- Text for the title in the contextual feature recommendation popup promoting the menu feature. -->
    <string name="menu_cfr_title">Яңа: җиңелләштерелгән меню</string>

    <!-- Extensions management fragment -->
    <!-- Text displayed when there are no extensions to be shown -->
    <string name="extensions_management_no_extensions">Монда киңәйтүләр юк</string>

    <!-- Browser Toolbar -->
    <!-- Content description for the Home screen button on the browser toolbar -->
    <string name="browser_toolbar_home">Өй экран</string>

    <!-- Content description (not visible, for screen readers etc.): Erase button: Erase the browsing
         history and go back to the home screen. -->
    <string name="browser_toolbar_erase">Гизү тарихын бетерү</string>
    <!-- Content description for the translate page toolbar button that opens the translations dialog when no translation has occurred. -->
    <string name="browser_toolbar_translate">Битне тәрҗемә итү</string>

    <!-- Content description (not visible, for screen readers etc.) for the translate page toolbar button that opens the translations dialog when the page is translated successfully.
         The first parameter is the name of the language that is displayed in the original page. (For example: English)
         The second parameter is the name of the language which the page was translated to. (For example: French) -->
    <string name="browser_toolbar_translated_successfully">Бит %1$s теленнән %2$s теленә тәрҗемә ителде.</string>

    <!-- Locale Settings Fragment -->
    <!-- Content description for tick mark on selected language -->
    <string name="a11y_selected_locale_content_description">Сайланган тел </string>

    <!-- Text for default locale item -->
    <string name="default_locale_text">Җиһаз теленә иярү</string>
    <!-- Placeholder text shown in the search bar before a user enters text -->
    <string name="locale_search_hint">Телне эзләү</string>

    <!-- Search Fragment -->
    <!-- Button in the search view that lets a user search by scanning a QR code -->
    <string name="search_scan_button" moz:removedIn="133" tools:ignore="UnusedResources">Сканерлау</string>
    <!-- Button in the search view that lets a user search by scanning a QR code -->
    <string name="search_scan_button_2">QR кодны сканерлау</string>
    <!-- Button in the search view when shortcuts are displayed that takes a user to the search engine settings -->
    <string name="search_shortcuts_engine_settings">Эзләү системасы көйләүләре</string>
    <!-- Button in the search view that lets a user navigate to the site in their clipboard -->
    <string name="awesomebar_clipboard_title">Сылтаманы алмашу буферыннан алу</string>
    <!-- Button in the search suggestions onboarding that allows search suggestions in private sessions -->
    <string name="search_suggestions_onboarding_allow_button">Рөхсәт итү</string>
    <!-- Button in the search suggestions onboarding that does not allow search suggestions in private sessions -->
    <string name="search_suggestions_onboarding_do_not_allow_button">Рөхсәт итмәү</string>
    <!-- Search suggestion onboarding hint title text -->
    <string name="search_suggestions_onboarding_title">Хосусый сессияләрдә эзләү тәкъдимнәрен рөхсәт итәргәме?</string>
    <!-- Search suggestion onboarding hint description text, first parameter is the name of the app defined in app_name (for example: Fenix)-->
    <string name="search_suggestions_onboarding_text">%s Сез адрес юлында язган һәрнәрсәне дә стандарт эзләү системагыз белән уртаклашачак.</string>

    <!-- Search engine suggestion title text. The first parameter is the name of the suggested engine-->
    <string name="search_engine_suggestions_title">%s ярдәмендә эзләү</string>

    <!-- Search engine suggestion description text -->
    <string name="search_engine_suggestions_description">Адрес юлыннан турыдан-туры эзләү</string>

    <!-- Menu option in the search selector menu to open the search settings -->
    <string name="search_settings_menu_item">Эзләү көйләүләре</string>

    <!-- Header text for the search selector menu -->
    <string name="search_header_menu_item_2">Бу юлы монда эзләү:</string>

    <!-- Content description (not visible, for screen readers etc.): Search engine icon. The first parameter is the search engine name (for example: DuckDuckGo). -->
    <string name="search_engine_icon_content_description" tools:ignore="UnusedResources" moz:removedIn="133">%s эзләү системасы</string>

    <!-- Content description (not visible, for screen readers etc.): Search engine icon.
    The parameter is the search engine name (for example: DuckDuckGo). -->
    <string name="search_engine_icon_content_description_1">Эзләү системаcы: %s</string>

    <!-- Home onboarding -->
    <!-- Home onboarding dialog welcome screen title text. -->
    <string name="onboarding_home_welcome_title_2">Шәхсирәк бер интернетка рәхим итегез</string>
    <!-- Home onboarding dialog welcome screen description text. -->
    <string name="onboarding_home_welcome_description">Күптөслерәк. Хосусыйрак. Элеккечә табыш өчен түгел, кешеләр өчен.</string>
    <!-- Home onboarding dialog sign into sync screen title text. -->
    <string name="onboarding_home_sync_title_3">Җиһаздан җиһазга күчү тагын да җиңеләйде</string>
    <!-- Home onboarding dialog sign into sync screen description text. -->
    <string name="onboarding_home_sync_description">Хәзер баш биттә күренүче, башка җиһазларыгыздагы табларны сайлап, туктаган җирегездән дәвам итегез.</string>
    <!-- Text for the button to continue the onboarding on the home onboarding dialog. -->
    <string name="onboarding_home_get_started_button">Башлап җибәрү</string>
    <!-- Text for the button to navigate to the sync sign in screen on the home onboarding dialog. -->
    <string name="onboarding_home_sign_in_button">Керү</string>
    <!-- Text for the button to skip the onboarding on the home onboarding dialog. -->
    <string name="onboarding_home_skip_button">Калдырып тору</string>
    <!-- Onboarding home screen sync popup dialog message, shown on top of Recent Synced Tabs in the Jump back in section. -->
    <string name="sync_cfr_message">Сезнең таблар синхронлана! Башка җиһазыгызда туктап калган җирегездән дәвам итегез.</string>
    <!-- Content description (not visible, for screen readers etc.): Close button for the home onboarding dialog -->
    <string name="onboarding_home_content_description_close_button">Ябу</string>

    <!-- Juno first user onboarding flow experiment, strings are marked unused as they are only referenced by Nimbus experiments. -->
    <!-- Description for learning more about our privacy notice. -->
    <string name="juno_onboarding_privacy_notice_text" tools:ignore="BrandUsage">Firefox хосусыйлык аңлатмасы</string>
    <!-- Title for set firefox as default browser screen used by Nimbus experiments. -->
    <string name="juno_onboarding_default_browser_title_nimbus_2">Сезне иминлектә тоту безгә бик ошый</string>
<<<<<<< HEAD
=======
    <!-- Title for set firefox as default browser screen used by Nimbus experiments. -->
    <string name="juno_onboarding_default_browser_title_nimbus_4" tools:ignore="UnusedResources">Күбрәк сайлау мөмкинлекләре белән хәвефсез гизү</string>
>>>>>>> 3a395140
    <!-- Text for the button to set firefox as default browser on the device -->
    <string name="juno_onboarding_default_browser_positive_button" tools:ignore="UnusedResources">Төп браузер итеп билгеләү</string>
    <!-- Text for the button dismiss the screen and move on with the flow -->
    <string name="juno_onboarding_default_browser_negative_button" tools:ignore="UnusedResources">Хәзер түгел</string>
    <!-- Text for the button to sign in to sync on the device -->
    <string name="juno_onboarding_sign_in_positive_button" tools:ignore="UnusedResources">Керү</string>
    <!-- Text for the button dismiss the screen and move on with the flow -->
    <string name="juno_onboarding_sign_in_negative_button" tools:ignore="UnusedResources">Хәзер түгел</string>
    <!-- Text for the button to request notification permission on the device -->
    <string name="juno_onboarding_enable_notifications_positive_button" tools:ignore="UnusedResources">Искәртүләрне кабызу</string>

    <!-- Text for the button dismiss the screen and move on with the flow -->
    <string name="juno_onboarding_enable_notifications_negative_button" tools:ignore="UnusedResources">Хәзер түгел</string>

    <!-- Title for add search widget screen used by Nimbus experiments. Nimbus experiments do not support string placeholders.
        Note: The word "Firefox" should NOT be translated -->
    <string name="juno_onboarding_add_search_widget_title" tools:ignore="BrandUsage,UnusedResources">Firefox эзләү виджетын кулланып карагыз</string>
    <!-- Text for the button to add search widget on the device used by Nimbus experiments. Nimbus experiments do not support string placeholders.
        Note: The word "Firefox" should NOT be translated -->
    <string name="juno_onboarding_add_search_widget_positive_button" tools:ignore="BrandUsage,UnusedResources">Firefox виджетын өстәү</string>
    <!-- Text for the button to dismiss the screen and move on with the flow -->
    <string name="juno_onboarding_add_search_widget_negative_button" tools:ignore="UnusedResources">Хәзер түгел</string>

    <!-- Onboarding header for the add-ons card used by Nimbus experiments. Nimbus experiments do not support string placeholders.
    Note: The word "Firefox" should NOT be translated -->
    <string name="onboarding_add_on_header" tools:ignore="BrandUsage,UnusedResources">Firefox-ны киңәйтүләр ярдәмендә шәхсиләштерегез</string>
    <!-- Onboarding add-ons card, for checking more add-ons on, used by Nimbus experiments. -->
    <string name="onboarding_add_on_explore_more_extensions" tools:ignore="UnusedResources" moz:removedIn="133">Башка киңәйтүләр белән дә танышып чыгыгыз.</string>
    <!-- Onboarding add-ons card, button for start browsing, used by Nimbus experiments. -->
    <string name="onboarding_add_on_start_browsing_button" tools:ignore="UnusedResources" moz:removedIn="133">Гизүне башлау.</string>
    <!-- Onboarding add-ons card, for checking more add-ons on, used by Nimbus experiments. -->
    <string name="onboarding_add_on_explore_more_extensions_2">Башка киңәйтүләр белән дә танышып чыгыгыз</string>
    <!-- Onboarding add-ons card, button for start browsing, used by Nimbus experiments. -->
    <string name="onboarding_add_on_start_browsing_button_2">Гизүне башлау</string>
    <!-- Ublock name for the onboarding add-ons card, used by Nimbus experiments. Note: The word "Ublock Origin" is a brand name should NOT be translated -->
    <string name="onboarding_add_on_ublock_name" tools:ignore="UnusedResources">uBlock Origin</string>
    <!-- Privacy Badger name for the onboarding add-ons card, used by Nimbus experiments. Note: The word "Privacy Badger" is a brand name should NOT be translated -->
    <string name="onboarding_add_on_privacy_badger_name" tools:ignore="UnusedResources">Privacy Badger</string>
    <!-- Search by Image name for the onboarding add-ons card, used by Nimbus experiments. Note: The word "Search by Image" is a brand name should NOT be translated -->
    <string name="onboarding_add_on_search_by_image_name" tools:ignore="UnusedResources">Search by Image</string>
    <!-- Dark Reader name for the onboarding add-ons card, used by Nimbus experiments. Note: The word "Dark Reader" is a brand name should NOT be translated -->
    <string name="onboarding_add_on_dark_reader_name" tools:ignore="UnusedResources">Dark Reader</string>

    <!-- Label for the number of reviews for an add-on. The parameter is for the formatted number of reviews e.g. "1,234", "12,345", "123,456". -->
    <string name="onboarding_add_on_reviews_label">Бәяләмә: %1$s</string>

<<<<<<< HEAD
=======
    <!-- Positive button label for the privacy preferences dialog shown during onboarding. -->
    <string name="onboarding_preferences_dialog_positive_button" tools:ignore="UnusedResources">Әзер</string>

    <!-- Negative button label for the privacy preferences dialog shown during onboarding. -->
    <string name="onboarding_preferences_dialog_negative_button" tools:ignore="UnusedResources">Баш тарту</string>
    <!-- Terms of service onboarding title card label. 'Firefox' intentionally hardcoded here-->
    <string name="onboarding_welcome_to_firefox" tools:ignore="UnusedResources,BrandUsage">Firefox-ка рәхим итегез</string>
    <!-- Used as text for the link in onboarding_term_of_service_line_one. -->
    <string name="onboarding_term_of_service_line_one_link_text" tools:ignore="UnusedResources,BrandUsage">Куллану шартлары</string>
    <!-- Used as text for the link in onboarding_term_of_service_line_two. -->
    <string name="onboarding_term_of_service_line_two_link_text" tools:ignore="UnusedResources,BrandUsage">Хосусыйлык аңлатмасы</string>
    <!-- Used as text for the link in onboarding_term_of_service_line_three. -->
    <string name="onboarding_term_of_service_line_three_link_text" tools:ignore="UnusedResources,BrandUsage">Идарә итү</string>
    <!-- Onboarding header for the toolbar selection card, used by Nimbus experiments. -->
    <string name="onboarding_customize_toolbar_title" tools:ignore="UnusedResources">Кораллар панеленең урнашуын сайлагыз</string>
    <!-- Onboarding label for 'Save and continue' button, used by Nimbus experiments. -->
    <string name="onboarding_save_and_continue_button">Саклау һәм дәвам итү</string>
    <!-- Onboarding toolbar selection card label for 'skip' button, used by Nimbus experiments. -->
    <string name="onboarding_customize_toolbar_skip_button">Калдырып тору</string>
    <!-- Onboarding toolbar selection card label for 'top' option, used by Nimbus experiments. -->
    <string name="onboarding_customize_toolbar_top_option">Өстә</string>
    <!-- Onboarding toolbar selection card label for 'bottom' option, used by Nimbus experiments. -->
    <string name="onboarding_customize_toolbar_bottom_option">Аста</string>

    <!-- Onboarding label for 'Save and start browsing' button, used by Nimbus experiments. -->
    <string name="onboarding_save_and_start_button">Саклау һәм гизүне башлау</string>
    <!-- Onboarding theme selection card label for 'skip' button, used by Nimbus experiments. -->
    <string name="onboarding_customize_theme_skip_button">Калдырып тору</string>
    <!-- Onboarding theme selection card label for 'dark' option, used by Nimbus experiments. -->
    <string name="onboarding_customize_theme_dark_option">Караңгы</string>
    <!-- Onboarding theme selection card label for 'light' option, used by Nimbus experiments. -->
    <string name="onboarding_customize_theme_light_option">Ачык</string>

>>>>>>> 3a395140
    <!-- Search Widget -->
    <!-- Content description for searching with a widget. The first parameter is the name of the application.-->
    <string name="search_widget_content_description_2">Яңа %1$s табы ачу</string>
    <!-- Text preview for smaller sized widgets -->
    <string name="search_widget_text_short">Эзләү</string>

    <!-- Text preview for larger sized widgets -->
    <string name="search_widget_text_long">Интернетта эзләү</string>

    <!-- Content description (not visible, for screen readers etc.): Voice search -->
    <string name="search_widget_voice">Тавышлы эзләү</string>

    <!-- Preferences -->
    <!-- Title for the settings page-->
    <string name="settings">Көйләүләр</string>
    <!-- Preference category for general settings -->
    <string name="preferences_category_general">Гомуми</string>
    <!-- Preference category for all links about Fenix -->
    <string name="preferences_category_about">Хакында</string>
    <!-- Preference category for settings related to changing the default search engine -->
    <string name="preferences_category_select_default_search_engine">Бер вариантны сайлагыз</string>
    <!-- Preference for settings related to managing search shortcuts for the quick search menu -->
    <string name="preferences_manage_search_shortcuts_2">Альтернатив эзләү системалары белән идарә итү</string>
    <!-- Summary for preference for settings related to managing search shortcuts for the quick search menu -->
    <string name="preferences_manage_search_shortcuts_summary">Эзләү менюсында күрсәтелүче системаларны үзгәртү</string>
    <!-- Preference category for settings related to managing search shortcuts for the quick search menu -->
    <string name="preferences_category_engines_in_search_menu">Эзләү менюсында күренүче эзләү системалары</string>
    <!-- Preference for settings related to changing the default search engine -->
    <string name="preferences_default_search_engine">Стандарт эзләү системасы</string>
    <!-- Preference for settings related to Search -->
    <string name="preferences_search">Эзләү</string>
    <!-- Preference for settings related to Search engines -->
    <string name="preferences_search_engines">Эзләү системалары</string>
    <!-- Preference for settings related to Search engines suggestions-->
    <string name="preferences_search_engines_suggestions">Эзләү системаларыннан тәкъдимнәр</string>
    <!-- Preference Category for settings related to Search address bar -->
    <string name="preferences_settings_address_bar">Адрес юлына кагылышлы көйләүләр</string>
<<<<<<< HEAD
=======
    <!-- Preference Category for settings to Firefox Suggest -->
    <string name="preference_search_address_bar_fx_suggest" tools:ignore="BrandUsage">Адрес юлы - Firefox Suggest</string>
    <!-- Preference link to Learn more about Firefox Suggest -->
    <string name="preference_search_learn_about_fx_suggest" tools:ignore="BrandUsage">Firefox Suggest турында күбрәк белү</string>
>>>>>>> 3a395140
    <!-- Preference link to rating Fenix on the Play Store -->
    <string name="preferences_rate">Google Play-да бәяләү</string>
    <!-- Preference linking to about page for Fenix
        The first parameter is the name of the app defined in app_name (for example: Fenix) -->
    <string name="preferences_about">%1$s турында</string>
    <!-- Preference for settings related to changing the default browser -->
    <string name="preferences_set_as_default_browser">Стандарт браузер итеп билгеләү</string>
    <!-- Preference category for advanced settings -->
    <string name="preferences_category_advanced">Киңәйтелгән</string>
    <!-- Preference category for privacy and security settings -->
    <string name="preferences_category_privacy_security">Хосусыйлык һәм хәвефсезлек</string>
    <!-- Preference for advanced site permissions -->
    <string name="preferences_site_permissions" moz:removedIn="133" tools:ignore="UnusedResources">Сайт рөхсәтләре</string>
<<<<<<< HEAD
=======
    <!-- Preference for advanced site settings -->
    <string name="preferences_site_settings">Сайт көйләүләре</string>
>>>>>>> 3a395140
    <!-- Preference for private browsing options -->
    <string name="preferences_private_browsing_options">Хосусый гизү</string>
    <!-- Preference for opening links in a private tab-->
    <string name="preferences_open_links_in_a_private_tab">Сылтаманы xосусый биттә ачу</string>
    <!-- Preference for allowing screenshots to be taken while in a private tab-->
    <string name="preferences_allow_screenshots_in_private_mode">Хосусый гизү режимында скриншотларны рөхсәт итү</string>
    <!-- Will inform the user of the risk of activating Allow screenshots in private browsing option -->
    <string name="preferences_screenshots_in_private_mode_disclaimer">Рөхсәт ителсә, берничә кушымта ачык булганда хосусый таблар да күренәчәк</string>
    <!-- Preference for adding private browsing shortcut -->
    <string name="preferences_add_private_browsing_shortcut">Хосусый гизү ярлыгын өстәү</string>

    <!-- Preference for enabling "HTTPS-Only" mode -->
    <string name="preferences_https_only_title">Тик-HTTPS режимы</string>

    <!-- Label for cookie banner section in quick settings panel. -->
    <string name="cookie_banner_blocker">Куки баннерларын тыючы</string>
    <!-- Preference for removing cookie/consent banners from sites automatically in private mode. See reduce_cookie_banner_summary for additional context. -->
    <string name="preferences_cookie_banner_reduction_private_mode">Хосусый гизү режимындагы куки баннерларын тыючы</string>
    <!-- Text for indicating cookie banner handling is off this site, this is shown as part of the protections panel with the tracking protection toggle -->
    <string name="reduce_cookie_banner_off_for_site">Бу сайт өчен cүнгән</string>
    <!-- Text for cancel button indicating that cookie banner reduction is not supported for the current site, this is shown as part of the cookie banner details view. -->
    <string name="cookie_banner_handling_details_site_is_not_supported_cancel_button">Баш тарту</string>
    <!-- Text for request support button indicating that cookie banner reduction is not supported for the current site, this is shown as part of the cookie banner details view. -->
    <string name="cookie_banner_handling_details_site_is_not_supported_request_support_button_2">Cорау җибәрү</string>
    <!-- Text for title indicating that cookie banner reduction is not supported for the current site, this is shown as part of the cookie banner details view. -->
    <string name="cookie_banner_handling_details_site_is_not_supported_title_2">Бу сайтның тәэмин ителүен сорыйсызмы?</string>
    <!-- Label for the snackBar, after the user reports with success a website where cookie banner reducer did not work -->
    <string name="cookie_banner_handling_report_site_snack_bar_text_2">Cорау җибәрелде</string>
    <!-- Text for indicating cookie banner handling is on this site, this is shown as part of the protections panel with the tracking protection toggle -->
    <string name="reduce_cookie_banner_on_for_site">Бу сайт өчен кабынган</string>
    <!-- Text for indicating that a request for unsupported site was sent to Nimbus (it's a Mozilla library for experiments), this is shown as part of the protections panel with the tracking protection toggle -->
    <string name="reduce_cookie_banner_unsupported_site_request_submitted_2">Тәэмин ителүен сорау җибәрелде</string>
    <!-- Text for indicating cookie banner handling is currently not supported for this site, this is shown as part of the protections panel with the tracking protection toggle -->
    <string name="reduce_cookie_banner_unsupported_site">Бу сайт хәзерге вакытта танылмый</string>

    <!-- Title text for a detail explanation indicating cookie banner handling is on this site, this is shown as part of the cookie banner panel in the toolbar. The first parameter is a shortened URL of the current site-->
    <string name="reduce_cookie_banner_details_panel_title_on_for_site_1">%1$s өчен Куки баннерларын тыючы эшләсенме?</string>
    <!-- Title text for a detail explanation indicating cookie banner handling is off this site, this is shown as part of the cookie banner panel in the toolbar. The first parameter is a shortened URL of the current site-->
    <string name="reduce_cookie_banner_details_panel_title_off_for_site_1">%1$s өчен Куки баннерларын тыючы сүндерелсенме?</string>

    <!-- Summary of https only preference if https only is set to off -->
    <string name="preferences_https_only_off">Сүнгән</string>
    <!-- Summary of https only preference if https only is set to on in all tabs -->
    <string name="preferences_https_only_on_all">Барлык табларда да кабынган</string>
    <!-- Summary of https only preference if https only is set to on in private tabs only -->
    <string name="preferences_https_only_on_private">Хосусый табларда кабынган</string>
    <!-- Text displayed that links to website containing documentation about "HTTPS-Only" mode -->
    <string name="preferences_http_only_learn_more">Күбрәк белү</string>
    <!-- Option for the https only setting -->
    <string name="preferences_https_only_in_all_tabs">Барлык табларда да кабызу</string>
    <!-- Option for the https only setting -->
    <string name="preferences_https_only_in_private_tabs">Хосусый табларда гына кабызу</string>
    <!-- Title shown in the error page for when trying to access a http website while https only mode is enabled. -->
    <string name="errorpage_httpsonly_title">Хәвефсез сайт юк</string>
    <!-- Preference for accessibility -->
    <string name="preferences_accessibility">Кулайлык</string>
    <!-- Preference to override the Mozilla account server -->
    <string name="preferences_override_account_server">Үзгә Mozilla Хисап серверы</string>
    <!-- Preference to override the Sync token server -->
    <string name="preferences_override_sync_tokenserver">Үзгә Синхронлау серверы</string>
    <!-- Preference category for account information -->
    <string name="preferences_category_account">Хисап язмасы</string>
<<<<<<< HEAD
=======
    <!-- Preference for changing where the AddressBar is positioned -->
    <string name="preferences_toolbar_2">Адрес юлының урнашуы</string>
>>>>>>> 3a395140
    <!-- Preference for changing default theme to dark or light mode -->
    <string name="preferences_theme">Тема</string>
    <!-- Preference for customizing the home screen -->
    <string name="preferences_home_2">Баш бит</string>
    <!-- Preference for gestures based actions -->
    <string name="preferences_gestures">Ишарәләр</string>
    <!-- Preference for settings related to visual options -->
    <string name="preferences_customize">Яраклаштыру</string>
    <!-- Preference shown instead of account display name while account profile information isn't available yet. -->
    <string name="preferences_account_default_name_2">Mozilla хисап язмасы</string>
    <!-- Preference text for account title when there was an error syncing FxA -->
    <string name="preferences_account_sync_error">Синхронлауны дәвам итү өчен яңадан тоташыгыз</string>
    <!-- Preference for language -->
    <string name="preferences_language">Тел</string>


    <!-- Preference for translations -->
    <string name="preferences_translations">Тәрҗемәләр</string>
    <!-- Preference for data choices -->
    <string name="preferences_data_choices">Бирелгәннәрне сайлау</string>
    <!-- Preference for data collection -->
    <string name="preferences_data_collection">Мәгълүмат туплау</string>
    <!-- Preference for developers -->
    <string name="preferences_remote_debugging">USB аркылы хаталарны ерактан төзәтү</string>
    <!-- Preference title for switch preference to show search suggestions -->
    <string name="preferences_show_search_suggestions">Эзләү тәкъдимнәрен күрсәтү</string>
    <!-- Preference title for switch preference to show voice search button -->
    <string name="preferences_show_voice_search">Тавышлы эзләүне күрсәтү</string>
    <!-- Preference title for switch preference to show search suggestions also in private mode -->
    <string name="preferences_show_search_suggestions_in_private">Хосусый сессияләрдә күрсәтү</string>
    <!-- Preference title for switch preference to show a clipboard suggestion when searching -->
    <string name="preferences_show_clipboard_suggestions">Алмаш буферы тәкъдимнәрен күрсәтү</string>
    <!-- Preference title for switch preference to suggest browsing history when searching -->
    <string name="preferences_search_browsing_history">Гизү тарихыннан эзләү</string>
    <!-- Preference title for switch preference to suggest bookmarks when searching -->
    <string name="preferences_search_bookmarks">Кыстыргычлардан эзләү</string>
    <!-- Preference title for switch preference to suggest synced tabs when searching -->
    <string name="preferences_search_synced_tabs">Синхронланган табларны эзләү</string>
    <!-- Preference for account settings -->
    <string name="preferences_account_settings">Хисап язмасы көйләүләре</string>
    <!-- Preference for enabling url autocomplete-->
    <string name="preferences_enable_autocomplete_urls">URL aдресларын автотәмамлау</string>
    <!-- Preference title for switch preference to show sponsored Firefox Suggest search suggestions -->
    <string name="preferences_show_sponsored_suggestions">Иганәчеләрдән тәкъдимнәр</string>
    <!-- Preference title for switch preference to show Firefox Suggest search suggestions for web content.
         The first parameter is the name of the application. -->
    <string name="preferences_show_nonsponsored_suggestions">%1$s тәкъдимнәре</string>
    <!-- Preference for open links in third party apps -->
    <string name="preferences_open_links_in_apps">Сылтамаларны кушымталарда ачу</string>
    <!-- Preference for open links in third party apps always open in apps option -->
    <string name="preferences_open_links_in_apps_always">Һәрвакыт</string>
    <!-- Preference for open links in third party apps ask before opening option -->
    <string name="preferences_open_links_in_apps_ask">Ачу алдыннан сорау</string>
    <!-- Preference for open links in third party apps never open in apps option -->
    <string name="preferences_open_links_in_apps_never">Беркайчан да</string>
    <!-- Preference for open download with an external download manager app -->
    <string name="preferences_external_download_manager">Тышкы йөкләп алу менеджеры</string>

    <!-- Preference for enabling gecko engine logs -->
    <string name="preferences_enable_gecko_logs">Gecko журналларын кабызу</string>
    <!-- Message to indicate users that we are quitting the application to apply the changes -->
    <string name="quit_application">Үзгәртүләрне гамәлгә ашыру өчен кушымтадан чыгу…</string>

    <!-- Preference for extensions -->
    <string name="preferences_extensions">Киңәйтүләр</string>
    <!-- Preference for installing a local extension -->
    <string name="preferences_install_local_extension">Файлдан киңәйтү урнаштыру</string>
    <!-- Preference for notifications -->
    <string name="preferences_notifications">Искәртүләр</string>

    <!-- Summary for notification preference indicating notifications are allowed -->
    <string name="notifications_allowed_summary">Рөхсәт ителгән</string>
    <!-- Summary for notification preference indicating notifications are not allowed -->
    <string name="notifications_not_allowed_summary">Рөхсәт ителмәгән</string>

    <!-- Add-on Permissions -->
    <!-- The title of the required permissions section from addon's permissions screen -->
    <string name="addons_permissions_heading_required" tools:ignore="UnusedResources">Кирәкле</string>
    <!-- The title of the optional permissions section from addon's permissions screen -->
    <string name="addons_permissions_heading_optional" tools:ignore="UnusedResources">Мәҗбүри түгел</string>

    <!-- The title of the origin permission option allowing a user to enable the extension to run on all sites -->
    <string name="addons_permissions_allow_for_all_sites" tools:ignore="UnusedResources">Барлык сайтлар өчен рөхсәт итү</string>

    <!-- Add-on Preferences -->
    <!-- Preference to customize the configured AMO (addons.mozilla.org) collection -->
    <string name="preferences_customize_extension_collection">Үзгә киңәйтүләр җыентыгы</string>
    <!-- Button caption to confirm the add-on collection configuration -->
    <string name="customize_addon_collection_ok">ОК</string>
    <!-- Button caption to abort the add-on collection configuration -->
    <string name="customize_addon_collection_cancel">Баш тарту</string>

    <!-- Hint displayed on input field for custom collection name -->
    <string name="customize_addon_collection_hint">Җыентык исеме</string>
    <!-- Hint displayed on input field for custom collection user ID-->
    <string name="customize_addon_collection_user_hint">Җыентык иясе (Кулланучы ID)</string>

    <!-- Customize Home -->
    <!-- Header text for jumping back into the recent tab in customize the home screen -->
    <string name="customize_toggle_jump_back_in">Кире кайту</string>
    <!-- Title for the customize home screen section with bookmarks. -->
    <string name="customize_toggle_bookmarks">Кыстыргычлар</string>
    <!-- Title for the customize home screen section with recently visited. Recently visited is
    a section where users see a list of tabs that they have visited in the past few days -->
    <string name="customize_toggle_recently_visited">Соңгы каралганнар</string>

    <!-- Title for the customize home screen section with Pocket. -->
    <string name="customize_toggle_pocket_2">Уйландыра торган мәкаләләр</string>
    <!-- Summary for the customize home screen section with Pocket. The first parameter is product name Pocket -->
    <string name="customize_toggle_pocket_summary">%s тәкъдим иткән мәкаләләр</string>
    <!-- Title for the customize home screen section with sponsored Pocket stories. -->
    <string name="customize_toggle_pocket_sponsored">Иганәчеләр мәкаләләре</string>
    <!-- Title for the opening wallpaper settings screen -->
    <string name="customize_wallpapers">Фон рәсемнәр</string>
    <!-- Title for the customize home screen section with sponsored shortcuts. -->
    <string name="customize_toggle_contile">Иганәче ярлыклары</string>

    <!-- Wallpapers -->
    <!-- Content description for various wallpapers. The first parameter is the name of the wallpaper -->
    <string name="wallpapers_item_name_content_description">Фон рәсем элементы: %1$s</string>
    <!-- Snackbar message for when wallpaper is selected -->
    <string name="wallpaper_updated_snackbar_message">Фон рәсем яңартылды!</string>
    <!-- Snackbar label for action to view selected wallpaper -->
    <string name="wallpaper_updated_snackbar_action">Карау</string>

    <!-- Snackbar message for when wallpaper couldn't be downloaded -->
    <string name="wallpaper_download_error_snackbar_message">Фон рәсемен йөкләп булмады</string>
    <!-- Snackbar label for action to retry downloading the wallpaper -->
    <string name="wallpaper_download_error_snackbar_action">Янәдән тырышып карау</string>
    <!-- Snackbar message for when wallpaper couldn't be selected because of the disk error -->
    <string name="wallpaper_select_error_snackbar_message">Фон рәсемен үзгәртә алмадым</string>
    <!-- Text displayed that links to website containing documentation about the "Limited Edition" wallpapers. -->
    <string name="wallpaper_learn_more">Күбрәк белү</string>
    <!-- Text for classic wallpapers title. The first parameter is the Firefox name. -->
    <string name="wallpaper_classic_title">Классик %s</string>
    <!-- Text for artist series wallpapers title. "Artist series" represents a collection of artist collaborated wallpapers. -->
    <string name="wallpaper_artist_series_title">Рәссам сериясе</string>
    <!-- Description text for the artist series wallpapers with learn more link. The first parameter is the learn more string defined in wallpaper_learn_more. "Independent voices" is the name of the wallpaper collection -->
    <string name="wallpaper_artist_series_description_with_learn_more">«Бәйсез тавышлар» коллекциясе. %s</string>
    <!-- Description text for the artist series wallpapers. "Independent voices" is the name of the wallpaper collection -->
    <string name="wallpaper_artist_series_description">«Бәйсез тавышлар» коллекциясе.</string>
    <!-- Wallpaper onboarding dialog header text. -->
    <string name="wallpapers_onboarding_dialog_title_text">Төрле төсләр кулланып карагыз</string>
    <!-- Wallpaper onboarding dialog body text. -->
    <string name="wallpapers_onboarding_dialog_body_text">Сезгә ошаган фон рәсемен сайлагыз.</string>
    <!-- Wallpaper onboarding dialog learn more button text. The button navigates to the wallpaper settings screen. -->
    <string name="wallpapers_onboarding_dialog_explore_more_button_text">Башка фон рәсемнәрен карау</string>

    <!-- Add-ons general availability nimbus message-->
    <!-- Title of the Nimbus message for extension general availability-->
    <string name="addon_ga_message_title_2" tools:ignore="UnusedResources">Хәзер яңа киңәйтүләр бар</string>
    <!-- Button text of the Nimbus message for extensions general availability. -->
    <string name="addon_ga_message_button_2" tools:ignore="UnusedResources">Киңәйтүләрне карау</string>

    <!-- Extension process crash dialog to user -->
    <!-- Title of the extension crash dialog shown to the user when enough errors have occurred with extensions and they need to be temporarily disabled -->
    <string name="extension_process_crash_dialog_title">Киңәйтүләр вакытлыча сүндерелгән</string>
    <!-- Button text on the extension crash dialog to prompt the user to try restarting the extensions but the dialog will reappear if it is unsuccessful again -->
    <string name="extension_process_crash_dialog_retry_button_text" tools:ignore="UnusedResources">Киңәйтүләрне яңадан кабызып карагыз</string>
    <!-- Button text on the extension crash dialog to prompt the user to continue with all extensions disabled. -->
    <string name="extension_process_crash_dialog_disable_extensions_button_text">Сүндерелгән киңәйтүләр белән дәвам итү</string>

    <!-- Account Preferences -->
    <!-- Preference for managing your account via accounts.firefox.com -->
    <string name="preferences_manage_account">Хисап белән идарә итү</string>
    <!-- Summary of the preference for managing your account via accounts.firefox.com. -->
    <string name="preferences_manage_account_summary">Серсүзегезне үзгәртү, мәгълүмат тупланмагыз белән идарә итү, яки хисабыгызны бетерү</string>
    <!-- Preference for triggering sync -->
    <string name="preferences_sync_now">Хәзер синхронлау</string>
    <!-- Preference category for sync -->
    <string name="preferences_sync_category">Ниләрне синхронларга икәнен сайлагыз</string>
    <!-- Preference for syncing history -->
    <string name="preferences_sync_history">Тарих</string>
    <!-- Preference for syncing bookmarks -->
    <string name="preferences_sync_bookmarks">Кыстыргычлар</string>
    <!-- Preference for syncing passwords -->
    <string name="preferences_sync_logins_2">Серсүзләр</string>
    <!-- Preference for syncing tabs -->
    <string name="preferences_sync_tabs_2">Ачык битләр</string>
    <!-- Preference for signing out -->
    <string name="preferences_sign_out">Чыгу</string>
    <!-- Preference displays and allows changing current FxA device name -->
    <string name="preferences_sync_device_name">Җиһаз исеме</string>
    <!-- Text shown when user enters empty device name -->
    <string name="empty_device_name_error">Җиһаз исеме буш була алмый.</string>
    <!-- Label indicating that sync is in progress -->
    <string name="sync_syncing_in_progress">Синхронлау…</string>
    <!-- Label summary indicating that sync failed. The first parameter is the date stamp showing last time it succeeded -->
    <string name="sync_failed_summary">Синхронлау барып чыкмады. Соңгы синхронлау: %s</string>
    <!-- Label summary showing never synced -->
    <string name="sync_failed_never_synced_summary">Синхронлау барып чыкмады. Соңгы синхронлау: һичкайчан</string>
    <!-- Label summary the date we last synced. The first parameter is date stamp showing last time synced -->
    <string name="sync_last_synced_summary">Соңгы синхронлау: %s</string>
    <!-- Label summary showing never synced -->
    <string name="sync_never_synced_summary">Соңгы синхронлау: һичкайчан</string>
    <!-- Text for displaying the default device name.
        The first parameter is the application name, the second is the device manufacturer name
        and the third is the device model. -->
    <string name="default_device_name_2">%1$s, %2$s %3$s</string>

    <!-- Preference for syncing payment methods -->
    <string name="preferences_sync_credit_cards_2">Түләү ысуллары</string>
    <!-- Preference for syncing addresses -->
    <string name="preferences_sync_address">Адреслар</string>

    <!-- Send Tab -->
    <!-- Name of the "receive tabs" notification channel. Displayed in the "App notifications" system settings for the app -->
    <string name="fxa_received_tab_channel_name">Башка җиһаздагы таблар</string>
    <!-- Description of the "receive tabs" notification channel. Displayed in the "App notifications" system settings for the app -->
    <string name="fxa_received_tab_channel_description" tools:ignore="BrandUsage">Башка Firefox җиһазларыннан алынган таблар өчен искәртүләр.</string>
    <!--  The body for these is the URL of the tab received  -->
    <string name="fxa_tab_received_notification_name">Таб кабул ителде</string>

    <!-- %s is the device name -->
    <string name="fxa_tab_received_from_notification_name">%s җиһазыннан таб</string>

    <!-- Close Synced Tabs -->
    <!-- The title for a notification shown when the user closes tabs that are currently
    open on this device from another device that's signed in to the same Mozilla account.
    %1$s is a placeholder for the app name; %2$d is the number of tabs closed.  -->
    <string name="fxa_tabs_closed_notification_title">%2$d %1$s табы ябылды</string>
    <!-- The body for a "closed synced tabs" notification. -->
    <string name="fxa_tabs_closed_text">Күптән түгел ябылган табларны карау</string>

    <!-- Advanced Preferences -->
    <!-- Preference for tracking protection exceptions -->
    <string name="preferences_tracking_protection_exceptions">Чыгармалар</string>
    <!-- Button in Exceptions Preference to turn on tracking protection for all sites (remove all exceptions) -->
    <string name="preferences_tracking_protection_exceptions_turn_on_for_all">Барлык сайтлар өчен дә кабызу</string>
    <!-- Text displayed when there are no exceptions, with learn more link that brings users to a tracking protection SUMO page -->
    <string name="exceptions_empty_message_learn_more_link">Күбрәк белү</string>

    <!-- Preference switch for usage and technical data collection -->
    <string name="preference_usage_data" moz:removedIn="134" tools:ignore="UnusedResources">Куллану турында һәм техник мәгълүматлар</string>
    <!-- Preference switch for usage and technical learn more link -->
    <string name="preference_usage_data_learn_more" tools:ignore="UnusedResources">Күбрәк белү</string>
    <!-- Preference switch for marketing data collection -->
    <string name="preferences_marketing_data">Маркетинг мәгълүматлары</string>
    <!-- Title for studies preferences -->
    <string name="preference_experiments_2">Тикшеренүләр</string>
    <!-- Summary for studies preferences -->
    <string name="preference_experiments_summary_2">Mozilla-га тикшеренүләр урнаштырырга һәм үткәрергә рөхсәт итү</string>

    <!-- Turn On Sync Preferences -->
    <!-- Header of the Sync and save your data preference view -->
    <string name="preferences_sync_2">Мәгълүматыгызны синхронлау һәм саклау</string>
    <!-- Preference for reconnecting to FxA sync -->
    <string name="preferences_sync_sign_in_to_reconnect">Яңадан тоташу өчен керегез</string>
    <!-- Preference for removing FxA account -->
    <string name="preferences_sync_remove_account">Хисап язмасын бетерү</string>

    <!-- Pairing Feature strings -->
    <!-- Instructions on how to access pairing -->
    <string name="pair_instructions_2"><![CDATA[<b>Firefox.com/pair</b> адресында күрсәтелгән QR кодны сканерлагыз]]></string>

    <!-- Toolbar Preferences -->
    <!-- Preference for using top toolbar -->
    <string name="preference_top_toolbar">Өстә</string>

    <!-- Preference for using bottom toolbar -->
    <string name="preference_bottom_toolbar">Аста</string>

    <!-- Theme Preferences -->
    <!-- Preference for using light theme -->
    <string name="preference_light_theme">Ачык төсле</string>
    <!-- Preference for using dark theme -->
    <string name="preference_dark_theme">Караңгы төсле</string>

    <!-- Preference for using using dark or light theme automatically set by battery -->
    <string name="preference_auto_battery_theme">Батареяны саклау режимын исәпкә алу</string>
    <!-- Preference for using following device theme -->
    <string name="preference_follow_device_theme">Җиһаз темасына иярү</string>

    <!-- Gestures Preferences-->
    <!-- Preferences for using pull to refresh in a webpage -->
    <string name="preference_gestures_website_pull_to_refresh">Яңарту өчен тартыгыз</string>

    <!-- Preference for using the dynamic toolbar -->
    <string name="preference_gestures_dynamic_toolbar">Кораллар панелен яшерү өчен әйләндерегез</string>
    <!-- Preference for showing the opened tabs by swiping up on the toolbar-->
    <string name="preference_gestures_swipe_toolbar_show_tabs">Табларны ачу өчен кораллар панелен өскә таба сөйрәгез</string>

    <!-- Library -->
    <!-- Option in Library to open Downloads page -->
    <string name="library_downloads">Йөкләп алулар</string>
    <!-- Option in library to open Bookmarks page -->
    <string name="library_bookmarks">Кыстыргычлар</string>
    <!-- Option in library to open Desktop Bookmarks root page -->
    <string name="library_desktop_bookmarks_root">Компьютердагы кыстыргычлар</string>
    <!-- Option in library to open Desktop Bookmarks "menu" page -->
    <string name="library_desktop_bookmarks_menu">Кыстыргычлар менюсы</string>
    <!-- Option in library to open Desktop Bookmarks "toolbar" page -->
    <string name="library_desktop_bookmarks_toolbar">Кыстыргычлар панеле</string>
    <!-- Option in library to open Desktop Bookmarks "unfiled" page -->
    <string name="library_desktop_bookmarks_unfiled">Башка кыстыргычлар</string>
    <!-- Option in Library to open History page -->
    <string name="library_history">Тарих</string>
    <!-- Option in Library to open a new tab -->
    <string name="library_new_tab">Яңа таб</string>
    <!-- Settings Page Title -->
    <string name="settings_title">Көйләүләр</string>
    <!-- Content description (not visible, for screen readers etc.): "Close button for library settings" -->
    <string name="content_description_close_button">Ябу</string>

    <!-- Title to show in alert when a lot of tabs are to be opened
    %d is a placeholder for the number of tabs that will be opened -->
    <string name="open_all_warning_title">%d таб ачылсынмы?</string>
    <!-- Dialog button text for confirming open all tabs -->
    <string name="open_all_warning_confirm">Табларны ачу</string>
    <!-- Dialog button text for canceling open all tabs -->
    <string name="open_all_warning_cancel">Баш тарту</string>

    <!-- Text to show users they have one page in the history group section of the History fragment.
    %d is a placeholder for the number of pages in the group. -->
    <string name="history_search_group_site_1">%d бит</string>
    <!-- Text to show users they have multiple pages in the history group section of the History fragment.
    %d is a placeholder for the number of pages in the group. -->
    <string name="history_search_group_sites_1">%d бит</string>

    <!-- Option in library for Recently Closed Tabs -->
    <string name="library_recently_closed_tabs">Күптән түгел ябылган таблар</string>
    <!-- Option in library to open Recently Closed Tabs page -->
    <string name="recently_closed_show_full_history">Тулы тарихны күрсәтү </string>
    <!-- Text to show users they have multiple tabs saved in the Recently Closed Tabs section of history.
    %d is a placeholder for the number of tabs selected. -->
    <string name="recently_closed_tabs">%d бит</string>
    <!-- Text to show users they have one tab saved in the Recently Closed Tabs section of history.
    %d is a placeholder for the number of tabs selected. -->
    <string name="recently_closed_tab">%d бит</string>

    <!-- Recently closed tabs screen message when there are no recently closed tabs -->
    <string name="recently_closed_empty_message">Монда күптән түгел ябылган таблар юк</string>

    <!-- Tab Management -->
    <!-- Title of preference for tabs management -->
    <string name="preferences_tabs">Таблар</string>
    <!-- Title of preference that allows a user to specify the tab view -->
    <string name="preferences_tab_view">Таб күренеше</string>
    <!-- Option for a list tab view -->
    <string name="tab_view_list">Исемлек</string>
    <!-- Option for a grid tab view -->
    <string name="tab_view_grid">Челтәр</string>
    <!-- Title of preference that allows a user to auto close tabs after a specified amount of time -->
    <string name="preferences_close_tabs">Табларны ябу</string>
    <!-- Option for auto closing tabs that will never auto close tabs, always allows user to manually close tabs -->
    <string name="close_tabs_manually">Кулдан</string>

    <!-- Option for auto closing tabs that will auto close tabs after one day -->
    <string name="close_tabs_after_one_day">Бер көннән соң</string>
    <!-- Option for auto closing tabs that will auto close tabs after one week -->
    <string name="close_tabs_after_one_week">Бер атнадан соң</string>
    <!-- Option for auto closing tabs that will auto close tabs after one month -->
    <string name="close_tabs_after_one_month">Бер айдан соң</string>

    <!-- Title of preference that allows a user to specify the auto-close settings for open tabs -->
    <string name="preference_auto_close_tabs" tools:ignore="UnusedResources">Ачык табларны автматик рәвештә оябу</string>

    <!-- Opening screen -->
    <!-- Title of a preference that allows a user to choose what screen to show after opening the app -->
    <string name="preferences_opening_screen">Башлангыч экран</string>
    <!-- Option for always opening the homepage when re-opening the app -->
    <string name="opening_screen_homepage">Баш бит</string>
    <!-- Option for always opening the user's last-open tab when re-opening the app -->
    <string name="opening_screen_last_tab">Соңгы таб</string>
    <!-- Option for always opening the homepage when re-opening the app after four hours of inactivity -->
    <string name="opening_screen_after_four_hours_of_inactivity">Дүрт сәгать хәрәкәтсезлектән соң баш бит</string>
    <!-- Summary for tabs preference when auto closing tabs setting is set to manual close-->
    <string name="close_tabs_manually_summary">Кулдан ябу</string>

    <!-- Summary for tabs preference when auto closing tabs setting is set to auto close tabs after one day-->
    <string name="close_tabs_after_one_day_summary">Бер көннән соң ябу</string>
    <!-- Summary for tabs preference when auto closing tabs setting is set to auto close tabs after one week-->
    <string name="close_tabs_after_one_week_summary">Бер атнадан соң ябу</string>
    <!-- Summary for tabs preference when auto closing tabs setting is set to auto close tabs after one month-->
    <string name="close_tabs_after_one_month_summary">Бер айдан соң ябу</string>

    <!-- Summary for homepage preference indicating always opening the homepage when re-opening the app -->
    <string name="opening_screen_homepage_summary">Баш биттә ачу</string>

    <!-- Summary for homepage preference indicating always opening the last-open tab when re-opening the app -->
    <string name="opening_screen_last_tab_summary">Соңгы табта ачу</string>

    <!-- Inactive tabs -->
    <!-- Category header of a preference that allows a user to enable or disable the inactive tabs feature -->
    <string name="preferences_inactive_tabs">Иске табларны актив булмаганга күчерү</string>
    <!-- Title of inactive tabs preference -->
    <string name="preferences_inactive_tabs_title">Ике атна эчендә каралмаган таблар актив булмаган бүлеккә күчереләчәк.</string>

    <!-- Studies -->
    <!-- Title of the remove studies button -->
    <string name="studies_remove">Бетерү</string>
    <!-- Title of the active section on the studies list -->
    <string name="studies_active">Актив</string>
    <!-- Learn more link for studies, links to an article for more information about studies. -->
    <string name="studies_learn_more">Күбрәк белү</string>
    <!-- Dialog message shown after removing a study -->
    <string name="studies_restart_app" moz:removedIn="135">Үзгәртүләрне гамәлгә ашыру өчен кушымта ябылачак</string>
    <!-- Dialog button to confirm the removing a study. -->
    <string name="studies_restart_dialog_ok" moz:removedIn="135">ОК</string>
    <!-- Dialog button text for canceling removing a study. -->
    <string name="studies_restart_dialog_cancel" moz:removedIn="135">Баш тарту</string>
    <!-- Toast shown after turning on/off studies preferences -->
    <string name="studies_toast_quit_application" moz:removedIn="135" tools:ignore="UnusedResources">Үзгәртүләрне гамәлгә ашыру өчен кушымтадан чыгу…</string>

    <!-- Sessions -->
    <!-- Title for the list of tabs -->
    <string name="tab_header_label">Ачык битләр</string>
    <!-- Title for the list of tabs in the current private session -->
    <string name="tabs_header_private_tabs_title">Хосусый таблар</string>
    <!-- Title for the list of tabs in the synced tabs -->
    <string name="tabs_header_synced_tabs_title">Синхронланган таблар</string>
    <!-- Content description (not visible, for screen readers etc.): Add tab button. Adds a news tab when pressed -->
    <string name="add_tab">Таб өстәү</string>
    <!-- Content description (not visible, for screen readers etc.): Add tab button. Adds a news tab when pressed -->
    <string name="add_private_tab">Хосусый таб өстәү </string>
    <!-- Text for the new tab button to indicate adding a new private tab in the tab -->
    <string name="tab_drawer_fab_content">Хосусый</string>
    <!-- Text for the new tab button to indicate syncing command on the synced tabs page -->
    <string name="tab_drawer_fab_sync">Синхронлау</string>


    <!-- Text shown in the menu for sharing all tabs -->
    <string name="tab_tray_menu_item_share">Барлык табларны уртаклашу</string>
    <!-- Text shown in the menu to view recently closed tabs -->
    <string name="tab_tray_menu_recently_closed">Күптән түгел ябылган таблар</string>
    <!-- Text shown in the tabs tray inactive tabs section -->
    <string name="tab_tray_inactive_recently_closed" tools:ignore="UnusedResources">Күптән түгел ябылган</string>
    <!-- Text shown in the menu to view account settings -->
    <string name="tab_tray_menu_account_settings">Хисап көйләүләре</string>
    <!-- Text shown in the menu to view tab settings -->
    <string name="tab_tray_menu_tab_settings">Таб көйләүләре</string>
    <!-- Text shown in the menu for closing all tabs -->
    <string name="tab_tray_menu_item_close">Барлык табларны да ябу</string>
    <!-- Text shown in the multiselect menu for bookmarking selected tabs. -->
    <string name="tab_tray_multiselect_menu_item_bookmark">Кыстыргыч</string>
    <!-- Text shown in the multiselect menu for closing selected tabs. -->
    <string name="tab_tray_multiselect_menu_item_close">Ябу</string>
    <!-- Content description for tabs tray multiselect share button -->
    <string name="tab_tray_multiselect_share_content_description">Сайланган табларны уртаклашу</string>
    <!-- Content description for tabs tray multiselect menu -->
    <string name="tab_tray_multiselect_menu_content_description">Сайланган таблар менюсы</string>
    <!-- Content description (not visible, for screen readers etc.): Removes tab from collection button. Removes the selected tab from collection when pressed -->
    <string name="remove_tab_from_collection">Табны җыентыктан алып ташлау</string>
    <!-- Text for button to enter multiselect mode in tabs tray -->
    <string name="tabs_tray_select_tabs">Табларны сайлау</string>
    <!-- Content description (not visible, for screen readers etc.): Close tab button. Closes the current session when pressed -->
    <string name="close_tab">Табны ябу</string>
    <!-- Content description (not visible, for screen readers etc.): Close tab <title> button. First parameter is tab title  -->
    <string name="close_tab_title">%s табын ябу</string>
    <!-- Content description (not visible, for screen readers etc.): Opens the open tabs menu when pressed -->
    <string name="open_tabs_menu">Ачык таблар менюсы</string>
    <!-- Open tabs menu item to save tabs to collection -->
    <string name="tabs_menu_save_to_collection1">Табларны җыентыкка саклау</string>
    <!-- Text for the menu button to delete a collection -->
    <string name="collection_delete">Җыентыкны бетерү</string>
    <!-- Text for the menu button to rename a collection -->
    <string name="collection_rename">Җыентык исемен үзгәртү</string>
    <!-- Text for the button to open tabs of the selected collection -->
    <string name="collection_open_tabs">Табларны ачу</string>
    <!-- Hint for adding name of a collection -->
    <string name="collection_name_hint">Җыентык исеме</string>
    <!-- Text for the menu button to remove a top site -->
    <string name="remove_top_site">Бетерү</string>
    <!-- Text for the menu button to delete a top site from history -->
    <string name="delete_from_history">Тарихтан бетерү</string>
    <!-- Postfix for private WebApp titles, placeholder is replaced with app name -->
    <string name="pwa_site_controls_title_private">%1$s (Хосусый режим)</string>

    <!-- History -->
    <!-- Text for the button to search all history -->
    <string name="history_search_1">Эзләү терминнарын кертү</string>
    <!-- Text for the button to clear all history -->
    <string name="history_delete_all">Тарихны бетерү</string>
    <!-- Text for the snackbar to confirm that multiple browsing history items has been deleted -->
    <string name="history_delete_multiple_items_snackbar">Тарих бетерелде</string>
    <!-- Text for the snackbar to confirm that a single browsing history item has been deleted. The first parameter is the shortened URL of the deleted history item. -->
    <string name="history_delete_single_item_snackbar">%1$s бетерелде</string>
    <!-- Context description text for the button to delete a single history item -->
    <string name="history_delete_item">Бетерү</string>
    <!-- History multi select title in app bar
    The first parameter is the number of bookmarks selected -->
    <string name="history_multi_select_title">%1$d сайланды</string>
    <!-- Text for the header that groups the history for today -->
    <string name="history_today">Бүген</string>
    <!-- Text for the header that groups the history for yesterday -->
    <string name="history_yesterday">Кичә</string>
    <!-- Text for the header that groups the history the past 7 days -->
    <string name="history_7_days">Соңгы 7 көн</string>
    <!-- Text for the header that groups the history the past 30 days -->
    <string name="history_30_days">Соңгы 30 көн</string>
    <!-- Text for the header that groups the history older than the last month -->
    <string name="history_older">Искерәк</string>
    <!-- Text shown when no history exists -->
    <string name="history_empty_message">Тарих юк</string>

    <!-- Downloads -->
    <!-- Text for the snackbar to confirm that multiple downloads items have been removed -->
    <string name="download_delete_multiple_items_snackbar_1">Йөкләүләр бетерелде</string>
    <!-- Text for the snackbar to confirm that a single download item has been removed. The first parameter is the name of the download item. -->
    <string name="download_delete_single_item_snackbar">%1$s бетерелде</string>
    <!-- Text shown when no download exists -->
    <string name="download_empty_message_1">Йөкләп алынган файллар юк</string>
    <!-- History multi select title in app bar
    The first parameter is the number of downloads selected -->
    <string name="download_multi_select_title">%1$d сайланган</string>
    <!-- Text for the button to remove a single download item -->
    <string name="download_delete_item_1">Бетерү</string>


    <!-- WebCompat Reporter -->

<<<<<<< HEAD
=======
    <!-- The text field label of the URL text field. This is displayed above the user-inputted URL. -->
    <string name="webcompat_reporter_label_url">URL</string>
    <!-- The button text for the cancel button to leave the Web Compat Reporter feature. -->
    <string name="webcompat_reporter_cancel">Баш тарту</string>
    <!-- The button text for the send button to submit the provided form data. -->
    <string name="webcompat_reporter_send">Җибәрү</string>


    <!-- Broken site reason text for images or videos -->
    <string name="webcompat_reporter_reason_media">Рәсемнәр яки видеолар</string>
    <!-- Broken site reason text for sign in or sign out -->
    <string name="webcompat_reporter_reason_account">Керү яки чыгу</string>

>>>>>>> 3a395140
    <!-- Crashes -->
    <!-- Title text displayed on the tab crash page. This first parameter is the name of the application (For example: Fenix) -->
    <string name="tab_crash_title_2">Гафу. %1$s бу сәхифәне йөкли алмый.</string>

    <!-- Send crash report checkbox text on the tab crash page -->
    <string name="tab_crash_send_report">Mozilla-га ватылу турында хәбәр җибәрү</string>
    <!-- Close tab button text on the tab crash page -->
    <string name="tab_crash_close">Табны ябу</string>
    <!-- Restore tab button text on the tab crash page -->
    <string name="tab_crash_restore">Табны кире кайтару</string>

    <!-- Unsubmitted crash dialog title, The first parameter is the name of the app (e.g. Firefox)  -->
    <string name="unsubmitted_crash_dialog_title">%s кушымчасын сүндереп кабызырга туры килде</string>

    <!-- Unsubmitted crash dialog negative button to dismiss the dialog -->
    <string name="unsubmitted_crash_dialog_negative_button">Ябу</string>
    <!-- Unsubmitted crash dialog positive button to submit crash report -->
    <string name="unsubmitted_crash_dialog_positive_button">Ватылу турында хәбәр җибәрү</string>

    <!-- Bookmarks -->
    <!-- Confirmation message for a dialog confirming if the user wants to delete the selected folder -->
    <string name="bookmark_delete_folder_confirmation_dialog">Папка бетерүне раслыйсызмы?</string>
    <!-- Confirmation message for a dialog confirming if the user wants to delete multiple items including folders. Parameter will be replaced by app name. -->
    <string name="bookmark_delete_multiple_folders_confirmation_dialog">%s сайланган элементларны бетерәчәк.</string>
    <!-- Text for the cancel button on delete bookmark dialog -->
    <string name="bookmark_delete_negative">Баш тарту</string>
    <!-- Screen title for adding a bookmarks folder -->
    <string name="bookmark_add_folder">Папка өстәү</string>
<<<<<<< HEAD
    <!-- Snackbar title shown after a bookmark has been created. -->
    <string name="bookmark_saved_snackbar" moz:removedIn="132" tools:ignore="UnusedResources">Кыстыргыч cакланды!</string>
=======
    <!-- Snackbar title that confirms a bookmark was saved into a folder. Parameter will be replaced by the name of the folder the bookmark was saved into. -->
    <string name="bookmark_saved_in_folder_snackbar">«%s» эчендә сакланды</string>
>>>>>>> 3a395140
    <!-- Snackbar edit button shown after a bookmark has been created. -->
    <string name="edit_bookmark_snackbar_action">ҮЗГӘРТҮ</string>
    <!-- Bookmark menu move button -->
    <string name="bookmark_menu_move_button">Күчерү</string>
    <!-- Bookmark overflow menu edit button -->
    <string name="bookmark_menu_edit_button">Үзгәртү</string>
    <!-- Bookmark overflow menu copy button -->
    <string name="bookmark_menu_copy_button">Күчереп алу</string>
    <!-- Bookmark overflow menu share button -->
    <string name="bookmark_menu_share_button">Уртаклашу</string>
    <!-- Bookmark overflow menu open in new tab button -->
    <string name="bookmark_menu_open_in_new_tab_button">Яңа табта ачу</string>
    <!-- Bookmark overflow menu open in private tab button -->
    <string name="bookmark_menu_open_in_private_tab_button">Хосусый табта ачу</string>
    <!-- Bookmark overflow menu open all in tabs button -->
    <string name="bookmark_menu_open_all_in_tabs_button">Барысын да яңа табларда ачу</string>
    <!-- Bookmark overflow menu open all in private tabs button -->
    <string name="bookmark_menu_open_all_in_private_tabs_button">Барысын да хосусый табларда ачу</string>
    <!-- Bookmark overflow menu delete button -->
    <string name="bookmark_menu_delete_button">Бетерү</string>
    <!--Bookmark overflow menu save button -->
    <string name="bookmark_menu_save_button">Саклау</string>
    <!-- Bookmark multi select title in app bar
     The first parameter is the number of bookmarks selected -->
    <string name="bookmarks_multi_select_title">%1$d сайланды</string>
    <!-- Bookmark editing screen title -->
    <string name="edit_bookmark_fragment_title">Кыстарманы үзгәртү</string>
    <!-- Bookmark folder editing screen title -->
    <string name="edit_bookmark_folder_fragment_title">Папканы үзгәртү</string>
    <!-- Bookmark sign in button message -->
    <string name="bookmark_sign_in_button">Синхрон кыстыргычларны карау өчен керегез</string>
    <!-- Bookmark URL editing field label -->
    <string name="bookmark_url_label">URL</string>
    <!-- Bookmark FOLDER editing field label -->
    <string name="bookmark_folder_label">ПАПКА</string>
    <!-- Text indicating which folder a bookmark or folder will be saved in -->
    <string name="bookmark_save_in_label">Сакланасы җир</string>
    <!-- Bookmark NAME editing field label -->
    <string name="bookmark_name_label">ИСЕМ</string>
    <!-- Label for a text input field for a bookmark or folder name -->
    <string name="bookmark_name_label_normal_case">Исем</string>
    <!-- Bookmark add folder screen title -->
    <string name="bookmark_add_folder_fragment_label">Папка өстәү</string>
    <!-- Bookmark select folder screen title -->
    <string name="bookmark_select_folder_fragment_label">Папка сайлау</string>
    <!-- Bookmark editing error missing title -->
    <string name="bookmark_empty_title_error">Исеме булырга тиеш</string>
    <!-- Bookmark editing error missing or improper URL -->
    <string name="bookmark_invalid_url_error">Яраксыз URL</string>
    <!-- Bookmark screen message for empty bookmarks folder -->
    <string name="bookmarks_empty_message">Монда кыстыргычлар юк</string>
    <!-- Bookmark snackbar message on deletion
     The first parameter is the host part of the URL of the bookmark deleted, if any -->
    <string name="bookmark_deletion_snackbar_message">%1$s бетерелде</string>

    <!-- Bookmark snackbar message on deleting multiple bookmarks not including folders-->
    <string name="bookmark_deletion_multiple_snackbar_message_2">Кыстыргычлар бетерелде</string>
    <!-- Bookmark snackbar message on deleting multiple bookmarks including folders-->
    <string name="bookmark_deletion_multiple_snackbar_message_3">Сайланган папкаларны бетерү</string>
    <!-- Bookmark undo button for deletion snackbar action -->
    <string name="bookmark_undo_deletion">КИРЕ АЛУ</string>

    <!-- Bookmark snackbar message for deleting a single item. Parameter is the title of the item being deleted -->
    <string name="bookmark_delete_single_item">%s бетерелде</string>
    <!-- Bookmark snackbar message for deleting multiple items. Parameter is the number of items being deleted -->
    <string name="bookmark_delete_multiple_items">Бетерелгән элементлар: %s</string>
    <!-- Text for the button to search all bookmarks -->
    <string name="bookmark_search">Эзләү терминнарын кертү</string>
    <!-- Content description for the bookmark navigation bar back button -->
    <string name="bookmark_navigate_back_button_content_description">Кире кайту</string>
    <!-- Content description for the bookmark list new folder navigation bar button -->
    <string name="bookmark_add_new_folder_button_content_description">Яңа папка өстәү</string>
    <!-- Content description for the bookmark screen delete bookmark navigation bar button -->
    <string name="bookmark_delete_bookmark_content_description">Кыстыргычны бетерү</string>
    <!-- Content description for the bookmark screen delete bookmark folder navigation bar button -->
    <string name="bookmark_delete_folder_content_description">Папканы бетерү</string>
    <!-- Content description for bookmark search floating action button -->
    <string name="bookmark_search_button_content_description">Кыстыргычлардан эзләү</string>
    <!-- Content description for the overflow menu for a bookmark item. Paramter will a folder name or bookmark title. -->
    <string name="bookmark_item_menu_button_content_description">%s өчен элемент менюсы</string>
    <!-- Title for the bookmark list empty state-->
    <string name="bookmark_empty_list_title">Әле кыстыргычлар юк</string>
    <!-- Text for the button to navigate to sync authentication -->
    <string name="bookmark_empty_list_guest_cta">Синхронлауга керү</string>
    <!-- Description for the add new folder button when selecting a folder. -->
    <string name="bookmark_select_folder_new_folder_button_title">Яңа папка</string>

    <!-- Site Permissions -->
    <!-- Button label that take the user to the Android App setting -->
    <string name="phone_feature_go_to_settings">Көйләүләргә күчү</string>
    <!-- Content description (not visible, for screen readers etc.): Quick settings sheet
        to give users access to site specific information / settings. For example:
        Secure settings status and a button to modify site permissions -->
    <string name="quick_settings_sheet">Тиз көйләүләр панеле</string>
    <!-- Label that indicates that this option it the recommended one -->
    <string name="phone_feature_recommended">Киңәш ителә</string>
    <!-- Button label for clearing all the information of site permissions-->
    <string name="clear_permissions">Рөхсәтләрне бетерү</string>
    <!-- Text for the OK button on Clear permissions dialog -->
    <string name="clear_permissions_positive">ОК</string>
    <!-- Text for the cancel button on Clear permissions dialog -->
    <string name="clear_permissions_negative">Баш тарту</string>
    <!-- Button label for clearing a site permission-->
    <string name="clear_permission">Рөхсәтне бетерү</string>
    <!-- Text for the OK button on Clear permission dialog -->
    <string name="clear_permission_positive">ОК</string>
    <!-- Text for the cancel button on Clear permission dialog -->
    <string name="clear_permission_negative">Баш тарту</string>
    <!-- Button label for clearing all the information on all sites-->
    <string name="clear_permissions_on_all_sites">Барлык сайтлар өчен дә бирелгән рөхсәтләрне чистарту</string>
    <!-- Preference for altering video and audio autoplay for all websites -->
    <string name="preference_browser_feature_autoplay">Автоуйнату</string>
    <!-- Preference for altering the camera access for all websites -->
    <string name="preference_phone_feature_camera">Камера</string>
    <!-- Preference for altering the microphone access for all websites -->
    <string name="preference_phone_feature_microphone">Микрофон</string>
    <!-- Preference for altering the location access for all websites -->
    <string name="preference_phone_feature_location">Урнашу</string>
    <!-- Preference for altering the notification access for all websites -->
    <string name="preference_phone_feature_notification">Искәртү</string>
    <!-- Preference for altering the persistent storage access for all websites -->
    <string name="preference_phone_feature_persistent_storage">Даими саклагыч</string>
    <!-- Preference for altering the storage access setting for all websites -->
    <string name="preference_phone_feature_cross_origin_storage_access">Сайт-ара кукилар</string>
    <!-- Preference for altering the EME access for all websites -->
    <string name="preference_phone_feature_media_key_system_access">DRM белән идарә ителгән эчтәлек</string>
    <!-- Label that indicates that a permission must be asked always -->
    <string name="preference_option_phone_feature_ask_to_allow">Рөхсәт итүне сорау</string>
    <!-- Label that indicates that a permission must be blocked -->
    <string name="preference_option_phone_feature_blocked">Блокланган</string>
    <!-- Label that indicates that a permission must be allowed -->
    <string name="preference_option_phone_feature_allowed">Рөхсәт ителгән</string>
    <!--Label that indicates a permission is by the Android OS-->
    <string name="phone_feature_blocked_by_android">Android тарафыннан тыелган</string>
    <!-- Preference for showing a list of websites that the default configurations won't apply to them -->
    <string name="preference_exceptions">Чыгармалар</string>
    <!-- Summary of tracking protection preference if tracking protection is set to off -->
    <string name="tracking_protection_off">Сүнгән</string>
    <!-- Summary of tracking protection preference if tracking protection is set to standard -->
    <string name="tracking_protection_standard">Стандарт</string>
    <!-- Summary of tracking protection preference if tracking protection is set to strict -->
    <string name="tracking_protection_strict">Катгый</string>
    <!-- Summary of tracking protection preference if tracking protection is set to custom -->
    <string name="tracking_protection_custom">Үзгә</string>
    <!-- Label for global setting that indicates that all video and audio autoplay is allowed -->
    <string name="preference_option_autoplay_allowed2">Аудио һәм видеоны рөхсәт итү</string>
    <!-- Label for site specific setting that indicates that all video and audio autoplay is allowed -->
    <string name="quick_setting_option_autoplay_allowed">Аудио һәм видеоны рөхсәт итү</string>
    <!-- Label that indicates that video and audio autoplay is only allowed over Wi-Fi -->
    <string name="preference_option_autoplay_allowed_wifi_only2">Аудио һәм видеоны мобиль интернетны кулланганда гына блоклау</string>
    <!-- Subtext that explains 'autoplay on Wi-Fi only' option -->
    <string name="preference_option_autoplay_allowed_wifi_subtext">Аудио һәм видео Wi-Fi аша уйнатылачак</string>
    <!-- Label for global setting that indicates that video autoplay is allowed, but audio autoplay is blocked -->
    <string name="preference_option_autoplay_block_audio2">Аудионы гына тыю</string>
    <!-- Label for site specific setting that indicates that video autoplay is allowed, but audio autoplay is blocked -->
    <string name="quick_setting_option_autoplay_block_audio">Аудионы гына тыю</string>
    <!-- Label for global setting that indicates that all video and audio autoplay is blocked -->
    <string name="preference_option_autoplay_blocked3">Аудио һәм видеоны тыю</string>
    <!-- Label for site specific setting that indicates that all video and audio autoplay is blocked -->
    <string name="quick_setting_option_autoplay_blocked">Аудио һәм видеоны тыю</string>
    <!-- Summary of delete browsing data on quit preference if it is set to on -->
    <string name="delete_browsing_data_quit_on">Кабынган</string>
    <!-- Summary of delete browsing data on quit preference if it is set to off -->
    <string name="delete_browsing_data_quit_off">Сүнгән</string>

    <!-- Summary of studies preference if it is set to on -->
    <string name="studies_on">Кабынган</string>
    <!-- Summary of studies data on quit preference if it is set to off -->
    <string name="studies_off">Сүнгән</string>

    <!-- Category header of a preference that allows a user to alter settings related to web permissions. -->
    <string name="preferences_category_permissions">Рөхсәтләр</string>
    <!-- Category header of a preference that allows a user to alter settings related to web content. -->
    <string name="preferences_category_content">Эчтәлек</string>
    <!-- Preference for altering the default browsing mode. When enabled, the desktop site will always be requested. -->
    <string name="preference_feature_desktop_mode_default">Һәрвакыт сайтның өстәл өсте версиясен сорау</string>

    <!-- Collections -->
    <!-- Collections header on home fragment -->
    <string name="collections_header">Җыентыклар</string>
    <!-- Content description (not visible, for screen readers etc.): Opens the collection menu when pressed -->
    <string name="collection_menu_button_content_description">Җыентык менюсы</string>
    <!-- Title for the "select tabs" step of the collection creator -->
    <string name="create_collection_select_tabs">Табларны сайлау</string>
    <!-- Title for the "select collection" step of the collection creator -->
    <string name="create_collection_select_collection">Җыентыкны сайлау</string>
    <!-- Title for the "name collection" step of the collection creator -->
    <string name="create_collection_name_collection">Җыентыкка исем бирү</string>
    <!-- Button to add new collection for the "select collection" step of the collection creator -->
    <string name="create_collection_add_new_collection">Яңа җыентык өстәү</string>
    <!-- Button to select all tabs in the "select tabs" step of the collection creator -->
    <string name="create_collection_select_all">Барысын да сайлау</string>
    <!-- Button to deselect all tabs in the "select tabs" step of the collection creator -->
    <string name="create_collection_deselect_all">Берсен дә сайламау</string>
    <!-- Text to prompt users to select the tabs to save in the "select tabs" step of the collection creator -->
    <string name="create_collection_save_to_collection_empty">Сакланачак табларны сайлагыз</string>
    <!-- Text to show users how many tabs they have selected in the "select tabs" step of the collection creator.
     %d is a placeholder for the number of tabs selected. -->
    <string name="create_collection_save_to_collection_tabs_selected">%d таб сайланды</string>
    <!-- Text to show users they have one tab selected in the "select tabs" step of the collection creator.
    %d is a placeholder for the number of tabs selected. -->
    <string name="create_collection_save_to_collection_tab_selected">%d таб сайланды</string>
    <!-- Text shown in snackbar when multiple tabs have been saved in a collection -->
    <string name="create_collection_tabs_saved">Таблар сакланды!</string>
    <!-- Text shown in snackbar when one or multiple tabs have been saved in a new collection -->
    <string name="create_collection_tabs_saved_new_collection">Җыентык cакланды!</string>
    <!-- Text shown in snackbar when one tab has been saved in a collection -->
    <string name="create_collection_tab_saved">Таб сакланды!</string>
    <!-- Content description (not visible, for screen readers etc.): button to close the collection creator -->
    <string name="create_collection_close">Ябу</string>
    <!-- Button to save currently selected tabs in the "select tabs" step of the collection creator-->
    <string name="create_collection_save">Саклау</string>
    <!-- Snackbar action to view the collection the user just created or updated -->
    <string name="create_collection_view">Карау</string>

    <!-- Text for the OK button from collection dialogs -->
    <string name="create_collection_positive">ОК</string>
    <!-- Text for the cancel button from collection dialogs -->
    <string name="create_collection_negative">Баш тарту</string>

    <!-- Default name for a new collection in "name new collection" step of the collection creator. %d is a placeholder for the number of collections-->
    <string name="create_collection_default_name">%d җыентыгы</string>

    <!-- Share -->
    <!-- Share screen header -->
    <string name="share_header_2">Уртаклашу</string>
    <!-- Content description (not visible, for screen readers etc.):
        "Share" button. Opens the share menu when pressed. -->
    <string name="share_button_content_description">Уртаклашу</string>
    <!-- Text for the Save to PDF feature in the share menu -->
    <string name="share_save_to_pdf">PDF буларак саклау</string>
    <!-- Text for error message when generating a PDF file Text. -->
    <string name="unable_to_save_to_pdf_error">PDF-ны төзеп булмады</string>
    <!-- Text for standard error snackbar dismiss button. -->
    <string name="standard_snackbar_error_dismiss">Ябу</string>
    <!-- Text for error message when printing a page and it fails. -->
    <string name="unable_to_print_page_error">Бу битне бастырып булмады</string>
    <!-- Text for the print feature in the share and browser menu -->
    <string name="menu_print">Бастыру</string>
    <!-- Sub-header in the dialog to share a link to another sync device -->
    <string name="share_device_subheader">Җиһазга җибәрү</string>
    <!-- Sub-header in the dialog to share a link to an app from the full list -->
    <string name="share_link_all_apps_subheader">Барлык гамәлләр</string>
    <!-- Sub-header in the dialog to share a link to an app from the most-recent sorted list -->
    <string name="share_link_recent_apps_subheader">Соңгы кулланылган</string>
    <!-- Text for the copy link action in the share screen. -->
    <string name="share_copy_link_to_clipboard">Алмашу буферына күчереп алу</string>
    <!-- Toast shown after copying link to clipboard -->
    <string name="toast_copy_link_to_clipboard">Алмашу буферына күчереп алынды</string>
    <!-- An option from the share dialog to sign into sync -->
    <string name="sync_sign_in">Синхронлауга керү</string>
     <!-- An option from the three dot menu to sync and save data -->
    <string name="sync_menu_sync_and_save_data">Синхронлау һәм мәгълүматны саклау</string>
    <!-- An option from the share dialog to send link to all other sync devices -->
    <string name="sync_send_to_all">Барлык җиһазларга җибәрү</string>
    <!-- An option from the share dialog to reconnect to sync -->
    <string name="sync_reconnect">Синхронлауга яңадан тоташу</string>
    <!-- Text displayed when sync is offline and cannot be accessed -->
    <string name="sync_offline">Офлайн</string>
    <!-- An option to connect additional devices -->
    <string name="sync_connect_device">Башка җиһазны тоташтыру</string>
    <!-- The dialog text shown when additional devices are not available -->
    <string name="sync_connect_device_dialog" tools:ignore="BrandUsage">Табны җибәрү өчен, кимендә тагын бер башка җиһаздан Firefox-ка керегез.</string>
    <!-- Confirmation dialog button -->
    <string name="sync_confirmation_button">Аңладым</string>

    <!-- Share error message -->
    <string name="share_error_snackbar">Бу кушымта белән бүлешеп булмый</string>
    <!-- Add new device screen title -->
    <string name="sync_add_new_device_title">Җиһазга җибәрү</string>
    <!-- Text for the warning message on the Add new device screen -->
    <string name="sync_add_new_device_message">Тоташкан җиһаз юк</string>
    <!-- Text for the button to learn about sending tabs -->
    <string name="sync_add_new_device_learn_button">Табларны җибәрү турында күбрәк белү…</string>
    <!-- Text for the button to connect another device -->
    <string name="sync_add_new_device_connect_button">Башка җиһазны тоташтыру…</string>

    <!-- Notifications -->
    <!-- Text shown in the notification that pops up to remind the user that a private browsing session is active. -->
    <string name="notification_pbm_delete_text_2">Хосусый табларны ябу</string>

    <!-- Text shown in the notification that pops up to remind the user that a private browsing session is active for Android 14+ -->
    <string name="notification_erase_title_android_14">Хосусый таблар ябылсынмы?</string>

    <!-- Name of the marketing notification channel. Displayed in the "App notifications" system settings for the app -->
    <string name="notification_marketing_channel_name">Маркетинг</string>

    <!-- Title shown in the notification that pops up to remind the user to set fenix as default browser.
    The app name is in the text, due to limitations with localizing Nimbus experiments -->
    <string name="nimbus_notification_default_browser_title" tools:ignore="BrandUsage,UnusedResources">Firefox — тиз һәм хосусый</string>
    <!-- Text shown in the notification that pops up to remind the user to set fenix as default browser.
    The app name is in the text, due to limitations with localizing Nimbus experiments -->
    <string name="nimbus_notification_default_browser_text" tools:ignore="BrandUsage,UnusedResources">Firefox-ны төп браузерыгыз итү</string>
    <!-- Title shown in the notification that pops up to re-engage the user -->
    <string name="notification_re_engagement_title">Хосусый гизүне сынап карагыз</string>
    <!-- Title A shown in the notification that pops up to re-engage the user -->
    <string name="notification_re_engagement_A_title">Эзләр калдырмыйча гизегез</string>
    <!-- Title B shown in the notification that pops up to re-engage the user -->
    <string name="notification_re_engagement_B_title">Беренче эзләвегезне башлагыз</string>

    <!-- Preference for taking the short survey. -->
    <string name="preferences_take_survey">Анкетада катнашу</string>
    <!-- Preference for not taking the short survey. -->
    <string name="preferences_not_take_survey">Юк, рәхмәт</string>

    <!-- Snackbar -->
    <!-- Text shown in snackbar when user deletes a collection -->
    <string name="snackbar_collection_deleted">Җыентык бетерелде</string>
    <!-- Text shown in snackbar when user renames a collection -->
    <string name="snackbar_collection_renamed">Җыентык исеме үзгәртелде</string>
    <!-- Text shown in snackbar when user closes a tab -->
    <string name="snackbar_tab_closed">Таб ябылды</string>
    <!-- Text shown in snackbar when user closes all tabs -->
    <string name="snackbar_tabs_closed">Таблар ябылды</string>
<<<<<<< HEAD
    <!-- Text shown in snackbar when user bookmarks a list of tabs -->
    <string name="snackbar_message_bookmarks_saved" moz:removedIn="132" tools:ignore="UnusedResources">Кыстыргычлар cакланды!</string>
=======
    <!-- Text shown in snackbar when user closes multiple inactive tabs. %1$s will be replaced with the number of tabs closed. -->
    <string name="snackbar_num_tabs_closed">Ябылган таблар: %1$s</string>
    <!-- Text shown in snackbar when user bookmarks a list of tabs. Parameter will be replaced by the name of the folder the bookmark was saved into.-->
    <string name="snackbar_message_bookmarks_saved_in">Кыстыргычлар &quot;%s&quot; эчендә cакланды!</string>
    <!-- Text shown in snackbar when user adds a site to shortcuts -->
    <string name="snackbar_added_to_shortcuts">Ярлыкларга өстәлде!</string>
>>>>>>> 3a395140
    <!-- Text shown in snackbar when user closes a private tab -->
    <string name="snackbar_private_tab_closed">Хосусый таб ябылды</string>
    <!-- Text shown in snackbar when user closes all private tabs -->
    <string name="snackbar_private_tabs_closed">Хосусый таблар ябылды</string>
    <!-- Text shown in snackbar when user erases their private browsing data -->
    <string name="snackbar_private_data_deleted">Хосусый гизү мәгълүматлары бетерелде</string>
    <!-- Text shown in snackbar to undo deleting a tab, top site or collection -->
    <string name="snackbar_deleted_undo">КИРЕ АЛУ</string>
    <!-- Text shown in snackbar when user removes a top site -->
    <string name="snackbar_top_site_removed">Сайт бетерелде</string>
    <!-- QR code scanner prompt which appears after scanning a code, but before navigating to it
        First parameter is the name of the app, second parameter is the URL or text scanned-->
    <string name="qr_scanner_confirmation_dialog_message">%1$s кушымтасына %2$s сылтамасын ачарга рөхсәт бирү</string>
    <!-- QR code scanner prompt dialog positive option to allow navigation to scanned link -->
    <string name="qr_scanner_dialog_positive">РӨXCӘT ИТҮ</string>
    <!-- QR code scanner prompt dialog positive option to deny navigation to scanned link -->
    <string name="qr_scanner_dialog_negative">КИРЕ КАГУ</string>
    <!-- QR code scanner prompt dialog error message shown when a hostname does not contain http or https. -->
    <string name="qr_scanner_dialog_invalid">Веб-адрес хаталы.</string>
    <!-- QR code scanner prompt dialog positive option when there is an error -->
    <string name="qr_scanner_dialog_invalid_ok">ОК</string>
    <!-- Tab collection deletion prompt dialog message. Placeholder will be replaced with the collection name -->
    <string name="tab_collection_dialog_message">%1$s җыентыгын бетерүне раслыйсызмы?</string>
    <!-- Tab collection deletion prompt dialog option to delete the collection -->
    <string name="tab_collection_dialog_positive">Бетерү</string>

    <!-- Message for copying the URL via long press on the toolbar -->
    <string name="url_copied">URL копияләнде</string>
    <!-- Summary for Accessibility Text Size Scaling Preference -->
    <string name="preference_accessibility_text_size_summary">Вебсайтларда текстны зурайту я кечерәйтү</string>
    <!-- Title for Accessibility Text Size Scaling Preference -->
    <string name="preference_accessibility_font_size_title">Шрифт үлчәме</string>

    <!-- Title for Accessibility Text Automatic Size Scaling Preference -->
    <string name="preference_accessibility_auto_size_2">Автоматик шрифт үлчәме</string>

    <!-- Summary for Accessibility Text Automatic Size Scaling Preference -->
    <string name="preference_accessibility_auto_size_summary">Шрифт үлчәме сезнең Android көйләүләренә туры киләчәк. Шрифт үлчәмен монда үзгәртү өчен сүндерегез.</string>

    <!-- Title for the Delete browsing data preference -->
    <string name="preferences_delete_browsing_data">Гизү мәгълүматларын бетерү</string>
    <!-- Title for the tabs item in Delete browsing data -->
    <string name="preferences_delete_browsing_data_tabs_title_2">Ачык битләр</string>
    <!-- Subtitle for the tabs item in Delete browsing data, parameter will be replaced with the number of open tabs -->
    <string name="preferences_delete_browsing_data_tabs_subtitle">%d таб</string>
    <!-- Title for the data and history items in Delete browsing data -->
    <!-- Title for the history item in Delete browsing data -->
    <string name="preferences_delete_browsing_data_browsing_history_title">Гизү тарихы</string>
    <!-- Subtitle for the data and history items in delete browsing data, parameter will be replaced with the
        number of history items the user has -->
    <string name="preferences_delete_browsing_data_browsing_data_subtitle">%d адрес</string>
    <!-- Title for the cookies and site data items in Delete browsing data -->
    <string name="preferences_delete_browsing_data_cookies_and_site_data">Кукилар һәм сайт бирелгәннәре</string>
    <!-- Subtitle for the cookies item in Delete browsing data -->
    <string name="preferences_delete_browsing_data_cookies_subtitle">Сез күпчелек сайтлардан чыгачаксыз</string>
    <!-- Title for the cached images and files item in Delete browsing data -->
    <string name="preferences_delete_browsing_data_cached_files">Кәшләнгән рәсемнәр һәм файллар</string>
    <!-- Subtitle for the cached images and files item in Delete browsing data -->
    <string name="preferences_delete_browsing_data_cached_files_subtitle">Саклагычта урын бушата</string>

    <!-- Title for the site permissions item in Delete browsing data -->
    <string name="preferences_delete_browsing_data_site_permissions">Сайт рөхсәтләре</string>
    <!-- Title for the downloads item in Delete browsing data -->
    <string name="preferences_delete_browsing_data_downloads">Йөкләүләр</string>
    <!-- Text for the button to delete browsing data -->
    <string name="preferences_delete_browsing_data_button">Гизү мәгълүматларын бетерү</string>
    <!-- Title for the Delete browsing data on quit preference -->
    <string name="preferences_delete_browsing_data_on_quit">Чыкканда гизү мәгълүматларын бетерү</string>
    <!-- Summary for the Delete browsing data on quit preference. "Quit" translation should match delete_browsing_data_on_quit_action translation. -->
    <string name="preference_summary_delete_browsing_data_on_quit_2">Төп менюдан \&quot;Чыгу\&quot;-ны сайлаганда, гизү мәгълүматларын автоматик рәвештә бетерә</string>
    <!-- Action item in menu for the Delete browsing data on quit feature -->
    <string name="delete_browsing_data_on_quit_action">Чыгу</string>

    <!-- Title text of a delete browsing data dialog. -->
    <string name="delete_history_prompt_title">Бетерү өчен вакыт диапазоны</string>
    <!-- Radio button in the delete browsing data dialog to delete history items for the last hour. -->
    <string name="delete_history_prompt_button_last_hour">Соңгы сәгать</string>
    <!-- Radio button in the delete browsing data dialog to delete history items for today and yesterday. -->
    <string name="delete_history_prompt_button_today_and_yesterday">Бүген һәм кичә</string>
    <!-- Radio button in the delete browsing data dialog to delete all history. -->
    <string name="delete_history_prompt_button_everything">Барысын да</string>

    <!-- Dialog message to the user asking to delete browsing data. Parameter will be replaced by app name. -->
    <string name="delete_browsing_data_prompt_message_3">%s сайланган гизү мәгълүматларын бетерәчәк.</string>
    <!-- Text for the cancel button for the data deletion dialog -->
    <string name="delete_browsing_data_prompt_cancel">Баш тарту</string>
    <!-- Text for the allow button for the data deletion dialog -->
    <string name="delete_browsing_data_prompt_allow">Бетерү</string>

    <!-- Text for the snackbar confirmation that the data was deleted -->
    <string name="preferences_delete_browsing_data_snackbar">Гизү мәгълүматлары бетерелде</string>
    <!-- Text for the snackbar to show the user that the deletion of browsing data is in progress -->
    <string name="deleting_browsing_data_in_progress">Гизү мәгълүматларын бетерү…</string>

    <!-- Dialog message to the user asking to delete all history items inside the opened group. Parameter will be replaced by a history group name. -->
    <string name="delete_all_history_group_prompt_message">“%s” эчендәге барлык сайтларны да бетерү</string>
    <!-- Text for the cancel button for the history group deletion dialog -->
    <string name="delete_history_group_prompt_cancel">Баш тарту</string>
    <!-- Text for the allow button for the history group dialog -->
    <string name="delete_history_group_prompt_allow">Бетерү</string>
    <!-- Text for the snackbar confirmation that the history group was deleted -->
    <string name="delete_history_group_snackbar">Төркем бетерелде</string>

    <!-- Onboarding -->
    <!-- text to display in the snackbar once account is signed-in -->
    <string name="onboarding_firefox_account_sync_is_on">Синхронлау кабызылган</string>

    <!-- Onboarding theme -->
    <!-- Text shown in snackbar when multiple tabs have been sent to device -->
    <string name="sync_sent_tabs_snackbar">Таблар җибәрелде!</string>
    <!-- Text shown in snackbar when one tab has been sent to device  -->
    <string name="sync_sent_tab_snackbar">Таб җибәрелде!</string>
    <!-- Text shown in snackbar when sharing tabs failed  -->
    <string name="sync_sent_tab_error_snackbar">Җибәреп булмады</string>
    <!-- Text shown in snackbar for the "retry" action that the user has after sharing tabs failed -->
    <string name="sync_sent_tab_error_snackbar_action">КАБАТЛАУ</string>
    <!-- Title of QR Pairing Fragment -->
    <string name="sync_scan_code">Кодны сканерлау</string>
    <!-- Instructions on how to access pairing -->
    <string name="sign_in_instructions" tools:ignore="BrandUsage"><![CDATA[Компьютерыгызда Firefox-ны ачыгыз һәм <b>https://firefox.com/pair</b> адресына үтегез]]></string>
    <!-- Text shown for sign in pairing when ready -->
    <string name="sign_in_ready_for_scan">Сканерлауга әзер</string>
    <!-- Text shown for settings option for sign with pairing -->
    <string name="sign_in_with_camera">Камерагыз ярдәмендә керегез</string>
    <!-- Text shown for settings option for sign with email -->
    <string name="sign_in_with_email">Моның урынына эл. почта кулланыгыз</string>
    <!-- Text shown for settings option for create new account text.'Firefox' intentionally hardcoded here.-->
    <string name="sign_in_create_account_text" tools:ignore="BrandUsage"><![CDATA[Аккаунтыгыз юкмы? Firefox-ны җиһазлар арасында синхронлау өчен, бер <u>хисап булдырыгыз</u>.]]></string>
    <!-- Text shown in confirmation dialog to sign out of account. The first parameter is the name of the app (e.g. Firefox Preview) -->
    <string name="sign_out_confirmation_message_2">%s хисабыгыз белән синхронлауны туктатачак, ләкин бу җиһаздагы гизү мәгълүматларының берсен дә бетермәячәк.</string>
    <!-- Option to continue signing out of account shown in confirmation dialog to sign out of account -->
    <string name="sign_out_disconnect">Өзү</string>
    <!-- Option to cancel signing out shown in confirmation dialog to sign out of account -->
    <string name="sign_out_cancel">Баш тарту</string>

    <!-- Error message snackbar shown after the user tried to select a default folder which cannot be altered -->
    <string name="bookmark_cannot_edit_root">Стандарт папкаларны үзгәртә алмыйм</string>

    <!-- Enhanced Tracking Protection -->
    <!-- Link displayed in enhanced tracking protection panel to access tracking protection settings -->
    <string name="etp_settings">Саклау көйләүләре</string>
    <!-- Preference title for enhanced tracking protection settings -->
    <string name="preference_enhanced_tracking_protection">Күзәтелүдән Көчәйтелгән Саклау</string>
    <!-- Text displayed that links to website about enhanced tracking protection -->
    <string name="preference_enhanced_tracking_protection_explanation_learn_more">Күбрәк белү</string>
    <!-- Preference for enhanced tracking protection for the standard protection settings -->
    <string name="preference_enhanced_tracking_protection_standard_default_1">Стандарт (килешенгәнчә)</string>
    <!--  Accessibility text for the Standard protection information icon  -->
    <string name="preference_enhanced_tracking_protection_standard_info_button">Стандарт күзәтелүдән саклау чаралары нәрсәләрне блоклый</string>
    <!-- Preference for enhanced tracking protection for the strict protection settings -->
    <string name="preference_enhanced_tracking_protection_strict">Катгый</string>
    <!--  Accessibility text for the Strict protection information icon  -->
    <string name="preference_enhanced_tracking_protection_strict_info_button">Катгый күзәтелүдән саклау чаралары нәрсәләрне блоклый</string>
    <!-- Preference for enhanced tracking protection for the custom protection settings -->
    <string name="preference_enhanced_tracking_protection_custom">Үзгә</string>
    <!-- Preference description for enhanced tracking protection for the strict protection settings -->
    <string name="preference_enhanced_tracking_protection_custom_description_2">Кайсы төр трекерларны һәм скриптларны блокларга икәнен сайлагыз.</string>
    <!--  Accessibility text for the Strict protection information icon  -->
    <string name="preference_enhanced_tracking_protection_custom_info_button">Үзгә күзәтелүдән саклау чаралары нәрсәләрне блоклый</string>
    <!-- Header for categories that are being blocked by current Enhanced Tracking Protection settings -->
    <!-- Preference for enhanced tracking protection for the custom protection settings for cookies-->
    <string name="preference_enhanced_tracking_protection_custom_cookies">Кукилар</string>
    <!-- Option for enhanced tracking protection for the custom protection settings for cookies-->
    <string name="preference_enhanced_tracking_protection_custom_cookies_1">Сайт-ара һәм социаль челтәр күзәтүчеләре</string>
    <!-- Option for enhanced tracking protection for the custom protection settings for cookies-->
    <string name="preference_enhanced_tracking_protection_custom_cookies_2">Каралмаган сайтлардан булган кукилар</string>
    <!-- Option for enhanced tracking protection for the custom protection settings for cookies-->
    <string name="preference_enhanced_tracking_protection_custom_cookies_5">Сайт-ара кукиларны изоляцияләү</string>
    <!-- Preference for enhanced tracking protection for the custom protection settings for tracking content -->
    <string name="preference_enhanced_tracking_protection_custom_tracking_content">Күзәтүче эчтәлек</string>
    <!-- Option for enhanced tracking protection for the custom protection settings for tracking content-->
    <string name="preference_enhanced_tracking_protection_custom_tracking_content_1">Барлык табларда</string>

    <!-- Option for enhanced tracking protection for the custom protection settings for tracking content-->
    <string name="preference_enhanced_tracking_protection_custom_tracking_content_2">Хосусый табларда гына</string>
    <!-- Preference for enhanced tracking protection for the custom protection settings -->
    <string name="preference_enhanced_tracking_protection_custom_cryptominers">Криптомайнерләр</string>
    <!-- Button label for navigating to the Enhanced Tracking Protection details -->
    <string name="enhanced_tracking_protection_details">Нечкәлекләр</string>
    <!-- Header for categories that are being being blocked by current Enhanced Tracking Protection settings -->
    <string name="enhanced_tracking_protection_blocked">Тыелган</string>
    <!-- Header for categories that are being not being blocked by current Enhanced Tracking Protection settings -->
    <string name="enhanced_tracking_protection_allowed">Рөхсәт ителгән</string>
    <!-- Category of trackers (social media trackers) that can be blocked by Enhanced Tracking Protection -->
    <string name="etp_social_media_trackers_title">Социаль челтәр күзәтүчеләре</string>
    <!-- Category of trackers (cross-site tracking cookies) that can be blocked by Enhanced Tracking Protection -->
    <string name="etp_cookies_title">Сайт-ара күзәтүче сookie файллары</string>
    <!-- Category of trackers (cryptominers) that can be blocked by Enhanced Tracking Protection -->
    <string name="etp_cryptominers_title">Криптомайнерләр</string>
    <!-- Category of trackers (tracking content) that can be blocked by Enhanced Tracking Protection -->
    <string name="etp_tracking_content_title">Күзәтүче эчтәлек</string>
    <!-- Enhanced Tracking Protection message that protection is currently on for this site -->
    <string name="etp_panel_on">Бу сайт өчен саклау КАБЫНГАН</string>
    <!-- Enhanced Tracking Protection message that protection is currently off for this site -->
    <string name="etp_panel_off">Бу сайт өчен саклау СҮНГӘН</string>
    <!-- Header for exceptions list for which sites enhanced tracking protection is always off -->
    <string name="enhanced_tracking_protection_exceptions">Күзәтелүдән көчәйтелгән саклау бу вебсайтлар өчен сүндерелгән</string>
    <!-- Content description (not visible, for screen readers etc.): Navigate
    back from ETP details (Ex: Tracking content) -->
    <string name="etp_back_button_content_description">Кире кайту</string>
    <!-- About page link text to open what's new link -->
    <string name="about_whats_new">%s яңалыклары</string>
    <!-- Open source licenses page title
    The first parameter is the app name -->
    <string name="open_source_licenses_title">%s | OSS китапханәләр</string>

    <!-- Category of trackers (redirect trackers) that can be blocked by Enhanced Tracking Protection -->
    <string name="etp_redirect_trackers_title">Юнәлтүләрне күзәтеп торучылар</string>

    <!-- Description of redirect tracker cookies that can be blocked by Enhanced Tracking Protection -->
    <string name="etp_redirect_trackers_description">Билгеле күзәтүче вебсайтларга булган юнәлтүләр урнаштырган кукиларны чистарта.</string>
    <!-- Preference for fingerprinting protection for the custom protection settings -->
    <string name="etp_suspected_fingerprinters_title">Шөбһәле бармак эзләрен җыючылар</string>
    <!-- Category of trackers (fingerprinters) that can be blocked by Enhanced Tracking Protection -->
    <string name="etp_known_fingerprinters_title">Билгеле бармак эзләрен җыючылар</string>
    <!-- Text displayed that links to website about enhanced tracking protection SmartBlock -->
    <string name="preference_etp_smartblock_learn_more">Күбрәк белү</string>

    <!-- About page link text to open support link -->
    <string name="about_support">Техник ярдәм</string>
    <!-- About page link text to list of past crashes (like about:crashes on desktop) -->
    <string name="about_crashes">Өзеклеклер</string>
    <!-- About page link text to open privacy notice link -->
    <string name="about_privacy_notice">Хосусыйлык аңлатмасы</string>
    <!-- About page link text to open know your rights link -->
    <string name="about_know_your_rights">Хокукларыгызны белегез</string>
    <!-- About page link text to open licensing information link -->
    <string name="about_licensing_information">Лицензия турында мәгълүмат</string>
    <!-- About page link text to open a screen with libraries that are used -->
    <string name="about_other_open_source_libraries">Без кулланган китапханәләр</string>

    <!-- Toast shown to the user when they are activating the secret dev menu
        The first parameter is number of long clicks left to enable the menu -->
    <string name="about_debug_menu_toast_progress">Хата төзәтү менюсы: кабызу өчен %1$d чиртү калды</string>
    <string name="about_debug_menu_toast_done">Хата төзәтү менюсы кабынган</string>

    <!-- Browser long press popup menu -->
    <!-- Copy the current url -->
    <string name="browser_toolbar_long_press_popup_copy">Күчереп алу</string>
    <!-- Paste & go the text in the clipboard. '&amp;' is replaced with the ampersand symbol: & -->
    <string name="browser_toolbar_long_press_popup_paste_and_go">Ябыштыру һәм күчү</string>
    <!-- Paste the text in the clipboard -->
    <string name="browser_toolbar_long_press_popup_paste">Өстәү</string>

    <!-- Snackbar message shown after an URL has been copied to clipboard. -->
    <string name="browser_toolbar_url_copied_to_clipboard_snackbar">URL алмашу буферына күчермәләнде</string>

    <!-- Title text for the Add To Homescreen dialog -->
    <string name="add_to_homescreen_title">Өй экранына өстәү</string>
    <!-- Cancel button text for the Add to Homescreen dialog -->
    <string name="add_to_homescreen_cancel">Баш тарту</string>
    <!-- Add button text for the Add to Homescreen dialog -->
    <string name="add_to_homescreen_add">Өстәү</string>
    <!-- Continue to website button text for the first-time Add to Homescreen dialog -->
    <string name="add_to_homescreen_continue">Вебсайтка үтү</string>

    <!-- Placeholder text for the TextView in the Add to Homescreen dialog -->
    <string name="add_to_homescreen_text_placeholder">Ярлык исеме</string>

    <!-- Preference for managing the settings for logins and passwords in Fenix -->
    <string name="preferences_passwords_logins_and_passwords_2">Серсүзләр</string>
    <!-- Preference for managing the saving of logins and passwords in Fenix -->
    <string name="preferences_passwords_save_logins_2">Серсүзләрне саклау</string>
    <!-- Preference option for asking to save passwords in Fenix -->
    <string name="preferences_passwords_save_logins_ask_to_save">Саклар алдыннан сорау</string>
    <!-- Preference option for never saving passwords in Fenix -->
    <string name="preferences_passwords_save_logins_never_save">Беркайчан да cакламау</string>

    <!-- Preference for autofilling saved logins in Firefox (in web content), %1$s will be replaced with the app name -->
    <string name="preferences_passwords_autofill2">%1$s эчендә автотутыру</string>
    <!-- Description for the preference for autofilling saved logins in Firefox (in web content), %1$s will be replaced with the app name -->
    <string name="preferences_passwords_autofill_description">%1$s кулланганда вебсайтларда кулланучы исемнәре һәм серсүзләр саклансын һәм аннан автоматик рәвештә тутырылсын.</string>
    <!-- Preference for autofilling logins from Fenix in other apps (e.g. autofilling the Twitter app) -->
    <string name="preferences_android_autofill">Башка кушымталарда автотутыру</string>
    <!-- Description for the preference for autofilling logins from Fenix in other apps (e.g. autofilling the Twitter app) -->
    <string name="preferences_android_autofill_description">Җиһазыгыздагы башка кушымталарда кулланучы исемнәре һәм серсүзләр тутырылсын.</string>

    <!-- Preference option for adding a password -->
    <string name="preferences_logins_add_login_2">Серсүзне өстәү</string>

    <!-- Preference for syncing saved passwords in Fenix -->
    <string name="preferences_passwords_sync_logins_2">Серсүзләрне синхронлау</string>
    <!-- Preference for syncing saved passwords in Fenix, when not signed in-->
    <string name="preferences_passwords_sync_logins_across_devices_2">Серсүзләрне җиһазлар арасында синхронлау</string>
    <!-- Preference to access list of saved passwords -->
    <string name="preferences_passwords_saved_logins_2">Сакланган серсүзләр</string>
    <!-- Clickable text for opening an external link for more information about Sync. -->
    <string name="preferences_passwords_saved_logins_description_empty_learn_more_link_2">Синхронлау турында күбрәк белү</string>
    <!-- Preference to access list of login exceptions that we never save logins for -->
    <string name="preferences_passwords_exceptions">Чыгармалар</string>
    <!-- Text on button to remove all saved login exceptions -->
    <string name="preferences_passwords_exceptions_remove_all">Барлык чыгармаларны бетерү</string>
    <!-- Hint for search box in passwords list -->
    <string name="preferences_passwords_saved_logins_search_2">Серсүзләрдә эзләү</string>
    <!-- The header for the site that a login is for -->
    <string name="preferences_passwords_saved_logins_site">Сайт</string>
    <!-- The header for the username for a login -->
    <string name="preferences_passwords_saved_logins_username">Кулланучы исеме</string>
    <!-- The header for the password for a login -->
    <string name="preferences_passwords_saved_logins_password">Серсүз</string>
    <!-- Shown in snackbar to tell user that the password has been copied -->
    <string name="logins_password_copied">Серсүз алмашу буферына күчермәләнде</string>
    <!-- Shown in snackbar to tell user that the username has been copied -->
    <string name="logins_username_copied">Кулланучы исеме алмашу буферына күчермәләнде</string>
    <!-- Content Description (for screenreaders etc) read for the button to copy a password in logins-->
    <string name="saved_logins_copy_password">Серсүзне күчереп алу</string>
    <!-- Content Description (for screenreaders etc) read for the button to clear a password while editing a login-->
    <string name="saved_logins_clear_password">Серсүзне чистарту </string>
    <!-- Content Description (for screenreaders etc) read for the button to copy a username in logins -->
    <string name="saved_login_copy_username">Кулланучы исемен күчереп алу</string>

    <!-- Content Description (for screenreaders etc) read for the button to clear a username while editing a login -->
    <string name="saved_login_clear_username">Кулланучы исемен чистарту</string>
    <!-- Content Description (for screenreaders etc) read for the button to clear the hostname field while creating a login -->
    <string name="saved_login_clear_hostname">Сервер исемен чистарту</string>
    <!-- Content Description (for screenreaders etc) read for the button to open a site in logins -->
    <string name="saved_login_open_site">Сайтны браузерда ачу </string>
    <!-- Content Description (for screenreaders etc) read for the button to reveal a password in logins -->
    <string name="saved_login_reveal_password">Серсүзне күрсәтү</string>
    <!-- Content Description (for screenreaders etc) read for the button to hide a password in logins -->
    <string name="saved_login_hide_password">Серсүзне яшерү</string>
    <!-- Message displayed in biometric prompt displayed for authentication before allowing users to view their passwords -->
    <string name="logins_biometric_prompt_message_2">Сакланган cерсүзләрне карау өчен йозакны ачыгыз</string>
    <!-- Title of warning dialog if users have no device authentication set up -->
    <string name="logins_warning_dialog_title_2">Сакланган серсүзләрегезне башкалардан саклагыз</string>
    <!-- Negative button to ignore warning dialog if users have no device authentication set up -->
    <string name="logins_warning_dialog_later">Cоңрак</string>
    <!-- Positive button to send users to set up a pin of warning dialog if users have no device authentication set up -->
    <string name="logins_warning_dialog_set_up_now">Хәзер урнаштыру</string>
    <!-- Title of PIN verification dialog to direct users to re-enter their device credentials to access their logins -->
    <string name="logins_biometric_prompt_message_pin">Җиһазыгызның йозагын ачыгыз</string>
    <!-- Title for Accessibility Force Enable Zoom Preference -->
    <string name="preference_accessibility_force_enable_zoom">Барлык вебсайтларны да масштаблау</string>
    <!-- Saved logins sorting strategy menu item -by name- (if selected, it will sort saved logins alphabetically) -->
    <string name="saved_logins_sort_strategy_alphabetically">Исем (А-Я)</string>
    <!-- Saved logins sorting strategy menu item -by last used- (if selected, it will sort saved logins by last used) -->
    <string name="saved_logins_sort_strategy_last_used">Соңгы кулланылган</string>

    <!-- Content description (not visible, for screen readers etc.) -->
    <string name="saved_logins_menu_dropdown_chevron_icon_content_description_2">Серсүзләрне тәртипкә китерү менюсы</string>

    <!-- Autofill -->
    <!-- Preference and title for managing the autofill settings -->
    <string name="preferences_autofill">Автотутыру</string>
    <!-- Preference and title for managing the settings for addresses -->
    <string name="preferences_addresses">Адреслар</string>
    <!-- Preference and title for managing the settings for payment methods -->
    <string name="preferences_credit_cards_2">Түләү ысуллары</string>
    <!-- Preference for saving and autofilling credit cards -->
    <string name="preferences_credit_cards_save_and_autofill_cards_2">Түләү ысулларын саклау һәм тутыру</string>
    <!-- Preference option for syncing credit cards across devices. This is displayed when the user is not signed into sync -->
    <string name="preferences_credit_cards_sync_cards_across_devices">Карталарны җиһазлар арасында синхронлау</string>
    <!-- Preference option for syncing credit cards across devices. This is displayed when the user is signed into sync -->
    <string name="preferences_credit_cards_sync_cards">Карталарны синхронлау</string>

    <!-- Preference option for adding a card -->
    <string name="preferences_credit_cards_add_credit_card_2">Карта өстәү</string>
    <!-- Preference option for managing saved cards -->
    <string name="preferences_credit_cards_manage_saved_cards_2">Карталар белән идарә итү</string>
    <!-- Preference option for adding an address -->
    <string name="preferences_addresses_add_address">Адрес өстәү</string>

    <!-- Preference option for managing saved addresses -->
    <string name="preferences_addresses_manage_addresses">Адреслар белән идарә итү</string>
    <!-- Preference for saving and filling addresses -->
    <string name="preferences_addresses_save_and_autofill_addresses_2">Адресларны саклау һәм тутыру</string>

    <!-- Title of the "Add card" screen -->
    <string name="credit_cards_add_card">Картаны өстәү</string>
    <!-- Title of the "Edit card" screen -->
    <string name="credit_cards_edit_card">Картаны үзгәртү</string>
    <!-- The header for the card number of a credit card -->
    <string name="credit_cards_card_number">Карта номеры</string>
    <!-- The header for the expiration date of a credit card -->
    <string name="credit_cards_expiration_date">Вакыты чыгу датасы</string>
    <!-- The label for the expiration date month of a credit card to be used by a11y services-->
    <string name="credit_cards_expiration_date_month">Вакыты чыгу датасы - Ай</string>
    <!-- The label for the expiration date year of a credit card to be used by a11y services-->
    <string name="credit_cards_expiration_date_year">Вакыты чыгу датасы - Ел</string>
    <!-- The header for the name on the credit card -->
    <string name="credit_cards_name_on_card">Картадагы исем</string>
    <!-- The text for the "Delete card" menu item for deleting a credit card -->
    <string name="credit_cards_menu_delete_card">Картаны бетерү</string>
    <!-- The text for the "Delete card" button for deleting a credit card -->
    <string name="credit_cards_delete_card_button">Картаны бетерү</string>
    <!-- The text for the confirmation message of "Delete card" dialog -->
    <string name="credit_cards_delete_dialog_confirmation_2">Картаны бетерергәме?</string>
    <!-- The text for the positive button on "Delete card" dialog -->
    <string name="credit_cards_delete_dialog_button">Бетерү</string>
    <!-- The title for the "Save" menu item for saving a credit card -->
    <string name="credit_cards_menu_save">Саклау</string>
    <!-- The text for the "Save" button for saving a credit card -->
    <string name="credit_cards_save_button">Саклау</string>
    <!-- The text for the "Cancel" button for cancelling adding, updating or deleting a credit card -->
    <string name="credit_cards_cancel_button">Баш тарту</string>

    <!-- Title of the "Saved cards" screen -->
    <string name="credit_cards_saved_cards">Сакланган карталар</string>

<<<<<<< HEAD
=======
    <!-- Error message for card number validation -->
    <string name="credit_cards_number_validation_error_message_2">Дөрес бер карта номерын кертегез</string>
>>>>>>> 3a395140
    <!-- Error message for card name on card validation -->
    <string name="credit_cards_name_on_card_validation_error_message_2">Исем өстәгез</string>
    <!-- Message displayed in biometric prompt displayed for authentication before allowing users to view their saved credit cards -->
    <string name="credit_cards_biometric_prompt_message">Сакланган карталарыгызны карау өчен йозакны ачыгыз</string>
    <!-- Positive button to send users to set up a pin of warning dialog if users have no device authentication set up -->
    <string name="credit_cards_warning_dialog_set_up_now">Хәзер урнаштыру</string>
    <!-- Negative button to ignore warning dialog if users have no device authentication set up -->
    <string name="credit_cards_warning_dialog_later">Cоңрак</string>
    <!-- Title of PIN verification dialog to direct users to re-enter their device credentials to access their credit cards -->
    <string name="credit_cards_biometric_prompt_message_pin">Җиһазыгызның йозагын ачыгыз</string>

<<<<<<< HEAD
=======
    <!-- Title of the "Add address" screen -->
    <string name="addresses_add_address">Адрес өстәү</string>
    <!-- Title of the "Edit address" screen -->
    <string name="addresses_edit_address">Адресны үзгәртү</string>
    <!-- Title of the "Manage addresses" screen -->
    <string name="addresses_manage_addresses">Адреслар белән идарә итү</string>
    <!-- The header for the name of an address. Name represents a person's full name, typically made up of a first, middle and last name, e.g. John Joe Doe. -->
    <string name="addresses_name">Исем</string>
>>>>>>> 3a395140
    <!-- The header for the street address of an address -->
    <string name="addresses_street_address">Урам</string>
    <!-- The header for the city of an address -->
    <string name="addresses_city">Шәһәр</string>
    <!-- The header for the subregion of an address when "state" should be used -->
    <string name="addresses_state">Өлкә</string>
    <!-- The header for the subregion of an address when "province" should be used -->
    <string name="addresses_province">Өлкә</string>
    <!-- The header for the zip code of an address -->
    <string name="addresses_zip">Почта индексы</string>
    <!-- The header for the country or region of an address -->
    <string name="addresses_country">Ил яки өлкә</string>
    <!-- The header for the phone number of an address -->
    <string name="addresses_phone">Телефон</string>
    <!-- The header for the email of an address -->
    <string name="addresses_email">Эл. почта</string>
    <!-- The text for the "Save" button for saving an address -->
    <string name="addresses_save_button">Саклау</string>
    <!-- The text for the "Cancel" button for cancelling adding, updating or deleting an address -->
    <string name="addresses_cancel_button">Баш тарту</string>
    <!-- The text for the "Delete address" button for deleting an address -->
    <string name="addressess_delete_address_button">Адресны бетерү</string>
    <!-- The title for the "Delete address" confirmation dialog -->
    <string name="addressess_confirm_dialog_message_2">Бу адрес бетерелсенме?</string>
    <!-- The text for the positive button on "Delete address" dialog -->
    <string name="addressess_confirm_dialog_ok_button">Бетерү</string>
    <!-- The text for the negative button on "Delete address" dialog -->
    <string name="addressess_confirm_dialog_cancel_button">Баш тарту</string>
    <!-- The text for the "Save address" menu item for saving an address -->
    <string name="address_menu_save_address">Адресны саклау</string>
    <!-- The text for the "Delete address" menu item for deleting an address -->
    <string name="address_menu_delete_address">Адресны бетерү</string>

    <!-- Title of the Add search engine screen -->
    <string name="search_engine_add_custom_search_engine_title">Эзләү системасын өстәү</string>
    <!-- Content description (not visible, for screen readers etc.): Title for the button that navigates to add new engine screen -->
    <string name="search_engine_add_custom_search_engine_button_content_description">Яңа бер эзләү системасын өстәү</string>
    <!-- Title of the Edit search engine screen -->
    <string name="search_engine_edit_custom_search_engine_title">Эзләү системасын үзгәртү</string>
    <!-- Text for the menu button to edit a search engine -->
    <string name="search_engine_edit">Үзгәртү</string>
    <!-- Text for the menu button to delete a search engine -->
    <string name="search_engine_delete">Бетерү</string>

    <!-- Label for the TextField in which user enters custom search engine name -->
    <string name="search_add_custom_engine_name_label">Исем</string>
    <!-- Placeholder text shown in the Search Engine Name text field before a user enters text -->
    <string name="search_add_custom_engine_name_hint_2">Эзләү системасының исеме</string>
    <!-- Label for the TextField in which user enters custom search engine URL -->
    <string name="search_add_custom_engine_url_label">Эзләнәсе сүзтезмәнең URL-ы</string>
    <!-- Placeholder text shown in the Search String TextField before a user enters text -->
    <string name="search_add_custom_engine_search_string_hint_2">Эзләү өчен кулланылучы URL</string>
    <!-- Description text for the Search String TextField. The %s is part of the string -->
    <string name="search_add_custom_engine_search_string_example" formatted="false">Сорауны “%s” юлы белән алыштырыгыз. Мисал өчен:\nhttps://www.google.com/search?q=%s</string>

    <!-- Accessibility description for the form in which details about the custom search engine are entered -->
    <string name="search_add_custom_engine_form_description">Үзгә эзләү системасының нечкәлекләре</string>

    <!-- Label for the TextField in which user enters custom search engine suggestion URL -->
    <string name="search_add_custom_engine_suggest_url_label">Эзләү тәкъдиме өчен API (мәҗбүри түгел)</string>
    <!-- Placeholder text shown in the Search Suggestion String TextField before a user enters text -->
    <string name="search_add_custom_engine_suggest_string_hint">Эзләү тәкъдиме өчен API URL</string>
    <!-- The text for the "Save" button for saving a custom search engine -->
    <string name="search_custom_engine_save_button">Саклау</string>

    <!-- Text shown when a user leaves the name field empty -->
    <string name="search_add_custom_engine_error_empty_name">Эзләү системасының исемен кертегез</string>
    <!-- Text shown when a user leaves the search string field empty -->
    <string name="search_add_custom_engine_error_empty_search_string">Эзләнәсе сүзтезмәне кертегез</string>
    <!-- Text shown when a user leaves out the required template string -->
    <string name="search_add_custom_engine_error_missing_template">Эзләнәсе сүзтезмәнең Мисал форматына туры килүен тикшерегез</string>
    <!-- Text shown when we aren't able to validate the custom search query. The first parameter is the url of the custom search engine -->
    <string name="search_add_custom_engine_error_cannot_reach">“%s” адресына тоташу хатасы</string>
    <!-- Text shown when a user creates a new search engine -->
    <string name="search_add_custom_engine_success_message">%s ясалды</string>
    <!-- Text shown when a user successfully edits a custom search engine -->
    <string name="search_edit_custom_engine_success_message">%s сакланды</string>
    <!-- Text shown when a user successfully deletes a custom search engine -->
    <string name="search_delete_search_engine_success_message">%s бетерелде</string>

    <!-- Heading for the instructions to allow a permission -->
    <string name="phone_feature_blocked_intro">Рөхсәт итү өчен:</string>
    <!-- First step for the allowing a permission -->
    <string name="phone_feature_blocked_step_settings">1. Android көйләүләренә керегез</string>
    <!-- Second step for the allowing a permission -->
    <string name="phone_feature_blocked_step_permissions"><![CDATA[2. <b>Рөхсәтләр</b>’гә басыгыз]]></string>

    <!-- Third step for the allowing a permission (Fore example: Camera) -->
    <string name="phone_feature_blocked_step_feature"><![CDATA[3. <b>%1$s</b> көйләнешен кабызыгыз]]></string>

    <!-- Label that indicates a site is using a secure connection -->
    <string name="quick_settings_sheet_secure_connection_2">Бәйләнеш хәвефсез</string>
    <!-- Label that indicates a site is using a insecure connection -->
    <string name="quick_settings_sheet_insecure_connection_2">Бәйләнеш хәвефсез түгел</string>
    <!-- Label to clear site data -->
    <string name="clear_site_data">Кукиларны һәм сайт мәгълүматларын чистарту</string>
    <!-- Confirmation message for a dialog confirming if the user wants to delete all data for current site -->
    <string name="confirm_clear_site_data"><![CDATA[<b>%s</b> сайты өчен барлык кукиларны һәм мәгълүматларны да чистартуны раслыйсызмы?]]></string>
    <!-- Confirmation message for a dialog confirming if the user wants to delete all the permissions for all sites-->
    <string name="confirm_clear_permissions_on_all_sites">Барлык сайтлардагы барлык рөхсәтләрне дә чистартуны раслыйсызмы?</string>
    <!-- Confirmation message for a dialog confirming if the user wants to delete all the permissions for a site-->
    <string name="confirm_clear_permissions_site">Бу сайт өчен бирелгән барлык рөхсәтләрне дә чистартуны раслыйсызмы?</string>
    <!-- Confirmation message for a dialog confirming if the user wants to set default value a permission for a site-->
    <string name="confirm_clear_permission_site">Әлеге сайт өчен бирелгән бу рөхсәтне кире алуны раслыйсызмы?</string>
    <!-- label shown when there are not site exceptions to show in the site exception settings -->
    <string name="no_site_exceptions">Сайт өчен чыгармалар юк</string>
    <!-- Bookmark deletion confirmation -->
    <string name="bookmark_deletion_confirmation">Бу кыстыргычны бетерүне раслыйсызмы?</string>
    <!-- Browser menu button that adds a shortcut to the home fragment -->
    <string name="browser_menu_add_to_shortcuts">Ярлыкларга өстәү</string>
    <!-- Browser menu button that removes a shortcut from the home fragment -->
    <string name="browser_menu_remove_from_shortcuts">Ярлыклардан бетерү</string>
    <!-- text shown before the issuer name to indicate who its verified by, parameter is the name of
     the certificate authority that verified the ticket-->
    <string name="certificate_info_verified_by">Раслаучы: %1$s</string>
    <!-- Login overflow menu delete button -->
    <string name="login_menu_delete_button">Бетерү</string>
    <!-- Login overflow menu edit button -->
    <string name="login_menu_edit_button">Үзгәртү</string>
    <!-- Message in delete confirmation dialog for password -->
    <string name="login_deletion_confirmation_2">Бу серсүзне бетерүне раслыйсызмы?</string>
    <!-- Positive action of a dialog asking to delete  -->
    <string name="dialog_delete_positive">Бетерү</string>

    <!-- Negative action of a dialog asking to delete login -->
    <string name="dialog_delete_negative">Баш тарту</string>
    <!--  The saved password options menu description. -->
    <string name="login_options_menu_2">Серсүз көйләүләре</string>
    <!--  The button description to save changes to an edited password. -->
    <string name="save_changes_to_login_2">Үзгәрешләрне саклау.</string>
    <!--  The page title for editing a saved password. -->
    <string name="edit_2">Серсүзне үзгәртү</string>
    <!--  The page title for adding new password. -->
    <string name="add_login_2">Серсүз өстәү</string>
    <!--  Error text displayed underneath the password field when it is in an error case. -->
    <string name="saved_login_password_required_2">Серсүз кертегез</string>
    <!--  The error message in add login view when username field is blank. -->
    <string name="saved_login_username_required_2">Кулланучы исемен кертегез</string>
    <!--  The error message in add login view when hostname field is blank. -->
    <string name="saved_login_hostname_required" tools:ignore="UnusedResources">Хост исеме кирәк</string>
    <!--  The error message in add login view when hostname field is blank. -->
    <string name="saved_login_hostname_required_2" tools:ignore="UnusedResources">Веб-адресын кертегез</string>
    <!-- Voice search button content description  -->
    <string name="voice_search_content_description">Тавышлы эзләү</string>
    <!-- Voice search prompt description displayed after the user presses the voice search button -->
    <string name="voice_search_explainer">Хәзер сөйләгез</string>

    <!--  The error message in edit login view when a duplicate username exists. -->
    <string name="saved_login_duplicate">Мондый исемле кулланучы бар инде</string>

    <!-- This is the hint text that is shown inline on the hostname field of the create new login page. 'https://www.example.com' intentionally hardcoded here -->
    <string name="add_login_hostname_hint_text">https://www.example.com</string>
    <!-- This is an error message shown below the hostname field of the add login page when a hostname does not contain http or https. -->
    <string name="add_login_hostname_invalid_text_3">Веб-адреста &quot;https://&quot; яки &quot;http://&quot; булырга тиеш</string>
    <!-- This is an error message shown below the hostname field of the add login page when a hostname is invalid. -->
    <string name="add_login_hostname_invalid_text_2">Дөрес бер хост исеме кирәк</string>

    <!-- Synced Tabs -->
    <!-- Text displayed to ask user to connect another device as no devices found with account -->
    <string name="synced_tabs_connect_another_device">Башка бер җиһазны тоташтыру.</string>
    <!-- Text displayed asking user to re-authenticate -->
    <string name="synced_tabs_reauth">Зинһар, сайтка яңадан керегез.</string>
    <!-- Text displayed when user has disabled tab syncing in Firefox Sync Account -->
    <string name="synced_tabs_enable_tab_syncing">Зинһар, таблар синхронлауны кабызыгыз.</string>
    <!-- Text displayed when user has no tabs that have been synced -->
    <string name="synced_tabs_no_tabs" tools:ignore="BrandUsage">Башка җиһазларыгыздагы Firefox-ларда ачык таблар юк.</string>
    <!-- Text displayed in the synced tabs screen when a user is not signed in to Firefox Sync describing Synced Tabs -->
    <string name="synced_tabs_sign_in_message">Башка җиһазларыгызда ачылган таблар исемлеген карау.</string>
    <!-- Text displayed on a button in the synced tabs screen to link users to sign in when a user is not signed in to Firefox Sync -->
    <string name="synced_tabs_sign_in_button">Синхронлауга керү</string>
    <!-- The text displayed when a synced device has no tabs to show in the list of Synced Tabs. -->
    <string name="synced_tabs_no_open_tabs">Ачык таблар юк</string>

    <!-- Top Sites -->
    <!-- Title text displayed in the dialog when shortcuts limit is reached. -->
    <string name="shortcut_max_limit_title">Ярлыклар саны чиккә җитте</string>
    <!-- Confirmation dialog button text when top sites limit is reached. -->
    <string name="top_sites_max_limit_confirmation_button">Яхшы, аңладым</string>
    <!-- Label for the preference to show the shortcuts for the most visited top sites on the homepage -->
    <string name="top_sites_toggle_top_recent_sites_4">Ярлыклар</string>
    <!-- Title text displayed in the rename top site dialog. -->
    <string name="top_sites_rename_dialog_title">Исем</string>
<<<<<<< HEAD
=======
    <!-- Hint for renaming title of a shortcut -->
    <string name="shortcut_name_hint">Ярлык исеме</string>
    <!-- Hint for editing URL of a shortcut. -->
    <string name="shortcut_url_hint">Ярлык URL-ы</string>
>>>>>>> 3a395140
    <!-- Dialog button text for canceling the rename top site prompt. -->
    <string name="top_sites_rename_dialog_cancel">Баш тарту</string>

    <!-- Text for the menu button to open the homepage settings. -->
    <string name="top_sites_menu_settings">Көйләүләр</string>
    <!-- Text for the menu button to navigate to sponsors and privacy support articles. '&amp;' is replaced with the ampersand symbol: & -->
    <string name="top_sites_menu_sponsor_privacy">Безнең иганәчеләр һәм сезнең хосусыйлыгыз</string>

    <!-- Label text displayed for a sponsored top site. -->
    <string name="top_sites_sponsored_label">Спонсорланган</string>

    <!-- Text for the menu item to edit a top site. -->
    <string name="top_sites_edit_top_site">Үзгәртү</string>
    <!-- Text for the dialog title to edit a top site. -->
    <string name="top_sites_edit_dialog_title">Ярлыкны үзгәртү</string>
    <!-- Button caption to confirm the edit of the top site. -->
    <string name="top_sites_edit_dialog_save">Саклау</string>
    <!-- Error message when the user entered an invalid URL -->
    <string name="top_sites_edit_dialog_url_error">Дөрес URL кертегез</string>
    <!-- Label for the URL edit field in the edit top site dialog. -->
    <string name="top_sites_edit_dialog_url_title">URL</string>

    <!-- Inactive tabs in the tabs tray -->
    <!-- Title text displayed in the tabs tray when a tab has been unused for 14 days. -->
    <string name="inactive_tabs_title">Актив булмаган таблар</string>
    <!-- Content description for closing all inactive tabs -->
    <string name="inactive_tabs_delete_all">Барлык актив булмаган табларны ябу</string>

    <!-- Content description for expanding the inactive tabs section. -->
    <string name="inactive_tabs_expand_content_description">Актив булмаган табларны ачып салу</string>
    <!-- Content description for collapsing the inactive tabs section. -->
    <string name="inactive_tabs_collapse_content_description">Актив булмаган табларны төрү</string>

    <!-- Inactive tabs auto-close message in the tabs tray -->
    <!-- The header text of the auto-close message when the user is asked if they want to turn on the auto-closing of inactive tabs. -->
    <string name="inactive_tabs_auto_close_message_header" tools:ignore="UnusedResources">Бер айдан соң үзлегеннән ябылсынмы?</string>
    <!-- A description below the header to notify the user what the inactive tabs auto-close feature is. -->
    <string name="inactive_tabs_auto_close_message_description" tools:ignore="BrandUsage,UnusedResources">Firefox соңгы айда каралмаган табларны яба ала.</string>
    <!-- A call to action below the description to allow the user to turn on the auto closing of inactive tabs. -->
    <string name="inactive_tabs_auto_close_message_action" tools:ignore="UnusedResources">АВТОЯБУНЫ КАБЫЗУ</string>
    <!-- Text for the snackbar to confirm auto-close is enabled for inactive tabs -->
    <string name="inactive_tabs_auto_close_message_snackbar">Автоябу кабызылды</string>

    <!-- Awesome bar suggestion's headers -->
    <!-- Search suggestions title for Firefox Suggest. -->
    <string name="firefox_suggest_header" tools:ignore="BrandUsage">Firefox Suggest</string>
    <!-- Title for search suggestions when Google is the default search suggestion engine. -->
    <string name="google_search_engine_suggestion_header">Google-да эзләү</string>
    <!-- Title for search suggestions when the default search suggestion engine is anything other than Google. The first parameter is default search engine name. -->
    <string name="other_default_search_engine_suggestion_header">%s эзләү</string>

    <!-- Default browser experiment -->
    <!-- Default browser card title -->
    <string name="default_browser_experiment_card_title">Башка браузерны төп браузер итү</string>
    <!-- Default browser card text -->
    <string name="default_browser_experiment_card_text" tools:ignore="BrandUsage">Вебсайтлардан, эл. хатлардан һәм хәбәрләрдән сылтамаларны автоматик рәвештә Firefox-та ачылсын.</string>

    <!-- Content description for close button in collection placeholder. -->
    <string name="remove_home_collection_placeholder_content_description">Бетерү</string>

    <!-- Content description radio buttons with a link to more information -->
    <string name="radio_preference_info_content_description">Күбрәк белү өчен басыгыз</string>

    <!-- Content description for the action bar "up" button -->
    <string name="action_bar_up_description">Югарыга</string>

    <!-- Content description for privacy content close button -->
    <string name="privacy_content_close_button_content_description">Ябу</string>

    <!-- Pocket recommended stories -->
    <!-- Header text for a section on the home screen. -->
    <string name="pocket_stories_header_1">Уйландыра торган мәкаләләр</string>
    <!-- Header text for a section on the home screen. -->
    <string name="pocket_stories_categories_header">Темалар буенча хикәяләр</string>
    <!-- Text of a button allowing users to access an external url for more Pocket recommendations. -->
    <string name="pocket_stories_placeholder_text">Күбрәген күрү</string>
    <!-- Title of an app feature. Smaller than a heading. The first parameter is product name Pocket -->
    <string name="pocket_stories_feature_title_2">%s нигезендә.</string>
    <!-- Caption for describing a certain feature. The placeholder is for a clickable text (eg: Learn more) which will load an url in a new tab when clicked.  -->
    <string name="pocket_stories_feature_caption" tools:ignore="BrandUsage">Firefox гаиләсеннән. %s</string>
    <!-- Clickable text for opening an external link for more information about Pocket. -->
    <string name="pocket_stories_feature_learn_more">Күбрәк белү</string>

<<<<<<< HEAD
=======
    <!-- Text indicating that the Pocket story that also displays this text is a sponsored story by other 3rd party entity. -->
    <string name="pocket_stories_sponsor_indication">Спонсорланган</string>

    <!-- Snackbar message for enrolling in a Nimbus experiment from the secret settings when Studies preference is Off.-->
    <string name="experiments_snackbar">Мәгълүмат җибәрү өчен телеметрияне кабызу.</string>
    <!-- Snackbar button text to navigate to telemetry settings.-->
    <string name="experiments_snackbar_button">Көйләүләргә күчү</string>

    <!-- Review quality check feature-->
    <!-- Name for the review quality check feature used as title for the panel. -->
    <string name="review_quality_check_feature_name_2">Бәяләмәлерне тикшерүче</string>
    <!-- Summary for grades A and B for review quality check adjusted grading. -->
    <string name="review_quality_check_grade_a_b_description">Ышанычлы бәяләмәләр</string>
    <!-- Summary for grades D and F for review quality check adjusted grading. -->
    <string name="review_quality_check_grade_d_f_description">Ышанычсыз бәяләмәлер</string>
    <!-- Text for title presenting the reliability of a product's reviews. -->
    <string name="review_quality_check_grade_title">Бу бәяләмәлер ни дәрәҗәдә ышанычлы?</string>
    <!-- Title for when the rating has been updated by the review checker -->
    <string name="review_quality_check_adjusted_rating_title">Төзәтелгән рейтинг</string>
    <!-- Description for a product's adjusted star rating. The text presents that the product's reviews which were evaluated as unreliable were removed from the adjusted rating. -->
    <string name="review_quality_check_adjusted_rating_description_2">Ышанычлы бәяләмәләргә нигезләнгән</string>
    <!-- Title for list of highlights from a product's review emphasizing a product's important traits. -->
    <string name="review_quality_check_highlights_title">Соңгы бәяләмәлердән төп фикерләр</string>
    <!-- Title for section explaining how we analyze the reliability of a product's reviews. -->
    <string name="review_quality_check_explanation_title">Бәяләмәләр сыйфатын ничек билгелибез</string>
    <!-- Text for learn more caption presenting a link with information about review quality. First parameter is for clickable text defined in review_quality_check_info_learn_more_link. -->
    <string name="review_quality_check_info_learn_more">%s турында күбрәк белегез.</string>
    <!-- Clickable text that links to review quality check SuMo page. First parameter is the Fakespot product name. -->
    <string name="review_quality_check_info_learn_more_link_2">%s бәяләмәлер сыйфатын ничек билгели</string>
    <!-- Text for title of settings section. -->
    <string name="review_quality_check_settings_title">Көйләүләр</string>
    <!-- Clickable text that links to review quality check recommended products support article. -->
    <string name="review_quality_check_settings_recommended_products_learn_more" tools:ignore="UnusedResources">Күбрәк белү</string>
    <!-- Text for turning sidebar off button from review quality check settings section. -->
    <string name="review_quality_check_settings_turn_off">Бәяләмәлерне тикшерүчене сүндерү</string>
    <!-- Text for title of recommended product section. This is displayed above a product image, suggested as an alternative to the product reviewed. -->
    <string name="review_quality_check_ad_title" tools:ignore="UnusedResources">Тагын нәрсәгә игътибар итмәле</string>
    <!-- Caption for recommended product section indicating this is an ad by Fakespot. First parameter is the Fakespot product name. -->
    <string name="review_quality_check_ad_caption" tools:ignore="UnusedResources">%s рекламасы</string>
    <!-- Clickable text that links to Fakespot.com. First parameter is the Fakespot product name. In the phrase "Fakespot by Mozilla", "by" can be localized. Does not need to stay by. -->
    <string name="review_quality_check_powered_by_link" tools:ignore="UnusedResources">Mozilla тәкъдим иткән %s</string>
    <!-- Text for title of warning card informing the user that the current analysis is outdated. -->
    <string name="review_quality_check_outdated_analysis_warning_title" tools:ignore="UnusedResources">Тикшерү өчен яңа мәгълүмат</string>
    <!-- Text for button from warning card informing the user that the current analysis is outdated. Clicking this should trigger the product's re-analysis. -->
    <string name="review_quality_check_outdated_analysis_warning_action" tools:ignore="UnusedResources">Хәзер тикшерү</string>
    <!-- Title for warning card informing the user that the current product does not have enough reviews for a review analysis. -->
    <string name="review_quality_check_no_reviews_warning_title">Әле җитәрлек бәяләмә юк</string>
    <!-- Title for warning card informing the user that the current product's analysis is still processing. The parameter is the percentage progress (0-100%) of the analysis process (e.g. 56%). -->
    <string name="review_quality_check_analysis_in_progress_warning_title_2">Бәяләмә сыйфаты тикшерелә (%s)</string>
    <!-- Text for body of warning card informing the user that the current product's analysis is still processing. -->
    <string name="review_quality_check_analysis_in_progress_warning_body">Бу якынча 60 секунд алырга мөмкин.</string>
    <!-- Title for info card displayed after the user reports a product is back in stock. -->
    <string name="review_quality_check_analysis_requested_info_title">Белдерүегез өчен рәхмәт!</string>
    <!-- Title for info card displayed when another user reported the displayed product is back in stock. -->
    <string name="review_quality_check_analysis_requested_other_user_info_title" tools:ignore="UnusedResources">Мәгълүмат тиздән барлыкка киләчәк</string>
    <!-- Title for info card displayed to the user when analysis finished updating. -->
    <string name="review_quality_check_analysis_updated_confirmation_title" tools:ignore="UnusedResources">Көнүзәк анализ</string>
    <!-- Text for the action button from info card displayed to the user when analysis finished updating. -->
    <string name="review_quality_check_analysis_updated_confirmation_action" tools:ignore="UnusedResources">Аңладым</string>
    <!-- Title for error card displayed to the user when an error occurred. -->
    <string name="review_quality_check_generic_error_title">Хәзерге моментта мәгълүмат юк</string>
    <!-- Title for error card displayed to the user when the device is disconnected from the network. -->
    <string name="review_quality_check_no_connection_title">Челтәргә тоташу юк</string>
    <!-- Text for body of error card displayed to the user when the device is disconnected from the network. -->
    <string name="review_quality_check_no_connection_body">Интернетка бәйләнешегезне тикшереп, битне яңадан йөкләп карагыз.</string>
    <!-- Title for card displayed to the user for products whose reviews were not analyzed yet. -->
    <string name="review_quality_check_no_analysis_title">Бу бәяләмәлер турында әлегә мәгълүмат юк</string>
    <!-- Text for button from body of card displayed to the user for products whose reviews were not analyzed yet. Clicking this should trigger a product analysis. -->
    <string name="review_quality_check_no_analysis_link">Бәяләмә сыйфатын тикшерү</string>
>>>>>>> 3a395140
    <!-- Clickable text from the contextual onboarding card that links to review quality check support article. -->
    <string name="review_quality_check_contextual_onboarding_learn_more_link">Күбрәк белү</string>
    <!-- Clickable text from the review quality check contextual onboarding card that links to Fakespot privacy notice. -->
    <string name="review_quality_check_contextual_onboarding_privacy_policy_3">хосусыйлык аңлатмасы</string>
    <!-- Clickable text from the review quality check contextual onboarding card that links to Fakespot terms of use. -->
    <string name="review_quality_check_contextual_onboarding_terms_use">куллану шартлары</string>
    <!-- Text for opt-in button from the review quality check contextual onboarding card. -->
    <string name="review_quality_check_contextual_onboarding_primary_button_text">Әйе, кулланып карыйм</string>
    <!-- Text for opt-out button from the review quality check contextual onboarding card. -->
    <string name="review_quality_check_contextual_onboarding_secondary_button_text">Хәзер түгел</string>
<<<<<<< HEAD
    <!-- Text for the first CFR presenting the review quality check feature. -->
    <string name="review_quality_check_first_cfr_message" moz:removedIn="132" tools:ignore="UnusedResources">Сатып алыр алдыннан бу продукт бәяләмәләренә ышана аласызмы-юкмы икәнен ачыклагыз.</string>
    <!-- Text displayed in the first CFR presenting the review quality check feature that opens the review checker when clicked. -->
    <string name="review_quality_check_first_cfr_action" moz:removedIn="132" tools:ignore="UnusedResources">Бәяләмәлерне тикшерүчене кулланып карагыз</string>
    <!-- Text for the second CFR presenting the review quality check feature. -->
    <string name="review_quality_check_second_cfr_message" moz:removedIn="132" tools:ignore="UnusedResources">Бу бәяләмәлер ышанычлымы? Төзәтелгән рейтингны карау өчен хәзер тикшереп карагыз.</string>
    <!-- Text displayed in the second CFR presenting the review quality check feature that opens the review checker when clicked. -->
    <string name="review_quality_check_second_cfr_action" moz:removedIn="132" tools:ignore="UnusedResources">Бәяләмәләрне тикшерүчене ачу</string>
=======
>>>>>>> 3a395140
    <!-- Content description (not visible, for screen readers etc.) for opening browser menu button to open review quality check bottom sheet. -->
    <string name="review_quality_check_open_handle_content_description">Бәяләмәләрне тикшерүчене ачу</string>
    <!-- Content description (not visible, for screen readers etc.) for closing browser menu button to open review quality check bottom sheet. -->
    <string name="review_quality_check_close_handle_content_description">Бәяләмәләрне тикшерүчене ябу</string>

    <!-- Content description (not visible, for screen readers etc.) for review quality check star rating. First parameter is the number of stars (1-5) representing the rating. -->
    <string name="review_quality_check_star_rating_content_description">5-тән %1$s йолдыз</string>
    <!-- Text for minimize button from highlights card. When clicked the highlights card should reduce its size. -->
    <string name="review_quality_check_highlights_show_less">Әзрәк күрсәтү</string>
    <!-- Text for maximize button from highlights card. When clicked the highlights card should expand to its full size. -->
    <string name="review_quality_check_highlights_show_more">Күбрәк күрсәтү</string>
    <!-- Text for highlights card quality category header. Reviews shown under this header should refer the product's quality. -->
    <string name="review_quality_check_highlights_type_quality">Сыйфат</string>
    <!-- Text for highlights card price category header. Reviews shown under this header should refer the product's price. -->
    <string name="review_quality_check_highlights_type_price">Бәя</string>
    <!-- Text for highlights card shipping category header. Reviews shown under this header should refer the product's shipping. -->
    <string name="review_quality_check_highlights_type_shipping">Китереп бирү</string>
    <!-- Text for highlights card packaging and appearance category header. Reviews shown under this header should refer the product's packaging and appearance. -->
    <string name="review_quality_check_highlights_type_packaging_appearance">Төрү материалы һәм тышкы күренеш</string>
    <!-- Text for highlights card competitiveness category header. Reviews shown under this header should refer the product's competitiveness. -->
    <string name="review_quality_check_highlights_type_competitiveness">Көндәшлеккә сәләтлелек</string>
    <!-- Text that is surrounded by quotes. The parameter is the actual text that is in quotes. An example of that text could be: Excellent craftsmanship, and that is displayed as “Excellent craftsmanship”. The text comes from a buyer's review that the feature is highlighting"   -->
    <string name="surrounded_with_quotes">«%s»</string>

    <!-- Accessibility services actions labels. These will be appended to accessibility actions like "Double tap to.." but not by or applications but by services like Talkback. -->
    <!-- Action label for elements that can be collapsed if interacting with them. Talkback will append this to say "Double tap to collapse". -->
    <string name="a11y_action_label_collapse">төрү</string>
    <!-- Current state for elements that can be collapsed if interacting with them. Talkback will dictate this after a state change. -->
    <string name="a11y_state_label_collapsed">төрелде</string>
    <!-- Action label for elements that can be expanded if interacting with them. Talkback will append this to say "Double tap to expand". -->
    <string name="a11y_action_label_expand">җәю</string>
    <!-- Current state for elements that can be expanded if interacting with them. Talkback will dictate this after a state change. -->
    <string name="a11y_state_label_expanded">җәелде</string>

    <!-- Action label for links that point to an article. Talkback will append this to say "Double tap to read the article". -->
    <string name="a11y_action_label_read_article">мәкаләне уку</string>

    <!-- Action label for links to the Firefox Pocket website. Talkback will append this to say "Double tap to open link to learn more". -->
    <string name="a11y_action_label_pocket_learn_more">күбрәк белү өчен сылтаманы ачыгыз</string>
    <!-- Content description for headings announced by accessibility service. The first parameter is the text of the heading. Talkback will announce the first parameter and then speak the word "Heading" indicating to the user that this text is a heading for a section. -->
    <string name="a11y_heading">%s, Башлык</string>
    <!-- Title for dialog displayed when trying to access links present in a text. -->
    <string name="a11y_links_title">Сылтамалар</string>
    <!-- Additional content description for text bodies that contain urls. -->
    <string name="a11y_links_available">Кулланырлык сылтамалар</string>

    <!-- Translations feature-->


    <!-- Translation request dialog -->
    <!-- Title for the translation dialog that allows a user to translate the webpage. -->
    <string name="translations_bottom_sheet_title">Бу бит тәрҗемә ителсенме?</string>
    <!-- Text that links to additional information about the Firefox translations feature. -->
    <string name="translations_bottom_sheet_info_message_learn_more">Күбрәк белү</string>
<<<<<<< HEAD
=======
    <!-- Label for the dropdown to select which language to translate from on the translations dialog. Usually the translate from language selected will be the same as the page language. -->
    <string name="translations_bottom_sheet_translate_from">Бу телдән</string>
    <!-- Label for the dropdown to select which language to translate to on the translations dialog. Usually the translate to language selected will be the user's preferred language. -->
    <string name="translations_bottom_sheet_translate_to">Бу телгә</string>
    <!-- Label for the dropdown to select which language to translate from on the translations dialog when the page language is not supported. This selection is to allow the user to select another language, in case we automatically detected the page language incorrectly. -->
    <string name="translations_bottom_sheet_translate_from_unsupported_language">Башка бер чыганак телен кулланып карау</string>
>>>>>>> 3a395140
    <!-- Button text on the translations dialog to dismiss the dialog and return to the browser. -->
    <string name="translations_bottom_sheet_negative_button">Хәзер түгел</string>
    <!-- Button text on the translations dialog to restore the translated website back to the original untranslated version. -->
    <string name="translations_bottom_sheet_negative_button_restore">Оригиналны күрсәтү</string>


<<<<<<< HEAD
=======
    <!-- Accessibility announcement (not visible, for screen readers etc.) for the translations dialog after restore button was pressed that indicates the original untranslated page was loaded. -->
    <string name="translations_bottom_sheet_restore_accessibility_announcement">Тәрҗемә ителмәгән оригинал бит йөкләнде</string>
    <!-- Button text on the translations dialog when a translation error appears, used to dismiss the dialog and return to the browser. -->
    <string name="translations_bottom_sheet_negative_button_error">Әзер</string>
    <!-- Button text on the translations dialog to begin a translation of the website. -->
    <string name="translations_bottom_sheet_positive_button">Тәрҗемә итү</string>
    <!-- Button text on the translations dialog when a translation error appears. -->
    <string name="translations_bottom_sheet_positive_button_error">Янәдән тырышып карау</string>
    <!-- Inactive button text on the translations dialog that indicates a translation is currently in progress. This button will be accompanied by a loading icon. -->
    <string name="translations_bottom_sheet_translating_in_progress">Тәрҗемә ителә</string>
    <!-- Button content description (not visible, for screen readers etc.) for the translations dialog translate button that indicates a translation is currently in progress. -->
    <string name="translations_bottom_sheet_translating_in_progress_content_description">Тәрҗемә дәвам итә</string>
    <!-- Default dropdown option when initially selecting a language from the translations dialog language selection dropdown. -->
    <string name="translations_bottom_sheet_default_dropdown_selection">Телне сайлау</string>
    <!-- The title of the warning card informs the user that a translation could not be completed. -->
    <string name="translation_error_could_not_translate_warning_text">Тәрҗемә итүдә хата килеп чыкты. Зинһар янәдән тырышып карагыз.</string>
    <!-- The title of the warning card informs the user that the list of languages cannot be loaded. -->
    <string name="translation_error_could_not_load_languages_warning_text">Телләрне йөкләп булмады. Интернетка бәйләнешегезне тикшереп, янәдән тырышып карагыз.</string>
    <!-- Snackbar title shown if the user closes the Translation Request dialogue and a translation is in progress. -->
    <string name="translation_in_progress_snackbar">Тәрҗемә ителә…</string>


    <!-- Translations options dialog -->
    <!-- Title of the translation options dialog that allows a user to set their translation options for the site the user is currently on. -->
    <string name="translation_option_bottom_sheet_title_heading">Тәрҗемә көйләүләре</string>
    <!-- Toggle switch label that allows a user to set the setting if they would like the browser to always offer or suggest translations when available. -->
    <string name="translation_option_bottom_sheet_always_translate">Һәрвакыт тәрҗемә итәргә тәкъдим ит</string>
    <!-- Toggle switch label that allows a user to set if they would like a given language to automatically translate or not. The first parameter is the language name, for example, "Spanish". -->
    <string name="translation_option_bottom_sheet_always_translate_in_language">%1$s теленнән һәрвакыт тәрҗемә ит</string>
    <!-- Toggle switch label that allows a user to set if they would like to never be offered a translation of the given language. The first parameter is the language name, for example, "Spanish". -->
    <string name="translation_option_bottom_sheet_never_translate_in_language">%1$s теленнән беркайчан да тәрҗемә итмә</string>
    <!-- Toggle switch label that allows a user to set the setting if they would like the browser to never translate the site the user is currently visiting. -->
    <string name="translation_option_bottom_sheet_never_translate_site">Бу сайтны беркайчан да тәрҗемә итмә</string>

    <!-- Button text for the button that will take the user to the translation settings dialog. -->
    <string name="translation_option_bottom_sheet_translation_settings">Тәрҗемә көйләүләре</string>
    <!-- Button text for the button that will take the user to a website to learn more about how translations works in the given app. The first parameter is the name of the application, for example, "Fenix". -->
    <string name="translation_option_bottom_sheet_about_translations">%1$s эчендәге тәрҗемәләр турында</string>
    <!-- Content description (not visible, for screen readers etc.) for closing the translations bottom sheet. -->
    <string name="translation_option_bottom_sheet_close_content_description">Тәрҗемәләр битен ябу</string>

>>>>>>> 3a395140
    <!-- Translation settings dialog -->
    <!-- Title of the translation settings dialog that allows a user to set their preferred translation settings. -->
    <string name="translation_settings_toolbar_title">Тәрҗемәләр</string>
    <!-- Section header text that begins the section of a list of different options the user may select to adjust their translation preferences. -->
    <string name="translation_settings_translation_preference">Тәрҗемә көйләүләре</string>
    <!-- Button text for the button that will take the user to the automatic translations settings dialog. On the automatic translations settings dialog, the user can set if translations should occur automatically for a given language. -->
    <string name="translation_settings_automatic_translation">Автоматик тәрҗемә итү</string>

<<<<<<< HEAD
=======
    <!-- Button text for the button that will take the user to the never translate these sites dialog. On the never translate these sites dialog, the user can set if translations should never occur on certain websites. -->
    <string name="translation_settings_automatic_never_translate_sites">Бу сайтларны беркайчан да тәрҗемә итмәү</string>
    <!-- Button text for the button that will take the user to the download languages dialog. On the download languages dialog, the user can manage which languages they would like to download for translations. -->
    <string name="translation_settings_download_language">Телләр иңдерү</string>

    <!-- Automatic translation preference screen -->
    <!-- Title of the automatic translation preference screen that will appear on the toolbar.-->
    <string name="automatic_translation_toolbar_title_preference">Автоматик тәрҗемә</string>

    <!-- Automatic translation options preference screen -->
    <!-- Preference option for offering to translate. Radio button title text.-->
    <string name="automatic_translation_option_offer_to_translate_title_preference">Тәрҗемә итәргә тәкъдим итү (килешенгәнчә)</string>
>>>>>>> 3a395140
    <!-- Preference option for always translate. Radio button title text. -->
    <string name="automatic_translation_option_always_translate_title_preference">Һәрвакыт тәрҗемә итү</string>
    <!-- Preference option for never translate. Radio button title text.-->
    <string name="automatic_translation_option_never_translate_title_preference">Беркайчан да тәрҗемә итмәү</string>

<<<<<<< HEAD
=======
    <!-- Never translate site preference screen -->
    <!-- Title of the never translate site preference screen that will appear on the toolbar.-->
    <string name="never_translate_site_toolbar_title_preference">Бу сайтларны беркайчан да тәрҗемә итмәү</string>
    <!-- Content description (not visible, for screen readers etc.): For a never-translated site list item that is selected.
             The first parameter is web site url (for example:"wikipedia.com") -->
    <string name="never_translate_site_item_list_content_description_preference">%1$s сайтын бетерү</string>
    <!-- The Delete site dialogue title will appear when the user clicks on a list item.
             The first parameter is web site url (for example:"wikipedia.com") -->
    <string name="never_translate_site_dialog_title_preference">%1$s бетерелсенме?</string>
    <!-- The Delete site dialogue positive button will appear when the user clicks on a list item. The site will be deleted. -->
    <string name="never_translate_site_dialog_confirm_delete_preference">Бетерү</string>
    <!-- The Delete site dialogue negative button will appear when the user clicks on a list item. The dialog will be dismissed. -->
    <string name="never_translate_site_dialog_cancel_preference">Баш тарту</string>

    <!-- Download languages preference screen -->
    <!-- Title of the toolbar for the translation feature screen where users may download different languages for translation. -->
    <string name="download_languages_translations_toolbar_title_preference">Телләрне иңдерү</string>
    <!-- Clickable text from the screen header that links to a website. -->
    <string name="download_languages_header_learn_more_preference">Күбрәк белү</string>
    <!-- The subhead of the download language preference screen will appear above the pivot language. -->
    <string name="download_languages_available_languages_preference">Кулланырлык телләр</string>
    <!-- Text that will appear beside a core or pivot language package name to show that the language is necessary for the translation feature to function. -->
    <string name="download_languages_default_system_language_require_preference">кирәкле</string>
    <!-- A text for download language preference item.
    The first parameter is the language name, for example, "Spanish".
    The second parameter is the language file size, for example, "(3.91 KB)" or, if the language package name is a pivot language, "(required)". -->
    <string name="download_languages_language_item_preference">%1$s (%2$s)</string>
    <!-- The subhead of the download language preference screen will appear above the items that were not downloaded. -->
    <string name="download_language_header_preference">Телләрне иңдерү</string>
    <!-- All languages list item. When the user presses this item, they can download all languages. -->
    <string name="download_language_all_languages_item_preference">Барлык телләр</string>
    <!-- All languages list item. When the user presses this item, they can delete all languages that were downloaded. -->
    <string name="download_language_all_languages_item_preference_to_delete">Барлык телләрне бетерү</string>
    <!-- Content description (not visible, for screen readers etc.): For a language list item that was downloaded, the user can now delete it. -->
    <string name="download_languages_item_content_description_downloaded_state">Бетерү</string>

    <!-- Content description (not visible, for screen readers etc.): For a language list item, deleting is in progress. -->
    <string name="download_languages_item_content_description_delete_in_progress_state">Әзерләнә</string>
    <!-- Content description (not visible, for screen readers etc.): For a language list item that was not downloaded. -->
    <string name="download_languages_item_content_description_not_downloaded_state">Иңдерү</string>

    <!-- Title for the dialog used by the translations feature to confirm deleting a language.
    The dialog will be presented when the user requests deletion of a language.
    The first parameter is the name of the language, for example, "Spanish" and the second parameter is the size in kilobytes or megabytes of the language file. -->
    <string name="delete_language_file_dialog_title">%1$s (%2$s) бетерелсенме?</string>
    <!-- Title for the dialog used by the translations feature to confirm deleting all languages file.
    The dialog will be presented when the user requests deletion of all languages file.
    The first parameter is the size in kilobytes or megabytes of the language file. -->
    <string name="delete_language_all_languages_file_dialog_title">Барлык телләр дә (%1$s) бетерелсенме?</string>
    <!-- Button text on the dialog used by the translations feature to confirm deleting a language. -->
    <string name="delete_language_file_dialog_positive_button_text">Бетерү</string>
    <!-- Button text on the dialog used by the translations feature to cancel deleting a language. -->
    <string name="delete_language_file_dialog_negative_button_text">Баш тарту</string>

    <!-- Button text on the data saving mode warning dialog used by the translations feature to allow users to confirm they wish to continue and download the language file. -->
    <string name="download_language_file_dialog_positive_button_text">Иңдерү</string>
    <!-- Button text on the data saving mode warning dialog used by the translations feature to allow users to confirm they wish to continue and download the language file and perform a translation. -->
    <string name="download_language_file_dialog_positive_button_text_all_languages">Иңдерү һәм тәрҗемә итү</string>
    <!-- Button text on the data saving mode warning dialog used by the translations feature to allow users to cancel the action and not perform a download of the language file. -->
    <string name="download_language_file_dialog_negative_button_text">Баш тарту</string>

    <!-- Label text for the Enhanced Tracking Protection toggle. -->
    <string name="protection_panel_etp_toggle_label">Күзәтелүдән Көчәйтелгән Саклау</string>

    <!-- Debug drawer -->
    <!-- The user-facing title of the Debug Drawer feature. -->
    <string name="debug_drawer_title">Хата төзәтү кораллары</string>
    <!-- Content description (not visible, for screen readers etc.): Navigate back within the debug drawer. -->
    <string name="debug_drawer_back_button_content_description">Кире кайту</string>
    <!-- Content description (not visible, for screen readers etc.): Open debug drawer. -->
    <string name="debug_drawer_fab_content_description">Хата төзәтү панелен ачу</string>

    <!-- Debug drawer tabs tools -->
    <!-- The title of the Tab Tools feature in the Debug Drawer. -->
    <string name="debug_drawer_tab_tools_title">Таб кораллары</string>
    <!-- The title of the tab count section in Tab Tools. -->
    <string name="debug_drawer_tab_tools_tab_count_title">Таблар саны</string>
    <!-- The active tab count category in the tab count section in Tab Tools. -->
    <string name="debug_drawer_tab_tools_tab_count_active">Актив</string>
    <!-- The inactive tab count category in the tab count section in Tab Tools. -->
    <string name="debug_drawer_tab_tools_tab_count_inactive">Пассив</string>
    <!-- The private tab count category in the tab count section in Tab Tools. -->
    <string name="debug_drawer_tab_tools_tab_count_private">Хосусый</string>
    <!-- The total tab count category in the tab count section in Tab Tools. -->
    <string name="debug_drawer_tab_tools_tab_count_total">Барлыгы</string>

    <!-- The title of the tab creation tool section in Tab Tools. -->
    <string name="debug_drawer_tab_tools_tab_creation_tool_title">Таб ясау коралы</string>
    <!-- The label of the text field in the tab creation tool. -->
    <string name="debug_drawer_tab_tools_tab_creation_tool_text_field_label">Булдырылачак таблар саны</string>
    <!-- The error message of the text field in the tab creation tool when the text field is empty -->
    <string name="debug_drawer_tab_tools_tab_quantity_empty_error">Текст кыры буш</string>

    <!-- The error message of the text field in the tab creation tool when the text field has characters other than digits -->
    <string name="debug_drawer_tab_tools_tab_quantity_non_digits_error">Зинһар, уңай бөтен сан кертегез</string>
    <!-- The error message of the text field in the tab creation tool when the text field is a zero -->
    <string name="debug_drawer_tab_tools_tab_quantity_non_zero_error">Зинһар, нульдән зур сан кертегез</string>
    <!-- The button text to add tabs to the active tab group in the tab creation tool. -->
    <string name="debug_drawer_tab_tools_tab_creation_tool_button_text_active">Актив табларга өстәү</string>
    <!-- The button text to add tabs to the inactive tab group in the tab creation tool. -->
    <string name="debug_drawer_tab_tools_tab_creation_tool_button_text_inactive">Актив булмаган табларга өстәү</string>
    <!-- The button text to add tabs to the private tab group in the tab creation tool. -->
    <string name="debug_drawer_tab_tools_tab_creation_tool_button_text_private">Хосусый табларга өстәү</string>

    <!-- Microsurvey -->
    <!-- Prompt view -->
    <!-- The microsurvey prompt title. Note: The word "Firefox" should NOT be translated -->
    <string name="micro_survey_prompt_title" tools:ignore="BrandUsage,UnusedResources">Безгә Firefox-ны яхшыртырга ярдәм итегез. Моңа берничә минут кына кирәк.</string>
    <!-- The continue button label -->
    <string name="micro_survey_continue_button_label" tools:ignore="UnusedResources">Дәвам итү</string>
    <!-- Survey view -->
    <!-- The survey header -->
    <string name="micro_survey_survey_header_2">Зинһар, сораулыкны тәмамлагыз</string>
    <!-- The privacy notice link -->
    <string name="micro_survey_privacy_notice_2">Хосусыйлык аңлатмасы</string>
    <!-- The submit button label text -->
    <string name="micro_survey_submit_button_label">Җибәрү</string>
    <!-- The survey completion header -->
    <string name="micro_survey_survey_header_confirmation" tools:ignore="UnusedResources">Сораулык тәмамланды</string>
    <!-- The survey completion confirmation text -->
    <string name="micro_survey_feedback_confirmation">Фикерегез өчен рәхмәт!</string>
    <!-- Option for likert scale -->
    <string name="likert_scale_option_1" tools:ignore="UnusedResources">Бик яхшы</string>
    <!-- Option for likert scale -->
    <string name="likert_scale_option_2" tools:ignore="UnusedResources">Яхшы</string>
    <!-- Option for likert scale -->
    <string name="likert_scale_option_3" tools:ignore="UnusedResources">Урта</string>
    <!-- Option for likert scale -->
    <string name="likert_scale_option_4" tools:ignore="UnusedResources">Начар</string>
    <!-- Option for likert scale -->
    <string name="likert_scale_option_5" tools:ignore="UnusedResources">Бик начар</string>
    <!-- Option for likert scale -->
    <string name="likert_scale_option_6" tools:ignore="UnusedResources">Мин аны кулланмыйм</string>
    <!-- Option for likert scale. Note: The word "Firefox" should NOT be translated. -->
    <string name="likert_scale_option_7" tools:ignore="BrandUsage,UnusedResources">Мин Firefox-та эзләү кулланмыйм</string>

    <!-- Option for likert scale -->
    <string name="likert_scale_option_8" tools:ignore="UnusedResources">Мин синхронлауны кулланмыйм</string>
    <!-- Accessibility -->
    <!-- Content description for the survey application icon. Note: The word "Firefox" should NOT be translated.  -->
    <string name="microsurvey_app_icon_content_description" tools:ignore="BrandUsage">Firefox логотибы</string>
    <!-- Content description for the survey feature icon. -->
    <string name="microsurvey_feature_icon_content_description">Сораулык үзенчәлеге тамгасы</string>
    <!-- Content description (not visible, for screen readers etc.) for closing microsurvey bottom sheet. -->
    <string name="microsurvey_close_handle_content_description">Сораулыкны ябу</string>
    <!-- Content description for "X" button that is closing microsurvey. -->
    <string name="microsurvey_close_button_content_description">Ябу</string>

    <!-- Debug drawer logins -->
    <!-- The title of the Logins feature in the Debug Drawer. -->
    <string name="debug_drawer_logins_title">Логиннар</string>
    <!-- The title of the logins section in the Logins feature, where the parameter will be the site domain  -->
    <string name="debug_drawer_logins_current_domain_label">Агымдагы домен: %s</string>
    <!-- The label for a button to add a new fake login for the current domain in the Logins feature. -->
    <string name="debug_drawer_logins_add_login_button">Бу домен өчен ялган логин өстәү</string>

    <!-- Content description for delete button where parameter will be the username of the login -->
    <string name="debug_drawer_logins_delete_login_button_content_description">%s кулланучы исемендәге логинны бетерү</string>

    <!-- Debug drawer addresses -->
    <!-- The title of the Addresses feature in the Debug Drawer. -->
    <string name="debug_drawer_addresses_title">Адреслар</string>

    <!-- Debug drawer "contextual feature recommendation" (CFR) tools -->
    <!-- The title of the CFR Tools feature in the Debug Drawer -->
    <string name="debug_drawer_cfr_tools_title">CFR кораллары</string>
    <!-- The title of the reset CFR section in CFR Tools -->
    <string name="debug_drawer_cfr_tools_reset_cfr_title">CFR-ларны ташлату</string>

    <!-- Glean debug tools -->
    <!-- The title of the glean debugging feature -->
    <string name="glean_debug_tools_title">Glean хата төзәтү кораллары</string>

    <!-- Messages explaining how to exit fullscreen mode -->
    <!-- Message shown to explain how to exit fullscreen mode when gesture navigation is enabled. -->
    <!-- Localisation note: this text should be as short as possible, max 68 chars -->
    <string name="exit_fullscreen_with_gesture_short">Чыгу өчен экранны өстән тартып, &quot;кире кайту&quot; ишарәсен кулланыгыз</string>
    <!-- Message shown to explain how to exit fullscreen mode when using back button navigation. -->
    <!-- Localisation note: this text should be as short as possible, max 68 chars -->
    <string name="exit_fullscreen_with_back_button_short">Чыгу өчен экранны өстән тартып, &quot;кире кайту&quot; төймәсенә басыгыз</string>

    <!-- Beta Label Component !-->
    <!-- Text shown as a label or tag to indicate a feature or area is still undergoing active development. Note that here "Beta" should not be translated, as it is used as an icon styled element. -->
    <string name="beta_feature">BETA</string>

>>>>>>> 3a395140
    </resources><|MERGE_RESOLUTION|>--- conflicted
+++ resolved
@@ -82,11 +82,6 @@
     <!-- Text for the negative action button -->
     <string name="open_in_app_cfr_negative_button_text">Яшерү</string>
 
-<<<<<<< HEAD
-    <!-- Text displayed that links to website containing documentation about the "Total cookie protection" feature. -->
-    <string name="tcp_cfr_learn_more" moz:removedIn="132" tools:ignore="UnusedResources">Cookie файлларыннан тулысынча саклау турында мәгълүмат алу</string>
-=======
->>>>>>> 3a395140
 
     <!-- Toolbar "contextual feature recommendation" (CFR) -->
     <!-- Text for the title displayed in the contextual feature recommendation popup promoting the navigation bar. -->
@@ -271,15 +266,9 @@
     <!-- Content description (not visible, for screen readers etc.) for main menu settings button. -->
     <string name="browser_main_menu_content_description_settings_button">Көйләүләр</string>
     <!-- Browser menu description that describes the various tools related menu items inside of the tools sub-menu -->
-<<<<<<< HEAD
-    <string name="browser_menu_tools_description_with_translate">Уку режимы, Тәрҗемә итү, Бастыру, Уртаклашу, Кушымтаны ачу</string>
-    <!-- Browser menu description that describes the various tools related menu items inside of the tools sub-menu -->
-    <string name="browser_menu_tools_description">Уку режимы, Бастыру, Уртаклашу, Кушымтаны ачу</string>
-=======
     <string name="browser_menu_tools_description_with_translate" moz:removedIn="134" tools:ignore="UnusedResources">Уку режимы, Тәрҗемә итү, Бастыру, Уртаклашу, Кушымтаны ачу</string>
     <!-- Browser menu description that describes the various tools related menu items inside of the tools sub-menu -->
     <string name="browser_menu_tools_description" moz:removedIn="134" tools:ignore="UnusedResources">Уку режимы, Бастыру, Уртаклашу, Кушымтаны ачу</string>
->>>>>>> 3a395140
     <!-- Browser menu label that navigates to the save sub-menu, which contains various save related menu items such as
          bookmarking a page, saving to collection, shortcut or as a PDF, and adding to home screen -->
     <string name="browser_menu_save">Саклау</string>
@@ -294,11 +283,7 @@
     <!-- Browser menu label for turning ON reader view of the current visited page -->
     <string name="browser_menu_turn_on_reader_view">Уку режимын кабызу</string>
     <!-- Browser menu label for turning OFF reader view of the current visited page -->
-<<<<<<< HEAD
-    <string name="browser_menu_turn_off_reader_view">Уку режимын сүндерү</string>
-=======
     <string name="browser_menu_turn_off_reader_view">Уку режимын сүндерү</string>dsa
->>>>>>> 3a395140
     <!-- Browser menu label for navigating to the translation feature, which provides language translation options the current visited page -->
     <string name="browser_menu_translate_page">Битне тәрҗемә итү…</string>
     <!-- Browser menu label that is displayed when the current page has been translated by the translation feature.
@@ -405,11 +390,8 @@
     <string name="juno_onboarding_privacy_notice_text" tools:ignore="BrandUsage">Firefox хосусыйлык аңлатмасы</string>
     <!-- Title for set firefox as default browser screen used by Nimbus experiments. -->
     <string name="juno_onboarding_default_browser_title_nimbus_2">Сезне иминлектә тоту безгә бик ошый</string>
-<<<<<<< HEAD
-=======
     <!-- Title for set firefox as default browser screen used by Nimbus experiments. -->
     <string name="juno_onboarding_default_browser_title_nimbus_4" tools:ignore="UnusedResources">Күбрәк сайлау мөмкинлекләре белән хәвефсез гизү</string>
->>>>>>> 3a395140
     <!-- Text for the button to set firefox as default browser on the device -->
     <string name="juno_onboarding_default_browser_positive_button" tools:ignore="UnusedResources">Төп браузер итеп билгеләү</string>
     <!-- Text for the button dismiss the screen and move on with the flow -->
@@ -456,8 +438,6 @@
     <!-- Label for the number of reviews for an add-on. The parameter is for the formatted number of reviews e.g. "1,234", "12,345", "123,456". -->
     <string name="onboarding_add_on_reviews_label">Бәяләмә: %1$s</string>
 
-<<<<<<< HEAD
-=======
     <!-- Positive button label for the privacy preferences dialog shown during onboarding. -->
     <string name="onboarding_preferences_dialog_positive_button" tools:ignore="UnusedResources">Әзер</string>
 
@@ -491,7 +471,6 @@
     <!-- Onboarding theme selection card label for 'light' option, used by Nimbus experiments. -->
     <string name="onboarding_customize_theme_light_option">Ачык</string>
 
->>>>>>> 3a395140
     <!-- Search Widget -->
     <!-- Content description for searching with a widget. The first parameter is the name of the application.-->
     <string name="search_widget_content_description_2">Яңа %1$s табы ачу</string>
@@ -529,13 +508,10 @@
     <string name="preferences_search_engines_suggestions">Эзләү системаларыннан тәкъдимнәр</string>
     <!-- Preference Category for settings related to Search address bar -->
     <string name="preferences_settings_address_bar">Адрес юлына кагылышлы көйләүләр</string>
-<<<<<<< HEAD
-=======
     <!-- Preference Category for settings to Firefox Suggest -->
     <string name="preference_search_address_bar_fx_suggest" tools:ignore="BrandUsage">Адрес юлы - Firefox Suggest</string>
     <!-- Preference link to Learn more about Firefox Suggest -->
     <string name="preference_search_learn_about_fx_suggest" tools:ignore="BrandUsage">Firefox Suggest турында күбрәк белү</string>
->>>>>>> 3a395140
     <!-- Preference link to rating Fenix on the Play Store -->
     <string name="preferences_rate">Google Play-да бәяләү</string>
     <!-- Preference linking to about page for Fenix
@@ -549,11 +525,8 @@
     <string name="preferences_category_privacy_security">Хосусыйлык һәм хәвефсезлек</string>
     <!-- Preference for advanced site permissions -->
     <string name="preferences_site_permissions" moz:removedIn="133" tools:ignore="UnusedResources">Сайт рөхсәтләре</string>
-<<<<<<< HEAD
-=======
     <!-- Preference for advanced site settings -->
     <string name="preferences_site_settings">Сайт көйләүләре</string>
->>>>>>> 3a395140
     <!-- Preference for private browsing options -->
     <string name="preferences_private_browsing_options">Хосусый гизү</string>
     <!-- Preference for opening links in a private tab-->
@@ -616,11 +589,8 @@
     <string name="preferences_override_sync_tokenserver">Үзгә Синхронлау серверы</string>
     <!-- Preference category for account information -->
     <string name="preferences_category_account">Хисап язмасы</string>
-<<<<<<< HEAD
-=======
     <!-- Preference for changing where the AddressBar is positioned -->
     <string name="preferences_toolbar_2">Адрес юлының урнашуы</string>
->>>>>>> 3a395140
     <!-- Preference for changing default theme to dark or light mode -->
     <string name="preferences_theme">Тема</string>
     <!-- Preference for customizing the home screen -->
@@ -1132,8 +1102,6 @@
 
     <!-- WebCompat Reporter -->
 
-<<<<<<< HEAD
-=======
     <!-- The text field label of the URL text field. This is displayed above the user-inputted URL. -->
     <string name="webcompat_reporter_label_url">URL</string>
     <!-- The button text for the cancel button to leave the Web Compat Reporter feature. -->
@@ -1147,7 +1115,6 @@
     <!-- Broken site reason text for sign in or sign out -->
     <string name="webcompat_reporter_reason_account">Керү яки чыгу</string>
 
->>>>>>> 3a395140
     <!-- Crashes -->
     <!-- Title text displayed on the tab crash page. This first parameter is the name of the application (For example: Fenix) -->
     <string name="tab_crash_title_2">Гафу. %1$s бу сәхифәне йөкли алмый.</string>
@@ -1176,13 +1143,8 @@
     <string name="bookmark_delete_negative">Баш тарту</string>
     <!-- Screen title for adding a bookmarks folder -->
     <string name="bookmark_add_folder">Папка өстәү</string>
-<<<<<<< HEAD
-    <!-- Snackbar title shown after a bookmark has been created. -->
-    <string name="bookmark_saved_snackbar" moz:removedIn="132" tools:ignore="UnusedResources">Кыстыргыч cакланды!</string>
-=======
     <!-- Snackbar title that confirms a bookmark was saved into a folder. Parameter will be replaced by the name of the folder the bookmark was saved into. -->
     <string name="bookmark_saved_in_folder_snackbar">«%s» эчендә сакланды</string>
->>>>>>> 3a395140
     <!-- Snackbar edit button shown after a bookmark has been created. -->
     <string name="edit_bookmark_snackbar_action">ҮЗГӘРТҮ</string>
     <!-- Bookmark menu move button -->
@@ -1497,17 +1459,12 @@
     <string name="snackbar_tab_closed">Таб ябылды</string>
     <!-- Text shown in snackbar when user closes all tabs -->
     <string name="snackbar_tabs_closed">Таблар ябылды</string>
-<<<<<<< HEAD
-    <!-- Text shown in snackbar when user bookmarks a list of tabs -->
-    <string name="snackbar_message_bookmarks_saved" moz:removedIn="132" tools:ignore="UnusedResources">Кыстыргычлар cакланды!</string>
-=======
     <!-- Text shown in snackbar when user closes multiple inactive tabs. %1$s will be replaced with the number of tabs closed. -->
     <string name="snackbar_num_tabs_closed">Ябылган таблар: %1$s</string>
     <!-- Text shown in snackbar when user bookmarks a list of tabs. Parameter will be replaced by the name of the folder the bookmark was saved into.-->
     <string name="snackbar_message_bookmarks_saved_in">Кыстыргычлар &quot;%s&quot; эчендә cакланды!</string>
     <!-- Text shown in snackbar when user adds a site to shortcuts -->
     <string name="snackbar_added_to_shortcuts">Ярлыкларга өстәлде!</string>
->>>>>>> 3a395140
     <!-- Text shown in snackbar when user closes a private tab -->
     <string name="snackbar_private_tab_closed">Хосусый таб ябылды</string>
     <!-- Text shown in snackbar when user closes all private tabs -->
@@ -1907,11 +1864,8 @@
     <!-- Title of the "Saved cards" screen -->
     <string name="credit_cards_saved_cards">Сакланган карталар</string>
 
-<<<<<<< HEAD
-=======
     <!-- Error message for card number validation -->
     <string name="credit_cards_number_validation_error_message_2">Дөрес бер карта номерын кертегез</string>
->>>>>>> 3a395140
     <!-- Error message for card name on card validation -->
     <string name="credit_cards_name_on_card_validation_error_message_2">Исем өстәгез</string>
     <!-- Message displayed in biometric prompt displayed for authentication before allowing users to view their saved credit cards -->
@@ -1923,8 +1877,6 @@
     <!-- Title of PIN verification dialog to direct users to re-enter their device credentials to access their credit cards -->
     <string name="credit_cards_biometric_prompt_message_pin">Җиһазыгызның йозагын ачыгыз</string>
 
-<<<<<<< HEAD
-=======
     <!-- Title of the "Add address" screen -->
     <string name="addresses_add_address">Адрес өстәү</string>
     <!-- Title of the "Edit address" screen -->
@@ -1933,7 +1885,6 @@
     <string name="addresses_manage_addresses">Адреслар белән идарә итү</string>
     <!-- The header for the name of an address. Name represents a person's full name, typically made up of a first, middle and last name, e.g. John Joe Doe. -->
     <string name="addresses_name">Исем</string>
->>>>>>> 3a395140
     <!-- The header for the street address of an address -->
     <string name="addresses_street_address">Урам</string>
     <!-- The header for the city of an address -->
@@ -2116,13 +2067,10 @@
     <string name="top_sites_toggle_top_recent_sites_4">Ярлыклар</string>
     <!-- Title text displayed in the rename top site dialog. -->
     <string name="top_sites_rename_dialog_title">Исем</string>
-<<<<<<< HEAD
-=======
     <!-- Hint for renaming title of a shortcut -->
     <string name="shortcut_name_hint">Ярлык исеме</string>
     <!-- Hint for editing URL of a shortcut. -->
     <string name="shortcut_url_hint">Ярлык URL-ы</string>
->>>>>>> 3a395140
     <!-- Dialog button text for canceling the rename top site prompt. -->
     <string name="top_sites_rename_dialog_cancel">Баш тарту</string>
 
@@ -2206,8 +2154,6 @@
     <!-- Clickable text for opening an external link for more information about Pocket. -->
     <string name="pocket_stories_feature_learn_more">Күбрәк белү</string>
 
-<<<<<<< HEAD
-=======
     <!-- Text indicating that the Pocket story that also displays this text is a sponsored story by other 3rd party entity. -->
     <string name="pocket_stories_sponsor_indication">Спонсорланган</string>
 
@@ -2277,7 +2223,6 @@
     <string name="review_quality_check_no_analysis_title">Бу бәяләмәлер турында әлегә мәгълүмат юк</string>
     <!-- Text for button from body of card displayed to the user for products whose reviews were not analyzed yet. Clicking this should trigger a product analysis. -->
     <string name="review_quality_check_no_analysis_link">Бәяләмә сыйфатын тикшерү</string>
->>>>>>> 3a395140
     <!-- Clickable text from the contextual onboarding card that links to review quality check support article. -->
     <string name="review_quality_check_contextual_onboarding_learn_more_link">Күбрәк белү</string>
     <!-- Clickable text from the review quality check contextual onboarding card that links to Fakespot privacy notice. -->
@@ -2288,17 +2233,6 @@
     <string name="review_quality_check_contextual_onboarding_primary_button_text">Әйе, кулланып карыйм</string>
     <!-- Text for opt-out button from the review quality check contextual onboarding card. -->
     <string name="review_quality_check_contextual_onboarding_secondary_button_text">Хәзер түгел</string>
-<<<<<<< HEAD
-    <!-- Text for the first CFR presenting the review quality check feature. -->
-    <string name="review_quality_check_first_cfr_message" moz:removedIn="132" tools:ignore="UnusedResources">Сатып алыр алдыннан бу продукт бәяләмәләренә ышана аласызмы-юкмы икәнен ачыклагыз.</string>
-    <!-- Text displayed in the first CFR presenting the review quality check feature that opens the review checker when clicked. -->
-    <string name="review_quality_check_first_cfr_action" moz:removedIn="132" tools:ignore="UnusedResources">Бәяләмәлерне тикшерүчене кулланып карагыз</string>
-    <!-- Text for the second CFR presenting the review quality check feature. -->
-    <string name="review_quality_check_second_cfr_message" moz:removedIn="132" tools:ignore="UnusedResources">Бу бәяләмәлер ышанычлымы? Төзәтелгән рейтингны карау өчен хәзер тикшереп карагыз.</string>
-    <!-- Text displayed in the second CFR presenting the review quality check feature that opens the review checker when clicked. -->
-    <string name="review_quality_check_second_cfr_action" moz:removedIn="132" tools:ignore="UnusedResources">Бәяләмәләрне тикшерүчене ачу</string>
-=======
->>>>>>> 3a395140
     <!-- Content description (not visible, for screen readers etc.) for opening browser menu button to open review quality check bottom sheet. -->
     <string name="review_quality_check_open_handle_content_description">Бәяләмәләрне тикшерүчене ачу</string>
     <!-- Content description (not visible, for screen readers etc.) for closing browser menu button to open review quality check bottom sheet. -->
@@ -2353,23 +2287,18 @@
     <string name="translations_bottom_sheet_title">Бу бит тәрҗемә ителсенме?</string>
     <!-- Text that links to additional information about the Firefox translations feature. -->
     <string name="translations_bottom_sheet_info_message_learn_more">Күбрәк белү</string>
-<<<<<<< HEAD
-=======
     <!-- Label for the dropdown to select which language to translate from on the translations dialog. Usually the translate from language selected will be the same as the page language. -->
     <string name="translations_bottom_sheet_translate_from">Бу телдән</string>
     <!-- Label for the dropdown to select which language to translate to on the translations dialog. Usually the translate to language selected will be the user's preferred language. -->
     <string name="translations_bottom_sheet_translate_to">Бу телгә</string>
     <!-- Label for the dropdown to select which language to translate from on the translations dialog when the page language is not supported. This selection is to allow the user to select another language, in case we automatically detected the page language incorrectly. -->
     <string name="translations_bottom_sheet_translate_from_unsupported_language">Башка бер чыганак телен кулланып карау</string>
->>>>>>> 3a395140
     <!-- Button text on the translations dialog to dismiss the dialog and return to the browser. -->
     <string name="translations_bottom_sheet_negative_button">Хәзер түгел</string>
     <!-- Button text on the translations dialog to restore the translated website back to the original untranslated version. -->
     <string name="translations_bottom_sheet_negative_button_restore">Оригиналны күрсәтү</string>
 
 
-<<<<<<< HEAD
-=======
     <!-- Accessibility announcement (not visible, for screen readers etc.) for the translations dialog after restore button was pressed that indicates the original untranslated page was loaded. -->
     <string name="translations_bottom_sheet_restore_accessibility_announcement">Тәрҗемә ителмәгән оригинал бит йөкләнде</string>
     <!-- Button text on the translations dialog when a translation error appears, used to dismiss the dialog and return to the browser. -->
@@ -2411,7 +2340,6 @@
     <!-- Content description (not visible, for screen readers etc.) for closing the translations bottom sheet. -->
     <string name="translation_option_bottom_sheet_close_content_description">Тәрҗемәләр битен ябу</string>
 
->>>>>>> 3a395140
     <!-- Translation settings dialog -->
     <!-- Title of the translation settings dialog that allows a user to set their preferred translation settings. -->
     <string name="translation_settings_toolbar_title">Тәрҗемәләр</string>
@@ -2420,8 +2348,6 @@
     <!-- Button text for the button that will take the user to the automatic translations settings dialog. On the automatic translations settings dialog, the user can set if translations should occur automatically for a given language. -->
     <string name="translation_settings_automatic_translation">Автоматик тәрҗемә итү</string>
 
-<<<<<<< HEAD
-=======
     <!-- Button text for the button that will take the user to the never translate these sites dialog. On the never translate these sites dialog, the user can set if translations should never occur on certain websites. -->
     <string name="translation_settings_automatic_never_translate_sites">Бу сайтларны беркайчан да тәрҗемә итмәү</string>
     <!-- Button text for the button that will take the user to the download languages dialog. On the download languages dialog, the user can manage which languages they would like to download for translations. -->
@@ -2434,14 +2360,11 @@
     <!-- Automatic translation options preference screen -->
     <!-- Preference option for offering to translate. Radio button title text.-->
     <string name="automatic_translation_option_offer_to_translate_title_preference">Тәрҗемә итәргә тәкъдим итү (килешенгәнчә)</string>
->>>>>>> 3a395140
     <!-- Preference option for always translate. Radio button title text. -->
     <string name="automatic_translation_option_always_translate_title_preference">Һәрвакыт тәрҗемә итү</string>
     <!-- Preference option for never translate. Radio button title text.-->
     <string name="automatic_translation_option_never_translate_title_preference">Беркайчан да тәрҗемә итмәү</string>
 
-<<<<<<< HEAD
-=======
     <!-- Never translate site preference screen -->
     <!-- Title of the never translate site preference screen that will appear on the toolbar.-->
     <string name="never_translate_site_toolbar_title_preference">Бу сайтларны беркайчан да тәрҗемә итмәү</string>
@@ -2627,5 +2550,4 @@
     <!-- Text shown as a label or tag to indicate a feature or area is still undergoing active development. Note that here "Beta" should not be translated, as it is used as an icon styled element. -->
     <string name="beta_feature">BETA</string>
 
->>>>>>> 3a395140
     </resources>