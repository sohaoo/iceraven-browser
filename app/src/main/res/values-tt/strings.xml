<?xml version="1.0" encoding="utf-8"?>
<resources xmlns:tools="http://schemas.android.com/tools" xmlns:moz="http://mozac.org/tools">
    <!-- App name for private browsing mode. The first parameter is the name of the app defined in app_name (for example: Fenix)-->
    <string name="app_name_private_5">Хосусый %s</string>
    <!-- App name for private browsing mode. The first parameter is the name of the app defined in app_name (for example: Fenix)-->
    <string name="app_name_private_4">%s (Хосусый)</string>

    <!-- Home Fragment -->
    <!-- Content description (not visible, for screen readers etc.): "Three dot" menu button. -->
    <string name="content_description_menu">Күбрәк опцияләр</string>
    <!-- Content description (not visible, for screen readers etc.): "Private Browsing" menu button. -->
    <string name="content_description_private_browsing_button">Хосусый гизү режимын кабызу</string>
    <!-- Content description (not visible, for screen readers etc.): "Private Browsing" menu button. -->
    <string name="content_description_disable_private_browsing_button">Хосусый гизү режимын сүндерү</string>
    <!-- Placeholder text shown in the search bar before a user enters text for the default engine -->
    <string name="search_hint">Эзләү яки адрес язу</string>
    <!-- Placeholder text shown in the search bar before a user enters text for a general engine -->
    <string name="search_hint_general_engine">Интернетта эзләү</string>
    <!-- Placeholder text shown in search bar when using history search -->
    <string name="history_search_hint">Тарихтан эзләү</string>
    <!-- Placeholder text shown in search bar when using bookmarks search -->
    <string name="bookmark_search_hint">Кыстыргычлардан эзләү</string>
    <!-- Placeholder text shown in search bar when using tabs search -->
    <string name="tab_search_hint">Таблардан эзләү</string>
    <!-- Placeholder text shown in the search bar when using application search engines -->
    <string name="application_search_hint">Эзләнәсе сүзләрне кертү</string>
    <!-- No Open Tabs Message Description -->
    <string name="no_open_tabs_description">Сезнең ачык таблар монда күрсәтеләчәк.</string>
    <!-- No Private Tabs Message Description -->
    <string name="no_private_tabs_description">Сезнең хосусый таблар монда күрсәтеләчәк.</string>
    <!-- Tab tray multi select title in app bar. The first parameter is the number of tabs selected -->
    <string name="tab_tray_multi_select_title">%1$d сайланган</string>
    <!-- Label of button in create collection dialog for creating a new collection  -->
    <string name="tab_tray_add_new_collection">Яңа җыентык өстәү</string>
    <!-- Label of editable text in create collection dialog for naming a new collection  -->
    <string name="tab_tray_add_new_collection_name">Исем</string>
    <!-- Label of button in save to collection dialog for selecting a current collection  -->
    <string name="tab_tray_select_collection">Җыентыкны сайлау</string>
    <!-- Content description for close button while in multiselect mode in tab tray -->
    <string name="tab_tray_close_multiselect_content_description">Күп сайлау режимыннан чыгу</string>
    <!-- Content description for save to collection button while in multiselect mode in tab tray -->
    <string name="tab_tray_collection_button_multiselect_content_description">Сайланган табларны җыентыкка өстәү</string>


    <!-- Content description on checkmark while tab is selected in multiselect mode in tab tray -->
    <string name="tab_tray_multiselect_selected_content_description">Сайланган</string>

    <!-- Home - Bookmarks -->
    <!-- Title for the home screen section with bookmarks. -->
    <string name="home_bookmarks_title">Кыстыргычлар</string>
    <!-- Content description for the button which navigates the user to show all of their bookmarks. -->
    <string name="home_bookmarks_show_all_content_description">Барлык кыстыргычларны да күрсәтү</string>
    <!-- Text for the menu button to remove a recently saved bookmark from the user's home screen -->
    <string name="home_bookmarks_menu_item_remove">Бетерү</string>

    <!-- About content. The first parameter is the name of the application. (For example: Fenix) -->
    <string name="about_content">%1$s Mozilla тарафыннан җитештерелә.</string>

    <string name="private_browsing_common_myths">
       Хосусый гизү турында киң таралган мифлар
    </string>

    <!-- True Private Browsing Mode -->
    <!-- Title for info card on private homescreen in True Private Browsing Mode. -->
    <string name="felt_privacy_desc_card_title">Бу җиһазда эз калдырмау</string>

<<<<<<< HEAD
=======
    <!-- Clickable portion of the explanation for private browsing that links the user to our
        about privacy page.
        This string is used in felt_privacy_info_card_subtitle as the second parameter.-->
    <string name="felt_privacy_info_card_subtitle_link_text">Активлыгымны кемнәр күрә ала?</string>

>>>>>>> c4245b98
    <!-- Text for the positive button to accept adding a Private Browsing shortcut to the Home screen -->
    <string name="private_mode_cfr_pos_button_text">Өй экранына өстәү</string>
    <!-- Text for the negative button to decline adding a Private Browsing shortcut to the Home screen -->
    <string name="cfr_neg_button_text">Юк, рәхмәт</string>

    <!-- Text for the positive action button -->
    <string name="open_in_app_cfr_positive_button_text">Көйләүләргә күчү</string>

    <!-- Text for the negative action button -->
    <string name="open_in_app_cfr_negative_button_text">Яшерү</string>

    <!-- Text displayed that links to website containing documentation about the "Total cookie protection" feature. -->
    <string name="tcp_cfr_learn_more">Cookie файлларыннан тулысынча саклау турында мәгълүмат алу</string>


    <!-- Text for the info dialog when camera permissions have been denied but user tries to access a camera feature. -->
    <string name="camera_permissions_needed_message">Камера куллануга рөхсәт кирәк. Android көйләүләренә кереп, &quot;рөхсәтләр&quot; дигән битне ачып, &quot;рөхсәт итү&quot; дигәнгә басыгыз.</string>
    <!-- Text for the positive action button to go to Android Settings to grant permissions. -->
    <string name="camera_permissions_needed_positive_button_text">Көйләүләргә күчү</string>
    <!-- Text for the negative action button to dismiss the dialog. -->
    <string name="camera_permissions_needed_negative_button_text">Яшерү</string>

    <!-- Text for the positive action button to go to Settings for auto close tabs. -->
    <string name="tab_tray_close_tabs_banner_positive_button_text">Опцияләрне карау </string>
    <!-- Text for the negative action button to dismiss the Close Tabs Banner. -->
    <string name="tab_tray_close_tabs_banner_negative_button_text">Яшерү</string>

    <!-- Text for the banner message to tell users about our inactive tabs feature. -->
    <string name="tab_tray_inactive_onboarding_message">Ике атна эчендә каралмаган таблар монда күчереләчәк.</string>
    <!-- Text for the action link to go to Settings for inactive tabs. -->
    <string name="tab_tray_inactive_onboarding_button_text">Көйләүләрдә сүндерү</string>
    <!-- Text for title for the auto-close dialog of the inactive tabs. -->
    <string name="tab_tray_inactive_auto_close_title">Бер айдан соң автоматик рәвештә ябылсынмы?</string>
    <!-- Content description for close button in the auto-close dialog of the inactive tabs. -->
    <string name="tab_tray_inactive_auto_close_button_content_description">Ябу</string>

    <!-- Text for turn on auto close tabs button in the auto-close dialog of the inactive tabs. -->
    <string name="tab_tray_inactive_turn_on_auto_close_button_2">Автоматик рәвештә ябуны кабызу</string>


    <!-- Home screen icons - Long press shortcuts -->
    <!-- Shortcut action to open new tab -->
    <string name="home_screen_shortcut_open_new_tab_2">Яңа таб</string>
    <!-- Shortcut action to open new private tab -->
    <string name="home_screen_shortcut_open_new_private_tab_2">Яңа хосусый таб</string>

    <!-- Shortcut action to open Passwords screen -->
    <string name="home_screen_shortcut_passwords">Серсүзләр</string>

    <!-- Recent Tabs -->
    <!-- Header text for jumping back into the recent tab in the home screen -->
    <string name="recent_tabs_header">Кире кайту</string>
    <!-- Button text for showing all the tabs in the tabs tray -->
    <string name="recent_tabs_show_all">Барысын да күрсәтү</string>

    <!-- Content description for the button which navigates the user to show all recent tabs in the tabs tray. -->
    <string name="recent_tabs_show_all_content_description_2">Барлың соңгы табларны күрсәтү төймәсе</string>

    <!-- Text for button in synced tab card that opens synced tabs tray -->
    <string name="recent_tabs_see_all_synced_tabs_button_text">Барлык синхронланган табларны карау</string>
    <!-- Accessibility description for device icon used for recent synced tab -->
    <string name="recent_tabs_synced_device_icon_content_description">Синхронланган җиһаз</string>
    <!-- Text for the dropdown menu to remove a recent synced tab from the homescreen -->
    <string name="recent_synced_tab_menu_item_remove">Бетерү</string>
    <!-- Text for the menu button to remove a grouped highlight from the user's browsing history
         in the Recently visited section -->
    <string name="recent_tab_menu_item_remove">Бетерү</string>

    <!-- History Metadata -->
    <!-- Header text for a section on the home screen that displays grouped highlights from the
         user's browsing history, such as topics they have researched or explored on the web -->
    <string name="history_metadata_header_2">Соңгы каралган</string>
    <!-- Text for the menu button to remove a grouped highlight from the user's browsing history
         in the Recently visited section -->
    <string name="recently_visited_menu_item_remove">Бетерү</string>

    <!-- Content description for the button which navigates the user to show all of their history. -->
    <string name="past_explorations_show_all_content_description_2">Тарихны тулысынча күрсәтү</string>

    <!-- Browser Fragment -->
    <!-- Content description (not visible, for screen readers etc.): Navigate backward (browsing history) -->
    <string name="browser_menu_back">Артка</string>
    <!-- Content description (not visible, for screen readers etc.): Navigate forward (browsing history) -->
    <string name="browser_menu_forward">Алга</string>
    <!-- Content description (not visible, for screen readers etc.): Refresh current website -->
    <string name="browser_menu_refresh">Яңарту</string>
    <!-- Content description (not visible, for screen readers etc.): Stop loading current website -->
    <string name="browser_menu_stop">Туктату</string>
    <!-- Browser menu button that opens the extensions manager -->
    <string name="browser_menu_extensions">Киңәйтүләр</string>
    <!-- Browser menu button that opens account settings -->
    <string name="browser_menu_account_settings">Хисап турында мәгълүмат</string>
    <!-- Browser menu button that sends a user to help articles -->
    <string name="browser_menu_help">Ярдәм</string>
    <!-- Browser menu button that sends a to a the what's new article -->
    <string name="browser_menu_whats_new">Яңалыклар</string>
    <!-- Browser menu button that opens the settings menu -->
    <string name="browser_menu_settings">Көйләүләр</string>
    <!-- Browser menu button that opens a user's library -->
    <string name="browser_menu_library">Китапханә</string>
    <!-- Browser menu toggle that requests a desktop site -->
    <string name="browser_menu_desktop_site">Сайтның компьютер версиясе</string>
    <!-- Browser menu button that reopens a private tab as a regular tab -->
    <string name="browser_menu_open_in_regular_tab">Гадәти табта ачу</string>
    <!-- Browser menu toggle that adds a shortcut to the site on the device home screen. -->
    <string name="browser_menu_add_to_homescreen">Өй экранына өстәү</string>
    <!-- Browser menu toggle that adds a shortcut to the site on the device home screen. -->
    <string name="browser_menu_add_to_homescreen_2">Өй экранына өстәү…</string>
    <!-- Content description (not visible, for screen readers etc.) for the Resync tabs button -->
    <string name="resync_button_content_description">Яңадан синхронлау</string>
    <!-- Browser menu button that opens the find in page menu -->
    <string name="browser_menu_find_in_page">Биттән табу</string>
    <!-- Browser menu button that opens the find in page menu -->
    <string name="browser_menu_find_in_page_2">Биттән табу…</string>
    <!-- Browser menu button that opens the translations dialog, which has options to translate the current browser page. -->
    <string name="browser_menu_translations">Битне тәрҗемә итү</string>
    <!-- Browser menu button that saves the current tab to a collection -->
    <string name="browser_menu_save_to_collection">Җыентыкка саклау…</string>
    <!-- Browser menu button that saves the current tab to a collection -->
    <string name="browser_menu_save_to_collection_2">Җыентыкка саклау</string>
    <!-- Browser menu button that open a share menu to share the current site -->
    <string name="browser_menu_share">Уртаклашу</string>
    <!-- Browser menu button that open a share menu to share the current site -->
    <string name="browser_menu_share_2">Уртаклашу…</string>
    <!-- Browser menu button shown in custom tabs that opens the current tab in Fenix
        The first parameter is the name of the app defined in app_name (for example: Fenix) -->
    <string name="browser_menu_open_in_fenix">%1$s белән ачу</string>
    <!-- Browser menu text shown in custom tabs to indicate this is a Fenix tab
        The first parameter is the name of the app defined in app_name (for example: Fenix) -->
    <string name="browser_menu_powered_by">%1$s НИГЕЗЕНДӘ</string>
    <!-- Browser menu text shown in custom tabs to indicate this is a Fenix tab
        The first parameter is the name of the app defined in app_name (for example: Fenix) -->
    <string name="browser_menu_powered_by2">%1$s нигезендә</string>

    <!-- Browser menu button to put the current page in reader mode -->
    <string name="browser_menu_read">Уку режимы</string>
    <!-- Browser menu button content description to close reader mode and return the user to the regular browser -->
    <string name="browser_menu_read_close">Уку режимын ябу</string>
    <!-- Browser menu button to open the current page in an external app -->
    <string name="browser_menu_open_app_link">Кушымтада ачу</string>

    <!-- Browser menu button to show reader view appearance controls e.g. the used font type and size -->
    <string name="browser_menu_customize_reader_view">Уку режимын яраклаштыру</string>
    <!-- Browser menu label for adding a bookmark -->
    <string name="browser_menu_add">Өстәү</string>
    <!-- Browser menu label for editing a bookmark -->
    <string name="browser_menu_edit">Үзгәртү</string>

    <!-- Button shown on the home page that opens the Customize home settings -->
    <string name="browser_menu_customize_home_1">Баш битне көйләү</string>

    <!-- Browser menu label to sign in to sync on the device using Mozilla accounts -->
    <string name="browser_menu_sign_in">Керү</string>
    <!-- Browser menu label that creates a private tab -->
    <string name="browser_menu_new_private_tab">Яңа хосусый таб</string>
    <!-- Browser menu label that navigates to the Password screen -->
    <string name="browser_menu_passwords">Серсүзләр</string>
    <!-- Browser menu label that navigates to the page tools sub-menu -->
    <string name="browser_menu_tools">Кораллар</string>
    <!-- Browser menu label that navigates to the save sub-menu, which contains various save related menu items such as
         bookmarking a page, saving to collection, shortcut or as a PDF, and adding to home screen -->
    <string name="browser_menu_save">Саклау</string>
    <!-- Browser menu label that bookmarks the currently visited page -->
    <string name="browser_menu_bookmark_this_page">Бу битне кыстыргычларга өстәү</string>
    <!-- Browser menu label that navigates to the edit bookmark screen for the current bookmarked page -->
    <string name="browser_menu_edit_bookmark">Кыстыргычны үзгәртү</string>
<<<<<<< HEAD
=======
    <!-- Browser menu label that the saves the currently visited page as a PDF -->
    <string name="browser_menu_save_as_pdf">PDF буларак саклау…</string>
>>>>>>> c4245b98
    <!-- Browser menu label for navigating to the translation feature, which provides language translation options the current visited page -->
    <string name="browser_menu_translate_page">Битне тәрҗемә итү…</string>
    <!-- Browser menu label for the print feature -->
    <string name="browser_menu_print">Бастыру…</string>

    <!-- Extensions management fragment -->
    <!-- Text displayed when there are no extensions to be shown -->
    <string name="extensions_management_no_extensions">Монда киңәйтүләр юк</string>

    <!-- Browser Toolbar -->
    <!-- Content description for the Home screen button on the browser toolbar -->
    <string name="browser_toolbar_home">Өй экран</string>

    <!-- Content description (not visible, for screen readers etc.): Erase button: Erase the browsing
         history and go back to the home screen. -->
    <string name="browser_toolbar_erase">Гизү тарихын бетерү</string>
    <!-- Content description for the translate page toolbar button that opens the translations dialog when no translation has occurred. -->
    <string name="browser_toolbar_translate">Битне тәрҗемә итү</string>

    <!-- Locale Settings Fragment -->
    <!-- Content description for tick mark on selected language -->
    <string name="a11y_selected_locale_content_description">Сайланган тел </string>

    <!-- Text for default locale item -->
    <string name="default_locale_text">Җиһаз теленә иярү</string>
    <!-- Placeholder text shown in the search bar before a user enters text -->
    <string name="locale_search_hint">Телне эзләү</string>

    <!-- Search Fragment -->
    <!-- Button in the search view that lets a user search by scanning a QR code -->
    <string name="search_scan_button">Сканерлау</string>
    <!-- Button in the search view when shortcuts are displayed that takes a user to the search engine settings -->
    <string name="search_shortcuts_engine_settings">Эзләү системасы көйләүләре</string>
    <!-- Button in the search view that lets a user navigate to the site in their clipboard -->
    <string name="awesomebar_clipboard_title">Сылтаманы алмашу буферыннан алу</string>
    <!-- Button in the search suggestions onboarding that allows search suggestions in private sessions -->
    <string name="search_suggestions_onboarding_allow_button">Рөхсәт итү</string>
    <!-- Button in the search suggestions onboarding that does not allow search suggestions in private sessions -->
    <string name="search_suggestions_onboarding_do_not_allow_button">Рөхсәт итмәү</string>
    <!-- Search suggestion onboarding hint title text -->
    <string name="search_suggestions_onboarding_title">Хосусый сессияләрдә эзләү тәкъдимнәрен рөхсәт итәргәме?</string>
    <!-- Search suggestion onboarding hint description text, first parameter is the name of the app defined in app_name (for example: Fenix)-->
    <string name="search_suggestions_onboarding_text">%s Сез адрес юлында язган һәрнәрсәне дә стандарт эзләү системагыз белән уртаклашачак.</string>

    <!-- Search engine suggestion title text. The first parameter is the name of the suggested engine-->
    <string name="search_engine_suggestions_title">%s ярдәмендә эзләү</string>

    <!-- Search engine suggestion description text -->
    <string name="search_engine_suggestions_description">Адрес юлыннан турыдан-туры эзләү</string>

    <!-- Menu option in the search selector menu to open the search settings -->
    <string name="search_settings_menu_item">Эзләү көйләүләре</string>

    <!-- Header text for the search selector menu -->
    <string name="search_header_menu_item_2">Бу юлы монда эзләү:</string>

    <!-- Content description (not visible, for screen readers etc.): Search engine icon. The first parameter is the search engine name (for example: DuckDuckGo). -->
    <string name="search_engine_icon_content_description" tools:ignore="UnusedResources">%s эзләү системасы</string>

    <!-- Home onboarding dialog welcome screen title text. -->
    <string name="onboarding_home_welcome_title_2">Шәхсирәк бер интернетка рәхим итегез</string>
    <!-- Home onboarding dialog welcome screen description text. -->
    <string name="onboarding_home_welcome_description">Күптөслерәк. Хосусыйрак. Элеккечә табыш өчен түгел, кешеләр өчен.</string>
    <!-- Home onboarding dialog sign into sync screen title text. -->
    <string name="onboarding_home_sync_title_3">Җиһаздан җиһазга күчү тагын да җиңеләйде</string>
    <!-- Home onboarding dialog sign into sync screen description text. -->
    <string name="onboarding_home_sync_description">Хәзер баш биттә күренүче, башка җиһазларыгыздагы табларны сайлап, туктаган җирегездән дәвам итегез.</string>
    <!-- Text for the button to continue the onboarding on the home onboarding dialog. -->
    <string name="onboarding_home_get_started_button">Башлап җибәрү</string>
    <!-- Text for the button to navigate to the sync sign in screen on the home onboarding dialog. -->
    <string name="onboarding_home_sign_in_button">Керү</string>
    <!-- Text for the button to skip the onboarding on the home onboarding dialog. -->
    <string name="onboarding_home_skip_button">Калдырып тору</string>
    <!-- Onboarding home screen sync popup dialog message, shown on top of Recent Synced Tabs in the Jump back in section. -->
    <string name="sync_cfr_message">Сезнең таблар синхронлана! Башка җиһазыгызда туктап калган җирегездән дәвам итегез.</string>
    <!-- Content description (not visible, for screen readers etc.): Close button for the home onboarding dialog -->
    <string name="onboarding_home_content_description_close_button">Ябу</string>

    <!-- Notification pre-permission dialog -->
    <!-- Enable notification pre permission dialog title
        The first parameter is the name of the app defined in app_name (for example: Fenix) -->
    <string name="onboarding_home_enable_notifications_title" moz:removedIn="124" tools:ignore="UnusedResources">Искәртүләр Сезгә %s ярдәмендә күбрәк эш эшләргә ярдәм итә</string>
    <!-- Text for the button to request notification permission on the device -->
    <string name="onboarding_home_enable_notifications_positive_button" moz:removedIn="124" tools:ignore="UnusedResources">Дәвам итү</string>
    <!-- Text for the button to not request notification permission on the device and dismiss the dialog -->
    <string name="onboarding_home_enable_notifications_negative_button" moz:removedIn="124" tools:ignore="UnusedResources">Хәзер түгел</string>

    <!-- Juno first user onboarding flow experiment, strings are marked unused as they are only referenced by Nimbus experiments. -->
    <!-- Description for learning more about our privacy notice. -->
    <string name="juno_onboarding_privacy_notice_text">Firefox хосусыйлык аңлатмасы</string>
<<<<<<< HEAD
=======
    <!-- Title for set firefox as default browser screen used by Nimbus experiments. -->
    <string name="juno_onboarding_default_browser_title_nimbus_2">Сезне иминлектә тоту безгә бик ошый</string>
>>>>>>> c4245b98
    <!-- Text for the link to the privacy notice webpage for set as firefox default browser screen.
    This is part of the string with the key "juno_onboarding_default_browser_description". -->
    <string name="juno_onboarding_default_browser_description_link_text" moz:RemovedIn="124" tools:ignore="UnusedResources">хосусыйлык аңлатмасы</string>
    <!-- Text for the button to set firefox as default browser on the device -->
    <string name="juno_onboarding_default_browser_positive_button" tools:ignore="UnusedResources">Төп браузер итеп билгеләү</string>
    <!-- Text for the button dismiss the screen and move on with the flow -->
    <string name="juno_onboarding_default_browser_negative_button" tools:ignore="UnusedResources">Хәзер түгел</string>
    <!-- Text for the button to sign in to sync on the device -->
    <string name="juno_onboarding_sign_in_positive_button" tools:ignore="UnusedResources">Керү</string>
    <!-- Text for the button dismiss the screen and move on with the flow -->
    <string name="juno_onboarding_sign_in_negative_button" tools:ignore="UnusedResources">Хәзер түгел</string>
    <!-- Text for the button to request notification permission on the device -->
    <string name="juno_onboarding_enable_notifications_positive_button" tools:ignore="UnusedResources">Искәртүләрне кабызу</string>

    <!-- Text for the button dismiss the screen and move on with the flow -->
    <string name="juno_onboarding_enable_notifications_negative_button" tools:ignore="UnusedResources">Хәзер түгел</string>

<<<<<<< HEAD
=======
    <!-- Text for the button to add search widget on the device used by Nimbus experiments. Nimbus experiments do not support string placeholders.
        Note: The word "Firefox" should NOT be translated -->
    <string name="juno_onboarding_add_search_widget_positive_button" tools:ignore="UnusedResources">Firefox виджетын өстәү</string>
>>>>>>> c4245b98
    <!-- Text for the button to dismiss the screen and move on with the flow -->
    <string name="juno_onboarding_add_search_widget_negative_button" tools:ignore="UnusedResources">Хәзер түгел</string>

    <!-- Search Widget -->
    <!-- Content description for searching with a widget. The first parameter is the name of the application.-->
    <string name="search_widget_content_description_2">Яңа %1$s табы ачу</string>
    <!-- Text preview for smaller sized widgets -->
    <string name="search_widget_text_short">Эзләү</string>

    <!-- Text preview for larger sized widgets -->
    <string name="search_widget_text_long">Интернетта эзләү</string>

    <!-- Content description (not visible, for screen readers etc.): Voice search -->
    <string name="search_widget_voice">Тавышлы эзләү</string>

    <!-- Preferences -->
    <!-- Title for the settings page-->
    <string name="settings">Көйләүләр</string>
    <!-- Preference category for general settings -->
    <string name="preferences_category_general">Гомуми</string>
    <!-- Preference category for all links about Fenix -->
    <string name="preferences_category_about">Хакында</string>
    <!-- Preference category for settings related to changing the default search engine -->
    <string name="preferences_category_select_default_search_engine">Бер вариантны сайлагыз</string>
<<<<<<< HEAD
=======
    <!-- Preference for settings related to managing search shortcuts for the quick search menu -->
    <string name="preferences_manage_search_shortcuts_2">Альтернатив эзләү системалары белән идарә итү</string>
    <!-- Summary for preference for settings related to managing search shortcuts for the quick search menu -->
    <string name="preferences_manage_search_shortcuts_summary">Эзләү менюсында күрсәтелүче системаларны үзгәртү</string>
    <!-- Preference category for settings related to managing search shortcuts for the quick search menu -->
    <string name="preferences_category_engines_in_search_menu">Эзләү менюсында күренүче эзләү системалары</string>
>>>>>>> c4245b98
    <!-- Preference for settings related to changing the default search engine -->
    <string name="preferences_default_search_engine">Стандарт эзләү системасы</string>
    <!-- Preference for settings related to Search -->
    <string name="preferences_search">Эзләү</string>
    <!-- Preference for settings related to Search engines -->
    <string name="preferences_search_engines">Эзләү системалары</string>
    <!-- Preference for settings related to Search engines suggestions-->
    <string name="preferences_search_engines_suggestions">Эзләү системаларыннан тәкъдимнәр</string>
    <!-- Preference link to rating Fenix on the Play Store -->
    <string name="preferences_rate">Google Play-да бәяләү</string>
    <!-- Preference linking to about page for Fenix
        The first parameter is the name of the app defined in app_name (for example: Fenix) -->
    <string name="preferences_about">%1$s турында</string>
    <!-- Preference for settings related to changing the default browser -->
    <string name="preferences_set_as_default_browser">Стандарт браузер итеп билгеләү</string>
    <!-- Preference category for advanced settings -->
    <string name="preferences_category_advanced">Киңәйтелгән</string>
    <!-- Preference category for privacy and security settings -->
    <string name="preferences_category_privacy_security">Хосусыйлык һәм хәвефсезлек</string>
    <!-- Preference for advanced site permissions -->
    <string name="preferences_site_permissions">Сайт рөхсәтләре</string>
    <!-- Preference for private browsing options -->
    <string name="preferences_private_browsing_options">Хосусый гизү</string>
    <!-- Preference for opening links in a private tab-->
    <string name="preferences_open_links_in_a_private_tab">Сылтаманы xосусый биттә ачу</string>
    <!-- Preference for allowing screenshots to be taken while in a private tab-->
    <string name="preferences_allow_screenshots_in_private_mode">Хосусый гизү режимында скриншотларны рөхсәт итү</string>
    <!-- Will inform the user of the risk of activating Allow screenshots in private browsing option -->
    <string name="preferences_screenshots_in_private_mode_disclaimer">Рөхсәт ителсә, берничә кушымта ачык булганда хосусый таблар да күренәчәк</string>
    <!-- Preference for adding private browsing shortcut -->
    <string name="preferences_add_private_browsing_shortcut">Хосусый гизү ярлыгын өстәү</string>

    <!-- Preference for enabling "HTTPS-Only" mode -->
    <string name="preferences_https_only_title">Тик-HTTPS режимы</string>

    <!-- Label for cookie banner section in quick settings panel. -->
    <string name="cookie_banner_blocker">Куки баннерларын тыючы</string>
    <!-- Preference for removing cookie/consent banners from sites automatically in private mode. See reduce_cookie_banner_summary for additional context. -->
    <string name="preferences_cookie_banner_reduction_private_mode">Хосусый гизү режимындагы куки баннерларын тыючы</string>
    <!-- Text for indicating cookie banner handling is off this site, this is shown as part of the protections panel with the tracking protection toggle -->
    <string name="reduce_cookie_banner_off_for_site">Бу сайт өчен cүнгән</string>
    <!-- Text for cancel button indicating that cookie banner reduction is not supported for the current site, this is shown as part of the cookie banner details view. -->
    <string name="cookie_banner_handling_details_site_is_not_supported_cancel_button">Баш тарту</string>
    <!-- Text for request support button indicating that cookie banner reduction is not supported for the current site, this is shown as part of the cookie banner details view. -->
    <string name="cookie_banner_handling_details_site_is_not_supported_request_support_button_2">Cорау җибәрү</string>
    <!-- Text for title indicating that cookie banner reduction is not supported for the current site, this is shown as part of the cookie banner details view. -->
    <string name="cookie_banner_handling_details_site_is_not_supported_title_2">Бу сайтның тәэмин ителүен сорыйсызмы?</string>
    <!-- Label for the snackBar, after the user reports with success a website where cookie banner reducer did not work -->
    <string name="cookie_banner_handling_report_site_snack_bar_text_2">Cорау җибәрелде</string>
    <!-- Text for indicating cookie banner handling is on this site, this is shown as part of the protections panel with the tracking protection toggle -->
    <string name="reduce_cookie_banner_on_for_site">Бу сайт өчен кабынган</string>
    <!-- Text for indicating cookie banner handling is currently not supported for this site, this is shown as part of the protections panel with the tracking protection toggle -->
    <string name="reduce_cookie_banner_unsupported_site">Бу сайт хәзерге вакытта танылмый</string>

    <!-- Summary of https only preference if https only is set to off -->
    <string name="preferences_https_only_off">Сүнгән</string>
    <!-- Summary of https only preference if https only is set to on in all tabs -->
    <string name="preferences_https_only_on_all">Барлык табларда да кабынган</string>
    <!-- Summary of https only preference if https only is set to on in private tabs only -->
    <string name="preferences_https_only_on_private">Хосусый табларда кабынган</string>
    <!-- Text displayed that links to website containing documentation about "HTTPS-Only" mode -->
    <string name="preferences_http_only_learn_more">Күбрәк белү</string>
    <!-- Option for the https only setting -->
    <string name="preferences_https_only_in_all_tabs">Барлык табларда да кабызу</string>
    <!-- Option for the https only setting -->
    <string name="preferences_https_only_in_private_tabs">Хосусый табларда гына кабызу</string>
    <!-- Title shown in the error page for when trying to access a http website while https only mode is enabled. -->
    <string name="errorpage_httpsonly_title">Хәвефсез сайт юк</string>
    <!-- Preference for accessibility -->
    <string name="preferences_accessibility">Кулайлык</string>
    <!-- Preference to override the Sync token server -->
    <string name="preferences_override_sync_tokenserver">Үзгә Синхронлау серверы</string>
    <!-- Preference category for account information -->
    <string name="preferences_category_account">Хисап язмасы</string>
    <!-- Preference for changing where the toolbar is positioned -->
    <string name="preferences_toolbar" moz:removedIn="129" tools:ignore="UnusedResources">Кораллар панеле</string>
    <!-- Preference for changing default theme to dark or light mode -->
    <string name="preferences_theme">Тема</string>
    <!-- Preference for customizing the home screen -->
    <string name="preferences_home_2">Баш бит</string>
    <!-- Preference for gestures based actions -->
    <string name="preferences_gestures">Ишарәләр</string>
    <!-- Preference for settings related to visual options -->
    <string name="preferences_customize">Яраклаштыру</string>
    <!-- Preference text for account title when there was an error syncing FxA -->
    <string name="preferences_account_sync_error">Синхронлауны дәвам итү өчен яңадан тоташыгыз</string>
    <!-- Preference for language -->
    <string name="preferences_language">Тел</string>


    <!-- Preference for data choices -->
    <string name="preferences_data_choices">Бирелгәннәрне сайлау</string>
    <!-- Preference for data collection -->
    <string name="preferences_data_collection">Мәгълүмат туплау</string>
    <!-- Preference for developers -->
    <string name="preferences_remote_debugging">USB аркылы хаталарны ерактан төзәтү</string>
    <!-- Preference title for switch preference to show search suggestions -->
    <string name="preferences_show_search_suggestions">Эзләү тәкъдимнәрен күрсәтү</string>
    <!-- Preference title for switch preference to show voice search button -->
    <string name="preferences_show_voice_search">Тавышлы эзләүне күрсәтү</string>
    <!-- Preference title for switch preference to show search suggestions also in private mode -->
    <string name="preferences_show_search_suggestions_in_private">Хосусый сессияләрдә күрсәтү</string>
    <!-- Preference title for switch preference to show a clipboard suggestion when searching -->
    <string name="preferences_show_clipboard_suggestions">Алмаш буферы тәкъдимнәрен күрсәтү</string>
    <!-- Preference title for switch preference to suggest browsing history when searching -->
    <string name="preferences_search_browsing_history">Гизү тарихыннан эзләү</string>
    <!-- Preference title for switch preference to suggest bookmarks when searching -->
    <string name="preferences_search_bookmarks">Кыстыргычлардан эзләү</string>
    <!-- Preference title for switch preference to suggest synced tabs when searching -->
    <string name="preferences_search_synced_tabs">Синхронланган табларны эзләү</string>
    <!-- Preference for account settings -->
    <string name="preferences_account_settings">Хисап язмасы көйләүләре</string>
    <!-- Preference for enabling url autocomplete-->
    <string name="preferences_enable_autocomplete_urls">URL aдресларын автотәмамлау</string>
    <!-- Preference for open links in third party apps -->
    <string name="preferences_open_links_in_apps">Сылтамаларны кушымталарда ачу</string>
    <!-- Preference for open download with an external download manager app -->
    <string name="preferences_external_download_manager">Тышкы йөкләп алу менеджеры</string>

    <!-- Preference for extensions -->
    <string name="preferences_extensions">Киңәйтүләр</string>
    <!-- Preference for notifications -->
    <string name="preferences_notifications">Искәртүләр</string>

    <!-- Summary for notification preference indicating notifications are allowed -->
    <string name="notifications_allowed_summary">Рөхсәт ителгән</string>
    <!-- Summary for notification preference indicating notifications are not allowed -->
    <string name="notifications_not_allowed_summary">Рөхсәт ителмәгән</string>

    <!-- Add-on Permissions -->
    <!-- The title of the required permissions section from addon's permissions screen -->
    <string name="addons_permissions_heading_required" tools:ignore="UnusedResources">Кирәкле</string>
    <!-- The title of the optional permissions section from addon's permissions screen -->
    <string name="addons_permissions_heading_optional" tools:ignore="UnusedResources">Мәҗбүри түгел</string>

    <!-- Button caption to confirm the add-on collection configuration -->
    <string name="customize_addon_collection_ok">ОК</string>
    <!-- Button caption to abort the add-on collection configuration -->
    <string name="customize_addon_collection_cancel">Баш тарту</string>

    <!-- Hint displayed on input field for custom collection name -->
    <string name="customize_addon_collection_hint">Җыентык исеме</string>
    <!-- Hint displayed on input field for custom collection user ID-->
    <string name="customize_addon_collection_user_hint">Җыентык иясе (Кулланучы ID)</string>

    <!-- Customize Home -->
    <!-- Header text for jumping back into the recent tab in customize the home screen -->
    <string name="customize_toggle_jump_back_in">Кире кайту</string>
    <!-- Title for the customize home screen section with bookmarks. -->
    <string name="customize_toggle_bookmarks">Кыстыргычлар</string>
    <!-- Title for the customize home screen section with recently visited. Recently visited is
    a section where users see a list of tabs that they have visited in the past few days -->
    <string name="customize_toggle_recently_visited">Соңгы каралганнар</string>

    <!-- Title for the customize home screen section with Pocket. -->
    <string name="customize_toggle_pocket_2">Уйландыра торган мәкаләләр</string>
    <!-- Summary for the customize home screen section with Pocket. The first parameter is product name Pocket -->
    <string name="customize_toggle_pocket_summary">%s тәкъдим иткән мәкаләләр</string>
    <!-- Title for the customize home screen section with sponsored Pocket stories. -->
    <string name="customize_toggle_pocket_sponsored">Иганәчеләр мәкаләләре</string>
    <!-- Title for the opening wallpaper settings screen -->
    <string name="customize_wallpapers">Фон рәсемнәр</string>
    <!-- Title for the customize home screen section with sponsored shortcuts. -->
    <string name="customize_toggle_contile">Иганәче ярлыклары</string>

    <!-- Wallpapers -->
    <!-- Content description for various wallpapers. The first parameter is the name of the wallpaper -->
    <string name="wallpapers_item_name_content_description">Фон рәсем элементы: %1$s</string>
    <!-- Snackbar message for when wallpaper is selected -->
    <string name="wallpaper_updated_snackbar_message">Фон рәсем яңартылды!</string>
    <!-- Snackbar label for action to view selected wallpaper -->
    <string name="wallpaper_updated_snackbar_action">Карау</string>

    <!-- Snackbar message for when wallpaper couldn't be downloaded -->
    <string name="wallpaper_download_error_snackbar_message">Фон рәсемен йөкләп булмады</string>
    <!-- Snackbar label for action to retry downloading the wallpaper -->
    <string name="wallpaper_download_error_snackbar_action">Янәдән тырышып карау</string>
    <!-- Snackbar message for when wallpaper couldn't be selected because of the disk error -->
    <string name="wallpaper_select_error_snackbar_message">Фон рәсемен үзгәртә алмадым</string>
    <!-- Text displayed that links to website containing documentation about the "Limited Edition" wallpapers. -->
    <string name="wallpaper_learn_more">Күбрәк белү</string>
    <!-- Text for classic wallpapers title. The first parameter is the Firefox name. -->
    <string name="wallpaper_classic_title">Классик %s</string>
    <!-- Text for artist series wallpapers title. "Artist series" represents a collection of artist collaborated wallpapers. -->
    <string name="wallpaper_artist_series_title">Рәссам сериясе</string>
    <!-- Description text for the artist series wallpapers with learn more link. The first parameter is the learn more string defined in wallpaper_learn_more. "Independent voices" is the name of the wallpaper collection -->
    <string name="wallpaper_artist_series_description_with_learn_more">«Бәйсез тавышлар» коллекциясе. %s</string>
    <!-- Description text for the artist series wallpapers. "Independent voices" is the name of the wallpaper collection -->
    <string name="wallpaper_artist_series_description">«Бәйсез тавышлар» коллекциясе.</string>
    <!-- Wallpaper onboarding dialog header text. -->
    <string name="wallpapers_onboarding_dialog_title_text">Төрле төсләр кулланып карагыз</string>
    <!-- Wallpaper onboarding dialog body text. -->
    <string name="wallpapers_onboarding_dialog_body_text">Сезгә ошаган фон рәсемен сайлагыз.</string>
    <!-- Wallpaper onboarding dialog learn more button text. The button navigates to the wallpaper settings screen. -->
    <string name="wallpapers_onboarding_dialog_explore_more_button_text">Башка фон рәсемнәрен карау</string>

    <!-- Account Preferences -->
    <!-- Preference for managing your account via accounts.firefox.com -->
    <string name="preferences_manage_account">Хисап белән идарә итү</string>
    <!-- Summary of the preference for managing your account via accounts.firefox.com. -->
    <string name="preferences_manage_account_summary">Серсүзегезне үзгәртү, мәгълүмат тупланмагыз белән идарә итү, яки хисабыгызны бетерү</string>
    <!-- Preference for triggering sync -->
    <string name="preferences_sync_now">Хәзер синхронлау</string>
    <!-- Preference category for sync -->
    <string name="preferences_sync_category">Ниләрне синхронларга икәнен сайлагыз</string>
    <!-- Preference for syncing history -->
    <string name="preferences_sync_history">Тарих</string>
    <!-- Preference for syncing bookmarks -->
    <string name="preferences_sync_bookmarks">Кыстыргычлар</string>
    <!-- Preference for syncing passwords -->
    <string name="preferences_sync_logins_2">Серсүзләр</string>
    <!-- Preference for syncing tabs -->
    <string name="preferences_sync_tabs_2">Ачык битләр</string>
    <!-- Preference for signing out -->
    <string name="preferences_sign_out">Чыгу</string>
    <!-- Preference displays and allows changing current FxA device name -->
    <string name="preferences_sync_device_name">Җиһаз исеме</string>
    <!-- Text shown when user enters empty device name -->
    <string name="empty_device_name_error">Җиһаз исеме буш була алмый.</string>
    <!-- Label indicating that sync is in progress -->
    <string name="sync_syncing_in_progress">Синхронлау…</string>
    <!-- Label summary indicating that sync failed. The first parameter is the date stamp showing last time it succeeded -->
    <string name="sync_failed_summary">Синхронлау барып чыкмады. Соңгы синхронлау: %s</string>
    <!-- Label summary showing never synced -->
    <string name="sync_failed_never_synced_summary">Синхронлау барып чыкмады. Соңгы синхронлау: һичкайчан</string>
    <!-- Label summary the date we last synced. The first parameter is date stamp showing last time synced -->
    <string name="sync_last_synced_summary">Соңгы синхронлау: %s</string>
    <!-- Label summary showing never synced -->
    <string name="sync_never_synced_summary">Соңгы синхронлау: һичкайчан</string>
    <!-- Text for displaying the default device name.
        The first parameter is the application name, the second is the device manufacturer name
        and the third is the device model. -->
    <string name="default_device_name_2">%1$s, %2$s %3$s</string>

    <!-- Preference for syncing payment methods -->
    <string name="preferences_sync_credit_cards_2">Түләү ысуллары</string>
    <!-- Preference for syncing addresses -->
    <string name="preferences_sync_address">Адреслар</string>

    <!-- Send Tab -->
    <!-- Name of the "receive tabs" notification channel. Displayed in the "App notifications" system settings for the app -->
    <string name="fxa_received_tab_channel_name">Башка җиһаздагы таблар</string>
    <!-- Description of the "receive tabs" notification channel. Displayed in the "App notifications" system settings for the app -->
    <string name="fxa_received_tab_channel_description">Башка Firefox җиһазларыннан алынган таблар өчен искәртүләр.</string>
    <!--  The body for these is the URL of the tab received  -->
    <string name="fxa_tab_received_notification_name">Таб кабул ителде</string>

    <!-- %s is the device name -->
    <string name="fxa_tab_received_from_notification_name">%s җиһазыннан таб</string>

    <!-- The body for a "closed synced tabs" notification. -->
    <string name="fxa_tabs_closed_text">Күптән түгел ябылган табларны карау</string>

    <!-- Advanced Preferences -->
    <!-- Preference for tracking protection exceptions -->
    <string name="preferences_tracking_protection_exceptions">Чыгармалар</string>
    <!-- Button in Exceptions Preference to turn on tracking protection for all sites (remove all exceptions) -->
    <string name="preferences_tracking_protection_exceptions_turn_on_for_all">Барлык сайтлар өчен дә кабызу</string>
    <!-- Text displayed when there are no exceptions, with learn more link that brings users to a tracking protection SUMO page -->
    <string name="exceptions_empty_message_learn_more_link">Күбрәк белү</string>

    <!-- Preference switch for usage and technical data collection -->
    <string name="preference_usage_data">Куллану турында һәм техник мәгълүматлар</string>
    <!-- Preference switch for marketing data collection -->
    <string name="preferences_marketing_data">Маркетинг мәгълүматлары</string>
    <!-- Title for studies preferences -->
    <string name="preference_experiments_2">Тикшеренүләр</string>
    <!-- Summary for studies preferences -->
    <string name="preference_experiments_summary_2">Mozilla-га тикшеренүләр урнаштырырга һәм үткәрергә рөхсәт итү</string>

    <!-- Preference for reconnecting to FxA sync -->
    <string name="preferences_sync_sign_in_to_reconnect">Яңадан тоташу өчен керегез</string>
    <!-- Preference for removing FxA account -->
    <string name="preferences_sync_remove_account">Хисап язмасын бетерү</string>

    <!-- Pairing Feature strings -->
    <!-- Instructions on how to access pairing -->
    <string name="pair_instructions_2"><![CDATA[<b>Firefox.com/pair</b> адресында күрсәтелгән QR кодны сканерлагыз]]></string>

    <!-- Toolbar Preferences -->
    <!-- Preference for using top toolbar -->
    <string name="preference_top_toolbar">Өстә</string>

    <!-- Preference for using bottom toolbar -->
    <string name="preference_bottom_toolbar">Аста</string>

    <!-- Theme Preferences -->
    <!-- Preference for using light theme -->
    <string name="preference_light_theme">Ачык төсле</string>
    <!-- Preference for using dark theme -->
    <string name="preference_dark_theme">Караңгы төсле</string>

    <!-- Preference for using using dark or light theme automatically set by battery -->
    <string name="preference_auto_battery_theme">Батареяны саклау режимын исәпкә алу</string>
    <!-- Preference for using following device theme -->
    <string name="preference_follow_device_theme">Җиһаз темасына иярү</string>

    <!-- Gestures Preferences-->
    <!-- Preferences for using pull to refresh in a webpage -->
    <string name="preference_gestures_website_pull_to_refresh">Яңарту өчен тартыгыз</string>

    <!-- Preference for using the dynamic toolbar -->
    <string name="preference_gestures_dynamic_toolbar">Кораллар панелен яшерү өчен әйләндерегез</string>
    <!-- Preference for switching tabs by swiping horizontally on the toolbar -->
    <string name="preference_gestures_swipe_toolbar_switch_tabs" moz:removedIn="129" tools:ignore="UnusedResources">Табларны алыштыру өчен кораллар панелен кырыйга сөйрәгез</string>
    <!-- Preference for showing the opened tabs by swiping up on the toolbar-->
    <string name="preference_gestures_swipe_toolbar_show_tabs">Табларны ачу өчен кораллар панелен өскә таба сөйрәгез</string>

    <!-- Library -->
    <!-- Option in Library to open Downloads page -->
    <string name="library_downloads">Йөкләп алулар</string>
    <!-- Option in library to open Bookmarks page -->
    <string name="library_bookmarks">Кыстыргычлар</string>
    <!-- Option in library to open Desktop Bookmarks root page -->
    <string name="library_desktop_bookmarks_root">Компьютердагы кыстыргычлар</string>
    <!-- Option in library to open Desktop Bookmarks "menu" page -->
    <string name="library_desktop_bookmarks_menu">Кыстыргычлар менюсы</string>
    <!-- Option in library to open Desktop Bookmarks "toolbar" page -->
    <string name="library_desktop_bookmarks_toolbar">Кыстыргычлар панеле</string>
    <!-- Option in library to open Desktop Bookmarks "unfiled" page -->
    <string name="library_desktop_bookmarks_unfiled">Башка кыстыргычлар</string>
    <!-- Option in Library to open History page -->
    <string name="library_history">Тарих</string>
    <!-- Option in Library to open a new tab -->
    <string name="library_new_tab">Яңа таб</string>
    <!-- Settings Page Title -->
    <string name="settings_title">Көйләүләр</string>
    <!-- Content description (not visible, for screen readers etc.): "Close button for library settings" -->
    <string name="content_description_close_button">Ябу</string>

    <!-- Option in library for Recently Closed Tabs -->
    <string name="library_recently_closed_tabs">Күптән түгел ябылган таблар</string>
    <!-- Option in library to open Recently Closed Tabs page -->
    <string name="recently_closed_show_full_history">Тулы тарихны күрсәтү </string>
    <!-- Text to show users they have multiple tabs saved in the Recently Closed Tabs section of history.
    %d is a placeholder for the number of tabs selected. -->
    <string name="recently_closed_tabs">%d бит</string>
    <!-- Text to show users they have one tab saved in the Recently Closed Tabs section of history.
    %d is a placeholder for the number of tabs selected. -->
    <string name="recently_closed_tab">%d бит</string>

    <!-- Recently closed tabs screen message when there are no recently closed tabs -->
    <string name="recently_closed_empty_message">Монда күптән түгел ябылган таблар юк</string>

    <!-- Tab Management -->
    <!-- Title of preference for tabs management -->
    <string name="preferences_tabs">Таблар</string>
    <!-- Title of preference that allows a user to specify the tab view -->
    <string name="preferences_tab_view">Таб күренеше</string>
    <!-- Option for a list tab view -->
    <string name="tab_view_list">Исемлек</string>
    <!-- Option for a grid tab view -->
    <string name="tab_view_grid">Челтәр</string>
    <!-- Title of preference that allows a user to auto close tabs after a specified amount of time -->
    <string name="preferences_close_tabs">Табларны ябу</string>
    <!-- Option for auto closing tabs that will never auto close tabs, always allows user to manually close tabs -->
    <string name="close_tabs_manually">Кулдан</string>

    <!-- Option for auto closing tabs that will auto close tabs after one day -->
    <string name="close_tabs_after_one_day">Бер көннән соң</string>
    <!-- Option for auto closing tabs that will auto close tabs after one week -->
    <string name="close_tabs_after_one_week">Бер атнадан соң</string>
    <!-- Option for auto closing tabs that will auto close tabs after one month -->
    <string name="close_tabs_after_one_month">Бер айдан соң</string>

    <!-- Title of preference that allows a user to specify the auto-close settings for open tabs -->
    <string name="preference_auto_close_tabs" tools:ignore="UnusedResources">Ачык табларны автматик рәвештә оябу</string>

    <!-- Opening screen -->
    <!-- Title of a preference that allows a user to choose what screen to show after opening the app -->
    <string name="preferences_opening_screen">Башлангыч экран</string>
    <!-- Option for always opening the homepage when re-opening the app -->
    <string name="opening_screen_homepage">Баш бит</string>
    <!-- Option for always opening the user's last-open tab when re-opening the app -->
    <string name="opening_screen_last_tab">Соңгы таб</string>
    <!-- Option for always opening the homepage when re-opening the app after four hours of inactivity -->
    <string name="opening_screen_after_four_hours_of_inactivity">Дүрт сәгать хәрәкәтсезлектән соң баш бит</string>
    <!-- Summary for tabs preference when auto closing tabs setting is set to manual close-->
    <string name="close_tabs_manually_summary">Кулдан ябу</string>

    <!-- Summary for tabs preference when auto closing tabs setting is set to auto close tabs after one day-->
    <string name="close_tabs_after_one_day_summary">Бер көннән соң ябу</string>
    <!-- Summary for tabs preference when auto closing tabs setting is set to auto close tabs after one week-->
    <string name="close_tabs_after_one_week_summary">Бер атнадан соң ябу</string>
    <!-- Summary for tabs preference when auto closing tabs setting is set to auto close tabs after one month-->
    <string name="close_tabs_after_one_month_summary">Бер айдан соң ябу</string>

    <!-- Inactive tabs -->
    <!-- Category header of a preference that allows a user to enable or disable the inactive tabs feature -->
    <string name="preferences_inactive_tabs">Иске табларны актив булмаганга күчерү</string>
    <!-- Title of inactive tabs preference -->
    <string name="preferences_inactive_tabs_title">Ике атна эчендә каралмаган таблар актив булмаган бүлеккә күчереләчәк.</string>

    <!-- Studies -->
    <!-- Title of the remove studies button -->
    <string name="studies_remove">Бетерү</string>
    <!-- Title of the active section on the studies list -->
    <string name="studies_active">Актив</string>
    <!-- Learn more link for studies, links to an article for more information about studies. -->
    <string name="studies_learn_more">Күбрәк белү</string>
    <!-- Dialog message shown after removing a study -->
    <string name="studies_restart_app">Үзгәртүләрне гамәлгә ашыру өчен кушымта ябылачак</string>
    <!-- Dialog button to confirm the removing a study. -->
    <string name="studies_restart_dialog_ok">ОК</string>
    <!-- Dialog button text for canceling removing a study. -->
    <string name="studies_restart_dialog_cancel">Баш тарту</string>
    <!-- Toast shown after turning on/off studies preferences -->
    <string name="studies_toast_quit_application" tools:ignore="UnusedResources">Үзгәртүләрне гамәлгә ашыру өчен кушымтадан чыгу…</string>

    <!-- Sessions -->
    <!-- Title for the list of tabs -->
    <string name="tab_header_label">Ачык битләр</string>
    <!-- Title for the list of tabs in the current private session -->
    <string name="tabs_header_private_tabs_title">Хосусый таблар</string>
    <!-- Title for the list of tabs in the synced tabs -->
    <string name="tabs_header_synced_tabs_title">Синхронланган таблар</string>
    <!-- Content description (not visible, for screen readers etc.): Add tab button. Adds a news tab when pressed -->
    <string name="add_tab">Таб өстәү</string>
    <!-- Content description (not visible, for screen readers etc.): Add tab button. Adds a news tab when pressed -->
    <string name="add_private_tab">Хосусый таб өстәү </string>
    <!-- Text for the new tab button to indicate adding a new private tab in the tab -->
    <string name="tab_drawer_fab_content">Хосусый</string>
    <!-- Text for the new tab button to indicate syncing command on the synced tabs page -->
    <string name="tab_drawer_fab_sync">Синхронлау</string>


    <!-- Text shown in the menu for sharing all tabs -->
    <string name="tab_tray_menu_item_share">Барлык табларны уртаклашу</string>
    <!-- Text shown in the menu to view recently closed tabs -->
    <string name="tab_tray_menu_recently_closed">Күптән түгел ябылган таблар</string>
    <!-- Text shown in the tabs tray inactive tabs section -->
    <string name="tab_tray_inactive_recently_closed" tools:ignore="UnusedResources">Күптән түгел ябылган</string>
    <!-- Text shown in the menu to view account settings -->
    <string name="tab_tray_menu_account_settings">Хисап көйләүләре</string>
    <!-- Text shown in the menu to view tab settings -->
    <string name="tab_tray_menu_tab_settings">Таб көйләүләре</string>
    <!-- Text shown in the menu for closing all tabs -->
    <string name="tab_tray_menu_item_close">Барлык табларны да ябу</string>
    <!-- Text shown in the multiselect menu for bookmarking selected tabs. -->
    <string name="tab_tray_multiselect_menu_item_bookmark">Кыстыргыч</string>
    <!-- Text shown in the multiselect menu for closing selected tabs. -->
    <string name="tab_tray_multiselect_menu_item_close">Ябу</string>
    <!-- Content description for tabs tray multiselect share button -->
    <string name="tab_tray_multiselect_share_content_description">Сайланган табларны уртаклашу</string>
    <!-- Content description for tabs tray multiselect menu -->
    <string name="tab_tray_multiselect_menu_content_description">Сайланган таблар менюсы</string>
    <!-- Content description (not visible, for screen readers etc.): Removes tab from collection button. Removes the selected tab from collection when pressed -->
    <string name="remove_tab_from_collection">Табны җыентыктан алып ташлау</string>
    <!-- Text for button to enter multiselect mode in tabs tray -->
    <string name="tabs_tray_select_tabs">Табларны сайлау</string>
    <!-- Content description (not visible, for screen readers etc.): Close tab button. Closes the current session when pressed -->
    <string name="close_tab">Табны ябу</string>
    <!-- Content description (not visible, for screen readers etc.): Close tab <title> button. First parameter is tab title  -->
    <string name="close_tab_title">%s табын ябу</string>
    <!-- Content description (not visible, for screen readers etc.): Opens the open tabs menu when pressed -->
    <string name="open_tabs_menu">Ачык таблар менюсы</string>
    <!-- Open tabs menu item to save tabs to collection -->
    <string name="tabs_menu_save_to_collection1">Табларны җыентыкка саклау</string>
    <!-- Text for the menu button to delete a collection -->
    <string name="collection_delete">Җыентыкны бетерү</string>
    <!-- Text for the menu button to rename a collection -->
    <string name="collection_rename">Җыентык исемен үзгәртү</string>
    <!-- Text for the button to open tabs of the selected collection -->
    <string name="collection_open_tabs">Табларны ачу</string>
    <!-- Hint for adding name of a collection -->
    <string name="collection_name_hint">Җыентык исеме</string>
    <!-- Text for the menu button to rename a top site -->
<<<<<<< HEAD
    <string name="rename_top_site">Исемен үзгәртү</string>
=======
    <string name="rename_top_site" moz:removedIn="130" tools:ignore="UnusedResources">Исемен үзгәртү</string>
>>>>>>> c4245b98
    <!-- Text for the menu button to remove a top site -->
    <string name="remove_top_site">Бетерү</string>
    <!-- Text for the menu button to delete a top site from history -->
    <string name="delete_from_history">Тарихтан бетерү</string>
    <!-- Postfix for private WebApp titles, placeholder is replaced with app name -->
    <string name="pwa_site_controls_title_private">%1$s (Хосусый режим)</string>

    <!-- Text for the button to clear all history -->
    <string name="history_delete_all">Тарихны бетерү</string>
    <!-- Text for the snackbar to confirm that multiple browsing history items has been deleted -->
    <string name="history_delete_multiple_items_snackbar">Тарих бетерелде</string>
    <!-- Text for the snackbar to confirm that a single browsing history item has been deleted. The first parameter is the shortened URL of the deleted history item. -->
    <string name="history_delete_single_item_snackbar">%1$s бетерелде</string>
    <!-- Context description text for the button to delete a single history item -->
    <string name="history_delete_item">Бетерү</string>
    <!-- History multi select title in app bar
    The first parameter is the number of bookmarks selected -->
    <string name="history_multi_select_title">%1$d сайланды</string>
    <!-- Text for the header that groups the history for today -->
    <string name="history_today">Бүген</string>
    <!-- Text for the header that groups the history for yesterday -->
    <string name="history_yesterday">Кичә</string>
    <!-- Text for the header that groups the history the past 7 days -->
    <string name="history_7_days">Соңгы 7 көн</string>
    <!-- Text for the header that groups the history the past 30 days -->
    <string name="history_30_days">Соңгы 30 көн</string>
    <!-- Text for the header that groups the history older than the last month -->
    <string name="history_older">Искерәк</string>
    <!-- Text shown when no history exists -->
    <string name="history_empty_message">Тарих юк</string>

    <!-- Downloads -->
    <!-- Text for the snackbar to confirm that multiple downloads items have been removed -->
    <string name="download_delete_multiple_items_snackbar_1">Йөкләүләр бетерелде</string>
    <!-- Text for the snackbar to confirm that a single download item has been removed. The first parameter is the name of the download item. -->
    <string name="download_delete_single_item_snackbar">%1$s бетерелде</string>
    <!-- Text shown when no download exists -->
    <string name="download_empty_message_1">Йөкләп алынган файллар юк</string>
    <!-- History multi select title in app bar
    The first parameter is the number of downloads selected -->
    <string name="download_multi_select_title">%1$d сайланган</string>
    <!-- Text for the button to remove a single download item -->
    <string name="download_delete_item_1">Бетерү</string>


    <!-- Crashes -->
    <!-- Title text displayed on the tab crash page. This first parameter is the name of the application (For example: Fenix) -->
    <string name="tab_crash_title_2">Гафу. %1$s бу сәхифәне йөкли алмый.</string>

    <!-- Send crash report checkbox text on the tab crash page -->
    <string name="tab_crash_send_report">Mozilla-га ватылу турында хәбәр җибәрү</string>
    <!-- Close tab button text on the tab crash page -->
    <string name="tab_crash_close">Табны ябу</string>
    <!-- Restore tab button text on the tab crash page -->
    <string name="tab_crash_restore">Табны кире кайтару</string>

    <!-- Bookmarks -->
    <!-- Confirmation message for a dialog confirming if the user wants to delete the selected folder -->
    <string name="bookmark_delete_folder_confirmation_dialog">Папка бетерүне раслыйсызмы?</string>
    <!-- Confirmation message for a dialog confirming if the user wants to delete multiple items including folders. Parameter will be replaced by app name. -->
    <string name="bookmark_delete_multiple_folders_confirmation_dialog">%s сайланган элементларны бетерәчәк.</string>
    <!-- Screen title for adding a bookmarks folder -->
    <string name="bookmark_add_folder">Папка өстәү</string>
    <!-- Snackbar title shown after a bookmark has been created. -->
    <string name="bookmark_saved_snackbar">Кыстыргыч cакланды!</string>
    <!-- Snackbar edit button shown after a bookmark has been created. -->
    <string name="edit_bookmark_snackbar_action">ҮЗГӘРТҮ</string>
    <!-- Bookmark overflow menu edit button -->
    <string name="bookmark_menu_edit_button">Үзгәртү</string>
    <!-- Bookmark overflow menu copy button -->
    <string name="bookmark_menu_copy_button">Күчереп алу</string>
    <!-- Bookmark overflow menu share button -->
    <string name="bookmark_menu_share_button">Уртаклашу</string>
    <!-- Bookmark overflow menu open in new tab button -->
    <string name="bookmark_menu_open_in_new_tab_button">Яңа табта ачу</string>
    <!-- Bookmark overflow menu open in private tab button -->
    <string name="bookmark_menu_open_in_private_tab_button">Хосусый табта ачу</string>
    <!-- Bookmark overflow menu delete button -->
    <string name="bookmark_menu_delete_button">Бетерү</string>
    <!--Bookmark overflow menu save button -->
    <string name="bookmark_menu_save_button">Саклау</string>
    <!-- Bookmark multi select title in app bar
     The first parameter is the number of bookmarks selected -->
    <string name="bookmarks_multi_select_title">%1$d сайланды</string>
    <!-- Bookmark editing screen title -->
    <string name="edit_bookmark_fragment_title">Кыстарманы үзгәртү</string>
    <!-- Bookmark folder editing screen title -->
    <string name="edit_bookmark_folder_fragment_title">Папканы үзгәртү</string>
    <!-- Bookmark sign in button message -->
    <string name="bookmark_sign_in_button">Синхрон кыстыргычларны карау өчен керегез</string>
    <!-- Bookmark URL editing field label -->
    <string name="bookmark_url_label">URL</string>
    <!-- Bookmark FOLDER editing field label -->
    <string name="bookmark_folder_label">ПАПКА</string>
    <!-- Bookmark NAME editing field label -->
    <string name="bookmark_name_label">ИСЕМ</string>
    <!-- Bookmark add folder screen title -->
    <string name="bookmark_add_folder_fragment_label">Папка өстәү</string>
    <!-- Bookmark select folder screen title -->
    <string name="bookmark_select_folder_fragment_label">Папка сайлау</string>
    <!-- Bookmark editing error missing title -->
    <string name="bookmark_empty_title_error">Исеме булырга тиеш</string>
    <!-- Bookmark editing error missing or improper URL -->
    <string name="bookmark_invalid_url_error">Яраксыз URL</string>
    <!-- Bookmark screen message for empty bookmarks folder -->
    <string name="bookmarks_empty_message">Монда кыстыргычлар юк</string>
    <!-- Bookmark snackbar message on deletion
     The first parameter is the host part of the URL of the bookmark deleted, if any -->
    <string name="bookmark_deletion_snackbar_message">%1$s бетерелде</string>

    <!-- Bookmark snackbar message on deleting multiple bookmarks not including folders-->
    <string name="bookmark_deletion_multiple_snackbar_message_2">Кыстыргычлар бетерелде</string>
    <!-- Bookmark snackbar message on deleting multiple bookmarks including folders-->
    <string name="bookmark_deletion_multiple_snackbar_message_3">Сайланган папкаларны бетерү</string>
    <!-- Bookmark undo button for deletion snackbar action -->
    <string name="bookmark_undo_deletion">КИРЕ АЛУ</string>

    <!-- Site Permissions -->
    <!-- Button label that take the user to the Android App setting -->
    <string name="phone_feature_go_to_settings">Көйләүләргә күчү</string>
    <!-- Content description (not visible, for screen readers etc.): Quick settings sheet
        to give users access to site specific information / settings. For example:
        Secure settings status and a button to modify site permissions -->
    <string name="quick_settings_sheet">Тиз көйләүләр панеле</string>
    <!-- Label that indicates that this option it the recommended one -->
    <string name="phone_feature_recommended">Киңәш ителә</string>
    <!-- Button label for clearing all the information of site permissions-->
    <string name="clear_permissions">Рөхсәтләрне бетерү</string>
    <!-- Text for the OK button on Clear permissions dialog -->
    <string name="clear_permissions_positive">ОК</string>
    <!-- Text for the cancel button on Clear permissions dialog -->
    <string name="clear_permissions_negative">Баш тарту</string>
    <!-- Button label for clearing a site permission-->
    <string name="clear_permission">Рөхсәтне бетерү</string>
    <!-- Text for the OK button on Clear permission dialog -->
    <string name="clear_permission_positive">ОК</string>
    <!-- Text for the cancel button on Clear permission dialog -->
    <string name="clear_permission_negative">Баш тарту</string>
    <!-- Button label for clearing all the information on all sites-->
    <string name="clear_permissions_on_all_sites">Барлык сайтлар өчен дә бирелгән рөхсәтләрне чистарту</string>
    <!-- Preference for altering video and audio autoplay for all websites -->
    <string name="preference_browser_feature_autoplay">Автоуйнату</string>
    <!-- Preference for altering the camera access for all websites -->
    <string name="preference_phone_feature_camera">Камера</string>
    <!-- Preference for altering the microphone access for all websites -->
    <string name="preference_phone_feature_microphone">Микрофон</string>
    <!-- Preference for altering the location access for all websites -->
    <string name="preference_phone_feature_location">Урнашу</string>
    <!-- Preference for altering the notification access for all websites -->
    <string name="preference_phone_feature_notification">Искәртү</string>
    <!-- Preference for altering the persistent storage access for all websites -->
    <string name="preference_phone_feature_persistent_storage">Даими саклагыч</string>
    <!-- Preference for altering the storage access setting for all websites -->
    <string name="preference_phone_feature_cross_origin_storage_access">Сайт-ара кукилар</string>
    <!-- Preference for altering the EME access for all websites -->
    <string name="preference_phone_feature_media_key_system_access">DRM белән идарә ителгән эчтәлек</string>
    <!-- Label that indicates that a permission must be asked always -->
    <string name="preference_option_phone_feature_ask_to_allow">Рөхсәт итүне сорау</string>
    <!-- Label that indicates that a permission must be blocked -->
    <string name="preference_option_phone_feature_blocked">Блокланган</string>
    <!-- Label that indicates that a permission must be allowed -->
    <string name="preference_option_phone_feature_allowed">Рөхсәт ителгән</string>
    <!--Label that indicates a permission is by the Android OS-->
    <string name="phone_feature_blocked_by_android">Android тарафыннан тыелган</string>
    <!-- Preference for showing a list of websites that the default configurations won't apply to them -->
    <string name="preference_exceptions">Чыгармалар</string>
    <!-- Summary of tracking protection preference if tracking protection is set to off -->
    <string name="tracking_protection_off">Сүнгән</string>
    <!-- Summary of tracking protection preference if tracking protection is set to standard -->
    <string name="tracking_protection_standard">Стандарт</string>
    <!-- Summary of tracking protection preference if tracking protection is set to strict -->
    <string name="tracking_protection_strict">Катгый</string>
    <!-- Summary of tracking protection preference if tracking protection is set to custom -->
    <string name="tracking_protection_custom">Үзгә</string>
    <!-- Label for global setting that indicates that all video and audio autoplay is allowed -->
    <string name="preference_option_autoplay_allowed2">Аудио һәм видеоны рөхсәт итү</string>
    <!-- Label for site specific setting that indicates that all video and audio autoplay is allowed -->
    <string name="quick_setting_option_autoplay_allowed">Аудио һәм видеоны рөхсәт итү</string>
    <!-- Label that indicates that video and audio autoplay is only allowed over Wi-Fi -->
    <string name="preference_option_autoplay_allowed_wifi_only2">Аудио һәм видеоны мобиль интернетны кулланганда гына блоклау</string>
    <!-- Subtext that explains 'autoplay on Wi-Fi only' option -->
    <string name="preference_option_autoplay_allowed_wifi_subtext">Аудио һәм видео Wi-Fi аша уйнатылачак</string>
    <!-- Label for global setting that indicates that video autoplay is allowed, but audio autoplay is blocked -->
    <string name="preference_option_autoplay_block_audio2">Аудионы гына тыю</string>
    <!-- Label for site specific setting that indicates that video autoplay is allowed, but audio autoplay is blocked -->
    <string name="quick_setting_option_autoplay_block_audio">Аудионы гына тыю</string>
    <!-- Label for global setting that indicates that all video and audio autoplay is blocked -->
    <string name="preference_option_autoplay_blocked3">Аудио һәм видеоны тыю</string>
    <!-- Label for site specific setting that indicates that all video and audio autoplay is blocked -->
    <string name="quick_setting_option_autoplay_blocked">Аудио һәм видеоны тыю</string>
    <!-- Summary of delete browsing data on quit preference if it is set to on -->
    <string name="delete_browsing_data_quit_on">Кабынган</string>
    <!-- Summary of delete browsing data on quit preference if it is set to off -->
    <string name="delete_browsing_data_quit_off">Сүнгән</string>

    <!-- Summary of studies preference if it is set to on -->
    <string name="studies_on">Кабынган</string>
    <!-- Summary of studies data on quit preference if it is set to off -->
    <string name="studies_off">Сүнгән</string>

    <!-- Collections -->
    <!-- Collections header on home fragment -->
    <string name="collections_header">Җыентыклар</string>
    <!-- Content description (not visible, for screen readers etc.): Opens the collection menu when pressed -->
    <string name="collection_menu_button_content_description">Җыентык менюсы</string>
    <!-- Title for the "select tabs" step of the collection creator -->
    <string name="create_collection_select_tabs">Табларны сайлау</string>
    <!-- Title for the "select collection" step of the collection creator -->
    <string name="create_collection_select_collection">Җыентыкны сайлау</string>
    <!-- Title for the "name collection" step of the collection creator -->
    <string name="create_collection_name_collection">Җыентыкка исем бирү</string>
    <!-- Button to add new collection for the "select collection" step of the collection creator -->
    <string name="create_collection_add_new_collection">Яңа җыентык өстәү</string>
    <!-- Button to select all tabs in the "select tabs" step of the collection creator -->
    <string name="create_collection_select_all">Барысын да сайлау</string>
    <!-- Button to deselect all tabs in the "select tabs" step of the collection creator -->
    <string name="create_collection_deselect_all">Берсен дә сайламау</string>
    <!-- Text to prompt users to select the tabs to save in the "select tabs" step of the collection creator -->
    <string name="create_collection_save_to_collection_empty">Сакланачак табларны сайлагыз</string>
    <!-- Text to show users how many tabs they have selected in the "select tabs" step of the collection creator.
     %d is a placeholder for the number of tabs selected. -->
    <string name="create_collection_save_to_collection_tabs_selected">%d таб сайланды</string>
    <!-- Text to show users they have one tab selected in the "select tabs" step of the collection creator.
    %d is a placeholder for the number of tabs selected. -->
    <string name="create_collection_save_to_collection_tab_selected">%d таб сайланды</string>
    <!-- Text shown in snackbar when multiple tabs have been saved in a collection -->
    <string name="create_collection_tabs_saved">Таблар сакланды!</string>
    <!-- Text shown in snackbar when one or multiple tabs have been saved in a new collection -->
    <string name="create_collection_tabs_saved_new_collection">Җыентык cакланды!</string>
    <!-- Text shown in snackbar when one tab has been saved in a collection -->
    <string name="create_collection_tab_saved">Таб сакланды!</string>
    <!-- Content description (not visible, for screen readers etc.): button to close the collection creator -->
    <string name="create_collection_close">Ябу</string>
    <!-- Button to save currently selected tabs in the "select tabs" step of the collection creator-->
    <string name="create_collection_save">Саклау</string>
    <!-- Snackbar action to view the collection the user just created or updated -->
    <string name="create_collection_view">Карау</string>

    <!-- Text for the OK button from collection dialogs -->
    <string name="create_collection_positive">ОК</string>
    <!-- Text for the cancel button from collection dialogs -->
    <string name="create_collection_negative">Баш тарту</string>

    <!-- Default name for a new collection in "name new collection" step of the collection creator. %d is a placeholder for the number of collections-->
    <string name="create_collection_default_name">%d җыентыгы</string>

    <!-- Share -->
    <!-- Share screen header -->
    <string name="share_header_2">Уртаклашу</string>
    <!-- Content description (not visible, for screen readers etc.):
        "Share" button. Opens the share menu when pressed. -->
    <string name="share_button_content_description">Уртаклашу</string>
    <!-- Text for the Save to PDF feature in the share menu -->
    <string name="share_save_to_pdf">PDF буларак саклау</string>
    <!-- Text for error message when generating a PDF file Text. -->
    <string name="unable_to_save_to_pdf_error">PDF-ны төзеп булмады</string>
    <!-- Text for standard error snackbar dismiss button. -->
    <string name="standard_snackbar_error_dismiss">Ябу</string>
    <!-- Sub-header in the dialog to share a link to another sync device -->
    <string name="share_device_subheader">Җиһазга җибәрү</string>
    <!-- Sub-header in the dialog to share a link to an app from the full list -->
    <string name="share_link_all_apps_subheader">Барлык гамәлләр</string>
    <!-- Sub-header in the dialog to share a link to an app from the most-recent sorted list -->
    <string name="share_link_recent_apps_subheader">Соңгы кулланылган</string>
    <!-- An option from the share dialog to sign into sync -->
    <string name="sync_sign_in">Синхронлауга керү</string>
     <!-- An option from the share dialog to send link to all other sync devices -->
    <string name="sync_send_to_all">Барлык җиһазларга җибәрү</string>
    <!-- An option from the share dialog to reconnect to sync -->
    <string name="sync_reconnect">Синхронлауга яңадан тоташу</string>
    <!-- Text displayed when sync is offline and cannot be accessed -->
    <string name="sync_offline">Офлайн</string>
    <!-- An option to connect additional devices -->
    <string name="sync_connect_device">Башка җиһазны тоташтыру</string>
    <!-- The dialog text shown when additional devices are not available -->
    <string name="sync_connect_device_dialog">Табны җибәрү өчен, кимендә тагын бер башка җиһаздан Firefox-ка керегез.</string>
    <!-- Confirmation dialog button -->
    <string name="sync_confirmation_button">Аңладым</string>

    <!-- Share error message -->
    <string name="share_error_snackbar">Бу кушымта белән бүлешеп булмый</string>
    <!-- Add new device screen title -->
    <string name="sync_add_new_device_title">Җиһазга җибәрү</string>
    <!-- Text for the warning message on the Add new device screen -->
    <string name="sync_add_new_device_message">Тоташкан җиһаз юк</string>
    <!-- Text for the button to learn about sending tabs -->
    <string name="sync_add_new_device_learn_button">Табларны җибәрү турында күбрәк белү…</string>
    <!-- Text for the button to connect another device -->
    <string name="sync_add_new_device_connect_button">Башка җиһазны тоташтыру…</string>

    <!-- Notifications -->
    <!-- Text shown in the notification that pops up to remind the user that a private browsing session is active. -->
    <string name="notification_pbm_delete_text_2">Хосусый табларны ябу</string>

    <!-- Name of the marketing notification channel. Displayed in the "App notifications" system settings for the app -->
    <string name="notification_marketing_channel_name">Маркетинг</string>

    <!-- Snackbar -->
    <!-- Text shown in snackbar when user deletes a collection -->
    <string name="snackbar_collection_deleted">Җыентык бетерелде</string>
    <!-- Text shown in snackbar when user renames a collection -->
    <string name="snackbar_collection_renamed">Җыентык исеме үзгәртелде</string>
    <!-- Text shown in snackbar when user closes a tab -->
    <string name="snackbar_tab_closed">Таб ябылды</string>
    <!-- Text shown in snackbar when user closes all tabs -->
    <string name="snackbar_tabs_closed">Таблар ябылды</string>
    <!-- Text shown in snackbar when user bookmarks a list of tabs -->
    <string name="snackbar_message_bookmarks_saved">Кыстыргычлар cакланды!</string>
    <!-- Text shown in snackbar when user closes a private tab -->
    <string name="snackbar_private_tab_closed">Хосусый таб ябылды</string>
    <!-- Text shown in snackbar when user closes all private tabs -->
    <string name="snackbar_private_tabs_closed">Хосусый таблар ябылды</string>
    <!-- Text shown in snackbar to undo deleting a tab, top site or collection -->
    <string name="snackbar_deleted_undo">КИРЕ АЛУ</string>
    <!-- Text shown in snackbar when user removes a top site -->
    <string name="snackbar_top_site_removed">Сайт бетерелде</string>
    <!-- QR code scanner prompt which appears after scanning a code, but before navigating to it
        First parameter is the name of the app, second parameter is the URL or text scanned-->
    <string name="qr_scanner_confirmation_dialog_message">%1$s кушымтасына %2$s сылтамасын ачарга рөхсәт бирү</string>
    <!-- QR code scanner prompt dialog positive option to allow navigation to scanned link -->
    <string name="qr_scanner_dialog_positive">РӨXCӘT ИТҮ</string>
    <!-- QR code scanner prompt dialog positive option to deny navigation to scanned link -->
    <string name="qr_scanner_dialog_negative">КИРЕ КАГУ</string>
    <!-- QR code scanner prompt dialog error message shown when a hostname does not contain http or https. -->
    <string name="qr_scanner_dialog_invalid">Веб-адрес хаталы.</string>
    <!-- QR code scanner prompt dialog positive option when there is an error -->
    <string name="qr_scanner_dialog_invalid_ok">ОК</string>
    <!-- Tab collection deletion prompt dialog message. Placeholder will be replaced with the collection name -->
    <string name="tab_collection_dialog_message">%1$s җыентыгын бетерүне раслыйсызмы?</string>
    <!-- Tab collection deletion prompt dialog option to delete the collection -->
    <string name="tab_collection_dialog_positive">Бетерү</string>

    <!-- Text displayed in a notification when the user enters full screen mode -->
    <string name="full_screen_notification" moz:removedIn="130" tools:ignore="UnusedResources">Тулы экран режимына күчү</string>
    <!-- Message for copying the URL via long press on the toolbar -->
    <string name="url_copied">URL копияләнде</string>
    <!-- Summary for Accessibility Text Size Scaling Preference -->
    <string name="preference_accessibility_text_size_summary">Вебсайтларда текстны зурайту я кечерәйтү</string>
    <!-- Title for Accessibility Text Size Scaling Preference -->
    <string name="preference_accessibility_font_size_title">Шрифт үлчәме</string>

    <!-- Title for Accessibility Text Automatic Size Scaling Preference -->
    <string name="preference_accessibility_auto_size_2">Автоматик шрифт үлчәме</string>

    <!-- Summary for Accessibility Text Automatic Size Scaling Preference -->
    <string name="preference_accessibility_auto_size_summary">Шрифт үлчәме сезнең Android көйләүләренә туры киләчәк. Шрифт үлчәмен монда үзгәртү өчен сүндерегез.</string>

    <!-- Title for the Delete browsing data preference -->
    <string name="preferences_delete_browsing_data">Гизү мәгълүматларын бетерү</string>
    <!-- Title for the tabs item in Delete browsing data -->
    <string name="preferences_delete_browsing_data_tabs_title_2">Ачык битләр</string>
    <!-- Subtitle for the tabs item in Delete browsing data, parameter will be replaced with the number of open tabs -->
    <string name="preferences_delete_browsing_data_tabs_subtitle">%d таб</string>
    <!-- Subtitle for the data and history items in delete browsing data, parameter will be replaced with the
        number of history items the user has -->
    <string name="preferences_delete_browsing_data_browsing_data_subtitle">%d адрес</string>
    <!-- Subtitle for the cookies item in Delete browsing data -->
    <string name="preferences_delete_browsing_data_cookies_subtitle">Сез күпчелек сайтлардан чыгачаксыз</string>
    <!-- Title for the cached images and files item in Delete browsing data -->
    <string name="preferences_delete_browsing_data_cached_files">Кәшләнгән рәсемнәр һәм файллар</string>
    <!-- Subtitle for the cached images and files item in Delete browsing data -->
    <string name="preferences_delete_browsing_data_cached_files_subtitle">Саклагычта урын бушата</string>

    <!-- Title for the site permissions item in Delete browsing data -->
    <string name="preferences_delete_browsing_data_site_permissions">Сайт рөхсәтләре</string>
    <!-- Title for the downloads item in Delete browsing data -->
    <string name="preferences_delete_browsing_data_downloads">Йөкләүләр</string>
    <!-- Text for the button to delete browsing data -->
    <string name="preferences_delete_browsing_data_button">Гизү мәгълүматларын бетерү</string>
    <!-- Title for the Delete browsing data on quit preference -->
    <string name="preferences_delete_browsing_data_on_quit">Чыкканда гизү мәгълүматларын бетерү</string>
    <!-- Summary for the Delete browsing data on quit preference. "Quit" translation should match delete_browsing_data_on_quit_action translation. -->
    <string name="preference_summary_delete_browsing_data_on_quit_2">Төп менюдан \&quot;Чыгу\&quot;-ны сайлаганда, гизү мәгълүматларын автоматик рәвештә бетерә</string>
    <!-- Action item in menu for the Delete browsing data on quit feature -->
    <string name="delete_browsing_data_on_quit_action">Чыгу</string>

    <!-- Dialog message to the user asking to delete browsing data. Parameter will be replaced by app name. -->
    <string name="delete_browsing_data_prompt_message_3">%s сайланган гизү мәгълүматларын бетерәчәк.</string>
    <!-- Text for the cancel button for the data deletion dialog -->
    <string name="delete_browsing_data_prompt_cancel">Баш тарту</string>
    <!-- Text for the allow button for the data deletion dialog -->
    <string name="delete_browsing_data_prompt_allow">Бетерү</string>

    <!-- Text for the snackbar confirmation that the data was deleted -->
    <string name="preferences_delete_browsing_data_snackbar">Гизү мәгълүматлары бетерелде</string>
    <!-- Text for the snackbar to show the user that the deletion of browsing data is in progress -->
    <string name="deleting_browsing_data_in_progress">Гизү мәгълүматларын бетерү…</string>

    <!-- Onboarding -->
    <!-- text to display in the snackbar once account is signed-in -->
    <string name="onboarding_firefox_account_sync_is_on">Синхронлау кабызылган</string>

    <!-- Onboarding theme -->
    <!-- Text shown in snackbar when multiple tabs have been sent to device -->
    <string name="sync_sent_tabs_snackbar">Таблар җибәрелде!</string>
    <!-- Text shown in snackbar when one tab has been sent to device  -->
    <string name="sync_sent_tab_snackbar">Таб җибәрелде!</string>
    <!-- Text shown in snackbar when sharing tabs failed  -->
    <string name="sync_sent_tab_error_snackbar">Җибәреп булмады</string>
    <!-- Text shown in snackbar for the "retry" action that the user has after sharing tabs failed -->
    <string name="sync_sent_tab_error_snackbar_action">КАБАТЛАУ</string>
    <!-- Title of QR Pairing Fragment -->
    <string name="sync_scan_code">Кодны сканерлау</string>
    <!-- Instructions on how to access pairing -->
    <string name="sign_in_instructions"><![CDATA[Компьютерыгызда Firefox-ны ачыгыз һәм <b>https://firefox.com/pair</b> адресына үтегез]]></string>
    <!-- Text shown for sign in pairing when ready -->
    <string name="sign_in_ready_for_scan">Сканерлауга әзер</string>
    <!-- Text shown for settings option for sign with pairing -->
    <string name="sign_in_with_camera">Камерагыз ярдәмендә керегез</string>
    <!-- Text shown for settings option for sign with email -->
    <string name="sign_in_with_email">Моның урынына эл. почта кулланыгыз</string>
    <!-- Text shown for settings option for create new account text.'Firefox' intentionally hardcoded here.-->
    <string name="sign_in_create_account_text"><![CDATA[Аккаунтыгыз юкмы? Firefox-ны җиһазлар арасында синхронлау өчен, бер <u>хисап булдырыгыз</u>.]]></string>
    <!-- Text shown in confirmation dialog to sign out of account. The first parameter is the name of the app (e.g. Firefox Preview) -->
    <string name="sign_out_confirmation_message_2">%s хисабыгыз белән синхронлауны туктатачак, ләкин бу җиһаздагы гизү мәгълүматларының берсен дә бетермәячәк.</string>
    <!-- Option to continue signing out of account shown in confirmation dialog to sign out of account -->
    <string name="sign_out_disconnect">Өзү</string>
    <!-- Option to cancel signing out shown in confirmation dialog to sign out of account -->
    <string name="sign_out_cancel">Баш тарту</string>

    <!-- Error message snackbar shown after the user tried to select a default folder which cannot be altered -->
    <string name="bookmark_cannot_edit_root">Стандарт папкаларны үзгәртә алмыйм</string>

    <!-- Enhanced Tracking Protection -->
    <!-- Link displayed in enhanced tracking protection panel to access tracking protection settings -->
    <string name="etp_settings">Саклау көйләүләре</string>
    <!-- Preference title for enhanced tracking protection settings -->
    <string name="preference_enhanced_tracking_protection">Күзәтелүдән Көчәйтелгән Саклау</string>
    <!-- Text displayed that links to website about enhanced tracking protection -->
    <string name="preference_enhanced_tracking_protection_explanation_learn_more">Күбрәк белү</string>
    <!-- Preference for enhanced tracking protection for the standard protection settings -->
    <string name="preference_enhanced_tracking_protection_standard_default_1">Стандарт (килешенгәнчә)</string>
    <!--  Accessibility text for the Standard protection information icon  -->
    <string name="preference_enhanced_tracking_protection_standard_info_button">Стандарт күзәтелүдән саклау чаралары нәрсәләрне блоклый</string>
    <!-- Preference for enhanced tracking protection for the strict protection settings -->
    <string name="preference_enhanced_tracking_protection_strict">Катгый</string>
    <!--  Accessibility text for the Strict protection information icon  -->
    <string name="preference_enhanced_tracking_protection_strict_info_button">Катгый күзәтелүдән саклау чаралары нәрсәләрне блоклый</string>
    <!-- Preference for enhanced tracking protection for the custom protection settings -->
    <string name="preference_enhanced_tracking_protection_custom">Үзгә</string>
    <!-- Preference description for enhanced tracking protection for the strict protection settings -->
    <string name="preference_enhanced_tracking_protection_custom_description_2">Кайсы төр трекерларны һәм скриптларны блокларга икәнен сайлагыз.</string>
    <!--  Accessibility text for the Strict protection information icon  -->
    <string name="preference_enhanced_tracking_protection_custom_info_button">Үзгә күзәтелүдән саклау чаралары нәрсәләрне блоклый</string>
    <!-- Header for categories that are being blocked by current Enhanced Tracking Protection settings -->
    <!-- Preference for enhanced tracking protection for the custom protection settings for cookies-->
    <string name="preference_enhanced_tracking_protection_custom_cookies">Кукилар</string>
    <!-- Option for enhanced tracking protection for the custom protection settings for cookies-->
    <string name="preference_enhanced_tracking_protection_custom_cookies_1">Сайт-ара һәм социаль челтәр күзәтүчеләре</string>
    <!-- Option for enhanced tracking protection for the custom protection settings for cookies-->
    <string name="preference_enhanced_tracking_protection_custom_cookies_2">Каралмаган сайтлардан булган кукилар</string>
    <!-- Preference for enhanced tracking protection for the custom protection settings for tracking content -->
    <string name="preference_enhanced_tracking_protection_custom_tracking_content">Күзәтүче эчтәлек</string>
    <!-- Option for enhanced tracking protection for the custom protection settings for tracking content-->
    <string name="preference_enhanced_tracking_protection_custom_tracking_content_1">Барлык табларда</string>

    <!-- Option for enhanced tracking protection for the custom protection settings for tracking content-->
    <string name="preference_enhanced_tracking_protection_custom_tracking_content_2">Хосусый табларда гына</string>
    <!-- Preference for enhanced tracking protection for the custom protection settings -->
    <string name="preference_enhanced_tracking_protection_custom_cryptominers">Криптомайнерләр</string>
    <!-- Preference for enhanced tracking protection for the custom protection settings -->
    <string name="preference_enhanced_tracking_protection_custom_fingerprinters" moz:RemovedIn="130" tools:ignore="UnusedResources">Бармак эзләрен җыючылар (идентификаторлар)</string>
    <!-- Button label for navigating to the Enhanced Tracking Protection details -->
    <string name="enhanced_tracking_protection_details">Нечкәлекләр</string>
    <!-- Header for categories that are being being blocked by current Enhanced Tracking Protection settings -->
    <string name="enhanced_tracking_protection_blocked">Тыелган</string>
    <!-- Header for categories that are being not being blocked by current Enhanced Tracking Protection settings -->
    <string name="enhanced_tracking_protection_allowed">Рөхсәт ителгән</string>
    <!-- Category of trackers (social media trackers) that can be blocked by Enhanced Tracking Protection -->
    <string name="etp_social_media_trackers_title">Социаль челтәр күзәтүчеләре</string>
    <!-- Category of trackers (cross-site tracking cookies) that can be blocked by Enhanced Tracking Protection -->
    <string name="etp_cookies_title">Сайт-ара күзәтүче сookie файллары</string>
    <!-- Category of trackers (cryptominers) that can be blocked by Enhanced Tracking Protection -->
    <string name="etp_cryptominers_title">Криптомайнерләр</string>
    <!-- Category of trackers (fingerprinters) that can be blocked by Enhanced Tracking Protection -->
    <string name="etp_fingerprinters_title" moz:RemovedIn="130" tools:ignore="UnusedResources">Бармак эзләрен җыючылар (идентификаторлар)</string>
    <!-- Category of trackers (tracking content) that can be blocked by Enhanced Tracking Protection -->
    <string name="etp_tracking_content_title">Күзәтүче эчтәлек</string>
    <!-- Enhanced Tracking Protection message that protection is currently on for this site -->
    <string name="etp_panel_on">Бу сайт өчен саклау КАБЫНГАН</string>
    <!-- Enhanced Tracking Protection message that protection is currently off for this site -->
    <string name="etp_panel_off">Бу сайт өчен саклау СҮНГӘН</string>
    <!-- Header for exceptions list for which sites enhanced tracking protection is always off -->
    <string name="enhanced_tracking_protection_exceptions">Күзәтелүдән көчәйтелгән саклау бу вебсайтлар өчен сүндерелгән</string>
    <!-- Content description (not visible, for screen readers etc.): Navigate
    back from ETP details (Ex: Tracking content) -->
    <string name="etp_back_button_content_description">Кире кайту</string>
    <!-- About page link text to open what's new link -->
    <string name="about_whats_new">%s яңалыклары</string>
    <!-- Open source licenses page title
    The first parameter is the app name -->
    <string name="open_source_licenses_title">%s | OSS китапханәләр</string>

    <!-- Category of trackers (redirect trackers) that can be blocked by Enhanced Tracking Protection -->
    <string name="etp_redirect_trackers_title">Юнәлтүләрне күзәтеп торучылар</string>

    <!-- Description of redirect tracker cookies that can be blocked by Enhanced Tracking Protection -->
    <string name="etp_redirect_trackers_description">Билгеле күзәтүче вебсайтларга булган юнәлтүләр урнаштырган кукиларны чистарта.</string>
    <!-- Text displayed that links to website about enhanced tracking protection SmartBlock -->
    <string name="preference_etp_smartblock_learn_more">Күбрәк белү</string>

    <!-- About page link text to open support link -->
    <string name="about_support">Техник ярдәм</string>
    <!-- About page link text to list of past crashes (like about:crashes on desktop) -->
    <string name="about_crashes">Өзеклеклер</string>
    <!-- About page link text to open privacy notice link -->
    <string name="about_privacy_notice">Хосусыйлык аңлатмасы</string>
    <!-- About page link text to open know your rights link -->
    <string name="about_know_your_rights">Хокукларыгызны белегез</string>
    <!-- About page link text to open licensing information link -->
    <string name="about_licensing_information">Лицензия турында мәгълүмат</string>
    <!-- About page link text to open a screen with libraries that are used -->
    <string name="about_other_open_source_libraries">Без кулланган китапханәләр</string>

    <!-- Toast shown to the user when they are activating the secret dev menu
        The first parameter is number of long clicks left to enable the menu -->
    <string name="about_debug_menu_toast_progress">Хата төзәтү менюсы: кабызу өчен %1$d чиртү калды</string>
    <string name="about_debug_menu_toast_done">Хата төзәтү менюсы кабынган</string>

    <!-- Browser long press popup menu -->
    <!-- Copy the current url -->
    <string name="browser_toolbar_long_press_popup_copy">Күчереп алу</string>
    <!-- Paste & go the text in the clipboard. '&amp;' is replaced with the ampersand symbol: & -->
    <string name="browser_toolbar_long_press_popup_paste_and_go">Ябыштыру һәм күчү</string>
    <!-- Paste the text in the clipboard -->
    <string name="browser_toolbar_long_press_popup_paste">Өстәү</string>

    <!-- Snackbar message shown after an URL has been copied to clipboard. -->
    <string name="browser_toolbar_url_copied_to_clipboard_snackbar">URL алмашу буферына күчермәләнде</string>

    <!-- Title text for the Add To Homescreen dialog -->
    <string name="add_to_homescreen_title">Өй экранына өстәү</string>
    <!-- Cancel button text for the Add to Homescreen dialog -->
    <string name="add_to_homescreen_cancel">Баш тарту</string>
    <!-- Add button text for the Add to Homescreen dialog -->
    <string name="add_to_homescreen_add">Өстәү</string>
    <!-- Continue to website button text for the first-time Add to Homescreen dialog -->
    <string name="add_to_homescreen_continue">Вебсайтка үтү</string>

    <!-- Placeholder text for the TextView in the Add to Homescreen dialog -->
    <string name="add_to_homescreen_text_placeholder">Ярлык исеме</string>

    <!-- Preference option for asking to save passwords in Fenix -->
    <string name="preferences_passwords_save_logins_ask_to_save">Саклар алдыннан сорау</string>
    <!-- Preference option for never saving passwords in Fenix -->
    <string name="preferences_passwords_save_logins_never_save">Беркайчан да cакламау</string>

    <!-- Preference for autofilling saved logins in Firefox (in web content), %1$s will be replaced with the app name -->
    <string name="preferences_passwords_autofill2">%1$s эчендә автотутыру</string>
    <!-- Description for the preference for autofilling saved logins in Firefox (in web content), %1$s will be replaced with the app name -->
    <string name="preferences_passwords_autofill_description">%1$s кулланганда вебсайтларда кулланучы исемнәре һәм серсүзләр саклансын һәм аннан автоматик рәвештә тутырылсын.</string>
    <!-- Preference for autofilling logins from Fenix in other apps (e.g. autofilling the Twitter app) -->
    <string name="preferences_android_autofill">Башка кушымталарда автотутыру</string>
    <!-- Description for the preference for autofilling logins from Fenix in other apps (e.g. autofilling the Twitter app) -->
    <string name="preferences_android_autofill_description">Җиһазыгыздагы башка кушымталарда кулланучы исемнәре һәм серсүзләр тутырылсын.</string>

    <!-- Preference to access list of login exceptions that we never save logins for -->
    <string name="preferences_passwords_exceptions">Чыгармалар</string>
    <!-- Text on button to remove all saved login exceptions -->
    <string name="preferences_passwords_exceptions_remove_all">Барлык чыгармаларны бетерү</string>
    <!-- The header for the site that a login is for -->
    <string name="preferences_passwords_saved_logins_site">Сайт</string>
    <!-- The header for the username for a login -->
    <string name="preferences_passwords_saved_logins_username">Кулланучы исеме</string>
    <!-- The header for the password for a login -->
    <string name="preferences_passwords_saved_logins_password">Серсүз</string>
    <!-- Shown in snackbar to tell user that the password has been copied -->
    <string name="logins_password_copied">Серсүз алмашу буферына күчермәләнде</string>
    <!-- Shown in snackbar to tell user that the username has been copied -->
    <string name="logins_username_copied">Кулланучы исеме алмашу буферына күчермәләнде</string>
    <!-- Content Description (for screenreaders etc) read for the button to copy a password in logins-->
    <string name="saved_logins_copy_password">Серсүзне күчереп алу</string>
    <!-- Content Description (for screenreaders etc) read for the button to clear a password while editing a login-->
    <string name="saved_logins_clear_password">Серсүзне чистарту </string>
    <!-- Content Description (for screenreaders etc) read for the button to copy a username in logins -->
    <string name="saved_login_copy_username">Кулланучы исемен күчереп алу</string>

    <!-- Content Description (for screenreaders etc) read for the button to clear a username while editing a login -->
    <string name="saved_login_clear_username">Кулланучы исемен чистарту</string>
    <!-- Content Description (for screenreaders etc) read for the button to clear the hostname field while creating a login -->
    <string name="saved_login_clear_hostname">Сервер исемен чистарту</string>
    <!-- Content Description (for screenreaders etc) read for the button to open a site in logins -->
    <string name="saved_login_open_site">Сайтны браузерда ачу </string>
    <!-- Content Description (for screenreaders etc) read for the button to reveal a password in logins -->
    <string name="saved_login_reveal_password">Серсүзне күрсәтү</string>
    <!-- Content Description (for screenreaders etc) read for the button to hide a password in logins -->
    <string name="saved_login_hide_password">Серсүзне яшерү</string>
    <!-- Negative button to ignore warning dialog if users have no device authentication set up -->
    <string name="logins_warning_dialog_later">Cоңрак</string>
    <!-- Positive button to send users to set up a pin of warning dialog if users have no device authentication set up -->
    <string name="logins_warning_dialog_set_up_now">Хәзер урнаштыру</string>
    <!-- Title of PIN verification dialog to direct users to re-enter their device credentials to access their logins -->
    <string name="logins_biometric_prompt_message_pin">Җиһазыгызның йозагын ачыгыз</string>
    <!-- Title for Accessibility Force Enable Zoom Preference -->
    <string name="preference_accessibility_force_enable_zoom">Барлык вебсайтларны да масштаблау</string>
    <!-- Saved logins sorting strategy menu item -by name- (if selected, it will sort saved logins alphabetically) -->
    <string name="saved_logins_sort_strategy_alphabetically">Исем (А-Я)</string>
    <!-- Saved logins sorting strategy menu item -by last used- (if selected, it will sort saved logins by last used) -->
    <string name="saved_logins_sort_strategy_last_used">Соңгы кулланылган</string>

    <!-- Preference option for syncing credit cards across devices. This is displayed when the user is not signed into sync -->
    <string name="preferences_credit_cards_sync_cards_across_devices">Карталарны җиһазлар арасында синхронлау</string>
    <!-- Preference option for syncing credit cards across devices. This is displayed when the user is signed into sync -->
    <string name="preferences_credit_cards_sync_cards">Карталарны синхронлау</string>

    <!-- Title of the "Add card" screen -->
    <string name="credit_cards_add_card">Картаны өстәү</string>
    <!-- Title of the "Edit card" screen -->
    <string name="credit_cards_edit_card">Картаны үзгәртү</string>
    <!-- The header for the card number of a credit card -->
    <string name="credit_cards_card_number">Карта номеры</string>
    <!-- The header for the expiration date of a credit card -->
    <string name="credit_cards_expiration_date">Вакыты чыгу датасы</string>
    <!-- The label for the expiration date month of a credit card to be used by a11y services-->
    <string name="credit_cards_expiration_date_month">Вакыты чыгу датасы - Ай</string>
    <!-- The label for the expiration date year of a credit card to be used by a11y services-->
    <string name="credit_cards_expiration_date_year">Вакыты чыгу датасы - Ел</string>
    <!-- The header for the name on the credit card -->
    <string name="credit_cards_name_on_card">Картадагы исем</string>
    <!-- The text for the "Delete card" menu item for deleting a credit card -->
    <string name="credit_cards_menu_delete_card">Картаны бетерү</string>
    <!-- The text for the "Delete card" button for deleting a credit card -->
    <string name="credit_cards_delete_card_button">Картаны бетерү</string>
    <!-- The title for the "Save" menu item for saving a credit card -->
    <string name="credit_cards_menu_save">Саклау</string>
    <!-- The text for the "Save" button for saving a credit card -->
    <string name="credit_cards_save_button">Саклау</string>
    <!-- The text for the "Cancel" button for cancelling adding, updating or deleting a credit card -->
    <string name="credit_cards_cancel_button">Баш тарту</string>

    <!-- Title of the "Saved cards" screen -->
    <string name="credit_cards_saved_cards">Сакланган карталар</string>

    <!-- Message displayed in biometric prompt displayed for authentication before allowing users to view their saved credit cards -->
    <string name="credit_cards_biometric_prompt_message">Сакланган карталарыгызны карау өчен йозакны ачыгыз</string>
    <!-- Positive button to send users to set up a pin of warning dialog if users have no device authentication set up -->
    <string name="credit_cards_warning_dialog_set_up_now">Хәзер урнаштыру</string>
    <!-- Negative button to ignore warning dialog if users have no device authentication set up -->
    <string name="credit_cards_warning_dialog_later">Cоңрак</string>
    <!-- Title of PIN verification dialog to direct users to re-enter their device credentials to access their credit cards -->
    <string name="credit_cards_biometric_prompt_message_pin">Җиһазыгызның йозагын ачыгыз</string>

    <!-- Title of the Add search engine screen -->
    <string name="search_engine_add_custom_search_engine_title">Эзләү системасын өстәү</string>
    <!-- Title of the Edit search engine screen -->
    <string name="search_engine_edit_custom_search_engine_title">Эзләү системасын үзгәртү</string>
    <!-- Text for the menu button to edit a search engine -->
    <string name="search_engine_edit">Үзгәртү</string>
    <!-- Text for the menu button to delete a search engine -->
    <string name="search_engine_delete">Бетерү</string>

    <!-- Description text for the Search String TextField. The %s is part of the string -->
    <string name="search_add_custom_engine_search_string_example" formatted="false">Сорауны “%s” юлы белән алыштырыгыз. Мисал өчен:\nhttps://www.google.com/search?q=%s</string>

    <!-- Accessibility description for the form in which details about the custom search engine are entered -->
    <string name="search_add_custom_engine_form_description">Үзгә эзләү системасының нечкәлекләре</string>

    <!-- Text shown when a user leaves the name field empty -->
    <string name="search_add_custom_engine_error_empty_name">Эзләү системасының исемен кертегез</string>
    <!-- Text shown when a user leaves the search string field empty -->
    <string name="search_add_custom_engine_error_empty_search_string">Эзләнәсе сүзтезмәне кертегез</string>
    <!-- Text shown when a user leaves out the required template string -->
    <string name="search_add_custom_engine_error_missing_template">Эзләнәсе сүзтезмәнең Мисал форматына туры килүен тикшерегез</string>
    <!-- Text shown when we aren't able to validate the custom search query. The first parameter is the url of the custom search engine -->
    <string name="search_add_custom_engine_error_cannot_reach">“%s” адресына тоташу хатасы</string>
    <!-- Text shown when a user creates a new search engine -->
    <string name="search_add_custom_engine_success_message">%s ясалды</string>
    <!-- Text shown when a user successfully edits a custom search engine -->
    <string name="search_edit_custom_engine_success_message">%s сакланды</string>
    <!-- Text shown when a user successfully deletes a custom search engine -->
    <string name="search_delete_search_engine_success_message">%s бетерелде</string>

    <!-- Heading for the instructions to allow a permission -->
    <string name="phone_feature_blocked_intro">Рөхсәт итү өчен:</string>
    <!-- First step for the allowing a permission -->
    <string name="phone_feature_blocked_step_settings">1. Android көйләүләренә керегез</string>
    <!-- Second step for the allowing a permission -->
    <string name="phone_feature_blocked_step_permissions"><![CDATA[2. <b>Рөхсәтләр</b>’гә басыгыз]]></string>

    <!-- Third step for the allowing a permission (Fore example: Camera) -->
    <string name="phone_feature_blocked_step_feature"><![CDATA[3. <b>%1$s</b> көйләнешен кабызыгыз]]></string>

    <!-- Label that indicates a site is using a secure connection -->
    <string name="quick_settings_sheet_secure_connection_2">Бәйләнеш хәвефсез</string>
    <!-- Label that indicates a site is using a insecure connection -->
    <string name="quick_settings_sheet_insecure_connection_2">Бәйләнеш хәвефсез түгел</string>
    <!-- Label to clear site data -->
    <string name="clear_site_data">Кукиларны һәм сайт мәгълүматларын чистарту</string>
    <!-- Confirmation message for a dialog confirming if the user wants to delete all data for current site -->
    <string name="confirm_clear_site_data"><![CDATA[<b>%s</b> сайты өчен барлык кукиларны һәм мәгълүматларны да чистартуны раслыйсызмы?]]></string>
    <!-- Confirmation message for a dialog confirming if the user wants to delete all the permissions for all sites-->
    <string name="confirm_clear_permissions_on_all_sites">Барлык сайтлардагы барлык рөхсәтләрне дә чистартуны раслыйсызмы?</string>
    <!-- Confirmation message for a dialog confirming if the user wants to delete all the permissions for a site-->
    <string name="confirm_clear_permissions_site">Бу сайт өчен бирелгән барлык рөхсәтләрне дә чистартуны раслыйсызмы?</string>
    <!-- Confirmation message for a dialog confirming if the user wants to set default value a permission for a site-->
    <string name="confirm_clear_permission_site">Әлеге сайт өчен бирелгән бу рөхсәтне кире алуны раслыйсызмы?</string>
    <!-- label shown when there are not site exceptions to show in the site exception settings -->
    <string name="no_site_exceptions">Сайт өчен чыгармалар юк</string>
    <!-- Bookmark deletion confirmation -->
    <string name="bookmark_deletion_confirmation">Бу кыстыргычны бетерүне раслыйсызмы?</string>
    <!-- text shown before the issuer name to indicate who its verified by, parameter is the name of
     the certificate authority that verified the ticket-->
    <string name="certificate_info_verified_by">Раслаучы: %1$s</string>
    <!-- Login overflow menu delete button -->
    <string name="login_menu_delete_button">Бетерү</string>
    <!-- Login overflow menu edit button -->
    <string name="login_menu_edit_button">Үзгәртү</string>
    <!-- Positive action of a dialog asking to delete  -->
    <string name="dialog_delete_positive">Бетерү</string>

    <!--  The error message in add login view when hostname field is blank. -->
    <string name="saved_login_hostname_required" tools:ignore="UnusedResources">Хост исеме кирәк</string>
    <!-- Voice search button content description  -->
    <string name="voice_search_content_description">Тавышлы эзләү</string>
    <!-- Voice search prompt description displayed after the user presses the voice search button -->
    <string name="voice_search_explainer">Хәзер сөйләгез</string>

    <!--  The error message in edit login view when a duplicate username exists. -->
    <string name="saved_login_duplicate">Мондый исемле кулланучы бар инде</string>

    <!-- This is the hint text that is shown inline on the hostname field of the create new login page. 'https://www.example.com' intentionally hardcoded here -->
    <string name="add_login_hostname_hint_text">https://www.example.com</string>
    <!-- This is an error message shown below the hostname field of the add login page when a hostname does not contain http or https. -->
    <string name="add_login_hostname_invalid_text_3">Веб-адреста &quot;https://&quot; яки &quot;http://&quot; булырга тиеш</string>
    <!-- This is an error message shown below the hostname field of the add login page when a hostname is invalid. -->
    <string name="add_login_hostname_invalid_text_2">Дөрес бер хост исеме кирәк</string>

    <!-- Synced Tabs -->
    <!-- Text displayed to ask user to connect another device as no devices found with account -->
    <string name="synced_tabs_connect_another_device">Башка бер җиһазны тоташтыру.</string>
    <!-- Text displayed asking user to re-authenticate -->
    <string name="synced_tabs_reauth">Зинһар, сайтка яңадан керегез.</string>
    <!-- Text displayed when user has disabled tab syncing in Firefox Sync Account -->
    <string name="synced_tabs_enable_tab_syncing">Зинһар, таблар синхронлауны кабызыгыз.</string>
    <!-- Text displayed when user has no tabs that have been synced -->
    <string name="synced_tabs_no_tabs">Башка җиһазларыгыздагы Firefox-ларда ачык таблар юк.</string>
    <!-- Text displayed in the synced tabs screen when a user is not signed in to Firefox Sync describing Synced Tabs -->
    <string name="synced_tabs_sign_in_message">Башка җиһазларыгызда ачылган таблар исемлеген карау.</string>
    <!-- Text displayed on a button in the synced tabs screen to link users to sign in when a user is not signed in to Firefox Sync -->
    <string name="synced_tabs_sign_in_button">Синхронлауга керү</string>
    <!-- The text displayed when a synced device has no tabs to show in the list of Synced Tabs. -->
    <string name="synced_tabs_no_open_tabs">Ачык таблар юк</string>

    <!-- Confirmation dialog button text when top sites limit is reached. -->
    <string name="top_sites_max_limit_confirmation_button">Яхшы, аңладым</string>
    <!-- Label for the preference to show the shortcuts for the most visited top sites on the homepage -->
    <string name="top_sites_toggle_top_recent_sites_4">Ярлыклар</string>
    <!-- Title text displayed in the rename top site dialog. -->
    <string name="top_sites_rename_dialog_title">Исем</string>
    <!-- Button caption to confirm the renaming of the top site. -->
<<<<<<< HEAD
    <string name="top_sites_rename_dialog_ok">ОК</string>
=======
    <string name="top_sites_rename_dialog_ok" moz:removedIn="130" tools:ignore="UnusedResources">ОК</string>
>>>>>>> c4245b98
    <!-- Dialog button text for canceling the rename top site prompt. -->
    <string name="top_sites_rename_dialog_cancel">Баш тарту</string>

    <!-- Text for the menu button to open the homepage settings. -->
    <string name="top_sites_menu_settings">Көйләүләр</string>
    <!-- Text for the menu button to navigate to sponsors and privacy support articles. '&amp;' is replaced with the ampersand symbol: & -->
    <string name="top_sites_menu_sponsor_privacy">Безнең иганәчеләр һәм сезнең хосусыйлыгыз</string>

    <!-- Label text displayed for a sponsored top site. -->
    <string name="top_sites_sponsored_label">Спонсорланган</string>

    <!-- Inactive tabs in the tabs tray -->
    <!-- Title text displayed in the tabs tray when a tab has been unused for 14 days. -->
    <string name="inactive_tabs_title">Актив булмаган таблар</string>
    <!-- Content description for closing all inactive tabs -->
    <string name="inactive_tabs_delete_all">Барлык актив булмаган табларны ябу</string>

    <!-- Inactive tabs auto-close message in the tabs tray -->
    <!-- The header text of the auto-close message when the user is asked if they want to turn on the auto-closing of inactive tabs. -->
    <string name="inactive_tabs_auto_close_message_header" tools:ignore="UnusedResources">Бер айдан соң үзлегеннән ябылсынмы?</string>
    <!-- A description below the header to notify the user what the inactive tabs auto-close feature is. -->
    <string name="inactive_tabs_auto_close_message_description" tools:ignore="UnusedResources">Firefox соңгы айда каралмаган табларны яба ала.</string>
    <!-- A call to action below the description to allow the user to turn on the auto closing of inactive tabs. -->
    <string name="inactive_tabs_auto_close_message_action" tools:ignore="UnusedResources">АВТОЯБУНЫ КАБЫЗУ</string>
    <!-- Text for the snackbar to confirm auto-close is enabled for inactive tabs -->
    <string name="inactive_tabs_auto_close_message_snackbar">Автоябу кабызылды</string>

    <!-- Default browser card text -->
    <string name="default_browser_experiment_card_text">Вебсайтлардан, эл. хатлардан һәм хәбәрләрдән сылтамаларны автоматик рәвештә Firefox-та ачылсын.</string>

    <!-- Content description for close button in collection placeholder. -->
    <string name="remove_home_collection_placeholder_content_description">Бетерү</string>

    <!-- Content description radio buttons with a link to more information -->
    <string name="radio_preference_info_content_description">Күбрәк белү өчен басыгыз</string>

    <!-- Content description for the action bar "up" button -->
    <string name="action_bar_up_description" moz:removedIn="124" tools:ignore="UnusedResources">Югарыга</string>

    <!-- Content description for privacy content close button -->
    <string name="privacy_content_close_button_content_description">Ябу</string>

    <!-- Pocket recommended stories -->
    <!-- Header text for a section on the home screen. -->
    <string name="pocket_stories_header_1">Уйландыра торган мәкаләләр</string>
    <!-- Header text for a section on the home screen. -->
    <string name="pocket_stories_categories_header">Темалар буенча хикәяләр</string>
    <!-- Text of a button allowing users to access an external url for more Pocket recommendations. -->
    <string name="pocket_stories_placeholder_text">Күбрәген күрү</string>
    <!-- Caption for describing a certain feature. The placeholder is for a clickable text (eg: Learn more) which will load an url in a new tab when clicked.  -->
    <string name="pocket_stories_feature_caption">Firefox гаиләсеннән. %s</string>
    <!-- Clickable text for opening an external link for more information about Pocket. -->
    <string name="pocket_stories_feature_learn_more">Күбрәк белү</string>

    <!-- Translations feature-->


    </resources><|MERGE_RESOLUTION|>--- conflicted
+++ resolved
@@ -64,14 +64,11 @@
     <!-- Title for info card on private homescreen in True Private Browsing Mode. -->
     <string name="felt_privacy_desc_card_title">Бу җиһазда эз калдырмау</string>
 
-<<<<<<< HEAD
-=======
     <!-- Clickable portion of the explanation for private browsing that links the user to our
         about privacy page.
         This string is used in felt_privacy_info_card_subtitle as the second parameter.-->
     <string name="felt_privacy_info_card_subtitle_link_text">Активлыгымны кемнәр күрә ала?</string>
 
->>>>>>> c4245b98
     <!-- Text for the positive button to accept adding a Private Browsing shortcut to the Home screen -->
     <string name="private_mode_cfr_pos_button_text">Өй экранына өстәү</string>
     <!-- Text for the negative button to decline adding a Private Browsing shortcut to the Home screen -->
@@ -238,11 +235,8 @@
     <string name="browser_menu_bookmark_this_page">Бу битне кыстыргычларга өстәү</string>
     <!-- Browser menu label that navigates to the edit bookmark screen for the current bookmarked page -->
     <string name="browser_menu_edit_bookmark">Кыстыргычны үзгәртү</string>
-<<<<<<< HEAD
-=======
     <!-- Browser menu label that the saves the currently visited page as a PDF -->
     <string name="browser_menu_save_as_pdf">PDF буларак саклау…</string>
->>>>>>> c4245b98
     <!-- Browser menu label for navigating to the translation feature, which provides language translation options the current visited page -->
     <string name="browser_menu_translate_page">Битне тәрҗемә итү…</string>
     <!-- Browser menu label for the print feature -->
@@ -333,11 +327,8 @@
     <!-- Juno first user onboarding flow experiment, strings are marked unused as they are only referenced by Nimbus experiments. -->
     <!-- Description for learning more about our privacy notice. -->
     <string name="juno_onboarding_privacy_notice_text">Firefox хосусыйлык аңлатмасы</string>
-<<<<<<< HEAD
-=======
     <!-- Title for set firefox as default browser screen used by Nimbus experiments. -->
     <string name="juno_onboarding_default_browser_title_nimbus_2">Сезне иминлектә тоту безгә бик ошый</string>
->>>>>>> c4245b98
     <!-- Text for the link to the privacy notice webpage for set as firefox default browser screen.
     This is part of the string with the key "juno_onboarding_default_browser_description". -->
     <string name="juno_onboarding_default_browser_description_link_text" moz:RemovedIn="124" tools:ignore="UnusedResources">хосусыйлык аңлатмасы</string>
@@ -355,12 +346,9 @@
     <!-- Text for the button dismiss the screen and move on with the flow -->
     <string name="juno_onboarding_enable_notifications_negative_button" tools:ignore="UnusedResources">Хәзер түгел</string>
 
-<<<<<<< HEAD
-=======
     <!-- Text for the button to add search widget on the device used by Nimbus experiments. Nimbus experiments do not support string placeholders.
         Note: The word "Firefox" should NOT be translated -->
     <string name="juno_onboarding_add_search_widget_positive_button" tools:ignore="UnusedResources">Firefox виджетын өстәү</string>
->>>>>>> c4245b98
     <!-- Text for the button to dismiss the screen and move on with the flow -->
     <string name="juno_onboarding_add_search_widget_negative_button" tools:ignore="UnusedResources">Хәзер түгел</string>
 
@@ -385,15 +373,12 @@
     <string name="preferences_category_about">Хакында</string>
     <!-- Preference category for settings related to changing the default search engine -->
     <string name="preferences_category_select_default_search_engine">Бер вариантны сайлагыз</string>
-<<<<<<< HEAD
-=======
     <!-- Preference for settings related to managing search shortcuts for the quick search menu -->
     <string name="preferences_manage_search_shortcuts_2">Альтернатив эзләү системалары белән идарә итү</string>
     <!-- Summary for preference for settings related to managing search shortcuts for the quick search menu -->
     <string name="preferences_manage_search_shortcuts_summary">Эзләү менюсында күрсәтелүче системаларны үзгәртү</string>
     <!-- Preference category for settings related to managing search shortcuts for the quick search menu -->
     <string name="preferences_category_engines_in_search_menu">Эзләү менюсында күренүче эзләү системалары</string>
->>>>>>> c4245b98
     <!-- Preference for settings related to changing the default search engine -->
     <string name="preferences_default_search_engine">Стандарт эзләү системасы</string>
     <!-- Preference for settings related to Search -->
@@ -861,11 +846,7 @@
     <!-- Hint for adding name of a collection -->
     <string name="collection_name_hint">Җыентык исеме</string>
     <!-- Text for the menu button to rename a top site -->
-<<<<<<< HEAD
-    <string name="rename_top_site">Исемен үзгәртү</string>
-=======
     <string name="rename_top_site" moz:removedIn="130" tools:ignore="UnusedResources">Исемен үзгәртү</string>
->>>>>>> c4245b98
     <!-- Text for the menu button to remove a top site -->
     <string name="remove_top_site">Бетерү</string>
     <!-- Text for the menu button to delete a top site from history -->
@@ -1616,11 +1597,7 @@
     <!-- Title text displayed in the rename top site dialog. -->
     <string name="top_sites_rename_dialog_title">Исем</string>
     <!-- Button caption to confirm the renaming of the top site. -->
-<<<<<<< HEAD
-    <string name="top_sites_rename_dialog_ok">ОК</string>
-=======
     <string name="top_sites_rename_dialog_ok" moz:removedIn="130" tools:ignore="UnusedResources">ОК</string>
->>>>>>> c4245b98
     <!-- Dialog button text for canceling the rename top site prompt. -->
     <string name="top_sites_rename_dialog_cancel">Баш тарту</string>
 
