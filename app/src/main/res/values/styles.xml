--- conflicted
+++ resolved
@@ -86,10 +86,7 @@
         <!-- Border -->
         <!-- Default, Divider, Dotted -->
         <item name="borderPrimary">@color/fx_mobile_border_color_primary</item>
-<<<<<<< HEAD
-=======
         <item name="borderSecondary">@color/fx_mobile_border_color_secondary</item>
->>>>>>> b8e57309
         <!-- Toolbar divider -->
         <item name="borderToolbarDivider">@color/fx_mobile_border_color_toolbar_divider</item>
         <!-- Active thumb color & Active track color (30% transparency) -->
@@ -285,10 +282,7 @@
         <!-- Border -->
         <!-- Default, Divider, Dotted -->
         <item name="borderPrimary">@color/fx_mobile_private_border_color_primary</item>
-<<<<<<< HEAD
-=======
         <item name="borderSecondary">@color/fx_mobile_private_border_color_secondary</item>
->>>>>>> b8e57309
         <!-- Toolbar divider -->
         <item name="borderToolbarDivider">@color/fx_mobile_private_border_color_toolbar_divider</item>
 
