--- conflicted
+++ resolved
@@ -2299,7 +2299,6 @@
     <string name="a11y_action_label_read_article">read the article</string>
     <!-- Action label for links to the Firefox Pocket website. Talkback will append this to say "Double tap to open link to learn more". -->
     <string name="a11y_action_label_pocket_learn_more">open link to learn more</string>
-<<<<<<< HEAD
 
     <!-- Preference for add-ons custom source -->
     <string name="preferences_addons_customization">Configure custom add-ons source</string>
@@ -2336,7 +2335,6 @@
     <string name="confirm_addons_delete_cache_no">Cancel</string>
     <string name="preferences_search_opened_tabs" >Search opened tabs</string>
     <string name="preferences_show_success_download_dialog">Completion dialog box</string>
-=======
     <!-- Content description for headings announced by accessibility service. The first parameter is the text of the heading. Talkback will announce the first parameter and then speak the word "Heading" indicating to the user that this text is a heading for a section. -->
     <string name="a11y_heading">%s, Heading</string>
 
@@ -2401,5 +2399,4 @@
     <string name="download_languages_item_content_description_not_downloaded_state">Download</string>
     <!-- Content description (not visible, for screen readers etc.): For a language list item that is selected. -->
     <string name="download_languages_item_content_description_selected_state">Selected</string>
->>>>>>> 4a244ea9
 </resources>