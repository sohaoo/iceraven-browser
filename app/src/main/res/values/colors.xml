--- conflicted
+++ resolved
@@ -36,11 +36,8 @@
     <!-- Action -->
     <!-- Primary button, Snackbar, Floating action button, Chip selected -->
     <color name="fx_mobile_action_color_primary">@color/photonInk20</color>
-<<<<<<< HEAD
-=======
     <!-- Primary button in a disabled state-->
     <color name="fx_mobile_action_color_primary_disabled" tools:ignore="UnusedResources">@color/photonInk20A50</color>
->>>>>>> b8e57309
     <!-- Secondary button -->
     <color name="fx_mobile_action_color_secondary">@color/photonLightGrey30</color>
     <!-- Filter -->
@@ -93,11 +90,8 @@
     <color name="fx_mobile_text_color_oncolor_secondary">@color/photonLightGrey40</color>
     <!-- Action Primary text -->
     <color name="fx_mobile_text_color_action_primary">@color/photonLightGrey05</color>
-<<<<<<< HEAD
-=======
     <!-- Action Primary disabled text -->
     <color name="fx_mobile_text_color_action_primary_disabled" tools:ignore="UnusedResources">@color/photonLightGrey05A60</color>
->>>>>>> b8e57309
     <!-- Action Secondary text -->
     <color name="fx_mobile_text_color_action_secondary">@color/photonDarkGrey90</color>
     <!-- Action Tertiary text -->
@@ -144,10 +138,7 @@
     <!-- Border -->
     <!-- Default, Divider, Dotted -->
     <color name="fx_mobile_border_color_primary">@color/photonLightGrey30</color>
-<<<<<<< HEAD
-=======
     <color name="fx_mobile_border_color_secondary">@color/photonLightGrey20</color>
->>>>>>> b8e57309
     <!-- Toolbar divider -->
     <color name="fx_mobile_border_color_toolbar_divider">@color/photonLightGrey10</color>
     <!-- Onboarding -->
@@ -282,10 +273,7 @@
     <!-- Border -->
     <!-- Default, Divider, Dotted -->
     <color name="fx_mobile_private_border_color_primary">@color/photonDarkGrey05</color>
-<<<<<<< HEAD
-=======
     <color name="fx_mobile_private_border_color_secondary">@color/photonInk10</color>
->>>>>>> b8e57309
     <!-- Onboarding -->
     <color name="fx_mobile_private_border_color_inverted" tools:ignore="UnusedResources">@color/photonLightGrey30</color>
     <!-- Form parts -->
