--- conflicted
+++ resolved
@@ -334,13 +334,9 @@
     <!-- Juno first user onboarding flow experiment, strings are marked unused as they are only referenced by Nimbus experiments. -->
     <!-- Title for set firefox as default browser screen used by Nimbus experiments. Nimbus experiments do not support string placeholders.
         Note: The word "Firefox" should NOT be translated -->
-<<<<<<< HEAD
-    <string name="juno_onboarding_default_browser_title_nimbus" tools:ignore="UnusedResources">Meitsje Firefox jo ‘gean nei’-browser</string>
-=======
     <string name="juno_onboarding_default_browser_title_nimbus" moz:removedIn="120" tools:ignore="UnusedResources">Meitsje Firefox jo ‘gean nei’-browser</string>
     <!-- Title for set firefox as default browser screen used by Nimbus experiments. -->
     <string name="juno_onboarding_default_browser_title_nimbus_2">Wy hâlde jo graach feilich</string>
->>>>>>> eeb875b8
     <!-- Description for set firefox as default browser screen used by Nimbus experiments. Nimbus experiments do not support string placeholders.
         Note: The word "Firefox" should NOT be translated -->
     <string name="juno_onboarding_default_browser_description_nimbus" moz:removedIn="120" tools:ignore="UnusedResources">Firefox pleatst minsken boppe winst en ferdigenet jo privacy troch cross-sitetrackers te blokkearjen.\n\nMear ynfo yn ús privacyferklearing.</string>
@@ -368,9 +364,6 @@
     <string name="juno_onboarding_sign_in_negative_button" tools:ignore="UnusedResources">No net</string>
     <!-- Title for enable notification permission screen used by Nimbus experiments. Nimbus experiments do not support string placeholders.
         Note: The word "Firefox" should NOT be translated -->
-<<<<<<< HEAD
-    <string name="juno_onboarding_enable_notifications_title_nimbus" tools:ignore="UnusedResources">Meldingen helpe jo mear te dwaan mei Firefox</string>
-=======
     <string name="juno_onboarding_enable_notifications_title_nimbus" moz:removedIn="120" tools:ignore="UnusedResources">Meldingen helpe jo mear te dwaan mei Firefox</string>
     <!-- Title for enable notification permission screen used by Nimbus experiments. Nimbus experiments do not support string placeholders.
         Note: The word "Firefox" should NOT be translated -->
@@ -378,7 +371,6 @@
     <!-- Description for enable notification permission screen used by Nimbus experiments. Nimbus experiments do not support string placeholders.
        Note: The word "Firefox" should NOT be translated -->
     <string name="juno_onboarding_enable_notifications_description_nimbus" moz:removedIn="120" tools:ignore="UnusedResources">Ferstjoer ljepblêden tusken apparaten, behear downloads en ûntfang tips om Firefox optimaal te brûken.</string>
->>>>>>> eeb875b8
     <!-- Description for enable notification permission screen used by Nimbus experiments. Nimbus experiments do not support string placeholders.
        Note: The word "Firefox" should NOT be translated -->
     <string name="juno_onboarding_enable_notifications_description_nimbus_2">Ferstjoer feilich ljepblêden tusken jo apparaten en ûntdek oare privacyfunksjes yn Firefox.</string>
