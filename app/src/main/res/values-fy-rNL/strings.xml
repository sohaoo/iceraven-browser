<?xml version="1.0" encoding="utf-8"?>
<resources xmlns:tools="http://schemas.android.com/tools" xmlns:moz="http://mozac.org/tools">
    <!-- App name for private browsing mode. The first parameter is the name of the app defined in app_name (for example: Fenix)-->
    <string name="app_name_private_5">Privee %s</string>
    <!-- App name for private browsing mode. The first parameter is the name of the app defined in app_name (for example: Fenix)-->
    <string name="app_name_private_4">%s (Privee)</string>

    <!-- Home Fragment -->
    <!-- Content description (not visible, for screen readers etc.): "Three dot" menu button. -->
    <string name="content_description_menu">Mear opsjes</string>
    <!-- Content description (not visible, for screen readers etc.): "Private Browsing" menu button. -->
    <string name="content_description_private_browsing_button">Priveenavigaasje ynskeakelje</string>
    <!-- Content description (not visible, for screen readers etc.): "Private Browsing" menu button. -->
    <string name="content_description_disable_private_browsing_button">Priveenavigaasje útskeakelje</string>
    <!-- Placeholder text shown in the search bar before a user enters text for the default engine -->
    <string name="search_hint">Fier sykterm of adres yn</string>
    <!-- Placeholder text shown in the search bar before a user enters text for a general engine -->
    <string name="search_hint_general_engine">Sykje op it web</string>
    <!-- Placeholder text shown in search bar when using history search -->
    <string name="history_search_hint">Skiednis trochsykje</string>
    <!-- Placeholder text shown in search bar when using bookmarks search -->
    <string name="bookmark_search_hint">Blêdwizers trochsykje</string>
    <!-- Placeholder text shown in search bar when using tabs search -->
    <string name="tab_search_hint">Ljepblêden trochsykje</string>
    <!-- Placeholder text shown in the search bar when using application search engines -->
    <string name="application_search_hint">Fier syktermen yn</string>
    <!-- No Open Tabs Message Description -->
    <string name="no_open_tabs_description">Jo iepene ljepblêden wurde hjir werjûn.</string>

    <!-- No Private Tabs Message Description -->
    <string name="no_private_tabs_description">Jo priveeljepblêden wurde hjir werjûn.</string>

    <!-- Tab tray multi select title in app bar. The first parameter is the number of tabs selected -->
    <string name="tab_tray_multi_select_title">%1$d selektearre</string>
    <!-- Label of button in create collection dialog for creating a new collection  -->
    <string name="tab_tray_add_new_collection">Nije kolleksje tafoegje</string>
    <!-- Label of editable text in create collection dialog for naming a new collection  -->
    <string name="tab_tray_add_new_collection_name">Namme</string>
    <!-- Label of button in save to collection dialog for selecting a current collection  -->
    <string name="tab_tray_select_collection">Kolleksje selektearje</string>
    <!-- Content description for close button while in multiselect mode in tab tray -->
    <string name="tab_tray_close_multiselect_content_description">Multiseleksjemodus ferlitte</string>
    <!-- Content description for save to collection button while in multiselect mode in tab tray -->
    <string name="tab_tray_collection_button_multiselect_content_description">Selektearre ljepblêden yn kolleksje bewarje</string>
    <!-- Content description on checkmark while tab is selected in multiselect mode in tab tray -->
    <string name="tab_tray_multiselect_selected_content_description">Selektearre</string>

    <!-- Home - Recently saved bookmarks -->
    <!-- Title for the home screen section with recently saved bookmarks. -->
    <string name="recently_saved_title">Koartlyn bewarre</string>
    <!-- Content description for the button which navigates the user to show all of their saved bookmarks. -->
    <string name="recently_saved_show_all_content_description_2">Alle bewarre blêdwizers toane</string>

    <!-- Text for the menu button to remove a recently saved bookmark from the user's home screen -->
    <string name="recently_saved_menu_item_remove">Fuortsmite</string>

    <!-- About content. The first parameter is the name of the application. (For example: Fenix) -->
    <string name="about_content">%1$s is makke troch Mozilla.</string>

    <!-- Private Browsing -->
    <!-- Explanation for private browsing displayed to users on home view when they first enable private mode
        The first parameter is the name of the app defined in app_name (for example: Fenix) -->
    <string name="private_browsing_placeholder_description_2">%1$s wisket jo syk- en browserskiednis sa gau as jo de tapassing ôfslute of alle priveeljepblêden slute. Hoewol dit jo net anonym makket foar websites of jo ynternetprovider, makket dit it makliker om wat jo online dogge privee te hâlden tsjinoer oaren dy’t dit apparaat brûke.</string>
    <string name="private_browsing_common_myths">

       Faaks hearde myten oer priveenavigaasje

    </string>

    <!-- True Private Browsing Mode -->
    <!-- Title for info card on private homescreen in True Private Browsing Mode. -->
    <string name="felt_privacy_desc_card_title">Lit gjin spoaren efter op dit apparaat</string>
    <!-- Explanation for private browsing displayed to users on home view when they first enable
        private mode in our new Total Private Browsing mode.
        The first parameter is the name of the app defined in app_name (for example: Firefox Nightly)
        The second parameter is the clickable link text in felt_privacy_info_card_subtitle_link_text -->
    <string name="felt_privacy_info_card_subtitle" moz:removedIn="120" tools:ignore="UnusedResources">%1$s wisket jo cookies, skiednis en websitegegevens as jo al jo priveefinsters slute. %2$s</string>
    <!-- Explanation for private browsing displayed to users on home view when they first enable
        private mode in our new Total Private Browsing mode.
        The first parameter is the name of the app defined in app_name (for example: Firefox Nightly)
        The second parameter is the clickable link text in felt_privacy_info_card_subtitle_link_text -->
    <string name="felt_privacy_info_card_subtitle_2">%1$s smyt jo cookies, skiednis en websitegegevens fuort wannear’t jo al jo priveeljepblêden slute. %2$s</string>
    <!-- Clickable portion of the explanation for private browsing that links the user to our
        about privacy page.
        This string is used in felt_privacy_info_card_subtitle as the second parameter.-->
    <string name="felt_privacy_info_card_subtitle_link_text">Wa kin myn aktiviteit sjen?</string>

    <!-- Private mode shortcut "contextual feature recommendation" (CFR) -->
    <!-- Text for the Private mode shortcut CFR message for adding a private mode shortcut to open private tabs from the Home screen -->
    <string name="private_mode_cfr_message_2">Start jo folgjende priveeljepblêd mei ien tik.</string>
    <!-- Text for the positive button to accept adding a Private Browsing shortcut to the Home screen -->
    <string name="private_mode_cfr_pos_button_text">Tafoegje oan startskerm</string>
    <!-- Text for the negative button to decline adding a Private Browsing shortcut to the Home screen -->
    <string name="cfr_neg_button_text">Nee, tankewol</string>

    <!-- Open in App "contextual feature recommendation" (CFR) -->
    <!-- Text for the info message. The first parameter is the name of the application.-->
    <string name="open_in_app_cfr_info_message_2">Jo kinne %1$s ynstelle om keppelingen automatysk yn apps te iepenjen.</string>
    <!-- Text for the positive action button -->
    <string name="open_in_app_cfr_positive_button_text">Nei ynstellingen</string>
    <!-- Text for the negative action button -->
    <string name="open_in_app_cfr_negative_button_text">Slute</string>

    <!-- Total cookie protection "contextual feature recommendation" (CFR) -->
    <!-- Text for the message displayed in the contextual feature recommendation popup promoting the total cookie protection feature. -->
    <string name="tcp_cfr_message">Us meast krêftige privacyfunksje oant no ta isolearret cross-sitetrackers.</string>
    <!-- Text displayed that links to website containing documentation about the "Total cookie protection" feature. -->
    <string name="tcp_cfr_learn_more">Mear ynfo oer Totale cookiebeskerming</string>

    <!-- Private browsing erase action "contextual feature recommendation" (CFR) -->
    <!-- Text for the message displayed in the contextual feature recommendation popup promoting the erase private browsing feature. -->
    <string name="erase_action_cfr_message">Tik hjir om in nije priveesesje te begjinnen. Wiskje jo skiednis, cookies – alles.</string>


    <!-- Text for the info dialog when camera permissions have been denied but user tries to access a camera feature. -->
    <string name="camera_permissions_needed_message">Kameratagong fereaske. Gean nei jo Android-ynstellingen, tik op machtigingen en tik op toestaan.</string>
    <!-- Text for the positive action button to go to Android Settings to grant permissions. -->
    <string name="camera_permissions_needed_positive_button_text">Nei ynstellingen</string>
    <!-- Text for the negative action button to dismiss the dialog. -->
    <string name="camera_permissions_needed_negative_button_text">Slute</string>

    <!-- Text for the banner message to tell users about our auto close feature. -->
    <string name="tab_tray_close_tabs_banner_message">Stel iepen ljepblêden yn om automatysk te sluten as se net yn de ôfrûne dei, wike of moanne besjoen binne.</string>
    <!-- Text for the positive action button to go to Settings for auto close tabs. -->
    <string name="tab_tray_close_tabs_banner_positive_button_text">Byldopsjes</string>
    <!-- Text for the negative action button to dismiss the Close Tabs Banner. -->
    <string name="tab_tray_close_tabs_banner_negative_button_text">Slute</string>

    <!-- Text for the banner message to tell users about our inactive tabs feature. -->
    <string name="tab_tray_inactive_onboarding_message">Ljepblêden dy’t jo twa wiken net besjoen hawwe, wurde hjirhinne ferpleatst.</string>
    <!-- Text for the action link to go to Settings for inactive tabs. -->
    <string name="tab_tray_inactive_onboarding_button_text">Utskeakelje yn ynstellingen</string>

    <!-- Text for title for the auto-close dialog of the inactive tabs. -->
    <string name="tab_tray_inactive_auto_close_title">Automatysk slute nei in moanne?</string>
    <!-- Text for the body for the auto-close dialog of the inactive tabs.
        The first parameter is the name of the application.-->
    <string name="tab_tray_inactive_auto_close_body_2">%1$s kin ljepblêden dy\'t jo de ôfrûne moanne net besjoen hawwe slute.</string>
    <!-- Content description for close button in the auto-close dialog of the inactive tabs. -->
    <string name="tab_tray_inactive_auto_close_button_content_description">Slute</string>

    <!-- Text for turn on auto close tabs button in the auto-close dialog of the inactive tabs. -->
    <string name="tab_tray_inactive_turn_on_auto_close_button_2">Automatysk slute ynskeakelje</string>


    <!-- Home screen icons - Long press shortcuts -->
    <!-- Shortcut action to open new tab -->
    <string name="home_screen_shortcut_open_new_tab_2">Nij ljepblêd</string>
    <!-- Shortcut action to open new private tab -->
    <string name="home_screen_shortcut_open_new_private_tab_2">Nij priveeljepblêd</string>

    <!-- Shortcut action to open Passwords screens -->
    <string name="home_screen_shortcut_open_password_screen">Wachtwurdfluchkeppeling</string>

    <!-- Recent Tabs -->
    <!-- Header text for jumping back into the recent tab in the home screen -->
    <string name="recent_tabs_header">Tebekspringe</string>
    <!-- Button text for showing all the tabs in the tabs tray -->
    <string name="recent_tabs_show_all">Alles toane</string>

    <!-- Content description for the button which navigates the user to show all recent tabs in the tabs tray. -->
    <string name="recent_tabs_show_all_content_description_2">Knop Alle resinte ljepblêden toane</string>

    <!-- Text for button in synced tab card that opens synced tabs tray -->
    <string name="recent_tabs_see_all_synced_tabs_button_text">Alle syngronisearre ljepblêden besjen</string>
    <!-- Accessibility description for device icon used for recent synced tab -->
    <string name="recent_tabs_synced_device_icon_content_description">Syngronisearre apparaat</string>
    <!-- Text for the dropdown menu to remove a recent synced tab from the homescreen -->
    <string name="recent_synced_tab_menu_item_remove">Fuortsmite</string>
    <!-- Text for the menu button to remove a grouped highlight from the user's browsing history
         in the Recently visited section -->
    <string name="recent_tab_menu_item_remove">Fuortsmite</string>

    <!-- History Metadata -->
    <!-- Header text for a section on the home screen that displays grouped highlights from the
         user's browsing history, such as topics they have researched or explored on the web -->
    <string name="history_metadata_header_2">Koartlyn besocht</string>
    <!-- Text for the menu button to remove a grouped highlight from the user's browsing history
         in the Recently visited section -->
    <string name="recently_visited_menu_item_remove">Fuortsmite</string>

    <!-- Content description for the button which navigates the user to show all of their history. -->
    <string name="past_explorations_show_all_content_description_2">Alle eardere sykopdrachten toane</string>

    <!-- Browser Fragment -->
    <!-- Content description (not visible, for screen readers etc.): Navigate backward (browsing history) -->
    <string name="browser_menu_back">Tebek</string>
    <!-- Content description (not visible, for screen readers etc.): Navigate forward (browsing history) -->
    <string name="browser_menu_forward">Foarút</string>
    <!-- Content description (not visible, for screen readers etc.): Refresh current website -->
    <string name="browser_menu_refresh">Fernije</string>
    <!-- Content description (not visible, for screen readers etc.): Stop loading current website -->
    <string name="browser_menu_stop">Stopje</string>
    <!-- Browser menu button that opens the addon manager -->
    <string name="browser_menu_add_ons">Add-ons</string>
    <!-- Browser menu button that opens account settings -->
    <string name="browser_menu_account_settings">Accountynformaasje</string>
    <!-- Text displayed when there are no add-ons to be shown -->
    <string name="no_add_ons">Gjin add-ons hjir</string>
    <!-- Browser menu button that sends a user to help articles -->
    <string name="browser_menu_help">Help</string>
    <!-- Browser menu button that sends a to a the what's new article -->
    <string name="browser_menu_whats_new">Wat is der nij</string>
    <!-- Browser menu button that opens the settings menu -->
    <string name="browser_menu_settings">Ynstellingen</string>
    <!-- Browser menu button that opens a user's library -->
    <string name="browser_menu_library">Biblioteek</string>
    <!-- Browser menu toggle that requests a desktop site -->
    <string name="browser_menu_desktop_site">Desktopwebsite</string>

    <!-- Browser menu button that reopens a private tab as a regular tab -->
    <string name="browser_menu_open_in_regular_tab">Iepenje yn gewoan ljepblêd</string>
    <!-- Browser menu toggle that adds a shortcut to the site on the device home screen. -->
    <string name="browser_menu_add_to_homescreen">Tafoegje oan startskerm</string>
    <!-- Browser menu toggle that installs a Progressive Web App shortcut to the site on the device home screen. -->
    <string name="browser_menu_install_on_homescreen">Ynstallearje</string>
    <!-- Content description (not visible, for screen readers etc.) for the Resync tabs button -->
    <string name="resync_button_content_description">Opnij syngronisearje</string>
    <!-- Browser menu button that opens the find in page menu -->
    <string name="browser_menu_find_in_page">Sykje op side</string>
    <!-- Browser menu button that saves the current tab to a collection -->
    <string name="browser_menu_save_to_collection_2">Yn kolleksje bewarje</string>
    <!-- Browser menu button that open a share menu to share the current site -->
    <string name="browser_menu_share">Diele</string>
    <!-- Browser menu button shown in custom tabs that opens the current tab in Fenix
        The first parameter is the name of the app defined in app_name (for example: Fenix) -->
    <string name="browser_menu_open_in_fenix">Iepenje yn %1$s</string>
    <!-- Browser menu text shown in custom tabs to indicate this is a Fenix tab
        The first parameter is the name of the app defined in app_name (for example: Fenix) -->
    <string name="browser_menu_powered_by">MOOGLIK MAKKE TROCH %1$s</string>
    <!-- Browser menu text shown in custom tabs to indicate this is a Fenix tab
        The first parameter is the name of the app defined in app_name (for example: Fenix) -->
    <string name="browser_menu_powered_by2">Mooglik makke troch %1$s</string>
    <!-- Browser menu button to put the current page in reader mode -->
    <string name="browser_menu_read">Lêzerwerjefte</string>
    <!-- Browser menu button content description to close reader mode and return the user to the regular browser -->
    <string name="browser_menu_read_close">Lêzerwerjefte slute</string>
    <!-- Browser menu button to open the current page in an external app -->
    <string name="browser_menu_open_app_link">Iepenje yn app</string>

    <!-- Browser menu button to show reader view appearance controls e.g. the used font type and size -->
    <string name="browser_menu_customize_reader_view">Lêzerwerjefte oanpasse</string>
    <!-- Browser menu label for adding a bookmark -->
    <string name="browser_menu_add">Tafoegje</string>
    <!-- Browser menu label for editing a bookmark -->
    <string name="browser_menu_edit">Bewurkje</string>

    <!-- Button shown on the home page that opens the Customize home settings -->
    <string name="browser_menu_customize_home_1">Startside oanpasse</string>
    <!-- Browser Toolbar -->
    <!-- Content description for the Home screen button on the browser toolbar -->
    <string name="browser_toolbar_home">Startskerm</string>

    <!-- Content description (not visible, for screen readers etc.): Erase button: Erase the browsing
         history and go back to the home screen. -->
    <string name="browser_toolbar_erase">Navigaasjeskiednis wiskje</string>
    <!-- Locale Settings Fragment -->
    <!-- Content description for tick mark on selected language -->
    <string name="a11y_selected_locale_content_description">Selektearre taal</string>
    <!-- Text for default locale item -->
    <string name="default_locale_text">Taal apparaat folgje</string>
    <!-- Placeholder text shown in the search bar before a user enters text -->
    <string name="locale_search_hint">Taal sykje</string>

    <!-- Search Fragment -->
    <!-- Button in the search view that lets a user search by scanning a QR code -->
    <string name="search_scan_button">Scanne</string>
    <!-- Button in the search view that lets a user change their search engine -->
    <string name="search_engine_button" moz:RemovedIn="121" tools:ignore="UnusedResources">Sykmasine</string>
    <!-- Button in the search view when shortcuts are displayed that takes a user to the search engine settings -->
    <string name="search_shortcuts_engine_settings">Ynstellingen sykmasine</string>
    <!-- Button in the search view that lets a user navigate to the site in their clipboard -->
    <string name="awesomebar_clipboard_title">Keppeling fan klamboerd ôf ynfolje</string>
    <!-- Button in the search suggestions onboarding that allows search suggestions in private sessions -->
    <string name="search_suggestions_onboarding_allow_button">Tastean</string>
    <!-- Button in the search suggestions onboarding that does not allow search suggestions in private sessions -->
    <string name="search_suggestions_onboarding_do_not_allow_button">Net tastean</string>
    <!-- Search suggestion onboarding hint title text -->
    <string name="search_suggestions_onboarding_title">Syksuggestjes tastean yn priveefinsters?</string>
    <!-- Search suggestion onboarding hint description text, first parameter is the name of the app defined in app_name (for example: Fenix)-->
    <string name="search_suggestions_onboarding_text">%1$s sil alles wat jo yn de adresbalke yntype mei jo standert sykmasine diele.</string>

    <!-- Search engine suggestion title text. The first parameter is the name of the suggested engine-->
    <string name="search_engine_suggestions_title">%s trochsykje</string>

    <!-- Search engine suggestion description text -->
    <string name="search_engine_suggestions_description">Streekrjocht fan de adresbalke út sykje</string>

    <!-- Menu option in the search selector menu to open the search settings -->
    <string name="search_settings_menu_item">Sykynstellingen</string>

    <!-- Header text for the search selector menu -->
    <string name="search_header_menu_item_2">Diskear sykje yn:</string>

    <!-- Content description (not visible, for screen readers etc.): Search engine icon. The first parameter is the search engine name (for example: DuckDuckGo). -->
    <string name="search_engine_icon_content_description" tools:ignore="UnusedResources">%s-sykmasine</string>

    <!-- Home onboarding -->
    <!-- Onboarding home screen popup dialog, shown on top of the Jump back in section. -->
    <string name="onboarding_home_screen_jump_back_contextual_hint_2">Kom yn de kunde mei jo personalisearre startside. Resinte ljepblêden, blêdwizers en sykresultaten wurde hjir werjûn.</string>
    <!-- Home onboarding dialog welcome screen title text. -->
    <string name="onboarding_home_welcome_title_2">Wolkom by in mear persoanlike ynternet</string>
    <!-- Home onboarding dialog welcome screen description text. -->
    <string name="onboarding_home_welcome_description">Mear kleuren. Bettere privacy. Deselde ynset foar minsken boppe winst.</string>
    <!-- Home onboarding dialog sign into sync screen title text. -->
    <string name="onboarding_home_sync_title_3">Fan skermen wikselje is makliker as ea</string>
    <!-- Home onboarding dialog sign into sync screen description text. -->
    <string name="onboarding_home_sync_description">Gean fan jo startside ôf fierder wêr’t jo stoppe binne mei ljepblêden fan oare apparaten.</string>
    <!-- Text for the button to continue the onboarding on the home onboarding dialog. -->
    <string name="onboarding_home_get_started_button">Begjinne</string>
    <!-- Text for the button to navigate to the sync sign in screen on the home onboarding dialog. -->
    <string name="onboarding_home_sign_in_button">Oanmelde</string>
    <!-- Text for the button to skip the onboarding on the home onboarding dialog. -->
    <string name="onboarding_home_skip_button">Oerslaan</string>

    <!-- Onboarding home screen sync popup dialog message, shown on top of Recent Synced Tabs in the Jump back in section. -->
    <string name="sync_cfr_message">Jo ljepblêden wurde syngronisearre! Gean fierder wêr’t jo bleaun wiene op jo oare apparaat.</string>

    <!-- Content description (not visible, for screen readers etc.): Close button for the home onboarding dialog -->
    <string name="onboarding_home_content_description_close_button">Slute</string>

    <!-- Notification pre-permission dialog -->
    <!-- Enable notification pre permission dialog title
        The first parameter is the name of the app defined in app_name (for example: Fenix) -->
    <string name="onboarding_home_enable_notifications_title">Meldingen helpe jo mear te dwaan mei %s</string>
    <!-- Enable notification pre permission dialog description with rationale
        The first parameter is the name of the app defined in app_name (for example: Fenix) -->
    <string name="onboarding_home_enable_notifications_description">Syngronisearje jo ljepblêden tusken apparaten, behear downloads, krij tips oer it optimaal benutten fan de privacybeskerming fan %s en mear.</string>
    <!-- Text for the button to request notification permission on the device -->
    <string name="onboarding_home_enable_notifications_positive_button">Trochgean</string>
    <!-- Text for the button to not request notification permission on the device and dismiss the dialog -->
    <string name="onboarding_home_enable_notifications_negative_button">No net</string>

    <!-- Juno first user onboarding flow experiment, strings are marked unused as they are only referenced by Nimbus experiments. -->
    <!-- Title for set firefox as default browser screen used by Nimbus experiments. Nimbus experiments do not support string placeholders.
        Note: The word "Firefox" should NOT be translated -->
    <string name="juno_onboarding_default_browser_title_nimbus" moz:removedIn="120" tools:ignore="UnusedResources">Meitsje Firefox jo ‘gean nei’-browser</string>
    <!-- Title for set firefox as default browser screen used by Nimbus experiments. -->
    <string name="juno_onboarding_default_browser_title_nimbus_2">Wy hâlde jo graach feilich</string>
    <!-- Description for set firefox as default browser screen used by Nimbus experiments. Nimbus experiments do not support string placeholders.
        Note: The word "Firefox" should NOT be translated -->
    <string name="juno_onboarding_default_browser_description_nimbus" moz:removedIn="120" tools:ignore="UnusedResources">Firefox pleatst minsken boppe winst en ferdigenet jo privacy troch cross-sitetrackers te blokkearjen.\n\nMear ynfo yn ús privacyferklearing.</string>
    <!-- Description for set firefox as default browser screen used by Nimbus experiments. -->
    <string name="juno_onboarding_default_browser_description_nimbus_2">Us troch in non-profitorganisaasje stipe browser helpt foar te kommen dat bedriuwen jo stikem folgje op ynternet.\n\nMear ynfo yn ús privacyferklearring.</string>
    <!-- Text for the link to the privacy notice webpage for set as firefox default browser screen.
    This is part of the string with the key "juno_onboarding_default_browser_description". -->
    <string name="juno_onboarding_default_browser_description_link_text" tools:ignore="UnusedResources">privacyferklearring</string>
    <!-- Text for the button to set firefox as default browser on the device -->
    <string name="juno_onboarding_default_browser_positive_button" tools:ignore="UnusedResources">As standertbrowser ynstelle</string>
    <!-- Text for the button dismiss the screen and move on with the flow -->
    <string name="juno_onboarding_default_browser_negative_button" tools:ignore="UnusedResources">No net</string>
    <!-- Title for sign in to sync screen. -->
    <string name="juno_onboarding_sign_in_title" moz:removedIn="120" tools:ignore="UnusedResources">Ljep fan telefoan nei laptop en werom</string>
    <!-- Title for sign in to sync screen. -->
    <string name="juno_onboarding_sign_in_title_2">Bliuw fersifere wannear’t jo fan apparaat wikselje</string>
    <!-- Description for sign in to sync screen. -->
    <string name="juno_onboarding_sign_in_description" moz:removedIn="120" tools:ignore="UnusedResources">Pik ljepblêden en wachtwurden op fan jo oare apparaten om fierder te gean wêr’t jo bleaun wiene.</string>
    <!-- Description for sign in to sync screen. Nimbus experiments do not support string placeholders.
     Note: The word "Firefox" should NOT be translated -->
    <string name="juno_onboarding_sign_in_description_2">Wannear’t jo oanmeld en syngronisearre binne, binne jo feiliger. Firefox fersiferet jo wachtwurden, blêdwizers en mear.</string>
    <!-- Text for the button to sign in to sync on the device -->
    <string name="juno_onboarding_sign_in_positive_button" tools:ignore="UnusedResources">Oanmelde</string>
    <!-- Text for the button dismiss the screen and move on with the flow -->
    <string name="juno_onboarding_sign_in_negative_button" tools:ignore="UnusedResources">No net</string>
    <!-- Title for enable notification permission screen used by Nimbus experiments. Nimbus experiments do not support string placeholders.
        Note: The word "Firefox" should NOT be translated -->
    <string name="juno_onboarding_enable_notifications_title_nimbus" moz:removedIn="120" tools:ignore="UnusedResources">Meldingen helpe jo mear te dwaan mei Firefox</string>
    <!-- Title for enable notification permission screen used by Nimbus experiments. Nimbus experiments do not support string placeholders.
        Note: The word "Firefox" should NOT be translated -->
    <string name="juno_onboarding_enable_notifications_title_nimbus_2">Meldingen helpe jo feiliger te bliuwen mei Firefox</string>
    <!-- Description for enable notification permission screen used by Nimbus experiments. Nimbus experiments do not support string placeholders.
       Note: The word "Firefox" should NOT be translated -->
    <string name="juno_onboarding_enable_notifications_description_nimbus" moz:removedIn="120" tools:ignore="UnusedResources">Ferstjoer ljepblêden tusken apparaten, behear downloads en ûntfang tips om Firefox optimaal te brûken.</string>
    <!-- Description for enable notification permission screen used by Nimbus experiments. Nimbus experiments do not support string placeholders.
       Note: The word "Firefox" should NOT be translated -->
    <string name="juno_onboarding_enable_notifications_description_nimbus_2">Ferstjoer feilich ljepblêden tusken jo apparaten en ûntdek oare privacyfunksjes yn Firefox.</string>
    <!-- Text for the button to request notification permission on the device -->
    <string name="juno_onboarding_enable_notifications_positive_button" tools:ignore="UnusedResources">Notifikaasjes ynskeakelje</string>
    <!-- Text for the button dismiss the screen and move on with the flow -->
    <string name="juno_onboarding_enable_notifications_negative_button" tools:ignore="UnusedResources">No net</string>

    <!-- Title for add search widget screen used by Nimbus experiments. Nimbus experiments do not support string placeholders.
        Note: The word "Firefox" should NOT be translated -->
    <string name="juno_onboarding_add_search_widget_title" tools:ignore="UnusedResources">Probearje de Firefox-sykwidget</string>
    <!-- Description for add search widget screen used by Nimbus experiments. Nimbus experiments do not support string placeholders.
        Note: The word "Firefox" should NOT be translated -->
    <string name="juno_onboarding_add_search_widget_description" tools:ignore="UnusedResources">Mei Firefox op jo startskerm hawwe jo maklike tagong ta de privacyrjochte browser dy’t cross-sitetrackers blokkearret.</string>
    <!-- Text for the button to add search widget on the device used by Nimbus experiments. Nimbus experiments do not support string placeholders.
        Note: The word "Firefox" should NOT be translated -->
    <string name="juno_onboarding_add_search_widget_positive_button" tools:ignore="UnusedResources">Firefox-widget tafoegje</string>
    <!-- Text for the button to dismiss the screen and move on with the flow -->
    <string name="juno_onboarding_add_search_widget_negative_button" tools:ignore="UnusedResources">No net</string>

    <!-- Search Widget -->
    <!-- Content description for searching with a widget. The first parameter is the name of the application.-->
    <string name="search_widget_content_description_2">In nij %1$s-ljepblêd iepenje</string>
    <!-- Text preview for smaller sized widgets -->
    <string name="search_widget_text_short">Sykje</string>
    <!-- Text preview for larger sized widgets -->
    <string name="search_widget_text_long">Sykje op it web</string>

    <!-- Content description (not visible, for screen readers etc.): Voice search -->
    <string name="search_widget_voice">Sprutsen sykopdracht</string>

    <!-- Preferences -->
    <!-- Title for the settings page-->
    <string name="settings">Ynstellingen</string>
    <!-- Preference category for general settings -->
    <string name="preferences_category_general">Algemien</string>
    <!-- Preference category for all links about Fenix -->
    <string name="preferences_category_about">Oer</string>
    <!-- Preference category for settings related to changing the default search engine -->
    <string name="preferences_category_select_default_search_engine">Selektearje ien</string>
    <!-- Preference for settings related to managing search shortcuts for the quick search menu -->
    <string name="preferences_manage_search_shortcuts" moz:removedIn="120" tools:ignore="UnusedResources">Sykfluchkeppelingen beheare</string>
    <!-- Preference for settings related to managing search shortcuts for the quick search menu -->
    <string name="preferences_manage_search_shortcuts_2">Alternative sykmasinen beheare</string>
    <!-- Summary for preference for settings related to managing search shortcuts for the quick search menu -->
    <string name="preferences_manage_search_shortcuts_summary">Yn it sykmenu sichtbere sykmasinen bewurkje</string>
    <!-- Preference category for settings related to managing search shortcuts for the quick search menu -->
    <string name="preferences_category_engines_in_search_menu">Yn it sykmenu sichtbere sykmasinen</string>
    <!-- Preference for settings related to changing the default search engine -->
    <string name="preferences_default_search_engine">Standertsykmasine</string>
    <!-- Preference for settings related to Search -->
    <string name="preferences_search">Sykje</string>
    <!-- Preference for settings related to Search engines -->
    <string name="preferences_search_engines">Sykmasinen</string>
    <!-- Preference for settings related to Search engines suggestions-->
    <string name="preferences_search_engines_suggestions">Suggestjes fan sykmasinen</string>
    <!-- Preference for settings related to Search address bar -->
    <string name="preferences_search_address_bar" moz:removedIn="120" tools:ignore="UnusedResources">Adresbalke</string>
    <!-- Preference Category for settings related to Search address bar -->
    <string name="preferences_settings_address_bar">Adresbalkefoarkarren</string>
    <!-- Preference Category for settings to Firefox Suggest -->
    <string name="preference_search_address_bar_fx_suggest">Adresbalke – Firefox Suggestjes</string>
    <!-- Preference link to Learn more about Firefox Suggest -->
    <string name="preference_search_learn_about_fx_suggest">Mear ynfo oer Firefox Suggestes</string>
    <!-- Preference link to rating Fenix on the Play Store -->
    <string name="preferences_rate">Wurdearje op Google Play</string>
    <!-- Preference linking to about page for Fenix
        The first parameter is the name of the app defined in app_name (for example: Fenix) -->
    <string name="preferences_about">Oer %1$s</string>
    <!-- Preference for settings related to changing the default browser -->
    <string name="preferences_set_as_default_browser">As standertbrowser ynstelle</string>
    <!-- Preference category for advanced settings -->
    <string name="preferences_category_advanced">Avansearre</string>
    <!-- Preference category for privacy and security settings -->
    <string name="preferences_category_privacy_security">Privacy en befeiliging</string>
    <!-- Preference for advanced site permissions -->
    <string name="preferences_site_permissions">Websitemachtigingen</string>
    <!-- Preference for private browsing options -->
    <string name="preferences_private_browsing_options">Priveenavigaasje</string>
    <!-- Preference for opening links in a private tab-->
    <string name="preferences_open_links_in_a_private_tab">Keppelingen iepenje yn in priveeljepblêd</string>
    <!-- Preference for allowing screenshots to be taken while in a private tab-->
    <string name="preferences_allow_screenshots_in_private_mode">Skermôfbyldingen meitsje yn priveenavigaasje tastean</string>
    <!-- Will inform the user of the risk of activating Allow screenshots in private browsing option -->
    <string name="preferences_screenshots_in_private_mode_disclaimer">Wannear tastien, binne priveeljepblêden ek sichtber wannear mear apps iepene binne</string>
    <!-- Preference for adding private browsing shortcut -->
    <string name="preferences_add_private_browsing_shortcut">Fluchkeppeling nei priveenavigaasje tafoegje</string>
    <!-- Preference for enabling "HTTPS-Only" mode -->
    <string name="preferences_https_only_title">Allinnich-HTTPS-modus</string>

    <!-- Preference for removing cookie/consent banners from sites automatically. See reduce_cookie_banner_summary for additional context. -->
    <string name="preferences_cookie_banner_reduction" moz:RemovedIn="121" tools:ignore="UnusedResources">Reduksje fan cookiebanners</string>
    <!-- Label for cookie banner section in quick settings panel. -->
    <string name="cookie_banner_blocker">Blokkearring fan cookiebanners</string>
    <!-- Preference for removing cookie/consent banners from sites automatically in private mode. See reduce_cookie_banner_summary for additional context. -->
    <string name="preferences_cookie_banner_reduction_private_mode">Blokkearring fan cookiebanners wylst priveenavigaasje</string>
    <!-- Preference for rejecting or removing as many cookie/consent banners as possible on sites. See reduce_cookie_banner_summary for additional context. -->
    <string name="reduce_cookie_banner_option" moz:RemovedIn="121" tools:ignore="UnusedResources">Cookiebanners redusearje</string>
    <!-- Summary of cookie banner handling preference if the setting disabled is set to off -->
    <string name="reduce_cookie_banner_option_off" moz:RemovedIn="121" tools:ignore="UnusedResources">Ut</string>
    <!-- Summary of cookie banner handling preference if the setting enabled is set to on -->
    <string name="reduce_cookie_banner_option_on" moz:RemovedIn="121" tools:ignore="UnusedResources">Oan</string>

    <!-- Summary for the preference for rejecting all cookies whenever possible. The first parameter is the application name -->
    <string name="reduce_cookie_banner_summary_1" moz:RemovedIn="121" tools:ignore="UnusedResources">%1$s probearret automatysk cookiefersiken op cookiebanners te wegerjen.</string>
    <!-- Text for indicating cookie banner handling is off this site, this is shown as part of the protections panel with the tracking protection toggle -->
    <string name="reduce_cookie_banner_off_for_site">Ut foar dizze website</string>
    <!-- Text for cancel button indicating that cookie banner reduction is not supported for the current site, this is shown as part of the cookie banner details view. -->
    <string name="cookie_banner_handling_details_site_is_not_supported_cancel_button">Annulearje</string>
    <!-- Text for request support button indicating that cookie banner reduction is not supported for the current site, this is shown as part of the cookie banner details view. -->
    <string name="cookie_banner_handling_details_site_is_not_supported_request_support_button_2">Oanfraach ferstjoere</string>
    <!-- Text for title indicating that cookie banner reduction is not supported for the current site, this is shown as part of the cookie banner details view. -->
    <string name="cookie_banner_handling_details_site_is_not_supported_title_2">Stipe oanfreegje foar dizze side?</string>
    <!-- Label for the snackBar, after the user reports with success a website where cookie banner reducer did not work -->
    <string name="cookie_banner_handling_report_site_snack_bar_text_2">Oanfraach ferstjoerd</string>
    <!-- Text for indicating cookie banner handling is on this site, this is shown as part of the protections panel with the tracking protection toggle -->
    <string name="reduce_cookie_banner_on_for_site">Oan foar dizze website</string>
    <!-- Text for indicating that a request for unsupported site was sent to Nimbus (it's a Mozilla library for experiments), this is shown as part of the protections panel with the tracking protection toggle -->
    <string name="reduce_cookie_banner_unsupported_site_request_submitted_2">Stipe-oanfraach ferstjoerd</string>
    <!-- Text for indicating cookie banner handling is currently not supported for this site, this is shown as part of the protections panel with the tracking protection toggle -->
    <string name="reduce_cookie_banner_unsupported_site">Website wurdt op dit stuit net stipe</string>
    <!-- Title text for a detail explanation indicating cookie banner handling is on this site, this is shown as part of the cookie banner panel in the toolbar. The first parameter is a shortened URL of the current site-->
    <string name="reduce_cookie_banner_details_panel_title_on_for_site" moz:RemovedIn="121" tools:ignore="UnusedResources">Reduksje fan cookiebanners ynskeakelje foar %1$s?</string>
    <!-- Title text for a detail explanation indicating cookie banner handling is on this site, this is shown as part of the cookie banner panel in the toolbar. The first parameter is a shortened URL of the current site-->
    <string name="reduce_cookie_banner_details_panel_title_on_for_site_1">Blokkearring fan cookiebanners ynskeakelje foar %1$s?</string>
    <!-- Title text for a detail explanation indicating cookie banner handling is off this site, this is shown as part of the cookie banner panel in the toolbar. The first parameter is a shortened URL of the current site-->
    <string name="reduce_cookie_banner_details_panel_title_off_for_site" moz:RemovedIn="121" tools:ignore="UnusedResources">Reduksje fan cookiebanners útskeakelje foar %1$s?</string>
    <!-- Title text for a detail explanation indicating cookie banner handling is off this site, this is shown as part of the cookie banner panel in the toolbar. The first parameter is a shortened URL of the current site-->
    <string name="reduce_cookie_banner_details_panel_title_off_for_site_1">Blokkearring fan cookiebanners útskeakelje foar %1$s?</string>
    <!-- Title text for a detail explanation indicating cookie banner reducer didn't work for the current site, this is shown as part of the cookie banner panel in the toolbar. The first parameter is the application name-->
    <string name="reduce_cookie_banner_details_panel_title_unsupported_site_request_2">%1$s kin cookiefersiken op dizze website net automatysk wegerje. Jo kinne in oanfraach stjoere om dizze website yn de takomst te stypjen.</string>
    <!-- Long text for a detail explanation indicating what will happen if cookie banner handling is off for a site, this is shown as part of the cookie banner panel in the toolbar. The first parameter is the application name -->
    <string name="reduce_cookie_banner_details_panel_description_off_for_site" moz:RemovedIn="121" tools:ignore="UnusedResources">%1$s wisket de cookies foar dizze website en fernijt de side. As alle cookies wiske wurde, wurde jo mooglik ôfmeld of wurde winkelweintsjes lege.</string>

    <!-- Long text for a detail explanation indicating what will happen if cookie banner handling is off for a site, this is shown as part of the cookie banner panel in the toolbar. The first parameter is the application name -->
    <string name="reduce_cookie_banner_details_panel_description_off_for_site_1">Skeakelje dit út en %1$s sil cookies wiskje en dizze website opnij lade. Dit kin jo ôfmelde of winkelweintsjes leegje.</string>
    <!-- Long text for a detail explanation indicating what will happen if cookie banner handling is on for a site, this is shown as part of the cookie banner panel in the toolbar. The first parameter is the application name -->
    <string name="reduce_cookie_banner_details_panel_description_on_for_site_2" moz:RemovedIn="121" tools:ignore="UnusedResources">%1$s probearret alle cookiefersiken op stipe websites automatysk te wegerjen.</string>
    <!-- Long text for a detail explanation indicating what will happen if cookie banner handling is on for a site, this is shown as part of the cookie banner panel in the toolbar. The first parameter is the application name -->
    <string name="reduce_cookie_banner_details_panel_description_on_for_site_3">Skeakelje dit yn en %1$s sil probearje cookiebanners op dizze website automatysk te wegerjen.</string>
    <!-- Title text for the cookie banner re-engagement dialog. The first parameter is the application name. -->
    <string name="reduce_cookie_banner_dialog_title" moz:RemovedIn="121" tools:ignore="UnusedResources">%1$s tastean om cookiebanners te wegerjen?</string>
    <!-- Body text for the cookie banner re-engagement dialog use. The first parameter is the application name. -->
    <string name="reduce_cookie_banner_dialog_body" moz:RemovedIn="121" tools:ignore="UnusedResources">%1$s kin in protte cookiebannerfersiken automatysk wegerje.</string>
    <!-- Remind me later text button for the onboarding dialog -->
    <string name="reduce_cookie_banner_dialog_not_now_button" moz:RemovedIn="121" tools:ignore="UnusedResources">No net</string>
    <!-- Snack text for the cookie banner dialog, after user hit the dismiss banner button -->
    <string name="reduce_cookie_banner_dialog_snackbar_text" moz:RemovedIn="121" tools:ignore="UnusedResources">Jo sille minder cookie-oanfragen sjen</string>

    <!-- Change setting text button, for the cookie banner re-engagement dialog -->
    <string name="reduce_cookie_banner_dialog_change_setting_button" moz:RemovedIn="121" tools:ignore="UnusedResources">Tastean</string>
<<<<<<< HEAD
=======

    <!--Title for the cookie banner re-engagement CFR, the placeholder is replaced with app name -->
    <string name="cookie_banner_cfr_title">%1$s hat sakrekt cookies foar jo wegere</string>
    <!--Message for the cookie banner re-engagement CFR -->
    <string name="cookie_banner_cfr_message">Minder ôfliedingen, minder cookies dy’t jo folgje op dizze website.</string>
>>>>>>> d602c86b

    <!-- Description of the preference to enable "HTTPS-Only" mode. -->
    <string name="preferences_https_only_summary">Probearret foar in bettere befeiliging automatysk mei it HTTPS-fersiferingsprotokol ferbining te meitsjen mei websites.</string>
    <!-- Summary of https only preference if https only is set to off -->
    <string name="preferences_https_only_off">Ut</string>
    <!-- Summary of https only preference if https only is set to on in all tabs -->
    <string name="preferences_https_only_on_all">Oan yn alle ljepblêden</string>
    <!-- Summary of https only preference if https only is set to on in private tabs only -->
    <string name="preferences_https_only_on_private">Oan yn priveeljepblêden</string>
    <!-- Text displayed that links to website containing documentation about "HTTPS-Only" mode -->
    <string name="preferences_http_only_learn_more">Mear ynfo</string>
    <!-- Option for the https only setting -->
    <string name="preferences_https_only_in_all_tabs">Yn alle ljepblêden ynskeakelje</string>
    <!-- Option for the https only setting -->
    <string name="preferences_https_only_in_private_tabs">Allinnich yn priveeljepblêden ynskeakelje</string>
    <!-- Title shown in the error page for when trying to access a http website while https only mode is enabled. -->
    <string name="errorpage_httpsonly_title">Befeilige website net beskikber</string>
    <!-- Message shown in the error page for when trying to access a http website while https only mode is enabled. The message has two paragraphs. This is the first. -->
    <string name="errorpage_httpsonly_message_title">Heechst wierskynlik stipet de website ienfâldichwei gjin HTTPS.</string>
    <!-- Message shown in the error page for when trying to access a http website while https only mode is enabled. The message has two paragraphs. This is the second. -->
    <string name="errorpage_httpsonly_message_summary">It is lykwols ek mooglik dat der in oanfaller by belutsen is. As jo trochgean nei de webside, moatte jo gjin gefoelige ynformaasje ynfiere. As jo trochgean, sil Allinnich-HTTPS-modus tydlik útskeakele wurde foar de website.</string>
    <!-- Preference for accessibility -->
    <string name="preferences_accessibility">Tagonklikheid</string>
    <!-- Preference to override the Firefox Account server -->
    <string name="preferences_override_fxa_server" moz:RemovedIn="120" tools:ignore="UnusedResources">Oanpaste Firefox Accountserver</string>
    <!-- Preference to override the Mozilla account server -->
    <string name="preferences_override_account_server">Oanpaste Mozilla-accountserver</string>
    <!-- Preference to override the Sync token server -->
    <string name="preferences_override_sync_tokenserver">Oanpaste Syncserver</string>
    <!-- Toast shown after updating the FxA/Sync server override preferences -->
    <string name="toast_override_fxa_sync_server_done" moz:RemovedIn="120" tools:ignore="UnusedResources">Firefox Account-/Syncserver oanpast. Tapassing wurdt ôfsluten om wizigingen ta te passen…</string>
    <!-- Toast shown after updating the Mozilla account/Sync server override preferences -->
    <string name="toast_override_account_sync_server_done">Mozilla-account-/Syngronisaasjeserver oanpast. Tapassing wurdt ôfsluten om wizigingen ta te passen…</string>
    <!-- Preference category for account information -->
    <string name="preferences_category_account">Account</string>
    <!-- Preference for changing where the toolbar is positioned -->
    <string name="preferences_toolbar">Arkbalke</string>
    <!-- Preference for changing default theme to dark or light mode -->
    <string name="preferences_theme">Tema</string>
    <!-- Preference for customizing the home screen -->
    <string name="preferences_home_2">Startside</string>
    <!-- Preference for gestures based actions -->
    <string name="preferences_gestures">Bewegingen</string>
    <!-- Preference for settings related to visual options -->
    <string name="preferences_customize">Oanpasse</string>
    <!-- Preference description for banner about signing in -->
    <string name="preferences_sign_in_description_2">Meld jo oan om jo ljepblêden, blêdwizers, wachtwurden en mear te syngronisearjen.</string>
    <!-- Preference shown instead of account display name while account profile information isn't available yet. -->
    <string name="preferences_account_default_name" moz:RemovedIn="120" tools:ignore="UnusedResources">Firefox-account</string>
    <!-- Preference shown instead of account display name while account profile information isn't available yet. -->
    <string name="preferences_account_default_name_2">Mozilla-account</string>
    <!-- Preference text for account title when there was an error syncing FxA -->
    <string name="preferences_account_sync_error">Ferbyn opnij om de syngronisaasje te ferfetsjen</string>
    <!-- Preference for language -->
    <string name="preferences_language">Taal</string>
    <!-- Preference for data choices -->
    <string name="preferences_data_choices">Gegevenskarren</string>
    <!-- Preference for data collection -->
    <string name="preferences_data_collection">Gegevenssamling</string>
    <!-- Preference for developers -->
    <string name="preferences_remote_debugging">Remote debugging fia USB</string>
    <!-- Preference title for switch preference to show search engines -->
    <string name="preferences_show_search_engines" moz:RemovedIn="120" tools:ignore="UnusedResources">Sykmasinen toane</string>
    <!-- Preference title for switch preference to show search suggestions -->
    <string name="preferences_show_search_suggestions">Syksuggesjes toane</string>
    <!-- Preference title for switch preference to show voice search button -->
    <string name="preferences_show_voice_search">Sprutsen sykopdracht toane</string>
    <!-- Preference title for switch preference to show search suggestions also in private mode -->
    <string name="preferences_show_search_suggestions_in_private">Toane yn priveesesjes</string>
    <!-- Preference title for switch preference to show a clipboard suggestion when searching -->
    <string name="preferences_show_clipboard_suggestions">Klamboerdsuggestjes toane</string>
    <!-- Preference title for switch preference to suggest browsing history when searching -->
    <string name="preferences_search_browsing_history">Navigaasjeskiednis trochsykje</string>
    <!-- Preference title for switch preference to suggest bookmarks when searching -->
    <string name="preferences_search_bookmarks">Blêdwizers trochsykje</string>
    <!-- Preference title for switch preference to suggest synced tabs when searching -->
    <string name="preferences_search_synced_tabs">Syngronisearre ljepblêden trochsykje</string>
    <!-- Preference for account settings -->
    <string name="preferences_account_settings">Accountynstellingen</string>

    <!-- Preference for enabling url autocomplete-->
    <string name="preferences_enable_autocomplete_urls">URL’s automatysk oanfolje</string>
    <!-- Preference title for switch preference to show sponsored Firefox Suggest search suggestions -->
    <string name="preferences_show_sponsored_suggestions">Suggestjes fan sponsors</string>
    <!-- Summary for preference to show sponsored Firefox Suggest search suggestions.
         The first parameter is the name of the application. -->
    <string name="preferences_show_sponsored_suggestions_summary">Stypje %1$s mei sa no en dan sponsore suggestjes</string>
    <!-- Preference title for switch preference to show Firefox Suggest search suggestions for web content.
         The first parameter is the name of the application. -->
    <string name="preferences_show_nonsponsored_suggestions">Suggestjes fan %1$s</string>
    <!-- Summary for preference to show Firefox Suggest search suggestions for web content -->
    <string name="preferences_show_nonsponsored_suggestions_summary">Krij suggestjes fan it web relatearre oan jo sykopdracht</string>
    <!-- Preference for open links in third party apps -->
    <string name="preferences_open_links_in_apps">Keppelingen iepenje yn apps</string>

    <!-- Preference for open links in third party apps always open in apps option -->
    <string name="preferences_open_links_in_apps_always">Altyd</string>
    <!-- Preference for open links in third party apps ask before opening option -->
    <string name="preferences_open_links_in_apps_ask">Freegje foar iepenjen</string>
    <!-- Preference for open links in third party apps never open in apps option -->
    <string name="preferences_open_links_in_apps_never">Nea</string>
    <!-- Preference for open download with an external download manager app -->
    <string name="preferences_external_download_manager">Eksterne downloadbehearder</string>
    <!-- Preference for enabling gecko engine logs -->
    <string name="preferences_enable_gecko_logs">Gecko-lochboeken ynskeakelje</string>
    <!-- Message to indicate users that we are quitting the application to apply the changes -->
    <string name="quit_application">De tapassing wurdt ôfsluten om wizigingen ta te passen…</string>

    <!-- Preference for add_ons -->
    <string name="preferences_addons">Add-ons</string>

    <!-- Preference for installing a local add-on -->
    <string name="preferences_install_local_addon">Add-on ynstallearje fia bestân</string>
    <!-- Preference for notifications -->
    <string name="preferences_notifications">Notifikaasjes</string>

    <!-- Summary for notification preference indicating notifications are allowed -->
    <string name="notifications_allowed_summary">Tastien</string>
    <!-- Summary for notification preference indicating notifications are not allowed -->
    <string name="notifications_not_allowed_summary">Net tastien</string>

    <!-- Add-on Preferences -->
    <!-- Preference to customize the configured AMO (addons.mozilla.org) collection -->
    <string name="preferences_customize_amo_collection">Oanpaste add-onkolleksje</string>
    <!-- Button caption to confirm the add-on collection configuration -->
    <string name="customize_addon_collection_ok">OK</string>
    <!-- Button caption to abort the add-on collection configuration -->
    <string name="customize_addon_collection_cancel">Annulearje</string>
    <!-- Hint displayed on input field for custom collection name -->
    <string name="customize_addon_collection_hint">Namme kolleksje</string>
    <!-- Hint displayed on input field for custom collection user ID-->
    <string name="customize_addon_collection_user_hint">Eigener kolleksje (brûkers-ID)</string>
    <!-- Toast shown after confirming the custom add-on collection configuration -->
    <string name="toast_customize_addon_collection_done">Add-onkolleksje oanpast. Tapassing wurdt ôfsluten om wizigingen ta te passen…</string>

    <!-- Customize Home -->
    <!-- Header text for jumping back into the recent tab in customize the home screen -->
    <string name="customize_toggle_jump_back_in">Tebekspringe</string>
    <!-- Title for the customize home screen section with recently saved bookmarks. -->
    <string name="customize_toggle_recent_bookmarks">Resinte blêdwizers</string>
    <!-- Title for the customize home screen section with recently visited. Recently visited is
    a section where users see a list of tabs that they have visited in the past few days -->
    <string name="customize_toggle_recently_visited">Koartlyn besocht</string>

    <!-- Title for the customize home screen section with Pocket. -->
    <string name="customize_toggle_pocket_2">Ferhalen dy’t ta neitinken stimme</string>
    <!-- Summary for the customize home screen section with Pocket. The first parameter is product name Pocket -->
    <string name="customize_toggle_pocket_summary">Artikelen mooglik makke troch %s</string>
    <!-- Title for the customize home screen section with sponsored Pocket stories. -->
    <string name="customize_toggle_pocket_sponsored">Sponsore ferhalen</string>
    <!-- Title for the opening wallpaper settings screen -->
    <string name="customize_wallpapers">Eftergrûnen</string>
    <!-- Title for the customize home screen section with sponsored shortcuts. -->
    <string name="customize_toggle_contile">Sponsore fluchkeppelingen</string>

    <!-- Wallpapers -->
    <!-- Content description for various wallpapers. The first parameter is the name of the wallpaper -->
    <string name="wallpapers_item_name_content_description">Eftergrûnitem: %1$s</string>
    <!-- Snackbar message for when wallpaper is selected -->
    <string name="wallpaper_updated_snackbar_message">Eftergrûn bywurke!</string>
    <!-- Snackbar label for action to view selected wallpaper -->
    <string name="wallpaper_updated_snackbar_action">Werjaan</string>
    <!-- Snackbar message for when wallpaper couldn't be downloaded -->
    <string name="wallpaper_download_error_snackbar_message">Kin eftergrûn net downloade</string>
    <!-- Snackbar label for action to retry downloading the wallpaper -->
    <string name="wallpaper_download_error_snackbar_action">Opnij probearje</string>
    <!-- Snackbar message for when wallpaper couldn't be selected because of the disk error -->
    <string name="wallpaper_select_error_snackbar_message">Kin eftergrûn net wizigje</string>
    <!-- Text displayed that links to website containing documentation about the "Limited Edition" wallpapers. -->
    <string name="wallpaper_learn_more">Mear ynfo</string>

    <!-- Text for classic wallpapers title. The first parameter is the Firefox name. -->
    <string name="wallpaper_classic_title">Klassike %s</string>
    <!-- Text for artist series wallpapers title. "Artist series" represents a collection of artist collaborated wallpapers. -->
    <string name="wallpaper_artist_series_title">Keunstnersearje</string>
    <!-- Description text for the artist series wallpapers with learn more link. The first parameter is the learn more string defined in wallpaper_learn_more. "Independent voices" is the name of the wallpaper collection -->
    <string name="wallpaper_artist_series_description_with_learn_more">De kolleksje Independent Voices. %s</string>
    <!-- Description text for the artist series wallpapers. "Independent voices" is the name of the wallpaper collection -->
    <string name="wallpaper_artist_series_description">De kolleksje Independent Voices.</string>
    <!-- Wallpaper onboarding dialog header text. -->
    <string name="wallpapers_onboarding_dialog_title_text">Probearje in bytsje kleur</string>
    <!-- Wallpaper onboarding dialog body text. -->
    <string name="wallpapers_onboarding_dialog_body_text">Kies in eftergrûn dy’t jo oansprekt.</string>
    <!-- Wallpaper onboarding dialog learn more button text. The button navigates to the wallpaper settings screen. -->
    <string name="wallpapers_onboarding_dialog_explore_more_button_text">Mear eftergrûnen ferkenne</string>

    <!-- Add-ons general availability nimbus message-->
    <!-- Title of the Nimbus message for add-ons general availability-->
    <string name="addon_ga_message_title" tools:ignore="UnusedResources">Nije add-ons no beskikber</string>
    <!-- Body of the Nimbus message for add-ons general availability. 'Firefox' intentionally hardcoded here-->
    <string name="addon_ga_message_body" tools:ignore="UnusedResources">Besjoch mear as 100 nije útwreidingen wêrmei’t jo Firefox jo eigen meitsje kinne.</string>
    <!-- Button text of the Nimbus message for add-ons general availability. -->
    <string name="addon_ga_message_button" tools:ignore="UnusedResources">Add-ons ferkenne</string>

    <!-- Add-on Installation from AMO-->
    <!-- Error displayed when user attempts to install an add-on from AMO (addons.mozilla.org) that is not supported -->
    <string name="addon_not_supported_error" moz:removedIn="120" tools:ignore="UnusedResources">Add-on wurdt net stipe</string>
    <!-- Error displayed when user attempts to install an add-on from AMO (addons.mozilla.org) that is already installed -->
    <string name="addon_already_installed" moz:removedIn="120" tools:ignore="UnusedResources">Add-on is al ynstallearre</string>

    <!-- Add-on process crash dialog to user -->
    <!-- Title of a dialog shown to the user when enough errors have occurred with addons and they need to be temporarily disabled -->
    <string name="addon_process_crash_dialog_title" tools:ignore="UnusedResources">Add-ons binne tydlik útskeakele</string>
    <!-- The first parameter is the application name. This is a message shown to the user when too many errors have occurred with the addons process and they have been disabled. The user can decide if they would like to continue trying to start add-ons or if they'd rather continue without them. -->
    <string name="addon_process_crash_dialog_message" tools:ignore="UnusedResources">Ien of mear add-ons wurkje net mear, wêrtroch jo systeem ynstabyl wurdt. It is %1$s net slagge om de add-on(s) opnij te starten.\n\nAdd-ons sille net opnij starte wurden wylst jo aktuele sesje.\n\nIt fuortsmiten of útskeakeljen fan add-ons kin dit probleem oplosse.</string>
    <!-- This will cause the add-ons to try restarting but the dialog will reappear if it is unsuccessful again -->
    <string name="addon_process_crash_dialog_retry_button_text" tools:ignore="UnusedResources">Probearje add-ons opnij te starten</string>
    <!-- The user will continue with all add-ons disabled -->
    <string name="addon_process_crash_dialog_disable_addons_button_text" tools:ignore="UnusedResources">Trochgean mei útskeakele add-ons</string>

    <!-- Account Preferences -->
    <!-- Preference for managing your account via accounts.firefox.com -->
    <string name="preferences_manage_account">Account beheare</string>
    <!-- Summary of the preference for managing your account via accounts.firefox.com. -->
    <string name="preferences_manage_account_summary">Wizigje jo wachtwurd, behear gegevenssamling, of wiskje jo account</string>
    <!-- Preference for triggering sync -->
    <string name="preferences_sync_now">No syngronisearje</string>
    <!-- Preference category for sync -->
    <string name="preferences_sync_category">Kies wat jo syngronisearje wolle</string>
    <!-- Preference for syncing history -->
    <string name="preferences_sync_history">Skiednis</string>
    <!-- Preference for syncing bookmarks -->
    <string name="preferences_sync_bookmarks">Blêdwizers</string>
    <!-- Preference for syncing logins -->
    <string name="preferences_sync_logins">Oanmeldingen</string>
    <!-- Preference for syncing tabs -->
    <string name="preferences_sync_tabs_2">Iepen ljeplêden</string>
    <!-- Preference for signing out -->
    <string name="preferences_sign_out">Ofmelde</string>
    <!-- Preference displays and allows changing current FxA device name -->
    <string name="preferences_sync_device_name">Apparaatnamme</string>
    <!-- Text shown when user enters empty device name -->
    <string name="empty_device_name_error">Apparaatnamme mei net leech wêze.</string>
    <!-- Label indicating that sync is in progress -->
    <string name="sync_syncing_in_progress">Syngronisearje…</string>
    <!-- Label summary indicating that sync failed. The first parameter is the date stamp showing last time it succeeded -->
    <string name="sync_failed_summary">Syngronisaasje mislearre. Lêste sukses: %s</string>
    <!-- Label summary showing never synced -->
    <string name="sync_failed_never_synced_summary">Syngronisaasje mislearre. Lêst syngronisearre: nea</string>
    <!-- Label summary the date we last synced. The first parameter is date stamp showing last time synced -->
    <string name="sync_last_synced_summary">Lêst syngronisearre: %s</string>
    <!-- Label summary showing never synced -->
    <string name="sync_never_synced_summary">Lêst syngronisearre: nea</string>

    <!-- Text for displaying the default device name.
        The first parameter is the application name, the second is the device manufacturer name
        and the third is the device model. -->
    <string name="default_device_name_2">%1$s op %2$s  %3$s</string>

    <!-- Preference for syncing credit cards -->
    <string name="preferences_sync_credit_cards">Creditcards</string>
    <!-- Preference for syncing addresses -->
    <string name="preferences_sync_address">Adressen</string>

    <!-- Send Tab -->
    <!-- Name of the "receive tabs" notification channel. Displayed in the "App notifications" system settings for the app -->
    <string name="fxa_received_tab_channel_name">Untfongen ljepblêden</string>
    <!-- Description of the "receive tabs" notification channel. Displayed in the "App notifications" system settings for the app -->
    <string name="fxa_received_tab_channel_description">Meldingen foar ljepblêden ûntfongen fan oare Firefox-apparaten.</string>
    <!--  The body for these is the URL of the tab received  -->
    <string name="fxa_tab_received_notification_name">Ljepblêd ûntfongen</string>
    <!-- %s is the device name -->
    <string name="fxa_tab_received_from_notification_name">Ljepblêd fan %s</string>

    <!-- Advanced Preferences -->
    <!-- Preference for tracking protection exceptions -->
    <string name="preferences_tracking_protection_exceptions">Utsûnderingen</string>
    <!-- Button in Exceptions Preference to turn on tracking protection for all sites (remove all exceptions) -->
    <string name="preferences_tracking_protection_exceptions_turn_on_for_all">Ynskeakelje foar alle websites</string>
    <!-- Text displayed when there are no exceptions -->
    <string name="exceptions_empty_message_description">Mei útsûnderingen kinne jo beskerming tsjin folgjen foar selektearre websites útskeakelje.</string>
    <!-- Text displayed when there are no exceptions, with learn more link that brings users to a tracking protection SUMO page -->
    <string name="exceptions_empty_message_learn_more_link">Mear ynfo</string>

    <!-- Preference switch for usage and technical data collection -->
    <string name="preference_usage_data">Gebrûks- en technyske gegevens</string>
    <!-- Preference description for usage and technical data collection -->
    <string name="preferences_usage_data_description">Dielt gegevens oer prestaasjes, gebrûk, hardware en oanpassingen fan jo browser mei Mozilla om %1$s te helpen ferbetterjen</string>
    <!-- Preference switch for marketing data collection -->
    <string name="preferences_marketing_data">Marketinggegevens</string>
    <!-- Preference description for marketing data collection -->
    <string name="preferences_marketing_data_description2">Dielt basale gebrûksgegevens mei Adjust, ús leveransier fan mobile marketing</string>
    <!-- Title for studies preferences -->
    <string name="preference_experiments_2">Undersiken</string>
    <!-- Summary for studies preferences -->
    <string name="preference_experiments_summary_2">Stelt Mozilla yn steat om ûndersiken te ynstallearjen en út te fieren</string>

    <!-- Turn On Sync Preferences -->
    <!-- Header of the Sync and save your data preference view -->
    <string name="preferences_sync_2">Syngronisearje en jo gegevens bewarje</string>
    <!-- Preference for reconnecting to FxA sync -->
    <string name="preferences_sync_sign_in_to_reconnect">Oanmelde om opnij te ferbinen</string>
    <!-- Preference for removing FxA account -->
    <string name="preferences_sync_remove_account">Account fuortsmite</string>

    <!-- Pairing Feature strings -->
    <!-- Instructions on how to access pairing -->
    <string name="pair_instructions_2"><![CDATA[Scan de QR-koade op <b>firefox.com/pair</b>]]></string>

    <!-- Toolbar Preferences -->
    <!-- Preference for using top toolbar -->
    <string name="preference_top_toolbar">Boppe</string>
    <!-- Preference for using bottom toolbar -->
    <string name="preference_bottom_toolbar">Under</string>

    <!-- Theme Preferences -->
    <!-- Preference for using light theme -->
    <string name="preference_light_theme">Ljocht</string>
    <!-- Preference for using dark theme -->
    <string name="preference_dark_theme">Donker</string>
    <!-- Preference for using using dark or light theme automatically set by battery -->
    <string name="preference_auto_battery_theme">Ynsteld troch Batterijbesparing</string>
    <!-- Preference for using following device theme -->
    <string name="preference_follow_device_theme">Apparaattema folgje</string>

    <!-- Gestures Preferences-->
    <!-- Preferences for using pull to refresh in a webpage -->
    <string name="preference_gestures_website_pull_to_refresh">Lûk om te fernijen</string>
    <!-- Preference for using the dynamic toolbar -->
    <string name="preference_gestures_dynamic_toolbar">Scroll om de wurkbalke te ferstopjen</string>
    <!-- Preference for switching tabs by swiping horizontally on the toolbar -->
    <string name="preference_gestures_swipe_toolbar_switch_tabs">Fei de wurkbalke op side om fan ljepblêd te wikseljen</string>
    <!-- Preference for showing the opened tabs by swiping up on the toolbar-->
    <string name="preference_gestures_swipe_toolbar_show_tabs">Fei de wurkbalke omheech om ljepblêden te iepenjen</string>

    <!-- Library -->
    <!-- Option in Library to open Downloads page -->
    <string name="library_downloads">Downloads</string>
    <!-- Option in library to open Bookmarks page -->
    <string name="library_bookmarks">Blêdwizers</string>
    <!-- Option in library to open Desktop Bookmarks root page -->
    <string name="library_desktop_bookmarks_root">Desktopblêdwizers</string>
    <!-- Option in library to open Desktop Bookmarks "menu" page -->
    <string name="library_desktop_bookmarks_menu">Blêdwizermenu</string>
    <!-- Option in library to open Desktop Bookmarks "toolbar" page -->
    <string name="library_desktop_bookmarks_toolbar">Blêdwizerarkbalke</string>
    <!-- Option in library to open Desktop Bookmarks "unfiled" page -->
    <string name="library_desktop_bookmarks_unfiled">Oare blêdwizers</string>
    <!-- Option in Library to open History page -->
    <string name="library_history">Skiednis</string>
    <!-- Option in Library to open a new tab -->
    <string name="library_new_tab">Nij ljepblêd</string>
    <!-- Settings Page Title -->
    <string name="settings_title">Ynstellingen</string>
    <!-- Content description (not visible, for screen readers etc.): "Close button for library settings" -->
    <string name="content_description_close_button">Slute</string>

    <!-- Title to show in alert when a lot of tabs are to be opened
    %d is a placeholder for the number of tabs that will be opened -->
    <string name="open_all_warning_title">%d ljepblêden iepenje?</string>
    <!-- Message to warn users that a large number of tabs will be opened
    %s will be replaced by app name. -->
    <string name="open_all_warning_message">As jo safolle ljepblêden iepenje, kin dit %s fertrage wylst it laden fan de siden. Binne jo wis dat jo trochgean wolle?</string>
    <!-- Dialog button text for confirming open all tabs -->
    <string name="open_all_warning_confirm">Ljepblêden iepenje</string>
    <!-- Dialog button text for canceling open all tabs -->
    <string name="open_all_warning_cancel">Annulearje</string>

    <!-- Text to show users they have one page in the history group section of the History fragment.
    %d is a placeholder for the number of pages in the group. -->
    <string name="history_search_group_site_1">%d side</string>

    <!-- Text to show users they have multiple pages in the history group section of the History fragment.
    %d is a placeholder for the number of pages in the group. -->
    <string name="history_search_group_sites_1">%d siden</string>

    <!-- Option in library for Recently Closed Tabs -->
    <string name="library_recently_closed_tabs">Koartlyn sluten ljepblêden</string>
    <!-- Option in library to open Recently Closed Tabs page -->
    <string name="recently_closed_show_full_history">Folsleine skiednis toane</string>
    <!-- Text to show users they have multiple tabs saved in the Recently Closed Tabs section of history.
    %d is a placeholder for the number of tabs selected. -->
    <string name="recently_closed_tabs">%d ljepblêden</string>
    <!-- Text to show users they have one tab saved in the Recently Closed Tabs section of history.
    %d is a placeholder for the number of tabs selected. -->
    <string name="recently_closed_tab">%d ljepblêd</string>
    <!-- Recently closed tabs screen message when there are no recently closed tabs -->
    <string name="recently_closed_empty_message">Gjin koartlyn sluten ljepblêden hjir</string>

    <!-- Tab Management -->
    <!-- Title of preference for tabs management -->
    <string name="preferences_tabs">Ljepblêden</string>
    <!-- Title of preference that allows a user to specify the tab view -->
    <string name="preferences_tab_view">Ljepblêdwerjefte</string>
    <!-- Option for a list tab view -->
    <string name="tab_view_list">List</string>
    <!-- Option for a grid tab view -->
    <string name="tab_view_grid">Roaster</string>
    <!-- Title of preference that allows a user to auto close tabs after a specified amount of time -->
    <string name="preferences_close_tabs">Ljepblêden slute</string>
    <!-- Option for auto closing tabs that will never auto close tabs, always allows user to manually close tabs -->
    <string name="close_tabs_manually">Hânmjittich</string>
    <!-- Option for auto closing tabs that will auto close tabs after one day -->
    <string name="close_tabs_after_one_day">Nei ien dei</string>
    <!-- Option for auto closing tabs that will auto close tabs after one week -->
    <string name="close_tabs_after_one_week">Nei ien wike</string>
    <!-- Option for auto closing tabs that will auto close tabs after one month -->
    <string name="close_tabs_after_one_month">Nei ien moanne</string>

    <!-- Title of preference that allows a user to specify the auto-close settings for open tabs -->
    <string name="preference_auto_close_tabs" tools:ignore="UnusedResources">Iepen ljepblêden automatysk slute</string>

    <!-- Opening screen -->
    <!-- Title of a preference that allows a user to choose what screen to show after opening the app -->
    <string name="preferences_opening_screen">Iepeningsskerm</string>
    <!-- Option for always opening the homepage when re-opening the app -->
    <string name="opening_screen_homepage">Startside</string>
    <!-- Option for always opening the user's last-open tab when re-opening the app -->
    <string name="opening_screen_last_tab">Lêste ljepblêd</string>
    <!-- Option for always opening the homepage when re-opening the app after four hours of inactivity -->
    <string name="opening_screen_after_four_hours_of_inactivity">Startside nei fjouwer oeren ynaktiviteit</string>
    <!-- Summary for tabs preference when auto closing tabs setting is set to manual close-->
    <string name="close_tabs_manually_summary">Hânmjittich slute</string>
    <!-- Summary for tabs preference when auto closing tabs setting is set to auto close tabs after one day-->
    <string name="close_tabs_after_one_day_summary">Nei in dei slute</string>
    <!-- Summary for tabs preference when auto closing tabs setting is set to auto close tabs after one week-->
    <string name="close_tabs_after_one_week_summary">Nei in wike slute</string>
    <!-- Summary for tabs preference when auto closing tabs setting is set to auto close tabs after one month-->
    <string name="close_tabs_after_one_month_summary">Nei in moanne slute</string>

    <!-- Summary for homepage preference indicating always opening the homepage when re-opening the app -->
    <string name="opening_screen_homepage_summary">Op startside iepenje</string>
    <!-- Summary for homepage preference indicating always opening the last-open tab when re-opening the app -->
    <string name="opening_screen_last_tab_summary">Op lêste ljepblêd iepenje</string>
    <!-- Summary for homepage preference indicating opening the homepage when re-opening the app after four hours of inactivity -->
    <string name="opening_screen_after_four_hours_of_inactivity_summary">Op startside iepenje nei fjouwer oeren</string>

    <!-- Inactive tabs -->
    <!-- Category header of a preference that allows a user to enable or disable the inactive tabs feature -->
    <string name="preferences_inactive_tabs">Alde ljepblêden nei ynaktyf ferpleatse</string>
    <!-- Title of inactive tabs preference -->
    <string name="preferences_inactive_tabs_title">Ljepblêden dy’t jo twa wiken net besjoen hawwe, wurde ferpleatst nei de seksje Ynaktyf.</string>

    <!-- Studies -->
    <!-- Title of the remove studies button -->
    <string name="studies_remove">Fuortsmite</string>
    <!-- Title of the active section on the studies list -->
    <string name="studies_active">Aktyf</string>
    <!-- Description for studies, it indicates why Firefox use studies. The first parameter is the name of the application. -->
    <string name="studies_description_2">%1$s kin sa no en dan ûndersiken ynstallearje en útfiere.</string>
    <!-- Learn more link for studies, links to an article for more information about studies. -->
    <string name="studies_learn_more">Mear ynfo</string>
    <!-- Dialog message shown after removing a study -->
    <string name="studies_restart_app">De tapassing wurdt ôfsluten om wizigingen ta te passen</string>
    <!-- Dialog button to confirm the removing a study. -->
    <string name="studies_restart_dialog_ok">OK</string>
    <!-- Dialog button text for canceling removing a study. -->
    <string name="studies_restart_dialog_cancel">Annulearje</string>
    <!-- Toast shown after turning on/off studies preferences -->
    <string name="studies_toast_quit_application" tools:ignore="UnusedResources">De tapassing wurdt ôfsluten om wizigingen ta te passen…</string>

    <!-- Sessions -->
    <!-- Title for the list of tabs -->
    <string name="tab_header_label">Iepen ljepblêden</string>
    <!-- Title for the list of tabs in the current private session -->
    <string name="tabs_header_private_tabs_title">Priveeljepblêden</string>
    <!-- Title for the list of tabs in the synced tabs -->
    <string name="tabs_header_synced_tabs_title">Syngronisearre ljepblêden</string>
    <!-- Content description (not visible, for screen readers etc.): Add tab button. Adds a news tab when pressed -->
    <string name="add_tab">Ljepblêd tafoegje</string>
    <!-- Content description (not visible, for screen readers etc.): Add tab button. Adds a news tab when pressed -->
    <string name="add_private_tab">Priveeljepblêd tafoegje</string>
    <!-- Text for the new tab button to indicate adding a new private tab in the tab -->
    <string name="tab_drawer_fab_content">Privee</string>
    <!-- Text for the new tab button to indicate syncing command on the synced tabs page -->
    <string name="tab_drawer_fab_sync">Syngronisearje</string>
    <!-- Text shown in the menu for sharing all tabs -->
    <string name="tab_tray_menu_item_share">Alle ljepblêden diele</string>
    <!-- Text shown in the menu to view recently closed tabs -->
    <string name="tab_tray_menu_recently_closed">Koartlyn sluten ljepblêden</string>
    <!-- Text shown in the tabs tray inactive tabs section -->
    <string name="tab_tray_inactive_recently_closed" tools:ignore="UnusedResources">Koartlyn sluten</string>
    <!-- Text shown in the menu to view account settings -->
    <string name="tab_tray_menu_account_settings">Accountynstellingen</string>
    <!-- Text shown in the menu to view tab settings -->
    <string name="tab_tray_menu_tab_settings">Ljepblêdynstellingen</string>
    <!-- Text shown in the menu for closing all tabs -->
    <string name="tab_tray_menu_item_close">Alle ljepblêden slute</string>
    <!-- Text shown in the multiselect menu for bookmarking selected tabs. -->
    <string name="tab_tray_multiselect_menu_item_bookmark">Blêdwizer meitsje</string>
    <!-- Text shown in the multiselect menu for closing selected tabs. -->
    <string name="tab_tray_multiselect_menu_item_close">Slute</string>
    <!-- Content description for tabs tray multiselect share button -->
    <string name="tab_tray_multiselect_share_content_description">Selektearre ljepblêden diele</string>
    <!-- Content description for tabs tray multiselect menu -->
    <string name="tab_tray_multiselect_menu_content_description">Menu Selektearre ljepblêden</string>
    <!-- Content description (not visible, for screen readers etc.): Removes tab from collection button. Removes the selected tab from collection when pressed -->
    <string name="remove_tab_from_collection">Ljepblêd út kolleksje fuortsmite</string>
    <!-- Text for button to enter multiselect mode in tabs tray -->
    <string name="tabs_tray_select_tabs">Ljepblêden selektearje</string>
    <!-- Content description (not visible, for screen readers etc.): Close tab button. Closes the current session when pressed -->
    <string name="close_tab">Ljepblêd slute</string>
    <!-- Content description (not visible, for screen readers etc.): Close tab <title> button. First parameter is tab title  -->
    <string name="close_tab_title">Ljepblêden %s slute</string>
    <!-- Content description (not visible, for screen readers etc.): Opens the open tabs menu when pressed -->
    <string name="open_tabs_menu">Menu Iepen ljepblêden</string>
    <!-- Open tabs menu item to save tabs to collection -->
    <string name="tabs_menu_save_to_collection1">Ljepblêden yn kolleksje bewarje</string>
    <!-- Text for the menu button to delete a collection -->
    <string name="collection_delete">Kolleksje fuortsmite</string>
    <!-- Text for the menu button to rename a collection -->
    <string name="collection_rename">Namme kolleksje wizigje</string>
    <!-- Text for the button to open tabs of the selected collection -->
    <string name="collection_open_tabs">Ljepblêden iepenje</string>

    <!-- Hint for adding name of a collection -->
    <string name="collection_name_hint">Namme kolleksje</string>
    <!-- Text for the menu button to rename a top site -->
    <string name="rename_top_site">Namme wizigje</string>
    <!-- Text for the menu button to remove a top site -->
    <string name="remove_top_site">Fuortsmite</string>

    <!-- Text for the menu button to delete a top site from history -->
    <string name="delete_from_history">Fuortsmite út skiednis</string>
    <!-- Postfix for private WebApp titles, placeholder is replaced with app name -->
    <string name="pwa_site_controls_title_private">%1$s (priveemodus)</string>

    <!-- History -->
    <!-- Text for the button to search all history -->
    <string name="history_search_1">Fier syktermen yn</string>
    <!-- Text for the button to clear all history -->
    <string name="history_delete_all">Skiednis wiskje</string>
    <!-- Text for the snackbar to confirm that multiple browsing history items has been deleted -->
    <string name="history_delete_multiple_items_snackbar">Skiednis fuortsmiten</string>
    <!-- Text for the snackbar to confirm that a single browsing history item has been deleted. The first parameter is the shortened URL of the deleted history item. -->
    <string name="history_delete_single_item_snackbar">%1$s fuortsmiten</string>
    <!-- Context description text for the button to delete a single history item -->
    <string name="history_delete_item">Fuortsmite</string>
    <!-- History multi select title in app bar
    The first parameter is the number of bookmarks selected -->
    <string name="history_multi_select_title">%1$d selektearre</string>
    <!-- Text for the header that groups the history for today -->
    <string name="history_today">Hjoed</string>
    <!-- Text for the header that groups the history for yesterday -->
    <string name="history_yesterday">Juster</string>
    <!-- Text for the header that groups the history the past 7 days -->
    <string name="history_7_days">Ofrûne 7 dagen</string>
    <!-- Text for the header that groups the history the past 30 days -->
    <string name="history_30_days">Ofrûne 30 dagen</string>
    <!-- Text for the header that groups the history older than the last month -->
    <string name="history_older">Alder</string>
    <!-- Text shown when no history exists -->
    <string name="history_empty_message">Gjin skiednis hjir</string>

    <!-- Downloads -->
    <!-- Text for the snackbar to confirm that multiple downloads items have been removed -->
    <string name="download_delete_multiple_items_snackbar_1">Downloads fuortsmiten</string>
    <!-- Text for the snackbar to confirm that a single download item has been removed. The first parameter is the name of the download item. -->
    <string name="download_delete_single_item_snackbar">%1$s fuortsmiten</string>
    <!-- Text shown when no download exists -->
    <string name="download_empty_message_1">Gjin downloade bestannen</string>
    <!-- History multi select title in app bar
    The first parameter is the number of downloads selected -->
    <string name="download_multi_select_title">%1$d selektearre</string>


    <!-- Text for the button to remove a single download item -->
    <string name="download_delete_item_1">Fuortsmite</string>


    <!-- Crashes -->
    <!-- Title text displayed on the tab crash page. This first parameter is the name of the application (For example: Fenix) -->
    <string name="tab_crash_title_2">Sorry. %1$s kin dy side net lade.</string>
    <!-- Send crash report checkbox text on the tab crash page -->
    <string name="tab_crash_send_report">Ungelokrapport nei Mozilla ferstjoere</string>
    <!-- Close tab button text on the tab crash page -->
    <string name="tab_crash_close">Ljepblêd slute</string>
    <!-- Restore tab button text on the tab crash page -->
    <string name="tab_crash_restore">Ljepblêd werombringe</string>

    <!-- Bookmarks -->
    <!-- Confirmation message for a dialog confirming if the user wants to delete the selected folder -->
    <string name="bookmark_delete_folder_confirmation_dialog">Binne jo wis dat jo dizze map fuortsmite wolle?</string>
    <!-- Confirmation message for a dialog confirming if the user wants to delete multiple items including folders. Parameter will be replaced by app name. -->
    <string name="bookmark_delete_multiple_folders_confirmation_dialog">%s sil de selektearre items fuortsmite.</string>
    <!-- Text for the cancel button on delete bookmark dialog -->
    <string name="bookmark_delete_negative">Annulearje</string>
    <!-- Screen title for adding a bookmarks folder -->
    <string name="bookmark_add_folder">Map tafoegje</string>
    <!-- Snackbar title shown after a bookmark has been created. -->
    <string name="bookmark_saved_snackbar">Blêdwizer bewarre!</string>
    <!-- Snackbar edit button shown after a bookmark has been created. -->
    <string name="edit_bookmark_snackbar_action">BEWURKJE</string>
    <!-- Bookmark overflow menu edit button -->
    <string name="bookmark_menu_edit_button">Bewurkje</string>
    <!-- Bookmark overflow menu copy button -->
    <string name="bookmark_menu_copy_button">Kopiearje</string>
    <!-- Bookmark overflow menu share button -->
    <string name="bookmark_menu_share_button">Diele</string>
    <!-- Bookmark overflow menu open in new tab button -->
    <string name="bookmark_menu_open_in_new_tab_button">Iepenje yn nij ljepblêd</string>
    <!-- Bookmark overflow menu open in private tab button -->
    <string name="bookmark_menu_open_in_private_tab_button">Iepenje yn priveeljepblêd</string>
    <!-- Bookmark overflow menu open all in tabs button -->
    <string name="bookmark_menu_open_all_in_tabs_button">Alles yn nije ljepblêden iepenje</string>
    <!-- Bookmark overflow menu open all in private tabs button -->
    <string name="bookmark_menu_open_all_in_private_tabs_button">Alles yn proveeljepblêden iepenje</string>
    <!-- Bookmark overflow menu delete button -->
    <string name="bookmark_menu_delete_button">Fuortsmite</string>
    <!--Bookmark overflow menu save button -->
    <string name="bookmark_menu_save_button">Bewarje</string>
    <!-- Bookmark multi select title in app bar
     The first parameter is the number of bookmarks selected -->
    <string name="bookmarks_multi_select_title">%1$d selektearre</string>
    <!-- Bookmark editing screen title -->
    <string name="edit_bookmark_fragment_title">Blêdwizer bewurkje</string>
    <!-- Bookmark folder editing screen title -->
    <string name="edit_bookmark_folder_fragment_title">Map bewurkje</string>
    <!-- Bookmark sign in button message -->
    <string name="bookmark_sign_in_button">Meld jo oan om syngronisearre blêdwizers te besjen</string>
    <!-- Bookmark URL editing field label -->
    <string name="bookmark_url_label">URL</string>
    <!-- Bookmark FOLDER editing field label -->
    <string name="bookmark_folder_label">MAP</string>
    <!-- Bookmark NAME editing field label -->
    <string name="bookmark_name_label">NAMME</string>
    <!-- Bookmark add folder screen title -->
    <string name="bookmark_add_folder_fragment_label">Map tafoegje</string>
    <!-- Bookmark select folder screen title -->
    <string name="bookmark_select_folder_fragment_label">Map selektearje</string>
    <!-- Bookmark editing error missing title -->
    <string name="bookmark_empty_title_error">Moat in titel hawwe</string>
    <!-- Bookmark editing error missing or improper URL -->
    <string name="bookmark_invalid_url_error">Unjildige URL</string>
    <!-- Bookmark screen message for empty bookmarks folder -->
    <string name="bookmarks_empty_message">Gjin blêdwizers hjir</string>
    <!-- Bookmark snackbar message on deletion
     The first parameter is the host part of the URL of the bookmark deleted, if any -->
    <string name="bookmark_deletion_snackbar_message">%1$s fuortsmiten</string>
    <!-- Bookmark snackbar message on deleting multiple bookmarks not including folders-->
    <string name="bookmark_deletion_multiple_snackbar_message_2">Blêdwizers fuortsmiten</string>
    <!-- Bookmark snackbar message on deleting multiple bookmarks including folders-->
    <string name="bookmark_deletion_multiple_snackbar_message_3">Selektearre mappen fuortsmite</string>
    <!-- Bookmark undo button for deletion snackbar action -->
    <string name="bookmark_undo_deletion">UNGEDIEN MEITSJE</string>

    <!-- Text for the button to search all bookmarks -->
    <string name="bookmark_search">Fier syktermen yn</string>

    <!-- Site Permissions -->
    <!-- Button label that take the user to the Android App setting -->
    <string name="phone_feature_go_to_settings">Nei Ynstellingen</string>
    <!-- Content description (not visible, for screen readers etc.): Quick settings sheet
        to give users access to site specific information / settings. For example:
        Secure settings status and a button to modify site permissions -->
    <string name="quick_settings_sheet">Flugge ynstellingen</string>
    <!-- Label that indicates that this option it the recommended one -->
    <string name="phone_feature_recommended">Oanrekommandearre</string>
    <!-- Button label for clearing all the information of site permissions-->
    <string name="clear_permissions">Tastimmingen wiskje</string>
    <!-- Text for the OK button on Clear permissions dialog -->
    <string name="clear_permissions_positive">OK</string>
    <!-- Text for the cancel button on Clear permissions dialog -->
    <string name="clear_permissions_negative">Annulearje</string>
    <!-- Button label for clearing a site permission-->
    <string name="clear_permission">Tastimming wiskje</string>
    <!-- Text for the OK button on Clear permission dialog -->
    <string name="clear_permission_positive">OK</string>
    <!-- Text for the cancel button on Clear permission dialog -->
    <string name="clear_permission_negative">Annulearje</string>
    <!-- Button label for clearing all the information on all sites-->
    <string name="clear_permissions_on_all_sites">Tastimmingen op alle websites wiskje</string>
    <!-- Preference for altering video and audio autoplay for all websites -->
    <string name="preference_browser_feature_autoplay">Automatysk ôfspylje</string>
    <!-- Preference for altering the camera access for all websites -->
    <string name="preference_phone_feature_camera">Kamera</string>
    <!-- Preference for altering the microphone access for all websites -->
    <string name="preference_phone_feature_microphone">Mikrofoan</string>
    <!-- Preference for altering the location access for all websites -->
    <string name="preference_phone_feature_location">Lokaasje</string>
    <!-- Preference for altering the notification access for all websites -->
    <string name="preference_phone_feature_notification">Notifikaasje</string>
    <!-- Preference for altering the persistent storage access for all websites -->
    <string name="preference_phone_feature_persistent_storage">Fêst ûnthâld</string>
    <!-- Preference for altering the storage access setting for all websites -->
    <string name="preference_phone_feature_cross_origin_storage_access">Cross-sitecookies</string>
    <!-- Preference for altering the EME access for all websites -->
    <string name="preference_phone_feature_media_key_system_access">DRM-behearde ynhâld</string>
    <!-- Label that indicates that a permission must be asked always -->
    <string name="preference_option_phone_feature_ask_to_allow">Freegje om tastimming</string>
    <!-- Label that indicates that a permission must be blocked -->
    <string name="preference_option_phone_feature_blocked">Blokkearre</string>
    <!-- Label that indicates that a permission must be allowed -->
    <string name="preference_option_phone_feature_allowed">Tastien</string>
    <!--Label that indicates a permission is by the Android OS-->
    <string name="phone_feature_blocked_by_android">Blokkeare troch Android</string>
    <!-- Preference for showing a list of websites that the default configurations won't apply to them -->
    <string name="preference_exceptions">Utsûnderingen</string>
    <!-- Summary of tracking protection preference if tracking protection is set to off -->
    <string name="tracking_protection_off">Ut</string>
    <!-- Summary of tracking protection preference if tracking protection is set to standard -->
    <string name="tracking_protection_standard">Standert</string>
    <!-- Summary of tracking protection preference if tracking protection is set to strict -->
    <string name="tracking_protection_strict">Strang</string>
    <!-- Summary of tracking protection preference if tracking protection is set to custom -->
    <string name="tracking_protection_custom">Oanpast</string>
    <!-- Label for global setting that indicates that all video and audio autoplay is allowed -->
    <string name="preference_option_autoplay_allowed2">Audio en fideo tastean</string>
    <!-- Label for site specific setting that indicates that all video and audio autoplay is allowed -->
    <string name="quick_setting_option_autoplay_allowed">Audio en fideo tastean</string>
    <!-- Label that indicates that video and audio autoplay is only allowed over Wi-Fi -->
    <string name="preference_option_autoplay_allowed_wifi_only2">Audio en fideo allinnich op mobile data blokkearje</string>
    <!-- Subtext that explains 'autoplay on Wi-Fi only' option -->
    <string name="preference_option_autoplay_allowed_wifi_subtext">Audio en fideo wurde fia wifi ôfspile</string>
    <!-- Label for global setting that indicates that video autoplay is allowed, but audio autoplay is blocked -->
    <string name="preference_option_autoplay_block_audio2">Allinnich audio blokkearje</string>
    <!-- Label for site specific setting that indicates that video autoplay is allowed, but audio autoplay is blocked -->
    <string name="quick_setting_option_autoplay_block_audio">Allinnich audio blokkearje</string>
    <!-- Label for global setting that indicates that all video and audio autoplay is blocked -->
    <string name="preference_option_autoplay_blocked3">Audio en fideo blokkearje</string>
    <!-- Label for site specific setting that indicates that all video and audio autoplay is blocked -->
    <string name="quick_setting_option_autoplay_blocked">Audio en fideo blokkearje</string>
    <!-- Summary of delete browsing data on quit preference if it is set to on -->
    <string name="delete_browsing_data_quit_on">Oan</string>
    <!-- Summary of delete browsing data on quit preference if it is set to off -->
    <string name="delete_browsing_data_quit_off">Ut</string>

    <!-- Summary of studies preference if it is set to on -->
    <string name="studies_on">Oan</string>
    <!-- Summary of studies data on quit preference if it is set to off -->
    <string name="studies_off">Ut</string>

    <!-- Collections -->
    <!-- Collections header on home fragment -->
    <string name="collections_header">Kolleksjes</string>
    <!-- Content description (not visible, for screen readers etc.): Opens the collection menu when pressed -->
    <string name="collection_menu_button_content_description">Kolleksjesmenu</string>
    <!-- Label to describe what collections are to a new user without any collections -->
    <string name="no_collections_description2">Sammelje de saken dy’t wichtich foar jo binne.\nGroepearje fergelykbere sykopdrachten, websites en ljepblêden foar snelle tagong letter.</string>
    <!-- Title for the "select tabs" step of the collection creator -->
    <string name="create_collection_select_tabs">Ljepblêden selektearje</string>
    <!-- Title for the "select collection" step of the collection creator -->
    <string name="create_collection_select_collection">Kolleksje selektearje</string>
    <!-- Title for the "name collection" step of the collection creator -->
    <string name="create_collection_name_collection">Namme jaan oan kolleksje</string>
    <!-- Button to add new collection for the "select collection" step of the collection creator -->
    <string name="create_collection_add_new_collection">Nije kolleksje tafoegje</string>
    <!-- Button to select all tabs in the "select tabs" step of the collection creator -->
    <string name="create_collection_select_all">Alles selektearje</string>
    <!-- Button to deselect all tabs in the "select tabs" step of the collection creator -->
    <string name="create_collection_deselect_all">Alle deselektearje</string>
    <!-- Text to prompt users to select the tabs to save in the "select tabs" step of the collection creator -->
    <string name="create_collection_save_to_collection_empty">Selektearje ljepblêden om te bewarjen</string>
    <!-- Text to show users how many tabs they have selected in the "select tabs" step of the collection creator.
     %d is a placeholder for the number of tabs selected. -->
    <string name="create_collection_save_to_collection_tabs_selected">%d ljepblêden selektearre</string>
    <!-- Text to show users they have one tab selected in the "select tabs" step of the collection creator.
    %d is a placeholder for the number of tabs selected. -->
    <string name="create_collection_save_to_collection_tab_selected">%d ljepblêd selektearre</string>
    <!-- Text shown in snackbar when multiple tabs have been saved in a collection -->
    <string name="create_collection_tabs_saved">Ljepblêden bewarre!</string>
    <!-- Text shown in snackbar when one or multiple tabs have been saved in a new collection -->
    <string name="create_collection_tabs_saved_new_collection">Kolleksje bewarre!</string>
    <!-- Text shown in snackbar when one tab has been saved in a collection -->
    <string name="create_collection_tab_saved">Ljepblêd bewarre!</string>
    <!-- Content description (not visible, for screen readers etc.): button to close the collection creator -->
    <string name="create_collection_close">Slute</string>
    <!-- Button to save currently selected tabs in the "select tabs" step of the collection creator-->
    <string name="create_collection_save">Bewarje</string>

    <!-- Snackbar action to view the collection the user just created or updated -->
    <string name="create_collection_view">Werjaan</string>

    <!-- Text for the OK button from collection dialogs -->
    <string name="create_collection_positive">OK</string>
    <!-- Text for the cancel button from collection dialogs -->
    <string name="create_collection_negative">Annulearje</string>

    <!-- Default name for a new collection in "name new collection" step of the collection creator. %d is a placeholder for the number of collections-->
    <string name="create_collection_default_name">Kolleksjes %d</string>

    <!-- Share -->
    <!-- Share screen header -->
    <string name="share_header_2">Diele</string>
    <!-- Content description (not visible, for screen readers etc.):
        "Share" button. Opens the share menu when pressed. -->
    <string name="share_button_content_description">Diele</string>
    <!-- Text for the Save to PDF feature in the share menu -->
    <string name="share_save_to_pdf">Bewarje as PDF</string>
    <!-- Text for error message when generating a PDF file Text. -->
    <string name="unable_to_save_to_pdf_error">Kin PDF net oanmeitsje</string>
    <!-- Text for standard error snackbar dismiss button. -->
    <string name="standard_snackbar_error_dismiss">Slute</string>
    <!-- Text for error message when printing a page and it fails. -->
    <string name="unable_to_print_error" moz:removedIn="121" tools:ignore="UnusedResources">Kin net ôfdrukke</string>
    <!-- Text for error message when printing a page and it fails. -->
    <string name="unable_to_print_page_error">Kin dizze side net ôfdrukke</string>
    <!-- Text for the print feature in the share and browser menu -->
    <string name="menu_print">Ofdrukke</string>
    <!-- Sub-header in the dialog to share a link to another sync device -->
    <string name="share_device_subheader">Ferstjoere nei apparaat</string>
    <!-- Sub-header in the dialog to share a link to an app from the full list -->
    <string name="share_link_all_apps_subheader">Alle aksjes</string>
    <!-- Sub-header in the dialog to share a link to an app from the most-recent sorted list -->
    <string name="share_link_recent_apps_subheader">Koartlyn brûkt</string>
    <!-- Text for the copy link action in the share screen. -->
    <string name="share_copy_link_to_clipboard">Nei klamboerd kopiearje</string>
    <!-- Toast shown after copying link to clipboard -->
    <string name="toast_copy_link_to_clipboard">Kopiearre nei klamboerd</string>
    <!-- An option from the share dialog to sign into sync -->
    <string name="sync_sign_in">Oanmelde by Sync</string>
     <!-- An option from the three dot menu to sync and save data -->
    <string name="sync_menu_sync_and_save_data">Syngronisearje en gegevens bewarje</string>
    <!-- An option from the share dialog to send link to all other sync devices -->
    <string name="sync_send_to_all">Ferstjoere nei alle apparaten</string>
    <!-- An option from the share dialog to reconnect to sync -->
    <string name="sync_reconnect">Opnij ferbine mei Sync</string>
    <!-- Text displayed when sync is offline and cannot be accessed -->
    <string name="sync_offline">Offline</string>
    <!-- An option to connect additional devices -->
    <string name="sync_connect_device">Noch in apparaat keppelje</string>
    <!-- The dialog text shown when additional devices are not available -->
    <string name="sync_connect_device_dialog">Meld jo oan by Firefox op op syn minst ien oar apparaat om in ljepblêd te ferstjoeren.</string>
    <!-- Confirmation dialog button -->
    <string name="sync_confirmation_button">Begrepen</string>
    <!-- Share error message -->
    <string name="share_error_snackbar">Kin net mei dizze app diele</string>
    <!-- Add new device screen title -->
    <string name="sync_add_new_device_title">Ferstjoere nei apparaat</string>
    <!-- Text for the warning message on the Add new device screen -->
    <string name="sync_add_new_device_message">Gjin apparaten ferbûn</string>

    <!-- Text for the button to learn about sending tabs -->
    <string name="sync_add_new_device_learn_button">Mear ynfo oer it ferstjoeren fan ljepblêden…</string>
    <!-- Text for the button to connect another device -->
    <string name="sync_add_new_device_connect_button">In oar apparaat ferbine…</string>

    <!-- Notifications -->
    <!-- Text shown in the notification that pops up to remind the user that a private browsing session is active. -->
    <string name="notification_pbm_delete_text_2">Priveeljepblêden slute</string>
    <!-- Name of the marketing notification channel. Displayed in the "App notifications" system settings for the app -->
    <string name="notification_marketing_channel_name">Marketing</string>

    <!-- Title shown in the notification that pops up to remind the user to set fenix as default browser.
    The app name is in the text, due to limitations with localizing Nimbus experiments -->
    <string name="nimbus_notification_default_browser_title" tools:ignore="UnusedResources">Firefox is fluch en privee</string>
    <!-- Text shown in the notification that pops up to remind the user to set fenix as default browser.
    The app name is in the text, due to limitations with localizing Nimbus experiments -->
    <string name="nimbus_notification_default_browser_text" tools:ignore="UnusedResources">Firefox jo standertbrowser meitsje</string>
    <!-- Title shown in the notification that pops up to re-engage the user -->
    <string name="notification_re_engagement_title">Probearje priveenavigaasje</string>
    <!-- Text shown in the notification that pops up to re-engage the user.
    %1$s is a placeholder that will be replaced by the app name. -->
    <string name="notification_re_engagement_text">Sneupje sûnder bewarre cookies of skiednis yn %1$s</string>

    <!-- Title A shown in the notification that pops up to re-engage the user -->
    <string name="notification_re_engagement_A_title">Sneup sûnder spoaren efter te litten</string>
    <!-- Text A shown in the notification that pops up to re-engage the user.
    %1$s is a placeholder that will be replaced by the app name. -->
    <string name="notification_re_engagement_A_text">Priveenavigaasje yn %1$s slacht jo gegevens net op.</string>
    <!-- Title B shown in the notification that pops up to re-engage the user -->
    <string name="notification_re_engagement_B_title">Start jo earste sykopdracht</string>
    <!-- Text B shown in the notification that pops up to re-engage the user -->
    <string name="notification_re_engagement_B_text">Sykje wat yn de buert. Of ûntdek wat aardichs.</string>

    <!-- Survey -->
    <!-- Text shown in the fullscreen message that pops up to ask user to take a short survey.
    The app name is in the text, due to limitations with localizing Nimbus experiments -->
    <string name="nimbus_survey_message_text">Help Firefox better te meitsjen troch in koarte enkête yn te foljen.</string>
    <!-- Preference for taking the short survey. -->
    <string name="preferences_take_survey">Enkête starte</string>
    <!-- Preference for not taking the short survey. -->
    <string name="preferences_not_take_survey">Nee tanke</string>

    <!-- Snackbar -->
    <!-- Text shown in snackbar when user deletes a collection -->
    <string name="snackbar_collection_deleted">Kolleksje fuortmsiten</string>
    <!-- Text shown in snackbar when user renames a collection -->
    <string name="snackbar_collection_renamed">Kolleksje omneamd</string>
    <!-- Text shown in snackbar when user closes a tab -->
    <string name="snackbar_tab_closed">Ljepblêd sluten</string>
    <!-- Text shown in snackbar when user closes all tabs -->
    <string name="snackbar_tabs_closed">Ljepblêden sluten</string>
    <!-- Text shown in snackbar when user bookmarks a list of tabs -->
    <string name="snackbar_message_bookmarks_saved">Blêdwizers bewarre!</string>
    <!-- Text shown in snackbar when user adds a site to shortcuts -->
    <string name="snackbar_added_to_shortcuts">Oan fluchkeppelingen tafoege!</string>
    <!-- Text shown in snackbar when user closes a private tab -->
    <string name="snackbar_private_tab_closed">Priveeljepblêd sluten</string>
    <!-- Text shown in snackbar when user closes all private tabs -->
    <string name="snackbar_private_tabs_closed">Priveeljepblêden sluten</string>
    <!-- Text shown in snackbar when user erases their private browsing data -->
    <string name="snackbar_private_data_deleted">Priveenavigaasjegegevens fuortsmiten</string>
    <!-- Text shown in snackbar to undo deleting a tab, top site or collection -->
    <string name="snackbar_deleted_undo">UNGEDIEN MEITSJE</string>
    <!-- Text shown in snackbar when user removes a top site -->
    <string name="snackbar_top_site_removed">Website fuortsmiten</string>
    <!-- QR code scanner prompt which appears after scanning a code, but before navigating to it
        First parameter is the name of the app, second parameter is the URL or text scanned-->
    <string name="qr_scanner_confirmation_dialog_message">%1$s tastean om %2$s te iepenjen</string>
    <!-- QR code scanner prompt dialog positive option to allow navigation to scanned link -->
    <string name="qr_scanner_dialog_positive">TASTEAN</string>
    <!-- QR code scanner prompt dialog positive option to deny navigation to scanned link -->
    <string name="qr_scanner_dialog_negative">WEGERJE</string>

    <!-- QR code scanner prompt dialog error message shown when a hostname does not contain http or https. -->
    <string name="qr_scanner_dialog_invalid">Webadres net jildich.</string>
    <!-- QR code scanner prompt dialog positive option when there is an error -->
    <string name="qr_scanner_dialog_invalid_ok">OK</string>
    <!-- Tab collection deletion prompt dialog message. Placeholder will be replaced with the collection name -->
    <string name="tab_collection_dialog_message">Binne jo wis dat jo %1$s fuortsmite wolle?</string>
    <!-- Collection and tab deletion prompt dialog message. This will show when the last tab from a collection is deleted -->
    <string name="delete_tab_and_collection_dialog_message">As jo dit ljepblêd fuortsmite, wurdt de hiele kolleksje fuortsmiten. Jo kinne op elk momint nije kolleksjes meitsje.</string>
    <!-- Collection and tab deletion prompt dialog title. Placeholder will be replaced with the collection name. This will show when the last tab from a collection is deleted -->
    <string name="delete_tab_and_collection_dialog_title">%1$s fuortsmite?</string>
    <!-- Tab collection deletion prompt dialog option to delete the collection -->
    <string name="tab_collection_dialog_positive">Fuortsmite</string>
    <!-- Text displayed in a notification when the user enters full screen mode -->
    <string name="full_screen_notification">Folslein skerm wurdt iepene</string>
    <!-- Message for copying the URL via long press on the toolbar -->
    <string name="url_copied">URL kopiearre</string>
    <!-- Sample text for accessibility font size -->
    <string name="accessibility_text_size_sample_text_1">Dit is foarbyldtekst. Hjir wurdt mei toand hoe’t tekst werjûn wurdt, wannear’t jo mei dizze ynstelling de ôfmjitting fergrutsje of ferlytsje.</string>
    <!-- Summary for Accessibility Text Size Scaling Preference -->
    <string name="preference_accessibility_text_size_summary">Tekst op websites grutter of lytser meitsje</string>
    <!-- Title for Accessibility Text Size Scaling Preference -->
    <string name="preference_accessibility_font_size_title">Lettergrutte</string>

    <!-- Title for Accessibility Text Automatic Size Scaling Preference -->
    <string name="preference_accessibility_auto_size_2">Automatyske lettergrutte</string>
    <!-- Summary for Accessibility Text Automatic Size Scaling Preference -->
    <string name="preference_accessibility_auto_size_summary">De lettergrutte wurdt ôfstimd op jo Android-ynstellingen. Skeakelje dit út om hjir de lettergrutte sels te behearen.</string>

    <!-- Title for the Delete browsing data preference -->
    <string name="preferences_delete_browsing_data">Navigaasjegegevens fuortsmite</string>
    <!-- Title for the tabs item in Delete browsing data -->
    <string name="preferences_delete_browsing_data_tabs_title_2">Iepen ljepblêden</string>
    <!-- Subtitle for the tabs item in Delete browsing data, parameter will be replaced with the number of open tabs -->
    <string name="preferences_delete_browsing_data_tabs_subtitle">%d ljepblêden</string>
    <!-- Title for the data and history items in Delete browsing data -->
    <!-- Title for the history item in Delete browsing data -->
    <string name="preferences_delete_browsing_data_browsing_history_title">Navigaasjeskiednis</string>
    <!-- Subtitle for the data and history items in delete browsing data, parameter will be replaced with the
        number of history items the user has -->
    <string name="preferences_delete_browsing_data_browsing_data_subtitle">%d adressen</string>
    <!-- Title for the cookies and site data items in Delete browsing data -->
    <string name="preferences_delete_browsing_data_cookies_and_site_data">Cookies en websitegegevens</string>
    <!-- Subtitle for the cookies item in Delete browsing data -->
    <string name="preferences_delete_browsing_data_cookies_subtitle">Jo wurde by de measte websites ôfmeld</string>
    <!-- Title for the cached images and files item in Delete browsing data -->
    <string name="preferences_delete_browsing_data_cached_files">Buffere ôfbyldingen en bestannen</string>

    <!-- Subtitle for the cached images and files item in Delete browsing data -->
    <string name="preferences_delete_browsing_data_cached_files_subtitle">Meitsje ûnthâldromte frij</string>
    <!-- Title for the site permissions item in Delete browsing data -->
    <string name="preferences_delete_browsing_data_site_permissions">Websitemachtigingen</string>
    <!-- Title for the downloads item in Delete browsing data -->
    <string name="preferences_delete_browsing_data_downloads">Downloads</string>
    <!-- Text for the button to delete browsing data -->
    <string name="preferences_delete_browsing_data_button">Navigaasjegegevens fuortsmite</string>
    <!-- Title for the Delete browsing data on quit preference -->
    <string name="preferences_delete_browsing_data_on_quit">Navigaasjegegevens fuortsmite by ôfsluten</string>
    <!-- Summary for the Delete browsing data on quit preference. "Quit" translation should match delete_browsing_data_on_quit_action translation. -->
    <string name="preference_summary_delete_browsing_data_on_quit_2">Smyt automatysk navigaasjegegevens fuort wannear’t jo yn it haadmenu ‘Ofslute’ selektearje</string>
    <!-- Action item in menu for the Delete browsing data on quit feature -->
    <string name="delete_browsing_data_on_quit_action">Ofslute</string>

    <!-- Title text of a delete browsing data dialog. -->
    <string name="delete_history_prompt_title">Te wiskjen tiidrek</string>
    <!-- Body text of a delete browsing data dialog. -->
    <string name="delete_history_prompt_body" moz:RemovedIn="130" tools:ignore="UnusedResources">Smyt skiednis (ynklusyf fan oare apparaten syngronisearre skiednis ôf), cookies en oare navigaasjegegevens fuort.</string>
    <!-- Body text of a delete browsing data dialog. -->
    <string name="delete_history_prompt_body_2">Smyt skiednis (ynklusyf skiednis syngronisearre fan oare apparaten ôf) fuort</string>
    <!-- Radio button in the delete browsing data dialog to delete history items for the last hour. -->
    <string name="delete_history_prompt_button_last_hour">Lêste oere</string>
    <!-- Radio button in the delete browsing data dialog to delete history items for today and yesterday. -->
    <string name="delete_history_prompt_button_today_and_yesterday">Hjoed en juster</string>
    <!-- Radio button in the delete browsing data dialog to delete all history. -->
    <string name="delete_history_prompt_button_everything">Alles</string>

    <!-- Dialog message to the user asking to delete browsing data. Parameter will be replaced by app name. -->
    <string name="delete_browsing_data_prompt_message_3">%s smyt de selektearre navigaasjegegevens fuort.</string>
    <!-- Text for the cancel button for the data deletion dialog -->
    <string name="delete_browsing_data_prompt_cancel">Annulearje</string>
    <!-- Text for the allow button for the data deletion dialog -->
    <string name="delete_browsing_data_prompt_allow">Fuortsmite</string>
    <!-- Text for the snackbar confirmation that the data was deleted -->
    <string name="preferences_delete_browsing_data_snackbar">Navigaasjegegevens fuortsmiten</string>
    <!-- Text for the snackbar to show the user that the deletion of browsing data is in progress -->
    <string name="deleting_browsing_data_in_progress">Navigaasjegegevens fuortsmite…</string>

    <!-- Dialog message to the user asking to delete all history items inside the opened group. Parameter will be replaced by a history group name. -->
    <string name="delete_all_history_group_prompt_message">Alle websites yn ‘%s’ fuortsmite</string>
    <!-- Text for the cancel button for the history group deletion dialog -->
    <string name="delete_history_group_prompt_cancel">Annulearje</string>
    <!-- Text for the allow button for the history group dialog -->
    <string name="delete_history_group_prompt_allow">Fuortsmite</string>
    <!-- Text for the snackbar confirmation that the history group was deleted -->
    <string name="delete_history_group_snackbar">Groep fuortsmiten</string>

    <!-- Onboarding -->
    <!-- text to display in the snackbar once account is signed-in -->
    <string name="onboarding_firefox_account_sync_is_on">Syngronisaasje is ynskeakele</string>

    <!-- Onboarding theme -->
    <!-- Text shown in snackbar when multiple tabs have been sent to device -->
    <string name="sync_sent_tabs_snackbar">Ljepblêden ferstjoerd!</string>
    <!-- Text shown in snackbar when one tab has been sent to device  -->
    <string name="sync_sent_tab_snackbar">Ljepblêd ferstjoerd!</string>
    <!-- Text shown in snackbar when sharing tabs failed  -->
    <string name="sync_sent_tab_error_snackbar">Kin net ferstjoere</string>
    <!-- Text shown in snackbar for the "retry" action that the user has after sharing tabs failed -->
    <string name="sync_sent_tab_error_snackbar_action">OPNIJ</string>
    <!-- Title of QR Pairing Fragment -->
    <string name="sync_scan_code">De koade scanne</string>
    <!-- Instructions on how to access pairing -->
    <string name="sign_in_instructions"><![CDATA[Iepenje Firefox op jo kompjûter en gean nei <b>https://firefox.com/pair</b>]]></string>
    <!-- Text shown for sign in pairing when ready -->
    <string name="sign_in_ready_for_scan">Ree om te scannen</string>
    <!-- Text shown for settings option for sign with pairing -->
    <string name="sign_in_with_camera">Meld jo oan mei jo kamera</string>
    <!-- Text shown for settings option for sign with email -->
    <string name="sign_in_with_email">E-mail brûke</string>
    <!-- Text shown for settings option for create new account text.'Firefox' intentionally hardcoded here.-->
    <string name="sign_in_create_account_text"><![CDATA[Gjin account? <u>Meitsje der ien oan</u> om Firefox tusken apparaten te syngronisearjen.]]></string>
    <!-- Text shown in confirmation dialog to sign out of account. The first parameter is the name of the app (e.g. Firefox Preview) -->
    <string name="sign_out_confirmation_message_2">%s stoppet de syngronisaasje mei jo account, mar sil gjin sneupgegevens op dit apparaat fuortsmite.</string>
    <!-- Option to continue signing out of account shown in confirmation dialog to sign out of account -->
    <string name="sign_out_disconnect">Ferbining ferbrekke</string>
    <!-- Option to cancel signing out shown in confirmation dialog to sign out of account -->
    <string name="sign_out_cancel">Annulearje</string>
    <!-- Error message snackbar shown after the user tried to select a default folder which cannot be altered -->
    <string name="bookmark_cannot_edit_root">Kin standertmappen net bewurkje</string>

    <!-- Enhanced Tracking Protection -->
    <!-- Link displayed in enhanced tracking protection panel to access tracking protection settings -->
    <string name="etp_settings">Beskermingsynstellingen</string>
    <!-- Preference title for enhanced tracking protection settings -->
    <string name="preference_enhanced_tracking_protection">Ferbettere beskerming tsjin folgjen</string>
    <!-- Preference summary for enhanced tracking protection settings on/off switch -->
    <string name="preference_enhanced_tracking_protection_summary">No mei Totale cookiebeskerming, ús krêftichste barriêre oant no ta tsjin cross-sitetrackers.</string>
    <!-- Description of enhanced tracking protection. The parameter is the name of the application (For example: Firefox Fenix) -->
    <string name="preference_enhanced_tracking_protection_explanation_2">%s beskermet jo tsjin in protte fan de meast foarkommende trackers dy\’t folgje wat jo online dogge.  </string>
    <!-- Text displayed that links to website about enhanced tracking protection -->
    <string name="preference_enhanced_tracking_protection_explanation_learn_more">Mear ynfo</string>
    <!-- Preference for enhanced tracking protection for the standard protection settings -->
    <string name="preference_enhanced_tracking_protection_standard_default_1">Standert (standert)</string>
    <!-- Preference description for enhanced tracking protection for the standard protection settings -->
    <string name="preference_enhanced_tracking_protection_standard_description_5">Siden wurde normaal laden, mar der wurde minder trackers blokkearre.</string>
    <!--  Accessibility text for the Standard protection information icon  -->
    <string name="preference_enhanced_tracking_protection_standard_info_button">Wat wurdt blokkearre troch standert beskerming tsjin folgjen</string>
    <!-- Preference for enhanced tracking protection for the strict protection settings -->
    <string name="preference_enhanced_tracking_protection_strict">Strang</string>
    <!-- Preference description for enhanced tracking protection for the strict protection settings -->
    <string name="preference_enhanced_tracking_protection_strict_description_4">Sterkere beskerming tsjin folgjen en fluggere prestaasjes, mar guon websites wurkje mooglik net goed.</string>
    <!--  Accessibility text for the Strict protection information icon  -->
    <string name="preference_enhanced_tracking_protection_strict_info_button">Wat wurdt blokkearre troch strange beskerming tsjin folgjen</string>
    <!-- Preference for enhanced tracking protection for the custom protection settings -->
    <string name="preference_enhanced_tracking_protection_custom">Oanpast</string>
    <!-- Preference description for enhanced tracking protection for the strict protection settings -->
    <string name="preference_enhanced_tracking_protection_custom_description_2">Kies hokker trackers en scripts jo blokkearje wolle.</string>
    <!--  Accessibility text for the Strict protection information icon  -->
    <string name="preference_enhanced_tracking_protection_custom_info_button">Wat wurdt blokkearre troch oanpaste beskerming tsjin folgjen</string>
    <!-- Header for categories that are being blocked by current Enhanced Tracking Protection settings -->
    <!-- Preference for enhanced tracking protection for the custom protection settings for cookies-->
    <string name="preference_enhanced_tracking_protection_custom_cookies">Cookies</string>
    <!-- Option for enhanced tracking protection for the custom protection settings for cookies-->
    <string name="preference_enhanced_tracking_protection_custom_cookies_1">Cross-site- en sosjale-mediatrackers</string>
    <!-- Option for enhanced tracking protection for the custom protection settings for cookies-->
    <string name="preference_enhanced_tracking_protection_custom_cookies_2">Cookies fan net-besochte websites</string>
    <!-- Option for enhanced tracking protection for the custom protection settings for cookies-->
    <string name="preference_enhanced_tracking_protection_custom_cookies_3">Alle cookies fan tredden (kin derfoar soargje dat websites net goed wurkje)</string>
    <!-- Option for enhanced tracking protection for the custom protection settings for cookies-->
    <string name="preference_enhanced_tracking_protection_custom_cookies_4">Alle cookies (sil derfoar soargje dat websites net goed wurkje)</string>
    <!-- Option for enhanced tracking protection for the custom protection settings for cookies-->
    <string name="preference_enhanced_tracking_protection_custom_cookies_5">Cross-sitecookies isolearje</string>
    <!-- Preference for enhanced tracking protection for the custom protection settings for tracking content -->
    <string name="preference_enhanced_tracking_protection_custom_tracking_content">Folchynhâld</string>
    <!-- Option for enhanced tracking protection for the custom protection settings for tracking content-->
    <string name="preference_enhanced_tracking_protection_custom_tracking_content_1">Yn alle ljepblêden</string>
    <!-- Option for enhanced tracking protection for the custom protection settings for tracking content-->
    <string name="preference_enhanced_tracking_protection_custom_tracking_content_2">Allinnich yn priveeljepblêden</string>
    <!-- Preference for enhanced tracking protection for the custom protection settings -->
    <string name="preference_enhanced_tracking_protection_custom_cryptominers">Cryptominers</string>
    <!-- Preference for enhanced tracking protection for the custom protection settings -->
    <string name="preference_enhanced_tracking_protection_custom_fingerprinters">Fingerprinters</string>
    <!-- Button label for navigating to the Enhanced Tracking Protection details -->
    <string name="enhanced_tracking_protection_details">Details</string>
    <!-- Header for categories that are being being blocked by current Enhanced Tracking Protection settings -->
    <string name="enhanced_tracking_protection_blocked">Blokkearre</string>
    <!-- Header for categories that are being not being blocked by current Enhanced Tracking Protection settings -->
    <string name="enhanced_tracking_protection_allowed">Tastien</string>
    <!-- Category of trackers (social media trackers) that can be blocked by Enhanced Tracking Protection -->
    <string name="etp_social_media_trackers_title">Sosjale-mediatrackers</string>
    <!-- Description of social media trackers that can be blocked by Enhanced Tracking Protection -->
    <string name="etp_social_media_trackers_description">Behein de mooglikheid fan sosjale netwurken om jo sneupaktiviteit op ynternet te folgjen.</string>
    <!-- Category of trackers (cross-site tracking cookies) that can be blocked by Enhanced Tracking Protection -->
    <string name="etp_cookies_title">Cross-site-trackingcookies</string>
    <!-- Category of trackers (cross-site tracking cookies) that can be blocked by Enhanced Tracking Protection -->
    <string name="etp_cookies_title_2">Cross-sitecookies</string>
    <!-- Description of cross-site tracking cookies that can be blocked by Enhanced Tracking Protection -->
    <string name="etp_cookies_description">Blokkearret cookies dy’t advertinsjenetwurken en analysebedriuwen brûke om jo sneupgegevens op in protte websites te sammeljen.</string>
    <!-- Description of cross-site tracking cookies that can be blocked by Enhanced Tracking Protection -->
    <string name="etp_cookies_description_2">Totale cookiebeskerming isolearret cookies yn op de website dy’t jo besykje, sadat trackers lykas advertinsjenetwurken se net brûke kinne om jo oer websites hinne te folgjen.</string>
    <!-- Category of trackers (cryptominers) that can be blocked by Enhanced Tracking Protection -->
    <string name="etp_cryptominers_title">Cryptominers</string>
    <!-- Description of cryptominers that can be blocked by Enhanced Tracking Protection -->
    <string name="etp_cryptominers_description">Foarkomt dat kwea-aardige skripts tagong krije ta jo apparaat om digitale faluta te minen.</string>
    <!-- Category of trackers (fingerprinters) that can be blocked by Enhanced Tracking Protection -->
    <string name="etp_fingerprinters_title">Fingerprinters</string>
    <!-- Description of fingerprinters that can be blocked by Enhanced Tracking Protection -->
    <string name="etp_fingerprinters_description">Foarkomt dat unyk identifisearbere gegevens oer jo apparaat sammele wurde dy’t brûkt wurde kinne foar folchdoeleinen.</string>
    <!-- Category of trackers (tracking content) that can be blocked by Enhanced Tracking Protection -->
    <string name="etp_tracking_content_title">Folchynhâld</string>

    <!-- Description of tracking content that can be blocked by Enhanced Tracking Protection -->
    <string name="etp_tracking_content_description">Foarkomt dat eksterne advertinsjes, fideo’s en oare ynhâld dy’t folchkoade befettet laden wurde. Kin ynfloed hawwe op de funksjonaliteit fan guon websites.</string>
    <!-- Enhanced Tracking Protection message that protection is currently on for this site -->
    <string name="etp_panel_on">Beskermingen foar dizze website stean OAN</string>
    <!-- Enhanced Tracking Protection message that protection is currently off for this site -->
    <string name="etp_panel_off">Beskermingen foar dizze website stean ÚT</string>
    <!-- Header for exceptions list for which sites enhanced tracking protection is always off -->
    <string name="enhanced_tracking_protection_exceptions">Ferbettere beskerming tsjin folgjen is út foar dizze websites</string>
    <!-- Content description (not visible, for screen readers etc.): Navigate
    back from ETP details (Ex: Tracking content) -->
    <string name="etp_back_button_content_description">Werom blêdzje</string>
    <!-- About page link text to open what's new link -->
    <string name="about_whats_new">Wat is der nij yn %s</string>
    <!-- Open source licenses page title
    The first parameter is the app name -->
    <string name="open_source_licenses_title">%s | OSS-biblioteken</string>

    <!-- Category of trackers (redirect trackers) that can be blocked by Enhanced Tracking Protection -->
    <string name="etp_redirect_trackers_title">Trochliedingstrackers</string>
    <!-- Description of redirect tracker cookies that can be blocked by Enhanced Tracking Protection -->
    <string name="etp_redirect_trackers_description">Wisket cookies dy’t ynsteld binne troch trochliedingen nei bekende trackingwebsites.</string>

    <!-- Description of the SmartBlock Enhanced Tracking Protection feature. The * symbol is intentionally hardcoded here,
         as we use it on the UI to indicate which trackers have been partially unblocked.  -->
    <string name="preference_etp_smartblock_description">Guon hjirûnder markearre trackers binne op dizze pagina diels ûntskoattele, omdat jo mei har ynteraksje hân hawwe *.</string>
    <!-- Text displayed that links to website about enhanced tracking protection SmartBlock -->
    <string name="preference_etp_smartblock_learn_more">Mear ynfo</string>

    <!-- Content description (not visible, for screen readers etc.):
    Enhanced tracking protection exception preference icon for ETP settings. -->
    <string name="preference_etp_exceptions_icon_description">Piktogram foar de foarkar foar Ferbettere beskerming tsjin folgjen-útsûndering</string>

    <!-- About page link text to open support link -->
    <string name="about_support">Stipe</string>
    <!-- About page link text to list of past crashes (like about:crashes on desktop) -->
    <string name="about_crashes">Ungelokken</string>
    <!-- About page link text to open privacy notice link -->
    <string name="about_privacy_notice">Privacyferklearring</string>
    <!-- About page link text to open know your rights link -->
    <string name="about_know_your_rights">Ken jo rjochten</string>
    <!-- About page link text to open licensing information link -->
    <string name="about_licensing_information">Lisinsje-ynformaasje</string>

    <!-- About page link text to open a screen with libraries that are used -->
    <string name="about_other_open_source_libraries">Brûkte biblioteken</string>

    <!-- Toast shown to the user when they are activating the secret dev menu
        The first parameter is number of long clicks left to enable the menu -->
    <string name="about_debug_menu_toast_progress">Debuggingmenu: noch %1$d klik(ken) om yn te skeakeljen</string>
    <string name="about_debug_menu_toast_done">Debuggingmenu ynskeakele</string>

    <!-- Browser long press popup menu -->
    <!-- Copy the current url -->
    <string name="browser_toolbar_long_press_popup_copy">Kopiearje</string>
    <!-- Paste & go the text in the clipboard. '&amp;' is replaced with the ampersand symbol: & -->
    <string name="browser_toolbar_long_press_popup_paste_and_go">Plakke &amp; iepenje</string>
    <!-- Paste the text in the clipboard -->
    <string name="browser_toolbar_long_press_popup_paste">Plakke</string>
    <!-- Snackbar message shown after an URL has been copied to clipboard. -->
    <string name="browser_toolbar_url_copied_to_clipboard_snackbar">URL nei klamboerd kopiearre</string>

    <!-- Title text for the Add To Homescreen dialog -->
    <string name="add_to_homescreen_title">Tafoegje oan startskerm</string>
    <!-- Cancel button text for the Add to Homescreen dialog -->
    <string name="add_to_homescreen_cancel">Annulearje</string>
    <!-- Add button text for the Add to Homescreen dialog -->
    <string name="add_to_homescreen_add">Tafoegje</string>
    <!-- Continue to website button text for the first-time Add to Homescreen dialog -->
    <string name="add_to_homescreen_continue">Trochgean nei website</string>
    <!-- Placeholder text for the TextView in the Add to Homescreen dialog -->
    <string name="add_to_homescreen_text_placeholder">Namme fluchtoets</string>

    <!-- Describes the add to homescreen functionality -->
    <string name="add_to_homescreen_description_2">Jo kinne dizze website ienfâldich oan it startskerm fan jo apparaat tafoegje, om sa daliks tagong te hawwen en flugger te navigearjen mei in app-eftige ûnderfining.</string>

    <!-- Preference for managing the settings for logins and passwords in Fenix -->
    <string name="preferences_passwords_logins_and_passwords">Oanmeldingen en wachtwurden</string>
    <!-- Preference for managing the saving of logins and passwords in Fenix -->
    <string name="preferences_passwords_save_logins">Oanmeldingen en wachtwurden bewarje</string>
    <!-- Preference option for asking to save passwords in Fenix -->
    <string name="preferences_passwords_save_logins_ask_to_save">Freegje om te bewarjen</string>
    <!-- Preference option for never saving passwords in Fenix -->
    <string name="preferences_passwords_save_logins_never_save">Nea bewarje</string>
    <!-- Preference for autofilling saved logins in Firefox (in web content), %1$s will be replaced with the app name -->
    <string name="preferences_passwords_autofill2">Automatysk ynfolje yn %1$s</string>
    <!-- Description for the preference for autofilling saved logins in Firefox (in web content), %1$s will be replaced with the app name -->
    <string name="preferences_passwords_autofill_description">Brûkersnammen en wachtwurden op websites ynfolje en bewarje wylst jo %1$s brûke.</string>
    <!-- Preference for autofilling logins from Fenix in other apps (e.g. autofilling the Twitter app) -->
    <string name="preferences_android_autofill">Automatysk ynfolje yn oare apps</string>
    <!-- Description for the preference for autofilling logins from Fenix in other apps (e.g. autofilling the Twitter app) -->
    <string name="preferences_android_autofill_description">Brûkersnammen en wachtwurden yn oare apps op jo apparaat ynfolje.</string>

    <!-- Preference option for adding a login -->
    <string name="preferences_logins_add_login">Oanmelding tafoegje</string>

    <!-- Preference for syncing saved logins in Fenix -->
    <string name="preferences_passwords_sync_logins">Oanmeldingen syngronisearje</string>
    <!-- Preference for syncing saved logins in Fenix, when not signed in-->
    <string name="preferences_passwords_sync_logins_across_devices">Oanmeldingen op apparaten syngronisearje</string>
    <!-- Preference to access list of saved logins -->
    <string name="preferences_passwords_saved_logins">Bewarre oanmeldingen</string>
    <!-- Description of empty list of saved passwords. Placeholder is replaced with app name.  -->
    <string name="preferences_passwords_saved_logins_description_empty_text">De oanmeldingen dy’t jo bewarje of syngronisearje mei %s wurde hjir toand.</string>
    <!-- Preference to access list of saved logins -->
    <string name="preferences_passwords_saved_logins_description_empty_learn_more_link">Mear ynfo oer Sync.</string>
    <!-- Preference to access list of login exceptions that we never save logins for -->
    <string name="preferences_passwords_exceptions">Utsûnderingen</string>
    <!-- Empty description of list of login exceptions that we never save logins for -->
    <string name="preferences_passwords_exceptions_description_empty">Net-bewarre oanmeldingen en wachtwurden wurde hjir werjûn.</string>
    <!-- Description of list of login exceptions that we never save logins for -->
    <string name="preferences_passwords_exceptions_description">Oanmeldingen en wachtwurden wurde foar dizze websites net bewarre. </string>
    <!-- Text on button to remove all saved login exceptions -->
    <string name="preferences_passwords_exceptions_remove_all">Alle útsûnderingen fuortsmite</string>
    <!-- Hint for search box in logins list -->
    <string name="preferences_passwords_saved_logins_search">Oanmeldingen sykje</string>
    <!-- The header for the site that a login is for -->
    <string name="preferences_passwords_saved_logins_site">Website</string>
    <!-- The header for the username for a login -->
    <string name="preferences_passwords_saved_logins_username">Brûkersnamme</string>
    <!-- The header for the password for a login -->
    <string name="preferences_passwords_saved_logins_password">Wachtwurd</string>
    <!-- Shown in snackbar to tell user that the password has been copied -->
    <string name="logins_password_copied">Wachtwurd nei klamboerd kopiearre</string>
    <!-- Shown in snackbar to tell user that the username has been copied -->
    <string name="logins_username_copied">Brûkersnamme nei klamboerd kopiearre </string>
    <!-- Content Description (for screenreaders etc) read for the button to copy a password in logins-->
    <string name="saved_logins_copy_password">Wachtwurd kopiearje</string>
    <!-- Content Description (for screenreaders etc) read for the button to clear a password while editing a login-->
    <string name="saved_logins_clear_password">Wachtwurd wiskje</string>
    <!-- Content Description (for screenreaders etc) read for the button to copy a username in logins -->
    <string name="saved_login_copy_username">Brûkersnamme kopiearje</string>
    <!-- Content Description (for screenreaders etc) read for the button to clear a username while editing a login -->
    <string name="saved_login_clear_username">Brûkersnamme wiskje</string>
    <!-- Content Description (for screenreaders etc) read for the button to clear the hostname field while creating a login -->
    <string name="saved_login_clear_hostname">Hostnamme wiskje</string>
    <!-- Content Description (for screenreaders etc) read for the button to open a site in logins -->
    <string name="saved_login_open_site">Website iepenje yn browser</string>
    <!-- Content Description (for screenreaders etc) read for the button to reveal a password in logins -->
    <string name="saved_login_reveal_password">Wachtwurd toane</string>
    <!-- Content Description (for screenreaders etc) read for the button to hide a password in logins -->
    <string name="saved_login_hide_password">Wachtwurd ferstopje</string>
    <!-- Message displayed in biometric prompt displayed for authentication before allowing users to view their logins -->
    <string name="logins_biometric_prompt_message">Untskoattelje om jo bewarre oanmeldingen te besjen</string>
    <!-- Title of warning dialog if users have no device authentication set up -->
    <string name="logins_warning_dialog_title">Befeiligje jo oanmeldingen en wachtwurden</string>
    <!-- Message of warning dialog if users have no device authentication set up -->
    <string name="logins_warning_dialog_message">Stel in beskoattelingspatroan, pinkoade of wachtwurd foar jo apparaat yn om jo bewarre oanmeldingen en wachtwurden te beskermjen tsjin tagong as in oar jo apparaat hat.</string>
    <!-- Negative button to ignore warning dialog if users have no device authentication set up -->
    <string name="logins_warning_dialog_later">Letter</string>
    <!-- Positive button to send users to set up a pin of warning dialog if users have no device authentication set up -->
    <string name="logins_warning_dialog_set_up_now">No ynstelle</string>
    <!-- Title of PIN verification dialog to direct users to re-enter their device credentials to access their logins -->
    <string name="logins_biometric_prompt_message_pin">Untskoattelje jo apparaat</string>
    <!-- Title for Accessibility Force Enable Zoom Preference -->
    <string name="preference_accessibility_force_enable_zoom">Ynzoome op alle websites</string>
    <!-- Summary for Accessibility Force Enable Zoom Preference -->
    <string name="preference_accessibility_force_enable_zoom_summary">Knipe en ynzoome tastean, sels op websites dy’t dizze beweging opkeare.</string>

    <!-- Saved logins sorting strategy menu item -by name- (if selected, it will sort saved logins alphabetically) -->
    <string name="saved_logins_sort_strategy_alphabetically">Namme (A-Z)</string>
    <!-- Saved logins sorting strategy menu item -by last used- (if selected, it will sort saved logins by last used) -->
    <string name="saved_logins_sort_strategy_last_used">Lêst brûkt</string>
    <!-- Content description (not visible, for screen readers etc.): Sort saved logins dropdown menu chevron icon -->
    <string name="saved_logins_menu_dropdown_chevron_icon_content_description">Menu Oanmeldingen sortearje</string>

    <!-- Autofill -->
    <!-- Preference and title for managing the autofill settings -->
    <string name="preferences_autofill">Automatysk ynfolje</string>
    <!-- Preference and title for managing the settings for addresses -->
    <string name="preferences_addresses">Adressen</string>
    <!-- Preference and title for managing the settings for credit cards -->
    <string name="preferences_credit_cards">Creditcards</string>
    <!-- Preference for saving and autofilling credit cards -->
    <string name="preferences_credit_cards_save_and_autofill_cards">Kaarten bewarje en automatysk ynfolje</string>
    <!-- Preference summary for saving and autofilling credit card data -->
    <string name="preferences_credit_cards_save_and_autofill_cards_summary">Gegevens binne fersifere</string>
    <!-- Preference option for syncing credit cards across devices. This is displayed when the user is not signed into sync -->
    <string name="preferences_credit_cards_sync_cards_across_devices">Kaarten syngronisearje tusken apparaten</string>
    <!-- Preference option for syncing credit cards across devices. This is displayed when the user is signed into sync -->
    <string name="preferences_credit_cards_sync_cards">Kaarten syngronisearje</string>
    <!-- Preference option for adding a credit card -->
    <string name="preferences_credit_cards_add_credit_card">Creditcard tafoegje</string>

    <!-- Preference option for managing saved credit cards -->
    <string name="preferences_credit_cards_manage_saved_cards">Bewarre kaarten beheare</string>
    <!-- Preference option for adding an address -->
    <string name="preferences_addresses_add_address">Adres tafoegje</string>
    <!-- Preference option for managing saved addresses -->
    <string name="preferences_addresses_manage_addresses">Adressen beheare</string>
    <!-- Preference for saving and autofilling addresses -->
    <string name="preferences_addresses_save_and_autofill_addresses">Adressen bewarje en automatysk ynfolje</string>
    <!-- Preference summary for saving and autofilling address data -->
    <string name="preferences_addresses_save_and_autofill_addresses_summary">Ynformaasje lykas nûmers, e-mail- en ferstjoeradressen tafoegje</string>

    <!-- Title of the "Add card" screen -->
    <string name="credit_cards_add_card">Kaart tafoegje</string>

    <!-- Title of the "Edit card" screen -->
    <string name="credit_cards_edit_card">Kaart bewurkje</string>
    <!-- The header for the card number of a credit card -->
    <string name="credit_cards_card_number">Kaartnûmer</string>
    <!-- The header for the expiration date of a credit card -->
    <string name="credit_cards_expiration_date">Ferrindatum</string>
    <!-- The label for the expiration date month of a credit card to be used by a11y services-->
    <string name="credit_cards_expiration_date_month">Ferrindatum – moanne</string>
    <!-- The label for the expiration date year of a credit card to be used by a11y services-->
    <string name="credit_cards_expiration_date_year">Ferrindatum – jier</string>
    <!-- The header for the name on the credit card -->
    <string name="credit_cards_name_on_card">Namme op kaart</string>
    <!-- The text for the "Delete card" menu item for deleting a credit card -->
    <string name="credit_cards_menu_delete_card">Kaart fuortsmite</string>
    <!-- The text for the "Delete card" button for deleting a credit card -->
    <string name="credit_cards_delete_card_button">Kaart fuortsmite</string>
    <!-- The text for the confirmation message of "Delete card" dialog -->
    <string name="credit_cards_delete_dialog_confirmation">Binne jo wis dat jo dizze creditcard fuortsmite wolle?</string>
    <!-- The text for the positive button on "Delete card" dialog -->
    <string name="credit_cards_delete_dialog_button">Fuortsmite</string>
    <!-- The title for the "Save" menu item for saving a credit card -->
    <string name="credit_cards_menu_save">Bewarje</string>
    <!-- The text for the "Save" button for saving a credit card -->
    <string name="credit_cards_save_button">Bewarje</string>
    <!-- The text for the "Cancel" button for cancelling adding, updating or deleting a credit card -->
    <string name="credit_cards_cancel_button">Annulearje</string>

    <!-- Title of the "Saved cards" screen -->
    <string name="credit_cards_saved_cards">Bewarre kaarten</string>

    <!-- Error message for credit card number validation -->
    <string name="credit_cards_number_validation_error_message">Fier in jildich creditkaartnûmer yn</string>

    <!-- Error message for credit card name on card validation -->
    <string name="credit_cards_name_on_card_validation_error_message">Folje dit fjild yn</string>
    <!-- Message displayed in biometric prompt displayed for authentication before allowing users to view their saved credit cards -->
    <string name="credit_cards_biometric_prompt_message">Untskoattelje om jo bewarre kaarten te besjen</string>
    <!-- Title of warning dialog if users have no device authentication set up -->
    <string name="credit_cards_warning_dialog_title">Befeiligje jo creditcards</string>
    <!-- Message of warning dialog if users have no device authentication set up -->
    <string name="credit_cards_warning_dialog_message">Stel in beskoattelingspatroan, pinkoade of wachtwurd foar jo apparaat yn om jo bewarre creditcards te beskermjen tsjin tagong as in oar jo apparaat hat.</string>

    <!-- Positive button to send users to set up a pin of warning dialog if users have no device authentication set up -->
    <string name="credit_cards_warning_dialog_set_up_now">No ynstelle</string>
    <!-- Negative button to ignore warning dialog if users have no device authentication set up -->
    <string name="credit_cards_warning_dialog_later">Letter</string>
    <!-- Title of PIN verification dialog to direct users to re-enter their device credentials to access their credit cards -->
    <string name="credit_cards_biometric_prompt_message_pin">Untskoattelje jo apparaat</string>

    <!-- Message displayed in biometric prompt for authentication, before allowing users to use their stored credit card information -->
    <string name="credit_cards_biometric_prompt_unlock_message">Untskoattelje om bewarre creditkaartynformaasje te brûken</string>

    <!-- Title of the "Add address" screen -->
    <string name="addresses_add_address">Adres tafoegje</string>
    <!-- Title of the "Edit address" screen -->
    <string name="addresses_edit_address">Adres bewurkje</string>
    <!-- Title of the "Manage addresses" screen -->
    <string name="addresses_manage_addresses">Adressen beheare</string>
    <!-- The header for the first name of an address -->
    <string name="addresses_first_name">Foarnamme</string>
    <!-- The header for the middle name of an address -->
    <string name="addresses_middle_name">Twadde namme</string>
    <!-- The header for the last name of an address -->
    <string name="addresses_last_name">Efternamme</string>
    <!-- The header for the street address of an address -->
    <string name="addresses_street_address">Adres</string>
    <!-- The header for the city of an address -->
    <string name="addresses_city">Plak</string>
    <!-- The header for the subregion of an address when "state" should be used -->
    <string name="addresses_state">Steat</string>
    <!-- The header for the subregion of an address when "province" should be used -->
    <string name="addresses_province">Provinsje</string>
    <!-- The header for the zip code of an address -->
    <string name="addresses_zip">Postkoade</string>
    <!-- The header for the country or region of an address -->
    <string name="addresses_country">Lân of regio</string>
    <!-- The header for the phone number of an address -->
    <string name="addresses_phone">Telefoannûmer</string>
    <!-- The header for the email of an address -->
    <string name="addresses_email">E-mailadres</string>
    <!-- The text for the "Save" button for saving an address -->
    <string name="addresses_save_button">Bewarje</string>
    <!-- The text for the "Cancel" button for cancelling adding, updating or deleting an address -->
    <string name="addresses_cancel_button">Annulearje</string>
    <!-- The text for the "Delete address" button for deleting an address -->
    <string name="addressess_delete_address_button">Adres fuortsmite</string>

    <!-- The title for the "Delete address" confirmation dialog -->
    <string name="addressess_confirm_dialog_message">Binne jo wis dat jo dit adres fuortsmite wolle?</string>
    <!-- The text for the positive button on "Delete address" dialog -->
    <string name="addressess_confirm_dialog_ok_button">Fuortsmite</string>
    <!-- The text for the negative button on "Delete address" dialog -->
    <string name="addressess_confirm_dialog_cancel_button">Annulearje</string>
    <!-- The text for the "Save address" menu item for saving an address -->
    <string name="address_menu_save_address">Adres bewarje</string>
    <!-- The text for the "Delete address" menu item for deleting an address -->
    <string name="address_menu_delete_address">Adres fuortsmite</string>

    <!-- Title of the Add search engine screen -->
    <string name="search_engine_add_custom_search_engine_title">Sykmasine tafoegje</string>
    <!-- Content description (not visible, for screen readers etc.): Title for the button that navigates to add new engine screen -->
    <string name="search_engine_add_custom_search_engine_button_content_description">Nije sykmasine tafoegje</string>
    <!-- Title of the Edit search engine screen -->
    <string name="search_engine_edit_custom_search_engine_title">Sykmasine bewurkje</string>
    <!-- Content description (not visible, for screen readers etc.): Title for the button to add a search engine in the action bar -->
    <string name="search_engine_add_button_content_description" moz:RemovedIn="120" tools:ignore="UnusedResources">Tafoegje</string>
    <!-- Content description (not visible, for screen readers etc.): Title for the button to save a search engine in the action bar -->
    <string name="search_engine_add_custom_search_engine_edit_button_content_description" moz:RemovedIn="120" tools:ignore="UnusedResources">Bewarje</string>
    <!-- Text for the menu button to edit a search engine -->
    <string name="search_engine_edit">Bewurkje</string>
    <!-- Text for the menu button to delete a search engine -->
    <string name="search_engine_delete">Fuortsmite</string>

    <!-- Text for the button to create a custom search engine on the Add search engine screen -->
    <string name="search_add_custom_engine_label_other" moz:RemovedIn="120" tools:ignore="UnusedResources">Oars</string>
    <!-- Label for the TextField in which user enters custom search engine name -->
    <string name="search_add_custom_engine_name_label">Namme</string>
    <!-- Placeholder text shown in the Search Engine Name TextField before a user enters text -->
    <string name="search_add_custom_engine_name_hint" moz:RemovedIn="120" tools:ignore="UnusedResources">Namme</string>
    <!-- Placeholder text shown in the Search Engine Name text field before a user enters text -->
    <string name="search_add_custom_engine_name_hint_2">Namme fan sykmasine</string>
    <!-- Label for the TextField in which user enters custom search engine URL -->
    <string name="search_add_custom_engine_url_label">Sykterm-URL</string>
    <!-- Placeholder text shown in the Search String TextField before a user enters text -->
    <string name="search_add_custom_engine_search_string_hint" moz:RemovedIn="120" tools:ignore="UnusedResources">Te brûken sykterm</string>
    <!-- Placeholder text shown in the Search String TextField before a user enters text -->
    <string name="search_add_custom_engine_search_string_hint_2">Foar de sykopdracht te brûken URL</string>
    <!-- Description text for the Search String TextField. The %s is part of the string -->
    <string name="search_add_custom_engine_search_string_example" formatted="false">Sykfraach ferfange troch ‘%s’. Bygelyks: \nhttps://www.google.com/search?q=%s</string>

    <!-- Accessibility description for the form in which details about the custom search engine are entered -->
    <string name="search_add_custom_engine_form_description">Details oanpaste sykmasine</string>

    <!-- Label for the TextField in which user enters custom search engine suggestion URL -->
    <string name="search_add_custom_engine_suggest_url_label">API foar syksuggestjes (opsjoneel)</string>
    <!-- Placeholder text shown in the Search Suggestion String TextField before a user enters text -->
    <string name="search_add_custom_engine_suggest_string_hint">API-URL foar syksuggestje</string>
    <!-- Description text for the Search Suggestion String TextField. The %s is part of the string -->
    <string name="search_add_custom_engine_suggest_string_example_2" formatted="false">Ferfang sykopdracht mei ‘%s’. Foarbyld:\nhttps://suggestqueries.google.com/complete/search?client=firefox&amp;q=%s</string>
    <!-- The text for the "Save" button for saving a custom search engine -->
    <string name="search_custom_engine_save_button">Bewarje</string>

    <!-- Text shown when a user leaves the name field empty -->
    <string name="search_add_custom_engine_error_empty_name">Fier namme fan sykmasine yn</string>
    <!-- Text shown when a user leaves the search string field empty -->
    <string name="search_add_custom_engine_error_empty_search_string">Fier in sykterm yn</string>
    <!-- Text shown when a user leaves out the required template string -->
    <string name="search_add_custom_engine_error_missing_template">Kontrolearje oft de sykterm mei de foarbyldopmaak oerienkomt</string>
    <!-- Text shown when we aren't able to validate the custom search query. The first parameter is the url of the custom search engine -->
    <string name="search_add_custom_engine_error_cannot_reach">Flater by ferbinen mei ‘%s’</string>
    <!-- Text shown when a user creates a new search engine -->
    <string name="search_add_custom_engine_success_message">%s oanmakke</string>
    <!-- Text shown when a user successfully edits a custom search engine -->
    <string name="search_edit_custom_engine_success_message">%s bewarre</string>
    <!-- Text shown when a user successfully deletes a custom search engine -->
    <string name="search_delete_search_engine_success_message">%s fuortsmiten</string>

    <!-- Heading for the instructions to allow a permission -->
    <string name="phone_feature_blocked_intro">Tastean:</string>
    <!-- First step for the allowing a permission -->
    <string name="phone_feature_blocked_step_settings">1. Gean nei Android-ynstellingen</string>
    <!-- Second step for the allowing a permission -->
    <string name="phone_feature_blocked_step_permissions"><![CDATA[2. Tik op <b>Machtigingen</b>]]></string>
    <!-- Third step for the allowing a permission (Fore example: Camera) -->
    <string name="phone_feature_blocked_step_feature"><![CDATA[3. Set <b>%1$s</b> op AAN]]></string>

    <!-- Label that indicates a site is using a secure connection -->
    <string name="quick_settings_sheet_secure_connection_2">Ferbining is befeilige</string>
    <!-- Label that indicates a site is using a insecure connection -->
    <string name="quick_settings_sheet_insecure_connection_2">Ferbining is net befeilige</string>
    <!-- Label to clear site data -->
    <string name="clear_site_data">Cookies en websitegegevens wiskje</string>
    <!-- Confirmation message for a dialog confirming if the user wants to delete all data for current site -->
    <string name="confirm_clear_site_data"><![CDATA[Binne jo wis dat jo alle cookies en gegevens foar dizze website <b>%s</b> wiskje wolle?]]></string>
    <!-- Confirmation message for a dialog confirming if the user wants to delete all the permissions for all sites-->
    <string name="confirm_clear_permissions_on_all_sites">Binne jo wis dat jo alle machtigingen op alle websites wiskje wolle?</string>
    <!-- Confirmation message for a dialog confirming if the user wants to delete all the permissions for a site-->
    <string name="confirm_clear_permissions_site">Binne jo wis dat jo alle machtigingen op dizze website wiskje wolle?</string>
    <!-- Confirmation message for a dialog confirming if the user wants to set default value a permission for a site-->
    <string name="confirm_clear_permission_site">Binne jo wis dat jo alle tastimmingen foar dizze website wiskje wolle?</string>
    <!-- label shown when there are not site exceptions to show in the site exception settings -->
    <string name="no_site_exceptions">Gjin website-útsûnderingen</string>
    <!-- Bookmark deletion confirmation -->
    <string name="bookmark_deletion_confirmation">Binne jo wis dat jo dizze blêdwizer fuortsmite wolle?</string>
    <!-- Browser menu button that adds a shortcut to the home fragment -->
    <string name="browser_menu_add_to_shortcuts">Oan fluchkeppelingen tafoegje</string>
    <!-- Browser menu button that removes a shortcut from the home fragment -->
    <string name="browser_menu_remove_from_shortcuts">Ut fluchkeppelingen fuortsmite</string>
    <!-- text shown before the issuer name to indicate who its verified by, parameter is the name of
     the certificate authority that verified the ticket-->
    <string name="certificate_info_verified_by">Ferifiearre troch: %1$s </string>
    <!-- Login overflow menu delete button -->
    <string name="login_menu_delete_button">Fuortsmite</string>
    <!-- Login overflow menu edit button -->
    <string name="login_menu_edit_button">Bewurkje</string>
    <!-- Message in delete confirmation dialog for logins -->
    <string name="login_deletion_confirmation">Binne jo wis dat jo dizze oanmelding fuortsmite wolle?</string>
    <!-- Positive action of a dialog asking to delete  -->
    <string name="dialog_delete_positive">Fuortsmite</string>
    <!-- Negative action of a dialog asking to delete login -->
    <string name="dialog_delete_negative">Annulearje</string>
    <!--  The saved login options menu description. -->
    <string name="login_options_menu">Oanmeldopsjes</string>
    <!--  The editable text field for a login's web address. -->
    <string name="saved_login_hostname_description">It bewurkbere tekstfjild foar it webadres fan de oanmelding.</string>
    <!--  The editable text field for a login's username. -->
    <string name="saved_login_username_description">It bewurkbere tekstfjild foar de brûkersnamme fan de oanmelding.</string>
    <!--  The editable text field for a login's password. -->
    <string name="saved_login_password_description">It bewurkbere tekstfjild foar it wachtwurd fan de oanmelding.</string>
    <!--  The button description to save changes to an edited login. -->
    <string name="save_changes_to_login">Wizigingen oan oanmelding bewarje.</string>
    <!--  The page title for editing a saved login. -->
    <string name="edit">Bewurkje</string>
    <!--  The page title for adding new login. -->
    <string name="add_login">Nije oanmelding tafoegje</string>
    <!--  The error message in add/edit login view when password field is blank. -->
    <string name="saved_login_password_required">Wachtwurd fereaske</string>
    <!--  The error message in add login view when username field is blank. -->
    <string name="saved_login_username_required">Brûkersnamme fereaske</string>
    <!--  The error message in add login view when hostname field is blank. -->
    <string name="saved_login_hostname_required" tools:ignore="UnusedResources">Hostnamme fereaske</string>
    <!-- Voice search button content description  -->
    <string name="voice_search_content_description">Sprutsen sykopdracht</string>
    <!-- Voice search prompt description displayed after the user presses the voice search button -->
    <string name="voice_search_explainer">No sprekke</string>

    <!--  The error message in edit login view when a duplicate username exists. -->
    <string name="saved_login_duplicate">Der bestiet al in oanmelding mei dy brûkersnamme</string>

    <!-- This is the hint text that is shown inline on the hostname field of the create new login page. 'https://www.example.com' intentionally hardcoded here -->
    <string name="add_login_hostname_hint_text">https://www.example.com</string>
    <!-- This is an error message shown below the hostname field of the add login page when a hostname does not contain http or https. -->
    <string name="add_login_hostname_invalid_text_3">It webadres moat ‘https://’ of ‘http://’ befetsje</string>
    <!-- This is an error message shown below the hostname field of the add login page when a hostname is invalid. -->
    <string name="add_login_hostname_invalid_text_2">Jildige hostnamme fereaske</string>

    <!-- Synced Tabs -->
    <!-- Text displayed to ask user to connect another device as no devices found with account -->
    <string name="synced_tabs_connect_another_device">In oar apparaat ferbine.</string>
    <!-- Text displayed asking user to re-authenticate -->
    <string name="synced_tabs_reauth">Graach opnij autentisearje.</string>
    <!-- Text displayed when user has disabled tab syncing in Firefox Sync Account -->
    <string name="synced_tabs_enable_tab_syncing">Skeakelje it syngronisearjen fan ljepblêden yn.</string>

    <!-- Text displayed when user has no tabs that have been synced -->
    <string name="synced_tabs_no_tabs">Jo hawwe gjin ljepblêden iepene yn Firefox op jo oare apparaten.</string>
    <!-- Text displayed in the synced tabs screen when a user is not signed in to Firefox Sync describing Synced Tabs -->
    <string name="synced_tabs_sign_in_message">Besjoch in list mei ljepblêden fan jo oare apparaten.</string>
    <!-- Text displayed on a button in the synced tabs screen to link users to sign in when a user is not signed in to Firefox Sync -->
    <string name="synced_tabs_sign_in_button">Oanmelde om te syngronisearjen</string>

    <!-- The text displayed when a synced device has no tabs to show in the list of Synced Tabs. -->
    <string name="synced_tabs_no_open_tabs">Gjin iepen ljepblêden</string>

    <!-- Content description for expanding a group of synced tabs. -->
    <string name="synced_tabs_expand_group">Groep syngronisearre ljepblêden útklappe</string>
    <!-- Content description for collapsing a group of synced tabs. -->
    <string name="synced_tabs_collapse_group">Groep syngronisearre ljepblêden ynklappe</string>

    <!-- Top Sites -->
    <!-- Title text displayed in the dialog when shortcuts limit is reached. -->
    <string name="shortcut_max_limit_title">Fluchkeppelingslimyt berikt</string>
    <!-- Content description text displayed in the dialog when shortcut limit is reached. -->
    <string name="shortcut_max_limit_content">Smyt in fluchkeppeling fuort om in nije ta te foegjen. Hâld de website yndrukt en selektearje Fuortsmite.</string>
    <!-- Confirmation dialog button text when top sites limit is reached. -->
    <string name="top_sites_max_limit_confirmation_button">OK, begrepen</string>

    <!-- Label for the preference to show the shortcuts for the most visited top sites on the homepage -->
    <string name="top_sites_toggle_top_recent_sites_4">Fluchkeppelingen</string>
    <!-- Title text displayed in the rename top site dialog. -->
    <string name="top_sites_rename_dialog_title">Namme</string>

    <!-- Hint for renaming title of a shortcut -->
    <string name="shortcut_name_hint">Namme fluchkeppeling</string>
    <!-- Button caption to confirm the renaming of the top site. -->
    <string name="top_sites_rename_dialog_ok">OK</string>
    <!-- Dialog button text for canceling the rename top site prompt. -->
    <string name="top_sites_rename_dialog_cancel">Annulearje</string>

    <!-- Text for the menu button to open the homepage settings. -->
    <string name="top_sites_menu_settings">Ynstellingen</string>
    <!-- Text for the menu button to navigate to sponsors and privacy support articles. '&amp;' is replaced with the ampersand symbol: & -->
    <string name="top_sites_menu_sponsor_privacy">Us sponsors en jo privacy</string>
    <!-- Label text displayed for a sponsored top site. -->
    <string name="top_sites_sponsored_label">Sponsore</string>

    <!-- Inactive tabs in the tabs tray -->
    <!-- Title text displayed in the tabs tray when a tab has been unused for 14 days. -->
    <string name="inactive_tabs_title">Ynaktive ljepblêden</string>
    <!-- Content description for closing all inactive tabs -->
    <string name="inactive_tabs_delete_all">Alle ynaktive ljepblêden slute</string>

    <!-- Content description for expanding the inactive tabs section. -->
    <string name="inactive_tabs_expand_content_description">Ynaktive ljepblêden útklappe</string>
    <!-- Content description for collapsing the inactive tabs section. -->
    <string name="inactive_tabs_collapse_content_description">Ynaktive ljepblêden ynklappe</string>

    <!-- Inactive tabs auto-close message in the tabs tray -->
    <!-- The header text of the auto-close message when the user is asked if they want to turn on the auto-closing of inactive tabs. -->
    <string name="inactive_tabs_auto_close_message_header" tools:ignore="UnusedResources">Automatysk slute nei in moanne?</string>
    <!-- A description below the header to notify the user what the inactive tabs auto-close feature is. -->
    <string name="inactive_tabs_auto_close_message_description" tools:ignore="UnusedResources">Firefox kin ljepblêden dy’t jo de ôfrûne moanne net besjoen hawwe slute.</string>
    <!-- A call to action below the description to allow the user to turn on the auto closing of inactive tabs. -->
    <string name="inactive_tabs_auto_close_message_action" tools:ignore="UnusedResources">AUTOMATYSK SLUTE YNSKEAKELJE</string>

    <!-- Text for the snackbar to confirm auto-close is enabled for inactive tabs -->
    <string name="inactive_tabs_auto_close_message_snackbar">Automatysk slute ynskeakele</string>

    <!-- Awesome bar suggestion's headers -->
    <!-- Search suggestions title for Firefox Suggest. -->
    <string name="firefox_suggest_header">Firefox Suggestjes</string>

    <!-- Title for search suggestions when Google is the default search suggestion engine. -->
    <string name="google_search_engine_suggestion_header">Google Sykje</string>
    <!-- Title for search suggestions when the default search suggestion engine is anything other than Google. The first parameter is default search engine name. -->
    <string name="other_default_search_engine_suggestion_header">Sykje mei %s</string>

    <!-- Default browser experiment -->
    <string name="default_browser_experiment_card_text">Keppelingen fan websites, e-mail en berjochten automatysk yn Firefox iepenje.</string>

    <!-- Content description for close button in collection placeholder. -->
    <string name="remove_home_collection_placeholder_content_description">Fuortsmite</string>

    <!-- Content description radio buttons with a link to more information -->
    <string name="radio_preference_info_content_description">Klik foar mear details</string>

    <!-- Content description for the action bar "up" button -->
    <string name="action_bar_up_description">Omheech</string>

    <!-- Content description for privacy content close button -->
    <string name="privacy_content_close_button_content_description">Slute</string>

    <!-- Pocket recommended stories -->
    <!-- Header text for a section on the home screen. -->
    <string name="pocket_stories_header_1">Ferhalen dy’t ta neitinken stimme</string>
    <!-- Header text for a section on the home screen. -->
    <string name="pocket_stories_categories_header">Ferhalen op ûnderwerp</string>
    <!-- Text of a button allowing users to access an external url for more Pocket recommendations. -->
    <string name="pocket_stories_placeholder_text">Mear ûntdekke</string>
    <!-- Title of an app feature. Smaller than a heading. The first parameter is product name Pocket -->
    <string name="pocket_stories_feature_title_2">Mooglik makke troch %s.</string>
    <!-- Caption for describing a certain feature. The placeholder is for a clickable text (eg: Learn more) which will load an url in a new tab when clicked.  -->
    <string name="pocket_stories_feature_caption">Underdiel fan de Firefox-famylje. %s</string>
    <!-- Clickable text for opening an external link for more information about Pocket. -->
    <string name="pocket_stories_feature_learn_more">Mear ynfo</string>

    <!-- Text indicating that the Pocket story that also displays this text is a sponsored story by other 3rd party entity. -->
    <string name="pocket_stories_sponsor_indication">Sponsore</string>

    <!-- Snackbar message for enrolling in a Nimbus experiment from the secret settings when Studies preference is Off.-->
    <string name="experiments_snackbar">Skeakelje telemetry yn om gegevens te ferstjoeren.</string>
    <!-- Snackbar button text to navigate to telemetry settings.-->
    <string name="experiments_snackbar_button">Nei Ynstellingen</string>

    <!-- Review quality check feature-->
    <!-- Name for the review quality check feature used as title for the panel. -->
    <string name="review_quality_check_feature_name" moz:RemovedIn="120" tools:ignore="UnusedResources">Beoardielingskontrôle</string>
    <!-- Name for the review quality check feature used as title for the panel. -->
    <string name="review_quality_check_feature_name_2">Beoardielingskontrôle</string>
    <!-- Summary for grades A and B for review quality check adjusted grading. -->
    <string name="review_quality_check_grade_a_b_description">Betroubere beoardielingen</string>
    <!-- Summary for grade C for review quality check adjusted grading. -->
    <string name="review_quality_check_grade_c_description">Miks fan betroubere en ûnbetroubere beoardielingen</string>
    <!-- Summary for grades D and F for review quality check adjusted grading. -->
    <string name="review_quality_check_grade_d_f_description">Unbetroubere beoardielingen</string>
    <!-- Text for title presenting the reliability of a product's reviews. -->
    <string name="review_quality_check_grade_title">Hoe betrouber binne dizze beoardielingen?</string>
    <!-- Title for when the rating has been updated by the review checker -->
    <string name="review_quality_check_adjusted_rating_title">Oanpaste wurdearring</string>
    <!-- Description for a product's adjusted star rating. The text presents that the product's reviews which were evaluated as unreliable were removed from the adjusted rating. -->
    <string name="review_quality_check_adjusted_rating_description">Unbetroubere beoardielingen fuortsmiten</string>
    <!-- Title for list of highlights from a product's review emphasizing a product's important traits. -->
    <string name="review_quality_check_highlights_title">Hichtepunten út resinte beoardielingen</string>
    <!-- Title for section explaining how we analyze the reliability of a product's reviews. -->
    <string name="review_quality_check_explanation_title">Hoe’t wy de kwaliteit fan beoardielingen bepale</string>
    <!-- Paragraph explaining how we analyze the reliability of a product's reviews. First parameter is the Fakespot product name. In the phrase "Fakespot by Mozilla", "by" can be localized. Does not need to stay by. -->
    <string name="review_quality_check_explanation_body_reliability">Wy brûke AI-technology fan %s troch Mozilla om de betrouberens fan produktbeoardielingen te analysearjen.
Dizze analyze sil jo allinnich helpe om de beoardielingskwaliteit te beoardielen, net de produktkwaliteit.</string>
    <!-- Paragraph explaining the grading system we use to classify the reliability of a product's reviews. -->
    <string name="review_quality_check_info_review_grade_header"><![CDATA[Wy jouwe oan de beoardielingen fan elk produkt in <b>letterwearde</b> fan A oant F.]]></string>
    <!-- Description explaining grades A and B for review quality check adjusted grading. -->
    <string name="review_quality_check_info_grade_info_AB">Betroubere beoardielingen. Wy leauwe dat de beoardielingen wierskynlik ôfkomstich binne fan echte klanten dy’t earlike, ûnpartidige beoardielingen efterlitten hawwe.</string>
    <!-- Description explaining grades A and B for review quality check adjusted grading. -->
    <string name="review_quality_check_info_grade_info_AB_2" moz:RemovedIn="120" tools:ignore="UnusedResources">Wy tinke dat de beoardielingen betrouber binne.</string>
    <!-- Description explaining grade C for review quality check adjusted grading. -->
    <string name="review_quality_check_info_grade_info_C">Wy leauwe dat der in miks is fan betroubere en ûnbetroubere beoardielingen.</string>
    <!-- Description explaining grades D and F for review quality check adjusted grading. -->
    <string name="review_quality_check_info_grade_info_DF">Unbetroubere beoardielingen. Wy leauwe dat de beoardielingen wierskynlik nep binne of fan befoaroardiele beoardielers.</string>
    <!-- Description explaining grades D and F for review quality check adjusted grading. -->
    <string name="review_quality_check_info_grade_info_DF_2" moz:RemovedIn="120" tools:ignore="UnusedResources">Wy tinke dat de beoardielingen net betrouber binne.</string>
    <!-- Paragraph explaining how a product's adjusted grading is calculated. -->
    <string name="review_quality_check_explanation_body_adjusted_grading"><![CDATA[De <b>oanpaste wurdearring</b> is allinnich basearre op beoardielingen wêrfan wy tinke dat se betrouber binne.]]></string>
    <!-- Paragraph explaining product review highlights. First parameter is the name of the retailer (e.g. Amazon). -->
    <string name="review_quality_check_explanation_body_highlights"><![CDATA[<b>Hichtepunten</b> binne ôfkomstich fan beoardielingen fan %s yn de ôfrûne 80 dagen dy’t neffens ús betrouber binne.]]></string>
    <!-- Text for learn more caption presenting a link with information about review quality. First parameter is for clickable text defined in review_quality_check_info_learn_more_link. -->
    <string name="review_quality_check_info_learn_more">Mear ynfo oer %s.</string>
    <!-- Clickable text that links to review quality check SuMo page. First parameter is the Fakespot product name. In the phrase "Fakespot by Mozilla", "by" can be localized. Does not need to stay by. -->
    <string name="review_quality_check_info_learn_more_link" moz:RemovedIn="121" tools:ignore="UnusedResources">hoe %s troch Mozilla de beoardielingskwaliteit bepaalt</string>
    <!-- Clickable text that links to review quality check SuMo page. First parameter is the Fakespot product name. -->
    <string name="review_quality_check_info_learn_more_link_2">hoe %s de beoardielingskwaliteit bepaalt</string>
    <!-- Text for title of settings section. -->
    <string name="review_quality_check_settings_title">Ynstellingen</string>
    <!-- Text for label for switch preference to show recommended products from review quality check settings section. -->
    <string name="review_quality_check_settings_recommended_products">Advertinsjes toane yn beoardielingskontrôle</string>
    <!-- Description for switch preference to show recommended products from review quality check settings section. First parameter is for clickable text defined in review_quality_check_settings_recommended_products_learn_more.-->
    <string name="review_quality_check_settings_recommended_products_description" moz:RemovedIn="120" tools:ignore="UnusedResources">Jo sjogge sa no en dan advertinsjes foar relevante produkten. Alle advertinsjes moatte foldwaan oan ús kwaliteitsnoarmen foar beoardielingen. %s </string>
    <!-- Description for switch preference to show recommended products from review quality check settings section. First parameter is for clickable text defined in review_quality_check_settings_recommended_products_learn_more.-->
    <string name="review_quality_check_settings_recommended_products_description_2" tools:ignore="UnusedResources">Jo sjogge sa no en dan advertinsjes foar relevante produkten. Wy advertearje allinnich foar produkten mei betroubere beoardielingen. %s</string>
    <!-- Clickable text that links to review quality check recommended products support article. -->
    <string name="review_quality_check_settings_recommended_products_learn_more" tools:ignore="UnusedResources">Mear ynfo</string>
    <!-- Text for turning sidebar off button from review quality check settings section. -->
    <string name="review_quality_check_settings_turn_off">Beoardielingskontrôle útskeakelje</string>
    <!-- Text for title of recommended product section. This is displayed above a product image, suggested as an alternative to the product reviewed. -->
    <string name="review_quality_check_ad_title" tools:ignore="UnusedResources">Mear oerwagingen</string>
    <!-- Caption for recommended product section indicating this is an ad by Fakespot. First parameter is the Fakespot product name. -->
    <string name="review_quality_check_ad_caption" tools:ignore="UnusedResources">Advertinsje fan %s</string>
    <!-- Caption for review quality check panel. First parameter is for clickable text defined in review_quality_check_powered_by_link. -->
    <string name="review_quality_check_powered_by_2">Beoardielingskontrôle is mooglik makke troch %s</string>
    <!-- Clickable text that links to Fakespot.com. First parameter is the Fakespot product name. In the phrase "Fakespot by Mozilla", "by" can be localized. Does not need to stay by. -->
    <string name="review_quality_check_powered_by_link" tools:ignore="UnusedResources">%s troch Mozilla</string>

    <!-- Text for title of warning card informing the user that the current analysis is outdated. -->
    <string name="review_quality_check_outdated_analysis_warning_title" tools:ignore="UnusedResources">Nije te kontrolearjen ynformaasje</string>
    <!-- Text for button from warning card informing the user that the current analysis is outdated. Clicking this should trigger the product's re-analysis. -->
    <string name="review_quality_check_outdated_analysis_warning_action" tools:ignore="UnusedResources">No kontrolearje</string>
    <!-- Title for warning card informing the user that the current product does not have enough reviews for a review analysis. -->
    <string name="review_quality_check_no_reviews_warning_title">Noch net genôch beoardielingen</string>
    <!-- Text for body of warning card informing the user that the current product does not have enough reviews for a review analysis. -->
    <string name="review_quality_check_no_reviews_warning_body">As dit produkt mear beoardielingen hat, kinne wy harren kwaliteit beoardiele.</string>
    <!-- Title for warning card informing the user that the current product is currently not available. -->
    <string name="review_quality_check_product_availability_warning_title" tools:ignore="UnusedResources">Produkt is net beskikber</string>
    <!-- Text for the body of warning card informing the user that the current product is currently not available. -->
    <string name="review_quality_check_product_availability_warning_body" tools:ignore="UnusedResources">As jo sjogge dat dit produkt wer op foarried is, meld it dan oan ús en wy sille wurkje om de beoardielingen te kontrolearjen.</string>
    <!-- Clickable text for warning card informing the user that the current product is currently not available. Clicking this should inform the server that the product is available. -->
    <string name="review_quality_check_product_availability_warning_action" moz:RemovedIn="120" tools:ignore="UnusedResources">Melde dat dit produkt wer op foarried is</string>
    <!-- Clickable text for warning card informing the user that the current product is currently not available. Clicking this should inform the server that the product is available. -->
    <string name="review_quality_check_product_availability_warning_action_2" tools:ignore="UnusedResources">Rapportearje dat produkt op foarried is</string>
    <!-- Title for warning card informing the user that the current product's re-analysis is still processing. -->
    <string name="review_quality_check_reanalysis_in_progress_warning_title">Beoardielingskwaliteit kontrolearje</string>
    <!-- Title for warning card informing the user that the current product's analysis is still processing. -->
    <string name="review_quality_check_analysis_in_progress_warning_title">Beoardielingskwaliteit kontrolearje</string>
    <!-- Text for body of warning card informing the user that the current product's analysis is still processing. -->
    <string name="review_quality_check_analysis_in_progress_warning_body">Dit kin ûngefear 60 sekonden duorje.</string>
    <!-- Title for info card displayed after the user reports a product is back in stock. -->
    <string name="review_quality_check_analysis_requested_info_title" tools:ignore="UnusedResources">Tank foar it melden!</string>
    <!-- Text for body of info card displayed after the user reports a product is back in stock. -->
    <string name="review_quality_check_analysis_requested_info_body" tools:ignore="UnusedResources">Wy soene binnen 24 oeren ynfo oer de beoardieling fan dit produkt hawwe moatte. Kom letter noch ris werom.</string>
    <!-- Title for info card displayed when the user review checker while on a product that Fakespot does not analyze (e.g. gift cards, music). -->
    <string name="review_quality_check_not_analyzable_info_title">Wy kinne dizze beoardieling net kontrolearje</string>
    <!-- Text for body of info card displayed when the user review checker while on a product that Fakespot does not analyze (e.g. gift cards, music). -->
    <string name="review_quality_check_not_analyzable_info_body">Spitigernôch kinne wy de beoardielingskwaliteit net kontrolearje foar bepaalde soarten produkten. Bygelyks kadokaarten en streaming fideo, muzyk en spultsjes.</string>
    <!-- Title for info card displayed when another user reported the displayed product is back in stock. -->
    <string name="review_quality_check_analysis_requested_other_user_info_title" tools:ignore="UnusedResources">Ynkoarten mear</string>
    <!-- Text for body of info card displayed when another user reported the displayed product is back in stock. -->
    <string name="review_quality_check_analysis_requested_other_user_info_body" tools:ignore="UnusedResources">Wy soene binnen 24 oeren ynfo oer de beoardieling fan dit produkt hawwe moatte. Kom letter noch ris werom.</string>
    <!-- Title for info card displayed to the user when analysis finished updating. -->
    <string name="review_quality_check_analysis_updated_confirmation_title" tools:ignore="UnusedResources">Analyze is aktueel</string>
    <!-- Text for the action button from info card displayed to the user when analysis finished updating. -->
    <string name="review_quality_check_analysis_updated_confirmation_action" tools:ignore="UnusedResources">Begrepen</string>
    <!-- Title for error card displayed to the user when an error occurred. -->
    <string name="review_quality_check_generic_error_title">Der is op dit stuit gjin ynfo beskikber</string>
    <!-- Text for body of error card displayed to the user when an error occurred. -->
    <string name="review_quality_check_generic_error_body">Wy wurkje deroan om it probleem op te lossen. Kom ynkoarten gau werom.</string>
    <!-- Title for error card displayed to the user when the device is disconnected from the network. -->
    <string name="review_quality_check_no_connection_title">Gjin netwurkferbining</string>
    <!-- Text for body of error card displayed to the user when the device is disconnected from the network. -->
    <string name="review_quality_check_no_connection_body">Kontrolearje jo netwurkferbining en probearje dan de side opnij te laden.</string>
    <!-- Title for card displayed to the user for products whose reviews were not analyzed yet. -->
    <string name="review_quality_check_no_analysis_title">Noch gjin ynfo oer dizze beoardielingen</string>
    <!-- Text for the body of card displayed to the user for products whose reviews were not analyzed yet. -->
    <string name="review_quality_check_no_analysis_body">Kontrolearje de beoardielingskwaliteit om te ûntdekken oft de beoardielingen fan dit produkt betrouber binne. It duorret mar ûngefear 60 sekonden.</string>
    <!-- Text for button from body of card displayed to the user for products whose reviews were not analyzed yet. Clicking this should trigger a product analysis. -->
    <string name="review_quality_check_no_analysis_link">Beoardielingskwaliteit kontrolearje</string>
    <!-- Headline for review quality check contextual onboarding card. -->
    <string name="review_quality_check_contextual_onboarding_title">Probearje ús fertroude gids foar produktbeoardielingen</string>
    <!-- Description for review quality check contextual onboarding card. The first and last two parameters are for retailer names (e.g. Amazon, Walmart). The second parameter is for the name of the application (e.g. Firefox). -->
    <string name="review_quality_check_contextual_onboarding_description">Besjoch hoe betrouber de produktbeoardielingen op %1$s binne eardat jo keapje. Beoardielingskontrôle, in eksperimintele funksje fan %2$s, is streekrjocht yn de browser ynboud. It wurket ek op %3$s en %4$s.</string>
    <!-- Description for review quality check contextual onboarding card. The first parameters is for retailer name (e.g. Amazon). The second parameter is for the name of the application (e.g. Firefox). -->
    <string name="review_quality_check_contextual_onboarding_description_one_vendor">Besjoch hoe betrouber de produktbeoardielingen op %1$s binne eardat jo keapje. Beoardielingskontrôle, in eksperimintele funksje fan %2$s, is streekrjocht yn de browser ynboud.</string>
    <!-- Paragraph presenting review quality check feature. First parameter is the Fakespot product name. Second parameter is for clickable text defined in review_quality_check_contextual_onboarding_learn_more_link. In the phrase "Fakespot by Mozilla", "by" can be localized. Does not need to stay by. -->
    <string name="review_quality_check_contextual_onboarding_learn_more">Mei help fan de krêft fan %1$s troch Mozilla helpe wy jo befoaroardiele en net-autentike beoardielingen foar te kommen. Us AI-model wurdt hieltyd ferbettere om jo te beskermjen wylst jo winkelje. %2$s</string>
    <!-- Clickable text from the contextual onboarding card that links to review quality check support article. -->
    <string name="review_quality_check_contextual_onboarding_learn_more_link">Mear ynfo</string>

    <!-- Caption text to be displayed in review quality check contextual onboarding card above the opt-in button. First parameter is the Fakespot product name. Following parameters are for clickable texts defined in review_quality_check_contextual_onboarding_privacy_policy and review_quality_check_contextual_onboarding_terms_use. In the phrase "Fakespot by Mozilla", "by" can be localized. Does not need to stay by. -->
    <string name="review_quality_check_contextual_onboarding_caption" moz:RemovedIn="121" tools:ignore="UnusedResources">Troch ‘Ja, probearje’ te selektearjen, geane jo akkoard mei it %2$s en de %3$s fan %1$s troch Mozilla.</string>
    <!-- Caption text to be displayed in review quality check contextual onboarding card above the opt-in button. Parameter is the Fakespot product name. After the colon, what appears are two links, each on their own line. The first link is to a Privacy policy (review_quality_check_contextual_onboarding_privacy_policy_2). The second link is to Terms of use (review_quality_check_contextual_onboarding_terms_use_2). -->
    <string name="review_quality_check_contextual_onboarding_caption_2">Troch ‘Ja, probearje’ te selektearjen, geane jo akkoard mei it folgjende fan %1$s:</string>
<<<<<<< HEAD
    <!-- Clickable text from the review quality check contextual onboarding card that links to Fakespot privacy policy. -->
    <string name="review_quality_check_contextual_onboarding_privacy_policy" moz:RemovedIn="121" tools:ignore="UnusedResources">privacybelied</string>
    <!-- Clickable text from the review quality check contextual onboarding card that links to Fakespot privacy policy. -->
=======
    <!-- Clickable text from the review quality check contextual onboarding card that links to Fakespot privacy policy. -->
    <string name="review_quality_check_contextual_onboarding_privacy_policy" moz:RemovedIn="121" tools:ignore="UnusedResources">privacybelied</string>
    <!-- Clickable text from the review quality check contextual onboarding card that links to Fakespot privacy policy. -->
>>>>>>> d602c86b
    <string name="review_quality_check_contextual_onboarding_privacy_policy_2">Privacybelied</string>
    <!-- Clickable text from the review quality check contextual onboarding card that links to Fakespot terms of use. -->
    <string name="review_quality_check_contextual_onboarding_terms_use" moz:RemovedIn="121" tools:ignore="UnusedResources">brûksbetingsten</string>
    <!-- Clickable text from the review quality check contextual onboarding card that links to Fakespot terms of use. -->
    <string name="review_quality_check_contextual_onboarding_terms_use_2">Brûkersbetingsten</string>
    <!-- Text for opt-in button from the review quality check contextual onboarding card. -->
    <string name="review_quality_check_contextual_onboarding_primary_button_text">Ja, probearje</string>
    <!-- Text for opt-out button from the review quality check contextual onboarding card. -->
    <string name="review_quality_check_contextual_onboarding_secondary_button_text">No net</string>
    <!-- Text for the first CFR presenting the review quality check feature. -->
    <string name="review_quality_check_first_cfr_message">Untdek oft jo de beoardielingen fan dit produkt fertrouwe kinne – eardat jo it keapje.</string>
    <!-- Text displayed in the first CFR presenting the review quality check feature that opens the review checker when clicked. -->
    <string name="review_quality_check_first_cfr_action" tools:ignore="UnusedResources">Probearje beoardielingskontrôle</string>
    <!-- Text for the second CFR presenting the review quality check feature. -->
    <string name="review_quality_check_second_cfr_message">Binne dizze beoardielingen betrouber? Sjoch no foar in oanpaste wurdearring.</string>
    <!-- Text displayed in the second CFR presenting the review quality check feature that opens the review checker when clicked. -->
    <string name="review_quality_check_second_cfr_action" tools:ignore="UnusedResources">Beoardielingskontrôle iepenje</string>
    <!-- Flag showing that the review quality check feature is work in progress. -->
    <string name="review_quality_check_beta_flag">Beta</string>
    <!-- Content description (not visible, for screen readers etc.) for opening browser menu button to open review quality check bottom sheet. -->
    <string name="review_quality_check_open_handle_content_description">Beoardielingskontrôle iepenje</string>
    <!-- Content description (not visible, for screen readers etc.) for closing browser menu button to open review quality check bottom sheet. -->
    <string name="review_quality_check_close_handle_content_description">Beoardielingskontrôle slute</string>
    <!-- Content description (not visible, for screen readers etc.) for review quality check star rating. First parameter is the number of stars (1-5) representing the rating. -->
    <string name="review_quality_check_star_rating_content_description">%1$s fan 5 stjerren</string>
    <!-- Text for minimize button from highlights card. When clicked the highlights card should reduce its size. -->
    <string name="review_quality_check_highlights_show_less">Minder toane</string>
    <!-- Text for maximize button from highlights card. When clicked the highlights card should expand to its full size. -->
    <string name="review_quality_check_highlights_show_more">Mear toane</string>
    <!-- Text for highlights card quality category header. Reviews shown under this header should refer the product's quality. -->
    <string name="review_quality_check_highlights_type_quality">Kwaliteit</string>
    <!-- Text for highlights card price category header. Reviews shown under this header should refer the product's price. -->
    <string name="review_quality_check_highlights_type_price">Priis</string>
    <!-- Text for highlights card shipping category header. Reviews shown under this header should refer the product's shipping. -->
    <string name="review_quality_check_highlights_type_shipping">Ferstjoeren</string>
    <!-- Text for highlights card packaging and appearance category header. Reviews shown under this header should refer the product's packaging and appearance. -->
    <string name="review_quality_check_highlights_type_packaging_appearance">Ferpakking en uterlik</string>
    <!-- Text for highlights card competitiveness category header. Reviews shown under this header should refer the product's competitiveness. -->
    <string name="review_quality_check_highlights_type_competitiveness">Konkurrinsjefermogen</string>

    <!-- Accessibility services actions labels. These will be appended to accessibility actions like "Double tap to.." but not by or applications but by services like Talkback. -->
    <!-- Action label for elements that can be collapsed if interacting with them. Talkback will append this to say "Double tap to collapse". -->
    <string name="a11y_action_label_collapse">ynklappe</string>
    <!-- Current state for elements that can be collapsed if interacting with them. Talkback will dictate this after a state change. -->
    <string name="a11y_state_label_collapsed">ynklapt</string>
    <!-- Action label for elements that can be expanded if interacting with them. Talkback will append this to say "Double tap to expand". -->
    <string name="a11y_action_label_expand">útklappe</string>
    <!-- Current state for elements that can be expanded if interacting with them. Talkback will dictate this after a state change. -->
    <string name="a11y_state_label_expanded">útklapt</string>
    <!-- Action label for links to a website containing documentation about a wallpaper collection. Talkback will append this to say "Double tap to open link to learn more about this collection". -->
    <string name="a11y_action_label_wallpaper_collection_learn_more">keppeling iepenje foar mear ynfo oer dizze kolleksje</string>
    <!-- Action label for links that point to an article. Talkback will append this to say "Double tap to read the article". -->
    <string name="a11y_action_label_read_article">it artikel te lêzen</string>
    <!-- Action label for links to the Firefox Pocket website. Talkback will append this to say "Double tap to open link to learn more". -->
    <string name="a11y_action_label_pocket_learn_more">de keppeling te iepenjen foar mear ynfo</string>
    <!-- Content description for headings announced by accessibility service. The first parameter is the text of the heading. Talkback will announce the first parameter and then speak the word "Heading" indicating to the user that this text is a heading for a section. -->
    <string name="a11y_heading">%s, koptekst</string>
</resources><|MERGE_RESOLUTION|>--- conflicted
+++ resolved
@@ -522,14 +522,11 @@
 
     <!-- Change setting text button, for the cookie banner re-engagement dialog -->
     <string name="reduce_cookie_banner_dialog_change_setting_button" moz:RemovedIn="121" tools:ignore="UnusedResources">Tastean</string>
-<<<<<<< HEAD
-=======
 
     <!--Title for the cookie banner re-engagement CFR, the placeholder is replaced with app name -->
     <string name="cookie_banner_cfr_title">%1$s hat sakrekt cookies foar jo wegere</string>
     <!--Message for the cookie banner re-engagement CFR -->
     <string name="cookie_banner_cfr_message">Minder ôfliedingen, minder cookies dy’t jo folgje op dizze website.</string>
->>>>>>> d602c86b
 
     <!-- Description of the preference to enable "HTTPS-Only" mode. -->
     <string name="preferences_https_only_summary">Probearret foar in bettere befeiliging automatysk mei it HTTPS-fersiferingsprotokol ferbining te meitsjen mei websites.</string>
@@ -2320,15 +2317,9 @@
     <string name="review_quality_check_contextual_onboarding_caption" moz:RemovedIn="121" tools:ignore="UnusedResources">Troch ‘Ja, probearje’ te selektearjen, geane jo akkoard mei it %2$s en de %3$s fan %1$s troch Mozilla.</string>
     <!-- Caption text to be displayed in review quality check contextual onboarding card above the opt-in button. Parameter is the Fakespot product name. After the colon, what appears are two links, each on their own line. The first link is to a Privacy policy (review_quality_check_contextual_onboarding_privacy_policy_2). The second link is to Terms of use (review_quality_check_contextual_onboarding_terms_use_2). -->
     <string name="review_quality_check_contextual_onboarding_caption_2">Troch ‘Ja, probearje’ te selektearjen, geane jo akkoard mei it folgjende fan %1$s:</string>
-<<<<<<< HEAD
     <!-- Clickable text from the review quality check contextual onboarding card that links to Fakespot privacy policy. -->
     <string name="review_quality_check_contextual_onboarding_privacy_policy" moz:RemovedIn="121" tools:ignore="UnusedResources">privacybelied</string>
     <!-- Clickable text from the review quality check contextual onboarding card that links to Fakespot privacy policy. -->
-=======
-    <!-- Clickable text from the review quality check contextual onboarding card that links to Fakespot privacy policy. -->
-    <string name="review_quality_check_contextual_onboarding_privacy_policy" moz:RemovedIn="121" tools:ignore="UnusedResources">privacybelied</string>
-    <!-- Clickable text from the review quality check contextual onboarding card that links to Fakespot privacy policy. -->
->>>>>>> d602c86b
     <string name="review_quality_check_contextual_onboarding_privacy_policy_2">Privacybelied</string>
     <!-- Clickable text from the review quality check contextual onboarding card that links to Fakespot terms of use. -->
     <string name="review_quality_check_contextual_onboarding_terms_use" moz:RemovedIn="121" tools:ignore="UnusedResources">brûksbetingsten</string>
