<?xml version="1.0" encoding="utf-8"?>
<resources xmlns:tools="http://schemas.android.com/tools" xmlns:moz="http://mozac.org/tools">


    <!-- App name for private browsing mode. The first parameter is the name of the app defined in app_name (for example: Fenix)-->
    <string name="app_name_private_5">사생활 보호 %s</string>
    <!-- App name for private browsing mode. The first parameter is the name of the app defined in app_name (for example: Fenix)-->
    <string name="app_name_private_4">%s (사생활 보호)</string>

    <!-- Home Fragment -->
    <!-- Content description (not visible, for screen readers etc.): "Three dot" menu button. -->
    <string name="content_description_menu">옵션 더보기</string>
    <!-- Content description (not visible, for screen readers etc.): "Private Browsing" menu button. -->
    <string name="content_description_private_browsing_button">사생활 보호 모드 활성화</string>
    <!-- Content description (not visible, for screen readers etc.): "Private Browsing" menu button. -->
    <string name="content_description_disable_private_browsing_button">사생활 보호 모드 비활성화</string>
    <!-- Placeholder text shown in the search bar before a user enters text for the default engine -->
    <string name="search_hint">검색어 또는 주소 입력</string>

    <!-- Placeholder text shown in the search bar before a user enters text for a general engine -->
    <string name="search_hint_general_engine">웹 검색</string>
    <!-- Placeholder text shown in search bar when using history search -->
    <string name="history_search_hint">기록 검색</string>
    <!-- Placeholder text shown in search bar when using bookmarks search -->
    <string name="bookmark_search_hint">북마크 검색</string>
    <!-- Placeholder text shown in search bar when using tabs search -->
    <string name="tab_search_hint">탭 검색</string>
    <!-- Placeholder text shown in the search bar when using application search engines -->
    <string name="application_search_hint">검색어 입력</string>
    <!-- No Open Tabs Message Description -->
    <string name="no_open_tabs_description">열린 탭이 여기에 표시됩니다.</string>

    <!-- No Private Tabs Message Description -->
    <string name="no_private_tabs_description">사생활 보호 탭이 여기에 표시됩니다.</string>

    <!-- Tab tray multi select title in app bar. The first parameter is the number of tabs selected -->
    <string name="tab_tray_multi_select_title">%1$d개 선택됨</string>
    <!-- Label of button in create collection dialog for creating a new collection  -->
    <string name="tab_tray_add_new_collection">새 모음집 추가</string>
    <!-- Label of editable text in create collection dialog for naming a new collection  -->
    <string name="tab_tray_add_new_collection_name">이름</string>
    <!-- Label of button in save to collection dialog for selecting a current collection  -->
    <string name="tab_tray_select_collection">모음집 선택</string>

    <!-- Content description for close button while in multiselect mode in tab tray -->
    <string name="tab_tray_close_multiselect_content_description">다중 선택 모드 종료</string>
    <!-- Content description for save to collection button while in multiselect mode in tab tray -->
    <string name="tab_tray_collection_button_multiselect_content_description">선택한 탭을 모음집에 저장</string>

    <!-- Content description on checkmark while tab is selected in multiselect mode in tab tray -->
    <string name="tab_tray_multiselect_selected_content_description">선택됨</string>

    <!-- Home - Recently saved bookmarks -->
    <!-- Title for the home screen section with recently saved bookmarks. -->
    <string name="recently_saved_title">최근에 저장됨</string>
    <!-- Content description for the button which navigates the user to show all of their saved bookmarks. -->
    <string name="recently_saved_show_all_content_description_2">저장된 북마크 모두 표시</string>

    <!-- Text for the menu button to remove a recently saved bookmark from the user's home screen -->
    <string name="recently_saved_menu_item_remove">삭제</string>

    <!-- About content. The first parameter is the name of the application. (For example: Fenix) -->
    <string name="about_content">%1$s는 Mozilla에서 제작했습니다.</string>

    <!-- Private Browsing -->
    <!-- Explanation for private browsing displayed to users on home view when they first enable private mode
        The first parameter is the name of the app defined in app_name (for example: Fenix) -->
    <string name="private_browsing_placeholder_description_2">%1$s는 사생활 보호 탭을 닫거나 앱을 종료할 때 사생활 보호 탭으로부터 검색과 방문 기록을 지웁니다. 이것이 사용자를 웹 사이트나 인터넷 서비스 제공자로부터 익명으로 만들지는 않지만, 사용자가 온라인에서 한 일을 이 기기를 사용하는 다른 사용자로부터 보호 할 수 있게 합니다.</string>
    <string name="private_browsing_common_myths">

       사생활 보호 모드에 관한 흔한 오해
    </string>

    <!-- True Private Browsing Mode -->
    <!-- Title for info card on private homescreen in True Private Browsing Mode. -->
    <string name="felt_privacy_desc_card_title">이 기기에 흔적을 남기지 마세요</string>
    <!-- Explanation for private browsing displayed to users on home view when they first enable
        private mode in our new Total Private Browsing mode.
        The first parameter is the name of the app defined in app_name (for example: Firefox Nightly)
        The second parameter is the clickable link text in felt_privacy_info_card_subtitle_link_text -->
    <string name="felt_privacy_info_card_subtitle_2">%1$s는 모든 사생활 보호 탭을 닫을 때 쿠키, 기록 및 사이트 데이터를 삭제합니다. %2$s</string>
    <!-- Clickable portion of the explanation for private browsing that links the user to our
        about privacy page.
        This string is used in felt_privacy_info_card_subtitle as the second parameter.-->
    <string name="felt_privacy_info_card_subtitle_link_text">누가 내 활동을 볼 수 있나요?</string>

    <!-- Private mode shortcut "contextual feature recommendation" (CFR) -->
    <!-- Text for the Private mode shortcut CFR message for adding a private mode shortcut to open private tabs from the Home screen -->
    <string name="private_mode_cfr_message_2">한 번 눌러 다음 사생활 보호 탭을 시작합니다.</string>
    <!-- Text for the positive button to accept adding a Private Browsing shortcut to the Home screen -->
    <string name="private_mode_cfr_pos_button_text">홈 화면에 추가</string>
    <!-- Text for the negative button to decline adding a Private Browsing shortcut to the Home screen -->
    <string name="cfr_neg_button_text">아니요</string>

    <!-- Open in App "contextual feature recommendation" (CFR) -->
    <!-- Text for the info message. The first parameter is the name of the application.-->
    <string name="open_in_app_cfr_info_message_2">앱에서 링크를 자동으로 열도록 %1$s를 설정할 수 있습니다.</string>
    <!-- Text for the positive action button -->
    <string name="open_in_app_cfr_positive_button_text">설정으로 이동</string>
    <!-- Text for the negative action button -->
    <string name="open_in_app_cfr_negative_button_text">닫기</string>

    <!-- Total cookie protection "contextual feature recommendation" (CFR) -->
    <!-- Text for the message displayed in the contextual feature recommendation popup promoting the total cookie protection feature. -->
    <string name="tcp_cfr_message">가장 강력한 개인 정보 보호 기능은 교차 사이트 추적기를 격리합니다.</string>
    <!-- Text displayed that links to website containing documentation about the "Total cookie protection" feature. -->
    <string name="tcp_cfr_learn_more">전체 쿠키 보호에 대해 알아보기</string>


    <!-- Private browsing erase action "contextual feature recommendation" (CFR) -->
    <!-- Text for the message displayed in the contextual feature recommendation popup promoting the erase private browsing feature. -->
    <string name="erase_action_cfr_message">새 사생활 세션을 시작하려면 여기를 누르세요. 기록, 쿠키 등 모든 것을 삭제하세요.</string>


    <!-- Text for the info dialog when camera permissions have been denied but user tries to access a camera feature. -->
    <string name="camera_permissions_needed_message">카메라 액세스가 필요합니다. Android 설정으로 이동하여 권한을 누른 다음 허용을 누르세요.</string>
    <!-- Text for the positive action button to go to Android Settings to grant permissions. -->
    <string name="camera_permissions_needed_positive_button_text">설정으로 이동</string>
    <!-- Text for the negative action button to dismiss the dialog. -->
    <string name="camera_permissions_needed_negative_button_text">닫기</string>

    <!-- Text for the banner message to tell users about our auto close feature. -->
    <string name="tab_tray_close_tabs_banner_message">지난 일, 주 또는 월 동안 보지 않은 열린 탭을 자동으로 닫도록 설정하세요.</string>
    <!-- Text for the positive action button to go to Settings for auto close tabs. -->
    <string name="tab_tray_close_tabs_banner_positive_button_text">옵션 보기</string>
    <!-- Text for the negative action button to dismiss the Close Tabs Banner. -->
    <string name="tab_tray_close_tabs_banner_negative_button_text">닫기</string>

    <!-- Text for the banner message to tell users about our inactive tabs feature. -->
    <string name="tab_tray_inactive_onboarding_message">2주 동안 보지 않은 탭은 여기로 이동됩니다.</string>
    <!-- Text for the action link to go to Settings for inactive tabs. -->
    <string name="tab_tray_inactive_onboarding_button_text">설정에서 끄기</string>

    <!-- Text for title for the auto-close dialog of the inactive tabs. -->
    <string name="tab_tray_inactive_auto_close_title">한 달 후 자동 닫기를 하시겠습니까?</string>
    <!-- Text for the body for the auto-close dialog of the inactive tabs.
        The first parameter is the name of the application.-->
    <string name="tab_tray_inactive_auto_close_body_2">%1$s는 지난 한 달 동안 보지 않은 탭을 닫을 수 있습니다.</string>
    <!-- Content description for close button in the auto-close dialog of the inactive tabs. -->
    <string name="tab_tray_inactive_auto_close_button_content_description">닫기</string>

    <!-- Text for turn on auto close tabs button in the auto-close dialog of the inactive tabs. -->
    <string name="tab_tray_inactive_turn_on_auto_close_button_2">자동 닫기 켜기</string>


    <!-- Home screen icons - Long press shortcuts -->
    <!-- Shortcut action to open new tab -->
    <string name="home_screen_shortcut_open_new_tab_2">새 탭</string>
    <!-- Shortcut action to open new private tab -->
    <string name="home_screen_shortcut_open_new_private_tab_2">새 사생활 보호 탭</string>

    <!-- Shortcut action to open Passwords screens -->
    <string name="home_screen_shortcut_open_password_screen">비밀번호 바로 가기</string>

    <!-- Recent Tabs -->
    <!-- Header text for jumping back into the recent tab in the home screen -->
    <string name="recent_tabs_header">최근 탭으로 이동</string>
    <!-- Button text for showing all the tabs in the tabs tray -->
    <string name="recent_tabs_show_all">모두 표시</string>

    <!-- Content description for the button which navigates the user to show all recent tabs in the tabs tray. -->
    <string name="recent_tabs_show_all_content_description_2">모든 최근 탭 표시 버튼</string>

    <!-- Text for button in synced tab card that opens synced tabs tray -->
    <string name="recent_tabs_see_all_synced_tabs_button_text">동기화된 탭 모두 보기</string>
    <!-- Accessibility description for device icon used for recent synced tab -->
    <string name="recent_tabs_synced_device_icon_content_description">동기화된 기기</string>
    <!-- Text for the dropdown menu to remove a recent synced tab from the homescreen -->
    <string name="recent_synced_tab_menu_item_remove">삭제</string>
    <!-- Text for the menu button to remove a grouped highlight from the user's browsing history
         in the Recently visited section -->
    <string name="recent_tab_menu_item_remove">삭제</string>

    <!-- History Metadata -->
    <!-- Header text for a section on the home screen that displays grouped highlights from the
         user's browsing history, such as topics they have researched or explored on the web -->
    <string name="history_metadata_header_2">최근에 방문함</string>
    <!-- Text for the menu button to remove a grouped highlight from the user's browsing history
         in the Recently visited section -->
    <string name="recently_visited_menu_item_remove">삭제</string>

    <!-- Content description for the button which navigates the user to show all of their history. -->
    <string name="past_explorations_show_all_content_description_2">모든 지난 탐색 표시</string>

    <!-- Browser Fragment -->
    <!-- Content description (not visible, for screen readers etc.): Navigate backward (browsing history) -->
    <string name="browser_menu_back">뒤로</string>
    <!-- Content description (not visible, for screen readers etc.): Navigate forward (browsing history) -->
    <string name="browser_menu_forward">앞으로</string>
    <!-- Content description (not visible, for screen readers etc.): Refresh current website -->
    <string name="browser_menu_refresh">새로 고침</string>
    <!-- Content description (not visible, for screen readers etc.): Stop loading current website -->
    <string name="browser_menu_stop">중지</string>
    <!-- Browser menu button that opens the addon manager -->
    <string name="browser_menu_add_ons">부가 기능</string>
    <!-- Browser menu button that opens account settings -->
    <string name="browser_menu_account_settings">계정 정보</string>
    <!-- Text displayed when there are no add-ons to be shown -->
    <string name="no_add_ons">부가 기능 없음</string>
    <!-- Browser menu button that sends a user to help articles -->
    <string name="browser_menu_help">도움말</string>
    <!-- Browser menu button that sends a to a the what's new article -->
    <string name="browser_menu_whats_new">새 기능</string>
    <!-- Browser menu button that opens the settings menu -->
    <string name="browser_menu_settings">설정</string>
    <!-- Browser menu button that opens a user's library -->
    <string name="browser_menu_library">라이브러리</string>
    <!-- Browser menu toggle that requests a desktop site -->
    <string name="browser_menu_desktop_site">데스크톱 사이트</string>
    <!-- Browser menu button that reopens a private tab as a regular tab -->
    <string name="browser_menu_open_in_regular_tab">일반 탭에서 열기</string>
    <!-- Browser menu toggle that adds a shortcut to the site on the device home screen. -->
    <string name="browser_menu_add_to_homescreen">홈 화면에 추가</string>
    <!-- Browser menu toggle that installs a Progressive Web App shortcut to the site on the device home screen. -->
    <string name="browser_menu_install_on_homescreen">설치</string>
    <!-- Content description (not visible, for screen readers etc.) for the Resync tabs button -->
    <string name="resync_button_content_description">다시 동기화</string>
    <!-- Browser menu button that opens the find in page menu -->
    <string name="browser_menu_find_in_page">페이지에서 찾기</string>
    <!-- Browser menu button that opens the translations dialog, which has options to translate the current browser page. -->
    <string name="browser_menu_translations">페이지 번역</string>
    <!-- Browser menu button that saves the current tab to a collection -->
    <string name="browser_menu_save_to_collection_2">모음집에 저장</string>
    <!-- Browser menu button that open a share menu to share the current site -->
    <string name="browser_menu_share">공유</string>
    <!-- Browser menu button shown in custom tabs that opens the current tab in Fenix
        The first parameter is the name of the app defined in app_name (for example: Fenix) -->
    <string name="browser_menu_open_in_fenix">%1$s에서 열기</string>
    <!-- Browser menu text shown in custom tabs to indicate this is a Fenix tab
        The first parameter is the name of the app defined in app_name (for example: Fenix) -->
    <string name="browser_menu_powered_by">%1$s 제공</string>

    <!-- Browser menu text shown in custom tabs to indicate this is a Fenix tab
        The first parameter is the name of the app defined in app_name (for example: Fenix) -->
    <string name="browser_menu_powered_by2">%1$s 제공</string>
    <!-- Browser menu button to put the current page in reader mode -->
    <string name="browser_menu_read">리더뷰</string>

    <!-- Browser menu button content description to close reader mode and return the user to the regular browser -->
    <string name="browser_menu_read_close">리더뷰 닫기</string>
    <!-- Browser menu button to open the current page in an external app -->
    <string name="browser_menu_open_app_link">앱에서 열기</string>

    <!-- Browser menu button to show reader view appearance controls e.g. the used font type and size -->
    <string name="browser_menu_customize_reader_view">리더뷰 사용자 지정</string>
    <!-- Browser menu label for adding a bookmark -->
    <string name="browser_menu_add">추가</string>
    <!-- Browser menu label for editing a bookmark -->
    <string name="browser_menu_edit">편집</string>

    <!-- Button shown on the home page that opens the Customize home settings -->
    <string name="browser_menu_customize_home_1">홈페이지 개인화</string>

    <!-- Browser Toolbar -->
    <!-- Content description for the Home screen button on the browser toolbar -->
    <string name="browser_toolbar_home">홈 화면</string>

    <!-- Content description (not visible, for screen readers etc.): Erase button: Erase the browsing
         history and go back to the home screen. -->
    <string name="browser_toolbar_erase">방문 기록 삭제</string>
    <!-- Content description for the translate page toolbar button that opens the translations dialog when no translation has occurred. -->
    <string name="browser_toolbar_translate">페이지 번역</string>

<<<<<<< HEAD
=======
    <!-- Content description (not visible, for screen readers etc.) for the translate page toolbar button that opens the translations dialog when the page is translated successfully.
         The first parameter is the name of the language that is displayed in the original page. (For example: English)
         The second parameter is the name of the language which the page was translated to. (For example: French) -->
    <string name="browser_toolbar_translated_successfully">페이지가 %1$s에서 %2$s로 번역되었습니다.</string>

>>>>>>> 382ca721
    <!-- Locale Settings Fragment -->
    <!-- Content description for tick mark on selected language -->
    <string name="a11y_selected_locale_content_description">선택된 언어</string>
    <!-- Text for default locale item -->
    <string name="default_locale_text">기기 언어 따르기</string>
    <!-- Placeholder text shown in the search bar before a user enters text -->
    <string name="locale_search_hint">언어 검색</string>

    <!-- Search Fragment -->
    <!-- Button in the search view that lets a user search by scanning a QR code -->
    <string name="search_scan_button">스캔</string>
    <!-- Button in the search view when shortcuts are displayed that takes a user to the search engine settings -->
    <string name="search_shortcuts_engine_settings">검색 엔진 설정</string>
    <!-- Button in the search view that lets a user navigate to the site in their clipboard -->
    <string name="awesomebar_clipboard_title">클립보드로부터 링크 채우기</string>

    <!-- Button in the search suggestions onboarding that allows search suggestions in private sessions -->
    <string name="search_suggestions_onboarding_allow_button">허용</string>
    <!-- Button in the search suggestions onboarding that does not allow search suggestions in private sessions -->
    <string name="search_suggestions_onboarding_do_not_allow_button">허용 안 함</string>
    <!-- Search suggestion onboarding hint title text -->
    <string name="search_suggestions_onboarding_title">사생활 보호 세션에서 검색 제안을 허용하시겠습니까?</string>
    <!-- Search suggestion onboarding hint description text, first parameter is the name of the app defined in app_name (for example: Fenix)-->
    <string name="search_suggestions_onboarding_text">%s는 주소 표시줄에 입력한 모든 것을 기본 검색 엔진과 공유합니다.</string>

    <!-- Search engine suggestion title text. The first parameter is the name of the suggested engine-->
    <string name="search_engine_suggestions_title">%s 검색</string>
    <!-- Search engine suggestion description text -->
    <string name="search_engine_suggestions_description">주소 표시줄에서 직접 검색</string>

    <!-- Menu option in the search selector menu to open the search settings -->
    <string name="search_settings_menu_item">검색 설정</string>

    <!-- Header text for the search selector menu -->
    <string name="search_header_menu_item_2">이번만 검색:</string>

    <!-- Content description (not visible, for screen readers etc.): Search engine icon. The first parameter is the search engine name (for example: DuckDuckGo). -->
    <string name="search_engine_icon_content_description" tools:ignore="UnusedResources">%s 검색 엔진</string>

    <!-- Home onboarding -->
    <!-- Onboarding home screen popup dialog, shown on top of the Jump back in section. -->
    <string name="onboarding_home_screen_jump_back_contextual_hint_2">개인화된 홈페이지를 만나보세요. 최근 탭, 북마크 및 검색 결과가 여기에 표시됩니다.</string>
    <!-- Home onboarding dialog welcome screen title text. -->
    <string name="onboarding_home_welcome_title_2">나만의 인터넷에 오신 것을 환영합니다</string>
    <!-- Home onboarding dialog welcome screen description text. -->
    <string name="onboarding_home_welcome_description">더 많은 색상. 더 나은 개인 정보 보호. 이익보다는 사람들에 대한 헌신.</string>
    <!-- Home onboarding dialog sign into sync screen title text. -->
    <string name="onboarding_home_sync_title_3">더 쉬워진 화면 전환</string>
    <!-- Home onboarding dialog sign into sync screen description text. -->
    <string name="onboarding_home_sync_description">이제 홈페이지에서 다른 기기의 탭을 가져와서 중단한 부분부터 다시 시작하세요.</string>
    <!-- Text for the button to continue the onboarding on the home onboarding dialog. -->
    <string name="onboarding_home_get_started_button">시작하기</string>
    <!-- Text for the button to navigate to the sync sign in screen on the home onboarding dialog. -->
    <string name="onboarding_home_sign_in_button">로그인</string>
    <!-- Text for the button to skip the onboarding on the home onboarding dialog. -->
    <string name="onboarding_home_skip_button">건너뛰기</string>

    <!-- Onboarding home screen sync popup dialog message, shown on top of Recent Synced Tabs in the Jump back in section. -->
    <string name="sync_cfr_message">탭이 동기화 중입니다! 다른 기기에서 중단한 부분부터 다시 시작하세요.</string>

    <!-- Content description (not visible, for screen readers etc.): Close button for the home onboarding dialog -->
    <string name="onboarding_home_content_description_close_button">닫기</string>

    <!-- Notification pre-permission dialog -->
    <!-- Enable notification pre permission dialog title
        The first parameter is the name of the app defined in app_name (for example: Fenix) -->
    <string name="onboarding_home_enable_notifications_title" moz:removedIn="124" tools:ignore="UnusedResources">알림은 %s로 더 많은 작업을 수행하는 데 도움이 됩니다.</string>
    <!-- Enable notification pre permission dialog description with rationale
        The first parameter is the name of the app defined in app_name (for example: Fenix) -->
    <string name="onboarding_home_enable_notifications_description" moz:removedIn="124" tools:ignore="UnusedResources">기기 간에 탭을 동기화하고, 다운로드를 관리하고, %s의 개인 정보 보호를 최대한 활용하는 방법에 대한 팁을 얻으세요.</string>
    <!-- Text for the button to request notification permission on the device -->
    <string name="onboarding_home_enable_notifications_positive_button" moz:removedIn="124" tools:ignore="UnusedResources">계속</string>
    <!-- Text for the button to not request notification permission on the device and dismiss the dialog -->
    <string name="onboarding_home_enable_notifications_negative_button" moz:removedIn="124" tools:ignore="UnusedResources">나중에</string>

    <!-- Juno first user onboarding flow experiment, strings are marked unused as they are only referenced by Nimbus experiments. -->
    <!-- Description for learning more about our privacy notice. -->
    <string name="juno_onboarding_privacy_notice_text">Firefox 개인정보처리방침</string>
    <!-- Description for learning more about our privacy notice. -->
    <string name="juno_onboarding_privacy_notice_text_2" moz:removedIn="125" tools:ignore="UnusedResources">개인정보 보호정책에서 자세히 알아보기</string>
    <!-- Title for set firefox as default browser screen used by Nimbus experiments. -->
    <string name="juno_onboarding_default_browser_title_nimbus_2">우리는 사용자를 안전하게 지키는 것을 좋아합니다</string>
    <!-- Title for set firefox as default browser screen used by Nimbus experiments.
        Note: The word "Firefox" should NOT be translated -->
    <string name="juno_onboarding_default_browser_title_nimbus_3" tools:ignore="UnusedResources">수백만 명이 Firefox를 좋아하는 이유를 알아보세요</string>
    <!-- Title for set firefox as default browser screen used by Nimbus experiments. -->
    <string name="juno_onboarding_default_browser_title_nimbus_4" tools:ignore="UnusedResources">더 많은 선택으로 안전한 브라우징</string>
    <!-- Description for set firefox as default browser screen used by Nimbus experiments. -->
    <string name="juno_onboarding_default_browser_description_nimbus_3">당사의 비영리 지원 브라우저는 회사가 웹에서 비밀리에 사용자를 추적하는 것을 방지하는 데 도움이 됩니다.</string>
    <!-- Description for set firefox as default browser screen used by Nimbus experiments. -->
    <string name="juno_onboarding_default_browser_description_nimbus_4" tools:ignore="UnusedResources">1억 명 이상의 사람들이 비영리 단체가 지원하는 브라우저를 선택하여 개인 정보를 보호합니다.</string>
    <!-- Description for set firefox as default browser screen used by Nimbus experiments. -->
    <string name="juno_onboarding_default_browser_description_nimbus_5" tools:ignore="UnusedResources">알려진 추적기? 자동으로 차단됩니다. 확장기능? 700개 모두 사용해 보세요. PDF? 내장된 리더를 사용하면 쉽게 관리할 수 있습니다.</string>
    <!-- Description for set firefox as default browser screen used by Nimbus experiments. -->
    <string name="juno_onboarding_default_browser_description_nimbus_2" moz:RemovedIn="124" tools:ignore="UnusedResources">당사의 비영리 지원 브라우저는 회사가 웹에서 비밀리에 사용자를 추적하는 것을 방지하는 데 도움이 됩니다.\n\n개인정보처리방침에서 더 알아보세요.</string>
    <!-- Text for the link to the privacy notice webpage for set as firefox default browser screen.
    This is part of the string with the key "juno_onboarding_default_browser_description". -->
    <string name="juno_onboarding_default_browser_description_link_text" moz:RemovedIn="124" tools:ignore="UnusedResources">개인정보처리방침</string>
    <!-- Text for the button to set firefox as default browser on the device -->
    <string name="juno_onboarding_default_browser_positive_button" tools:ignore="UnusedResources">기본 브라우저로 설정</string>
    <!-- Text for the button dismiss the screen and move on with the flow -->
    <string name="juno_onboarding_default_browser_negative_button" tools:ignore="UnusedResources">나중에</string>
    <!-- Title for sign in to sync screen. -->
    <string name="juno_onboarding_sign_in_title_2">기기 간 이동 시 암호화 상태를 유지하세요</string>
    <!-- Description for sign in to sync screen. Nimbus experiments do not support string placeholders.
     Note: The word "Firefox" should NOT be translated -->
    <string name="juno_onboarding_sign_in_description_2">로그인하고 동기화하면 더 안전해집니다. Firefox는 비밀번호, 북마크 등을 암호화합니다.</string>
    <!-- Text for the button to sign in to sync on the device -->
    <string name="juno_onboarding_sign_in_positive_button" tools:ignore="UnusedResources">로그인</string>
    <!-- Text for the button dismiss the screen and move on with the flow -->
    <string name="juno_onboarding_sign_in_negative_button" tools:ignore="UnusedResources">나중에</string>
    <!-- Title for enable notification permission screen used by Nimbus experiments. Nimbus experiments do not support string placeholders.
        Note: The word "Firefox" should NOT be translated -->
    <string name="juno_onboarding_enable_notifications_title_nimbus_2">알림으로 Firefox를 더욱 안전하게 사용할 수 있습니다</string>
    <!-- Description for enable notification permission screen used by Nimbus experiments. Nimbus experiments do not support string placeholders.
       Note: The word "Firefox" should NOT be translated -->
    <string name="juno_onboarding_enable_notifications_description_nimbus_2">기기 간에 안전하게 탭을 보내고 Firefox의 다른 개인 정보 보호 기능을 찾아보세요.</string>
    <!-- Text for the button to request notification permission on the device -->
    <string name="juno_onboarding_enable_notifications_positive_button" tools:ignore="UnusedResources">알림 켜기</string>
    <!-- Text for the button dismiss the screen and move on with the flow -->
    <string name="juno_onboarding_enable_notifications_negative_button" tools:ignore="UnusedResources">나중에</string>

    <!-- Title for add search widget screen used by Nimbus experiments. Nimbus experiments do not support string placeholders.
        Note: The word "Firefox" should NOT be translated -->
    <string name="juno_onboarding_add_search_widget_title" tools:ignore="UnusedResources">Firefox 검색 위젯을 사용해 보세요</string>

    <!-- Description for add search widget screen used by Nimbus experiments. Nimbus experiments do not support string placeholders.
        Note: The word "Firefox" should NOT be translated -->
    <string name="juno_onboarding_add_search_widget_description" tools:ignore="UnusedResources">홈 화면에 Firefox를 사용하면, 교차 사이트 추적기를 차단하는 개인 정보 보호 우선 브라우저에 쉽게 접근할 수 있습니다.</string>
    <!-- Text for the button to add search widget on the device used by Nimbus experiments. Nimbus experiments do not support string placeholders.
        Note: The word "Firefox" should NOT be translated -->
    <string name="juno_onboarding_add_search_widget_positive_button" tools:ignore="UnusedResources">Firefox 위젯 추가</string>
    <!-- Text for the button to dismiss the screen and move on with the flow -->
    <string name="juno_onboarding_add_search_widget_negative_button" tools:ignore="UnusedResources">나중에</string>

    <!-- Search Widget -->
    <!-- Content description for searching with a widget. The first parameter is the name of the application.-->
    <string name="search_widget_content_description_2">새 %1$s 탭 열기</string>
    <!-- Text preview for smaller sized widgets -->
    <string name="search_widget_text_short">검색</string>
    <!-- Text preview for larger sized widgets -->
    <string name="search_widget_text_long">웹 검색</string>

    <!-- Content description (not visible, for screen readers etc.): Voice search -->
    <string name="search_widget_voice">음성 검색</string>

    <!-- Preferences -->
    <!-- Title for the settings page-->
    <string name="settings">설정</string>

    <!-- Preference category for general settings -->
    <string name="preferences_category_general">일반</string>
    <!-- Preference category for all links about Fenix -->
    <string name="preferences_category_about">소개</string>
    <!-- Preference category for settings related to changing the default search engine -->
    <string name="preferences_category_select_default_search_engine">선택하세요</string>
    <!-- Preference for settings related to managing search shortcuts for the quick search menu -->
    <string name="preferences_manage_search_shortcuts_2">대체 검색 엔진 관리</string>
    <!-- Summary for preference for settings related to managing search shortcuts for the quick search menu -->
    <string name="preferences_manage_search_shortcuts_summary">검색 메뉴에 표시되는 엔진 편집</string>
    <!-- Preference category for settings related to managing search shortcuts for the quick search menu -->
    <string name="preferences_category_engines_in_search_menu">검색 메뉴에 표시되는 엔진</string>
    <!-- Preference for settings related to changing the default search engine -->
    <string name="preferences_default_search_engine">기본 검색 엔진</string>
    <!-- Preference for settings related to Search -->
    <string name="preferences_search">검색</string>
    <!-- Preference for settings related to Search engines -->
    <string name="preferences_search_engines">검색 엔진</string>
    <!-- Preference for settings related to Search engines suggestions-->
    <string name="preferences_search_engines_suggestions">검색 엔진의 제안</string>
    <!-- Preference Category for settings related to Search address bar -->
    <string name="preferences_settings_address_bar">주소 표시줄 설정</string>
    <!-- Preference Category for settings to Firefox Suggest -->
    <string name="preference_search_address_bar_fx_suggest">주소 표시줄 - Firefox 제안</string>
    <!-- Preference link to Learn more about Firefox Suggest -->
    <string name="preference_search_learn_about_fx_suggest">Firefox 제안에 대해 더 알아보기</string>
    <!-- Preference link to rating Fenix on the Play Store -->
    <string name="preferences_rate">Google Play에서 평가하기</string>
    <!-- Preference linking to about page for Fenix
        The first parameter is the name of the app defined in app_name (for example: Fenix) -->
    <string name="preferences_about">%1$s 정보</string>
    <!-- Preference for settings related to changing the default browser -->
    <string name="preferences_set_as_default_browser">기본 브라우저로 지정</string>
    <!-- Preference category for advanced settings -->
    <string name="preferences_category_advanced">고급</string>
    <!-- Preference category for privacy and security settings -->
    <string name="preferences_category_privacy_security">개인 정보 및 보안</string>
    <!-- Preference for advanced site permissions -->
    <string name="preferences_site_permissions">사이트 권한</string>
    <!-- Preference for private browsing options -->
    <string name="preferences_private_browsing_options">사생활 보호 모드</string>
    <!-- Preference for opening links in a private tab-->
    <string name="preferences_open_links_in_a_private_tab">사생활 보호 탭에 링크 열기</string>
    <!-- Preference for allowing screenshots to be taken while in a private tab-->
    <string name="preferences_allow_screenshots_in_private_mode">사생활 보호 모드에서 스크린샷 허용</string>
    <!-- Will inform the user of the risk of activating Allow screenshots in private browsing option -->
    <string name="preferences_screenshots_in_private_mode_disclaimer">허용되는 경우, 여러 앱이 열려있을 때 사생활 보호 탭도 표시됨</string>
    <!-- Preference for adding private browsing shortcut -->
    <string name="preferences_add_private_browsing_shortcut">사생활 보호 모드 바로 가기 추가</string>
    <!-- Preference for enabling "HTTPS-Only" mode -->
    <string name="preferences_https_only_title">HTTPS 전용 모드</string>

    <!-- Label for cookie banner section in quick settings panel. -->
    <string name="cookie_banner_blocker">쿠키 배너 차단기</string>
    <!-- Preference for removing cookie/consent banners from sites automatically in private mode. See reduce_cookie_banner_summary for additional context. -->
    <string name="preferences_cookie_banner_reduction_private_mode">사생활 보호 모드의 쿠키 배너 차단기</string>

    <!-- Text for indicating cookie banner handling is off this site, this is shown as part of the protections panel with the tracking protection toggle -->
    <string name="reduce_cookie_banner_off_for_site">이 사이트에서 꺼짐</string>
    <!-- Text for cancel button indicating that cookie banner reduction is not supported for the current site, this is shown as part of the cookie banner details view. -->
    <string name="cookie_banner_handling_details_site_is_not_supported_cancel_button">취소</string>
    <!-- Text for request support button indicating that cookie banner reduction is not supported for the current site, this is shown as part of the cookie banner details view. -->
    <string name="cookie_banner_handling_details_site_is_not_supported_request_support_button_2">요청 보내기</string>
    <!-- Text for title indicating that cookie banner reduction is not supported for the current site, this is shown as part of the cookie banner details view. -->
    <string name="cookie_banner_handling_details_site_is_not_supported_title_2">이 사이트에 대한 지원을 요청하시겠습니까?</string>
    <!-- Label for the snackBar, after the user reports with success a website where cookie banner reducer did not work -->
    <string name="cookie_banner_handling_report_site_snack_bar_text_2">요청 전송됨</string>
    <!-- Text for indicating cookie banner handling is on this site, this is shown as part of the protections panel with the tracking protection toggle -->
    <string name="reduce_cookie_banner_on_for_site">이 사이트에서 켜짐</string>
    <!-- Text for indicating that a request for unsupported site was sent to Nimbus (it's a Mozilla library for experiments), this is shown as part of the protections panel with the tracking protection toggle -->
    <string name="reduce_cookie_banner_unsupported_site_request_submitted_2">지원 요청 전송됨</string>
    <!-- Text for indicating cookie banner handling is currently not supported for this site, this is shown as part of the protections panel with the tracking protection toggle -->
    <string name="reduce_cookie_banner_unsupported_site">현재 지원되지 않는 사이트</string>
    <!-- Title text for a detail explanation indicating cookie banner handling is on this site, this is shown as part of the cookie banner panel in the toolbar. The first parameter is a shortened URL of the current site-->
    <string name="reduce_cookie_banner_details_panel_title_on_for_site_1">%1$s에 쿠키 배너 차단기를 켜시겠습니까?</string>

    <!-- Title text for a detail explanation indicating cookie banner handling is off this site, this is shown as part of the cookie banner panel in the toolbar. The first parameter is a shortened URL of the current site-->
    <string name="reduce_cookie_banner_details_panel_title_off_for_site_1">%1$s에 쿠키 배너 차단기를 끄시겠습니까?</string>
    <!-- Title text for a detail explanation indicating cookie banner reducer didn't work for the current site, this is shown as part of the cookie banner panel in the toolbar. The first parameter is the application name-->
    <string name="reduce_cookie_banner_details_panel_title_unsupported_site_request_2">%1$s는 이 사이트에서 쿠키 요청을 자동으로 거부할 수 없습니다. 나중에 이 사이트를 지원하도록 요청을 보낼 수 있습니다.</string>

    <!-- Long text for a detail explanation indicating what will happen if cookie banner handling is off for a site, this is shown as part of the cookie banner panel in the toolbar. The first parameter is the application name -->
    <string name="reduce_cookie_banner_details_panel_description_off_for_site_1">끄면 %1$s가 쿠키를 지우고 이 사이트를 다시 로드합니다. 로그아웃되거나 장바구니가 비워질 수 있습니다.</string>
    <!-- Long text for a detail explanation indicating what will happen if cookie banner handling is on for a site, this is shown as part of the cookie banner panel in the toolbar. The first parameter is the application name -->
    <string name="reduce_cookie_banner_details_panel_description_on_for_site_3">켜면 %1$s가 이 사이트의 모든 쿠키 배너를 자동으로 거부하려고 시도합니다.</string>

    <!--Title for the cookie banner re-engagement CFR, the placeholder is replaced with app name -->
    <string name="cookie_banner_cfr_title">%1$s가 쿠키를 거부했습니다</string>
    <!--Message for the cookie banner re-engagement CFR -->
    <string name="cookie_banner_cfr_message">방해 요소가 줄어들고, 이 사이트에서 사용자를 추적하는 쿠키가 줄어듭니다.</string>

    <!-- Description of the preference to enable "HTTPS-Only" mode. -->
    <string name="preferences_https_only_summary">보안 강화를 위해 HTTPS 암호화 프로토콜을 사용하여 사이트에 자동으로 연결을 시도합니다.</string>
    <!-- Summary of https only preference if https only is set to off -->
    <string name="preferences_https_only_off">꺼짐</string>
    <!-- Summary of https only preference if https only is set to on in all tabs -->
    <string name="preferences_https_only_on_all">모든 탭에서 켜짐</string>
    <!-- Summary of https only preference if https only is set to on in private tabs only -->
    <string name="preferences_https_only_on_private">사생활 보호 탭에서 켜짐</string>
    <!-- Text displayed that links to website containing documentation about "HTTPS-Only" mode -->
    <string name="preferences_http_only_learn_more">더 알아보기</string>
    <!-- Option for the https only setting -->
    <string name="preferences_https_only_in_all_tabs">모든 탭에서 사용</string>
    <!-- Option for the https only setting -->
    <string name="preferences_https_only_in_private_tabs">사생활 보호 탭에서만 사용</string>
    <!-- Title shown in the error page for when trying to access a http website while https only mode is enabled. -->
    <string name="errorpage_httpsonly_title">보안 사이트를 사용할 수 없음</string>
    <!-- Message shown in the error page for when trying to access a http website while https only mode is enabled. The message has two paragraphs. This is the first. -->
    <string name="errorpage_httpsonly_message_title">웹 사이트가 HTTPS를 지원하지 않는 것 같습니다.</string>
    <!-- Message shown in the error page for when trying to access a http website while https only mode is enabled. The message has two paragraphs. This is the second. -->
    <string name="errorpage_httpsonly_message_summary">그러나, 공격자가 연루되었을 가능성도 있습니다. 웹 사이트를 방문하는 경우, 민감한 정보는 입력하지 않아야 합니다. 계속하면, 사이트에 대해 HTTPS 전용 모드가 일시적으로 꺼집니다.</string>
    <!-- Preference for accessibility -->
    <string name="preferences_accessibility">접근성</string>
    <!-- Preference to override the Mozilla account server -->
    <string name="preferences_override_account_server">사용자 지정  Mozilla 계정 서버</string>
    <!-- Preference to override the Sync token server -->
    <string name="preferences_override_sync_tokenserver">사용자 지정 동기화 서버</string>
    <!-- Toast shown after updating the Mozilla account/Sync server override preferences -->
    <string name="toast_override_account_sync_server_done">Mozilla 계정/동기화 서버가 수정되었습니다. 변경사항을 적용하기 위해 애플리케이션을 종료하는 중…</string>
    <!-- Preference category for account information -->
    <string name="preferences_category_account">계정</string>
    <!-- Preference for changing where the toolbar is positioned -->
    <string name="preferences_toolbar">도구 모음</string>
    <!-- Preference for changing default theme to dark or light mode -->
    <string name="preferences_theme">테마</string>
    <!-- Preference for customizing the home screen -->
    <string name="preferences_home_2">홈페이지</string>
    <!-- Preference for gestures based actions -->
    <string name="preferences_gestures">제스처</string>
    <!-- Preference for settings related to visual options -->
    <string name="preferences_customize">사용자 지정</string>
    <!-- Preference description for banner about signing in -->
    <string name="preferences_sign_in_description_2">탭, 북마크, 비밀번호 등을 동기화하려면 로그인하세요.</string>
    <!-- Preference shown instead of account display name while account profile information isn't available yet. -->
    <string name="preferences_account_default_name_2">Mozilla 계정</string>
    <!-- Preference text for account title when there was an error syncing FxA -->
    <string name="preferences_account_sync_error">다시 연결하여 동기화를 계속하세요</string>
    <!-- Preference for language -->
    <string name="preferences_language">언어</string>
    <!-- Preference for data choices -->
    <string name="preferences_data_choices">데이터 선택</string>
    <!-- Preference for data collection -->
    <string name="preferences_data_collection">데이터 수집</string>
    <!-- Preference for developers -->
    <string name="preferences_remote_debugging">USB 원격 디버깅</string>
    <!-- Preference title for switch preference to show search suggestions -->
    <string name="preferences_show_search_suggestions">검색 제안 표시</string>
    <!-- Preference title for switch preference to show voice search button -->
    <string name="preferences_show_voice_search">음성 검색 표시</string>
    <!-- Preference title for switch preference to show search suggestions also in private mode -->
    <string name="preferences_show_search_suggestions_in_private">사생활 보호 세션에서 보기</string>
    <!-- Preference title for switch preference to show a clipboard suggestion when searching -->
    <string name="preferences_show_clipboard_suggestions">클립보드 제안 보기</string>
    <!-- Preference title for switch preference to suggest browsing history when searching -->
    <string name="preferences_search_browsing_history">방문 기록 검색</string>
    <!-- Preference title for switch preference to suggest bookmarks when searching -->
    <string name="preferences_search_bookmarks">북마크 검색</string>
    <!-- Preference title for switch preference to suggest synced tabs when searching -->
    <string name="preferences_search_synced_tabs">동기화된 탭 검색</string>
    <!-- Preference for account settings -->
    <string name="preferences_account_settings">계정 설정</string>

    <!-- Preference for enabling url autocomplete-->
    <string name="preferences_enable_autocomplete_urls">URL 자동 완성</string>
    <!-- Preference title for switch preference to show sponsored Firefox Suggest search suggestions -->
    <string name="preferences_show_sponsored_suggestions">스폰서 제안</string>
    <!-- Summary for preference to show sponsored Firefox Suggest search suggestions.
         The first parameter is the name of the application. -->
    <string name="preferences_show_sponsored_suggestions_summary">가끔씩 스폰서 제안으로 %1$s 지원</string>
    <!-- Preference title for switch preference to show Firefox Suggest search suggestions for web content.
         The first parameter is the name of the application. -->
    <string name="preferences_show_nonsponsored_suggestions">%1$s 제안</string>
    <!-- Summary for preference to show Firefox Suggest search suggestions for web content -->
    <string name="preferences_show_nonsponsored_suggestions_summary">사용자 검색과 관련된 웹 제안을 받으세요</string>
    <!-- Preference for open links in third party apps -->
    <string name="preferences_open_links_in_apps">앱에서 링크 열기</string>

    <!-- Preference for open links in third party apps always open in apps option -->
    <string name="preferences_open_links_in_apps_always">항상</string>
    <!-- Preference for open links in third party apps ask before opening option -->
    <string name="preferences_open_links_in_apps_ask">열기 전에 묻기</string>
    <!-- Preference for open links in third party apps never open in apps option -->
    <string name="preferences_open_links_in_apps_never">안 함</string>
    <!-- Preference for open download with an external download manager app -->
    <string name="preferences_external_download_manager">외부 다운로드 관리자</string>
    <!-- Preference for enabling gecko engine logs -->
    <string name="preferences_enable_gecko_logs">Gecko 로그 활성화</string>
    <!-- Message to indicate users that we are quitting the application to apply the changes -->
    <string name="quit_application">변경 사항을 적용하기 위해 애플리케이션을 종료하는 중…</string>

    <!-- Preference for add_ons -->
    <string name="preferences_addons">부가 기능</string>

    <!-- Preference for installing a local add-on -->
    <string name="preferences_install_local_addon">파일에서 부가 기능 설치</string>
    <!-- Preference for notifications -->
    <string name="preferences_notifications">알림</string>

    <!-- Summary for notification preference indicating notifications are allowed -->
    <string name="notifications_allowed_summary">허용됨</string>
    <!-- Summary for notification preference indicating notifications are not allowed -->
    <string name="notifications_not_allowed_summary">허용되지 않음</string>

    <!-- Add-on Preferences -->
    <!-- Preference to customize the configured AMO (addons.mozilla.org) collection -->
    <string name="preferences_customize_amo_collection">사용자 지정 부가 기능 모음집</string>
    <!-- Button caption to confirm the add-on collection configuration -->
    <string name="customize_addon_collection_ok">확인</string>
    <!-- Button caption to abort the add-on collection configuration -->
    <string name="customize_addon_collection_cancel">취소</string>
    <!-- Hint displayed on input field for custom collection name -->
    <string name="customize_addon_collection_hint">모음집 이름</string>
    <!-- Hint displayed on input field for custom collection user ID-->
    <string name="customize_addon_collection_user_hint">모음집 소유자 (사용자 ID)</string>
    <!-- Toast shown after confirming the custom add-on collection configuration -->
    <string name="toast_customize_addon_collection_done">부가 기능 모음집이 변경되었습니다. 변경 사항을 적용하기 위해 애플리케이션을 종료하는 중…</string>

    <!-- Customize Home -->
    <!-- Header text for jumping back into the recent tab in customize the home screen -->
    <string name="customize_toggle_jump_back_in">최근 탭으로 이동</string>
    <!-- Title for the customize home screen section with recently saved bookmarks. -->
    <string name="customize_toggle_recent_bookmarks">최근 북마크</string>
    <!-- Title for the customize home screen section with recently visited. Recently visited is
    a section where users see a list of tabs that they have visited in the past few days -->
    <string name="customize_toggle_recently_visited">최근에 방문함</string>

    <!-- Title for the customize home screen section with Pocket. -->
    <string name="customize_toggle_pocket_2">생각하게 하는 이야기</string>
    <!-- Summary for the customize home screen section with Pocket. The first parameter is product name Pocket -->
    <string name="customize_toggle_pocket_summary">%s 제공 글</string>
    <!-- Title for the customize home screen section with sponsored Pocket stories. -->
    <string name="customize_toggle_pocket_sponsored">스폰서 소식</string>
    <!-- Title for the opening wallpaper settings screen -->
    <string name="customize_wallpapers">배경 화면</string>
    <!-- Title for the customize home screen section with sponsored shortcuts. -->
    <string name="customize_toggle_contile">스폰서 바로 가기</string>

    <!-- Wallpapers -->
    <!-- Content description for various wallpapers. The first parameter is the name of the wallpaper -->
    <string name="wallpapers_item_name_content_description">배경 화면 항목: %1$s</string>
    <!-- Snackbar message for when wallpaper is selected -->
    <string name="wallpaper_updated_snackbar_message">배경 화면이 업데이트됨!</string>
    <!-- Snackbar label for action to view selected wallpaper -->
    <string name="wallpaper_updated_snackbar_action">보기</string>

    <!-- Snackbar message for when wallpaper couldn't be downloaded -->
    <string name="wallpaper_download_error_snackbar_message">배경 화면을 다운로드할 수 없습니다</string>
    <!-- Snackbar label for action to retry downloading the wallpaper -->
    <string name="wallpaper_download_error_snackbar_action">다시 시도</string>
    <!-- Snackbar message for when wallpaper couldn't be selected because of the disk error -->
    <string name="wallpaper_select_error_snackbar_message">배경 화면을 변경할 수 없습니다</string>
    <!-- Text displayed that links to website containing documentation about the "Limited Edition" wallpapers. -->
    <string name="wallpaper_learn_more">더 알아보기</string>

    <!-- Text for classic wallpapers title. The first parameter is the Firefox name. -->
    <string name="wallpaper_classic_title">클래식 %s</string>
    <!-- Text for artist series wallpapers title. "Artist series" represents a collection of artist collaborated wallpapers. -->
    <string name="wallpaper_artist_series_title">아티스트 시리즈</string>
    <!-- Description text for the artist series wallpapers with learn more link. The first parameter is the learn more string defined in wallpaper_learn_more. "Independent voices" is the name of the wallpaper collection -->
    <string name="wallpaper_artist_series_description_with_learn_more">독립적인 목소리 모음. %s</string>
    <!-- Description text for the artist series wallpapers. "Independent voices" is the name of the wallpaper collection -->
    <string name="wallpaper_artist_series_description">독립적인 목소리 모음.</string>
    <!-- Wallpaper onboarding dialog header text. -->
    <string name="wallpapers_onboarding_dialog_title_text">다채로운 색상 체험</string>
    <!-- Wallpaper onboarding dialog body text. -->
    <string name="wallpapers_onboarding_dialog_body_text">나를 표현하는 배경 화면을 선택하세요.</string>
    <!-- Wallpaper onboarding dialog learn more button text. The button navigates to the wallpaper settings screen. -->
    <string name="wallpapers_onboarding_dialog_explore_more_button_text">더 많은 배경 화면 살펴보기</string>

    <!-- Add-ons general availability nimbus message-->
    <!-- Title of the Nimbus message for add-ons general availability-->
    <string name="addon_ga_message_title" tools:ignore="UnusedResources">새 부가 기능 지금 사용 가능</string>
    <!-- Body of the Nimbus message for add-ons general availability. 'Firefox' intentionally hardcoded here-->
    <string name="addon_ga_message_body" tools:ignore="UnusedResources">Firefox를 자신만의 것으로 만들 수 있는 100개 이상의 새로운 확장 기능을 확인해 보세요.</string>
    <!-- Button text of the Nimbus message for add-ons general availability. -->
    <string name="addon_ga_message_button" tools:ignore="UnusedResources">부가 기능 살펴보기</string>

    <!-- Add-on process crash dialog to user -->
    <!-- Title of a dialog shown to the user when enough errors have occurred with addons and they need to be temporarily disabled -->
    <string name="addon_process_crash_dialog_title" tools:ignore="UnusedResources">부가 기능이 일시적으로 비활성화됨</string>
    <!-- The first parameter is the application name. This is a message shown to the user when too many errors have occurred with the addons process and they have been disabled. The user can decide if they would like to continue trying to start add-ons or if they'd rather continue without them. -->
    <string name="addon_process_crash_dialog_message" tools:ignore="UnusedResources">하나 이상의 부가 기능이 작동을 중지하여 시스템이 불안정해졌습니다. %1$s가 부가 기능을 다시 시작하지 못했습니다.\n\n현재 세션 중에는 부가 기능이 다시 시작되지 않습니다.\n\n부가 기능을 제거하거나 비활성화하면 이 문제가 해결될 수도 있습니다.</string>
    <!-- This will cause the add-ons to try restarting but the dialog will reappear if it is unsuccessful again -->
    <string name="addon_process_crash_dialog_retry_button_text" tools:ignore="UnusedResources">부가 기능을 다시 시작해 보기</string>

    <!-- The user will continue with all add-ons disabled -->
    <string name="addon_process_crash_dialog_disable_addons_button_text" tools:ignore="UnusedResources">부가 기능을 비활성화하고 계속</string>

    <!-- Account Preferences -->
    <!-- Preference for managing your account via accounts.firefox.com -->
    <string name="preferences_manage_account">계정 관리</string>
    <!-- Summary of the preference for managing your account via accounts.firefox.com. -->
    <string name="preferences_manage_account_summary">비밀번호 변경, 데이터 수집 관리 또는 계정 삭제</string>
    <!-- Preference for triggering sync -->
    <string name="preferences_sync_now">지금 동기화</string>
    <!-- Preference category for sync -->
    <string name="preferences_sync_category">동기화할 대상 선택</string>
    <!-- Preference for syncing history -->
    <string name="preferences_sync_history">기록</string>
    <!-- Preference for syncing bookmarks -->
    <string name="preferences_sync_bookmarks">북마크</string>
    <!-- Preference for syncing logins -->
<<<<<<< HEAD
    <string name="preferences_sync_logins">로그인</string>
    <!-- Preference for syncing passwords -->
    <string name="preferences_sync_logins_2" tools:ignore="UnusedResources">비밀번호</string>
=======
    <string name="preferences_sync_logins" moz:RemovedIn="125" tools:ignore="UnusedResources">로그인</string>
    <!-- Preference for syncing passwords -->
    <string name="preferences_sync_logins_2">비밀번호</string>
>>>>>>> 382ca721
    <!-- Preference for syncing tabs -->
    <string name="preferences_sync_tabs_2">열린 탭</string>
    <!-- Preference for signing out -->
    <string name="preferences_sign_out">로그아웃</string>
    <!-- Preference displays and allows changing current FxA device name -->
    <string name="preferences_sync_device_name">기기 이름</string>
    <!-- Text shown when user enters empty device name -->
    <string name="empty_device_name_error">기기 이름은 비워둘 수 없습니다.</string>
    <!-- Label indicating that sync is in progress -->
    <string name="sync_syncing_in_progress">동기화 중…</string>
    <!-- Label summary indicating that sync failed. The first parameter is the date stamp showing last time it succeeded -->
    <string name="sync_failed_summary">동기화 실패. 마지막 성공: %s</string>
    <!-- Label summary showing never synced -->
    <string name="sync_failed_never_synced_summary">동기화 실패. 마지막 동기화: 없음</string>
    <!-- Label summary the date we last synced. The first parameter is date stamp showing last time synced -->
    <string name="sync_last_synced_summary">마지막 동기화: %s</string>
    <!-- Label summary showing never synced -->
    <string name="sync_never_synced_summary">마지막 동기화: 없음</string>

    <!-- Text for displaying the default device name.
        The first parameter is the application name, the second is the device manufacturer name
        and the third is the device model. -->
    <string name="default_device_name_2">%2$s %3$s의 %1$s</string>

    <!-- Preference for syncing credit cards -->
<<<<<<< HEAD
    <string name="preferences_sync_credit_cards">신용 카드</string>
    <!-- Preference for syncing payment methods -->
    <string name="preferences_sync_credit_cards_2" tools:ignore="UnusedResources">결제 방법</string>
=======
    <string name="preferences_sync_credit_cards" moz:RemovedIn="125" tools:ignore="UnusedResources">신용 카드</string>
    <!-- Preference for syncing payment methods -->
    <string name="preferences_sync_credit_cards_2">결제 방법</string>
>>>>>>> 382ca721
    <!-- Preference for syncing addresses -->
    <string name="preferences_sync_address">주소</string>

    <!-- Send Tab -->
    <!-- Name of the "receive tabs" notification channel. Displayed in the "App notifications" system settings for the app -->
    <string name="fxa_received_tab_channel_name">받은 탭</string>
    <!-- Description of the "receive tabs" notification channel. Displayed in the "App notifications" system settings for the app -->
    <string name="fxa_received_tab_channel_description">다른 Firefox 기기에서 받은 탭에 대한 알림입니다.</string>

    <!--  The body for these is the URL of the tab received  -->
    <string name="fxa_tab_received_notification_name">전송 받은 탭</string>
    <!-- %s is the device name -->
    <string name="fxa_tab_received_from_notification_name">%s에서 온 탭</string>

    <!-- Advanced Preferences -->
    <!-- Preference for tracking protection exceptions -->
    <string name="preferences_tracking_protection_exceptions">예외 목록</string>

    <!-- Button in Exceptions Preference to turn on tracking protection for all sites (remove all exceptions) -->
    <string name="preferences_tracking_protection_exceptions_turn_on_for_all">모든 사이트에서 사용</string>

    <!-- Text displayed when there are no exceptions -->
    <string name="exceptions_empty_message_description">예외를 사용하면 선택한 사이트에 대한 추적 방지 기능을 비활성화 할 수 있습니다.</string>
    <!-- Text displayed when there are no exceptions, with learn more link that brings users to a tracking protection SUMO page -->
    <string name="exceptions_empty_message_learn_more_link">더 알아보기</string>

    <!-- Preference switch for usage and technical data collection -->
    <string name="preference_usage_data">사용 현황 및 기술 데이터</string>
    <!-- Preference description for usage and technical data collection -->
    <string name="preferences_usage_data_description">%1$s의 개선을 위해 브라우저의 성능, 사용 현황, 하드웨어 및 설정 데이터를 Mozilla와 공유</string>
    <!-- Preference switch for marketing data collection -->
    <string name="preferences_marketing_data">마케팅 데이터</string>
    <!-- Preference description for marketing data collection -->
    <string name="preferences_marketing_data_description2">모바일 마케팅 공급업체인 Adjust와 기본 사용 현황 데이터를 공유</string>
    <!-- Title for studies preferences -->
    <string name="preference_experiments_2">연구</string>
    <!-- Summary for studies preferences -->
    <string name="preference_experiments_summary_2">Mozilla가 연구를 설치하고 실행하도록 허용</string>

    <!-- Turn On Sync Preferences -->
    <!-- Header of the Sync and save your data preference view -->
    <string name="preferences_sync_2">데이터 동기화 및 저장</string>
    <!-- Preference for reconnecting to FxA sync -->
    <string name="preferences_sync_sign_in_to_reconnect">재연결을 위해 로그인</string>
    <!-- Preference for removing FxA account -->
    <string name="preferences_sync_remove_account">계정 삭제</string>

    <!-- Pairing Feature strings -->
    <!-- Instructions on how to access pairing -->
    <string name="pair_instructions_2"><![CDATA[<b>firefox.com/pair</b>에 표시된 QR 코드를 스캔하세요]]></string>

    <!-- Toolbar Preferences -->
    <!-- Preference for using top toolbar -->
    <string name="preference_top_toolbar">위쪽</string>
    <!-- Preference for using bottom toolbar -->
    <string name="preference_bottom_toolbar">아래쪽</string>

    <!-- Theme Preferences -->
    <!-- Preference for using light theme -->
    <string name="preference_light_theme">밝게</string>
    <!-- Preference for using dark theme -->
    <string name="preference_dark_theme">어둡게</string>
    <!-- Preference for using using dark or light theme automatically set by battery -->
    <string name="preference_auto_battery_theme">배터리 절약 모드로 설정</string>
    <!-- Preference for using following device theme -->
    <string name="preference_follow_device_theme">기기 테마 따르기</string>

    <!-- Gestures Preferences-->
    <!-- Preferences for using pull to refresh in a webpage -->
    <string name="preference_gestures_website_pull_to_refresh">당겨서 새로 고침</string>
    <!-- Preference for using the dynamic toolbar -->
    <string name="preference_gestures_dynamic_toolbar">스크롤해서 툴바 숨기기</string>
    <!-- Preference for switching tabs by swiping horizontally on the toolbar -->
    <string name="preference_gestures_swipe_toolbar_switch_tabs">도구 모음을 옆으로 밀어서 탭 전환</string>
    <!-- Preference for showing the opened tabs by swiping up on the toolbar-->
    <string name="preference_gestures_swipe_toolbar_show_tabs">도구 모음을 위로 밀어서 탭 열기</string>

    <!-- Library -->
    <!-- Option in Library to open Downloads page -->
    <string name="library_downloads">다운로드</string>
    <!-- Option in library to open Bookmarks page -->
    <string name="library_bookmarks">북마크</string>
    <!-- Option in library to open Desktop Bookmarks root page -->
    <string name="library_desktop_bookmarks_root">데스크톱 북마크</string>
    <!-- Option in library to open Desktop Bookmarks "menu" page -->
    <string name="library_desktop_bookmarks_menu">북마크 메뉴</string>
    <!-- Option in library to open Desktop Bookmarks "toolbar" page -->
    <string name="library_desktop_bookmarks_toolbar">북마크 도구모음</string>
    <!-- Option in library to open Desktop Bookmarks "unfiled" page -->
    <string name="library_desktop_bookmarks_unfiled">기타 북마크</string>
    <!-- Option in Library to open History page -->
    <string name="library_history">기록</string>
    <!-- Option in Library to open a new tab -->
    <string name="library_new_tab">새 탭</string>
    <!-- Settings Page Title -->
    <string name="settings_title">설정</string>
    <!-- Content description (not visible, for screen readers etc.): "Close button for library settings" -->
    <string name="content_description_close_button">닫기</string>

    <!-- Title to show in alert when a lot of tabs are to be opened
    %d is a placeholder for the number of tabs that will be opened -->
    <string name="open_all_warning_title">탭 %d개를 여시겠습니까?</string>
    <!-- Message to warn users that a large number of tabs will be opened
    %s will be replaced by app name. -->
    <string name="open_all_warning_message">이렇게 많은 탭을 열면 페이지가 로드되는 동안 %s가 느려질 수도 있습니다.  계속하시겠습니까?</string>
    <!-- Dialog button text for confirming open all tabs -->
    <string name="open_all_warning_confirm">탭 열기</string>
    <!-- Dialog button text for canceling open all tabs -->
    <string name="open_all_warning_cancel">취소</string>

    <!-- Text to show users they have one page in the history group section of the History fragment.
    %d is a placeholder for the number of pages in the group. -->
    <string name="history_search_group_site_1">%d 페이지</string>

    <!-- Text to show users they have multiple pages in the history group section of the History fragment.
    %d is a placeholder for the number of pages in the group. -->
    <string name="history_search_group_sites_1">%d 페이지</string>

    <!-- Option in library for Recently Closed Tabs -->
    <string name="library_recently_closed_tabs">최근에 닫은 탭</string>
    <!-- Option in library to open Recently Closed Tabs page -->
    <string name="recently_closed_show_full_history">모든 기록 보기</string>
    <!-- Text to show users they have multiple tabs saved in the Recently Closed Tabs section of history.
    %d is a placeholder for the number of tabs selected. -->
    <string name="recently_closed_tabs">%d개 탭</string>
    <!-- Text to show users they have one tab saved in the Recently Closed Tabs section of history.
    %d is a placeholder for the number of tabs selected. -->
    <string name="recently_closed_tab">%d개 탭</string>

    <!-- Recently closed tabs screen message when there are no recently closed tabs -->
    <string name="recently_closed_empty_message">최근에 닫은 탭 없음</string>

    <!-- Tab Management -->
    <!-- Title of preference for tabs management -->
    <string name="preferences_tabs">탭</string>
    <!-- Title of preference that allows a user to specify the tab view -->
    <string name="preferences_tab_view">탭 보기</string>
    <!-- Option for a list tab view -->
    <string name="tab_view_list">목록</string>
    <!-- Option for a grid tab view -->
    <string name="tab_view_grid">그리드</string>
    <!-- Title of preference that allows a user to auto close tabs after a specified amount of time -->
    <string name="preferences_close_tabs">탭 닫기</string>
    <!-- Option for auto closing tabs that will never auto close tabs, always allows user to manually close tabs -->
    <string name="close_tabs_manually">수동</string>
    <!-- Option for auto closing tabs that will auto close tabs after one day -->
    <string name="close_tabs_after_one_day">하루 후</string>
    <!-- Option for auto closing tabs that will auto close tabs after one week -->
    <string name="close_tabs_after_one_week">일주일 후</string>
    <!-- Option for auto closing tabs that will auto close tabs after one month -->
    <string name="close_tabs_after_one_month">한 달 후</string>

    <!-- Title of preference that allows a user to specify the auto-close settings for open tabs -->
    <string name="preference_auto_close_tabs" tools:ignore="UnusedResources">열린 탭 자동 닫기</string>

    <!-- Opening screen -->
    <!-- Title of a preference that allows a user to choose what screen to show after opening the app -->
    <string name="preferences_opening_screen">오프닝 화면</string>
    <!-- Option for always opening the homepage when re-opening the app -->
    <string name="opening_screen_homepage">홈페이지</string>
    <!-- Option for always opening the user's last-open tab when re-opening the app -->
    <string name="opening_screen_last_tab">마지막 탭</string>
    <!-- Option for always opening the homepage when re-opening the app after four hours of inactivity -->
    <string name="opening_screen_after_four_hours_of_inactivity">4시간 동안 사용하지 않을 때의 홈페이지</string>
    <!-- Summary for tabs preference when auto closing tabs setting is set to manual close-->
    <string name="close_tabs_manually_summary">수동으로 닫기</string>
    <!-- Summary for tabs preference when auto closing tabs setting is set to auto close tabs after one day-->
    <string name="close_tabs_after_one_day_summary">하루 후 닫기</string>
    <!-- Summary for tabs preference when auto closing tabs setting is set to auto close tabs after one week-->
    <string name="close_tabs_after_one_week_summary">일주일 후 닫기</string>
    <!-- Summary for tabs preference when auto closing tabs setting is set to auto close tabs after one month-->
    <string name="close_tabs_after_one_month_summary">한 달 후 닫기</string>

    <!-- Summary for homepage preference indicating always opening the homepage when re-opening the app -->
    <string name="opening_screen_homepage_summary">홈페이지에서 열기</string>
    <!-- Summary for homepage preference indicating always opening the last-open tab when re-opening the app -->
    <string name="opening_screen_last_tab_summary">마지막 탭에서 열기</string>
    <!-- Summary for homepage preference indicating opening the homepage when re-opening the app after four hours of inactivity -->
    <string name="opening_screen_after_four_hours_of_inactivity_summary">4시간 후 홈페이지에서 열기</string>

    <!-- Inactive tabs -->
    <!-- Category header of a preference that allows a user to enable or disable the inactive tabs feature -->
    <string name="preferences_inactive_tabs">이전 탭을 비활성으로 이동</string>
    <!-- Title of inactive tabs preference -->
    <string name="preferences_inactive_tabs_title">2주 동안 보지 않은 탭은 비활동 섹션으로 이동됩니다.</string>

    <!-- Studies -->
    <!-- Title of the remove studies button -->
    <string name="studies_remove">삭제</string>
    <!-- Title of the active section on the studies list -->
    <string name="studies_active">활성화</string>
    <!-- Description for studies, it indicates why Firefox use studies. The first parameter is the name of the application. -->
    <string name="studies_description_2">%1$s는 때때로 연구를 설치하고 실행할 수 있습니다.</string>
    <!-- Learn more link for studies, links to an article for more information about studies. -->
    <string name="studies_learn_more">더 알아보기</string>

    <!-- Dialog message shown after removing a study -->
    <string name="studies_restart_app">변경 사항을 적용하기 위해 애플리케이션이 종료됩니다</string>
    <!-- Dialog button to confirm the removing a study. -->
    <string name="studies_restart_dialog_ok">확인</string>
    <!-- Dialog button text for canceling removing a study. -->
    <string name="studies_restart_dialog_cancel">취소</string>

    <!-- Toast shown after turning on/off studies preferences -->
    <string name="studies_toast_quit_application" tools:ignore="UnusedResources">변경 사항을 적용하기 위해 애플리케이션을 종료하는 중…</string>

    <!-- Sessions -->
    <!-- Title for the list of tabs -->
    <string name="tab_header_label">열린 탭</string>
    <!-- Title for the list of tabs in the current private session -->
    <string name="tabs_header_private_tabs_title">사생활 보호 탭</string>
    <!-- Title for the list of tabs in the synced tabs -->
    <string name="tabs_header_synced_tabs_title">동기화된 탭</string>
    <!-- Content description (not visible, for screen readers etc.): Add tab button. Adds a news tab when pressed -->
    <string name="add_tab">탭 추가</string>
    <!-- Content description (not visible, for screen readers etc.): Add tab button. Adds a news tab when pressed -->
    <string name="add_private_tab">사생활 보호 탭 추가</string>
    <!-- Text for the new tab button to indicate adding a new private tab in the tab -->
    <string name="tab_drawer_fab_content">사생활 보호</string>
    <!-- Text for the new tab button to indicate syncing command on the synced tabs page -->
    <string name="tab_drawer_fab_sync">Sync</string>
    <!-- Text shown in the menu for sharing all tabs -->
    <string name="tab_tray_menu_item_share">모든 탭 공유</string>
    <!-- Text shown in the menu to view recently closed tabs -->
    <string name="tab_tray_menu_recently_closed">최근에 닫은 탭</string>
    <!-- Text shown in the tabs tray inactive tabs section -->
    <string name="tab_tray_inactive_recently_closed" tools:ignore="UnusedResources">최근에 닫음</string>
    <!-- Text shown in the menu to view account settings -->
    <string name="tab_tray_menu_account_settings">계정 설정</string>
    <!-- Text shown in the menu to view tab settings -->
    <string name="tab_tray_menu_tab_settings">탭 설정</string>
    <!-- Text shown in the menu for closing all tabs -->
    <string name="tab_tray_menu_item_close">모든 탭 닫기</string>
    <!-- Text shown in the multiselect menu for bookmarking selected tabs. -->
    <string name="tab_tray_multiselect_menu_item_bookmark">북마크</string>
    <!-- Text shown in the multiselect menu for closing selected tabs. -->
    <string name="tab_tray_multiselect_menu_item_close">닫기</string>
    <!-- Content description for tabs tray multiselect share button -->
    <string name="tab_tray_multiselect_share_content_description">선택한 탭 공유</string>
    <!-- Content description for tabs tray multiselect menu -->
    <string name="tab_tray_multiselect_menu_content_description">선택한 탭 메뉴</string>
    <!-- Content description (not visible, for screen readers etc.): Removes tab from collection button. Removes the selected tab from collection when pressed -->
    <string name="remove_tab_from_collection">모음집에서 탭 삭제</string>
    <!-- Text for button to enter multiselect mode in tabs tray -->
    <string name="tabs_tray_select_tabs">탭 선택</string>
    <!-- Content description (not visible, for screen readers etc.): Close tab button. Closes the current session when pressed -->
    <string name="close_tab">탭 닫기</string>
    <!-- Content description (not visible, for screen readers etc.): Close tab <title> button. First parameter is tab title  -->
    <string name="close_tab_title">%s 탭 닫기</string>
    <!-- Content description (not visible, for screen readers etc.): Opens the open tabs menu when pressed -->
    <string name="open_tabs_menu">탭 메뉴 열기</string>
    <!-- Open tabs menu item to save tabs to collection -->
    <string name="tabs_menu_save_to_collection1">탭을 모음집에 저장</string>

    <!-- Text for the menu button to delete a collection -->
    <string name="collection_delete">모음집 삭제</string>
    <!-- Text for the menu button to rename a collection -->
    <string name="collection_rename">모음집 이름 변경</string>
    <!-- Text for the button to open tabs of the selected collection -->
    <string name="collection_open_tabs">열린 탭</string>


    <!-- Hint for adding name of a collection -->
    <string name="collection_name_hint">모음집 이름</string>
    <!-- Text for the menu button to rename a top site -->
    <string name="rename_top_site">이름 변경</string>
    <!-- Text for the menu button to remove a top site -->
    <string name="remove_top_site">삭제</string>

    <!-- Text for the menu button to delete a top site from history -->
    <string name="delete_from_history">기록에서 삭제</string>
    <!-- Postfix for private WebApp titles, placeholder is replaced with app name -->
    <string name="pwa_site_controls_title_private">%1$s (사생활 보호 모드)</string>

    <!-- History -->
    <!-- Text for the button to search all history -->
    <string name="history_search_1">검색어 입력</string>
    <!-- Text for the button to clear all history -->
    <string name="history_delete_all">기록 삭제</string>
    <!-- Text for the snackbar to confirm that multiple browsing history items has been deleted -->
    <string name="history_delete_multiple_items_snackbar">기록 삭제됨</string>
    <!-- Text for the snackbar to confirm that a single browsing history item has been deleted. The first parameter is the shortened URL of the deleted history item. -->
    <string name="history_delete_single_item_snackbar">%1$s 삭제됨</string>
    <!-- Context description text for the button to delete a single history item -->
    <string name="history_delete_item">삭제</string>
    <!-- History multi select title in app bar
    The first parameter is the number of bookmarks selected -->
    <string name="history_multi_select_title">%1$d개 선택됨</string>
    <!-- Text for the header that groups the history for today -->
    <string name="history_today">오늘</string>
    <!-- Text for the header that groups the history for yesterday -->
    <string name="history_yesterday">어제</string>
    <!-- Text for the header that groups the history the past 7 days -->
    <string name="history_7_days">지난 7 일</string>
    <!-- Text for the header that groups the history the past 30 days -->
    <string name="history_30_days">지난 30 일</string>
    <!-- Text for the header that groups the history older than the last month -->
    <string name="history_older">이전</string>

    <!-- Text shown when no history exists -->
    <string name="history_empty_message">기록 없음</string>

    <!-- Downloads -->
    <!-- Text for the snackbar to confirm that multiple downloads items have been removed -->
    <string name="download_delete_multiple_items_snackbar_1">다운로드 삭제됨</string>
    <!-- Text for the snackbar to confirm that a single download item has been removed. The first parameter is the name of the download item. -->
    <string name="download_delete_single_item_snackbar">%1$s 삭제됨</string>
    <!-- Text shown when no download exists -->
    <string name="download_empty_message_1">다운로드한 파일 없음</string>
    <!-- History multi select title in app bar
    The first parameter is the number of downloads selected -->
    <string name="download_multi_select_title">%1$d개 선택됨</string>


    <!-- Text for the button to remove a single download item -->
    <string name="download_delete_item_1">삭제</string>


    <!-- Crashes -->
    <!-- Title text displayed on the tab crash page. This first parameter is the name of the application (For example: Fenix) -->
    <string name="tab_crash_title_2">죄송합니다. %1$s가 페이지를 열 수 없습니다.</string>

    <!-- Send crash report checkbox text on the tab crash page -->
    <string name="tab_crash_send_report">Mozilla에 충돌 보고서 보내기</string>
    <!-- Close tab button text on the tab crash page -->
    <string name="tab_crash_close">탭 닫기</string>
    <!-- Restore tab button text on the tab crash page -->
    <string name="tab_crash_restore">탭 복원</string>

    <!-- Bookmarks -->
    <!-- Confirmation message for a dialog confirming if the user wants to delete the selected folder -->
    <string name="bookmark_delete_folder_confirmation_dialog">이 폴더를 삭제하시겠습니까?</string>
    <!-- Confirmation message for a dialog confirming if the user wants to delete multiple items including folders. Parameter will be replaced by app name. -->
    <string name="bookmark_delete_multiple_folders_confirmation_dialog">%s가 선택된 항목들을 삭제합니다.</string>
    <!-- Text for the cancel button on delete bookmark dialog -->
    <string name="bookmark_delete_negative">취소</string>
    <!-- Screen title for adding a bookmarks folder -->
    <string name="bookmark_add_folder">폴더 추가</string>
    <!-- Snackbar title shown after a bookmark has been created. -->
    <string name="bookmark_saved_snackbar">북마크가 저장되었습니다!</string>
    <!-- Snackbar edit button shown after a bookmark has been created. -->
    <string name="edit_bookmark_snackbar_action">편집</string>

    <!-- Bookmark overflow menu edit button -->
    <string name="bookmark_menu_edit_button">편집</string>
    <!-- Bookmark overflow menu copy button -->
    <string name="bookmark_menu_copy_button">복사</string>
    <!-- Bookmark overflow menu share button -->
    <string name="bookmark_menu_share_button">공유</string>
    <!-- Bookmark overflow menu open in new tab button -->
    <string name="bookmark_menu_open_in_new_tab_button">새 탭에서 열기</string>
    <!-- Bookmark overflow menu open in private tab button -->
    <string name="bookmark_menu_open_in_private_tab_button">사생활 보호 탭에서 열기</string>
    <!-- Bookmark overflow menu open all in tabs button -->
    <string name="bookmark_menu_open_all_in_tabs_button">모두 새 탭에서 열기</string>
    <!-- Bookmark overflow menu open all in private tabs button -->
    <string name="bookmark_menu_open_all_in_private_tabs_button">모두 사생활 보호 탭에서 열기</string>
    <!-- Bookmark overflow menu delete button -->
    <string name="bookmark_menu_delete_button">삭제</string>


    <!--Bookmark overflow menu save button -->
    <string name="bookmark_menu_save_button">저장</string>
    <!-- Bookmark multi select title in app bar
     The first parameter is the number of bookmarks selected -->
    <string name="bookmarks_multi_select_title">%1$d개 선택됨</string>
    <!-- Bookmark editing screen title -->
    <string name="edit_bookmark_fragment_title">북마크 편집</string>
    <!-- Bookmark folder editing screen title -->
    <string name="edit_bookmark_folder_fragment_title">폴더 편집</string>
    <!-- Bookmark sign in button message -->
    <string name="bookmark_sign_in_button">동기화된 북마크를 보려면 로그인하세요</string>
    <!-- Bookmark URL editing field label -->
    <string name="bookmark_url_label">URL</string>
    <!-- Bookmark FOLDER editing field label -->
    <string name="bookmark_folder_label">폴더</string>
    <!-- Bookmark NAME editing field label -->
    <string name="bookmark_name_label">이름</string>
    <!-- Bookmark add folder screen title -->
    <string name="bookmark_add_folder_fragment_label">폴더 추가</string>
    <!-- Bookmark select folder screen title -->
    <string name="bookmark_select_folder_fragment_label">폴더 선택</string>
    <!-- Bookmark editing error missing title -->
    <string name="bookmark_empty_title_error">제목이 있어야 합니다</string>
    <!-- Bookmark editing error missing or improper URL -->
    <string name="bookmark_invalid_url_error">URL이 잘못되었습니다</string>
    <!-- Bookmark screen message for empty bookmarks folder -->
    <string name="bookmarks_empty_message">여기에 북마크가 없습니다</string>


    <!-- Bookmark snackbar message on deletion
     The first parameter is the host part of the URL of the bookmark deleted, if any -->
    <string name="bookmark_deletion_snackbar_message">%1$s 삭제됨</string>
    <!-- Bookmark snackbar message on deleting multiple bookmarks not including folders-->
    <string name="bookmark_deletion_multiple_snackbar_message_2">북마크 삭제됨</string>
    <!-- Bookmark snackbar message on deleting multiple bookmarks including folders-->
    <string name="bookmark_deletion_multiple_snackbar_message_3">선택한 폴더 삭제 중</string>
    <!-- Bookmark undo button for deletion snackbar action -->
    <string name="bookmark_undo_deletion">실행 취소</string>

    <!-- Text for the button to search all bookmarks -->
    <string name="bookmark_search">검색어 입력</string>

    <!-- Site Permissions -->
    <!-- Button label that take the user to the Android App setting -->
    <string name="phone_feature_go_to_settings">설정으로 이동</string>

    <!-- Content description (not visible, for screen readers etc.): Quick settings sheet
        to give users access to site specific information / settings. For example:
        Secure settings status and a button to modify site permissions -->
    <string name="quick_settings_sheet">빠른 설정 시트</string>
    <!-- Label that indicates that this option it the recommended one -->
    <string name="phone_feature_recommended">추천</string>
    <!-- Button label for clearing all the information of site permissions-->
    <string name="clear_permissions">모든 권한 지우기</string>
    <!-- Text for the OK button on Clear permissions dialog -->
    <string name="clear_permissions_positive">확인</string>
    <!-- Text for the cancel button on Clear permissions dialog -->
    <string name="clear_permissions_negative">취소</string>
    <!-- Button label for clearing a site permission-->
    <string name="clear_permission">권한 지우기</string>
    <!-- Text for the OK button on Clear permission dialog -->
    <string name="clear_permission_positive">확인</string>
    <!-- Text for the cancel button on Clear permission dialog -->
    <string name="clear_permission_negative">취소</string>
    <!-- Button label for clearing all the information on all sites-->
    <string name="clear_permissions_on_all_sites">모든 사이트에 대해 권한 지우기</string>
    <!-- Preference for altering video and audio autoplay for all websites -->
    <string name="preference_browser_feature_autoplay">자동 재생</string>
    <!-- Preference for altering the camera access for all websites -->
    <string name="preference_phone_feature_camera">카메라</string>
    <!-- Preference for altering the microphone access for all websites -->
    <string name="preference_phone_feature_microphone">마이크</string>
    <!-- Preference for altering the location access for all websites -->
    <string name="preference_phone_feature_location">위치</string>
    <!-- Preference for altering the notification access for all websites -->
    <string name="preference_phone_feature_notification">알림</string>
    <!-- Preference for altering the persistent storage access for all websites -->
    <string name="preference_phone_feature_persistent_storage">영구 저장소</string>
    <!-- Preference for altering the storage access setting for all websites -->
    <string name="preference_phone_feature_cross_origin_storage_access">교차 사이트 쿠키</string>
    <!-- Preference for altering the EME access for all websites -->
    <string name="preference_phone_feature_media_key_system_access">DRM 제어 콘텐츠</string>
    <!-- Label that indicates that a permission must be asked always -->
    <string name="preference_option_phone_feature_ask_to_allow">항상 확인</string>
    <!-- Label that indicates that a permission must be blocked -->
    <string name="preference_option_phone_feature_blocked">차단됨</string>
    <!-- Label that indicates that a permission must be allowed -->
    <string name="preference_option_phone_feature_allowed">허용됨</string>
    <!--Label that indicates a permission is by the Android OS-->
    <string name="phone_feature_blocked_by_android">Android에 의해 차단됨</string>
    <!-- Preference for showing a list of websites that the default configurations won't apply to them -->
    <string name="preference_exceptions">예외 목록</string>
    <!-- Summary of tracking protection preference if tracking protection is set to off -->
    <string name="tracking_protection_off">꺼짐</string>

    <!-- Summary of tracking protection preference if tracking protection is set to standard -->
    <string name="tracking_protection_standard">표준</string>
    <!-- Summary of tracking protection preference if tracking protection is set to strict -->
    <string name="tracking_protection_strict">엄격</string>
    <!-- Summary of tracking protection preference if tracking protection is set to custom -->
    <string name="tracking_protection_custom">사용자 지정</string>
    <!-- Label for global setting that indicates that all video and audio autoplay is allowed -->
    <string name="preference_option_autoplay_allowed2">오디오 및 비디오 허용</string>
    <!-- Label for site specific setting that indicates that all video and audio autoplay is allowed -->
    <string name="quick_setting_option_autoplay_allowed">오디오 및 비디오 허용</string>
    <!-- Label that indicates that video and audio autoplay is only allowed over Wi-Fi -->
    <string name="preference_option_autoplay_allowed_wifi_only2">셀룰러 데이터에서만 오디오 및 비디오 차단</string>
    <!-- Subtext that explains 'autoplay on Wi-Fi only' option -->
    <string name="preference_option_autoplay_allowed_wifi_subtext">오디오 및 비디오가 Wi-Fi에서 재생됩니다</string>
    <!-- Label for global setting that indicates that video autoplay is allowed, but audio autoplay is blocked -->
    <string name="preference_option_autoplay_block_audio2">오디오만 차단</string>
    <!-- Label for site specific setting that indicates that video autoplay is allowed, but audio autoplay is blocked -->
    <string name="quick_setting_option_autoplay_block_audio">오디오만 차단</string>
    <!-- Label for global setting that indicates that all video and audio autoplay is blocked -->
    <string name="preference_option_autoplay_blocked3">오디오 및 비디오 차단</string>
    <!-- Label for site specific setting that indicates that all video and audio autoplay is blocked -->
    <string name="quick_setting_option_autoplay_blocked">오디오 및 비디오 차단</string>
    <!-- Summary of delete browsing data on quit preference if it is set to on -->
    <string name="delete_browsing_data_quit_on">켜짐</string>
    <!-- Summary of delete browsing data on quit preference if it is set to off -->
    <string name="delete_browsing_data_quit_off">꺼짐</string>

    <!-- Summary of studies preference if it is set to on -->
    <string name="studies_on">켜짐</string>
    <!-- Summary of studies data on quit preference if it is set to off -->
    <string name="studies_off">꺼짐</string>

    <!-- Collections -->
    <!-- Collections header on home fragment -->
    <string name="collections_header">모음집</string>
    <!-- Content description (not visible, for screen readers etc.): Opens the collection menu when pressed -->
    <string name="collection_menu_button_content_description">모음집 메뉴</string>

    <!-- Label to describe what collections are to a new user without any collections -->
    <string name="no_collections_description2">중요한 것들을 수집하세요.\n나중에 빠르게 액세스할 수 있도록 유사한 검색, 사이트 및 탭을 함께 그룹화하세요.</string>
    <!-- Title for the "select tabs" step of the collection creator -->
    <string name="create_collection_select_tabs">탭 선택</string>

    <!-- Title for the "select collection" step of the collection creator -->
    <string name="create_collection_select_collection">모음집 선택</string>

    <!-- Title for the "name collection" step of the collection creator -->
    <string name="create_collection_name_collection">모음집 이름</string>

    <!-- Button to add new collection for the "select collection" step of the collection creator -->
    <string name="create_collection_add_new_collection">새 모음집 추가</string>

    <!-- Button to select all tabs in the "select tabs" step of the collection creator -->
    <string name="create_collection_select_all">모두 선택</string>
    <!-- Button to deselect all tabs in the "select tabs" step of the collection creator -->
    <string name="create_collection_deselect_all">모두 선택 해제</string>
    <!-- Text to prompt users to select the tabs to save in the "select tabs" step of the collection creator -->
    <string name="create_collection_save_to_collection_empty">저장할 탭 선택</string>

    <!-- Text to show users how many tabs they have selected in the "select tabs" step of the collection creator.
     %d is a placeholder for the number of tabs selected. -->
    <string name="create_collection_save_to_collection_tabs_selected">%d개 탭 선택됨</string>

    <!-- Text to show users they have one tab selected in the "select tabs" step of the collection creator.
    %d is a placeholder for the number of tabs selected. -->
    <string name="create_collection_save_to_collection_tab_selected">%d개 탭 선택됨</string>

    <!-- Text shown in snackbar when multiple tabs have been saved in a collection -->
    <string name="create_collection_tabs_saved">탭이 저장되었습니다!</string>

    <!-- Text shown in snackbar when one or multiple tabs have been saved in a new collection -->
    <string name="create_collection_tabs_saved_new_collection">모음집 저장됨!</string>
    <!-- Text shown in snackbar when one tab has been saved in a collection -->
    <string name="create_collection_tab_saved">탭이 저장되었습니다!</string>

    <!-- Content description (not visible, for screen readers etc.): button to close the collection creator -->
    <string name="create_collection_close">닫기</string>

    <!-- Button to save currently selected tabs in the "select tabs" step of the collection creator-->
    <string name="create_collection_save">저장</string>

    <!-- Snackbar action to view the collection the user just created or updated -->
    <string name="create_collection_view">보기</string>

    <!-- Text for the OK button from collection dialogs -->
    <string name="create_collection_positive">확인</string>
    <!-- Text for the cancel button from collection dialogs -->
    <string name="create_collection_negative">취소</string>

    <!-- Default name for a new collection in "name new collection" step of the collection creator. %d is a placeholder for the number of collections-->
    <string name="create_collection_default_name">모음집 %d개</string>

    <!-- Share -->
    <!-- Share screen header -->
    <string name="share_header_2">공유</string>
    <!-- Content description (not visible, for screen readers etc.):
        "Share" button. Opens the share menu when pressed. -->
    <string name="share_button_content_description">공유</string>
    <!-- Text for the Save to PDF feature in the share menu -->
    <string name="share_save_to_pdf">PDF로 저장</string>
    <!-- Text for error message when generating a PDF file Text. -->
    <string name="unable_to_save_to_pdf_error">PDF를 생성할 수 없음</string>
    <!-- Text for standard error snackbar dismiss button. -->
    <string name="standard_snackbar_error_dismiss">닫기</string>
    <!-- Text for error message when printing a page and it fails. -->
    <string name="unable_to_print_page_error">이 페이지를 인쇄할 수 없음</string>
    <!-- Text for the print feature in the share and browser menu -->
    <string name="menu_print">인쇄</string>
    <!-- Sub-header in the dialog to share a link to another sync device -->
    <string name="share_device_subheader">기기로 보내기</string>
    <!-- Sub-header in the dialog to share a link to an app from the full list -->
    <string name="share_link_all_apps_subheader">모든 동작</string>
    <!-- Sub-header in the dialog to share a link to an app from the most-recent sorted list -->
    <string name="share_link_recent_apps_subheader">최근 사용</string>
    <!-- Text for the copy link action in the share screen. -->
    <string name="share_copy_link_to_clipboard">클립보드에 복사</string>
    <!-- Toast shown after copying link to clipboard -->
    <string name="toast_copy_link_to_clipboard">클립보드에 복사됨</string>
    <!-- An option from the share dialog to sign into sync -->
    <string name="sync_sign_in">Sync에 로그인</string>
     <!-- An option from the three dot menu to sync and save data -->
    <string name="sync_menu_sync_and_save_data">데이터 동기화 및 저장</string>
    <!-- An option from the share dialog to send link to all other sync devices -->
    <string name="sync_send_to_all">모든 기기에 보내기</string>
    <!-- An option from the share dialog to reconnect to sync -->
    <string name="sync_reconnect">Sync에 다시 연결</string>
    <!-- Text displayed when sync is offline and cannot be accessed -->
    <string name="sync_offline">오프라인</string>
    <!-- An option to connect additional devices -->
    <string name="sync_connect_device">다른 기기에 연결</string>

    <!-- The dialog text shown when additional devices are not available -->
    <string name="sync_connect_device_dialog">탭을 보내려면 하나 이상의 다른 기기에서 Firefox에 로그인하세요.</string>
    <!-- Confirmation dialog button -->
    <string name="sync_confirmation_button">확인</string>

    <!-- Share error message -->
    <string name="share_error_snackbar">이 앱에 공유 할 수 없습니다</string>
    <!-- Add new device screen title -->
    <string name="sync_add_new_device_title">기기로 보내기</string>
    <!-- Text for the warning message on the Add new device screen -->
    <string name="sync_add_new_device_message">연결된 기기 없음</string>

    <!-- Text for the button to learn about sending tabs -->
    <string name="sync_add_new_device_learn_button">탭 보내기에 대해 알아보기…</string>
    <!-- Text for the button to connect another device -->
    <string name="sync_add_new_device_connect_button">다른 기기 연결…</string>

    <!-- Notifications -->
    <!-- Text shown in the notification that pops up to remind the user that a private browsing session is active. -->
    <string name="notification_pbm_delete_text_2">사생활 보호 탭 닫기</string>

    <!-- Text shown in the notification that pops up to remind the user that a private browsing session is active for Android 14+ -->
    <string name="notification_erase_title_android_14">사생활 보호 탭을 닫으시겠습니까?</string>
    <string name="notification_erase_text_android_14">사생활 보호 탭을 닫으려면 이 알림을 누르거나 미세요.</string>

    <!-- Name of the marketing notification channel. Displayed in the "App notifications" system settings for the app -->
    <string name="notification_marketing_channel_name">마케팅</string>

    <!-- Title shown in the notification that pops up to remind the user to set fenix as default browser.
    The app name is in the text, due to limitations with localizing Nimbus experiments -->
    <string name="nimbus_notification_default_browser_title" tools:ignore="UnusedResources">Firefox는 빠르고 사생활을 보호합니다</string>
    <!-- Text shown in the notification that pops up to remind the user to set fenix as default browser.
    The app name is in the text, due to limitations with localizing Nimbus experiments -->
    <string name="nimbus_notification_default_browser_text" tools:ignore="UnusedResources">Firefox를 기본 브라우저로 설정하세요</string>
    <!-- Title shown in the notification that pops up to re-engage the user -->
    <string name="notification_re_engagement_title">사생활 보호 모드 사용해보기</string>
    <!-- Text shown in the notification that pops up to re-engage the user.
    %1$s is a placeholder that will be replaced by the app name. -->
    <string name="notification_re_engagement_text">%1$s에 저장된 쿠키나 기록이 없는 탐색</string>

    <!-- Title A shown in the notification that pops up to re-engage the user -->
    <string name="notification_re_engagement_A_title">흔적 없이 브라우징하기</string>
    <!-- Text A shown in the notification that pops up to re-engage the user.
    %1$s is a placeholder that will be replaced by the app name. -->
    <string name="notification_re_engagement_A_text">%1$s의 사생활 보호 모드는 사용자 정보를 저장하지 않습니다.</string>
    <!-- Title B shown in the notification that pops up to re-engage the user -->
    <string name="notification_re_engagement_B_title">첫 번째 검색 시작</string>

    <!-- Text B shown in the notification that pops up to re-engage the user -->
    <string name="notification_re_engagement_B_text">근처에 있는 것을 찾아 보거나 재미있는 것을 발견해 보세요.</string>

    <!-- Survey -->
    <!-- Text shown in the fullscreen message that pops up to ask user to take a short survey.
    The app name is in the text, due to limitations with localizing Nimbus experiments -->
    <string name="nimbus_survey_message_text">간단한 설문 조사로 Firefox를 개선할 수 있도록 도와주세요.</string>
    <!-- Preference for taking the short survey. -->
    <string name="preferences_take_survey">설문 조사 참여</string>
    <!-- Preference for not taking the short survey. -->
    <string name="preferences_not_take_survey">아니요</string>

    <!-- Snackbar -->
    <!-- Text shown in snackbar when user deletes a collection -->
    <string name="snackbar_collection_deleted">모음집 삭제됨</string>

    <!-- Text shown in snackbar when user renames a collection -->
    <string name="snackbar_collection_renamed">모음집 이름 변경됨</string>

    <!-- Text shown in snackbar when user closes a tab -->
    <string name="snackbar_tab_closed">탭 닫힘</string>
    <!-- Text shown in snackbar when user closes all tabs -->
    <string name="snackbar_tabs_closed">탭 닫힘</string>
    <!-- Text shown in snackbar when user bookmarks a list of tabs -->
    <string name="snackbar_message_bookmarks_saved">북마크가 저장되었습니다!</string>
    <!-- Text shown in snackbar when user adds a site to shortcuts -->
    <string name="snackbar_added_to_shortcuts">바로 가기에 추가되었습니다!</string>
    <!-- Text shown in snackbar when user closes a private tab -->
    <string name="snackbar_private_tab_closed">사생활 보호 탭 닫힘</string>
    <!-- Text shown in snackbar when user closes all private tabs -->
    <string name="snackbar_private_tabs_closed">사생활 보호 탭 닫힘</string>
    <!-- Text shown in snackbar when user erases their private browsing data -->
    <string name="snackbar_private_data_deleted">사생활 보호 모드 데이터 삭제됨</string>
    <!-- Text shown in snackbar to undo deleting a tab, top site or collection -->
    <string name="snackbar_deleted_undo">실행 취소</string>

    <!-- Text shown in snackbar when user removes a top site -->
    <string name="snackbar_top_site_removed">사이트 삭제됨</string>
    <!-- QR code scanner prompt which appears after scanning a code, but before navigating to it
        First parameter is the name of the app, second parameter is the URL or text scanned-->
    <string name="qr_scanner_confirmation_dialog_message">%1$s가 %2$s를 열도록 허용</string>
    <!-- QR code scanner prompt dialog positive option to allow navigation to scanned link -->
    <string name="qr_scanner_dialog_positive">허용</string>
    <!-- QR code scanner prompt dialog positive option to deny navigation to scanned link -->
    <string name="qr_scanner_dialog_negative">거부</string>
    <!-- QR code scanner prompt dialog error message shown when a hostname does not contain http or https. -->
    <string name="qr_scanner_dialog_invalid">웹 주소가 잘못되었습니다.</string>
    <!-- QR code scanner prompt dialog positive option when there is an error -->
    <string name="qr_scanner_dialog_invalid_ok">확인</string>
    <!-- Tab collection deletion prompt dialog message. Placeholder will be replaced with the collection name -->
    <string name="tab_collection_dialog_message">%1$s 파일을 삭제하시겠습니까?</string>
    <!-- Collection and tab deletion prompt dialog message. This will show when the last tab from a collection is deleted -->
    <string name="delete_tab_and_collection_dialog_message">이 탭을 삭제하면 전체 모음집이 삭제됩니다. 언제든지 새 모음집을 만들 수 있습니다.</string>
    <!-- Collection and tab deletion prompt dialog title. Placeholder will be replaced with the collection name. This will show when the last tab from a collection is deleted -->
    <string name="delete_tab_and_collection_dialog_title">%1$s 모음집을 삭제하시겠습니까?</string>
    <!-- Tab collection deletion prompt dialog option to delete the collection -->
    <string name="tab_collection_dialog_positive">삭제</string>
    <!-- Text displayed in a notification when the user enters full screen mode -->
    <string name="full_screen_notification">전체 화면 모드로 전환 중</string>

    <!-- Message for copying the URL via long press on the toolbar -->
    <string name="url_copied">URL 복사됨</string>


    <!-- Sample text for accessibility font size -->
    <string name="accessibility_text_size_sample_text_1">샘플 텍스트입니다. 이 설정으로 크기를 늘리거나 줄일 때 텍스트가 어떻게 표시되는지 보여줍니다.</string>
    <!-- Summary for Accessibility Text Size Scaling Preference -->
    <string name="preference_accessibility_text_size_summary">웹 사이트의 텍스트를 더 크게 또는 더 작게 함</string>
    <!-- Title for Accessibility Text Size Scaling Preference -->
    <string name="preference_accessibility_font_size_title">글꼴 크기</string>

    <!-- Title for Accessibility Text Automatic Size Scaling Preference -->
    <string name="preference_accessibility_auto_size_2">자동 글꼴 크기 조정</string>
    <!-- Summary for Accessibility Text Automatic Size Scaling Preference -->
    <string name="preference_accessibility_auto_size_summary">글꼴 크기를 Android 설정과 맞춥니다. 비활성화하면 글꼴 크기를 여기서 조절할 수 있습니다.</string>

    <!-- Title for the Delete browsing data preference -->
    <string name="preferences_delete_browsing_data">탐색 데이터 삭제</string>
    <!-- Title for the tabs item in Delete browsing data -->
    <string name="preferences_delete_browsing_data_tabs_title_2">열린 탭</string>
    <!-- Subtitle for the tabs item in Delete browsing data, parameter will be replaced with the number of open tabs -->
    <string name="preferences_delete_browsing_data_tabs_subtitle">%d개 탭</string>

    <!-- Title for the data and history items in Delete browsing data -->
    <!-- Title for the history item in Delete browsing data -->
    <string name="preferences_delete_browsing_data_browsing_history_title">방문 기록</string>
    <!-- Subtitle for the data and history items in delete browsing data, parameter will be replaced with the
        number of history items the user has -->
    <string name="preferences_delete_browsing_data_browsing_data_subtitle">%d 주소</string>
    <!-- Title for the cookies and site data items in Delete browsing data -->
    <string name="preferences_delete_browsing_data_cookies_and_site_data">쿠키 및 사이트 데이터</string>
    <!-- Subtitle for the cookies item in Delete browsing data -->
    <string name="preferences_delete_browsing_data_cookies_subtitle">대부분 웹 사이트 자동 로그아웃</string>
    <!-- Title for the cached images and files item in Delete browsing data -->
    <string name="preferences_delete_browsing_data_cached_files">캐시된 이미지와 파일</string>
    <!-- Subtitle for the cached images and files item in Delete browsing data -->
    <string name="preferences_delete_browsing_data_cached_files_subtitle">저장 공간 확보</string>
    <!-- Title for the site permissions item in Delete browsing data -->
    <string name="preferences_delete_browsing_data_site_permissions">사이트 권한</string>
    <!-- Title for the downloads item in Delete browsing data -->
    <string name="preferences_delete_browsing_data_downloads">다운로드</string>
    <!-- Text for the button to delete browsing data -->
    <string name="preferences_delete_browsing_data_button">탐색 데이터 삭제</string>

    <!-- Title for the Delete browsing data on quit preference -->
    <string name="preferences_delete_browsing_data_on_quit">종료시 탐색 데이터 삭제</string>
    <!-- Summary for the Delete browsing data on quit preference. "Quit" translation should match delete_browsing_data_on_quit_action translation. -->
    <string name="preference_summary_delete_browsing_data_on_quit_2">주 메뉴에서 \&quot;종료\&quot;를 선택하면 탐색 데이터를 자동으로 삭제합니다</string>

    <!-- Action item in menu for the Delete browsing data on quit feature -->
    <string name="delete_browsing_data_on_quit_action">종료</string>

    <!-- Title text of a delete browsing data dialog. -->
    <string name="delete_history_prompt_title">삭제할 시간 범위</string>
    <!-- Body text of a delete browsing data dialog. -->
    <string name="delete_history_prompt_body" moz:RemovedIn="130" tools:ignore="UnusedResources">기록 (다른 기기에서 동기화된 기록 포함), 쿠키 및 기타 탐색 데이터를 제거합니다.</string>
    <!-- Body text of a delete browsing data dialog. -->
    <string name="delete_history_prompt_body_2">기록 제거 (다른 기기에서 동기화된 기록 포함)</string>
    <!-- Radio button in the delete browsing data dialog to delete history items for the last hour. -->
    <string name="delete_history_prompt_button_last_hour">지난 시간</string>
    <!-- Radio button in the delete browsing data dialog to delete history items for today and yesterday. -->
    <string name="delete_history_prompt_button_today_and_yesterday">오늘 및 어제</string>
    <!-- Radio button in the delete browsing data dialog to delete all history. -->
    <string name="delete_history_prompt_button_everything">전체</string>

    <!-- Dialog message to the user asking to delete browsing data. Parameter will be replaced by app name. -->
    <string name="delete_browsing_data_prompt_message_3">%s가 선택된 탐색 데이터를 삭제합니다.</string>
    <!-- Text for the cancel button for the data deletion dialog -->
    <string name="delete_browsing_data_prompt_cancel">취소</string>
    <!-- Text for the allow button for the data deletion dialog -->
    <string name="delete_browsing_data_prompt_allow">삭제</string>
    <!-- Text for the snackbar confirmation that the data was deleted -->
    <string name="preferences_delete_browsing_data_snackbar">탐색 데이터 삭제됨</string>

    <!-- Text for the snackbar to show the user that the deletion of browsing data is in progress -->
    <string name="deleting_browsing_data_in_progress">탐색 데이터 삭제 중…</string>

    <!-- Dialog message to the user asking to delete all history items inside the opened group. Parameter will be replaced by a history group name. -->
    <string name="delete_all_history_group_prompt_message">“%s”의 모든 사이트를 삭제하시겠습니까?</string>
    <!-- Text for the cancel button for the history group deletion dialog -->
    <string name="delete_history_group_prompt_cancel">취소</string>
    <!-- Text for the allow button for the history group dialog -->
    <string name="delete_history_group_prompt_allow">삭제</string>
    <!-- Text for the snackbar confirmation that the history group was deleted -->
    <string name="delete_history_group_snackbar">그룹 삭제됨</string>

    <!-- Onboarding -->
    <!-- text to display in the snackbar once account is signed-in -->
    <string name="onboarding_firefox_account_sync_is_on">동기화 켜짐</string>

    <!-- Onboarding theme -->
    <!-- Text shown in snackbar when multiple tabs have been sent to device -->
    <string name="sync_sent_tabs_snackbar">탭 보냄!</string>
    <!-- Text shown in snackbar when one tab has been sent to device  -->
    <string name="sync_sent_tab_snackbar">탭 보냄!</string>
    <!-- Text shown in snackbar when sharing tabs failed  -->
    <string name="sync_sent_tab_error_snackbar">보낼 수 없음</string>
    <!-- Text shown in snackbar for the "retry" action that the user has after sharing tabs failed -->
    <string name="sync_sent_tab_error_snackbar_action">다시 시도</string>
    <!-- Title of QR Pairing Fragment -->
    <string name="sync_scan_code">코드 스캔</string>
    <!-- Instructions on how to access pairing -->
    <string name="sign_in_instructions"><![CDATA[컴퓨터에서 Firefox를 열고 <b>https://firefox.com/pair</b>로 이동하세요]]></string>
    <!-- Text shown for sign in pairing when ready -->
    <string name="sign_in_ready_for_scan">스캔 준비 완료</string>
    <!-- Text shown for settings option for sign with pairing -->
    <string name="sign_in_with_camera">카메라로 로그인</string>
    <!-- Text shown for settings option for sign with email -->
    <string name="sign_in_with_email">대신 이메일 사용</string>
    <!-- Text shown for settings option for create new account text.'Firefox' intentionally hardcoded here.-->
    <string name="sign_in_create_account_text"><![CDATA[계정이 없습니까? 기기 간에 Firefox를 동기화하려면 <u>하나를 만드세요</u>.]]></string>
    <!-- Text shown in confirmation dialog to sign out of account. The first parameter is the name of the app (e.g. Firefox Preview) -->
    <string name="sign_out_confirmation_message_2">%s가 계정과의 동기화를 중단하지만 이 기기의 사용자 탐색 데이터는 삭제하지 않습니다.</string>
    <!-- Option to continue signing out of account shown in confirmation dialog to sign out of account -->
    <string name="sign_out_disconnect">연결 끊기</string>
    <!-- Option to cancel signing out shown in confirmation dialog to sign out of account -->
    <string name="sign_out_cancel">취소</string>

    <!-- Error message snackbar shown after the user tried to select a default folder which cannot be altered -->
    <string name="bookmark_cannot_edit_root">기본 폴더를 편집 할 수 없습니다</string>

    <!-- Enhanced Tracking Protection -->
    <!-- Link displayed in enhanced tracking protection panel to access tracking protection settings -->
    <string name="etp_settings">보호 설정</string>
    <!-- Preference title for enhanced tracking protection settings -->
    <string name="preference_enhanced_tracking_protection">향상된 추적 방지 기능</string>
    <!-- Preference summary for enhanced tracking protection settings on/off switch -->
    <string name="preference_enhanced_tracking_protection_summary">이제 크로스 사이트 추적기에 대한 우리의 가장 강력한 기능인 전체 쿠키 보호 기능을 제공합니다.</string>
    <!-- Description of enhanced tracking protection. The parameter is the name of the application (For example: Firefox Fenix) -->
    <string name="preference_enhanced_tracking_protection_explanation_2">%s는 온라인 활동을 추적하는 가장 일반적인 여러 추적기로부터 사용자를 보호합니다.</string>
    <!-- Text displayed that links to website about enhanced tracking protection -->
    <string name="preference_enhanced_tracking_protection_explanation_learn_more">더 알아보기</string>
    <!-- Preference for enhanced tracking protection for the standard protection settings -->
    <string name="preference_enhanced_tracking_protection_standard_default_1">표준 (기본값)</string>
    <!-- Preference description for enhanced tracking protection for the standard protection settings -->
    <string name="preference_enhanced_tracking_protection_standard_description_5">페이지는 정상적으로 로드되지만, 더 적은 추적기를 차단합니다.</string>
    <!--  Accessibility text for the Standard protection information icon  -->
    <string name="preference_enhanced_tracking_protection_standard_info_button">표준 추적 방지 기능에 의해 차단된 것</string>
    <!-- Preference for enhanced tracking protection for the strict protection settings -->
    <string name="preference_enhanced_tracking_protection_strict">엄격</string>
    <!-- Preference description for enhanced tracking protection for the strict protection settings -->
    <string name="preference_enhanced_tracking_protection_strict_description_4">더 강력한 추적 방지 기능과 더 빠른 성능을 사용하지만, 일부 사이트는 제대로 동작하지 않을 수 있습니다.</string>
    <!--  Accessibility text for the Strict protection information icon  -->
    <string name="preference_enhanced_tracking_protection_strict_info_button">엄격 추적 방지 기능에 의해 차단된 것</string>
    <!-- Preference for enhanced tracking protection for the custom protection settings -->
    <string name="preference_enhanced_tracking_protection_custom">사용자 지정</string>
    <!-- Preference description for enhanced tracking protection for the strict protection settings -->
    <string name="preference_enhanced_tracking_protection_custom_description_2">차단할 추적기와 스크립트를 선택하세요.</string>
    <!--  Accessibility text for the Strict protection information icon  -->
    <string name="preference_enhanced_tracking_protection_custom_info_button">사용자 지정 추적 방지 기능으로 차단된 것</string>
    <!-- Header for categories that are being blocked by current Enhanced Tracking Protection settings -->
    <!-- Preference for enhanced tracking protection for the custom protection settings for cookies-->
    <string name="preference_enhanced_tracking_protection_custom_cookies">쿠키</string>
    <!-- Option for enhanced tracking protection for the custom protection settings for cookies-->
    <string name="preference_enhanced_tracking_protection_custom_cookies_1">교차 사이트 및 소셜 미디어 추적기</string>
    <!-- Option for enhanced tracking protection for the custom protection settings for cookies-->
    <string name="preference_enhanced_tracking_protection_custom_cookies_2">방문하지 않은 사이트의 쿠키</string>
    <!-- Option for enhanced tracking protection for the custom protection settings for cookies-->
    <string name="preference_enhanced_tracking_protection_custom_cookies_3">모든 제3자 쿠키 (웹 사이트가 깨질 수 있음)</string>
    <!-- Option for enhanced tracking protection for the custom protection settings for cookies-->
    <string name="preference_enhanced_tracking_protection_custom_cookies_4">모든 쿠키 (웹 사이트가 깨질 수 있음)</string>
    <!-- Option for enhanced tracking protection for the custom protection settings for cookies-->
    <string name="preference_enhanced_tracking_protection_custom_cookies_5">교차 사이트 쿠키 격리</string>
    <!-- Preference for Global Privacy Control for the custom privacy settings for Global Privacy Control. '&amp;' is replaced with the ampersand symbol: &-->
    <string name="preference_enhanced_tracking_protection_custom_global_privacy_control">웹 사이트에 내 데이터를 공유하거나 판매하지 말라고 요청</string>
    <!-- Preference for enhanced tracking protection for the custom protection settings for tracking content -->
    <string name="preference_enhanced_tracking_protection_custom_tracking_content">추적 콘텐츠</string>
    <!-- Option for enhanced tracking protection for the custom protection settings for tracking content-->
    <string name="preference_enhanced_tracking_protection_custom_tracking_content_1">모든 탭에서</string>
    <!-- Option for enhanced tracking protection for the custom protection settings for tracking content-->
    <string name="preference_enhanced_tracking_protection_custom_tracking_content_2">사생활 보호 탭에서만</string>
    <!-- Preference for enhanced tracking protection for the custom protection settings -->
    <string name="preference_enhanced_tracking_protection_custom_cryptominers">암호화폐 채굴기</string>
    <!-- Preference for enhanced tracking protection for the custom protection settings -->
    <string name="preference_enhanced_tracking_protection_custom_fingerprinters">디지털 지문</string>
    <!-- Button label for navigating to the Enhanced Tracking Protection details -->
    <string name="enhanced_tracking_protection_details">상세 정보</string>
    <!-- Header for categories that are being being blocked by current Enhanced Tracking Protection settings -->
    <string name="enhanced_tracking_protection_blocked">차단됨</string>
    <!-- Header for categories that are being not being blocked by current Enhanced Tracking Protection settings -->
    <string name="enhanced_tracking_protection_allowed">허용됨</string>
    <!-- Category of trackers (social media trackers) that can be blocked by Enhanced Tracking Protection -->
    <string name="etp_social_media_trackers_title">소셜 미디어 추적기</string>
    <!-- Description of social media trackers that can be blocked by Enhanced Tracking Protection -->
    <string name="etp_social_media_trackers_description">소셜 네트워크가 웹에서 탐색 활동을 추적하는 기능을 제한합니다.</string>
    <!-- Category of trackers (cross-site tracking cookies) that can be blocked by Enhanced Tracking Protection -->
    <string name="etp_cookies_title">교차 사이트 추적 쿠키</string>
    <!-- Category of trackers (cross-site tracking cookies) that can be blocked by Enhanced Tracking Protection -->
    <string name="etp_cookies_title_2">교차 사이트 쿠키</string>
    <!-- Description of cross-site tracking cookies that can be blocked by Enhanced Tracking Protection -->
    <string name="etp_cookies_description">광고 네트워크 및 분석 회사가 여러 사이트에서 사용자 탐색 데이터를 컴파일하는데 사용하는 쿠키를 차단합니다.</string>
    <!-- Description of cross-site tracking cookies that can be blocked by Enhanced Tracking Protection -->
    <string name="etp_cookies_description_2">전체 쿠키 보호는 광고 네트워크와 같은 추적기가 쿠키를 사용하여 여러 사이트에서 사용자를 추적할 수 없도록 쿠키를 사용자가 있는 사이트로 격리합니다.</string>
    <!-- Category of trackers (cryptominers) that can be blocked by Enhanced Tracking Protection -->
    <string name="etp_cryptominers_title">암호화폐 채굴기</string>
    <!-- Description of cryptominers that can be blocked by Enhanced Tracking Protection -->
    <string name="etp_cryptominers_description">악의적인 스크립트가 디지털 통화를 채굴하기 위해 기기에 액세스하는 것을 방지합니다.</string>
    <!-- Category of trackers (fingerprinters) that can be blocked by Enhanced Tracking Protection -->
    <string name="etp_fingerprinters_title">디지털 지문</string>
    <!-- Description of fingerprinters that can be blocked by Enhanced Tracking Protection -->
    <string name="etp_fingerprinters_description">추적 목적으로 사용할 수 있는 사용자 기기에 대해 고유하게 식별 가능한 데이터가 수집되지 않도록합니다.</string>
    <!-- Category of trackers (tracking content) that can be blocked by Enhanced Tracking Protection -->
    <string name="etp_tracking_content_title">추적 콘텐츠</string>
    <!-- Description of tracking content that can be blocked by Enhanced Tracking Protection -->
    <string name="etp_tracking_content_description">추적 코드가 포함된 외부 광고, 동영상 및 기타 콘텐츠가 로드되지 않도록 합니다. 일부 웹 사이트의 기능에 영향을 줄 수 있습니다.</string>
    <!-- Enhanced Tracking Protection message that protection is currently on for this site -->
    <string name="etp_panel_on">이 사이트에서 보호 켜짐</string>
    <!-- Enhanced Tracking Protection message that protection is currently off for this site -->
    <string name="etp_panel_off">이 사이트에서 보호 꺼짐</string>
    <!-- Header for exceptions list for which sites enhanced tracking protection is always off -->
    <string name="enhanced_tracking_protection_exceptions">이 웹 사이트에 향상된 추적 방지 기능이 꺼짐</string>
    <!-- Content description (not visible, for screen readers etc.): Navigate
    back from ETP details (Ex: Tracking content) -->
    <string name="etp_back_button_content_description">뒤로</string>
    <!-- About page link text to open what's new link -->
    <string name="about_whats_new">%s의 새 기능</string>

    <!-- Open source licenses page title
    The first parameter is the app name -->
    <string name="open_source_licenses_title">%s | OSS 라이브러리</string>

    <!-- Category of trackers (redirect trackers) that can be blocked by Enhanced Tracking Protection -->
    <string name="etp_redirect_trackers_title">트래커 리디렉션</string>

    <!-- Description of redirect tracker cookies that can be blocked by Enhanced Tracking Protection -->
    <string name="etp_redirect_trackers_description">알려진 추적 웹 사이트로 리디렉션하여 설정된 쿠키를 지웁니다.</string>

    <!-- Description of the SmartBlock Enhanced Tracking Protection feature. The * symbol is intentionally hardcoded here,
         as we use it on the UI to indicate which trackers have been partially unblocked.  -->
    <string name="preference_etp_smartblock_description">아래에 표시된 일부 추적기는 사용자가 *과 상호 작용했기 때문에 이 페이지에서 부분적으로 차단 해제되었습니다.</string>
    <!-- Text displayed that links to website about enhanced tracking protection SmartBlock -->
    <string name="preference_etp_smartblock_learn_more">더 알아보기</string>

    <!-- Content description (not visible, for screen readers etc.):
    Enhanced tracking protection exception preference icon for ETP settings. -->
    <string name="preference_etp_exceptions_icon_description">향상된 추적 보호 예외 설정 아이콘</string>

    <!-- About page link text to open support link -->
    <string name="about_support">지원</string>
    <!-- About page link text to list of past crashes (like about:crashes on desktop) -->
    <string name="about_crashes">충돌</string>
    <!-- About page link text to open privacy notice link -->
    <string name="about_privacy_notice">개인정보처리방침</string>

    <!-- About page link text to open know your rights link -->
    <string name="about_know_your_rights">권리 읽기</string>
    <!-- About page link text to open licensing information link -->
    <string name="about_licensing_information">라이선스 정보</string>
    <!-- About page link text to open a screen with libraries that are used -->
    <string name="about_other_open_source_libraries">사용한 라이브러리</string>

    <!-- Toast shown to the user when they are activating the secret dev menu
        The first parameter is number of long clicks left to enable the menu -->
    <string name="about_debug_menu_toast_progress">디버그 메뉴: 활성화하는데 클릭 %1$d회 남음</string>
    <string name="about_debug_menu_toast_done">디버그 메뉴 활성화</string>

    <!-- Browser long press popup menu -->
    <!-- Copy the current url -->
    <string name="browser_toolbar_long_press_popup_copy">복사</string>
    <!-- Paste & go the text in the clipboard. '&amp;' is replaced with the ampersand symbol: & -->
    <string name="browser_toolbar_long_press_popup_paste_and_go">붙여넣고 바로 가기</string>
    <!-- Paste the text in the clipboard -->
    <string name="browser_toolbar_long_press_popup_paste">붙여넣기</string>
    <!-- Snackbar message shown after an URL has been copied to clipboard. -->
    <string name="browser_toolbar_url_copied_to_clipboard_snackbar">URL이 클립보드에 복사됨</string>

    <!-- Title text for the Add To Homescreen dialog -->
    <string name="add_to_homescreen_title">홈 화면에 추가</string>
    <!-- Cancel button text for the Add to Homescreen dialog -->
    <string name="add_to_homescreen_cancel">취소</string>
    <!-- Add button text for the Add to Homescreen dialog -->
    <string name="add_to_homescreen_add">추가</string>
    <!-- Continue to website button text for the first-time Add to Homescreen dialog -->
    <string name="add_to_homescreen_continue">웹 사이트로 계속</string>
    <!-- Placeholder text for the TextView in the Add to Homescreen dialog -->
    <string name="add_to_homescreen_text_placeholder">바로 가기 이름</string>

    <!-- Describes the add to homescreen functionality -->
    <string name="add_to_homescreen_description_2">이 웹 사이트를 기기의 홈 화면에 쉽게 추가하여 앱과 같은 경험을 통해 즉시 액세스하고 더 빠르게 탐색 할 수 있습니다.</string>

    <!-- Preference for managing the settings for logins and passwords in Fenix -->
<<<<<<< HEAD
    <string name="preferences_passwords_logins_and_passwords">로그인과 비밀번호</string>
    <!-- Preference for managing the settings for logins and passwords in Fenix -->
    <string name="preferences_passwords_logins_and_passwords_2" tools:ignore="UnusedResources">비밀번호</string>
    <!-- Preference for managing the saving of logins and passwords in Fenix -->
    <string name="preferences_passwords_save_logins">로그인과 비밀번호 저장</string>
    <!-- Preference for managing the saving of logins and passwords in Fenix -->
    <string name="preferences_passwords_save_logins_2" tools:ignore="UnusedResources">비밀번호 저장</string>
=======
    <string name="preferences_passwords_logins_and_passwords" moz:RemovedIn="125" tools:ignore="UnusedResources">로그인과 비밀번호</string>
    <!-- Preference for managing the settings for logins and passwords in Fenix -->
    <string name="preferences_passwords_logins_and_passwords_2">비밀번호</string>
    <!-- Preference for managing the saving of logins and passwords in Fenix -->
    <string name="preferences_passwords_save_logins" moz:RemovedIn="125" tools:ignore="UnusedResources">로그인과 비밀번호 저장</string>
    <!-- Preference for managing the saving of logins and passwords in Fenix -->
    <string name="preferences_passwords_save_logins_2">비밀번호 저장</string>
>>>>>>> 382ca721
    <!-- Preference option for asking to save passwords in Fenix -->
    <string name="preferences_passwords_save_logins_ask_to_save">저장할지 묻기</string>
    <!-- Preference option for never saving passwords in Fenix -->
    <string name="preferences_passwords_save_logins_never_save">저장 안 함</string>

    <!-- Preference for autofilling saved logins in Firefox (in web content), %1$s will be replaced with the app name -->
    <string name="preferences_passwords_autofill2">%1$s에서 자동 채우기</string>
    <!-- Description for the preference for autofilling saved logins in Firefox (in web content), %1$s will be replaced with the app name -->
    <string name="preferences_passwords_autofill_description">%1$s 앱을 사용하는 동안 웹사이트에서 사용자 이름과 비밀번호를 채우고 저장합니다.</string>
    <!-- Preference for autofilling logins from Fenix in other apps (e.g. autofilling the Twitter app) -->
    <string name="preferences_android_autofill">다른 앱에서 자동 채우기</string>
    <!-- Description for the preference for autofilling logins from Fenix in other apps (e.g. autofilling the Twitter app) -->
    <string name="preferences_android_autofill_description">기기의 다른 앱에서 사용자 이름과 비밀번호를 채웁니다.</string>

    <!-- Preference option for adding a login -->
    <string name="preferences_logins_add_login" moz:RemovedIn="125" tools:ignore="UnusedResources">로그인 추가</string>

    <!-- Preference option for adding a password -->
    <string name="preferences_logins_add_login_2">비밀번호 추가</string>

<<<<<<< HEAD
    <!-- Preference option for adding a password -->
    <string name="preferences_logins_add_login_2" tools:ignore="UnusedResources">비밀번호 추가</string>

    <!-- Preference for syncing saved logins in Fenix -->
    <string name="preferences_passwords_sync_logins">Sync 로그인</string>
    <!-- Preference for syncing saved passwords in Fenix -->
    <string name="preferences_passwords_sync_logins_2" tools:ignore="UnusedResources">비밀번호 동기화</string>
    <!-- Preference for syncing saved logins in Fenix, when not signed in-->
    <string name="preferences_passwords_sync_logins_across_devices">기기 간에 로그인 동기화</string>
    <!-- Preference for syncing saved passwords in Fenix, when not signed in-->
    <string name="preferences_passwords_sync_logins_across_devices_2" tools:ignore="UnusedResources">기기 간에 비밀번호 동기화</string>
    <!-- Preference to access list of saved logins -->
    <string name="preferences_passwords_saved_logins">저장된 로그인</string>
    <!-- Preference to access list of saved passwords -->
    <string name="preferences_passwords_saved_logins_2" tools:ignore="UnusedResources">저장된 비밀번호</string>
    <!-- Description of empty list of saved passwords. Placeholder is replaced with app name.  -->
    <string name="preferences_passwords_saved_logins_description_empty_text">%s에 저장하거나 동기화한 로그인이 여기에 표시됩니다.</string>
    <!-- Description of empty list of saved passwords. Placeholder is replaced with app name.  -->
    <string name="preferences_passwords_saved_logins_description_empty_text_2" tools:ignore="UnusedResources">%s에 저장하거나 동기화한 비밀번호는 여기에 나열됩니다. 저장한 모든 비밀번호는 암호화됩니다.</string>
    <!-- Preference to access list of saved logins -->
    <string name="preferences_passwords_saved_logins_description_empty_learn_more_link">Sync에 대해 더 알아보기.</string>
    <!-- Clickable text for opening an external link for more information about Sync. -->
    <string name="preferences_passwords_saved_logins_description_empty_learn_more_link_2" tools:ignore="UnusedResources">동기화에 대해 더 알아보기</string>
    <!-- Preference to access list of login exceptions that we never save logins for -->
    <string name="preferences_passwords_exceptions">예외 목록</string>
    <!-- Empty description of list of login exceptions that we never save logins for -->
    <string name="preferences_passwords_exceptions_description_empty">저장되지 않은 로그인과 비밀번호가 여기에 표시됩니다.</string>
    <!-- Empty description of list of login exceptions that we never save passwords for. Parameter will be replaced by app name. -->
    <string name="preferences_passwords_exceptions_description_empty_2" tools:ignore="UnusedResources">%s는 여기에 나열된 사이트의 비밀번호를 저장하지 않습니다.</string>
    <!-- Description of list of login exceptions that we never save logins for -->
    <string name="preferences_passwords_exceptions_description">이 사이트에 대한 로그인과 비밀번호는 저장되지 않습니다.</string>
    <!-- Description of list of login exceptions that we never save passwords for. Parameter will be replaced by app name. -->
    <string name="preferences_passwords_exceptions_description_2" tools:ignore="UnusedResources">%s는 이 사이트의 비밀번호를 저장하지 않습니다.</string>
    <!-- Text on button to remove all saved login exceptions -->
    <string name="preferences_passwords_exceptions_remove_all">모든 예외 삭제</string>
    <!-- Hint for search box in logins list -->
    <string name="preferences_passwords_saved_logins_search">로그인 검색</string>
    <!-- Hint for search box in passwords list -->
    <string name="preferences_passwords_saved_logins_search_2" tools:ignore="UnusedResources">비밀번호 검색</string>
=======
    <!-- Preference for syncing saved passwords in Fenix -->
    <string name="preferences_passwords_sync_logins" moz:RemovedIn="125" tools:ignore="UnusedResources">Sync 로그인</string>
    <!-- Preference for syncing saved passwords in Fenix -->
    <string name="preferences_passwords_sync_logins_2">비밀번호 동기화</string>
    <!-- Preference for syncing saved logins in Fenix, when not signed in-->
    <string name="preferences_passwords_sync_logins_across_devices" moz:RemovedIn="125" tools:ignore="UnusedResources">기기 간에 로그인 동기화</string>
    <!-- Preference for syncing saved passwords in Fenix, when not signed in-->
    <string name="preferences_passwords_sync_logins_across_devices_2">기기 간에 비밀번호 동기화</string>
    <!-- Preference to access list of saved logins -->
    <string name="preferences_passwords_saved_logins" moz:RemovedIn="125" tools:ignore="UnusedResources">저장된 로그인</string>
    <!-- Preference to access list of saved passwords -->
    <string name="preferences_passwords_saved_logins_2">저장된 비밀번호</string>
    <!-- Description of empty list of saved passwords. Placeholder is replaced with app name.  -->
    <string name="preferences_passwords_saved_logins_description_empty_text" moz:RemovedIn="125" tools:ignore="UnusedResources">%s에 저장하거나 동기화한 로그인이 여기에 표시됩니다.</string>
    <!-- Description of empty list of saved passwords. Placeholder is replaced with app name.  -->
    <string name="preferences_passwords_saved_logins_description_empty_text_2">%s에 저장하거나 동기화한 비밀번호는 여기에 나열됩니다. 저장한 모든 비밀번호는 암호화됩니다.</string>
    <!-- Preference to access list of saved logins -->
    <string name="preferences_passwords_saved_logins_description_empty_learn_more_link" moz:RemovedIn="125" tools:ignore="UnusedResources">Sync에 대해 더 알아보기.</string>
    <!-- Clickable text for opening an external link for more information about Sync. -->
    <string name="preferences_passwords_saved_logins_description_empty_learn_more_link_2">동기화에 대해 더 알아보기</string>
    <!-- Preference to access list of login exceptions that we never save logins for -->
    <string name="preferences_passwords_exceptions">예외 목록</string>
    <!-- Empty description of list of login exceptions that we never save logins for -->
    <string name="preferences_passwords_exceptions_description_empty" moz:RemovedIn="125" tools:ignore="UnusedResources">저장되지 않은 로그인과 비밀번호가 여기에 표시됩니다.</string>
    <!-- Empty description of list of login exceptions that we never save passwords for. Parameter will be replaced by app name. -->
    <string name="preferences_passwords_exceptions_description_empty_2">%s는 여기에 나열된 사이트의 비밀번호를 저장하지 않습니다.</string>
    <!-- Description of list of login exceptions that we never save logins for -->
    <string name="preferences_passwords_exceptions_description" moz:RemovedIn="125" tools:ignore="UnusedResources">이 사이트에 대한 로그인과 비밀번호는 저장되지 않습니다.</string>
    <!-- Description of list of login exceptions that we never save passwords for. Parameter will be replaced by app name. -->
    <string name="preferences_passwords_exceptions_description_2">%s는 이 사이트의 비밀번호를 저장하지 않습니다.</string>
    <!-- Text on button to remove all saved login exceptions -->
    <string name="preferences_passwords_exceptions_remove_all">모든 예외 삭제</string>
    <!-- Hint for search box in logins list -->
    <string name="preferences_passwords_saved_logins_search" moz:RemovedIn="125" tools:ignore="UnusedResources">로그인 검색</string>
    <!-- Hint for search box in passwords list -->
    <string name="preferences_passwords_saved_logins_search_2">비밀번호 검색</string>
>>>>>>> 382ca721
    <!-- The header for the site that a login is for -->
    <string name="preferences_passwords_saved_logins_site">사이트</string>
    <!-- The header for the username for a login -->
    <string name="preferences_passwords_saved_logins_username">사용자 이름</string>
    <!-- The header for the password for a login -->
    <string name="preferences_passwords_saved_logins_password">비밀번호</string>
    <!-- Shown in snackbar to tell user that the password has been copied -->
    <string name="logins_password_copied">비밀번호가 클립보드에 복사됨</string>
    <!-- Shown in snackbar to tell user that the username has been copied -->
    <string name="logins_username_copied">사용자 이름이 클립보드에 복사됨</string>
    <!-- Content Description (for screenreaders etc) read for the button to copy a password in logins-->
    <string name="saved_logins_copy_password">비밀번호 복사</string>
    <!-- Content Description (for screenreaders etc) read for the button to clear a password while editing a login-->
    <string name="saved_logins_clear_password">비밀번호 지우기</string>
    <!-- Content Description (for screenreaders etc) read for the button to copy a username in logins -->
    <string name="saved_login_copy_username">사용자 이름 복사</string>
    <!-- Content Description (for screenreaders etc) read for the button to clear a username while editing a login -->
    <string name="saved_login_clear_username">사용자 이름 지우기</string>
    <!-- Content Description (for screenreaders etc) read for the button to clear the hostname field while creating a login -->
    <string name="saved_login_clear_hostname">호스트 이름 지우기</string>
    <!-- Content Description (for screenreaders etc) read for the button to open a site in logins -->
    <string name="saved_login_open_site">브라우저에서 사이트 열기</string>
    <!-- Content Description (for screenreaders etc) read for the button to reveal a password in logins -->
    <string name="saved_login_reveal_password">비밀번호 보이기</string>
    <!-- Content Description (for screenreaders etc) read for the button to hide a password in logins -->
    <string name="saved_login_hide_password">비밀번호 숨기기</string>
    <!-- Message displayed in biometric prompt displayed for authentication before allowing users to view their logins -->
<<<<<<< HEAD
    <string name="logins_biometric_prompt_message">저장된 로그인을 보려면 잠금 해제하세요</string>
    <!-- Message displayed in biometric prompt displayed for authentication before allowing users to view their passwords -->
    <string name="logins_biometric_prompt_message_2" tools:ignore="UnusedResources">저장된 비밀번호를 보려면 잠금 해제하세요</string>
    <!-- Title of warning dialog if users have no device authentication set up -->
    <string name="logins_warning_dialog_title">로그인과 비밀번호 보안</string>
    <!-- Title of warning dialog if users have no device authentication set up -->
    <string name="logins_warning_dialog_title_2" tools:ignore="UnusedResources">저장된 비밀번호를 보호하세요</string>
    <!-- Message of warning dialog if users have no device authentication set up -->
    <string name="logins_warning_dialog_message">다른 사람이 내 기기를 가지고 있는 경우, 저장된 로그인과 비밀번호에 접근하지 못하도록 기기 잠금 패턴, PIN 또는 비밀번호를 설정하세요.</string>
    <!-- Message of warning dialog if users have no device authentication set up -->
    <string name="logins_warning_dialog_message_2" tools:ignore="UnusedResources">다른 사람이 내 기기를 가지고 있는 경우, 저장된 비밀번호에 접근하지 못하도록 기기 잠금 패턴, PIN 또는 비밀번호를 설정하세요.</string>
=======
    <string name="logins_biometric_prompt_message" moz:RemovedIn="125" tools:ignore="UnusedResources">저장된 로그인을 보려면 잠금 해제하세요</string>
    <!-- Message displayed in biometric prompt displayed for authentication before allowing users to view their passwords -->
    <string name="logins_biometric_prompt_message_2">저장된 비밀번호를 보려면 잠금 해제하세요</string>
    <!-- Title of warning dialog if users have no device authentication set up -->
    <string name="logins_warning_dialog_title" moz:RemovedIn="125" tools:ignore="UnusedResources">로그인과 비밀번호 보안</string>
    <!-- Title of warning dialog if users have no device authentication set up -->
    <string name="logins_warning_dialog_title_2">저장된 비밀번호를 보호하세요</string>
    <!-- Message of warning dialog if users have no device authentication set up -->
    <string name="logins_warning_dialog_message" moz:RemovedIn="125" tools:ignore="UnusedResources">다른 사람이 내 기기를 가지고 있는 경우, 저장된 로그인과 비밀번호에 접근하지 못하도록 기기 잠금 패턴, PIN 또는 비밀번호를 설정하세요.</string>
    <!-- Message of warning dialog if users have no device authentication set up -->
    <string name="logins_warning_dialog_message_2">다른 사람이 내 기기를 가지고 있는 경우, 저장된 비밀번호에 접근하지 못하도록 기기 잠금 패턴, PIN 또는 비밀번호를 설정하세요.</string>
>>>>>>> 382ca721
    <!-- Negative button to ignore warning dialog if users have no device authentication set up -->
    <string name="logins_warning_dialog_later">나중에</string>
    <!-- Positive button to send users to set up a pin of warning dialog if users have no device authentication set up -->
    <string name="logins_warning_dialog_set_up_now">지금 설정</string>
    <!-- Title of PIN verification dialog to direct users to re-enter their device credentials to access their logins -->
    <string name="logins_biometric_prompt_message_pin">기기 잠금 해제</string>
    <!-- Title for Accessibility Force Enable Zoom Preference -->
    <string name="preference_accessibility_force_enable_zoom">모든 웹 사이트에서 확대/축소</string>

    <!-- Summary for Accessibility Force Enable Zoom Preference -->
    <string name="preference_accessibility_force_enable_zoom_summary">손가락을 모아 확대/축소 기능 허용(이 제스쳐 금지 웹 사이트 포함).</string>

    <!-- Saved logins sorting strategy menu item -by name- (if selected, it will sort saved logins alphabetically) -->
    <string name="saved_logins_sort_strategy_alphabetically">이름 (A-Z)</string>
    <!-- Saved logins sorting strategy menu item -by last used- (if selected, it will sort saved logins by last used) -->
    <string name="saved_logins_sort_strategy_last_used">마지막 사용</string>
    <!-- Content description (not visible, for screen readers etc.): Sort saved logins dropdown menu chevron icon -->
    <string name="saved_logins_menu_dropdown_chevron_icon_content_description" moz:RemovedIn="125" tools:ignore="UnusedResources">로그인 정렬 메뉴</string>

    <!-- Content description (not visible, for screen readers etc.) -->
    <string name="saved_logins_menu_dropdown_chevron_icon_content_description_2">비밀번호 정렬 메뉴</string>

    <!-- Content description (not visible, for screen readers etc.) -->
    <string name="saved_logins_menu_dropdown_chevron_icon_content_description_2" tools:ignore="UnusedResources">비밀번호 정렬 메뉴</string>

    <!-- Autofill -->
    <!-- Preference and title for managing the autofill settings -->
    <string name="preferences_autofill">자동 채우기</string>
    <!-- Preference and title for managing the settings for addresses -->
    <string name="preferences_addresses">주소</string>
    <!-- Preference and title for managing the settings for credit cards -->
<<<<<<< HEAD
    <string name="preferences_credit_cards">신용 카드</string>
    <!-- Preference and title for managing the settings for payment methods -->
    <string name="preferences_credit_cards_2" tools:ignore="UnusedResources">결제 방법</string>
    <!-- Preference for saving and autofilling credit cards -->
    <string name="preferences_credit_cards_save_and_autofill_cards">카드 저장 및 자동 채우기</string>
    <!-- Preference for saving and autofilling credit cards -->
    <string name="preferences_credit_cards_save_and_autofill_cards_2" tools:ignore="UnusedResources">결제 방법 저장 및 채우기</string>
    <!-- Preference summary for saving and autofilling credit card data -->
    <string name="preferences_credit_cards_save_and_autofill_cards_summary">데이터가 암호화됨</string>
    <!-- Preference summary for saving and autofilling payment method data. Parameter will be replaced by app name. -->
    <string name="preferences_credit_cards_save_and_autofill_cards_summary_2" tools:ignore="UnusedResources">%s는 저장한 모든 결제 방법을 암호화합니다</string>
=======
    <string name="preferences_credit_cards" moz:RemovedIn="125" tools:ignore="UnusedResources">신용 카드</string>
    <!-- Preference and title for managing the settings for payment methods -->
    <string name="preferences_credit_cards_2">결제 방법</string>
    <!-- Preference for saving and autofilling credit cards -->
    <string name="preferences_credit_cards_save_and_autofill_cards" moz:RemovedIn="125" tools:ignore="UnusedResources">카드 저장 및 자동 채우기</string>
    <!-- Preference for saving and autofilling credit cards -->
    <string name="preferences_credit_cards_save_and_autofill_cards_2">결제 방법 저장 및 채우기</string>
    <!-- Preference summary for saving and autofilling credit card data -->
    <string name="preferences_credit_cards_save_and_autofill_cards_summary" moz:RemovedIn="125" tools:ignore="UnusedResources">데이터가 암호화됨</string>
    <!-- Preference summary for saving and autofilling payment method data. Parameter will be replaced by app name. -->
    <string name="preferences_credit_cards_save_and_autofill_cards_summary_2">%s는 저장한 모든 결제 방법을 암호화합니다</string>
>>>>>>> 382ca721
    <!-- Preference option for syncing credit cards across devices. This is displayed when the user is not signed into sync -->
    <string name="preferences_credit_cards_sync_cards_across_devices">기기 간에 카드 동기화</string>
    <!-- Preference option for syncing credit cards across devices. This is displayed when the user is signed into sync -->
    <string name="preferences_credit_cards_sync_cards">카드 동기화</string>
    <!-- Preference option for adding a credit card -->
    <string name="preferences_credit_cards_add_credit_card" moz:RemovedIn="125" tools:ignore="UnusedResources">신용 카드 추가</string>

    <!-- Preference option for adding a card -->
<<<<<<< HEAD
    <string name="preferences_credit_cards_add_credit_card_2" tools:ignore="UnusedResources">카드 추가</string>
    <!-- Preference option for managing saved credit cards -->
    <string name="preferences_credit_cards_manage_saved_cards">저장된 카드 관리</string>
    <!-- Preference option for managing saved cards -->
    <string name="preferences_credit_cards_manage_saved_cards_2" tools:ignore="UnusedResources">카드 관리</string>
=======
    <string name="preferences_credit_cards_add_credit_card_2">카드 추가</string>
    <!-- Preference option for managing saved credit cards -->
    <string name="preferences_credit_cards_manage_saved_cards" moz:RemovedIn="125" tools:ignore="UnusedResources">저장된 카드 관리</string>
    <!-- Preference option for managing saved cards -->
    <string name="preferences_credit_cards_manage_saved_cards_2">카드 관리</string>
>>>>>>> 382ca721
    <!-- Preference option for adding an address -->
    <string name="preferences_addresses_add_address">주소 추가</string>
    <!-- Preference option for managing saved addresses -->
    <string name="preferences_addresses_manage_addresses">주소 관리</string>
    <!-- Preference for saving and autofilling addresses -->
    <string name="preferences_addresses_save_and_autofill_addresses" moz:RemovedIn="125" tools:ignore="UnusedResources">주소 저장 및 자동 채우기</string>

    <!-- Preference for saving and filling addresses -->
<<<<<<< HEAD
    <string name="preferences_addresses_save_and_autofill_addresses_2" tools:ignore="UnusedResources">주소 저장 및 채우기</string>
=======
    <string name="preferences_addresses_save_and_autofill_addresses_2">주소 저장 및 채우기</string>
>>>>>>> 382ca721
    <!-- Preference summary for saving and autofilling address data -->
    <string name="preferences_addresses_save_and_autofill_addresses_summary" moz:RemovedIn="125" tools:ignore="UnusedResources">숫자, 이메일 및 배송 주소와 같은 정보 포함</string>

    <!-- Preference summary for saving and filling address data -->
    <string name="preferences_addresses_save_and_autofill_addresses_summary_2">전화번호와 이메일 주소가 포함됩니다</string>

    <!-- Preference summary for saving and filling address data -->
    <string name="preferences_addresses_save_and_autofill_addresses_summary_2" tools:ignore="UnusedResources">전화번호와 이메일 주소가 포함됩니다</string>

    <!-- Title of the "Add card" screen -->
    <string name="credit_cards_add_card">카드 추가</string>
    <!-- Title of the "Edit card" screen -->
    <string name="credit_cards_edit_card">카드 편집</string>
    <!-- The header for the card number of a credit card -->
    <string name="credit_cards_card_number">카드 번호</string>
    <!-- The header for the expiration date of a credit card -->
    <string name="credit_cards_expiration_date">유효 기간</string>

    <!-- The label for the expiration date month of a credit card to be used by a11y services-->
    <string name="credit_cards_expiration_date_month">유효 기간 월</string>
    <!-- The label for the expiration date year of a credit card to be used by a11y services-->
    <string name="credit_cards_expiration_date_year">유효 기간 년</string>
    <!-- The header for the name on the credit card -->
    <string name="credit_cards_name_on_card">카드상의 이름</string>
    <!-- The text for the "Delete card" menu item for deleting a credit card -->
    <string name="credit_cards_menu_delete_card">카드 삭제</string>
    <!-- The text for the "Delete card" button for deleting a credit card -->
    <string name="credit_cards_delete_card_button">카드 삭제</string>
    <!-- The text for the confirmation message of "Delete card" dialog -->
<<<<<<< HEAD
    <string name="credit_cards_delete_dialog_confirmation">이 신용 카드를 삭제하시겠습니까?</string>
    <!-- The text for the confirmation message of "Delete card" dialog -->
    <string name="credit_cards_delete_dialog_confirmation_2" tools:ignore="UnusedResources">카드를 삭제하시겠습니까?</string>
=======
    <string name="credit_cards_delete_dialog_confirmation" moz:RemovedIn="125" tools:ignore="UnusedResources">이 신용 카드를 삭제하시겠습니까?</string>
    <!-- The text for the confirmation message of "Delete card" dialog -->
    <string name="credit_cards_delete_dialog_confirmation_2">카드를 삭제하시겠습니까?</string>
>>>>>>> 382ca721
    <!-- The text for the positive button on "Delete card" dialog -->
    <string name="credit_cards_delete_dialog_button">삭제</string>
    <!-- The title for the "Save" menu item for saving a credit card -->
    <string name="credit_cards_menu_save">저장</string>
    <!-- The text for the "Save" button for saving a credit card -->
    <string name="credit_cards_save_button">저장</string>
    <!-- The text for the "Cancel" button for cancelling adding, updating or deleting a credit card -->
    <string name="credit_cards_cancel_button">취소</string>

    <!-- Title of the "Saved cards" screen -->
    <string name="credit_cards_saved_cards">저장된 카드</string>

    <!-- Error message for credit card number validation -->
    <string name="credit_cards_number_validation_error_message" moz:RemovedIn="125" tools:ignore="UnusedResources">유효한 신용 카드 번호를 입력해 주세요</string>

    <!-- Error message for card number validation -->
<<<<<<< HEAD
    <string name="credit_cards_number_validation_error_message_2" tools:ignore="UnusedResources">유효한 카드 번호를 입력하세요</string>
    <!-- Error message for credit card name on card validation -->
    <string name="credit_cards_name_on_card_validation_error_message">이 항목을 입력하세요.</string>
    <!-- Error message for card name on card validation -->
    <string name="credit_cards_name_on_card_validation_error_message_2" tools:ignore="UnusedResources">이름 추가</string>
    <!-- Message displayed in biometric prompt displayed for authentication before allowing users to view their saved credit cards -->
    <string name="credit_cards_biometric_prompt_message">저장된 카드를 보려면 잠금 해제하세요</string>
    <!-- Title of warning dialog if users have no device authentication set up -->
    <string name="credit_cards_warning_dialog_title">신용 카드 보안</string>
    <!-- Title of warning dialog if users have no device authentication set up -->
    <string name="credit_cards_warning_dialog_title_2" tools:ignore="UnusedResources">저장된 결제 방법을 보호하세요</string>
    <!-- Message of warning dialog if users have no device authentication set up -->
    <string name="credit_cards_warning_dialog_message">다른 사람이 내 기기를 가지고 있는 경우, 저장된 신용 카드에 접근하지 못하도록 기기 잠금 패턴, PIN 또는 비밀번호를 설정하세요.</string>
    <!-- Message of warning dialog if users have no device authentication set up -->
    <string name="credit_cards_warning_dialog_message_3" tools:ignore="UnusedResources">다른 사람이 내 기기를 가지고 있는 경우, 저장된 결제 방법에 접근하지 못하도록 기기 잠금 패턴, PIN 또는 비밀번호를 설정하세요.</string>
=======
    <string name="credit_cards_number_validation_error_message_2">유효한 카드 번호를 입력하세요</string>
    <!-- Error message for credit card name on card validation -->
    <string name="credit_cards_name_on_card_validation_error_message" moz:RemovedIn="125" tools:ignore="UnusedResources">이 항목을 입력하세요.</string>
    <!-- Error message for card name on card validation -->
    <string name="credit_cards_name_on_card_validation_error_message_2">이름 추가</string>
    <!-- Message displayed in biometric prompt displayed for authentication before allowing users to view their saved credit cards -->
    <string name="credit_cards_biometric_prompt_message">저장된 카드를 보려면 잠금 해제하세요</string>
    <!-- Title of warning dialog if users have no device authentication set up -->
    <string name="credit_cards_warning_dialog_title" moz:RemovedIn="125" tools:ignore="UnusedResources">신용 카드 보안</string>
    <!-- Title of warning dialog if users have no device authentication set up -->
    <string name="credit_cards_warning_dialog_title_2">저장된 결제 방법을 보호하세요</string>
    <!-- Message of warning dialog if users have no device authentication set up -->
    <string name="credit_cards_warning_dialog_message" moz:RemovedIn="125" tools:ignore="UnusedResources">다른 사람이 내 기기를 가지고 있는 경우, 저장된 신용 카드에 접근하지 못하도록 기기 잠금 패턴, PIN 또는 비밀번호를 설정하세요.</string>
    <!-- Message of warning dialog if users have no device authentication set up -->
    <string name="credit_cards_warning_dialog_message_3">다른 사람이 내 기기를 가지고 있는 경우, 저장된 결제 방법에 접근하지 못하도록 기기 잠금 패턴, PIN 또는 비밀번호를 설정하세요.</string>
>>>>>>> 382ca721
    <!-- Positive button to send users to set up a pin of warning dialog if users have no device authentication set up -->
    <string name="credit_cards_warning_dialog_set_up_now">지금 설정</string>
    <!-- Negative button to ignore warning dialog if users have no device authentication set up -->
    <string name="credit_cards_warning_dialog_later">나중에</string>
    <!-- Title of PIN verification dialog to direct users to re-enter their device credentials to access their credit cards -->
    <string name="credit_cards_biometric_prompt_message_pin">기기 잠금 해제</string>

    <!-- Message displayed in biometric prompt for authentication, before allowing users to use their stored credit card information -->
<<<<<<< HEAD
    <string name="credit_cards_biometric_prompt_unlock_message">저장된 신용 카드 정보를 사용하려면 잠금 해제하세요</string>

    <!-- Message displayed in biometric prompt for authentication, before allowing users to use their stored payment method information -->
    <string name="credit_cards_biometric_prompt_unlock_message_2" tools:ignore="UnusedResources">저장된 결제 방법을 사용하려면 잠금 해제하세요</string>
=======
    <string name="credit_cards_biometric_prompt_unlock_message" moz:RemovedIn="125" tools:ignore="UnusedResources">저장된 신용 카드 정보를 사용하려면 잠금 해제하세요</string>

    <!-- Message displayed in biometric prompt for authentication, before allowing users to use their stored payment method information -->
    <string name="credit_cards_biometric_prompt_unlock_message_2">저장된 결제 방법을 사용하려면 잠금 해제하세요</string>
>>>>>>> 382ca721
    <!-- Title of the "Add address" screen -->
    <string name="addresses_add_address">주소 추가</string>
    <!-- Title of the "Edit address" screen -->
    <string name="addresses_edit_address">주소 편집</string>
    <!-- Title of the "Manage addresses" screen -->
    <string name="addresses_manage_addresses">주소 관리</string>
    <!-- The header for the first name of an address -->
    <string name="addresses_first_name" moz:removedIn="125" tools:ignore="UnusedResources">이름</string>
    <!-- The header for the middle name of an address -->
    <string name="addresses_middle_name" moz:removedIn="125" tools:ignore="UnusedResources">중간 이름</string>
    <!-- The header for the last name of an address -->
    <string name="addresses_last_name" moz:removedIn="125" tools:ignore="UnusedResources">성</string>
    <!-- The header for the name of an address. Name represents a person's full name, typically made up of a first, middle and last name, e.g. John Joe Doe. -->
    <string name="addresses_name">이름</string>
    <!-- The header for the street address of an address -->
    <string name="addresses_street_address">도로 주소</string>
    <!-- The header for the city of an address -->
    <string name="addresses_city">도시</string>
    <!-- The header for the subregion of an address when "state" should be used -->
    <string name="addresses_state">주</string>
    <!-- The header for the subregion of an address when "province" should be used -->
    <string name="addresses_province">주</string>
    <!-- The header for the zip code of an address -->
    <string name="addresses_zip">우편 번호</string>
    <!-- The header for the country or region of an address -->
    <string name="addresses_country">국가 또는 지역</string>
    <!-- The header for the phone number of an address -->
    <string name="addresses_phone">전화</string>
    <!-- The header for the email of an address -->
    <string name="addresses_email">이메일</string>
    <!-- The text for the "Save" button for saving an address -->
    <string name="addresses_save_button">저장</string>
    <!-- The text for the "Cancel" button for cancelling adding, updating or deleting an address -->
    <string name="addresses_cancel_button">취소</string>
    <!-- The text for the "Delete address" button for deleting an address -->
    <string name="addressess_delete_address_button">주소 삭제</string>

    <!-- The title for the "Delete address" confirmation dialog -->
<<<<<<< HEAD
    <string name="addressess_confirm_dialog_message">이 주소를 삭제하시겠습니까?</string>
    <!-- The title for the "Delete address" confirmation dialog -->
    <string name="addressess_confirm_dialog_message_2" tools:ignore="UnusedResources">이 주소를 삭제하시겠습니까?</string>
=======
    <string name="addressess_confirm_dialog_message" moz:RemovedIn="125" tools:ignore="UnusedResources">이 주소를 삭제하시겠습니까?</string>
    <!-- The title for the "Delete address" confirmation dialog -->
    <string name="addressess_confirm_dialog_message_2">이 주소를 삭제하시겠습니까?</string>
>>>>>>> 382ca721
    <!-- The text for the positive button on "Delete address" dialog -->
    <string name="addressess_confirm_dialog_ok_button">삭제</string>
    <!-- The text for the negative button on "Delete address" dialog -->
    <string name="addressess_confirm_dialog_cancel_button">취소</string>
    <!-- The text for the "Save address" menu item for saving an address -->
    <string name="address_menu_save_address">주소 저장</string>
    <!-- The text for the "Delete address" menu item for deleting an address -->
    <string name="address_menu_delete_address">주소 삭제</string>

    <!-- Title of the Add search engine screen -->
    <string name="search_engine_add_custom_search_engine_title">검색 엔진 추가</string>
    <!-- Content description (not visible, for screen readers etc.): Title for the button that navigates to add new engine screen -->
    <string name="search_engine_add_custom_search_engine_button_content_description">새 검색 엔진 추가</string>
    <!-- Title of the Edit search engine screen -->
    <string name="search_engine_edit_custom_search_engine_title">검색 엔진 편집</string>
    <!-- Text for the menu button to edit a search engine -->
    <string name="search_engine_edit">편집</string>
    <!-- Text for the menu button to delete a search engine -->
    <string name="search_engine_delete">삭제</string>

    <!-- Label for the TextField in which user enters custom search engine name -->
    <string name="search_add_custom_engine_name_label">이름</string>
    <!-- Placeholder text shown in the Search Engine Name text field before a user enters text -->
    <string name="search_add_custom_engine_name_hint_2">검색 엔진 이름</string>
    <!-- Label for the TextField in which user enters custom search engine URL -->
    <string name="search_add_custom_engine_url_label">검색 URL 문자열</string>
    <!-- Placeholder text shown in the Search String TextField before a user enters text -->
    <string name="search_add_custom_engine_search_string_hint_2">검색에 사용할 URL</string>
    <!-- Description text for the Search String TextField. The %s is part of the string -->
    <string name="search_add_custom_engine_search_string_example" formatted="false">쿼리를 “%s”로 대체합니다. 예:\nhttps://www.google.com/search?q=%s</string>

    <!-- Accessibility description for the form in which details about the custom search engine are entered -->
    <string name="search_add_custom_engine_form_description">사용자 지정 검색 엔진 상세 정보</string>

    <!-- Label for the TextField in which user enters custom search engine suggestion URL -->
    <string name="search_add_custom_engine_suggest_url_label">검색 제안 API (선택 사항)</string>
    <!-- Placeholder text shown in the Search Suggestion String TextField before a user enters text -->
    <string name="search_add_custom_engine_suggest_string_hint">검색 제안 API URL</string>
    <!-- Description text for the Search Suggestion String TextField. The %s is part of the string -->
    <string name="search_add_custom_engine_suggest_string_example_2" formatted="false">쿼리를 “%s”로 대체합니다. 예:\nhttps://suggestqueries.google.com/complete/search?client=firefox&amp;q=%s</string>
    <!-- The text for the "Save" button for saving a custom search engine -->
    <string name="search_custom_engine_save_button">저장</string>

    <!-- Text shown when a user leaves the name field empty -->
    <string name="search_add_custom_engine_error_empty_name">검색 엔진 이름을 입력하세요</string>
    <!-- Text shown when a user leaves the search string field empty -->
    <string name="search_add_custom_engine_error_empty_search_string">검색 문자열을 입력하세요</string>
    <!-- Text shown when a user leaves out the required template string -->
    <string name="search_add_custom_engine_error_missing_template">검색 문자열이 예시 형식과 일치하는지 확인하세요</string>
    <!-- Text shown when we aren't able to validate the custom search query. The first parameter is the url of the custom search engine -->
    <string name="search_add_custom_engine_error_cannot_reach">“%s” 연결 오류</string>
    <!-- Text shown when a user creates a new search engine -->
    <string name="search_add_custom_engine_success_message">%s 생성됨</string>
    <!-- Text shown when a user successfully edits a custom search engine -->
    <string name="search_edit_custom_engine_success_message">%s 저장됨</string>
    <!-- Text shown when a user successfully deletes a custom search engine -->
    <string name="search_delete_search_engine_success_message">%s 삭제됨</string>

    <!-- Heading for the instructions to allow a permission -->
    <string name="phone_feature_blocked_intro">허용하려면:</string>
    <!-- First step for the allowing a permission -->
    <string name="phone_feature_blocked_step_settings">1. 안드로이드 설정으로 이동하세요</string>
    <!-- Second step for the allowing a permission -->
    <string name="phone_feature_blocked_step_permissions"><![CDATA[2. <b>권한</b>을 누르세요.]]></string>

    <!-- Third step for the allowing a permission (Fore example: Camera) -->
    <string name="phone_feature_blocked_step_feature"><![CDATA[3. <b>%1$s</b>을(를) 켜기로 전환하세요]]></string>

    <!-- Label that indicates a site is using a secure connection -->
    <string name="quick_settings_sheet_secure_connection_2">연결이 안전함</string>
    <!-- Label that indicates a site is using a insecure connection -->
    <string name="quick_settings_sheet_insecure_connection_2">연결이 안전하지 않음</string>
    <!-- Label to clear site data -->
    <string name="clear_site_data">쿠키 및 사이트 데이터 지우기</string>
    <!-- Confirmation message for a dialog confirming if the user wants to delete all data for current site -->
    <string name="confirm_clear_site_data"><![CDATA[<b>%s</b> 사이트의 모든 쿠키와 데이터를 지우시겠습니까?]]></string>
    <!-- Confirmation message for a dialog confirming if the user wants to delete all the permissions for all sites-->
    <string name="confirm_clear_permissions_on_all_sites">모든 사이트에 대해 모든 권한을 지우시겠습니까?</string>
    <!-- Confirmation message for a dialog confirming if the user wants to delete all the permissions for a site-->
    <string name="confirm_clear_permissions_site">이 사이트에 대해 모든 권한을 지우시겠습니까?</string>
    <!-- Confirmation message for a dialog confirming if the user wants to set default value a permission for a site-->
    <string name="confirm_clear_permission_site">이 사이트에 대해 이 권한을 지우시겠습니까?</string>
    <!-- label shown when there are not site exceptions to show in the site exception settings -->
    <string name="no_site_exceptions">사이트 예외 없음</string>
    <!-- Bookmark deletion confirmation -->
    <string name="bookmark_deletion_confirmation">이 북마크를 삭제하시겠습니까?</string>
    <!-- Browser menu button that adds a shortcut to the home fragment -->
    <string name="browser_menu_add_to_shortcuts">바로 가기에 추가</string>
    <!-- Browser menu button that removes a shortcut from the home fragment -->
    <string name="browser_menu_remove_from_shortcuts">바로 가기에서 삭제</string>
    <!-- text shown before the issuer name to indicate who its verified by, parameter is the name of
     the certificate authority that verified the ticket-->
    <string name="certificate_info_verified_by">인증 기관: %1$s</string>
    <!-- Login overflow menu delete button -->
    <string name="login_menu_delete_button">삭제</string>
    <!-- Login overflow menu edit button -->
    <string name="login_menu_edit_button">편집</string>
    <!-- Message in delete confirmation dialog for logins -->
<<<<<<< HEAD
    <string name="login_deletion_confirmation">이 로그인을 삭제하시겠습니까?</string>
    <!-- Message in delete confirmation dialog for password -->
    <string name="login_deletion_confirmation_2" tools:ignore="UnusedResources">이 비밀번호를 삭제하시겠습니까?</string>
=======
    <string name="login_deletion_confirmation" moz:RemovedIn="125" tools:ignore="UnusedResources">이 로그인을 삭제하시겠습니까?</string>
    <!-- Message in delete confirmation dialog for password -->
    <string name="login_deletion_confirmation_2">이 비밀번호를 삭제하시겠습니까?</string>
>>>>>>> 382ca721
    <!-- Positive action of a dialog asking to delete  -->
    <string name="dialog_delete_positive">삭제</string>
    <!-- Negative action of a dialog asking to delete login -->
    <string name="dialog_delete_negative">취소</string>
    <!--  The saved login options menu description. -->
<<<<<<< HEAD
    <string name="login_options_menu">로그인 옵션</string>
    <!--  The saved password options menu description. -->
    <string name="login_options_menu_2" tools:ignore="UnusedResources">비밀번호 옵션</string>
    <!--  The editable text field for a login's web address. -->
    <string name="saved_login_hostname_description">로그인 웹 주소의 편집 가능한 텍스트 필드입니다.</string>
    <!--  The editable text field for a website address. -->
    <string name="saved_login_hostname_description_3" tools:ignore="UnusedResources">웹 사이트 주소에 대한 편집 가능한 텍스트 필드입니다.</string>
    <!--  The editable text field for a login's username. -->
    <string name="saved_login_username_description">로그인 사용자 이름의 편집 가능한 텍스트 필드입니다.</string>
    <!--  The editable text field for a username. -->
    <string name="saved_login_username_description_3" tools:ignore="UnusedResources">사용자 이름에 대한 편집 가능한 텍스트 필드입니다.</string>
    <!--  The editable text field for a login's password. -->
    <string name="saved_login_password_description">로그인 비밀번호의 편집 가능한 텍스트 필드입니다.</string>
    <!--  The editable text field for a login's password. -->
    <string name="saved_login_password_description_2" tools:ignore="UnusedResources">비밀번호에 대한 편집 가능한 텍스트 필드입니다.</string>
    <!--  The button description to save changes to an edited login. -->
    <string name="save_changes_to_login">변경 내용을 로그인에 저장.</string>
    <!--  The button description to save changes to an edited password. -->
    <string name="save_changes_to_login_2" tools:ignore="UnusedResources">변경 내용 저장.</string>
    <!--  The page title for editing a saved login. -->
    <string name="edit">편집</string>
    <!--  The page title for editing a saved password. -->
    <string name="edit_2" tools:ignore="UnusedResources">비밀번호 수정</string>
    <!--  The page title for adding new login. -->
    <string name="add_login">새 로그인 추가</string>
    <!--  The page title for adding new password. -->
    <string name="add_login_2" tools:ignore="UnusedResources">비밀번호 추가</string>
    <!--  The error message in add/edit login view when password field is blank. -->
    <string name="saved_login_password_required">비밀번호 필요</string>
    <!--  Error text displayed underneath the password field when it is in an error case. -->
    <string name="saved_login_password_required_2" tools:ignore="UnusedResources">비밀번호 입력</string>
    <!--  The error message in add login view when username field is blank. -->
    <string name="saved_login_username_required">사용자 이름은 필수입니다</string>
    <!--  The error message in add login view when username field is blank. -->
    <string name="saved_login_username_required_2" tools:ignore="UnusedResources">사용자 이름 입력</string>
=======
    <string name="login_options_menu" moz:RemovedIn="125" tools:ignore="UnusedResources">로그인 옵션</string>
    <!--  The saved password options menu description. -->
    <string name="login_options_menu_2">비밀번호 옵션</string>
    <!--  The editable text field for a login's web address. -->
    <string name="saved_login_hostname_description" moz:RemovedIn="125" tools:ignore="UnusedResources">로그인 웹 주소의 편집 가능한 텍스트 필드입니다.</string>
    <!--  The editable text field for a website address. -->
    <string name="saved_login_hostname_description_3">웹 사이트 주소에 대한 편집 가능한 텍스트 필드입니다.</string>
    <!--  The editable text field for a login's username. -->
    <string name="saved_login_username_description" moz:RemovedIn="125" tools:ignore="UnusedResources">로그인 사용자 이름의 편집 가능한 텍스트 필드입니다.</string>
    <!--  The editable text field for a username. -->
    <string name="saved_login_username_description_3">사용자 이름에 대한 편집 가능한 텍스트 필드입니다.</string>
    <!--  The editable text field for a login's password. -->
    <string name="saved_login_password_description" moz:RemovedIn="125" tools:ignore="UnusedResources">로그인 비밀번호의 편집 가능한 텍스트 필드입니다.</string>
    <!--  The editable text field for a login's password. -->
    <string name="saved_login_password_description_2">비밀번호에 대한 편집 가능한 텍스트 필드입니다.</string>
    <!--  The button description to save changes to an edited login. -->
    <string name="save_changes_to_login" moz:RemovedIn="125" tools:ignore="UnusedResources">변경 내용을 로그인에 저장.</string>
    <!--  The button description to save changes to an edited password. -->
    <string name="save_changes_to_login_2">변경 내용 저장.</string>
    <!--  The page title for editing a saved login. -->
    <string name="edit" moz:RemovedIn="125" tools:ignore="UnusedResources">편집</string>
    <!--  The page title for editing a saved password. -->
    <string name="edit_2">비밀번호 수정</string>
    <!--  The page title for adding new login. -->
    <string name="add_login" moz:RemovedIn="125" tools:ignore="UnusedResources">새 로그인 추가</string>
    <!--  The page title for adding new password. -->
    <string name="add_login_2">비밀번호 추가</string>
    <!--  The error message in add/edit login view when password field is blank. -->
    <string name="saved_login_password_required" moz:RemovedIn="125" tools:ignore="UnusedResources">비밀번호 필요</string>
    <!--  Error text displayed underneath the password field when it is in an error case. -->
    <string name="saved_login_password_required_2">비밀번호 입력</string>
    <!--  The error message in add login view when username field is blank. -->
    <string name="saved_login_username_required" moz:RemovedIn="125" tools:ignore="UnusedResources">사용자 이름은 필수입니다</string>
    <!--  The error message in add login view when username field is blank. -->
    <string name="saved_login_username_required_2">사용자 이름 입력</string>
>>>>>>> 382ca721
    <!--  The error message in add login view when hostname field is blank. -->
    <string name="saved_login_hostname_required" tools:ignore="UnusedResources">호스트 이름은 필수입니다</string>
    <!--  The error message in add login view when hostname field is blank. -->
    <string name="saved_login_hostname_required_2" tools:ignore="UnusedResources">웹 주소 입력</string>
    <!-- Voice search button content description  -->
    <string name="voice_search_content_description">음성 검색</string>
    <!-- Voice search prompt description displayed after the user presses the voice search button -->
    <string name="voice_search_explainer">지금 말하세요</string>

    <!--  The error message in edit login view when a duplicate username exists. -->
    <string name="saved_login_duplicate">해당 사용자 이름을 가진 로그인이 이미 존재합니다</string>

    <!-- This is the hint text that is shown inline on the hostname field of the create new login page. 'https://www.example.com' intentionally hardcoded here -->
    <string name="add_login_hostname_hint_text">https://www.example.com</string>
    <!-- This is an error message shown below the hostname field of the add login page when a hostname does not contain http or https. -->
    <string name="add_login_hostname_invalid_text_3">웹 주소에는 &quot;https://&quot; 또는 &quot;http://&quot;가 포함되어야 합니다.</string>
    <!-- This is an error message shown below the hostname field of the add login page when a hostname is invalid. -->
    <string name="add_login_hostname_invalid_text_2">유효한 호스트 이름은 필수입니다</string>

    <!-- Synced Tabs -->
    <!-- Text displayed to ask user to connect another device as no devices found with account -->
    <string name="synced_tabs_connect_another_device">다른 기기를 연결하세요.</string>
    <!-- Text displayed asking user to re-authenticate -->
    <string name="synced_tabs_reauth">다시 인증하세요.</string>
    <!-- Text displayed when user has disabled tab syncing in Firefox Sync Account -->
    <string name="synced_tabs_enable_tab_syncing">탭 동기화를 활성화하세요.</string>

    <!-- Text displayed when user has no tabs that have been synced -->
    <string name="synced_tabs_no_tabs">다른 기기의 Firefox에서 열린 탭이 없습니다.</string>
    <!-- Text displayed in the synced tabs screen when a user is not signed in to Firefox Sync describing Synced Tabs -->
    <string name="synced_tabs_sign_in_message">다른 기기의 탭 목록을 봅니다.</string>
    <!-- Text displayed on a button in the synced tabs screen to link users to sign in when a user is not signed in to Firefox Sync -->
    <string name="synced_tabs_sign_in_button">Sync에 로그인</string>

    <!-- The text displayed when a synced device has no tabs to show in the list of Synced Tabs. -->
    <string name="synced_tabs_no_open_tabs">열린 탭이 없음</string>

    <!-- Content description for expanding a group of synced tabs. -->
    <string name="synced_tabs_expand_group">동기화된 탭 그룹 펼치기</string>
    <!-- Content description for collapsing a group of synced tabs. -->
    <string name="synced_tabs_collapse_group">동기화된 탭 그룹 접기</string>

    <!-- Top Sites -->
    <!-- Title text displayed in the dialog when shortcuts limit is reached. -->
    <string name="shortcut_max_limit_title">바로 가기 한도에 도달됨</string>
    <!-- Content description text displayed in the dialog when shortcut limit is reached. -->
    <string name="shortcut_max_limit_content">새 바로 가기를 추가하려면 하나를 삭제하세요. 사이트를 길게 터치하고 삭제를 선택하세요.</string>
    <!-- Confirmation dialog button text when top sites limit is reached. -->
    <string name="top_sites_max_limit_confirmation_button">확인</string>

    <!-- Label for the preference to show the shortcuts for the most visited top sites on the homepage -->
    <string name="top_sites_toggle_top_recent_sites_4">바로 가기</string>
    <!-- Title text displayed in the rename top site dialog. -->
    <string name="top_sites_rename_dialog_title">이름</string>

    <!-- Hint for renaming title of a shortcut -->
    <string name="shortcut_name_hint">바로 가기 이름</string>
    <!-- Button caption to confirm the renaming of the top site. -->
    <string name="top_sites_rename_dialog_ok">확인</string>
    <!-- Dialog button text for canceling the rename top site prompt. -->
    <string name="top_sites_rename_dialog_cancel">취소</string>

    <!-- Text for the menu button to open the homepage settings. -->
    <string name="top_sites_menu_settings">설정</string>
    <!-- Text for the menu button to navigate to sponsors and privacy support articles. '&amp;' is replaced with the ampersand symbol: & -->
    <string name="top_sites_menu_sponsor_privacy">스폰서 및 개인 정보 보호</string>
    <!-- Label text displayed for a sponsored top site. -->
    <string name="top_sites_sponsored_label">스폰서</string>

    <!-- Inactive tabs in the tabs tray -->
    <!-- Title text displayed in the tabs tray when a tab has been unused for 14 days. -->
    <string name="inactive_tabs_title">비활성 탭</string>
    <!-- Content description for closing all inactive tabs -->
    <string name="inactive_tabs_delete_all">모든 비활성 탭 닫기</string>

    <!-- Content description for expanding the inactive tabs section. -->
    <string name="inactive_tabs_expand_content_description">비활성 탭 펼치기</string>
    <!-- Content description for collapsing the inactive tabs section. -->
    <string name="inactive_tabs_collapse_content_description">비활성 탭 접기</string>

    <!-- Inactive tabs auto-close message in the tabs tray -->
    <!-- The header text of the auto-close message when the user is asked if they want to turn on the auto-closing of inactive tabs. -->
    <string name="inactive_tabs_auto_close_message_header" tools:ignore="UnusedResources">한 달 후 자동 닫기를 하시겠습니까?</string>
    <!-- A description below the header to notify the user what the inactive tabs auto-close feature is. -->
    <string name="inactive_tabs_auto_close_message_description" tools:ignore="UnusedResources">Firefox는 지난 한 달 동안 보지 않은 탭을 닫을 수 있습니다.</string>
    <!-- A call to action below the description to allow the user to turn on the auto closing of inactive tabs. -->
    <string name="inactive_tabs_auto_close_message_action" tools:ignore="UnusedResources">자동 닫기 켜기</string>

    <!-- Text for the snackbar to confirm auto-close is enabled for inactive tabs -->
    <string name="inactive_tabs_auto_close_message_snackbar">자동 닫기 사용함</string>

    <!-- Awesome bar suggestion's headers -->
    <!-- Search suggestions title for Firefox Suggest. -->
    <string name="firefox_suggest_header">Firefox 제안</string>

    <!-- Title for search suggestions when Google is the default search suggestion engine. -->
    <string name="google_search_engine_suggestion_header">구글 검색</string>
    <!-- Title for search suggestions when the default search suggestion engine is anything other than Google. The first parameter is default search engine name. -->
    <string name="other_default_search_engine_suggestion_header">%s 검색</string>

    <!-- Default browser experiment -->
    <!-- Default browser card title -->
    <string name="default_browser_experiment_card_title">기본 브라우저 전환</string>
    <!-- Default browser card text -->
    <string name="default_browser_experiment_card_text">Firefox에서 자동으로 열리도록 웹 사이트, 이메일 및 메시지의 링크를 설정합니다.</string>

    <!-- Content description for close button in collection placeholder. -->
    <string name="remove_home_collection_placeholder_content_description">삭제</string>

    <!-- Content description radio buttons with a link to more information -->
    <string name="radio_preference_info_content_description">상세 정보</string>

    <!-- Content description for the action bar "up" button -->
    <string name="action_bar_up_description" moz:removedIn="124" tools:ignore="UnusedResources">위로 이동</string>

    <!-- Content description for privacy content close button -->
    <string name="privacy_content_close_button_content_description">닫기</string>

    <!-- Pocket recommended stories -->
    <!-- Header text for a section on the home screen. -->
    <string name="pocket_stories_header_1">생각하게 하는 이야기</string>
    <!-- Header text for a section on the home screen. -->
    <string name="pocket_stories_categories_header">주제별 이야기</string>
    <!-- Text of a button allowing users to access an external url for more Pocket recommendations. -->
    <string name="pocket_stories_placeholder_text">더 발견하기</string>
    <!-- Title of an app feature. Smaller than a heading. The first parameter is product name Pocket -->
    <string name="pocket_stories_feature_title_2">%s 제공.</string>
    <!-- Caption for describing a certain feature. The placeholder is for a clickable text (eg: Learn more) which will load an url in a new tab when clicked.  -->
    <string name="pocket_stories_feature_caption">Firefox 제품군의 일부입니다. %s</string>
    <!-- Clickable text for opening an external link for more information about Pocket. -->
    <string name="pocket_stories_feature_learn_more">더 알아보기</string>

    <!-- Text indicating that the Pocket story that also displays this text is a sponsored story by other 3rd party entity. -->
    <string name="pocket_stories_sponsor_indication">스폰서</string>

    <!-- Snackbar message for enrolling in a Nimbus experiment from the secret settings when Studies preference is Off.-->
    <string name="experiments_snackbar">데이터를 보내려면 원격 분석을 활성화하세요.</string>
    <!-- Snackbar button text to navigate to telemetry settings.-->
    <string name="experiments_snackbar_button">설정으로 이동</string>

    <!-- Review quality check feature-->
    <!-- Name for the review quality check feature used as title for the panel. -->
    <string name="review_quality_check_feature_name_2">리뷰 검사기</string>
    <!-- Summary for grades A and B for review quality check adjusted grading. -->
    <string name="review_quality_check_grade_a_b_description">신뢰할 수 있는 리뷰</string>
    <!-- Summary for grade C for review quality check adjusted grading. -->
    <string name="review_quality_check_grade_c_description">신뢰할 수 있는 리뷰와 신뢰할 수 없는 리뷰가 혼합됨</string>
    <!-- Summary for grades D and F for review quality check adjusted grading. -->
    <string name="review_quality_check_grade_d_f_description">신뢰할 수 없는 리뷰</string>
    <!-- Text for title presenting the reliability of a product's reviews. -->
    <string name="review_quality_check_grade_title">이 리뷰는 얼마나 신뢰할 수 있나요?</string>
    <!-- Title for when the rating has been updated by the review checker -->
    <string name="review_quality_check_adjusted_rating_title">조정된 평점</string>
    <!-- Description for a product's adjusted star rating. The text presents that the product's reviews which were evaluated as unreliable were removed from the adjusted rating. -->
    <string name="review_quality_check_adjusted_rating_description_2">신뢰할 수 있는 리뷰에 바탕</string>
    <!-- Title for list of highlights from a product's review emphasizing a product's important traits. -->
    <string name="review_quality_check_highlights_title">최근 리뷰의 하이라이트</string>
    <!-- Title for section explaining how we analyze the reliability of a product's reviews. -->
    <string name="review_quality_check_explanation_title">리뷰 품질을 결정하는 방법</string>
    <!-- Paragraph explaining how we analyze the reliability of a product's reviews. First parameter is the Fakespot product name. In the phrase "Fakespot by Mozilla", "by" can be localized. Does not need to stay by. -->
    <string name="review_quality_check_explanation_body_reliability">Mozilla의 %s AI 기술을 사용하여 제품 리뷰의 신뢰성을 확인합니다. 이는 제품 품질이 아닌 리뷰 품질을 평가하는 데에만 도움이 됩니다.</string>
    <!-- Paragraph explaining the grading system we use to classify the reliability of a product's reviews. -->
    <string name="review_quality_check_info_review_grade_header"><![CDATA[각 제품의 리뷰에는 A부터 F까지 <b>문자 등급</b>이 부여됩니다.]]></string>
    <!-- Description explaining grades A and B for review quality check adjusted grading. -->
    <string name="review_quality_check_info_grade_info_AB">신뢰할 수 있는 리뷰. 솔직하고 공정한 리뷰를 남긴 실제 고객의 리뷰일 가능성이 높다고 생각합니다.</string>
    <!-- Description explaining grade C for review quality check adjusted grading. -->
    <string name="review_quality_check_info_grade_info_C">신뢰할 수 있는 리뷰와 신뢰할 수 없는 리뷰가 혼합되어 있다고 생각합니다.</string>
    <!-- Description explaining grades D and F for review quality check adjusted grading. -->
    <string name="review_quality_check_info_grade_info_DF">신뢰할 수 없는 리뷰. 리뷰가 가짜이거나 편향된 리뷰어의 리뷰일 가능성이 있다고 생각합니다.</string>
    <!-- Paragraph explaining how a product's adjusted grading is calculated. -->
    <string name="review_quality_check_explanation_body_adjusted_grading"><![CDATA[<b>조정된 평점</b>은 신뢰할 수 있다고 믿는 리뷰만을 기반으로 합니다.]]></string>
    <!-- Paragraph explaining product review highlights. First parameter is the name of the retailer (e.g. Amazon). -->
    <string name="review_quality_check_explanation_body_highlights"><![CDATA[<b>하이라이트</b>는 지난 80일 동안 신뢰할 수 있는 %s의 리뷰에서 나온 것입니다.]]></string>
    <!-- Text for learn more caption presenting a link with information about review quality. First parameter is for clickable text defined in review_quality_check_info_learn_more_link. -->
    <string name="review_quality_check_info_learn_more">%s에 대해 더 알아보세요.</string>
    <!-- Clickable text that links to review quality check SuMo page. First parameter is the Fakespot product name. -->
    <string name="review_quality_check_info_learn_more_link_2">%s이 리뷰 품질을 결정하는 방법</string>
    <!-- Text for title of settings section. -->
    <string name="review_quality_check_settings_title">설정</string>
    <!-- Text for label for switch preference to show recommended products from review quality check settings section. -->
    <string name="review_quality_check_settings_recommended_products">리뷰 검사기에 광고 표시</string>
    <!-- Description for switch preference to show recommended products from review quality check settings section. First parameter is for clickable text defined in review_quality_check_settings_recommended_products_learn_more.-->
    <string name="review_quality_check_settings_recommended_products_description_2" tools:ignore="UnusedResources">관련 제품에 대한 광고가 가끔 표시됩니다. 믿을 수 있는 리뷰가 있는 제품만을 광고합니다. %s</string>
    <!-- Clickable text that links to review quality check recommended products support article. -->
    <string name="review_quality_check_settings_recommended_products_learn_more" tools:ignore="UnusedResources">더 알아보기</string>
    <!-- Text for turning sidebar off button from review quality check settings section. -->
    <string name="review_quality_check_settings_turn_off">리뷰 검사기 끄기</string>
    <!-- Text for title of recommended product section. This is displayed above a product image, suggested as an alternative to the product reviewed. -->
    <string name="review_quality_check_ad_title" tools:ignore="UnusedResources">더 보기</string>
    <!-- Caption for recommended product section indicating this is an ad by Fakespot. First parameter is the Fakespot product name. -->
    <string name="review_quality_check_ad_caption" tools:ignore="UnusedResources">%s의 광고</string>
    <!-- Caption for review quality check panel. First parameter is for clickable text defined in review_quality_check_powered_by_link. -->
    <string name="review_quality_check_powered_by_2">리뷰 검사기는 %s에 의해 제공됨</string>
    <!-- Clickable text that links to Fakespot.com. First parameter is the Fakespot product name. In the phrase "Fakespot by Mozilla", "by" can be localized. Does not need to stay by. -->
    <string name="review_quality_check_powered_by_link" tools:ignore="UnusedResources">Mozilla의 %s</string>
    <!-- Text for title of warning card informing the user that the current analysis is outdated. -->
    <string name="review_quality_check_outdated_analysis_warning_title" tools:ignore="UnusedResources">확인해야 할 새로운 정보</string>
    <!-- Text for button from warning card informing the user that the current analysis is outdated. Clicking this should trigger the product's re-analysis. -->
    <string name="review_quality_check_outdated_analysis_warning_action" tools:ignore="UnusedResources">지금 확인</string>
    <!-- Title for warning card informing the user that the current product does not have enough reviews for a review analysis. -->
    <string name="review_quality_check_no_reviews_warning_title">아직 리뷰가 충분하지 않음</string>
    <!-- Text for body of warning card informing the user that the current product does not have enough reviews for a review analysis. -->
    <string name="review_quality_check_no_reviews_warning_body">이 제품에 대한 리뷰가 더 많아지면 품질을 확인할 수 있을 것입니다.</string>
    <!-- Title for warning card informing the user that the current product is currently not available. -->
    <string name="review_quality_check_product_availability_warning_title">제품을 사용할 수 없음</string>
    <!-- Text for the body of warning card informing the user that the current product is currently not available. -->
    <string name="review_quality_check_product_availability_warning_body">이 제품이 재입고된 것을 확인하시면, 보고해 주시면 리뷰를 확인하도록 하겠습니다.</string>
    <!-- Clickable text for warning card informing the user that the current product is currently not available. Clicking this should inform the server that the product is available. -->
    <string name="review_quality_check_product_availability_warning_action_2">제품 재고가 있다고 보고</string>
    <!-- Title for warning card informing the user that the current product's analysis is still processing. The parameter is the percentage progress (0-100%) of the analysis process (e.g. 56%). -->
    <string name="review_quality_check_analysis_in_progress_warning_title_2">리뷰 품질 확인 중 (%s)</string>
    <!-- Text for body of warning card informing the user that the current product's analysis is still processing. -->
    <string name="review_quality_check_analysis_in_progress_warning_body">이 작업은 약 60초 정도 걸릴 수 있습니다.</string>
    <!-- Title for info card displayed after the user reports a product is back in stock. -->
    <string name="review_quality_check_analysis_requested_info_title">보고해 주셔서 감사합니다!</string>
    <!-- Text for body of info card displayed after the user reports a product is back in stock. -->
    <string name="review_quality_check_analysis_requested_info_body">24시간 이내에 이 제품의 리뷰에 대한 정보를 받아야 합니다. 다시 확인해 주세요.</string>
    <!-- Title for info card displayed when the user review checker while on a product that Fakespot does not analyze (e.g. gift cards, music). -->
    <string name="review_quality_check_not_analyzable_info_title">리뷰를 확인할 수 없음</string>
    <!-- Text for body of info card displayed when the user review checker while on a product that Fakespot does not analyze (e.g. gift cards, music). -->
    <string name="review_quality_check_not_analyzable_info_body">안타깝게도 특정 유형의 제품에 대해서는 리뷰 품질을 확인할 수 없습니다. 예를 들어 기프트 카드, 스트리밍 동영상, 음악, 게임 등이 있습니다.</string>
    <!-- Title for info card displayed when another user reported the displayed product is back in stock. -->
    <string name="review_quality_check_analysis_requested_other_user_info_title" tools:ignore="UnusedResources">곧 정보 제공 예정</string>
    <!-- Text for body of info card displayed when another user reported the displayed product is back in stock. -->
    <string name="review_quality_check_analysis_requested_other_user_info_body" tools:ignore="UnusedResources">24시간 이내에 이 제품의 리뷰에 대한 정보를 받아야 합니다. 다시 확인해 주세요.</string>
    <!-- Title for info card displayed to the user when analysis finished updating. -->
    <string name="review_quality_check_analysis_updated_confirmation_title" tools:ignore="UnusedResources">분석이 최신 상태</string>
    <!-- Text for the action button from info card displayed to the user when analysis finished updating. -->
    <string name="review_quality_check_analysis_updated_confirmation_action" tools:ignore="UnusedResources">확인</string>
    <!-- Title for error card displayed to the user when an error occurred. -->
    <string name="review_quality_check_generic_error_title">현재 사용 가능한 정보가 없음</string>
    <!-- Text for body of error card displayed to the user when an error occurred. -->
    <string name="review_quality_check_generic_error_body">문제를 해결하기 위해 노력하고 있습니다. 곧 다시 확인하시기 바랍니다.</string>
    <!-- Title for error card displayed to the user when the device is disconnected from the network. -->
    <string name="review_quality_check_no_connection_title">네트워크 연결 없음</string>
    <!-- Text for body of error card displayed to the user when the device is disconnected from the network. -->
    <string name="review_quality_check_no_connection_body">네트워크 연결을 확인한 후 페이지를 새로 고침해 보세요.</string>
    <!-- Title for card displayed to the user for products whose reviews were not analyzed yet. -->
    <string name="review_quality_check_no_analysis_title">이 리뷰에 대한 정보가 아직 없음</string>
    <!-- Text for the body of card displayed to the user for products whose reviews were not analyzed yet. -->
    <string name="review_quality_check_no_analysis_body">이 제품의 리뷰가 신뢰할 수 있는지 확인하려면 리뷰 품질을 확인하세요. 약 60초밖에 걸리지 않습니다.</string>
    <!-- Text for button from body of card displayed to the user for products whose reviews were not analyzed yet. Clicking this should trigger a product analysis. -->
    <string name="review_quality_check_no_analysis_link">리뷰 품질 확인</string>
    <!-- Headline for review quality check contextual onboarding card. -->
    <string name="review_quality_check_contextual_onboarding_title">제품 리뷰에 대한 신뢰할 수 있는 가이드를 사용해 보세요</string>
    <!-- Description for review quality check contextual onboarding card. The first and last two parameters are for retailer names (e.g. Amazon, Walmart). The second parameter is for the name of the application (e.g. Firefox). -->
    <string name="review_quality_check_contextual_onboarding_description">구매하기 전에 %1$s에 대한 제품 리뷰가 얼마나 신뢰할 수 있는지 확인하세요. %2$s의 실험 기능인 리뷰 검사기가 브라우저에 바로 내장되어 있습니다. %3$s 및 %4$s에서도 작동합니다.</string>
    <!-- Description for review quality check contextual onboarding card. The first parameters is for retailer name (e.g. Amazon). The second parameter is for the name of the application (e.g. Firefox). -->
    <string name="review_quality_check_contextual_onboarding_description_one_vendor">구매하기 전에 %1$s에 대한 제품 리뷰가 얼마나 신뢰할 수 있는지 확인하세요. %2$s의 실험 기능인 리뷰 검사기가 브라우저에 바로 내장되어 있습니다.</string>
    <!-- Paragraph presenting review quality check feature. First parameter is the Fakespot product name. Second parameter is for clickable text defined in review_quality_check_contextual_onboarding_learn_more_link. In the phrase "Fakespot by Mozilla", "by" can be localized. Does not need to stay by. -->
    <string name="review_quality_check_contextual_onboarding_learn_more">Mozilla의 %1$s 기능을 사용하여 편향되고 허위 리뷰를 방지하는 데 도움을 드립니다. AI 모델은 쇼핑하는 동안 사용자를 보호하기 위해 항상 개선되고 있습니다. %2$s</string>
    <!-- Clickable text from the contextual onboarding card that links to review quality check support article. -->
    <string name="review_quality_check_contextual_onboarding_learn_more_link">더 알아보기</string>
    <!-- Caption text to be displayed in review quality check contextual onboarding card above the opt-in button. First parameter is the Fakespot product name. Following parameters are for clickable texts defined in review_quality_check_contextual_onboarding_privacy_policy and review_quality_check_contextual_onboarding_terms_use. In the phrase "Fakespot by Mozilla", "by" can be localized. Does not need to stay by. -->
    <string name="review_quality_check_contextual_onboarding_caption" moz:RemovedIn="123" tools:ignore="UnusedResources">&quot;사용해보기&quot;를 선택하면 Mozilla %2$s 및 %3$s의 %1$s에 동의하게 됩니다.</string>
    <!-- Caption text to be displayed in review quality check contextual onboarding card above the opt-in button. Parameter is the Fakespot product name. After the colon, what appears are two links, each on their own line. The first link is to a Privacy policy (review_quality_check_contextual_onboarding_privacy_policy_2). The second link is to Terms of use (review_quality_check_contextual_onboarding_terms_use_2). -->
    <string name="review_quality_check_contextual_onboarding_caption_2" moz:RemovedIn="123" tools:ignore="UnusedResources">&quot;사용해보기&quot;를 선택하면 %1$s의 다음 사항에 동의하게 됩니다:</string>
    <!-- Caption text to be displayed in review quality check contextual onboarding card above the opt-in button. First parameter is Firefox app name, third parameter is the Fakespot product name. Second & fourth are for clickable texts defined in review_quality_check_contextual_onboarding_privacy_policy_3 and review_quality_check_contextual_onboarding_terms_use. -->
    <string name="review_quality_check_contextual_onboarding_caption_3" moz:RemovedIn="124" tools:ignore="UnusedResources">“사용해보기”를 선택하면 %1$s의 %2$s와 %3$s의 %4$s에 동의하게 됩니다.</string>
    <!-- Caption text to be displayed in review quality check contextual onboarding card above the opt-in button. First parameter is Firefox app name, third parameter is the Fakespot product name. Second & fourth are for clickable texts defined in review_quality_check_contextual_onboarding_privacy_policy_3 and review_quality_check_contextual_onboarding_terms_use. -->
    <string name="review_quality_check_contextual_onboarding_caption_4">“사용해보기”를 선택하면 %1$s의 %2$s와 %3$s의 %4$s에 동의하게 됩니다.</string>
    <!-- Clickable text from the review quality check contextual onboarding card that links to Fakespot privacy policy. -->
    <string name="review_quality_check_contextual_onboarding_privacy_policy" moz:RemovedIn="123" tools:ignore="UnusedResources">개인정보처리방침</string>
    <!-- Clickable text from the review quality check contextual onboarding card that links to Fakespot privacy policy. -->
    <string name="review_quality_check_contextual_onboarding_privacy_policy_2" moz:RemovedIn="123" tools:ignore="UnusedResources">개인정보처리방침</string>
    <!-- Clickable text from the review quality check contextual onboarding card that links to Fakespot privacy notice. -->
    <string name="review_quality_check_contextual_onboarding_privacy_policy_3">개인 정보 보호 정책</string>
    <!-- Clickable text from the review quality check contextual onboarding card that links to Fakespot terms of use. -->
    <string name="review_quality_check_contextual_onboarding_terms_use">사용 약관</string>
    <!-- Clickable text from the review quality check contextual onboarding card that links to Fakespot terms of use. -->
    <string name="review_quality_check_contextual_onboarding_terms_use_2" moz:RemovedIn="123" tools:ignore="UnusedResources">사용 약관</string>
    <!-- Text for opt-in button from the review quality check contextual onboarding card. -->
    <string name="review_quality_check_contextual_onboarding_primary_button_text">사용해보기</string>
    <!-- Text for opt-out button from the review quality check contextual onboarding card. -->
    <string name="review_quality_check_contextual_onboarding_secondary_button_text">나중에</string>
    <!-- Text for the first CFR presenting the review quality check feature. -->
    <string name="review_quality_check_first_cfr_message">구매하기 전에 이 제품의 리뷰를 신뢰할 수 있는지 알아보세요.</string>
    <!-- Text displayed in the first CFR presenting the review quality check feature that opens the review checker when clicked. -->
    <string name="review_quality_check_first_cfr_action" tools:ignore="UnusedResources">리뷰 검사기 사용해보기</string>
    <!-- Text for the second CFR presenting the review quality check feature. -->
    <string name="review_quality_check_second_cfr_message">이 리뷰는 신뢰할 수 있나요? 조정된 평점을 보려면 지금 확인하세요.</string>
    <!-- Text displayed in the second CFR presenting the review quality check feature that opens the review checker when clicked. -->
    <string name="review_quality_check_second_cfr_action" tools:ignore="UnusedResources">리뷰 검사기 열기</string>
    <!-- Flag showing that the review quality check feature is work in progress. -->
    <string name="review_quality_check_beta_flag">Beta</string>

    <!-- Content description (not visible, for screen readers etc.) for opening browser menu button to open review quality check bottom sheet. -->
    <string name="review_quality_check_open_handle_content_description">리뷰 검사기 열기</string>
    <!-- Content description (not visible, for screen readers etc.) for closing browser menu button to open review quality check bottom sheet. -->
    <string name="review_quality_check_close_handle_content_description">리뷰 검사기 닫기</string>
    <!-- Content description (not visible, for screen readers etc.) for review quality check star rating. First parameter is the number of stars (1-5) representing the rating. -->
    <string name="review_quality_check_star_rating_content_description">별 5개 중 %1$s개</string>
    <!-- Text for minimize button from highlights card. When clicked the highlights card should reduce its size. -->
    <string name="review_quality_check_highlights_show_less">간단히 보기</string>
    <!-- Text for maximize button from highlights card. When clicked the highlights card should expand to its full size. -->
    <string name="review_quality_check_highlights_show_more">자세히 보기</string>
    <!-- Text for highlights card quality category header. Reviews shown under this header should refer the product's quality. -->
    <string name="review_quality_check_highlights_type_quality">품질</string>
    <!-- Text for highlights card price category header. Reviews shown under this header should refer the product's price. -->
    <string name="review_quality_check_highlights_type_price">가격</string>
    <!-- Text for highlights card shipping category header. Reviews shown under this header should refer the product's shipping. -->
    <string name="review_quality_check_highlights_type_shipping">배송</string>
    <!-- Text for highlights card packaging and appearance category header. Reviews shown under this header should refer the product's packaging and appearance. -->
    <string name="review_quality_check_highlights_type_packaging_appearance">포장 및 외관</string>
    <!-- Text for highlights card competitiveness category header. Reviews shown under this header should refer the product's competitiveness. -->
    <string name="review_quality_check_highlights_type_competitiveness">경쟁력</string>

    <!-- Text that is surrounded by quotes. The parameter is the actual text that is in quotes. An example of that text could be: Excellent craftsmanship, and that is displayed as “Excellent craftsmanship”. The text comes from a buyer's review that the feature is highlighting"   -->
    <string name="surrounded_with_quotes">“%s”</string>

    <!-- Accessibility services actions labels. These will be appended to accessibility actions like "Double tap to.." but not by or applications but by services like Talkback. -->
    <!-- Action label for elements that can be collapsed if interacting with them. Talkback will append this to say "Double tap to collapse". -->
    <string name="a11y_action_label_collapse">접기</string>
    <!-- Current state for elements that can be collapsed if interacting with them. Talkback will dictate this after a state change. -->
    <string name="a11y_state_label_collapsed">접힘</string>
    <!-- Action label for elements that can be expanded if interacting with them. Talkback will append this to say "Double tap to expand". -->
    <string name="a11y_action_label_expand">펼치기</string>
    <!-- Current state for elements that can be expanded if interacting with them. Talkback will dictate this after a state change. -->
    <string name="a11y_state_label_expanded">펼쳐짐</string>
    <!-- Action label for links to a website containing documentation about a wallpaper collection. Talkback will append this to say "Double tap to open link to learn more about this collection". -->
    <string name="a11y_action_label_wallpaper_collection_learn_more">이 모음집에 대해 더 알아보려면 링크 열기</string>
    <!-- Action label for links that point to an article. Talkback will append this to say "Double tap to read the article". -->
    <string name="a11y_action_label_read_article">글 읽기</string>
    <!-- Action label for links to the Firefox Pocket website. Talkback will append this to say "Double tap to open link to learn more". -->
    <string name="a11y_action_label_pocket_learn_more">더 알아보려면 링크 열기</string>
    <!-- Content description for headings announced by accessibility service. The first parameter is the text of the heading. Talkback will announce the first parameter and then speak the word "Heading" indicating to the user that this text is a heading for a section. -->
    <string name="a11y_heading">%s, 제목</string>

    <!-- Title for dialog displayed when trying to access links present in a text. -->
    <string name="a11y_links_title">링크</string>
    <!-- Additional content description for text bodies that contain urls. -->
    <string name="a11y_links_available">링크 사용 가능</string>

    <!-- Translations feature-->

    <!-- Translation request dialog -->
    <!-- Title for the translation dialog that allows a user to translate the webpage. -->
    <string name="translations_bottom_sheet_title">이 페이지를 번역할까요?</string>
    <!-- Title for the translation dialog after a translation was completed successfully.
    The first parameter is the name of the language that the page was translated from, for example, "French".
    The second parameter is the name of the language that the page was translated to, for example, "English". -->
    <string name="translations_bottom_sheet_title_translation_completed">페이지가 %1$s에서 %2$s로 번역되었습니다.</string>
    <!-- Title for the translation dialog that allows a user to translate the webpage when a user uses the translation feature the first time. The first parameter is the name of the application, for example, "Fenix". -->
    <string name="translations_bottom_sheet_title_first_time">%1$s에서 개인 정보가 보호되는 번역을 사용해 보세요</string>
    <!-- Additional information on the translation dialog that appears when a user uses the translation feature the first time. The first parameter is clickable text with a link, for example, "Learn more". -->
    <string name="translations_bottom_sheet_info_message">개인 정보 보호를 위해 번역은 사용자의 기기를 떠나지 않습니다. 새로운 언어와 개선 사항이 곧 제공됩니다! %1$s</string>
    <!-- Text that links to additional information about the Firefox translations feature. -->
    <string name="translations_bottom_sheet_info_message_learn_more">더 알아보기</string>
    <!-- Label for the dropdown to select which language to translate from on the translations dialog. Usually the translate from language selected will be the same as the page language. -->
    <string name="translations_bottom_sheet_translate_from">원본 언어:</string>
    <!-- Label for the dropdown to select which language to translate to on the translations dialog. Usually the translate to language selected will be the user's preferred language. -->
    <string name="translations_bottom_sheet_translate_to">대상 언어:</string>
    <!-- Button text on the translations dialog to dismiss the dialog and return to the browser. -->
    <string name="translations_bottom_sheet_negative_button">나중에</string>
    <!-- Button text on the translations dialog to restore the translated website back to the original untranslated version. -->
    <string name="translations_bottom_sheet_negative_button_restore">원본 보기</string>
    <!-- Button text on the translations dialog when a translation error appears, used to dismiss the dialog and return to the browser. -->
    <string name="translations_bottom_sheet_negative_button_error">완료</string>
    <!-- Button text on the translations dialog to begin a translation of the website. -->
    <string name="translations_bottom_sheet_positive_button">번역</string>
    <!-- Button text on the translations dialog when a translation error appears. -->
    <string name="translations_bottom_sheet_positive_button_error">다시 시도</string>
    <!-- Inactive button text on the translations dialog that indicates a translation is currently in progress. This button will be accompanied by a loading icon. -->
    <string name="translations_bottom_sheet_translating_in_progress">번역 중</string>
    <!-- Button content description (not visible, for screen readers etc.) for the translations dialog translate button that indicates a translation is currently in progress. -->
    <string name="translations_bottom_sheet_translating_in_progress_content_description">번역 진행 중</string>

    <!-- Default dropdown option when initially selecting a language from the translations dialog language selection dropdown. -->
    <string name="translations_bottom_sheet_default_dropdown_selection">언어 선택</string>
    <!-- The title of the warning card informs the user that a translation could not be completed. -->
    <string name="translation_error_could_not_translate_warning_text">번역하는 중에 문제가 발생했습니다. 다시 시도하세요.</string>
    <!-- The title of the warning card informs the user that the list of languages cannot be loaded. -->
    <string name="translation_error_could_not_load_languages_warning_text">언어를 로드할 수 없습니다. 인터넷 연결을 확인하고 다시 시도하세요.</string>
    <!-- The title of the warning card informs the user that a language is not supported. The first parameter is the name of the language that is not supported. -->
    <string name="translation_error_language_not_supported_warning_text">죄송합니다. 아직 %1$s 언어는 지원되지 않습니다.</string>
    <!-- Button text on the warning card when a language is not supported. The link will take the user to a page to a support page about translations. -->
    <string name="translation_error_language_not_supported_learn_more">더 알아보기</string>

    <!-- Snackbar title shown if the user closes the Translation Request dialogue and a translation is in progress. -->
    <string name="translation_in_progress_snackbar">번역 중…</string>

    <!-- Title for the data saving mode warning dialog used in the translation request dialog.
    This dialog will be presented when the user attempts to perform
    a translation without the necessary language files downloaded first when Android's data saver mode is enabled and the user is not using WiFi.
    The first parameter is the size in kilobytes or megabytes of the language file. -->
    <string name="translations_download_language_file_dialog_title">데이터 절약 모드에서 언어를 다운로드하시겠습니까 (%1$s)?</string>


    <!-- Translations options dialog -->
    <!-- Title of the translation options dialog that allows a user to set their translation options for the site the user is currently on. -->
    <string name="translation_option_bottom_sheet_title">번역 옵션</string>
    <!-- Toggle switch label that allows a user to set the setting if they would like the browser to always offer or suggest translations when available. -->
    <string name="translation_option_bottom_sheet_always_translate">항상 번역 제안</string>
    <!-- Toggle switch label that allows a user to set if they would like a given language to automatically translate or not. The first parameter is the language name, for example, "Spanish". -->
    <string name="translation_option_bottom_sheet_always_translate_in_language">항상 %1$s 번역</string>
    <!-- Toggle switch label that allows a user to set if they would like to never be offered a translation of the given language. The first parameter is the language name, for example, "Spanish". -->
    <string name="translation_option_bottom_sheet_never_translate_in_language">항상 %1$s 번역 안 함</string>
    <!-- Toggle switch label that allows a user to set the setting if they would like the browser to never translate the site the user is currently visiting. -->
    <string name="translation_option_bottom_sheet_never_translate_site">항상 이 사이트 번역 안 함</string>
    <!-- Toggle switch description that will appear under the "Never translate these sites" settings toggle switch to provide more information on how this setting interacts with other settings. -->
    <string name="translation_option_bottom_sheet_switch_never_translate_site_description">다른 모든 설정을 재정의</string>
    <!-- Toggle switch description that will appear under the "Never translate" and "Always translate" toggle switch settings to provide more information on how these  settings interacts with other settings. -->
    <string name="translation_option_bottom_sheet_switch_description">번역 제안을 재정의</string>
    <!-- Button text for the button that will take the user to the translation settings dialog. -->
    <string name="translation_option_bottom_sheet_translation_settings">번역 설정</string>
    <!-- Button text for the button that will take the user to a website to learn more about how translations works in the given app. The first parameter is the name of the application, for example, "Fenix". -->
    <string name="translation_option_bottom_sheet_about_translations">%1$s 번역 정보</string>

    <!-- Translation settings dialog -->
    <!-- Title of the translation settings dialog that allows a user to set their preferred translation settings. -->
    <string name="translation_settings_toolbar_title">번역</string>
    <!-- Toggle switch label that indicates that the browser should signal or indicate when a translation is possible for any page. -->
    <string name="translation_settings_offer_to_translate">가능하면 번역 제안</string>
    <!-- Toggle switch label that indicates that downloading files required for translating is permitted when using data saver mode in Android. -->
    <string name="translation_settings_always_download">항상 데이터 절약 모드에서 언어 다운로드</string>
    <!-- Section header text that begins the section of a list of different options the user may select to adjust their translation preferences. -->
    <string name="translation_settings_translation_preference">번역 설정</string>
    <!-- Button text for the button that will take the user to the automatic translations settings dialog. On the automatic translations settings dialog, the user can set if translations should occur automatically for a given language. -->
    <string name="translation_settings_automatic_translation">자동 번역</string>
    <!-- Button text for the button that will take the user to the never translate these sites dialog. On the never translate these sites dialog, the user can set if translations should never occur on certain websites. -->
    <string name="translation_settings_automatic_never_translate_sites">이 사이트 번역 안 함</string>
    <!-- Button text for the button that will take the user to the download languages dialog. On the download languages dialog, the user can manage which languages they would like to download for translations. -->
    <string name="translation_settings_download_language">언어 다운로드</string>

    <!-- Automatic translation preference screen -->
    <!-- Title of the automatic translation preference screen that will appear on the toolbar.-->
    <string name="automatic_translation_toolbar_title_preference">자동 번역</string>

    <!-- Screen header presenting the automatic translation preference feature. It will appear under the toolbar. -->
    <string name="automatic_translation_header_preference">”항상 번역“ 및 ”번역 안 함“ 설정을 관리할 언어를 선택하세요</string>

    <!-- Automatic translation options preference screen -->
    <!-- Preference option for offering to translate. Radio button title text.-->
    <string name="automatic_translation_option_offer_to_translate_title_preference">번역 제안 (기본값)</string>
    <!-- Preference option for offering to translate. Radio button summary text. The first parameter is the name of the app defined in app_name (for example: Fenix)-->
    <string name="automatic_translation_option_offer_to_translate_summary_preference">%1$s는 이 언어로 된 사이트 번역을 제안합니다.</string>
    <!-- Preference option for always translate. Radio button title text. -->
    <string name="automatic_translation_option_always_translate_title_preference">항상 번역</string>
    <!-- Preference option for always translate. Radio button summary text. The first parameter is the name of the app defined in app_name (for example: Fenix)-->
    <string name="automatic_translation_option_always_translate_summary_preference">%1$s는 페이지가 로드될 때 이 언어를 자동으로 번역합니다.</string>
    <!-- Preference option for never translate. Radio button title text.-->
    <string name="automatic_translation_option_never_translate_title_preference">번역 안 함</string>

    <!-- Preference option for never translate. Radio button summary text. The first parameter is the name of the app defined in app_name (for example: Fenix)-->
    <string name="automatic_translation_option_never_translate_summary_preference">%1$s는 이 언어로 된 사이트 번역을 제안하지 않습니다.</string>

    <!-- Never translate site preference screen -->
    <!-- Title of the never translate site preference screen that will appear on the toolbar.-->
    <string name="never_translate_site_toolbar_title_preference">이 사이트 번역 안 함</string>
    <!-- Screen header presenting the never translate site preference feature. It will appear under the toolbar. -->
    <string name="never_translate_site_header_preference">새 사이트를 추가하려면 해당 사이트를 방문하고 번역 메뉴에서 \'이 사이트 번역 안 함\'을 선택하세요.</string>
    <!-- Content description (not visible, for screen readers etc.): For a never-translated site list item that is selected.
             The first parameter is web site url (for example:"wikipedia.com") -->
    <string name="never_translate_site_item_list_content_description_preference">%1$s 제거</string>
    <!-- The Delete site dialogue title will appear when the user clicks on a list item.
             The first parameter is web site url (for example:"wikipedia.com") -->
    <string name="never_translate_site_dialog_title_preference">%1$s 사이트를 삭제하시겠습니까?</string>
    <!-- The Delete site dialogue positive button will appear when the user clicks on a list item. The site will be deleted. -->
    <string name="never_translate_site_dialog_confirm_delete_preference">삭제</string>
    <!-- The Delete site dialogue negative button will appear when the user clicks on a list item. The dialog will be dismissed. -->
    <string name="never_translate_site_dialog_cancel_preference">취소</string>

    <!-- Download languages preference screen -->
    <!-- Title of the download languages preference screen toolbar.-->
    <string name="download_languages_toolbar_title_preference">언어 다운로드</string>
    <!-- Screen header presenting the download language preference feature. It will appear under the toolbar.The first parameter is "Learn More," a clickable text with a link. Talkback will append this to say "Double tap to open link to learn more". -->
    <string name="download_languages_header_preference">더 빠른 번역과 오프라인 번역을 위해 전체 언어를 다운로드하세요. %1$s</string>
    <!-- Clickable text from the screen header that links to a website. -->
    <string name="download_languages_header_learn_more_preference">더 알아보기</string>
    <!-- The subhead of the download language preference screen will appear above the pivot language. -->
    <string name="download_languages_available_languages_preference">사용 가능한 언어</string>
    <!-- Text that will appear beside a core or pivot language package name to show that the language is necessary for the translation feature to function. -->
    <string name="download_languages_default_system_language_require_preference">필수</string>
    <!-- A text for download language preference item.
    The first parameter is the language name, for example, "Spanish".
    The second parameter is the language file size, for example, "(3.91 KB)" or, if the language package name is a pivot language, "(required)". -->
    <string name="download_languages_language_item_preference">%1$s (%2$s)</string>
    <!-- The subhead of the download language preference screen will appear above the items that were not downloaded. -->
    <string name="download_language_header_preference">언어 다운로드</string>
    <!-- All languages list item. When the user presses this item, they can download or delete all languages. -->
    <string name="download_language_all_languages_item_preference">모든 언어</string>
    <!-- Content description (not visible, for screen readers etc.): For a language list item that was downloaded, the user can now delete it. -->
    <string name="download_languages_item_content_description_downloaded_state">삭제</string>
    <!-- Content description (not visible, for screen readers etc.): For a language list item, downloading is in progress. -->
    <string name="download_languages_item_content_description_in_progress_state">진행 중</string>
    <!-- Content description (not visible, for screen readers etc.): For a language list item that was not downloaded. -->
    <string name="download_languages_item_content_description_not_downloaded_state">다운로드</string>
    <!-- Content description (not visible, for screen readers etc.): For a language list item that is selected. -->
    <string name="download_languages_item_content_description_selected_state">선택됨</string>

    <!-- Title for the dialog used by the translations feature to confirm deleting a language.
    The dialog will be presented when the user requests deletion of a language.
    The first parameter is the name of the language, for example, "Spanish" and the second parameter is the size in kilobytes or megabytes of the language file. -->
    <string name="delete_language_file_dialog_title">%1$s (%2$s) 언어를 삭제하시겠습니까?</string>
    <!-- Additional information for the dialog used by the translations feature to confirm deleting a language. The first parameter is the name of the application, for example, "Fenix". -->
    <string name="delete_language_file_dialog_message">이 언어를 삭제하면 번역할 때 %1$s는 언어 일부분를 캐시에 다운로드합니다.</string>
    <!-- Title for the dialog used by the translations feature to confirm deleting all languages file.
    The dialog will be presented when the user requests deletion of all languages file.
    The first parameter is the size in kilobytes or megabytes of the language file. -->
    <string name="delete_language_all_languages_file_dialog_title">모든 언어(%1$s)를 삭제하시겠습니까?</string>
    <!-- Additional information for the dialog used by the translations feature to confirm deleting all languages file. The first parameter is the name of the application, for example, "Fenix". -->
    <string name="delete_language_all_languages_file_dialog_message">모든 언어를 삭제하면 번역할 때 %1$s는 언어 일부분를 캐시에 다운로드합니다.</string>
    <!-- Button text on the dialog used by the translations feature to confirm deleting a language. -->
    <string name="delete_language_file_dialog_positive_button_text">삭제</string>
    <!-- Button text on the dialog used by the translations feature to cancel deleting a language. -->
    <string name="delete_language_file_dialog_negative_button_text">취소</string>

    <!-- Title for the data saving mode warning dialog used by the translations feature.
    This dialog will be presented when the user attempts to download a language or perform
    a translation without the necessary language files downloaded first when Android's data saver mode is enabled and the user is not using WiFi.
    The first parameter is the size in kilobytes or megabytes of the language file.-->
    <string name="download_language_file_dialog_title">데이터 절약 모드에 있는 동안 다운로드하시겠습니까 (%1$s)?</string>

    <!-- Additional information for the data saving mode warning dialog used by the translations feature. This text explains the reason a download is required for a translation. -->
    <string name="download_language_file_dialog_message_all_languages">개인 정보 보호를 위해 언어 일부분을 캐시에 다운로드합니다.</string>

    <!-- Checkbox label text on the data saving mode warning dialog used by the translations feature. This checkbox allows users to ignore the data usage warnings. -->
    <string name="download_language_file_dialog_checkbox_text">항상 데이터 절약 모드에서 다운로드</string>
    <!-- Button text on the data saving mode warning dialog used by the translations feature to allow users to confirm they wish to continue and download the language file. -->
    <string name="download_language_file_dialog_positive_button_text">다운로드</string>
    <!-- Button text on the data saving mode warning dialog used by the translations feature to allow users to confirm they wish to continue and download the language file and perform a translation. -->
    <string name="download_language_file_dialog_positive_button_text_all_languages">다운로드하고 번역</string>
    <!-- Button text on the data saving mode warning dialog used by the translations feature to allow users to cancel the action and not perform a download of the language file. -->
    <string name="download_language_file_dialog_negative_button_text">취소</string>

    <!-- Debug drawer -->
    <!-- The user-facing title of the Debug Drawer feature. -->
    <string name="debug_drawer_title">디버그 도구</string>
    <!-- Content description (not visible, for screen readers etc.): Navigate back within the debug drawer. -->
    <string name="debug_drawer_back_button_content_description">뒤로</string>
    <!-- The title of the Tab Tools feature in the Debug Drawer. -->
    <string name="debug_drawer_tab_tools_title">탭 도구</string>
    <!-- The title of the tab count section in Tab Tools. -->
    <string name="debug_drawer_tab_tools_tab_count_title">탭 수</string>
    <!-- The active tab count category in the tab count section in Tab Tools. -->
    <string name="debug_drawer_tab_tools_tab_count_normal">활성</string>
    <!-- The inactive tab count category in the tab count section in Tab Tools. -->
    <string name="debug_drawer_tab_tools_tab_count_inactive">비활성</string>
    <!-- The private tab count category in the tab count section in Tab Tools. -->
    <string name="debug_drawer_tab_tools_tab_count_private">사생활</string>
    <!-- The total tab count category in the tab count section in Tab Tools. -->
    <string name="debug_drawer_tab_tools_tab_count_total">전체</string>
    <!-- The title of the tab creation tool section in Tab Tools. -->
    <string name="debug_drawer_tab_tools_tab_creation_tool_title">탭 생성 도구</string>
    <!-- The label of the text field in the tab creation tool. -->
    <string name="debug_drawer_tab_tools_tab_creation_tool_text_field_label">생성할 탭 수량</string>
    <!-- The button text to add tabs to the active tab group in the tab creation tool. -->
    <string name="debug_drawer_tab_tools_tab_creation_tool_button_text_active">활성 탭에 추가</string>
    <!-- The button text to add tabs to the inactive tab group in the tab creation tool. -->
    <string name="debug_drawer_tab_tools_tab_creation_tool_button_text_inactive">비활성 탭에 추가</string>
    <!-- The button text to add tabs to the private tab group in the tab creation tool. -->
    <string name="debug_drawer_tab_tools_tab_creation_tool_button_text_private">사생활 보호 탭에 추가</string>
</resources><|MERGE_RESOLUTION|>--- conflicted
+++ resolved
@@ -261,14 +261,11 @@
     <!-- Content description for the translate page toolbar button that opens the translations dialog when no translation has occurred. -->
     <string name="browser_toolbar_translate">페이지 번역</string>
 
-<<<<<<< HEAD
-=======
     <!-- Content description (not visible, for screen readers etc.) for the translate page toolbar button that opens the translations dialog when the page is translated successfully.
          The first parameter is the name of the language that is displayed in the original page. (For example: English)
          The second parameter is the name of the language which the page was translated to. (For example: French) -->
     <string name="browser_toolbar_translated_successfully">페이지가 %1$s에서 %2$s로 번역되었습니다.</string>
 
->>>>>>> 382ca721
     <!-- Locale Settings Fragment -->
     <!-- Content description for tick mark on selected language -->
     <string name="a11y_selected_locale_content_description">선택된 언어</string>
@@ -721,15 +718,9 @@
     <!-- Preference for syncing bookmarks -->
     <string name="preferences_sync_bookmarks">북마크</string>
     <!-- Preference for syncing logins -->
-<<<<<<< HEAD
-    <string name="preferences_sync_logins">로그인</string>
-    <!-- Preference for syncing passwords -->
-    <string name="preferences_sync_logins_2" tools:ignore="UnusedResources">비밀번호</string>
-=======
     <string name="preferences_sync_logins" moz:RemovedIn="125" tools:ignore="UnusedResources">로그인</string>
     <!-- Preference for syncing passwords -->
     <string name="preferences_sync_logins_2">비밀번호</string>
->>>>>>> 382ca721
     <!-- Preference for syncing tabs -->
     <string name="preferences_sync_tabs_2">열린 탭</string>
     <!-- Preference for signing out -->
@@ -755,15 +746,9 @@
     <string name="default_device_name_2">%2$s %3$s의 %1$s</string>
 
     <!-- Preference for syncing credit cards -->
-<<<<<<< HEAD
-    <string name="preferences_sync_credit_cards">신용 카드</string>
-    <!-- Preference for syncing payment methods -->
-    <string name="preferences_sync_credit_cards_2" tools:ignore="UnusedResources">결제 방법</string>
-=======
     <string name="preferences_sync_credit_cards" moz:RemovedIn="125" tools:ignore="UnusedResources">신용 카드</string>
     <!-- Preference for syncing payment methods -->
     <string name="preferences_sync_credit_cards_2">결제 방법</string>
->>>>>>> 382ca721
     <!-- Preference for syncing addresses -->
     <string name="preferences_sync_address">주소</string>
 
@@ -1740,15 +1725,6 @@
     <string name="add_to_homescreen_description_2">이 웹 사이트를 기기의 홈 화면에 쉽게 추가하여 앱과 같은 경험을 통해 즉시 액세스하고 더 빠르게 탐색 할 수 있습니다.</string>
 
     <!-- Preference for managing the settings for logins and passwords in Fenix -->
-<<<<<<< HEAD
-    <string name="preferences_passwords_logins_and_passwords">로그인과 비밀번호</string>
-    <!-- Preference for managing the settings for logins and passwords in Fenix -->
-    <string name="preferences_passwords_logins_and_passwords_2" tools:ignore="UnusedResources">비밀번호</string>
-    <!-- Preference for managing the saving of logins and passwords in Fenix -->
-    <string name="preferences_passwords_save_logins">로그인과 비밀번호 저장</string>
-    <!-- Preference for managing the saving of logins and passwords in Fenix -->
-    <string name="preferences_passwords_save_logins_2" tools:ignore="UnusedResources">비밀번호 저장</string>
-=======
     <string name="preferences_passwords_logins_and_passwords" moz:RemovedIn="125" tools:ignore="UnusedResources">로그인과 비밀번호</string>
     <!-- Preference for managing the settings for logins and passwords in Fenix -->
     <string name="preferences_passwords_logins_and_passwords_2">비밀번호</string>
@@ -1756,7 +1732,6 @@
     <string name="preferences_passwords_save_logins" moz:RemovedIn="125" tools:ignore="UnusedResources">로그인과 비밀번호 저장</string>
     <!-- Preference for managing the saving of logins and passwords in Fenix -->
     <string name="preferences_passwords_save_logins_2">비밀번호 저장</string>
->>>>>>> 382ca721
     <!-- Preference option for asking to save passwords in Fenix -->
     <string name="preferences_passwords_save_logins_ask_to_save">저장할지 묻기</string>
     <!-- Preference option for never saving passwords in Fenix -->
@@ -1777,47 +1752,6 @@
     <!-- Preference option for adding a password -->
     <string name="preferences_logins_add_login_2">비밀번호 추가</string>
 
-<<<<<<< HEAD
-    <!-- Preference option for adding a password -->
-    <string name="preferences_logins_add_login_2" tools:ignore="UnusedResources">비밀번호 추가</string>
-
-    <!-- Preference for syncing saved logins in Fenix -->
-    <string name="preferences_passwords_sync_logins">Sync 로그인</string>
-    <!-- Preference for syncing saved passwords in Fenix -->
-    <string name="preferences_passwords_sync_logins_2" tools:ignore="UnusedResources">비밀번호 동기화</string>
-    <!-- Preference for syncing saved logins in Fenix, when not signed in-->
-    <string name="preferences_passwords_sync_logins_across_devices">기기 간에 로그인 동기화</string>
-    <!-- Preference for syncing saved passwords in Fenix, when not signed in-->
-    <string name="preferences_passwords_sync_logins_across_devices_2" tools:ignore="UnusedResources">기기 간에 비밀번호 동기화</string>
-    <!-- Preference to access list of saved logins -->
-    <string name="preferences_passwords_saved_logins">저장된 로그인</string>
-    <!-- Preference to access list of saved passwords -->
-    <string name="preferences_passwords_saved_logins_2" tools:ignore="UnusedResources">저장된 비밀번호</string>
-    <!-- Description of empty list of saved passwords. Placeholder is replaced with app name.  -->
-    <string name="preferences_passwords_saved_logins_description_empty_text">%s에 저장하거나 동기화한 로그인이 여기에 표시됩니다.</string>
-    <!-- Description of empty list of saved passwords. Placeholder is replaced with app name.  -->
-    <string name="preferences_passwords_saved_logins_description_empty_text_2" tools:ignore="UnusedResources">%s에 저장하거나 동기화한 비밀번호는 여기에 나열됩니다. 저장한 모든 비밀번호는 암호화됩니다.</string>
-    <!-- Preference to access list of saved logins -->
-    <string name="preferences_passwords_saved_logins_description_empty_learn_more_link">Sync에 대해 더 알아보기.</string>
-    <!-- Clickable text for opening an external link for more information about Sync. -->
-    <string name="preferences_passwords_saved_logins_description_empty_learn_more_link_2" tools:ignore="UnusedResources">동기화에 대해 더 알아보기</string>
-    <!-- Preference to access list of login exceptions that we never save logins for -->
-    <string name="preferences_passwords_exceptions">예외 목록</string>
-    <!-- Empty description of list of login exceptions that we never save logins for -->
-    <string name="preferences_passwords_exceptions_description_empty">저장되지 않은 로그인과 비밀번호가 여기에 표시됩니다.</string>
-    <!-- Empty description of list of login exceptions that we never save passwords for. Parameter will be replaced by app name. -->
-    <string name="preferences_passwords_exceptions_description_empty_2" tools:ignore="UnusedResources">%s는 여기에 나열된 사이트의 비밀번호를 저장하지 않습니다.</string>
-    <!-- Description of list of login exceptions that we never save logins for -->
-    <string name="preferences_passwords_exceptions_description">이 사이트에 대한 로그인과 비밀번호는 저장되지 않습니다.</string>
-    <!-- Description of list of login exceptions that we never save passwords for. Parameter will be replaced by app name. -->
-    <string name="preferences_passwords_exceptions_description_2" tools:ignore="UnusedResources">%s는 이 사이트의 비밀번호를 저장하지 않습니다.</string>
-    <!-- Text on button to remove all saved login exceptions -->
-    <string name="preferences_passwords_exceptions_remove_all">모든 예외 삭제</string>
-    <!-- Hint for search box in logins list -->
-    <string name="preferences_passwords_saved_logins_search">로그인 검색</string>
-    <!-- Hint for search box in passwords list -->
-    <string name="preferences_passwords_saved_logins_search_2" tools:ignore="UnusedResources">비밀번호 검색</string>
-=======
     <!-- Preference for syncing saved passwords in Fenix -->
     <string name="preferences_passwords_sync_logins" moz:RemovedIn="125" tools:ignore="UnusedResources">Sync 로그인</string>
     <!-- Preference for syncing saved passwords in Fenix -->
@@ -1854,7 +1788,6 @@
     <string name="preferences_passwords_saved_logins_search" moz:RemovedIn="125" tools:ignore="UnusedResources">로그인 검색</string>
     <!-- Hint for search box in passwords list -->
     <string name="preferences_passwords_saved_logins_search_2">비밀번호 검색</string>
->>>>>>> 382ca721
     <!-- The header for the site that a login is for -->
     <string name="preferences_passwords_saved_logins_site">사이트</string>
     <!-- The header for the username for a login -->
@@ -1882,19 +1815,6 @@
     <!-- Content Description (for screenreaders etc) read for the button to hide a password in logins -->
     <string name="saved_login_hide_password">비밀번호 숨기기</string>
     <!-- Message displayed in biometric prompt displayed for authentication before allowing users to view their logins -->
-<<<<<<< HEAD
-    <string name="logins_biometric_prompt_message">저장된 로그인을 보려면 잠금 해제하세요</string>
-    <!-- Message displayed in biometric prompt displayed for authentication before allowing users to view their passwords -->
-    <string name="logins_biometric_prompt_message_2" tools:ignore="UnusedResources">저장된 비밀번호를 보려면 잠금 해제하세요</string>
-    <!-- Title of warning dialog if users have no device authentication set up -->
-    <string name="logins_warning_dialog_title">로그인과 비밀번호 보안</string>
-    <!-- Title of warning dialog if users have no device authentication set up -->
-    <string name="logins_warning_dialog_title_2" tools:ignore="UnusedResources">저장된 비밀번호를 보호하세요</string>
-    <!-- Message of warning dialog if users have no device authentication set up -->
-    <string name="logins_warning_dialog_message">다른 사람이 내 기기를 가지고 있는 경우, 저장된 로그인과 비밀번호에 접근하지 못하도록 기기 잠금 패턴, PIN 또는 비밀번호를 설정하세요.</string>
-    <!-- Message of warning dialog if users have no device authentication set up -->
-    <string name="logins_warning_dialog_message_2" tools:ignore="UnusedResources">다른 사람이 내 기기를 가지고 있는 경우, 저장된 비밀번호에 접근하지 못하도록 기기 잠금 패턴, PIN 또는 비밀번호를 설정하세요.</string>
-=======
     <string name="logins_biometric_prompt_message" moz:RemovedIn="125" tools:ignore="UnusedResources">저장된 로그인을 보려면 잠금 해제하세요</string>
     <!-- Message displayed in biometric prompt displayed for authentication before allowing users to view their passwords -->
     <string name="logins_biometric_prompt_message_2">저장된 비밀번호를 보려면 잠금 해제하세요</string>
@@ -1906,7 +1826,6 @@
     <string name="logins_warning_dialog_message" moz:RemovedIn="125" tools:ignore="UnusedResources">다른 사람이 내 기기를 가지고 있는 경우, 저장된 로그인과 비밀번호에 접근하지 못하도록 기기 잠금 패턴, PIN 또는 비밀번호를 설정하세요.</string>
     <!-- Message of warning dialog if users have no device authentication set up -->
     <string name="logins_warning_dialog_message_2">다른 사람이 내 기기를 가지고 있는 경우, 저장된 비밀번호에 접근하지 못하도록 기기 잠금 패턴, PIN 또는 비밀번호를 설정하세요.</string>
->>>>>>> 382ca721
     <!-- Negative button to ignore warning dialog if users have no device authentication set up -->
     <string name="logins_warning_dialog_later">나중에</string>
     <!-- Positive button to send users to set up a pin of warning dialog if users have no device authentication set up -->
@@ -1938,19 +1857,6 @@
     <!-- Preference and title for managing the settings for addresses -->
     <string name="preferences_addresses">주소</string>
     <!-- Preference and title for managing the settings for credit cards -->
-<<<<<<< HEAD
-    <string name="preferences_credit_cards">신용 카드</string>
-    <!-- Preference and title for managing the settings for payment methods -->
-    <string name="preferences_credit_cards_2" tools:ignore="UnusedResources">결제 방법</string>
-    <!-- Preference for saving and autofilling credit cards -->
-    <string name="preferences_credit_cards_save_and_autofill_cards">카드 저장 및 자동 채우기</string>
-    <!-- Preference for saving and autofilling credit cards -->
-    <string name="preferences_credit_cards_save_and_autofill_cards_2" tools:ignore="UnusedResources">결제 방법 저장 및 채우기</string>
-    <!-- Preference summary for saving and autofilling credit card data -->
-    <string name="preferences_credit_cards_save_and_autofill_cards_summary">데이터가 암호화됨</string>
-    <!-- Preference summary for saving and autofilling payment method data. Parameter will be replaced by app name. -->
-    <string name="preferences_credit_cards_save_and_autofill_cards_summary_2" tools:ignore="UnusedResources">%s는 저장한 모든 결제 방법을 암호화합니다</string>
-=======
     <string name="preferences_credit_cards" moz:RemovedIn="125" tools:ignore="UnusedResources">신용 카드</string>
     <!-- Preference and title for managing the settings for payment methods -->
     <string name="preferences_credit_cards_2">결제 방법</string>
@@ -1962,7 +1868,6 @@
     <string name="preferences_credit_cards_save_and_autofill_cards_summary" moz:RemovedIn="125" tools:ignore="UnusedResources">데이터가 암호화됨</string>
     <!-- Preference summary for saving and autofilling payment method data. Parameter will be replaced by app name. -->
     <string name="preferences_credit_cards_save_and_autofill_cards_summary_2">%s는 저장한 모든 결제 방법을 암호화합니다</string>
->>>>>>> 382ca721
     <!-- Preference option for syncing credit cards across devices. This is displayed when the user is not signed into sync -->
     <string name="preferences_credit_cards_sync_cards_across_devices">기기 간에 카드 동기화</string>
     <!-- Preference option for syncing credit cards across devices. This is displayed when the user is signed into sync -->
@@ -1971,19 +1876,11 @@
     <string name="preferences_credit_cards_add_credit_card" moz:RemovedIn="125" tools:ignore="UnusedResources">신용 카드 추가</string>
 
     <!-- Preference option for adding a card -->
-<<<<<<< HEAD
-    <string name="preferences_credit_cards_add_credit_card_2" tools:ignore="UnusedResources">카드 추가</string>
-    <!-- Preference option for managing saved credit cards -->
-    <string name="preferences_credit_cards_manage_saved_cards">저장된 카드 관리</string>
-    <!-- Preference option for managing saved cards -->
-    <string name="preferences_credit_cards_manage_saved_cards_2" tools:ignore="UnusedResources">카드 관리</string>
-=======
     <string name="preferences_credit_cards_add_credit_card_2">카드 추가</string>
     <!-- Preference option for managing saved credit cards -->
     <string name="preferences_credit_cards_manage_saved_cards" moz:RemovedIn="125" tools:ignore="UnusedResources">저장된 카드 관리</string>
     <!-- Preference option for managing saved cards -->
     <string name="preferences_credit_cards_manage_saved_cards_2">카드 관리</string>
->>>>>>> 382ca721
     <!-- Preference option for adding an address -->
     <string name="preferences_addresses_add_address">주소 추가</string>
     <!-- Preference option for managing saved addresses -->
@@ -1992,11 +1889,7 @@
     <string name="preferences_addresses_save_and_autofill_addresses" moz:RemovedIn="125" tools:ignore="UnusedResources">주소 저장 및 자동 채우기</string>
 
     <!-- Preference for saving and filling addresses -->
-<<<<<<< HEAD
-    <string name="preferences_addresses_save_and_autofill_addresses_2" tools:ignore="UnusedResources">주소 저장 및 채우기</string>
-=======
     <string name="preferences_addresses_save_and_autofill_addresses_2">주소 저장 및 채우기</string>
->>>>>>> 382ca721
     <!-- Preference summary for saving and autofilling address data -->
     <string name="preferences_addresses_save_and_autofill_addresses_summary" moz:RemovedIn="125" tools:ignore="UnusedResources">숫자, 이메일 및 배송 주소와 같은 정보 포함</string>
 
@@ -2026,15 +1919,9 @@
     <!-- The text for the "Delete card" button for deleting a credit card -->
     <string name="credit_cards_delete_card_button">카드 삭제</string>
     <!-- The text for the confirmation message of "Delete card" dialog -->
-<<<<<<< HEAD
-    <string name="credit_cards_delete_dialog_confirmation">이 신용 카드를 삭제하시겠습니까?</string>
-    <!-- The text for the confirmation message of "Delete card" dialog -->
-    <string name="credit_cards_delete_dialog_confirmation_2" tools:ignore="UnusedResources">카드를 삭제하시겠습니까?</string>
-=======
     <string name="credit_cards_delete_dialog_confirmation" moz:RemovedIn="125" tools:ignore="UnusedResources">이 신용 카드를 삭제하시겠습니까?</string>
     <!-- The text for the confirmation message of "Delete card" dialog -->
     <string name="credit_cards_delete_dialog_confirmation_2">카드를 삭제하시겠습니까?</string>
->>>>>>> 382ca721
     <!-- The text for the positive button on "Delete card" dialog -->
     <string name="credit_cards_delete_dialog_button">삭제</string>
     <!-- The title for the "Save" menu item for saving a credit card -->
@@ -2051,23 +1938,6 @@
     <string name="credit_cards_number_validation_error_message" moz:RemovedIn="125" tools:ignore="UnusedResources">유효한 신용 카드 번호를 입력해 주세요</string>
 
     <!-- Error message for card number validation -->
-<<<<<<< HEAD
-    <string name="credit_cards_number_validation_error_message_2" tools:ignore="UnusedResources">유효한 카드 번호를 입력하세요</string>
-    <!-- Error message for credit card name on card validation -->
-    <string name="credit_cards_name_on_card_validation_error_message">이 항목을 입력하세요.</string>
-    <!-- Error message for card name on card validation -->
-    <string name="credit_cards_name_on_card_validation_error_message_2" tools:ignore="UnusedResources">이름 추가</string>
-    <!-- Message displayed in biometric prompt displayed for authentication before allowing users to view their saved credit cards -->
-    <string name="credit_cards_biometric_prompt_message">저장된 카드를 보려면 잠금 해제하세요</string>
-    <!-- Title of warning dialog if users have no device authentication set up -->
-    <string name="credit_cards_warning_dialog_title">신용 카드 보안</string>
-    <!-- Title of warning dialog if users have no device authentication set up -->
-    <string name="credit_cards_warning_dialog_title_2" tools:ignore="UnusedResources">저장된 결제 방법을 보호하세요</string>
-    <!-- Message of warning dialog if users have no device authentication set up -->
-    <string name="credit_cards_warning_dialog_message">다른 사람이 내 기기를 가지고 있는 경우, 저장된 신용 카드에 접근하지 못하도록 기기 잠금 패턴, PIN 또는 비밀번호를 설정하세요.</string>
-    <!-- Message of warning dialog if users have no device authentication set up -->
-    <string name="credit_cards_warning_dialog_message_3" tools:ignore="UnusedResources">다른 사람이 내 기기를 가지고 있는 경우, 저장된 결제 방법에 접근하지 못하도록 기기 잠금 패턴, PIN 또는 비밀번호를 설정하세요.</string>
-=======
     <string name="credit_cards_number_validation_error_message_2">유효한 카드 번호를 입력하세요</string>
     <!-- Error message for credit card name on card validation -->
     <string name="credit_cards_name_on_card_validation_error_message" moz:RemovedIn="125" tools:ignore="UnusedResources">이 항목을 입력하세요.</string>
@@ -2083,7 +1953,6 @@
     <string name="credit_cards_warning_dialog_message" moz:RemovedIn="125" tools:ignore="UnusedResources">다른 사람이 내 기기를 가지고 있는 경우, 저장된 신용 카드에 접근하지 못하도록 기기 잠금 패턴, PIN 또는 비밀번호를 설정하세요.</string>
     <!-- Message of warning dialog if users have no device authentication set up -->
     <string name="credit_cards_warning_dialog_message_3">다른 사람이 내 기기를 가지고 있는 경우, 저장된 결제 방법에 접근하지 못하도록 기기 잠금 패턴, PIN 또는 비밀번호를 설정하세요.</string>
->>>>>>> 382ca721
     <!-- Positive button to send users to set up a pin of warning dialog if users have no device authentication set up -->
     <string name="credit_cards_warning_dialog_set_up_now">지금 설정</string>
     <!-- Negative button to ignore warning dialog if users have no device authentication set up -->
@@ -2092,17 +1961,10 @@
     <string name="credit_cards_biometric_prompt_message_pin">기기 잠금 해제</string>
 
     <!-- Message displayed in biometric prompt for authentication, before allowing users to use their stored credit card information -->
-<<<<<<< HEAD
-    <string name="credit_cards_biometric_prompt_unlock_message">저장된 신용 카드 정보를 사용하려면 잠금 해제하세요</string>
-
-    <!-- Message displayed in biometric prompt for authentication, before allowing users to use their stored payment method information -->
-    <string name="credit_cards_biometric_prompt_unlock_message_2" tools:ignore="UnusedResources">저장된 결제 방법을 사용하려면 잠금 해제하세요</string>
-=======
     <string name="credit_cards_biometric_prompt_unlock_message" moz:RemovedIn="125" tools:ignore="UnusedResources">저장된 신용 카드 정보를 사용하려면 잠금 해제하세요</string>
 
     <!-- Message displayed in biometric prompt for authentication, before allowing users to use their stored payment method information -->
     <string name="credit_cards_biometric_prompt_unlock_message_2">저장된 결제 방법을 사용하려면 잠금 해제하세요</string>
->>>>>>> 382ca721
     <!-- Title of the "Add address" screen -->
     <string name="addresses_add_address">주소 추가</string>
     <!-- Title of the "Edit address" screen -->
@@ -2141,15 +2003,9 @@
     <string name="addressess_delete_address_button">주소 삭제</string>
 
     <!-- The title for the "Delete address" confirmation dialog -->
-<<<<<<< HEAD
-    <string name="addressess_confirm_dialog_message">이 주소를 삭제하시겠습니까?</string>
-    <!-- The title for the "Delete address" confirmation dialog -->
-    <string name="addressess_confirm_dialog_message_2" tools:ignore="UnusedResources">이 주소를 삭제하시겠습니까?</string>
-=======
     <string name="addressess_confirm_dialog_message" moz:RemovedIn="125" tools:ignore="UnusedResources">이 주소를 삭제하시겠습니까?</string>
     <!-- The title for the "Delete address" confirmation dialog -->
     <string name="addressess_confirm_dialog_message_2">이 주소를 삭제하시겠습니까?</string>
->>>>>>> 382ca721
     <!-- The text for the positive button on "Delete address" dialog -->
     <string name="addressess_confirm_dialog_ok_button">삭제</string>
     <!-- The text for the negative button on "Delete address" dialog -->
@@ -2248,57 +2104,14 @@
     <!-- Login overflow menu edit button -->
     <string name="login_menu_edit_button">편집</string>
     <!-- Message in delete confirmation dialog for logins -->
-<<<<<<< HEAD
-    <string name="login_deletion_confirmation">이 로그인을 삭제하시겠습니까?</string>
-    <!-- Message in delete confirmation dialog for password -->
-    <string name="login_deletion_confirmation_2" tools:ignore="UnusedResources">이 비밀번호를 삭제하시겠습니까?</string>
-=======
     <string name="login_deletion_confirmation" moz:RemovedIn="125" tools:ignore="UnusedResources">이 로그인을 삭제하시겠습니까?</string>
     <!-- Message in delete confirmation dialog for password -->
     <string name="login_deletion_confirmation_2">이 비밀번호를 삭제하시겠습니까?</string>
->>>>>>> 382ca721
     <!-- Positive action of a dialog asking to delete  -->
     <string name="dialog_delete_positive">삭제</string>
     <!-- Negative action of a dialog asking to delete login -->
     <string name="dialog_delete_negative">취소</string>
     <!--  The saved login options menu description. -->
-<<<<<<< HEAD
-    <string name="login_options_menu">로그인 옵션</string>
-    <!--  The saved password options menu description. -->
-    <string name="login_options_menu_2" tools:ignore="UnusedResources">비밀번호 옵션</string>
-    <!--  The editable text field for a login's web address. -->
-    <string name="saved_login_hostname_description">로그인 웹 주소의 편집 가능한 텍스트 필드입니다.</string>
-    <!--  The editable text field for a website address. -->
-    <string name="saved_login_hostname_description_3" tools:ignore="UnusedResources">웹 사이트 주소에 대한 편집 가능한 텍스트 필드입니다.</string>
-    <!--  The editable text field for a login's username. -->
-    <string name="saved_login_username_description">로그인 사용자 이름의 편집 가능한 텍스트 필드입니다.</string>
-    <!--  The editable text field for a username. -->
-    <string name="saved_login_username_description_3" tools:ignore="UnusedResources">사용자 이름에 대한 편집 가능한 텍스트 필드입니다.</string>
-    <!--  The editable text field for a login's password. -->
-    <string name="saved_login_password_description">로그인 비밀번호의 편집 가능한 텍스트 필드입니다.</string>
-    <!--  The editable text field for a login's password. -->
-    <string name="saved_login_password_description_2" tools:ignore="UnusedResources">비밀번호에 대한 편집 가능한 텍스트 필드입니다.</string>
-    <!--  The button description to save changes to an edited login. -->
-    <string name="save_changes_to_login">변경 내용을 로그인에 저장.</string>
-    <!--  The button description to save changes to an edited password. -->
-    <string name="save_changes_to_login_2" tools:ignore="UnusedResources">변경 내용 저장.</string>
-    <!--  The page title for editing a saved login. -->
-    <string name="edit">편집</string>
-    <!--  The page title for editing a saved password. -->
-    <string name="edit_2" tools:ignore="UnusedResources">비밀번호 수정</string>
-    <!--  The page title for adding new login. -->
-    <string name="add_login">새 로그인 추가</string>
-    <!--  The page title for adding new password. -->
-    <string name="add_login_2" tools:ignore="UnusedResources">비밀번호 추가</string>
-    <!--  The error message in add/edit login view when password field is blank. -->
-    <string name="saved_login_password_required">비밀번호 필요</string>
-    <!--  Error text displayed underneath the password field when it is in an error case. -->
-    <string name="saved_login_password_required_2" tools:ignore="UnusedResources">비밀번호 입력</string>
-    <!--  The error message in add login view when username field is blank. -->
-    <string name="saved_login_username_required">사용자 이름은 필수입니다</string>
-    <!--  The error message in add login view when username field is blank. -->
-    <string name="saved_login_username_required_2" tools:ignore="UnusedResources">사용자 이름 입력</string>
-=======
     <string name="login_options_menu" moz:RemovedIn="125" tools:ignore="UnusedResources">로그인 옵션</string>
     <!--  The saved password options menu description. -->
     <string name="login_options_menu_2">비밀번호 옵션</string>
@@ -2334,7 +2147,6 @@
     <string name="saved_login_username_required" moz:RemovedIn="125" tools:ignore="UnusedResources">사용자 이름은 필수입니다</string>
     <!--  The error message in add login view when username field is blank. -->
     <string name="saved_login_username_required_2">사용자 이름 입력</string>
->>>>>>> 382ca721
     <!--  The error message in add login view when hostname field is blank. -->
     <string name="saved_login_hostname_required" tools:ignore="UnusedResources">호스트 이름은 필수입니다</string>
     <!--  The error message in add login view when hostname field is blank. -->
