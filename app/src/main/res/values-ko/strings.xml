--- conflicted
+++ resolved
@@ -125,11 +125,7 @@
     <!-- Text for the title displayed in the contextual feature recommendation popup promoting the tablet navigation bar. -->
     <string name="tablet_nav_bar_cfr_title" moz:removedIn="132" tools:ignore="UnusedResources">새로운 기능: 탭 한 번으로 앞뒤로 이동</string>
     <!-- Text for the message displayed in the contextual feature recommendation popup promoting the tablet navigation bar. -->
-<<<<<<< HEAD
-    <string name="tablet_nav_bar_cfr_message" moz:removedIn="132" tools:ignore="UnusedResources">손가락 하나만 움직여서 더 빠른게 탐색해 보세요.</string>
-=======
     <string name="tablet_nav_bar_cfr_message" moz:removedIn="132" tools:ignore="UnusedResources">언제나 손끝에서 더 빠른 탐색을 즐겨보세요.</string>
->>>>>>> a07f670f
 
     <!-- Text for the info dialog when camera permissions have been denied but user tries to access a camera feature. -->
     <string name="camera_permissions_needed_message">카메라 액세스가 필요합니다. Android 설정으로 이동하여 권한을 누른 다음 허용을 누르세요.</string>
@@ -229,14 +225,9 @@
     <string name="browser_menu_manage_extensions">확장 기능 관리</string>
     <!-- Content description (not visible, for screen readers etc.): Section heading for recommended extensions.-->
     <string name="browser_menu_recommended_section_content_description">추천 확장 기능</string>
-<<<<<<< HEAD
-    <!-- Content description (not visible, for screen readers etc.): Label for plus icon used to add extensions. -->
-    <string name="browser_menu_extension_plus_icon_content_description">확장 기능 추가</string>
-=======
     <!-- Content description (not visible, for screen readers etc.): Label for plus icon used to add extension.
       The first parameter is the name of the extension (for example: ClearURLs). -->
     <string name="browser_menu_extension_plus_icon_content_description_2">%1$s 추가</string>
->>>>>>> a07f670f
     <!-- Browser menu button that opens AMO in a tab -->
     <string name="browser_menu_discover_more_extensions">더 많은 확장  기능 살펴보기</string>
     <!-- Browser menu description that is shown when one or more extensions are disabled due to extension errors -->
@@ -333,8 +324,6 @@
     <string name="browser_menu_tools">도구</string>
     <!-- Content description (not visible, for screen readers etc.): Back button for all menu redesign sub-menu -->
     <string name="browser_menu_back_button_content_description">주 메뉴로 돌아가기</string>
-<<<<<<< HEAD
-=======
     <!-- Content description (not visible, for screen readers etc.) for bottom sheet handlebar main menu. -->
     <string name="browser_main_menu_handlebar_content_description">메인 메뉴 시트 닫기</string>
     <!-- Content description (not visible, for screen readers etc.) for bottom sheet handlebar extensions menu. -->
@@ -345,7 +334,6 @@
     <string name="browser_tools_menu_handlebar_content_description">도구 메뉴 시트 닫기</string>
     <!-- Content description (not visible, for screen readers etc.) for bottom sheet handlebar custom tab menu. -->
     <string name="browser_custom_tab_menu_handlebar_content_description">사용자 지정 탭 메뉴 시트 닫기</string>
->>>>>>> a07f670f
     <!-- Browser menu description that describes the various tools related menu items inside of the tools sub-menu -->
     <string name="browser_menu_tools_description_with_translate">리더뷰, 번역, 인쇄, 공유, 앱 열기</string>
     <!-- Browser menu description that describes the various tools related menu items inside of the tools sub-menu -->
@@ -485,14 +473,6 @@
     <string name="juno_onboarding_default_browser_description_nimbus_4" tools:ignore="UnusedResources">1억 명 이상의 사람들이 비영리 단체가 지원하는 브라우저를 선택하여 개인 정보를 보호합니다.</string>
     <!-- Description for set firefox as default browser screen used by Nimbus experiments. -->
     <string name="juno_onboarding_default_browser_description_nimbus_5" tools:ignore="UnusedResources">알려진 추적기? 자동으로 차단됩니다. 확장기능? 700개 모두 사용해 보세요. PDF? 내장된 리더를 사용하면 쉽게 관리할 수 있습니다.</string>
-<<<<<<< HEAD
-    <!-- Description for set firefox as default browser screen used by Nimbus experiments. -->
-    <string name="juno_onboarding_default_browser_description_nimbus_2" moz:RemovedIn="124" tools:ignore="UnusedResources">당사의 비영리 지원 브라우저는 회사가 웹에서 비밀리에 사용자를 추적하는 것을 방지하는 데 도움이 됩니다.\n\n개인정보처리방침에서 더 알아보세요.</string>
-    <!-- Text for the link to the privacy notice webpage for set as firefox default browser screen.
-    This is part of the string with the key "juno_onboarding_default_browser_description". -->
-    <string name="juno_onboarding_default_browser_description_link_text" moz:RemovedIn="124" tools:ignore="UnusedResources">개인정보 보호정책</string>
-=======
->>>>>>> a07f670f
     <!-- Text for the button to set firefox as default browser on the device -->
     <string name="juno_onboarding_default_browser_positive_button" tools:ignore="UnusedResources">기본 브라우저로 설정</string>
     <!-- Text for the button dismiss the screen and move on with the flow -->
@@ -1368,11 +1348,6 @@
     <string name="bookmark_navigate_back_button_content_description">뒤로</string>
     <!-- Content description for the bookmark list new folder navigation bar button -->
     <string name="bookmark_add_new_folder_button_content_description">새 폴더 추가</string>
-<<<<<<< HEAD
-    <!-- Content description for the bookmark navigation bar close button -->
-    <string name="bookmark_close_button_content_description" tools:ignore="UnusedResources" moz:removedIn="130">북마크 닫기</string>
-=======
->>>>>>> a07f670f
     <!-- Content description for bookmark search floating action button -->
     <string name="bookmark_search_button_content_description">북마크 검색</string>
     <!-- Content description for the overflow menu for a bookmark item. Paramter will a folder name or bookmark title. -->
@@ -1389,12 +1364,9 @@
     <!-- Description for the bookmark list empty state when you're in an empty folder. -->
     <string name="bookmark_empty_list_folder_description">사이트를 탐색하면서 북마크를 추가하면, 나중에 좋아하는 사이트를 찾을 수 있습니다.</string>
 
-<<<<<<< HEAD
-=======
     <!-- Description for the add new folder button when selecting a folder. -->
     <string name="bookmark_select_folder_new_folder_button_title" tools:ignore="UnusedResources">새 폴더</string>
 
->>>>>>> a07f670f
     <!-- Site Permissions -->
     <!-- Button label that take the user to the Android App setting -->
     <string name="phone_feature_go_to_settings">설정으로 이동</string>
@@ -2934,11 +2906,6 @@
     <string name="likert_scale_option_7" tools:ignore="BrandUsage,UnusedResources">Firefox에서 검색을 사용하지 않음</string>
     <!-- Option for likert scale -->
     <string name="likert_scale_option_8" tools:ignore="UnusedResources">동기화를 사용하지 않음</string>
-<<<<<<< HEAD
-    <!-- Text shown in prompt for homepage microsurvey. Note: The word "Firefox" should NOT be translated. -->
-    <string name="microsurvey_prompt_homepage_title" tools:ignore="BrandUsage,UnusedResources" moz:removedIn="130">Firefox 홈페이지에 얼마나 만족하시나요?</string>
-=======
->>>>>>> a07f670f
     <!-- Text shown in prompt for printing microsurvey. "sec" It's an abbreviation for "second". Note: The word "Firefox" should NOT be translated. -->
     <string name="microsurvey_prompt_printing_title" tools:ignore="BrandUsage,UnusedResources">Firefox의 인쇄를 개선할 수 있도록 도와주세요. 잠깐이면 됩니다.</string>
     <!-- Text shown in prompt for search microsurvey. Note: The word "Firefox" should NOT be translated. -->
@@ -2985,18 +2952,6 @@
 
     <!-- Messages explaining how to exit fullscreen mode -->
     <!-- Message shown to explain how to exit fullscreen mode when gesture navigation is enabled -->
-<<<<<<< HEAD
-    <string name="exit_fullscreen_with_gesture" moz:removedIn="132" tools:ignore="UnusedResources">전체 화면을 종료하려면, 위에서 드래그하고 뒤로 제스처를 사용하세요</string>
-    <!-- Message shown to explain how to exit fullscreen mode when using back button navigation -->
-    <string name="exit_fullscreen_with_back_button" moz:removedIn="132" tools:ignore="UnusedResources">전체 화면을 종료하려면, 위에서 드래그하고 뒤로를 누르세요</string>
-
-    <!-- Message shown to explain how to exit fullscreen mode when gesture navigation is enabled. -->
-    <!-- Localisation note: this text should be as short as possible, max 68 chars -->
-    <string name="exit_fullscreen_with_gesture_short">종료하려면, 위에서 드래그하고 뒤로 제스처를 사용하세요</string>
-    <!-- Message shown to explain how to exit fullscreen mode when using back button navigation. -->
-    <!-- Localisation note: this text should be as short as possible, max 68 chars -->
-    <string name="exit_fullscreen_with_back_button_short">종료하려면, 위에서 드래그하고 뒤로를 누르세요</string>
-=======
     <string name="exit_fullscreen_with_gesture" moz:removedIn="132" tools:ignore="UnusedResources">전체 화면을 종료하려면, 위에서 드래그하고 뒤로 가기 제스처를 사용하세요</string>
     <!-- Message shown to explain how to exit fullscreen mode when using back button navigation -->
     <string name="exit_fullscreen_with_back_button" moz:removedIn="132" tools:ignore="UnusedResources">전체 화면을 종료하려면, 위에서 드래그하고 뒤로 가기를 누르세요</string>
@@ -3007,7 +2962,6 @@
     <!-- Message shown to explain how to exit fullscreen mode when using back button navigation. -->
     <!-- Localisation note: this text should be as short as possible, max 68 chars -->
     <string name="exit_fullscreen_with_back_button_short">종료하려면, 위에서 드래그하고 뒤로 가기를 누르세요</string>
->>>>>>> a07f670f
 
     <!-- Beta Label Component !-->
     <!-- Text shown as a label or tag to indicate a feature or area is still undergoing active development. Note that here "Beta" should not be translated, as it is used as an icon styled element. -->
