<?xml version="1.0" encoding="utf-8"?>
<resources xmlns:tools="http://schemas.android.com/tools" xmlns:moz="http://mozac.org/tools">


    <!-- App name for private browsing mode. The first parameter is the name of the app defined in app_name (for example: Fenix)-->
    <string name="app_name_private_5">사생활 보호 %s</string>
    <!-- App name for private browsing mode. The first parameter is the name of the app defined in app_name (for example: Fenix)-->
    <string name="app_name_private_4">%s (사생활 보호)</string>

    <!-- Home Fragment -->
    <!-- Content description (not visible, for screen readers etc.): "Three dot" menu button. -->
    <string name="content_description_menu">옵션 더보기</string>
    <!-- Content description (not visible, for screen readers etc.): "Private Browsing" menu button. -->
    <string name="content_description_private_browsing_button">사생활 보호 모드 활성화</string>
    <!-- Content description (not visible, for screen readers etc.): "Private Browsing" menu button. -->
    <string name="content_description_disable_private_browsing_button">사생활 보호 모드 비활성화</string>
    <!-- Placeholder text shown in the search bar before a user enters text for the default engine -->
    <string name="search_hint">검색어 또는 주소 입력</string>

    <!-- Placeholder text shown in the search bar before a user enters text for a general engine -->
    <string name="search_hint_general_engine">웹 검색</string>
    <!-- Placeholder text shown in search bar when using history search -->
    <string name="history_search_hint">기록 검색</string>
    <!-- Placeholder text shown in search bar when using bookmarks search -->
    <string name="bookmark_search_hint">북마크 검색</string>
    <!-- Placeholder text shown in search bar when using tabs search -->
    <string name="tab_search_hint">탭 검색</string>
    <!-- Placeholder text shown in the search bar when using application search engines -->
    <string name="application_search_hint">검색어 입력</string>
    <!-- No Open Tabs Message Description -->
    <string name="no_open_tabs_description">열린 탭이 여기에 표시됩니다.</string>

    <!-- No Private Tabs Message Description -->
    <string name="no_private_tabs_description">사생활 보호 탭이 여기에 표시됩니다.</string>

    <!-- Tab tray multi select title in app bar. The first parameter is the number of tabs selected -->
    <string name="tab_tray_multi_select_title">%1$d개 선택됨</string>
    <!-- Label of button in create collection dialog for creating a new collection  -->
    <string name="tab_tray_add_new_collection">새 모음집 추가</string>
    <!-- Label of editable text in create collection dialog for naming a new collection  -->
    <string name="tab_tray_add_new_collection_name">이름</string>
    <!-- Label of button in save to collection dialog for selecting a current collection  -->
    <string name="tab_tray_select_collection">모음집 선택</string>

    <!-- Content description for close button while in multiselect mode in tab tray -->
    <string name="tab_tray_close_multiselect_content_description">다중 선택 모드 종료</string>
    <!-- Content description for save to collection button while in multiselect mode in tab tray -->
    <string name="tab_tray_collection_button_multiselect_content_description">선택한 탭을 모음집에 저장</string>

    <!-- Content description on checkmark while tab is selected in multiselect mode in tab tray -->
    <string name="tab_tray_multiselect_selected_content_description">선택됨</string>

    <!-- Home - Recently saved bookmarks -->
    <!-- Title for the home screen section with recently saved bookmarks. -->
    <string name="recently_saved_title">최근에 저장됨</string>
    <!-- Content description for the button which navigates the user to show all of their saved bookmarks. -->
    <string name="recently_saved_show_all_content_description_2">저장된 북마크 모두 표시</string>

    <!-- Text for the menu button to remove a recently saved bookmark from the user's home screen -->
    <string name="recently_saved_menu_item_remove">삭제</string>

    <!-- About content. The first parameter is the name of the application. (For example: Fenix) -->
    <string name="about_content">%1$s는 Mozilla에서 제작했습니다.</string>

    <!-- Private Browsing -->
    <!-- Explanation for private browsing displayed to users on home view when they first enable private mode
        The first parameter is the name of the app defined in app_name (for example: Fenix) -->
    <string name="private_browsing_placeholder_description_2">%1$s는 사생활 보호 탭을 닫거나 앱을 종료할 때 사생활 보호 탭으로부터 검색과 방문 기록을 지웁니다. 이것이 사용자를 웹 사이트나 인터넷 서비스 제공자로부터 익명으로 만들지는 않지만, 사용자가 온라인에서 한 일을 이 기기를 사용하는 다른 사용자로부터 보호 할 수 있게 합니다.</string>
    <string name="private_browsing_common_myths">

       사생활 보호 모드에 관한 흔한 오해
    </string>

    <!-- True Private Browsing Mode -->
    <!-- Title for info card on private homescreen in True Private Browsing Mode. -->
    <string name="felt_privacy_desc_card_title">이 기기에 흔적을 남기지 마세요</string>
    <!-- Explanation for private browsing displayed to users on home view when they first enable
        private mode in our new Total Private Browsing mode.
        The first parameter is the name of the app defined in app_name (for example: Firefox Nightly)
        The second parameter is the clickable link text in felt_privacy_info_card_subtitle_link_text -->
    <string name="felt_privacy_info_card_subtitle_2">%1$s는 모든 사생활 보호 탭을 닫을 때 쿠키, 기록 및 사이트 데이터를 삭제합니다. %2$s</string>
    <!-- Clickable portion of the explanation for private browsing that links the user to our
        about privacy page.
        This string is used in felt_privacy_info_card_subtitle as the second parameter.-->
    <string name="felt_privacy_info_card_subtitle_link_text">누가 내 활동을 볼 수 있나요?</string>

    <!-- Private mode shortcut "contextual feature recommendation" (CFR) -->
    <!-- Text for the Private mode shortcut CFR message for adding a private mode shortcut to open private tabs from the Home screen -->
    <string name="private_mode_cfr_message_2">한 번 눌러 다음 사생활 보호 탭을 시작합니다.</string>
    <!-- Text for the positive button to accept adding a Private Browsing shortcut to the Home screen -->
    <string name="private_mode_cfr_pos_button_text">홈 화면에 추가</string>
    <!-- Text for the negative button to decline adding a Private Browsing shortcut to the Home screen -->
    <string name="cfr_neg_button_text">아니요</string>

    <!-- Open in App "contextual feature recommendation" (CFR) -->
    <!-- Text for the info message. The first parameter is the name of the application.-->
    <string name="open_in_app_cfr_info_message_2">앱에서 링크를 자동으로 열도록 %1$s를 설정할 수 있습니다.</string>
    <!-- Text for the positive action button -->
    <string name="open_in_app_cfr_positive_button_text">설정으로 이동</string>
    <!-- Text for the negative action button -->
    <string name="open_in_app_cfr_negative_button_text">닫기</string>

    <!-- Total cookie protection "contextual feature recommendation" (CFR) -->
    <!-- Text for the message displayed in the contextual feature recommendation popup promoting the total cookie protection feature. -->
    <string name="tcp_cfr_message">가장 강력한 개인 정보 보호 기능은 교차 사이트 추적기를 격리합니다.</string>
    <!-- Text displayed that links to website containing documentation about the "Total cookie protection" feature. -->
    <string name="tcp_cfr_learn_more">전체 쿠키 보호에 대해 알아보기</string>


    <!-- Private browsing erase action "contextual feature recommendation" (CFR) -->
    <!-- Text for the message displayed in the contextual feature recommendation popup promoting the erase private browsing feature. -->
    <string name="erase_action_cfr_message">새 사생활 세션을 시작하려면 여기를 누르세요. 기록, 쿠키 등 모든 것을 삭제하세요.</string>


    <!-- Text for the info dialog when camera permissions have been denied but user tries to access a camera feature. -->
    <string name="camera_permissions_needed_message">카메라 액세스가 필요합니다. Android 설정으로 이동하여 권한을 누른 다음 허용을 누르세요.</string>
    <!-- Text for the positive action button to go to Android Settings to grant permissions. -->
    <string name="camera_permissions_needed_positive_button_text">설정으로 이동</string>
    <!-- Text for the negative action button to dismiss the dialog. -->
    <string name="camera_permissions_needed_negative_button_text">닫기</string>

    <!-- Text for the banner message to tell users about our auto close feature. -->
    <string name="tab_tray_close_tabs_banner_message">지난 일, 주 또는 월 동안 보지 않은 열린 탭을 자동으로 닫도록 설정하세요.</string>
    <!-- Text for the positive action button to go to Settings for auto close tabs. -->
    <string name="tab_tray_close_tabs_banner_positive_button_text">옵션 보기</string>
    <!-- Text for the negative action button to dismiss the Close Tabs Banner. -->
    <string name="tab_tray_close_tabs_banner_negative_button_text">닫기</string>

    <!-- Text for the banner message to tell users about our inactive tabs feature. -->
    <string name="tab_tray_inactive_onboarding_message">2주 동안 보지 않은 탭은 여기로 이동됩니다.</string>
    <!-- Text for the action link to go to Settings for inactive tabs. -->
    <string name="tab_tray_inactive_onboarding_button_text">설정에서 끄기</string>

    <!-- Text for title for the auto-close dialog of the inactive tabs. -->
    <string name="tab_tray_inactive_auto_close_title">한 달 후 자동 닫기를 하시겠습니까?</string>
    <!-- Text for the body for the auto-close dialog of the inactive tabs.
        The first parameter is the name of the application.-->
    <string name="tab_tray_inactive_auto_close_body_2">%1$s는 지난 한 달 동안 보지 않은 탭을 닫을 수 있습니다.</string>
    <!-- Content description for close button in the auto-close dialog of the inactive tabs. -->
    <string name="tab_tray_inactive_auto_close_button_content_description">닫기</string>

    <!-- Text for turn on auto close tabs button in the auto-close dialog of the inactive tabs. -->
    <string name="tab_tray_inactive_turn_on_auto_close_button_2">자동 닫기 켜기</string>


    <!-- Home screen icons - Long press shortcuts -->
    <!-- Shortcut action to open new tab -->
    <string name="home_screen_shortcut_open_new_tab_2">새 탭</string>
    <!-- Shortcut action to open new private tab -->
    <string name="home_screen_shortcut_open_new_private_tab_2">새 사생활 보호 탭</string>

    <!-- Shortcut action to open Passwords screens -->
    <string name="home_screen_shortcut_open_password_screen">비밀번호 바로 가기</string>

    <!-- Recent Tabs -->
    <!-- Header text for jumping back into the recent tab in the home screen -->
    <string name="recent_tabs_header">최근 탭으로 이동</string>
    <!-- Button text for showing all the tabs in the tabs tray -->
    <string name="recent_tabs_show_all">모두 표시</string>

    <!-- Content description for the button which navigates the user to show all recent tabs in the tabs tray. -->
    <string name="recent_tabs_show_all_content_description_2">모든 최근 탭 표시 버튼</string>

    <!-- Text for button in synced tab card that opens synced tabs tray -->
    <string name="recent_tabs_see_all_synced_tabs_button_text">동기화된 탭 모두 보기</string>
    <!-- Accessibility description for device icon used for recent synced tab -->
    <string name="recent_tabs_synced_device_icon_content_description">동기화된 기기</string>
    <!-- Text for the dropdown menu to remove a recent synced tab from the homescreen -->
    <string name="recent_synced_tab_menu_item_remove">삭제</string>
    <!-- Text for the menu button to remove a grouped highlight from the user's browsing history
         in the Recently visited section -->
    <string name="recent_tab_menu_item_remove">삭제</string>

    <!-- History Metadata -->
    <!-- Header text for a section on the home screen that displays grouped highlights from the
         user's browsing history, such as topics they have researched or explored on the web -->
    <string name="history_metadata_header_2">최근에 방문함</string>
    <!-- Text for the menu button to remove a grouped highlight from the user's browsing history
         in the Recently visited section -->
    <string name="recently_visited_menu_item_remove">삭제</string>

    <!-- Content description for the button which navigates the user to show all of their history. -->
    <string name="past_explorations_show_all_content_description_2">모든 지난 탐색 표시</string>

    <!-- Browser Fragment -->
    <!-- Content description (not visible, for screen readers etc.): Navigate backward (browsing history) -->
    <string name="browser_menu_back">뒤로</string>
    <!-- Content description (not visible, for screen readers etc.): Navigate forward (browsing history) -->
    <string name="browser_menu_forward">앞으로</string>
    <!-- Content description (not visible, for screen readers etc.): Refresh current website -->
    <string name="browser_menu_refresh">새로 고침</string>
    <!-- Content description (not visible, for screen readers etc.): Stop loading current website -->
    <string name="browser_menu_stop">중지</string>
    <!-- Browser menu button that opens the addon manager -->
    <string name="browser_menu_add_ons" moz:removedIn="126" tools:ignore="UnusedResources">부가 기능</string>
    <!-- Browser menu button that opens the extensions manager -->
    <string name="browser_menu_extensions">확장 기능</string>
    <!-- Browser menu button that opens account settings -->
    <string name="browser_menu_account_settings">계정 정보</string>
    <!-- Text displayed when there are no add-ons to be shown -->
    <string name="no_add_ons" moz:removedIn="126" tools:ignore="UnusedResources">부가 기능 없음</string>
    <!-- Browser menu button that sends a user to help articles -->
    <string name="browser_menu_help">도움말</string>
    <!-- Browser menu button that sends a to a the what's new article -->
    <string name="browser_menu_whats_new">새 기능</string>
    <!-- Browser menu button that opens the settings menu -->
    <string name="browser_menu_settings">설정</string>
    <!-- Browser menu button that opens a user's library -->
    <string name="browser_menu_library">라이브러리</string>
    <!-- Browser menu toggle that requests a desktop site -->
    <string name="browser_menu_desktop_site">데스크톱 사이트</string>
    <!-- Browser menu button that reopens a private tab as a regular tab -->
    <string name="browser_menu_open_in_regular_tab">일반 탭에서 열기</string>
    <!-- Browser menu toggle that adds a shortcut to the site on the device home screen. -->
    <string name="browser_menu_add_to_homescreen">홈 화면에 추가</string>
    <!-- Browser menu toggle that installs a Progressive Web App shortcut to the site on the device home screen. -->
    <string name="browser_menu_install_on_homescreen" moz:removedIn="126" tools:ignore="UnusedResources">설치</string>
    <!-- Content description (not visible, for screen readers etc.) for the Resync tabs button -->
    <string name="resync_button_content_description">다시 동기화</string>
    <!-- Browser menu button that opens the find in page menu -->
    <string name="browser_menu_find_in_page">페이지에서 찾기</string>
    <!-- Browser menu button that opens the translations dialog, which has options to translate the current browser page. -->
    <string name="browser_menu_translations">페이지 번역</string>
    <!-- Browser menu button that saves the current tab to a collection -->
    <string name="browser_menu_save_to_collection_2">모음집에 저장</string>
    <!-- Browser menu button that open a share menu to share the current site -->
    <string name="browser_menu_share">공유</string>
    <!-- Browser menu button shown in custom tabs that opens the current tab in Fenix
        The first parameter is the name of the app defined in app_name (for example: Fenix) -->
    <string name="browser_menu_open_in_fenix">%1$s에서 열기</string>
    <!-- Browser menu text shown in custom tabs to indicate this is a Fenix tab
        The first parameter is the name of the app defined in app_name (for example: Fenix) -->
    <string name="browser_menu_powered_by">%1$s 제공</string>

    <!-- Browser menu text shown in custom tabs to indicate this is a Fenix tab
        The first parameter is the name of the app defined in app_name (for example: Fenix) -->
    <string name="browser_menu_powered_by2">%1$s 제공</string>
    <!-- Browser menu button to put the current page in reader mode -->
    <string name="browser_menu_read">리더뷰</string>

    <!-- Browser menu button content description to close reader mode and return the user to the regular browser -->
    <string name="browser_menu_read_close">리더뷰 닫기</string>
    <!-- Browser menu button to open the current page in an external app -->
    <string name="browser_menu_open_app_link">앱에서 열기</string>

    <!-- Browser menu button to show reader view appearance controls e.g. the used font type and size -->
    <string name="browser_menu_customize_reader_view">리더뷰 사용자 지정</string>
    <!-- Browser menu label for adding a bookmark -->
    <string name="browser_menu_add">추가</string>
    <!-- Browser menu label for editing a bookmark -->
    <string name="browser_menu_edit">편집</string>

    <!-- Button shown on the home page that opens the Customize home settings -->
    <string name="browser_menu_customize_home_1">홈페이지 개인화</string>

    <!-- Browser menu label to sign in to sync on the device using Mozilla accounts -->
    <string name="browser_menu_sign_in" tools:ignore="UnusedResources">로그인</string>
    <!-- Browser menu caption label for the "Sign in" browser menu item described in browser_menu_sign_in -->
    <string name="browser_menu_sign_in_caption" tools:ignore="UnusedResources">비밀번호, 탭 등을 동기화하세요</string>

    <!-- Extensions management fragment -->
    <!-- Text displayed when there are no extensions to be shown -->
    <string name="extensions_management_no_extensions">확장 기능 없음</string>

    <!-- Browser Toolbar -->
    <!-- Content description for the Home screen button on the browser toolbar -->
    <string name="browser_toolbar_home">홈 화면</string>

    <!-- Content description (not visible, for screen readers etc.): Erase button: Erase the browsing
         history and go back to the home screen. -->
    <string name="browser_toolbar_erase">방문 기록 삭제</string>
    <!-- Content description for the translate page toolbar button that opens the translations dialog when no translation has occurred. -->
    <string name="browser_toolbar_translate">페이지 번역</string>

    <!-- Content description (not visible, for screen readers etc.) for the translate page toolbar button that opens the translations dialog when the page is translated successfully.
         The first parameter is the name of the language that is displayed in the original page. (For example: English)
         The second parameter is the name of the language which the page was translated to. (For example: French) -->
    <string name="browser_toolbar_translated_successfully">페이지가 %1$s에서 %2$s로 번역되었습니다.</string>

    <!-- Locale Settings Fragment -->
    <!-- Content description for tick mark on selected language -->
    <string name="a11y_selected_locale_content_description">선택된 언어</string>
    <!-- Text for default locale item -->
    <string name="default_locale_text">기기 언어 따르기</string>
    <!-- Placeholder text shown in the search bar before a user enters text -->
    <string name="locale_search_hint">언어 검색</string>

    <!-- Search Fragment -->
    <!-- Button in the search view that lets a user search by scanning a QR code -->
    <string name="search_scan_button">스캔</string>
    <!-- Button in the search view when shortcuts are displayed that takes a user to the search engine settings -->
    <string name="search_shortcuts_engine_settings">검색 엔진 설정</string>
    <!-- Button in the search view that lets a user navigate to the site in their clipboard -->
    <string name="awesomebar_clipboard_title">클립보드로부터 링크 채우기</string>

    <!-- Button in the search suggestions onboarding that allows search suggestions in private sessions -->
    <string name="search_suggestions_onboarding_allow_button">허용</string>
    <!-- Button in the search suggestions onboarding that does not allow search suggestions in private sessions -->
    <string name="search_suggestions_onboarding_do_not_allow_button">허용 안 함</string>
    <!-- Search suggestion onboarding hint title text -->
    <string name="search_suggestions_onboarding_title">사생활 보호 세션에서 검색 제안을 허용하시겠습니까?</string>
    <!-- Search suggestion onboarding hint description text, first parameter is the name of the app defined in app_name (for example: Fenix)-->
    <string name="search_suggestions_onboarding_text">%s는 주소 표시줄에 입력한 모든 것을 기본 검색 엔진과 공유합니다.</string>

    <!-- Search engine suggestion title text. The first parameter is the name of the suggested engine-->
    <string name="search_engine_suggestions_title">%s 검색</string>
    <!-- Search engine suggestion description text -->
    <string name="search_engine_suggestions_description">주소 표시줄에서 직접 검색</string>

    <!-- Menu option in the search selector menu to open the search settings -->
    <string name="search_settings_menu_item">검색 설정</string>

    <!-- Header text for the search selector menu -->
    <string name="search_header_menu_item_2">이번만 검색:</string>

    <!-- Content description (not visible, for screen readers etc.): Search engine icon. The first parameter is the search engine name (for example: DuckDuckGo). -->
    <string name="search_engine_icon_content_description" tools:ignore="UnusedResources">%s 검색 엔진</string>

    <!-- Home onboarding -->
    <!-- Onboarding home screen popup dialog, shown on top of the Jump back in section. -->
    <string name="onboarding_home_screen_jump_back_contextual_hint_2">개인화된 홈페이지를 만나보세요. 최근 탭, 북마크 및 검색 결과가 여기에 표시됩니다.</string>
    <!-- Home onboarding dialog welcome screen title text. -->
    <string name="onboarding_home_welcome_title_2">나만의 인터넷에 오신 것을 환영합니다</string>
    <!-- Home onboarding dialog welcome screen description text. -->
    <string name="onboarding_home_welcome_description">더 많은 색상. 더 나은 개인 정보 보호. 이익보다는 사람들에 대한 헌신.</string>
    <!-- Home onboarding dialog sign into sync screen title text. -->
    <string name="onboarding_home_sync_title_3">더 쉬워진 화면 전환</string>
    <!-- Home onboarding dialog sign into sync screen description text. -->
    <string name="onboarding_home_sync_description">이제 홈페이지에서 다른 기기의 탭을 가져와서 중단한 부분부터 다시 시작하세요.</string>
    <!-- Text for the button to continue the onboarding on the home onboarding dialog. -->
    <string name="onboarding_home_get_started_button">시작하기</string>
    <!-- Text for the button to navigate to the sync sign in screen on the home onboarding dialog. -->
    <string name="onboarding_home_sign_in_button">로그인</string>
    <!-- Text for the button to skip the onboarding on the home onboarding dialog. -->
    <string name="onboarding_home_skip_button">건너뛰기</string>

    <!-- Onboarding home screen sync popup dialog message, shown on top of Recent Synced Tabs in the Jump back in section. -->
    <string name="sync_cfr_message">탭이 동기화 중입니다! 다른 기기에서 중단한 부분부터 다시 시작하세요.</string>

    <!-- Content description (not visible, for screen readers etc.): Close button for the home onboarding dialog -->
    <string name="onboarding_home_content_description_close_button">닫기</string>

    <!-- Notification pre-permission dialog -->
    <!-- Enable notification pre permission dialog title
        The first parameter is the name of the app defined in app_name (for example: Fenix) -->
    <string name="onboarding_home_enable_notifications_title" moz:removedIn="124" tools:ignore="UnusedResources">알림은 %s로 더 많은 작업을 수행하는 데 도움이 됩니다.</string>
    <!-- Enable notification pre permission dialog description with rationale
        The first parameter is the name of the app defined in app_name (for example: Fenix) -->
    <string name="onboarding_home_enable_notifications_description" moz:removedIn="124" tools:ignore="UnusedResources">기기 간에 탭을 동기화하고, 다운로드를 관리하고, %s의 개인 정보 보호를 최대한 활용하는 방법에 대한 팁을 얻으세요.</string>
    <!-- Text for the button to request notification permission on the device -->
    <string name="onboarding_home_enable_notifications_positive_button" moz:removedIn="124" tools:ignore="UnusedResources">계속</string>
    <!-- Text for the button to not request notification permission on the device and dismiss the dialog -->
    <string name="onboarding_home_enable_notifications_negative_button" moz:removedIn="124" tools:ignore="UnusedResources">나중에</string>

    <!-- Juno first user onboarding flow experiment, strings are marked unused as they are only referenced by Nimbus experiments. -->
    <!-- Description for learning more about our privacy notice. -->
    <string name="juno_onboarding_privacy_notice_text">Firefox 개인정보처리방침</string>
    <!-- Description for learning more about our privacy notice. -->
    <string name="juno_onboarding_privacy_notice_text_2" moz:removedIn="125" tools:ignore="UnusedResources">개인정보 보호정책에서 자세히 알아보기</string>
    <!-- Title for set firefox as default browser screen used by Nimbus experiments. -->
    <string name="juno_onboarding_default_browser_title_nimbus_2">우리는 사용자를 안전하게 지키는 것을 좋아합니다</string>
    <!-- Title for set firefox as default browser screen used by Nimbus experiments.
        Note: The word "Firefox" should NOT be translated -->
    <string name="juno_onboarding_default_browser_title_nimbus_3" tools:ignore="UnusedResources">수백만 명이 Firefox를 좋아하는 이유를 알아보세요</string>
    <!-- Title for set firefox as default browser screen used by Nimbus experiments. -->
    <string name="juno_onboarding_default_browser_title_nimbus_4" tools:ignore="UnusedResources">더 많은 선택으로 안전한 브라우징</string>
    <!-- Description for set firefox as default browser screen used by Nimbus experiments. -->
    <string name="juno_onboarding_default_browser_description_nimbus_3">당사의 비영리 지원 브라우저는 회사가 웹에서 비밀리에 사용자를 추적하는 것을 방지하는 데 도움이 됩니다.</string>
    <!-- Description for set firefox as default browser screen used by Nimbus experiments. -->
    <string name="juno_onboarding_default_browser_description_nimbus_4" tools:ignore="UnusedResources">1억 명 이상의 사람들이 비영리 단체가 지원하는 브라우저를 선택하여 개인 정보를 보호합니다.</string>
    <!-- Description for set firefox as default browser screen used by Nimbus experiments. -->
    <string name="juno_onboarding_default_browser_description_nimbus_5" tools:ignore="UnusedResources">알려진 추적기? 자동으로 차단됩니다. 확장기능? 700개 모두 사용해 보세요. PDF? 내장된 리더를 사용하면 쉽게 관리할 수 있습니다.</string>
    <!-- Description for set firefox as default browser screen used by Nimbus experiments. -->
    <string name="juno_onboarding_default_browser_description_nimbus_2" moz:RemovedIn="124" tools:ignore="UnusedResources">당사의 비영리 지원 브라우저는 회사가 웹에서 비밀리에 사용자를 추적하는 것을 방지하는 데 도움이 됩니다.\n\n개인정보처리방침에서 더 알아보세요.</string>
    <!-- Text for the link to the privacy notice webpage for set as firefox default browser screen.
    This is part of the string with the key "juno_onboarding_default_browser_description". -->
    <string name="juno_onboarding_default_browser_description_link_text" moz:RemovedIn="124" tools:ignore="UnusedResources">개인정보처리방침</string>
    <!-- Text for the button to set firefox as default browser on the device -->
    <string name="juno_onboarding_default_browser_positive_button" tools:ignore="UnusedResources">기본 브라우저로 설정</string>
    <!-- Text for the button dismiss the screen and move on with the flow -->
    <string name="juno_onboarding_default_browser_negative_button" tools:ignore="UnusedResources">나중에</string>
    <!-- Title for sign in to sync screen. -->
    <string name="juno_onboarding_sign_in_title_2">기기 간 이동 시 암호화 상태를 유지하세요</string>
    <!-- Description for sign in to sync screen. Nimbus experiments do not support string placeholders.
     Note: The word "Firefox" should NOT be translated -->
    <string name="juno_onboarding_sign_in_description_2">로그인하고 동기화하면 더 안전해집니다. Firefox는 비밀번호, 북마크 등을 암호화합니다.</string>
    <!-- Text for the button to sign in to sync on the device -->
    <string name="juno_onboarding_sign_in_positive_button" tools:ignore="UnusedResources">로그인</string>
    <!-- Text for the button dismiss the screen and move on with the flow -->
    <string name="juno_onboarding_sign_in_negative_button" tools:ignore="UnusedResources">나중에</string>
    <!-- Title for enable notification permission screen used by Nimbus experiments. Nimbus experiments do not support string placeholders.
        Note: The word "Firefox" should NOT be translated -->
    <string name="juno_onboarding_enable_notifications_title_nimbus_2">알림으로 Firefox를 더욱 안전하게 사용할 수 있습니다</string>
    <!-- Description for enable notification permission screen used by Nimbus experiments. Nimbus experiments do not support string placeholders.
       Note: The word "Firefox" should NOT be translated -->
    <string name="juno_onboarding_enable_notifications_description_nimbus_2">기기 간에 안전하게 탭을 보내고 Firefox의 다른 개인 정보 보호 기능을 찾아보세요.</string>
    <!-- Text for the button to request notification permission on the device -->
    <string name="juno_onboarding_enable_notifications_positive_button" tools:ignore="UnusedResources">알림 켜기</string>
    <!-- Text for the button dismiss the screen and move on with the flow -->
    <string name="juno_onboarding_enable_notifications_negative_button" tools:ignore="UnusedResources">나중에</string>

    <!-- Title for add search widget screen used by Nimbus experiments. Nimbus experiments do not support string placeholders.
        Note: The word "Firefox" should NOT be translated -->
    <string name="juno_onboarding_add_search_widget_title" tools:ignore="UnusedResources">Firefox 검색 위젯을 사용해 보세요</string>

    <!-- Description for add search widget screen used by Nimbus experiments. Nimbus experiments do not support string placeholders.
        Note: The word "Firefox" should NOT be translated -->
    <string name="juno_onboarding_add_search_widget_description" tools:ignore="UnusedResources">홈 화면에 Firefox를 사용하면, 교차 사이트 추적기를 차단하는 개인 정보 보호 우선 브라우저에 쉽게 접근할 수 있습니다.</string>
    <!-- Text for the button to add search widget on the device used by Nimbus experiments. Nimbus experiments do not support string placeholders.
        Note: The word "Firefox" should NOT be translated -->
    <string name="juno_onboarding_add_search_widget_positive_button" tools:ignore="UnusedResources">Firefox 위젯 추가</string>
    <!-- Text for the button to dismiss the screen and move on with the flow -->
    <string name="juno_onboarding_add_search_widget_negative_button" tools:ignore="UnusedResources">나중에</string>

    <!-- Search Widget -->
    <!-- Content description for searching with a widget. The first parameter is the name of the application.-->
    <string name="search_widget_content_description_2">새 %1$s 탭 열기</string>
    <!-- Text preview for smaller sized widgets -->
    <string name="search_widget_text_short">검색</string>
    <!-- Text preview for larger sized widgets -->
    <string name="search_widget_text_long">웹 검색</string>

    <!-- Content description (not visible, for screen readers etc.): Voice search -->
    <string name="search_widget_voice">음성 검색</string>

    <!-- Preferences -->
    <!-- Title for the settings page-->
    <string name="settings">설정</string>

    <!-- Preference category for general settings -->
    <string name="preferences_category_general">일반</string>
    <!-- Preference category for all links about Fenix -->
    <string name="preferences_category_about">소개</string>
    <!-- Preference category for settings related to changing the default search engine -->
    <string name="preferences_category_select_default_search_engine">선택하세요</string>
    <!-- Preference for settings related to managing search shortcuts for the quick search menu -->
    <string name="preferences_manage_search_shortcuts_2">대체 검색 엔진 관리</string>
    <!-- Summary for preference for settings related to managing search shortcuts for the quick search menu -->
    <string name="preferences_manage_search_shortcuts_summary">검색 메뉴에 표시되는 엔진 편집</string>
    <!-- Preference category for settings related to managing search shortcuts for the quick search menu -->
    <string name="preferences_category_engines_in_search_menu">검색 메뉴에 표시되는 엔진</string>
    <!-- Preference for settings related to changing the default search engine -->
    <string name="preferences_default_search_engine">기본 검색 엔진</string>
    <!-- Preference for settings related to Search -->
    <string name="preferences_search">검색</string>
    <!-- Preference for settings related to Search engines -->
    <string name="preferences_search_engines">검색 엔진</string>
    <!-- Preference for settings related to Search engines suggestions-->
    <string name="preferences_search_engines_suggestions">검색 엔진의 제안</string>
    <!-- Preference Category for settings related to Search address bar -->
    <string name="preferences_settings_address_bar">주소 표시줄 설정</string>
    <!-- Preference Category for settings to Firefox Suggest -->
    <string name="preference_search_address_bar_fx_suggest">주소 표시줄 - Firefox 제안</string>
    <!-- Preference link to Learn more about Firefox Suggest -->
    <string name="preference_search_learn_about_fx_suggest">Firefox 제안에 대해 더 알아보기</string>
    <!-- Preference link to rating Fenix on the Play Store -->
    <string name="preferences_rate">Google Play에서 평가하기</string>
    <!-- Preference linking to about page for Fenix
        The first parameter is the name of the app defined in app_name (for example: Fenix) -->
    <string name="preferences_about">%1$s 정보</string>
    <!-- Preference for settings related to changing the default browser -->
    <string name="preferences_set_as_default_browser">기본 브라우저로 지정</string>
    <!-- Preference category for advanced settings -->
    <string name="preferences_category_advanced">고급</string>
    <!-- Preference category for privacy and security settings -->
    <string name="preferences_category_privacy_security">개인 정보 및 보안</string>
    <!-- Preference for advanced site permissions -->
    <string name="preferences_site_permissions">사이트 권한</string>
    <!-- Preference for private browsing options -->
    <string name="preferences_private_browsing_options">사생활 보호 모드</string>
    <!-- Preference for opening links in a private tab-->
    <string name="preferences_open_links_in_a_private_tab">사생활 보호 탭에 링크 열기</string>
    <!-- Preference for allowing screenshots to be taken while in a private tab-->
    <string name="preferences_allow_screenshots_in_private_mode">사생활 보호 모드에서 스크린샷 허용</string>
    <!-- Will inform the user of the risk of activating Allow screenshots in private browsing option -->
    <string name="preferences_screenshots_in_private_mode_disclaimer">허용되는 경우, 여러 앱이 열려있을 때 사생활 보호 탭도 표시됨</string>
    <!-- Preference for adding private browsing shortcut -->
    <string name="preferences_add_private_browsing_shortcut">사생활 보호 모드 바로 가기 추가</string>
    <!-- Preference for enabling "HTTPS-Only" mode -->
    <string name="preferences_https_only_title">HTTPS 전용 모드</string>

    <!-- Label for cookie banner section in quick settings panel. -->
    <string name="cookie_banner_blocker">쿠키 배너 차단기</string>
    <!-- Preference for removing cookie/consent banners from sites automatically in private mode. See reduce_cookie_banner_summary for additional context. -->
    <string name="preferences_cookie_banner_reduction_private_mode">사생활 보호 모드의 쿠키 배너 차단기</string>

    <!-- Text for indicating cookie banner handling is off this site, this is shown as part of the protections panel with the tracking protection toggle -->
    <string name="reduce_cookie_banner_off_for_site">이 사이트에서 꺼짐</string>
    <!-- Text for cancel button indicating that cookie banner reduction is not supported for the current site, this is shown as part of the cookie banner details view. -->
    <string name="cookie_banner_handling_details_site_is_not_supported_cancel_button">취소</string>
    <!-- Text for request support button indicating that cookie banner reduction is not supported for the current site, this is shown as part of the cookie banner details view. -->
    <string name="cookie_banner_handling_details_site_is_not_supported_request_support_button_2">요청 보내기</string>
    <!-- Text for title indicating that cookie banner reduction is not supported for the current site, this is shown as part of the cookie banner details view. -->
    <string name="cookie_banner_handling_details_site_is_not_supported_title_2">이 사이트에 대한 지원을 요청하시겠습니까?</string>
    <!-- Label for the snackBar, after the user reports with success a website where cookie banner reducer did not work -->
    <string name="cookie_banner_handling_report_site_snack_bar_text_2">요청 전송됨</string>
    <!-- Text for indicating cookie banner handling is on this site, this is shown as part of the protections panel with the tracking protection toggle -->
    <string name="reduce_cookie_banner_on_for_site">이 사이트에서 켜짐</string>
    <!-- Text for indicating that a request for unsupported site was sent to Nimbus (it's a Mozilla library for experiments), this is shown as part of the protections panel with the tracking protection toggle -->
    <string name="reduce_cookie_banner_unsupported_site_request_submitted_2">지원 요청 전송됨</string>
    <!-- Text for indicating cookie banner handling is currently not supported for this site, this is shown as part of the protections panel with the tracking protection toggle -->
    <string name="reduce_cookie_banner_unsupported_site">현재 지원되지 않는 사이트</string>
    <!-- Title text for a detail explanation indicating cookie banner handling is on this site, this is shown as part of the cookie banner panel in the toolbar. The first parameter is a shortened URL of the current site-->
    <string name="reduce_cookie_banner_details_panel_title_on_for_site_1">%1$s에 쿠키 배너 차단기를 켜시겠습니까?</string>

    <!-- Title text for a detail explanation indicating cookie banner handling is off this site, this is shown as part of the cookie banner panel in the toolbar. The first parameter is a shortened URL of the current site-->
    <string name="reduce_cookie_banner_details_panel_title_off_for_site_1">%1$s에 쿠키 배너 차단기를 끄시겠습니까?</string>
    <!-- Title text for a detail explanation indicating cookie banner reducer didn't work for the current site, this is shown as part of the cookie banner panel in the toolbar. The first parameter is the application name-->
    <string name="reduce_cookie_banner_details_panel_title_unsupported_site_request_2">%1$s는 이 사이트에서 쿠키 요청을 자동으로 거부할 수 없습니다. 나중에 이 사이트를 지원하도록 요청을 보낼 수 있습니다.</string>

    <!-- Long text for a detail explanation indicating what will happen if cookie banner handling is off for a site, this is shown as part of the cookie banner panel in the toolbar. The first parameter is the application name -->
    <string name="reduce_cookie_banner_details_panel_description_off_for_site_1">끄면 %1$s가 쿠키를 지우고 이 사이트를 다시 로드합니다. 로그아웃되거나 장바구니가 비워질 수 있습니다.</string>
    <!-- Long text for a detail explanation indicating what will happen if cookie banner handling is on for a site, this is shown as part of the cookie banner panel in the toolbar. The first parameter is the application name -->
    <string name="reduce_cookie_banner_details_panel_description_on_for_site_3">켜면 %1$s가 이 사이트의 모든 쿠키 배너를 자동으로 거부하려고 시도합니다.</string>

    <!--Title for the cookie banner re-engagement CFR, the placeholder is replaced with app name -->
    <string name="cookie_banner_cfr_title">%1$s가 쿠키를 거부했습니다</string>
    <!--Message for the cookie banner re-engagement CFR -->
    <string name="cookie_banner_cfr_message">방해 요소가 줄어들고, 이 사이트에서 사용자를 추적하는 쿠키가 줄어듭니다.</string>

    <!-- Description of the preference to enable "HTTPS-Only" mode. -->
    <string name="preferences_https_only_summary">보안 강화를 위해 HTTPS 암호화 프로토콜을 사용하여 사이트에 자동으로 연결을 시도합니다.</string>
    <!-- Summary of https only preference if https only is set to off -->
    <string name="preferences_https_only_off">꺼짐</string>
    <!-- Summary of https only preference if https only is set to on in all tabs -->
    <string name="preferences_https_only_on_all">모든 탭에서 켜짐</string>
    <!-- Summary of https only preference if https only is set to on in private tabs only -->
    <string name="preferences_https_only_on_private">사생활 보호 탭에서 켜짐</string>
    <!-- Text displayed that links to website containing documentation about "HTTPS-Only" mode -->
    <string name="preferences_http_only_learn_more">더 알아보기</string>
    <!-- Option for the https only setting -->
    <string name="preferences_https_only_in_all_tabs">모든 탭에서 사용</string>
    <!-- Option for the https only setting -->
    <string name="preferences_https_only_in_private_tabs">사생활 보호 탭에서만 사용</string>
    <!-- Title shown in the error page for when trying to access a http website while https only mode is enabled. -->
    <string name="errorpage_httpsonly_title">보안 사이트를 사용할 수 없음</string>
    <!-- Message shown in the error page for when trying to access a http website while https only mode is enabled. The message has two paragraphs. This is the first. -->
    <string name="errorpage_httpsonly_message_title">웹 사이트가 HTTPS를 지원하지 않는 것 같습니다.</string>
    <!-- Message shown in the error page for when trying to access a http website while https only mode is enabled. The message has two paragraphs. This is the second. -->
    <string name="errorpage_httpsonly_message_summary">그러나, 공격자가 연루되었을 가능성도 있습니다. 웹 사이트를 방문하는 경우, 민감한 정보는 입력하지 않아야 합니다. 계속하면, 사이트에 대해 HTTPS 전용 모드가 일시적으로 꺼집니다.</string>
    <!-- Preference for accessibility -->
    <string name="preferences_accessibility">접근성</string>
    <!-- Preference to override the Mozilla account server -->
    <string name="preferences_override_account_server">사용자 지정  Mozilla 계정 서버</string>
    <!-- Preference to override the Sync token server -->
    <string name="preferences_override_sync_tokenserver">사용자 지정 동기화 서버</string>
    <!-- Toast shown after updating the Mozilla account/Sync server override preferences -->
    <string name="toast_override_account_sync_server_done">Mozilla 계정/동기화 서버가 수정되었습니다. 변경사항을 적용하기 위해 애플리케이션을 종료하는 중…</string>
    <!-- Preference category for account information -->
    <string name="preferences_category_account">계정</string>
    <!-- Preference for changing where the toolbar is positioned -->
    <string name="preferences_toolbar">도구 모음</string>
    <!-- Preference for changing default theme to dark or light mode -->
    <string name="preferences_theme">테마</string>
    <!-- Preference for customizing the home screen -->
    <string name="preferences_home_2">홈페이지</string>
    <!-- Preference for gestures based actions -->
    <string name="preferences_gestures">제스처</string>
    <!-- Preference for settings related to visual options -->
    <string name="preferences_customize">사용자 지정</string>
    <!-- Preference description for banner about signing in -->
    <string name="preferences_sign_in_description_2">탭, 북마크, 비밀번호 등을 동기화하려면 로그인하세요.</string>
    <!-- Preference shown instead of account display name while account profile information isn't available yet. -->
    <string name="preferences_account_default_name_2">Mozilla 계정</string>
    <!-- Preference text for account title when there was an error syncing FxA -->
    <string name="preferences_account_sync_error">다시 연결하여 동기화를 계속하세요</string>
    <!-- Preference for language -->
    <string name="preferences_language">언어</string>
    <!-- Preference for data choices -->
    <string name="preferences_data_choices">데이터 선택</string>
    <!-- Preference for data collection -->
    <string name="preferences_data_collection">데이터 수집</string>
    <!-- Preference for developers -->
    <string name="preferences_remote_debugging">USB 원격 디버깅</string>
    <!-- Preference title for switch preference to show search suggestions -->
    <string name="preferences_show_search_suggestions">검색 제안 표시</string>
    <!-- Preference title for switch preference to show voice search button -->
    <string name="preferences_show_voice_search">음성 검색 표시</string>
    <!-- Preference title for switch preference to show search suggestions also in private mode -->
    <string name="preferences_show_search_suggestions_in_private">사생활 보호 세션에서 보기</string>
    <!-- Preference title for switch preference to show a clipboard suggestion when searching -->
    <string name="preferences_show_clipboard_suggestions">클립보드 제안 보기</string>
    <!-- Preference title for switch preference to suggest browsing history when searching -->
    <string name="preferences_search_browsing_history">방문 기록 검색</string>
    <!-- Preference title for switch preference to suggest bookmarks when searching -->
    <string name="preferences_search_bookmarks">북마크 검색</string>
    <!-- Preference title for switch preference to suggest synced tabs when searching -->
    <string name="preferences_search_synced_tabs">동기화된 탭 검색</string>
    <!-- Preference for account settings -->
    <string name="preferences_account_settings">계정 설정</string>

    <!-- Preference for enabling url autocomplete-->
    <string name="preferences_enable_autocomplete_urls">URL 자동 완성</string>
    <!-- Preference title for switch preference to show sponsored Firefox Suggest search suggestions -->
    <string name="preferences_show_sponsored_suggestions">스폰서 제안</string>
    <!-- Summary for preference to show sponsored Firefox Suggest search suggestions.
         The first parameter is the name of the application. -->
    <string name="preferences_show_sponsored_suggestions_summary">가끔씩 스폰서 제안으로 %1$s 지원</string>
    <!-- Preference title for switch preference to show Firefox Suggest search suggestions for web content.
         The first parameter is the name of the application. -->
    <string name="preferences_show_nonsponsored_suggestions">%1$s 제안</string>
    <!-- Summary for preference to show Firefox Suggest search suggestions for web content -->
    <string name="preferences_show_nonsponsored_suggestions_summary">사용자 검색과 관련된 웹 제안을 받으세요</string>
    <!-- Preference for open links in third party apps -->
    <string name="preferences_open_links_in_apps">앱에서 링크 열기</string>

    <!-- Preference for open links in third party apps always open in apps option -->
    <string name="preferences_open_links_in_apps_always">항상</string>
    <!-- Preference for open links in third party apps ask before opening option -->
    <string name="preferences_open_links_in_apps_ask">열기 전에 묻기</string>
    <!-- Preference for open links in third party apps never open in apps option -->
    <string name="preferences_open_links_in_apps_never">안 함</string>
    <!-- Preference for open download with an external download manager app -->
    <string name="preferences_external_download_manager">외부 다운로드 관리자</string>
    <!-- Preference for enabling gecko engine logs -->
    <string name="preferences_enable_gecko_logs">Gecko 로그 활성화</string>
    <!-- Message to indicate users that we are quitting the application to apply the changes -->
    <string name="quit_application">변경 사항을 적용하기 위해 애플리케이션을 종료하는 중…</string>

    <!-- Preference for add_ons -->
    <string name="preferences_addons" moz:removedIn="126" tools:ignore="UnusedResources">부가 기능</string>

    <!-- Preference for extensions -->
    <string name="preferences_extensions">확장 기능</string>
    <!-- Preference for installing a local add-on -->
    <string name="preferences_install_local_addon" moz:removedIn="126" tools:ignore="UnusedResources">파일에서 부가 기능 설치</string>
    <!-- Preference for installing a local extension -->
    <string name="preferences_install_local_extension">파일에서 확장 기능 설치</string>
    <!-- Preference for notifications -->
    <string name="preferences_notifications">알림</string>

    <!-- Summary for notification preference indicating notifications are allowed -->
    <string name="notifications_allowed_summary">허용됨</string>
    <!-- Summary for notification preference indicating notifications are not allowed -->
    <string name="notifications_not_allowed_summary">허용되지 않음</string>

    <!-- Add-on Preferences -->
    <!-- Preference to customize the configured AMO (addons.mozilla.org) collection -->
    <string name="preferences_customize_amo_collection" moz:removedIn="126" tools:ignore="UnusedResources">사용자 지정 부가 기능 모음집</string>
    <!-- Preference to customize the configured AMO (addons.mozilla.org) collection -->
    <string name="preferences_customize_extension_collection">사용자 지정 확장 기능 모음집</string>
    <!-- Button caption to confirm the add-on collection configuration -->
    <string name="customize_addon_collection_ok">확인</string>
    <!-- Button caption to abort the add-on collection configuration -->
    <string name="customize_addon_collection_cancel">취소</string>
    <!-- Hint displayed on input field for custom collection name -->
    <string name="customize_addon_collection_hint">모음집 이름</string>
    <!-- Hint displayed on input field for custom collection user ID-->
    <string name="customize_addon_collection_user_hint">모음집 소유자 (사용자 ID)</string>
    <!-- Toast shown after confirming the custom add-on collection configuration -->
    <string name="toast_customize_addon_collection_done" moz:removedIn="126" tools:ignore="UnusedResources">부가 기능 모음집이 변경되었습니다. 변경 사항을 적용하기 위해 애플리케이션을 종료하는 중…</string>

    <!-- Toast shown after confirming the custom extension collection configuration -->
    <string name="toast_customize_extension_collection_done">확장 기능 모음집이 변경되었습니다. 변경 사항을 적용하기 위해 애플리케이션을 종료하는 중…</string>

    <!-- Customize Home -->
    <!-- Header text for jumping back into the recent tab in customize the home screen -->
    <string name="customize_toggle_jump_back_in">최근 탭으로 이동</string>
    <!-- Title for the customize home screen section with recently saved bookmarks. -->
    <string name="customize_toggle_recent_bookmarks">최근 북마크</string>
    <!-- Title for the customize home screen section with recently visited. Recently visited is
    a section where users see a list of tabs that they have visited in the past few days -->
    <string name="customize_toggle_recently_visited">최근에 방문함</string>

    <!-- Title for the customize home screen section with Pocket. -->
    <string name="customize_toggle_pocket_2">생각하게 하는 이야기</string>
    <!-- Summary for the customize home screen section with Pocket. The first parameter is product name Pocket -->
    <string name="customize_toggle_pocket_summary">%s 제공 글</string>
    <!-- Title for the customize home screen section with sponsored Pocket stories. -->
    <string name="customize_toggle_pocket_sponsored">스폰서 소식</string>
    <!-- Title for the opening wallpaper settings screen -->
    <string name="customize_wallpapers">배경 화면</string>
    <!-- Title for the customize home screen section with sponsored shortcuts. -->
    <string name="customize_toggle_contile">스폰서 바로 가기</string>

    <!-- Wallpapers -->
    <!-- Content description for various wallpapers. The first parameter is the name of the wallpaper -->
    <string name="wallpapers_item_name_content_description">배경 화면 항목: %1$s</string>
    <!-- Snackbar message for when wallpaper is selected -->
    <string name="wallpaper_updated_snackbar_message">배경 화면이 업데이트됨!</string>
    <!-- Snackbar label for action to view selected wallpaper -->
    <string name="wallpaper_updated_snackbar_action">보기</string>

    <!-- Snackbar message for when wallpaper couldn't be downloaded -->
    <string name="wallpaper_download_error_snackbar_message">배경 화면을 다운로드할 수 없습니다</string>
    <!-- Snackbar label for action to retry downloading the wallpaper -->
    <string name="wallpaper_download_error_snackbar_action">다시 시도</string>
    <!-- Snackbar message for when wallpaper couldn't be selected because of the disk error -->
    <string name="wallpaper_select_error_snackbar_message">배경 화면을 변경할 수 없습니다</string>
    <!-- Text displayed that links to website containing documentation about the "Limited Edition" wallpapers. -->
    <string name="wallpaper_learn_more">더 알아보기</string>

    <!-- Text for classic wallpapers title. The first parameter is the Firefox name. -->
    <string name="wallpaper_classic_title">클래식 %s</string>
    <!-- Text for artist series wallpapers title. "Artist series" represents a collection of artist collaborated wallpapers. -->
    <string name="wallpaper_artist_series_title">아티스트 시리즈</string>
    <!-- Description text for the artist series wallpapers with learn more link. The first parameter is the learn more string defined in wallpaper_learn_more. "Independent voices" is the name of the wallpaper collection -->
    <string name="wallpaper_artist_series_description_with_learn_more">독립적인 목소리 모음. %s</string>
    <!-- Description text for the artist series wallpapers. "Independent voices" is the name of the wallpaper collection -->
    <string name="wallpaper_artist_series_description">독립적인 목소리 모음.</string>
    <!-- Wallpaper onboarding dialog header text. -->
    <string name="wallpapers_onboarding_dialog_title_text">다채로운 색상 체험</string>
    <!-- Wallpaper onboarding dialog body text. -->
    <string name="wallpapers_onboarding_dialog_body_text">나를 표현하는 배경 화면을 선택하세요.</string>
    <!-- Wallpaper onboarding dialog learn more button text. The button navigates to the wallpaper settings screen. -->
    <string name="wallpapers_onboarding_dialog_explore_more_button_text">더 많은 배경 화면 살펴보기</string>

    <!-- Add-ons general availability nimbus message-->
    <!-- Title of the Nimbus message for add-ons general availability-->
    <string name="addon_ga_message_title" moz:removedIn="126" tools:ignore="UnusedResources">새 부가 기능 지금 사용 가능</string>
    <!-- Title of the Nimbus message for extension general availability-->
    <string name="addon_ga_message_title_2" tools:ignore="UnusedResources">새 확장 기능 지금 사용 가능</string>
    <!-- Body of the Nimbus message for add-ons general availability. 'Firefox' intentionally hardcoded here-->
    <string name="addon_ga_message_body" tools:ignore="UnusedResources">Firefox를 자신만의 것으로 만들 수 있는 100개 이상의 새로운 확장 기능을 확인해 보세요.</string>
    <!-- Button text of the Nimbus message for add-ons general availability. -->
    <string name="addon_ga_message_button" moz:removedIn="126" tools:ignore="UnusedResources">부가 기능 살펴보기</string>

    <!-- Button text of the Nimbus message for extensions general availability. -->
    <string name="addon_ga_message_button_2" tools:ignore="UnusedResources">확장 기능 탐색하기</string>

    <!-- Extension process crash dialog to user -->
    <!-- Title of a dialog shown to the user when enough errors have occurred with addons and they need to be temporarily disabled -->
    <string name="addon_process_crash_dialog_title" moz:removedIn="126" tools:ignore="UnusedResources">부가 기능이 일시적으로 비활성화됨</string>
    <!-- Title of the extension crash dialog shown to the user when enough errors have occurred with extensions and they need to be temporarily disabled -->
    <string name="extension_process_crash_dialog_title">확장 기능이 일시적으로 비활성화됨</string>
    <!-- The first parameter is the application name. This is a message shown to the user when too many errors have occurred with the addons process and they have been disabled. The user can decide if they would like to continue trying to start add-ons or if they'd rather continue without them. -->
    <string name="addon_process_crash_dialog_message" moz:removedIn="126" tools:ignore="UnusedResources">하나 이상의 부가 기능이 작동을 중지하여 시스템이 불안정해졌습니다. %1$s가 부가 기능을 다시 시작하지 못했습니다.\n\n현재 세션 중에는 부가 기능이 다시 시작되지 않습니다.\n\n부가 기능을 제거하거나 비활성화하면 이 문제가 해결될 수도 있습니다.</string>
    <!-- This is a message shown to the user when too many errors have occurred with the extensions process and they have been disabled.
    The user can decide if they would like to continue trying to start extensions or if they'd rather continue without them.
    The first parameter is the application name. -->
    <string name="extension_process_crash_dialog_message">하나 이상의 확장 기능이 작동을 중지하여 시스템이 불안정해졌습니다. %1$s가 확장 기능을 다시 시작하지 못했습니다.\n\n현재 세션 중에는 확장 기능이 다시 시작되지 않습니다.\n\n확장 기능을 제거하거나 비활성화하면 이 문제가 해결될 수도 있습니다.</string>
    <!-- This will cause the add-ons to try restarting but the dialog will reappear if it is unsuccessful again -->
    <string name="addon_process_crash_dialog_retry_button_text" moz:removedIn="126" tools:ignore="UnusedResources">부가 기능을 다시 시작해 보기</string>

    <!-- Button text on the extension crash dialog to prompt the user to try restarting the extensions but the dialog will reappear if it is unsuccessful again -->
    <string name="extension_process_crash_dialog_retry_button_text" tools:ignore="UnusedResources">확장 기능을 다시 시작해 보기</string>
    <!-- The user will continue with all add-ons disabled -->
    <string name="addon_process_crash_dialog_disable_addons_button_text" moz:removedIn="126" tools:ignore="UnusedResources">부가 기능을 비활성화하고 계속</string>

    <!-- Button text on the extension crash dialog to prompt the user to continue with all extensions disabled. -->
    <string name="extension_process_crash_dialog_disable_extensions_button_text">확장 기능을 비활성화하고 계속</string>

    <!-- Account Preferences -->
    <!-- Preference for managing your account via accounts.firefox.com -->
    <string name="preferences_manage_account">계정 관리</string>
    <!-- Summary of the preference for managing your account via accounts.firefox.com. -->
    <string name="preferences_manage_account_summary">비밀번호 변경, 데이터 수집 관리 또는 계정 삭제</string>
    <!-- Preference for triggering sync -->
    <string name="preferences_sync_now">지금 동기화</string>
    <!-- Preference category for sync -->
    <string name="preferences_sync_category">동기화할 대상 선택</string>
    <!-- Preference for syncing history -->
    <string name="preferences_sync_history">기록</string>
    <!-- Preference for syncing bookmarks -->
    <string name="preferences_sync_bookmarks">북마크</string>
    <!-- Preference for syncing logins -->
    <string name="preferences_sync_logins" moz:RemovedIn="125" tools:ignore="UnusedResources">로그인</string>
    <!-- Preference for syncing passwords -->
    <string name="preferences_sync_logins_2">비밀번호</string>
    <!-- Preference for syncing tabs -->
    <string name="preferences_sync_tabs_2">열린 탭</string>
    <!-- Preference for signing out -->
    <string name="preferences_sign_out">로그아웃</string>
    <!-- Preference displays and allows changing current FxA device name -->
    <string name="preferences_sync_device_name">기기 이름</string>
    <!-- Text shown when user enters empty device name -->
    <string name="empty_device_name_error">기기 이름은 비워둘 수 없습니다.</string>
    <!-- Label indicating that sync is in progress -->
    <string name="sync_syncing_in_progress">동기화 중…</string>
    <!-- Label summary indicating that sync failed. The first parameter is the date stamp showing last time it succeeded -->
    <string name="sync_failed_summary">동기화 실패. 마지막 성공: %s</string>
    <!-- Label summary showing never synced -->
    <string name="sync_failed_never_synced_summary">동기화 실패. 마지막 동기화: 없음</string>
    <!-- Label summary the date we last synced. The first parameter is date stamp showing last time synced -->
    <string name="sync_last_synced_summary">마지막 동기화: %s</string>
    <!-- Label summary showing never synced -->
    <string name="sync_never_synced_summary">마지막 동기화: 없음</string>

    <!-- Text for displaying the default device name.
        The first parameter is the application name, the second is the device manufacturer name
        and the third is the device model. -->
    <string name="default_device_name_2">%2$s %3$s의 %1$s</string>

    <!-- Preference for syncing credit cards -->
    <string name="preferences_sync_credit_cards" moz:RemovedIn="125" tools:ignore="UnusedResources">신용 카드</string>
    <!-- Preference for syncing payment methods -->
    <string name="preferences_sync_credit_cards_2">결제 방법</string>
    <!-- Preference for syncing addresses -->
    <string name="preferences_sync_address">주소</string>

    <!-- Send Tab -->
    <!-- Name of the "receive tabs" notification channel. Displayed in the "App notifications" system settings for the app -->
    <string name="fxa_received_tab_channel_name">받은 탭</string>
    <!-- Description of the "receive tabs" notification channel. Displayed in the "App notifications" system settings for the app -->
    <string name="fxa_received_tab_channel_description">다른 Firefox 기기에서 받은 탭에 대한 알림입니다.</string>

    <!--  The body for these is the URL of the tab received  -->
    <string name="fxa_tab_received_notification_name">전송 받은 탭</string>
    <!-- %s is the device name -->
    <string name="fxa_tab_received_from_notification_name">%s에서 온 탭</string>

    <!-- Advanced Preferences -->
    <!-- Preference for tracking protection exceptions -->
    <string name="preferences_tracking_protection_exceptions">예외 목록</string>

    <!-- Button in Exceptions Preference to turn on tracking protection for all sites (remove all exceptions) -->
    <string name="preferences_tracking_protection_exceptions_turn_on_for_all">모든 사이트에서 사용</string>

    <!-- Text displayed when there are no exceptions -->
    <string name="exceptions_empty_message_description">예외를 사용하면 선택한 사이트에 대한 추적 방지 기능을 비활성화 할 수 있습니다.</string>
    <!-- Text displayed when there are no exceptions, with learn more link that brings users to a tracking protection SUMO page -->
    <string name="exceptions_empty_message_learn_more_link">더 알아보기</string>

    <!-- Preference switch for usage and technical data collection -->
    <string name="preference_usage_data">사용 현황 및 기술 데이터</string>
    <!-- Preference description for usage and technical data collection -->
    <string name="preferences_usage_data_description">%1$s의 개선을 위해 브라우저의 성능, 사용 현황, 하드웨어 및 설정 데이터를 Mozilla와 공유</string>
    <!-- Preference switch for marketing data collection -->
    <string name="preferences_marketing_data">마케팅 데이터</string>
    <!-- Preference description for marketing data collection -->
    <string name="preferences_marketing_data_description2">모바일 마케팅 공급업체인 Adjust와 기본 사용 현황 데이터를 공유</string>
    <!-- Title for studies preferences -->
    <string name="preference_experiments_2">연구</string>
    <!-- Summary for studies preferences -->
    <string name="preference_experiments_summary_2">Mozilla가 연구를 설치하고 실행하도록 허용</string>

    <!-- Turn On Sync Preferences -->
    <!-- Header of the Sync and save your data preference view -->
    <string name="preferences_sync_2">데이터 동기화 및 저장</string>
    <!-- Preference for reconnecting to FxA sync -->
    <string name="preferences_sync_sign_in_to_reconnect">재연결을 위해 로그인</string>
    <!-- Preference for removing FxA account -->
    <string name="preferences_sync_remove_account">계정 삭제</string>

    <!-- Pairing Feature strings -->
    <!-- Instructions on how to access pairing -->
    <string name="pair_instructions_2"><![CDATA[<b>firefox.com/pair</b>에 표시된 QR 코드를 스캔하세요]]></string>

    <!-- Toolbar Preferences -->
    <!-- Preference for using top toolbar -->
    <string name="preference_top_toolbar">위쪽</string>
    <!-- Preference for using bottom toolbar -->
    <string name="preference_bottom_toolbar">아래쪽</string>

    <!-- Theme Preferences -->
    <!-- Preference for using light theme -->
    <string name="preference_light_theme">밝게</string>
    <!-- Preference for using dark theme -->
    <string name="preference_dark_theme">어둡게</string>
    <!-- Preference for using using dark or light theme automatically set by battery -->
    <string name="preference_auto_battery_theme">배터리 절약 모드로 설정</string>
    <!-- Preference for using following device theme -->
    <string name="preference_follow_device_theme">기기 테마 따르기</string>

    <!-- Gestures Preferences-->
    <!-- Preferences for using pull to refresh in a webpage -->
    <string name="preference_gestures_website_pull_to_refresh">당겨서 새로 고침</string>
    <!-- Preference for using the dynamic toolbar -->
    <string name="preference_gestures_dynamic_toolbar">스크롤해서 툴바 숨기기</string>
    <!-- Preference for switching tabs by swiping horizontally on the toolbar -->
    <string name="preference_gestures_swipe_toolbar_switch_tabs">도구 모음을 옆으로 밀어서 탭 전환</string>
    <!-- Preference for showing the opened tabs by swiping up on the toolbar-->
    <string name="preference_gestures_swipe_toolbar_show_tabs">도구 모음을 위로 밀어서 탭 열기</string>

    <!-- Library -->
    <!-- Option in Library to open Downloads page -->
    <string name="library_downloads">다운로드</string>
    <!-- Option in library to open Bookmarks page -->
    <string name="library_bookmarks">북마크</string>
    <!-- Option in library to open Desktop Bookmarks root page -->
    <string name="library_desktop_bookmarks_root">데스크톱 북마크</string>
    <!-- Option in library to open Desktop Bookmarks "menu" page -->
    <string name="library_desktop_bookmarks_menu">북마크 메뉴</string>
    <!-- Option in library to open Desktop Bookmarks "toolbar" page -->
    <string name="library_desktop_bookmarks_toolbar">북마크 도구모음</string>
    <!-- Option in library to open Desktop Bookmarks "unfiled" page -->
    <string name="library_desktop_bookmarks_unfiled">기타 북마크</string>
    <!-- Option in Library to open History page -->
    <string name="library_history">기록</string>
    <!-- Option in Library to open a new tab -->
    <string name="library_new_tab">새 탭</string>
    <!-- Settings Page Title -->
    <string name="settings_title">설정</string>
    <!-- Content description (not visible, for screen readers etc.): "Close button for library settings" -->
    <string name="content_description_close_button">닫기</string>

    <!-- Title to show in alert when a lot of tabs are to be opened
    %d is a placeholder for the number of tabs that will be opened -->
    <string name="open_all_warning_title">탭 %d개를 여시겠습니까?</string>
    <!-- Message to warn users that a large number of tabs will be opened
    %s will be replaced by app name. -->
    <string name="open_all_warning_message">이렇게 많은 탭을 열면 페이지가 로드되는 동안 %s가 느려질 수도 있습니다.  계속하시겠습니까?</string>
    <!-- Dialog button text for confirming open all tabs -->
    <string name="open_all_warning_confirm">탭 열기</string>
    <!-- Dialog button text for canceling open all tabs -->
    <string name="open_all_warning_cancel">취소</string>

    <!-- Text to show users they have one page in the history group section of the History fragment.
    %d is a placeholder for the number of pages in the group. -->
    <string name="history_search_group_site_1">%d 페이지</string>

    <!-- Text to show users they have multiple pages in the history group section of the History fragment.
    %d is a placeholder for the number of pages in the group. -->
    <string name="history_search_group_sites_1">%d 페이지</string>

    <!-- Option in library for Recently Closed Tabs -->
    <string name="library_recently_closed_tabs">최근에 닫은 탭</string>
    <!-- Option in library to open Recently Closed Tabs page -->
    <string name="recently_closed_show_full_history">모든 기록 보기</string>
    <!-- Text to show users they have multiple tabs saved in the Recently Closed Tabs section of history.
    %d is a placeholder for the number of tabs selected. -->
    <string name="recently_closed_tabs">%d개 탭</string>
    <!-- Text to show users they have one tab saved in the Recently Closed Tabs section of history.
    %d is a placeholder for the number of tabs selected. -->
    <string name="recently_closed_tab">%d개 탭</string>

    <!-- Recently closed tabs screen message when there are no recently closed tabs -->
    <string name="recently_closed_empty_message">최근에 닫은 탭 없음</string>

    <!-- Tab Management -->
    <!-- Title of preference for tabs management -->
    <string name="preferences_tabs">탭</string>
    <!-- Title of preference that allows a user to specify the tab view -->
    <string name="preferences_tab_view">탭 보기</string>
    <!-- Option for a list tab view -->
    <string name="tab_view_list">목록</string>
    <!-- Option for a grid tab view -->
    <string name="tab_view_grid">그리드</string>
    <!-- Title of preference that allows a user to auto close tabs after a specified amount of time -->
    <string name="preferences_close_tabs">탭 닫기</string>
    <!-- Option for auto closing tabs that will never auto close tabs, always allows user to manually close tabs -->
    <string name="close_tabs_manually">수동</string>
    <!-- Option for auto closing tabs that will auto close tabs after one day -->
    <string name="close_tabs_after_one_day">하루 후</string>
    <!-- Option for auto closing tabs that will auto close tabs after one week -->
    <string name="close_tabs_after_one_week">일주일 후</string>
    <!-- Option for auto closing tabs that will auto close tabs after one month -->
    <string name="close_tabs_after_one_month">한 달 후</string>

    <!-- Title of preference that allows a user to specify the auto-close settings for open tabs -->
    <string name="preference_auto_close_tabs" tools:ignore="UnusedResources">열린 탭 자동 닫기</string>

    <!-- Opening screen -->
    <!-- Title of a preference that allows a user to choose what screen to show after opening the app -->
    <string name="preferences_opening_screen">오프닝 화면</string>
    <!-- Option for always opening the homepage when re-opening the app -->
    <string name="opening_screen_homepage">홈페이지</string>
    <!-- Option for always opening the user's last-open tab when re-opening the app -->
    <string name="opening_screen_last_tab">마지막 탭</string>
    <!-- Option for always opening the homepage when re-opening the app after four hours of inactivity -->
    <string name="opening_screen_after_four_hours_of_inactivity">4시간 동안 사용하지 않을 때의 홈페이지</string>
    <!-- Summary for tabs preference when auto closing tabs setting is set to manual close-->
    <string name="close_tabs_manually_summary">수동으로 닫기</string>
    <!-- Summary for tabs preference when auto closing tabs setting is set to auto close tabs after one day-->
    <string name="close_tabs_after_one_day_summary">하루 후 닫기</string>
    <!-- Summary for tabs preference when auto closing tabs setting is set to auto close tabs after one week-->
    <string name="close_tabs_after_one_week_summary">일주일 후 닫기</string>
    <!-- Summary for tabs preference when auto closing tabs setting is set to auto close tabs after one month-->
    <string name="close_tabs_after_one_month_summary">한 달 후 닫기</string>

    <!-- Summary for homepage preference indicating always opening the homepage when re-opening the app -->
    <string name="opening_screen_homepage_summary">홈페이지에서 열기</string>
    <!-- Summary for homepage preference indicating always opening the last-open tab when re-opening the app -->
    <string name="opening_screen_last_tab_summary">마지막 탭에서 열기</string>
    <!-- Summary for homepage preference indicating opening the homepage when re-opening the app after four hours of inactivity -->
    <string name="opening_screen_after_four_hours_of_inactivity_summary">4시간 후 홈페이지에서 열기</string>

    <!-- Inactive tabs -->
    <!-- Category header of a preference that allows a user to enable or disable the inactive tabs feature -->
    <string name="preferences_inactive_tabs">이전 탭을 비활성으로 이동</string>
    <!-- Title of inactive tabs preference -->
    <string name="preferences_inactive_tabs_title">2주 동안 보지 않은 탭은 비활동 섹션으로 이동됩니다.</string>

    <!-- Studies -->
    <!-- Title of the remove studies button -->
    <string name="studies_remove">삭제</string>
    <!-- Title of the active section on the studies list -->
    <string name="studies_active">활성화</string>
    <!-- Description for studies, it indicates why Firefox use studies. The first parameter is the name of the application. -->
    <string name="studies_description_2">%1$s는 때때로 연구를 설치하고 실행할 수 있습니다.</string>
    <!-- Learn more link for studies, links to an article for more information about studies. -->
    <string name="studies_learn_more">더 알아보기</string>

    <!-- Dialog message shown after removing a study -->
    <string name="studies_restart_app">변경 사항을 적용하기 위해 애플리케이션이 종료됩니다</string>
    <!-- Dialog button to confirm the removing a study. -->
    <string name="studies_restart_dialog_ok">확인</string>
    <!-- Dialog button text for canceling removing a study. -->
    <string name="studies_restart_dialog_cancel">취소</string>

    <!-- Toast shown after turning on/off studies preferences -->
    <string name="studies_toast_quit_application" tools:ignore="UnusedResources">변경 사항을 적용하기 위해 애플리케이션을 종료하는 중…</string>

    <!-- Sessions -->
    <!-- Title for the list of tabs -->
    <string name="tab_header_label">열린 탭</string>
    <!-- Title for the list of tabs in the current private session -->
    <string name="tabs_header_private_tabs_title">사생활 보호 탭</string>
    <!-- Title for the list of tabs in the synced tabs -->
    <string name="tabs_header_synced_tabs_title">동기화된 탭</string>
    <!-- Content description (not visible, for screen readers etc.): Add tab button. Adds a news tab when pressed -->
    <string name="add_tab">탭 추가</string>
    <!-- Content description (not visible, for screen readers etc.): Add tab button. Adds a news tab when pressed -->
    <string name="add_private_tab">사생활 보호 탭 추가</string>
    <!-- Text for the new tab button to indicate adding a new private tab in the tab -->
    <string name="tab_drawer_fab_content">사생활 보호</string>
    <!-- Text for the new tab button to indicate syncing command on the synced tabs page -->
    <string name="tab_drawer_fab_sync">Sync</string>
    <!-- Text shown in the menu for sharing all tabs -->
    <string name="tab_tray_menu_item_share">모든 탭 공유</string>
    <!-- Text shown in the menu to view recently closed tabs -->
    <string name="tab_tray_menu_recently_closed">최근에 닫은 탭</string>
    <!-- Text shown in the tabs tray inactive tabs section -->
    <string name="tab_tray_inactive_recently_closed" tools:ignore="UnusedResources">최근에 닫음</string>
    <!-- Text shown in the menu to view account settings -->
    <string name="tab_tray_menu_account_settings">계정 설정</string>
    <!-- Text shown in the menu to view tab settings -->
    <string name="tab_tray_menu_tab_settings">탭 설정</string>
    <!-- Text shown in the menu for closing all tabs -->
    <string name="tab_tray_menu_item_close">모든 탭 닫기</string>
    <!-- Text shown in the multiselect menu for bookmarking selected tabs. -->
    <string name="tab_tray_multiselect_menu_item_bookmark">북마크</string>
    <!-- Text shown in the multiselect menu for closing selected tabs. -->
    <string name="tab_tray_multiselect_menu_item_close">닫기</string>
    <!-- Content description for tabs tray multiselect share button -->
    <string name="tab_tray_multiselect_share_content_description">선택한 탭 공유</string>
    <!-- Content description for tabs tray multiselect menu -->
    <string name="tab_tray_multiselect_menu_content_description">선택한 탭 메뉴</string>
    <!-- Content description (not visible, for screen readers etc.): Removes tab from collection button. Removes the selected tab from collection when pressed -->
    <string name="remove_tab_from_collection">모음집에서 탭 삭제</string>
    <!-- Text for button to enter multiselect mode in tabs tray -->
    <string name="tabs_tray_select_tabs">탭 선택</string>
    <!-- Content description (not visible, for screen readers etc.): Close tab button. Closes the current session when pressed -->
    <string name="close_tab">탭 닫기</string>
    <!-- Content description (not visible, for screen readers etc.): Close tab <title> button. First parameter is tab title  -->
    <string name="close_tab_title">%s 탭 닫기</string>
    <!-- Content description (not visible, for screen readers etc.): Opens the open tabs menu when pressed -->
    <string name="open_tabs_menu">탭 메뉴 열기</string>
    <!-- Open tabs menu item to save tabs to collection -->
    <string name="tabs_menu_save_to_collection1">탭을 모음집에 저장</string>

    <!-- Text for the menu button to delete a collection -->
    <string name="collection_delete">모음집 삭제</string>
    <!-- Text for the menu button to rename a collection -->
    <string name="collection_rename">모음집 이름 변경</string>
    <!-- Text for the button to open tabs of the selected collection -->
    <string name="collection_open_tabs">열린 탭</string>


    <!-- Hint for adding name of a collection -->
    <string name="collection_name_hint">모음집 이름</string>
    <!-- Text for the menu button to rename a top site -->
    <string name="rename_top_site">이름 변경</string>
    <!-- Text for the menu button to remove a top site -->
    <string name="remove_top_site">삭제</string>

    <!-- Text for the menu button to delete a top site from history -->
    <string name="delete_from_history">기록에서 삭제</string>
    <!-- Postfix for private WebApp titles, placeholder is replaced with app name -->
    <string name="pwa_site_controls_title_private">%1$s (사생활 보호 모드)</string>

    <!-- History -->
    <!-- Text for the button to search all history -->
    <string name="history_search_1">검색어 입력</string>
    <!-- Text for the button to clear all history -->
    <string name="history_delete_all">기록 삭제</string>
    <!-- Text for the snackbar to confirm that multiple browsing history items has been deleted -->
    <string name="history_delete_multiple_items_snackbar">기록 삭제됨</string>
    <!-- Text for the snackbar to confirm that a single browsing history item has been deleted. The first parameter is the shortened URL of the deleted history item. -->
    <string name="history_delete_single_item_snackbar">%1$s 삭제됨</string>
    <!-- Context description text for the button to delete a single history item -->
    <string name="history_delete_item">삭제</string>
    <!-- History multi select title in app bar
    The first parameter is the number of bookmarks selected -->
    <string name="history_multi_select_title">%1$d개 선택됨</string>
    <!-- Text for the header that groups the history for today -->
    <string name="history_today">오늘</string>
    <!-- Text for the header that groups the history for yesterday -->
    <string name="history_yesterday">어제</string>
    <!-- Text for the header that groups the history the past 7 days -->
    <string name="history_7_days">지난 7 일</string>
    <!-- Text for the header that groups the history the past 30 days -->
    <string name="history_30_days">지난 30 일</string>
    <!-- Text for the header that groups the history older than the last month -->
    <string name="history_older">이전</string>

    <!-- Text shown when no history exists -->
    <string name="history_empty_message">기록 없음</string>

    <!-- Downloads -->
    <!-- Text for the snackbar to confirm that multiple downloads items have been removed -->
    <string name="download_delete_multiple_items_snackbar_1">다운로드 삭제됨</string>
    <!-- Text for the snackbar to confirm that a single download item has been removed. The first parameter is the name of the download item. -->
    <string name="download_delete_single_item_snackbar">%1$s 삭제됨</string>
    <!-- Text shown when no download exists -->
    <string name="download_empty_message_1">다운로드한 파일 없음</string>
    <!-- History multi select title in app bar
    The first parameter is the number of downloads selected -->
    <string name="download_multi_select_title">%1$d개 선택됨</string>


    <!-- Text for the button to remove a single download item -->
    <string name="download_delete_item_1">삭제</string>


    <!-- Crashes -->
    <!-- Title text displayed on the tab crash page. This first parameter is the name of the application (For example: Fenix) -->
    <string name="tab_crash_title_2">죄송합니다. %1$s가 페이지를 열 수 없습니다.</string>

    <!-- Send crash report checkbox text on the tab crash page -->
    <string name="tab_crash_send_report">Mozilla에 충돌 보고서 보내기</string>
    <!-- Close tab button text on the tab crash page -->
    <string name="tab_crash_close">탭 닫기</string>
    <!-- Restore tab button text on the tab crash page -->
    <string name="tab_crash_restore">탭 복원</string>

    <!-- Bookmarks -->
    <!-- Confirmation message for a dialog confirming if the user wants to delete the selected folder -->
    <string name="bookmark_delete_folder_confirmation_dialog">이 폴더를 삭제하시겠습니까?</string>
    <!-- Confirmation message for a dialog confirming if the user wants to delete multiple items including folders. Parameter will be replaced by app name. -->
    <string name="bookmark_delete_multiple_folders_confirmation_dialog">%s가 선택된 항목들을 삭제합니다.</string>
    <!-- Text for the cancel button on delete bookmark dialog -->
    <string name="bookmark_delete_negative">취소</string>
    <!-- Screen title for adding a bookmarks folder -->
    <string name="bookmark_add_folder">폴더 추가</string>
    <!-- Snackbar title shown after a bookmark has been created. -->
    <string name="bookmark_saved_snackbar">북마크가 저장되었습니다!</string>
    <!-- Snackbar edit button shown after a bookmark has been created. -->
    <string name="edit_bookmark_snackbar_action">편집</string>

    <!-- Bookmark overflow menu edit button -->
    <string name="bookmark_menu_edit_button">편집</string>
    <!-- Bookmark overflow menu copy button -->
    <string name="bookmark_menu_copy_button">복사</string>
    <!-- Bookmark overflow menu share button -->
    <string name="bookmark_menu_share_button">공유</string>
    <!-- Bookmark overflow menu open in new tab button -->
    <string name="bookmark_menu_open_in_new_tab_button">새 탭에서 열기</string>
    <!-- Bookmark overflow menu open in private tab button -->
    <string name="bookmark_menu_open_in_private_tab_button">사생활 보호 탭에서 열기</string>
    <!-- Bookmark overflow menu open all in tabs button -->
    <string name="bookmark_menu_open_all_in_tabs_button">모두 새 탭에서 열기</string>
    <!-- Bookmark overflow menu open all in private tabs button -->
    <string name="bookmark_menu_open_all_in_private_tabs_button">모두 사생활 보호 탭에서 열기</string>
    <!-- Bookmark overflow menu delete button -->
    <string name="bookmark_menu_delete_button">삭제</string>


    <!--Bookmark overflow menu save button -->
    <string name="bookmark_menu_save_button">저장</string>
    <!-- Bookmark multi select title in app bar
     The first parameter is the number of bookmarks selected -->
    <string name="bookmarks_multi_select_title">%1$d개 선택됨</string>
    <!-- Bookmark editing screen title -->
    <string name="edit_bookmark_fragment_title">북마크 편집</string>
    <!-- Bookmark folder editing screen title -->
    <string name="edit_bookmark_folder_fragment_title">폴더 편집</string>
    <!-- Bookmark sign in button message -->
    <string name="bookmark_sign_in_button">동기화된 북마크를 보려면 로그인하세요</string>
    <!-- Bookmark URL editing field label -->
    <string name="bookmark_url_label">URL</string>
    <!-- Bookmark FOLDER editing field label -->
    <string name="bookmark_folder_label">폴더</string>
    <!-- Bookmark NAME editing field label -->
    <string name="bookmark_name_label">이름</string>
    <!-- Bookmark add folder screen title -->
    <string name="bookmark_add_folder_fragment_label">폴더 추가</string>
    <!-- Bookmark select folder screen title -->
    <string name="bookmark_select_folder_fragment_label">폴더 선택</string>
    <!-- Bookmark editing error missing title -->
    <string name="bookmark_empty_title_error">제목이 있어야 합니다</string>
    <!-- Bookmark editing error missing or improper URL -->
    <string name="bookmark_invalid_url_error">URL이 잘못되었습니다</string>
    <!-- Bookmark screen message for empty bookmarks folder -->
    <string name="bookmarks_empty_message">여기에 북마크가 없습니다</string>


    <!-- Bookmark snackbar message on deletion
     The first parameter is the host part of the URL of the bookmark deleted, if any -->
    <string name="bookmark_deletion_snackbar_message">%1$s 삭제됨</string>
    <!-- Bookmark snackbar message on deleting multiple bookmarks not including folders-->
    <string name="bookmark_deletion_multiple_snackbar_message_2">북마크 삭제됨</string>
    <!-- Bookmark snackbar message on deleting multiple bookmarks including folders-->
    <string name="bookmark_deletion_multiple_snackbar_message_3">선택한 폴더 삭제 중</string>
    <!-- Bookmark undo button for deletion snackbar action -->
    <string name="bookmark_undo_deletion">실행 취소</string>

    <!-- Text for the button to search all bookmarks -->
    <string name="bookmark_search">검색어 입력</string>

    <!-- Site Permissions -->
    <!-- Button label that take the user to the Android App setting -->
    <string name="phone_feature_go_to_settings">설정으로 이동</string>

    <!-- Content description (not visible, for screen readers etc.): Quick settings sheet
        to give users access to site specific information / settings. For example:
        Secure settings status and a button to modify site permissions -->
    <string name="quick_settings_sheet">빠른 설정 시트</string>
    <!-- Label that indicates that this option it the recommended one -->
    <string name="phone_feature_recommended">추천</string>
    <!-- Button label for clearing all the information of site permissions-->
    <string name="clear_permissions">모든 권한 지우기</string>
    <!-- Text for the OK button on Clear permissions dialog -->
    <string name="clear_permissions_positive">확인</string>
    <!-- Text for the cancel button on Clear permissions dialog -->
    <string name="clear_permissions_negative">취소</string>
    <!-- Button label for clearing a site permission-->
    <string name="clear_permission">권한 지우기</string>
    <!-- Text for the OK button on Clear permission dialog -->
    <string name="clear_permission_positive">확인</string>
    <!-- Text for the cancel button on Clear permission dialog -->
    <string name="clear_permission_negative">취소</string>
    <!-- Button label for clearing all the information on all sites-->
    <string name="clear_permissions_on_all_sites">모든 사이트에 대해 권한 지우기</string>
    <!-- Preference for altering video and audio autoplay for all websites -->
    <string name="preference_browser_feature_autoplay">자동 재생</string>
    <!-- Preference for altering the camera access for all websites -->
    <string name="preference_phone_feature_camera">카메라</string>
    <!-- Preference for altering the microphone access for all websites -->
    <string name="preference_phone_feature_microphone">마이크</string>
    <!-- Preference for altering the location access for all websites -->
    <string name="preference_phone_feature_location">위치</string>
    <!-- Preference for altering the notification access for all websites -->
    <string name="preference_phone_feature_notification">알림</string>
    <!-- Preference for altering the persistent storage access for all websites -->
    <string name="preference_phone_feature_persistent_storage">영구 저장소</string>
    <!-- Preference for altering the storage access setting for all websites -->
    <string name="preference_phone_feature_cross_origin_storage_access">교차 사이트 쿠키</string>
    <!-- Preference for altering the EME access for all websites -->
    <string name="preference_phone_feature_media_key_system_access">DRM 제어 콘텐츠</string>
    <!-- Label that indicates that a permission must be asked always -->
    <string name="preference_option_phone_feature_ask_to_allow">항상 확인</string>
    <!-- Label that indicates that a permission must be blocked -->
    <string name="preference_option_phone_feature_blocked">차단됨</string>
    <!-- Label that indicates that a permission must be allowed -->
    <string name="preference_option_phone_feature_allowed">허용됨</string>
    <!--Label that indicates a permission is by the Android OS-->
    <string name="phone_feature_blocked_by_android">Android에 의해 차단됨</string>
    <!-- Preference for showing a list of websites that the default configurations won't apply to them -->
    <string name="preference_exceptions">예외 목록</string>
    <!-- Summary of tracking protection preference if tracking protection is set to off -->
    <string name="tracking_protection_off">꺼짐</string>

    <!-- Summary of tracking protection preference if tracking protection is set to standard -->
    <string name="tracking_protection_standard">표준</string>
    <!-- Summary of tracking protection preference if tracking protection is set to strict -->
    <string name="tracking_protection_strict">엄격</string>
    <!-- Summary of tracking protection preference if tracking protection is set to custom -->
    <string name="tracking_protection_custom">사용자 지정</string>
    <!-- Label for global setting that indicates that all video and audio autoplay is allowed -->
    <string name="preference_option_autoplay_allowed2">오디오 및 비디오 허용</string>
    <!-- Label for site specific setting that indicates that all video and audio autoplay is allowed -->
    <string name="quick_setting_option_autoplay_allowed">오디오 및 비디오 허용</string>
    <!-- Label that indicates that video and audio autoplay is only allowed over Wi-Fi -->
    <string name="preference_option_autoplay_allowed_wifi_only2">셀룰러 데이터에서만 오디오 및 비디오 차단</string>
    <!-- Subtext that explains 'autoplay on Wi-Fi only' option -->
    <string name="preference_option_autoplay_allowed_wifi_subtext">오디오 및 비디오가 Wi-Fi에서 재생됩니다</string>
    <!-- Label for global setting that indicates that video autoplay is allowed, but audio autoplay is blocked -->
    <string name="preference_option_autoplay_block_audio2">오디오만 차단</string>
    <!-- Label for site specific setting that indicates that video autoplay is allowed, but audio autoplay is blocked -->
    <string name="quick_setting_option_autoplay_block_audio">오디오만 차단</string>
    <!-- Label for global setting that indicates that all video and audio autoplay is blocked -->
    <string name="preference_option_autoplay_blocked3">오디오 및 비디오 차단</string>
    <!-- Label for site specific setting that indicates that all video and audio autoplay is blocked -->
    <string name="quick_setting_option_autoplay_blocked">오디오 및 비디오 차단</string>
    <!-- Summary of delete browsing data on quit preference if it is set to on -->
    <string name="delete_browsing_data_quit_on">켜짐</string>
    <!-- Summary of delete browsing data on quit preference if it is set to off -->
    <string name="delete_browsing_data_quit_off">꺼짐</string>

    <!-- Summary of studies preference if it is set to on -->
    <string name="studies_on">켜짐</string>
    <!-- Summary of studies data on quit preference if it is set to off -->
    <string name="studies_off">꺼짐</string>

    <!-- Collections -->
    <!-- Collections header on home fragment -->
    <string name="collections_header">모음집</string>
    <!-- Content description (not visible, for screen readers etc.): Opens the collection menu when pressed -->
    <string name="collection_menu_button_content_description">모음집 메뉴</string>

    <!-- Label to describe what collections are to a new user without any collections -->
    <string name="no_collections_description2">중요한 것들을 수집하세요.\n나중에 빠르게 액세스할 수 있도록 유사한 검색, 사이트 및 탭을 함께 그룹화하세요.</string>
    <!-- Title for the "select tabs" step of the collection creator -->
    <string name="create_collection_select_tabs">탭 선택</string>

    <!-- Title for the "select collection" step of the collection creator -->
    <string name="create_collection_select_collection">모음집 선택</string>

    <!-- Title for the "name collection" step of the collection creator -->
    <string name="create_collection_name_collection">모음집 이름</string>

    <!-- Button to add new collection for the "select collection" step of the collection creator -->
    <string name="create_collection_add_new_collection">새 모음집 추가</string>

    <!-- Button to select all tabs in the "select tabs" step of the collection creator -->
    <string name="create_collection_select_all">모두 선택</string>
    <!-- Button to deselect all tabs in the "select tabs" step of the collection creator -->
    <string name="create_collection_deselect_all">모두 선택 해제</string>
    <!-- Text to prompt users to select the tabs to save in the "select tabs" step of the collection creator -->
    <string name="create_collection_save_to_collection_empty">저장할 탭 선택</string>

    <!-- Text to show users how many tabs they have selected in the "select tabs" step of the collection creator.
     %d is a placeholder for the number of tabs selected. -->
    <string name="create_collection_save_to_collection_tabs_selected">%d개 탭 선택됨</string>

    <!-- Text to show users they have one tab selected in the "select tabs" step of the collection creator.
    %d is a placeholder for the number of tabs selected. -->
    <string name="create_collection_save_to_collection_tab_selected">%d개 탭 선택됨</string>

    <!-- Text shown in snackbar when multiple tabs have been saved in a collection -->
    <string name="create_collection_tabs_saved">탭이 저장되었습니다!</string>

    <!-- Text shown in snackbar when one or multiple tabs have been saved in a new collection -->
    <string name="create_collection_tabs_saved_new_collection">모음집 저장됨!</string>
    <!-- Text shown in snackbar when one tab has been saved in a collection -->
    <string name="create_collection_tab_saved">탭이 저장되었습니다!</string>

    <!-- Content description (not visible, for screen readers etc.): button to close the collection creator -->
    <string name="create_collection_close">닫기</string>

    <!-- Button to save currently selected tabs in the "select tabs" step of the collection creator-->
    <string name="create_collection_save">저장</string>

    <!-- Snackbar action to view the collection the user just created or updated -->
    <string name="create_collection_view">보기</string>

    <!-- Text for the OK button from collection dialogs -->
    <string name="create_collection_positive">확인</string>
    <!-- Text for the cancel button from collection dialogs -->
    <string name="create_collection_negative">취소</string>

    <!-- Default name for a new collection in "name new collection" step of the collection creator. %d is a placeholder for the number of collections-->
    <string name="create_collection_default_name">모음집 %d개</string>

    <!-- Share -->
    <!-- Share screen header -->
    <string name="share_header_2">공유</string>
    <!-- Content description (not visible, for screen readers etc.):
        "Share" button. Opens the share menu when pressed. -->
    <string name="share_button_content_description">공유</string>
    <!-- Text for the Save to PDF feature in the share menu -->
    <string name="share_save_to_pdf">PDF로 저장</string>
    <!-- Text for error message when generating a PDF file Text. -->
    <string name="unable_to_save_to_pdf_error">PDF를 생성할 수 없음</string>
    <!-- Text for standard error snackbar dismiss button. -->
    <string name="standard_snackbar_error_dismiss">닫기</string>
    <!-- Text for error message when printing a page and it fails. -->
    <string name="unable_to_print_page_error">이 페이지를 인쇄할 수 없음</string>
    <!-- Text for the print feature in the share and browser menu -->
    <string name="menu_print">인쇄</string>
    <!-- Sub-header in the dialog to share a link to another sync device -->
    <string name="share_device_subheader">기기로 보내기</string>
    <!-- Sub-header in the dialog to share a link to an app from the full list -->
    <string name="share_link_all_apps_subheader">모든 동작</string>
    <!-- Sub-header in the dialog to share a link to an app from the most-recent sorted list -->
    <string name="share_link_recent_apps_subheader">최근 사용</string>
    <!-- Text for the copy link action in the share screen. -->
    <string name="share_copy_link_to_clipboard">클립보드에 복사</string>
    <!-- Toast shown after copying link to clipboard -->
    <string name="toast_copy_link_to_clipboard">클립보드에 복사됨</string>
    <!-- An option from the share dialog to sign into sync -->
    <string name="sync_sign_in">Sync에 로그인</string>
     <!-- An option from the three dot menu to sync and save data -->
    <string name="sync_menu_sync_and_save_data">데이터 동기화 및 저장</string>
    <!-- An option from the share dialog to send link to all other sync devices -->
    <string name="sync_send_to_all">모든 기기에 보내기</string>
    <!-- An option from the share dialog to reconnect to sync -->
    <string name="sync_reconnect">Sync에 다시 연결</string>
    <!-- Text displayed when sync is offline and cannot be accessed -->
    <string name="sync_offline">오프라인</string>
    <!-- An option to connect additional devices -->
    <string name="sync_connect_device">다른 기기에 연결</string>

    <!-- The dialog text shown when additional devices are not available -->
    <string name="sync_connect_device_dialog">탭을 보내려면 하나 이상의 다른 기기에서 Firefox에 로그인하세요.</string>
    <!-- Confirmation dialog button -->
    <string name="sync_confirmation_button">확인</string>

    <!-- Share error message -->
    <string name="share_error_snackbar">이 앱에 공유 할 수 없습니다</string>
    <!-- Add new device screen title -->
    <string name="sync_add_new_device_title">기기로 보내기</string>
    <!-- Text for the warning message on the Add new device screen -->
    <string name="sync_add_new_device_message">연결된 기기 없음</string>

    <!-- Text for the button to learn about sending tabs -->
    <string name="sync_add_new_device_learn_button">탭 보내기에 대해 알아보기…</string>
    <!-- Text for the button to connect another device -->
    <string name="sync_add_new_device_connect_button">다른 기기 연결…</string>

    <!-- Notifications -->
    <!-- Text shown in the notification that pops up to remind the user that a private browsing session is active. -->
    <string name="notification_pbm_delete_text_2">사생활 보호 탭 닫기</string>

    <!-- Text shown in the notification that pops up to remind the user that a private browsing session is active for Android 14+ -->
    <string name="notification_erase_title_android_14">사생활 보호 탭을 닫으시겠습니까?</string>
    <string name="notification_erase_text_android_14">사생활 보호 탭을 닫으려면 이 알림을 누르거나 미세요.</string>

    <!-- Name of the marketing notification channel. Displayed in the "App notifications" system settings for the app -->
    <string name="notification_marketing_channel_name">마케팅</string>

    <!-- Title shown in the notification that pops up to remind the user to set fenix as default browser.
    The app name is in the text, due to limitations with localizing Nimbus experiments -->
    <string name="nimbus_notification_default_browser_title" tools:ignore="UnusedResources">Firefox는 빠르고 사생활을 보호합니다</string>
    <!-- Text shown in the notification that pops up to remind the user to set fenix as default browser.
    The app name is in the text, due to limitations with localizing Nimbus experiments -->
    <string name="nimbus_notification_default_browser_text" tools:ignore="UnusedResources">Firefox를 기본 브라우저로 설정하세요</string>
    <!-- Title shown in the notification that pops up to re-engage the user -->
    <string name="notification_re_engagement_title">사생활 보호 모드 사용해보기</string>
    <!-- Text shown in the notification that pops up to re-engage the user.
    %1$s is a placeholder that will be replaced by the app name. -->
    <string name="notification_re_engagement_text">%1$s에 저장된 쿠키나 기록이 없는 탐색</string>

    <!-- Title A shown in the notification that pops up to re-engage the user -->
    <string name="notification_re_engagement_A_title">흔적 없이 브라우징하기</string>
    <!-- Text A shown in the notification that pops up to re-engage the user.
    %1$s is a placeholder that will be replaced by the app name. -->
    <string name="notification_re_engagement_A_text">%1$s의 사생활 보호 모드는 사용자 정보를 저장하지 않습니다.</string>
    <!-- Title B shown in the notification that pops up to re-engage the user -->
    <string name="notification_re_engagement_B_title">첫 번째 검색 시작</string>

    <!-- Text B shown in the notification that pops up to re-engage the user -->
    <string name="notification_re_engagement_B_text">근처에 있는 것을 찾아 보거나 재미있는 것을 발견해 보세요.</string>

    <!-- Survey -->
    <!-- Text shown in the fullscreen message that pops up to ask user to take a short survey.
    The app name is in the text, due to limitations with localizing Nimbus experiments -->
    <string name="nimbus_survey_message_text">간단한 설문 조사로 Firefox를 개선할 수 있도록 도와주세요.</string>
    <!-- Preference for taking the short survey. -->
    <string name="preferences_take_survey">설문 조사 참여</string>
    <!-- Preference for not taking the short survey. -->
    <string name="preferences_not_take_survey">아니요</string>

    <!-- Snackbar -->
    <!-- Text shown in snackbar when user deletes a collection -->
    <string name="snackbar_collection_deleted">모음집 삭제됨</string>

    <!-- Text shown in snackbar when user renames a collection -->
    <string name="snackbar_collection_renamed">모음집 이름 변경됨</string>

    <!-- Text shown in snackbar when user closes a tab -->
    <string name="snackbar_tab_closed">탭 닫힘</string>
    <!-- Text shown in snackbar when user closes all tabs -->
    <string name="snackbar_tabs_closed">탭 닫힘</string>
    <!-- Text shown in snackbar when user bookmarks a list of tabs -->
    <string name="snackbar_message_bookmarks_saved">북마크가 저장되었습니다!</string>
    <!-- Text shown in snackbar when user adds a site to shortcuts -->
    <string name="snackbar_added_to_shortcuts">바로 가기에 추가되었습니다!</string>
    <!-- Text shown in snackbar when user closes a private tab -->
    <string name="snackbar_private_tab_closed">사생활 보호 탭 닫힘</string>
    <!-- Text shown in snackbar when user closes all private tabs -->
    <string name="snackbar_private_tabs_closed">사생활 보호 탭 닫힘</string>
    <!-- Text shown in snackbar when user erases their private browsing data -->
    <string name="snackbar_private_data_deleted">사생활 보호 모드 데이터 삭제됨</string>
    <!-- Text shown in snackbar to undo deleting a tab, top site or collection -->
    <string name="snackbar_deleted_undo">실행 취소</string>

    <!-- Text shown in snackbar when user removes a top site -->
    <string name="snackbar_top_site_removed">사이트 삭제됨</string>
    <!-- QR code scanner prompt which appears after scanning a code, but before navigating to it
        First parameter is the name of the app, second parameter is the URL or text scanned-->
    <string name="qr_scanner_confirmation_dialog_message">%1$s가 %2$s를 열도록 허용</string>
    <!-- QR code scanner prompt dialog positive option to allow navigation to scanned link -->
    <string name="qr_scanner_dialog_positive">허용</string>
    <!-- QR code scanner prompt dialog positive option to deny navigation to scanned link -->
    <string name="qr_scanner_dialog_negative">거부</string>
    <!-- QR code scanner prompt dialog error message shown when a hostname does not contain http or https. -->
    <string name="qr_scanner_dialog_invalid">웹 주소가 잘못되었습니다.</string>
    <!-- QR code scanner prompt dialog positive option when there is an error -->
    <string name="qr_scanner_dialog_invalid_ok">확인</string>
    <!-- Tab collection deletion prompt dialog message. Placeholder will be replaced with the collection name -->
    <string name="tab_collection_dialog_message">%1$s 파일을 삭제하시겠습니까?</string>
    <!-- Collection and tab deletion prompt dialog message. This will show when the last tab from a collection is deleted -->
    <string name="delete_tab_and_collection_dialog_message">이 탭을 삭제하면 전체 모음집이 삭제됩니다. 언제든지 새 모음집을 만들 수 있습니다.</string>
    <!-- Collection and tab deletion prompt dialog title. Placeholder will be replaced with the collection name. This will show when the last tab from a collection is deleted -->
    <string name="delete_tab_and_collection_dialog_title">%1$s 모음집을 삭제하시겠습니까?</string>
    <!-- Tab collection deletion prompt dialog option to delete the collection -->
    <string name="tab_collection_dialog_positive">삭제</string>
    <!-- Text displayed in a notification when the user enters full screen mode -->
    <string name="full_screen_notification">전체 화면 모드로 전환 중</string>

    <!-- Message for copying the URL via long press on the toolbar -->
    <string name="url_copied">URL 복사됨</string>


    <!-- Sample text for accessibility font size -->
    <string name="accessibility_text_size_sample_text_1">샘플 텍스트입니다. 이 설정으로 크기를 늘리거나 줄일 때 텍스트가 어떻게 표시되는지 보여줍니다.</string>
    <!-- Summary for Accessibility Text Size Scaling Preference -->
    <string name="preference_accessibility_text_size_summary">웹 사이트의 텍스트를 더 크게 또는 더 작게 함</string>
    <!-- Title for Accessibility Text Size Scaling Preference -->
    <string name="preference_accessibility_font_size_title">글꼴 크기</string>

    <!-- Title for Accessibility Text Automatic Size Scaling Preference -->
    <string name="preference_accessibility_auto_size_2">자동 글꼴 크기 조정</string>
    <!-- Summary for Accessibility Text Automatic Size Scaling Preference -->
    <string name="preference_accessibility_auto_size_summary">글꼴 크기를 Android 설정과 맞춥니다. 비활성화하면 글꼴 크기를 여기서 조절할 수 있습니다.</string>

    <!-- Title for the Delete browsing data preference -->
    <string name="preferences_delete_browsing_data">탐색 데이터 삭제</string>
    <!-- Title for the tabs item in Delete browsing data -->
    <string name="preferences_delete_browsing_data_tabs_title_2">열린 탭</string>
    <!-- Subtitle for the tabs item in Delete browsing data, parameter will be replaced with the number of open tabs -->
    <string name="preferences_delete_browsing_data_tabs_subtitle">%d개 탭</string>

    <!-- Title for the data and history items in Delete browsing data -->
    <!-- Title for the history item in Delete browsing data -->
    <string name="preferences_delete_browsing_data_browsing_history_title">방문 기록</string>
    <!-- Subtitle for the data and history items in delete browsing data, parameter will be replaced with the
        number of history items the user has -->
    <string name="preferences_delete_browsing_data_browsing_data_subtitle">%d 주소</string>
    <!-- Title for the cookies and site data items in Delete browsing data -->
    <string name="preferences_delete_browsing_data_cookies_and_site_data">쿠키 및 사이트 데이터</string>
    <!-- Subtitle for the cookies item in Delete browsing data -->
    <string name="preferences_delete_browsing_data_cookies_subtitle">대부분 웹 사이트 자동 로그아웃</string>
    <!-- Title for the cached images and files item in Delete browsing data -->
    <string name="preferences_delete_browsing_data_cached_files">캐시된 이미지와 파일</string>
    <!-- Subtitle for the cached images and files item in Delete browsing data -->
    <string name="preferences_delete_browsing_data_cached_files_subtitle">저장 공간 확보</string>
    <!-- Title for the site permissions item in Delete browsing data -->
    <string name="preferences_delete_browsing_data_site_permissions">사이트 권한</string>
    <!-- Title for the downloads item in Delete browsing data -->
    <string name="preferences_delete_browsing_data_downloads">다운로드</string>
    <!-- Text for the button to delete browsing data -->
    <string name="preferences_delete_browsing_data_button">탐색 데이터 삭제</string>

    <!-- Title for the Delete browsing data on quit preference -->
    <string name="preferences_delete_browsing_data_on_quit">종료시 탐색 데이터 삭제</string>
    <!-- Summary for the Delete browsing data on quit preference. "Quit" translation should match delete_browsing_data_on_quit_action translation. -->
    <string name="preference_summary_delete_browsing_data_on_quit_2">주 메뉴에서 \&quot;종료\&quot;를 선택하면 탐색 데이터를 자동으로 삭제합니다</string>

    <!-- Action item in menu for the Delete browsing data on quit feature -->
    <string name="delete_browsing_data_on_quit_action">종료</string>

    <!-- Title text of a delete browsing data dialog. -->
    <string name="delete_history_prompt_title">삭제할 시간 범위</string>
    <!-- Body text of a delete browsing data dialog. -->
    <string name="delete_history_prompt_body" moz:RemovedIn="130" tools:ignore="UnusedResources">기록 (다른 기기에서 동기화된 기록 포함), 쿠키 및 기타 탐색 데이터를 제거합니다.</string>
    <!-- Body text of a delete browsing data dialog. -->
    <string name="delete_history_prompt_body_2">기록 제거 (다른 기기에서 동기화된 기록 포함)</string>
    <!-- Radio button in the delete browsing data dialog to delete history items for the last hour. -->
    <string name="delete_history_prompt_button_last_hour">지난 시간</string>
    <!-- Radio button in the delete browsing data dialog to delete history items for today and yesterday. -->
    <string name="delete_history_prompt_button_today_and_yesterday">오늘 및 어제</string>
    <!-- Radio button in the delete browsing data dialog to delete all history. -->
    <string name="delete_history_prompt_button_everything">전체</string>

    <!-- Dialog message to the user asking to delete browsing data. Parameter will be replaced by app name. -->
    <string name="delete_browsing_data_prompt_message_3">%s가 선택된 탐색 데이터를 삭제합니다.</string>
    <!-- Text for the cancel button for the data deletion dialog -->
    <string name="delete_browsing_data_prompt_cancel">취소</string>
    <!-- Text for the allow button for the data deletion dialog -->
    <string name="delete_browsing_data_prompt_allow">삭제</string>
    <!-- Text for the snackbar confirmation that the data was deleted -->
    <string name="preferences_delete_browsing_data_snackbar">탐색 데이터 삭제됨</string>

    <!-- Text for the snackbar to show the user that the deletion of browsing data is in progress -->
    <string name="deleting_browsing_data_in_progress">탐색 데이터 삭제 중…</string>

    <!-- Dialog message to the user asking to delete all history items inside the opened group. Parameter will be replaced by a history group name. -->
    <string name="delete_all_history_group_prompt_message">“%s”의 모든 사이트를 삭제하시겠습니까?</string>
    <!-- Text for the cancel button for the history group deletion dialog -->
    <string name="delete_history_group_prompt_cancel">취소</string>
    <!-- Text for the allow button for the history group dialog -->
    <string name="delete_history_group_prompt_allow">삭제</string>
    <!-- Text for the snackbar confirmation that the history group was deleted -->
    <string name="delete_history_group_snackbar">그룹 삭제됨</string>

    <!-- Onboarding -->
    <!-- text to display in the snackbar once account is signed-in -->
    <string name="onboarding_firefox_account_sync_is_on">동기화 켜짐</string>

    <!-- Onboarding theme -->
    <!-- Text shown in snackbar when multiple tabs have been sent to device -->
    <string name="sync_sent_tabs_snackbar">탭 보냄!</string>
    <!-- Text shown in snackbar when one tab has been sent to device  -->
    <string name="sync_sent_tab_snackbar">탭 보냄!</string>
    <!-- Text shown in snackbar when sharing tabs failed  -->
    <string name="sync_sent_tab_error_snackbar">보낼 수 없음</string>
    <!-- Text shown in snackbar for the "retry" action that the user has after sharing tabs failed -->
    <string name="sync_sent_tab_error_snackbar_action">다시 시도</string>
    <!-- Title of QR Pairing Fragment -->
    <string name="sync_scan_code">코드 스캔</string>
    <!-- Instructions on how to access pairing -->
    <string name="sign_in_instructions"><![CDATA[컴퓨터에서 Firefox를 열고 <b>https://firefox.com/pair</b>로 이동하세요]]></string>
    <!-- Text shown for sign in pairing when ready -->
    <string name="sign_in_ready_for_scan">스캔 준비 완료</string>
    <!-- Text shown for settings option for sign with pairing -->
    <string name="sign_in_with_camera">카메라로 로그인</string>
    <!-- Text shown for settings option for sign with email -->
    <string name="sign_in_with_email">대신 이메일 사용</string>
    <!-- Text shown for settings option for create new account text.'Firefox' intentionally hardcoded here.-->
    <string name="sign_in_create_account_text"><![CDATA[계정이 없습니까? 기기 간에 Firefox를 동기화하려면 <u>하나를 만드세요</u>.]]></string>
    <!-- Text shown in confirmation dialog to sign out of account. The first parameter is the name of the app (e.g. Firefox Preview) -->
    <string name="sign_out_confirmation_message_2">%s가 계정과의 동기화를 중단하지만 이 기기의 사용자 탐색 데이터는 삭제하지 않습니다.</string>
    <!-- Option to continue signing out of account shown in confirmation dialog to sign out of account -->
    <string name="sign_out_disconnect">연결 끊기</string>
    <!-- Option to cancel signing out shown in confirmation dialog to sign out of account -->
    <string name="sign_out_cancel">취소</string>

    <!-- Error message snackbar shown after the user tried to select a default folder which cannot be altered -->
    <string name="bookmark_cannot_edit_root">기본 폴더를 편집 할 수 없습니다</string>

    <!-- Enhanced Tracking Protection -->
    <!-- Link displayed in enhanced tracking protection panel to access tracking protection settings -->
    <string name="etp_settings">보호 설정</string>
    <!-- Preference title for enhanced tracking protection settings -->
    <string name="preference_enhanced_tracking_protection">향상된 추적 방지 기능</string>
    <!-- Preference summary for enhanced tracking protection settings on/off switch -->
    <string name="preference_enhanced_tracking_protection_summary">이제 크로스 사이트 추적기에 대한 우리의 가장 강력한 기능인 전체 쿠키 보호 기능을 제공합니다.</string>
    <!-- Description of enhanced tracking protection. The parameter is the name of the application (For example: Firefox Fenix) -->
    <string name="preference_enhanced_tracking_protection_explanation_2">%s는 온라인 활동을 추적하는 가장 일반적인 여러 추적기로부터 사용자를 보호합니다.</string>
    <!-- Text displayed that links to website about enhanced tracking protection -->
    <string name="preference_enhanced_tracking_protection_explanation_learn_more">더 알아보기</string>
    <!-- Preference for enhanced tracking protection for the standard protection settings -->
    <string name="preference_enhanced_tracking_protection_standard_default_1">표준 (기본값)</string>
    <!-- Preference description for enhanced tracking protection for the standard protection settings -->
    <string name="preference_enhanced_tracking_protection_standard_description_5">페이지는 정상적으로 로드되지만, 더 적은 추적기를 차단합니다.</string>
    <!--  Accessibility text for the Standard protection information icon  -->
    <string name="preference_enhanced_tracking_protection_standard_info_button">표준 추적 방지 기능에 의해 차단된 것</string>
    <!-- Preference for enhanced tracking protection for the strict protection settings -->
    <string name="preference_enhanced_tracking_protection_strict">엄격</string>
    <!-- Preference description for enhanced tracking protection for the strict protection settings -->
    <string name="preference_enhanced_tracking_protection_strict_description_4">더 강력한 추적 방지 기능과 더 빠른 성능을 사용하지만, 일부 사이트는 제대로 동작하지 않을 수 있습니다.</string>
    <!--  Accessibility text for the Strict protection information icon  -->
    <string name="preference_enhanced_tracking_protection_strict_info_button">엄격 추적 방지 기능에 의해 차단된 것</string>
    <!-- Preference for enhanced tracking protection for the custom protection settings -->
    <string name="preference_enhanced_tracking_protection_custom">사용자 지정</string>
    <!-- Preference description for enhanced tracking protection for the strict protection settings -->
    <string name="preference_enhanced_tracking_protection_custom_description_2">차단할 추적기와 스크립트를 선택하세요.</string>
    <!--  Accessibility text for the Strict protection information icon  -->
    <string name="preference_enhanced_tracking_protection_custom_info_button">사용자 지정 추적 방지 기능으로 차단된 것</string>
    <!-- Header for categories that are being blocked by current Enhanced Tracking Protection settings -->
    <!-- Preference for enhanced tracking protection for the custom protection settings for cookies-->
    <string name="preference_enhanced_tracking_protection_custom_cookies">쿠키</string>
    <!-- Option for enhanced tracking protection for the custom protection settings for cookies-->
    <string name="preference_enhanced_tracking_protection_custom_cookies_1">교차 사이트 및 소셜 미디어 추적기</string>
    <!-- Option for enhanced tracking protection for the custom protection settings for cookies-->
    <string name="preference_enhanced_tracking_protection_custom_cookies_2">방문하지 않은 사이트의 쿠키</string>
    <!-- Option for enhanced tracking protection for the custom protection settings for cookies-->
    <string name="preference_enhanced_tracking_protection_custom_cookies_3">모든 제3자 쿠키 (웹 사이트가 깨질 수 있음)</string>
    <!-- Option for enhanced tracking protection for the custom protection settings for cookies-->
    <string name="preference_enhanced_tracking_protection_custom_cookies_4">모든 쿠키 (웹 사이트가 깨질 수 있음)</string>
    <!-- Option for enhanced tracking protection for the custom protection settings for cookies-->
    <string name="preference_enhanced_tracking_protection_custom_cookies_5">교차 사이트 쿠키 격리</string>
    <!-- Preference for Global Privacy Control for the custom privacy settings for Global Privacy Control. '&amp;' is replaced with the ampersand symbol: &-->
    <string name="preference_enhanced_tracking_protection_custom_global_privacy_control">웹 사이트에 내 데이터를 공유하거나 판매하지 말라고 요청</string>
    <!-- Preference for enhanced tracking protection for the custom protection settings for tracking content -->
    <string name="preference_enhanced_tracking_protection_custom_tracking_content">추적 콘텐츠</string>
    <!-- Option for enhanced tracking protection for the custom protection settings for tracking content-->
    <string name="preference_enhanced_tracking_protection_custom_tracking_content_1">모든 탭에서</string>
    <!-- Option for enhanced tracking protection for the custom protection settings for tracking content-->
    <string name="preference_enhanced_tracking_protection_custom_tracking_content_2">사생활 보호 탭에서만</string>
    <!-- Preference for enhanced tracking protection for the custom protection settings -->
    <string name="preference_enhanced_tracking_protection_custom_cryptominers">암호화폐 채굴기</string>
    <!-- Preference for enhanced tracking protection for the custom protection settings -->
    <string name="preference_enhanced_tracking_protection_custom_fingerprinters">디지털 지문</string>
    <!-- Button label for navigating to the Enhanced Tracking Protection details -->
    <string name="enhanced_tracking_protection_details">상세 정보</string>
    <!-- Header for categories that are being being blocked by current Enhanced Tracking Protection settings -->
    <string name="enhanced_tracking_protection_blocked">차단됨</string>
    <!-- Header for categories that are being not being blocked by current Enhanced Tracking Protection settings -->
    <string name="enhanced_tracking_protection_allowed">허용됨</string>
    <!-- Category of trackers (social media trackers) that can be blocked by Enhanced Tracking Protection -->
    <string name="etp_social_media_trackers_title">소셜 미디어 추적기</string>
    <!-- Description of social media trackers that can be blocked by Enhanced Tracking Protection -->
    <string name="etp_social_media_trackers_description">소셜 네트워크가 웹에서 탐색 활동을 추적하는 기능을 제한합니다.</string>
    <!-- Category of trackers (cross-site tracking cookies) that can be blocked by Enhanced Tracking Protection -->
    <string name="etp_cookies_title">교차 사이트 추적 쿠키</string>
    <!-- Category of trackers (cross-site tracking cookies) that can be blocked by Enhanced Tracking Protection -->
    <string name="etp_cookies_title_2">교차 사이트 쿠키</string>
    <!-- Description of cross-site tracking cookies that can be blocked by Enhanced Tracking Protection -->
    <string name="etp_cookies_description">광고 네트워크 및 분석 회사가 여러 사이트에서 사용자 탐색 데이터를 컴파일하는데 사용하는 쿠키를 차단합니다.</string>
    <!-- Description of cross-site tracking cookies that can be blocked by Enhanced Tracking Protection -->
    <string name="etp_cookies_description_2">전체 쿠키 보호는 광고 네트워크와 같은 추적기가 쿠키를 사용하여 여러 사이트에서 사용자를 추적할 수 없도록 쿠키를 사용자가 있는 사이트로 격리합니다.</string>
    <!-- Category of trackers (cryptominers) that can be blocked by Enhanced Tracking Protection -->
    <string name="etp_cryptominers_title">암호화폐 채굴기</string>
    <!-- Description of cryptominers that can be blocked by Enhanced Tracking Protection -->
    <string name="etp_cryptominers_description">악의적인 스크립트가 디지털 통화를 채굴하기 위해 기기에 액세스하는 것을 방지합니다.</string>
    <!-- Category of trackers (fingerprinters) that can be blocked by Enhanced Tracking Protection -->
    <string name="etp_fingerprinters_title">디지털 지문</string>
    <!-- Description of fingerprinters that can be blocked by Enhanced Tracking Protection -->
    <string name="etp_fingerprinters_description">추적 목적으로 사용할 수 있는 사용자 기기에 대해 고유하게 식별 가능한 데이터가 수집되지 않도록합니다.</string>
    <!-- Category of trackers (tracking content) that can be blocked by Enhanced Tracking Protection -->
    <string name="etp_tracking_content_title">추적 콘텐츠</string>
    <!-- Description of tracking content that can be blocked by Enhanced Tracking Protection -->
    <string name="etp_tracking_content_description">추적 코드가 포함된 외부 광고, 동영상 및 기타 콘텐츠가 로드되지 않도록 합니다. 일부 웹 사이트의 기능에 영향을 줄 수 있습니다.</string>
    <!-- Enhanced Tracking Protection message that protection is currently on for this site -->
    <string name="etp_panel_on">이 사이트에서 보호 켜짐</string>
    <!-- Enhanced Tracking Protection message that protection is currently off for this site -->
    <string name="etp_panel_off">이 사이트에서 보호 꺼짐</string>
    <!-- Header for exceptions list for which sites enhanced tracking protection is always off -->
    <string name="enhanced_tracking_protection_exceptions">이 웹 사이트에 향상된 추적 방지 기능이 꺼짐</string>
    <!-- Content description (not visible, for screen readers etc.): Navigate
    back from ETP details (Ex: Tracking content) -->
    <string name="etp_back_button_content_description">뒤로</string>
    <!-- About page link text to open what's new link -->
    <string name="about_whats_new">%s의 새 기능</string>

    <!-- Open source licenses page title
    The first parameter is the app name -->
    <string name="open_source_licenses_title">%s | OSS 라이브러리</string>

    <!-- Category of trackers (redirect trackers) that can be blocked by Enhanced Tracking Protection -->
    <string name="etp_redirect_trackers_title">트래커 리디렉션</string>

    <!-- Description of redirect tracker cookies that can be blocked by Enhanced Tracking Protection -->
    <string name="etp_redirect_trackers_description">알려진 추적 웹 사이트로 리디렉션하여 설정된 쿠키를 지웁니다.</string>

    <!-- Description of the SmartBlock Enhanced Tracking Protection feature. The * symbol is intentionally hardcoded here,
         as we use it on the UI to indicate which trackers have been partially unblocked.  -->
    <string name="preference_etp_smartblock_description">아래에 표시된 일부 추적기는 사용자가 *과 상호 작용했기 때문에 이 페이지에서 부분적으로 차단 해제되었습니다.</string>
    <!-- Text displayed that links to website about enhanced tracking protection SmartBlock -->
    <string name="preference_etp_smartblock_learn_more">더 알아보기</string>

    <!-- Content description (not visible, for screen readers etc.):
    Enhanced tracking protection exception preference icon for ETP settings. -->
    <string name="preference_etp_exceptions_icon_description">향상된 추적 보호 예외 설정 아이콘</string>

    <!-- About page link text to open support link -->
    <string name="about_support">지원</string>
    <!-- About page link text to list of past crashes (like about:crashes on desktop) -->
    <string name="about_crashes">충돌</string>
    <!-- About page link text to open privacy notice link -->
    <string name="about_privacy_notice">개인정보처리방침</string>

    <!-- About page link text to open know your rights link -->
    <string name="about_know_your_rights">권리 읽기</string>
    <!-- About page link text to open licensing information link -->
    <string name="about_licensing_information">라이선스 정보</string>
    <!-- About page link text to open a screen with libraries that are used -->
    <string name="about_other_open_source_libraries">사용한 라이브러리</string>

    <!-- Toast shown to the user when they are activating the secret dev menu
        The first parameter is number of long clicks left to enable the menu -->
    <string name="about_debug_menu_toast_progress">디버그 메뉴: 활성화하는데 클릭 %1$d회 남음</string>
    <string name="about_debug_menu_toast_done">디버그 메뉴 활성화</string>

    <!-- Browser long press popup menu -->
    <!-- Copy the current url -->
    <string name="browser_toolbar_long_press_popup_copy">복사</string>
    <!-- Paste & go the text in the clipboard. '&amp;' is replaced with the ampersand symbol: & -->
    <string name="browser_toolbar_long_press_popup_paste_and_go">붙여넣고 바로 가기</string>
    <!-- Paste the text in the clipboard -->
    <string name="browser_toolbar_long_press_popup_paste">붙여넣기</string>
    <!-- Snackbar message shown after an URL has been copied to clipboard. -->
    <string name="browser_toolbar_url_copied_to_clipboard_snackbar">URL이 클립보드에 복사됨</string>

    <!-- Title text for the Add To Homescreen dialog -->
    <string name="add_to_homescreen_title">홈 화면에 추가</string>
    <!-- Cancel button text for the Add to Homescreen dialog -->
    <string name="add_to_homescreen_cancel">취소</string>
    <!-- Add button text for the Add to Homescreen dialog -->
    <string name="add_to_homescreen_add">추가</string>
    <!-- Continue to website button text for the first-time Add to Homescreen dialog -->
    <string name="add_to_homescreen_continue">웹 사이트로 계속</string>
    <!-- Placeholder text for the TextView in the Add to Homescreen dialog -->
    <string name="add_to_homescreen_text_placeholder">바로 가기 이름</string>

    <!-- Describes the add to homescreen functionality -->
    <string name="add_to_homescreen_description_2">이 웹 사이트를 기기의 홈 화면에 쉽게 추가하여 앱과 같은 경험을 통해 즉시 액세스하고 더 빠르게 탐색 할 수 있습니다.</string>

    <!-- Preference for managing the settings for logins and passwords in Fenix -->
    <string name="preferences_passwords_logins_and_passwords" moz:RemovedIn="125" tools:ignore="UnusedResources">로그인과 비밀번호</string>
    <!-- Preference for managing the settings for logins and passwords in Fenix -->
    <string name="preferences_passwords_logins_and_passwords_2">비밀번호</string>
    <!-- Preference for managing the saving of logins and passwords in Fenix -->
    <string name="preferences_passwords_save_logins" moz:RemovedIn="125" tools:ignore="UnusedResources">로그인과 비밀번호 저장</string>
    <!-- Preference for managing the saving of logins and passwords in Fenix -->
    <string name="preferences_passwords_save_logins_2">비밀번호 저장</string>
    <!-- Preference option for asking to save passwords in Fenix -->
    <string name="preferences_passwords_save_logins_ask_to_save">저장할지 묻기</string>
    <!-- Preference option for never saving passwords in Fenix -->
    <string name="preferences_passwords_save_logins_never_save">저장 안 함</string>

    <!-- Preference for autofilling saved logins in Firefox (in web content), %1$s will be replaced with the app name -->
    <string name="preferences_passwords_autofill2">%1$s에서 자동 채우기</string>
    <!-- Description for the preference for autofilling saved logins in Firefox (in web content), %1$s will be replaced with the app name -->
    <string name="preferences_passwords_autofill_description">%1$s 앱을 사용하는 동안 웹사이트에서 사용자 이름과 비밀번호를 채우고 저장합니다.</string>
    <!-- Preference for autofilling logins from Fenix in other apps (e.g. autofilling the Twitter app) -->
    <string name="preferences_android_autofill">다른 앱에서 자동 채우기</string>
    <!-- Description for the preference for autofilling logins from Fenix in other apps (e.g. autofilling the Twitter app) -->
    <string name="preferences_android_autofill_description">기기의 다른 앱에서 사용자 이름과 비밀번호를 채웁니다.</string>

    <!-- Preference option for adding a login -->
    <string name="preferences_logins_add_login" moz:RemovedIn="125" tools:ignore="UnusedResources">로그인 추가</string>

    <!-- Preference option for adding a password -->
    <string name="preferences_logins_add_login_2">비밀번호 추가</string>

    <!-- Preference for syncing saved passwords in Fenix -->
    <string name="preferences_passwords_sync_logins" moz:RemovedIn="125" tools:ignore="UnusedResources">Sync 로그인</string>
    <!-- Preference for syncing saved passwords in Fenix -->
    <string name="preferences_passwords_sync_logins_2">비밀번호 동기화</string>
    <!-- Preference for syncing saved logins in Fenix, when not signed in-->
    <string name="preferences_passwords_sync_logins_across_devices" moz:RemovedIn="125" tools:ignore="UnusedResources">기기 간에 로그인 동기화</string>
    <!-- Preference for syncing saved passwords in Fenix, when not signed in-->
    <string name="preferences_passwords_sync_logins_across_devices_2">기기 간에 비밀번호 동기화</string>
    <!-- Preference to access list of saved logins -->
    <string name="preferences_passwords_saved_logins" moz:RemovedIn="125" tools:ignore="UnusedResources">저장된 로그인</string>
    <!-- Preference to access list of saved passwords -->
    <string name="preferences_passwords_saved_logins_2">저장된 비밀번호</string>
    <!-- Description of empty list of saved passwords. Placeholder is replaced with app name.  -->
    <string name="preferences_passwords_saved_logins_description_empty_text" moz:RemovedIn="125" tools:ignore="UnusedResources">%s에 저장하거나 동기화한 로그인이 여기에 표시됩니다.</string>
    <!-- Description of empty list of saved passwords. Placeholder is replaced with app name.  -->
    <string name="preferences_passwords_saved_logins_description_empty_text_2">%s에 저장하거나 동기화한 비밀번호는 여기에 나열됩니다. 저장한 모든 비밀번호는 암호화됩니다.</string>
    <!-- Preference to access list of saved logins -->
    <string name="preferences_passwords_saved_logins_description_empty_learn_more_link" moz:RemovedIn="125" tools:ignore="UnusedResources">Sync에 대해 더 알아보기.</string>
    <!-- Clickable text for opening an external link for more information about Sync. -->
    <string name="preferences_passwords_saved_logins_description_empty_learn_more_link_2">동기화에 대해 더 알아보기</string>
    <!-- Preference to access list of login exceptions that we never save logins for -->
    <string name="preferences_passwords_exceptions">예외 목록</string>
    <!-- Empty description of list of login exceptions that we never save logins for -->
    <string name="preferences_passwords_exceptions_description_empty" moz:RemovedIn="125" tools:ignore="UnusedResources">저장되지 않은 로그인과 비밀번호가 여기에 표시됩니다.</string>
    <!-- Empty description of list of login exceptions that we never save passwords for. Parameter will be replaced by app name. -->
    <string name="preferences_passwords_exceptions_description_empty_2">%s는 여기에 나열된 사이트의 비밀번호를 저장하지 않습니다.</string>
    <!-- Description of list of login exceptions that we never save logins for -->
    <string name="preferences_passwords_exceptions_description" moz:RemovedIn="125" tools:ignore="UnusedResources">이 사이트에 대한 로그인과 비밀번호는 저장되지 않습니다.</string>
    <!-- Description of list of login exceptions that we never save passwords for. Parameter will be replaced by app name. -->
    <string name="preferences_passwords_exceptions_description_2">%s는 이 사이트의 비밀번호를 저장하지 않습니다.</string>
    <!-- Text on button to remove all saved login exceptions -->
    <string name="preferences_passwords_exceptions_remove_all">모든 예외 삭제</string>
    <!-- Hint for search box in logins list -->
    <string name="preferences_passwords_saved_logins_search" moz:RemovedIn="125" tools:ignore="UnusedResources">로그인 검색</string>
    <!-- Hint for search box in passwords list -->
    <string name="preferences_passwords_saved_logins_search_2">비밀번호 검색</string>
    <!-- The header for the site that a login is for -->
    <string name="preferences_passwords_saved_logins_site">사이트</string>
    <!-- The header for the username for a login -->
    <string name="preferences_passwords_saved_logins_username">사용자 이름</string>
    <!-- The header for the password for a login -->
    <string name="preferences_passwords_saved_logins_password">비밀번호</string>
    <!-- Shown in snackbar to tell user that the password has been copied -->
    <string name="logins_password_copied">비밀번호가 클립보드에 복사됨</string>
    <!-- Shown in snackbar to tell user that the username has been copied -->
    <string name="logins_username_copied">사용자 이름이 클립보드에 복사됨</string>
    <!-- Content Description (for screenreaders etc) read for the button to copy a password in logins-->
    <string name="saved_logins_copy_password">비밀번호 복사</string>
    <!-- Content Description (for screenreaders etc) read for the button to clear a password while editing a login-->
    <string name="saved_logins_clear_password">비밀번호 지우기</string>
    <!-- Content Description (for screenreaders etc) read for the button to copy a username in logins -->
    <string name="saved_login_copy_username">사용자 이름 복사</string>
    <!-- Content Description (for screenreaders etc) read for the button to clear a username while editing a login -->
    <string name="saved_login_clear_username">사용자 이름 지우기</string>
    <!-- Content Description (for screenreaders etc) read for the button to clear the hostname field while creating a login -->
    <string name="saved_login_clear_hostname">호스트 이름 지우기</string>
    <!-- Content Description (for screenreaders etc) read for the button to open a site in logins -->
    <string name="saved_login_open_site">브라우저에서 사이트 열기</string>
    <!-- Content Description (for screenreaders etc) read for the button to reveal a password in logins -->
    <string name="saved_login_reveal_password">비밀번호 보이기</string>
    <!-- Content Description (for screenreaders etc) read for the button to hide a password in logins -->
    <string name="saved_login_hide_password">비밀번호 숨기기</string>
    <!-- Message displayed in biometric prompt displayed for authentication before allowing users to view their logins -->
    <string name="logins_biometric_prompt_message" moz:RemovedIn="125" tools:ignore="UnusedResources">저장된 로그인을 보려면 잠금 해제하세요</string>
    <!-- Message displayed in biometric prompt displayed for authentication before allowing users to view their passwords -->
    <string name="logins_biometric_prompt_message_2">저장된 비밀번호를 보려면 잠금 해제하세요</string>
    <!-- Title of warning dialog if users have no device authentication set up -->
    <string name="logins_warning_dialog_title" moz:RemovedIn="125" tools:ignore="UnusedResources">로그인과 비밀번호 보안</string>
    <!-- Title of warning dialog if users have no device authentication set up -->
    <string name="logins_warning_dialog_title_2">저장된 비밀번호를 보호하세요</string>
    <!-- Message of warning dialog if users have no device authentication set up -->
    <string name="logins_warning_dialog_message" moz:RemovedIn="125" tools:ignore="UnusedResources">다른 사람이 내 기기를 가지고 있는 경우, 저장된 로그인과 비밀번호에 접근하지 못하도록 기기 잠금 패턴, PIN 또는 비밀번호를 설정하세요.</string>
    <!-- Message of warning dialog if users have no device authentication set up -->
    <string name="logins_warning_dialog_message_2">다른 사람이 내 기기를 가지고 있는 경우, 저장된 비밀번호에 접근하지 못하도록 기기 잠금 패턴, PIN 또는 비밀번호를 설정하세요.</string>
    <!-- Negative button to ignore warning dialog if users have no device authentication set up -->
    <string name="logins_warning_dialog_later">나중에</string>
    <!-- Positive button to send users to set up a pin of warning dialog if users have no device authentication set up -->
    <string name="logins_warning_dialog_set_up_now">지금 설정</string>
    <!-- Title of PIN verification dialog to direct users to re-enter their device credentials to access their logins -->
    <string name="logins_biometric_prompt_message_pin">기기 잠금 해제</string>
    <!-- Title for Accessibility Force Enable Zoom Preference -->
    <string name="preference_accessibility_force_enable_zoom">모든 웹 사이트에서 확대/축소</string>

    <!-- Summary for Accessibility Force Enable Zoom Preference -->
    <string name="preference_accessibility_force_enable_zoom_summary">손가락을 모아 확대/축소 기능 허용(이 제스쳐 금지 웹 사이트 포함).</string>

    <!-- Saved logins sorting strategy menu item -by name- (if selected, it will sort saved logins alphabetically) -->
    <string name="saved_logins_sort_strategy_alphabetically">이름 (A-Z)</string>
    <!-- Saved logins sorting strategy menu item -by last used- (if selected, it will sort saved logins by last used) -->
    <string name="saved_logins_sort_strategy_last_used">마지막 사용</string>
    <!-- Content description (not visible, for screen readers etc.): Sort saved logins dropdown menu chevron icon -->
    <string name="saved_logins_menu_dropdown_chevron_icon_content_description" moz:RemovedIn="125" tools:ignore="UnusedResources">로그인 정렬 메뉴</string>

    <!-- Content description (not visible, for screen readers etc.) -->
    <string name="saved_logins_menu_dropdown_chevron_icon_content_description_2">비밀번호 정렬 메뉴</string>

    <!-- Autofill -->
    <!-- Preference and title for managing the autofill settings -->
    <string name="preferences_autofill">자동 채우기</string>
    <!-- Preference and title for managing the settings for addresses -->
    <string name="preferences_addresses">주소</string>
    <!-- Preference and title for managing the settings for credit cards -->
    <string name="preferences_credit_cards" moz:RemovedIn="125" tools:ignore="UnusedResources">신용 카드</string>
    <!-- Preference and title for managing the settings for payment methods -->
    <string name="preferences_credit_cards_2">결제 방법</string>
    <!-- Preference for saving and autofilling credit cards -->
    <string name="preferences_credit_cards_save_and_autofill_cards" moz:RemovedIn="125" tools:ignore="UnusedResources">카드 저장 및 자동 채우기</string>
    <!-- Preference for saving and autofilling credit cards -->
    <string name="preferences_credit_cards_save_and_autofill_cards_2">결제 방법 저장 및 채우기</string>
    <!-- Preference summary for saving and autofilling credit card data -->
    <string name="preferences_credit_cards_save_and_autofill_cards_summary" moz:RemovedIn="125" tools:ignore="UnusedResources">데이터가 암호화됨</string>
    <!-- Preference summary for saving and autofilling payment method data. Parameter will be replaced by app name. -->
    <string name="preferences_credit_cards_save_and_autofill_cards_summary_2">%s는 저장한 모든 결제 방법을 암호화합니다</string>
    <!-- Preference option for syncing credit cards across devices. This is displayed when the user is not signed into sync -->
    <string name="preferences_credit_cards_sync_cards_across_devices">기기 간에 카드 동기화</string>
    <!-- Preference option for syncing credit cards across devices. This is displayed when the user is signed into sync -->
    <string name="preferences_credit_cards_sync_cards">카드 동기화</string>
    <!-- Preference option for adding a credit card -->
    <string name="preferences_credit_cards_add_credit_card" moz:RemovedIn="125" tools:ignore="UnusedResources">신용 카드 추가</string>

    <!-- Preference option for adding a card -->
    <string name="preferences_credit_cards_add_credit_card_2">카드 추가</string>
    <!-- Preference option for managing saved credit cards -->
    <string name="preferences_credit_cards_manage_saved_cards" moz:RemovedIn="125" tools:ignore="UnusedResources">저장된 카드 관리</string>
    <!-- Preference option for managing saved cards -->
    <string name="preferences_credit_cards_manage_saved_cards_2">카드 관리</string>
    <!-- Preference option for adding an address -->
    <string name="preferences_addresses_add_address">주소 추가</string>
    <!-- Preference option for managing saved addresses -->
    <string name="preferences_addresses_manage_addresses">주소 관리</string>
    <!-- Preference for saving and autofilling addresses -->
    <string name="preferences_addresses_save_and_autofill_addresses" moz:RemovedIn="125" tools:ignore="UnusedResources">주소 저장 및 자동 채우기</string>

    <!-- Preference for saving and filling addresses -->
    <string name="preferences_addresses_save_and_autofill_addresses_2">주소 저장 및 채우기</string>
    <!-- Preference summary for saving and autofilling address data -->
    <string name="preferences_addresses_save_and_autofill_addresses_summary" moz:RemovedIn="125" tools:ignore="UnusedResources">숫자, 이메일 및 배송 주소와 같은 정보 포함</string>

    <!-- Preference summary for saving and filling address data -->
    <string name="preferences_addresses_save_and_autofill_addresses_summary_2">전화번호와 이메일 주소가 포함됩니다</string>

    <!-- Title of the "Add card" screen -->
    <string name="credit_cards_add_card">카드 추가</string>
    <!-- Title of the "Edit card" screen -->
    <string name="credit_cards_edit_card">카드 편집</string>
    <!-- The header for the card number of a credit card -->
    <string name="credit_cards_card_number">카드 번호</string>
    <!-- The header for the expiration date of a credit card -->
    <string name="credit_cards_expiration_date">유효 기간</string>

    <!-- The label for the expiration date month of a credit card to be used by a11y services-->
    <string name="credit_cards_expiration_date_month">유효 기간 월</string>
    <!-- The label for the expiration date year of a credit card to be used by a11y services-->
    <string name="credit_cards_expiration_date_year">유효 기간 년</string>
    <!-- The header for the name on the credit card -->
    <string name="credit_cards_name_on_card">카드상의 이름</string>
    <!-- The text for the "Delete card" menu item for deleting a credit card -->
    <string name="credit_cards_menu_delete_card">카드 삭제</string>
    <!-- The text for the "Delete card" button for deleting a credit card -->
    <string name="credit_cards_delete_card_button">카드 삭제</string>
    <!-- The text for the confirmation message of "Delete card" dialog -->
    <string name="credit_cards_delete_dialog_confirmation" moz:RemovedIn="125" tools:ignore="UnusedResources">이 신용 카드를 삭제하시겠습니까?</string>
    <!-- The text for the confirmation message of "Delete card" dialog -->
    <string name="credit_cards_delete_dialog_confirmation_2">카드를 삭제하시겠습니까?</string>
    <!-- The text for the positive button on "Delete card" dialog -->
    <string name="credit_cards_delete_dialog_button">삭제</string>
    <!-- The title for the "Save" menu item for saving a credit card -->
    <string name="credit_cards_menu_save">저장</string>
    <!-- The text for the "Save" button for saving a credit card -->
    <string name="credit_cards_save_button">저장</string>
    <!-- The text for the "Cancel" button for cancelling adding, updating or deleting a credit card -->
    <string name="credit_cards_cancel_button">취소</string>

    <!-- Title of the "Saved cards" screen -->
    <string name="credit_cards_saved_cards">저장된 카드</string>

    <!-- Error message for credit card number validation -->
    <string name="credit_cards_number_validation_error_message" moz:RemovedIn="125" tools:ignore="UnusedResources">유효한 신용 카드 번호를 입력해 주세요</string>

    <!-- Error message for card number validation -->
    <string name="credit_cards_number_validation_error_message_2">유효한 카드 번호를 입력하세요</string>
    <!-- Error message for credit card name on card validation -->
    <string name="credit_cards_name_on_card_validation_error_message" moz:RemovedIn="125" tools:ignore="UnusedResources">이 항목을 입력하세요.</string>
    <!-- Error message for card name on card validation -->
    <string name="credit_cards_name_on_card_validation_error_message_2">이름 추가</string>
    <!-- Message displayed in biometric prompt displayed for authentication before allowing users to view their saved credit cards -->
    <string name="credit_cards_biometric_prompt_message">저장된 카드를 보려면 잠금 해제하세요</string>
    <!-- Title of warning dialog if users have no device authentication set up -->
    <string name="credit_cards_warning_dialog_title" moz:RemovedIn="125" tools:ignore="UnusedResources">신용 카드 보안</string>
    <!-- Title of warning dialog if users have no device authentication set up -->
    <string name="credit_cards_warning_dialog_title_2">저장된 결제 방법을 보호하세요</string>
    <!-- Message of warning dialog if users have no device authentication set up -->
    <string name="credit_cards_warning_dialog_message" moz:RemovedIn="125" tools:ignore="UnusedResources">다른 사람이 내 기기를 가지고 있는 경우, 저장된 신용 카드에 접근하지 못하도록 기기 잠금 패턴, PIN 또는 비밀번호를 설정하세요.</string>
    <!-- Message of warning dialog if users have no device authentication set up -->
    <string name="credit_cards_warning_dialog_message_3">다른 사람이 내 기기를 가지고 있는 경우, 저장된 결제 방법에 접근하지 못하도록 기기 잠금 패턴, PIN 또는 비밀번호를 설정하세요.</string>
    <!-- Positive button to send users to set up a pin of warning dialog if users have no device authentication set up -->
    <string name="credit_cards_warning_dialog_set_up_now">지금 설정</string>
    <!-- Negative button to ignore warning dialog if users have no device authentication set up -->
    <string name="credit_cards_warning_dialog_later">나중에</string>
    <!-- Title of PIN verification dialog to direct users to re-enter their device credentials to access their credit cards -->
    <string name="credit_cards_biometric_prompt_message_pin">기기 잠금 해제</string>

    <!-- Message displayed in biometric prompt for authentication, before allowing users to use their stored credit card information -->
    <string name="credit_cards_biometric_prompt_unlock_message" moz:RemovedIn="125" tools:ignore="UnusedResources">저장된 신용 카드 정보를 사용하려면 잠금 해제하세요</string>

    <!-- Message displayed in biometric prompt for authentication, before allowing users to use their stored payment method information -->
    <string name="credit_cards_biometric_prompt_unlock_message_2">저장된 결제 방법을 사용하려면 잠금 해제하세요</string>
    <!-- Title of the "Add address" screen -->
    <string name="addresses_add_address">주소 추가</string>
    <!-- Title of the "Edit address" screen -->
    <string name="addresses_edit_address">주소 편집</string>
    <!-- Title of the "Manage addresses" screen -->
    <string name="addresses_manage_addresses">주소 관리</string>
    <!-- The header for the first name of an address -->
    <string name="addresses_first_name" moz:removedIn="125" tools:ignore="UnusedResources">이름</string>
    <!-- The header for the middle name of an address -->
    <string name="addresses_middle_name" moz:removedIn="125" tools:ignore="UnusedResources">중간 이름</string>
    <!-- The header for the last name of an address -->
    <string name="addresses_last_name" moz:removedIn="125" tools:ignore="UnusedResources">성</string>
    <!-- The header for the name of an address. Name represents a person's full name, typically made up of a first, middle and last name, e.g. John Joe Doe. -->
    <string name="addresses_name">이름</string>
    <!-- The header for the street address of an address -->
    <string name="addresses_street_address">도로 주소</string>
    <!-- The header for the city of an address -->
    <string name="addresses_city">도시</string>
    <!-- The header for the subregion of an address when "state" should be used -->
    <string name="addresses_state">주</string>
    <!-- The header for the subregion of an address when "province" should be used -->
    <string name="addresses_province">주</string>
    <!-- The header for the zip code of an address -->
    <string name="addresses_zip">우편 번호</string>
    <!-- The header for the country or region of an address -->
    <string name="addresses_country">국가 또는 지역</string>
    <!-- The header for the phone number of an address -->
    <string name="addresses_phone">전화</string>
    <!-- The header for the email of an address -->
    <string name="addresses_email">이메일</string>
    <!-- The text for the "Save" button for saving an address -->
    <string name="addresses_save_button">저장</string>
    <!-- The text for the "Cancel" button for cancelling adding, updating or deleting an address -->
    <string name="addresses_cancel_button">취소</string>
    <!-- The text for the "Delete address" button for deleting an address -->
    <string name="addressess_delete_address_button">주소 삭제</string>

    <!-- The title for the "Delete address" confirmation dialog -->
    <string name="addressess_confirm_dialog_message" moz:RemovedIn="125" tools:ignore="UnusedResources">이 주소를 삭제하시겠습니까?</string>
    <!-- The title for the "Delete address" confirmation dialog -->
    <string name="addressess_confirm_dialog_message_2">이 주소를 삭제하시겠습니까?</string>
    <!-- The text for the positive button on "Delete address" dialog -->
    <string name="addressess_confirm_dialog_ok_button">삭제</string>
    <!-- The text for the negative button on "Delete address" dialog -->
    <string name="addressess_confirm_dialog_cancel_button">취소</string>
    <!-- The text for the "Save address" menu item for saving an address -->
    <string name="address_menu_save_address">주소 저장</string>
    <!-- The text for the "Delete address" menu item for deleting an address -->
    <string name="address_menu_delete_address">주소 삭제</string>

    <!-- Title of the Add search engine screen -->
    <string name="search_engine_add_custom_search_engine_title">검색 엔진 추가</string>
    <!-- Content description (not visible, for screen readers etc.): Title for the button that navigates to add new engine screen -->
    <string name="search_engine_add_custom_search_engine_button_content_description">새 검색 엔진 추가</string>
    <!-- Title of the Edit search engine screen -->
    <string name="search_engine_edit_custom_search_engine_title">검색 엔진 편집</string>
    <!-- Text for the menu button to edit a search engine -->
    <string name="search_engine_edit">편집</string>
    <!-- Text for the menu button to delete a search engine -->
    <string name="search_engine_delete">삭제</string>

    <!-- Label for the TextField in which user enters custom search engine name -->
    <string name="search_add_custom_engine_name_label">이름</string>
    <!-- Placeholder text shown in the Search Engine Name text field before a user enters text -->
    <string name="search_add_custom_engine_name_hint_2">검색 엔진 이름</string>
    <!-- Label for the TextField in which user enters custom search engine URL -->
    <string name="search_add_custom_engine_url_label">검색 URL 문자열</string>
    <!-- Placeholder text shown in the Search String TextField before a user enters text -->
    <string name="search_add_custom_engine_search_string_hint_2">검색에 사용할 URL</string>
    <!-- Description text for the Search String TextField. The %s is part of the string -->
    <string name="search_add_custom_engine_search_string_example" formatted="false">쿼리를 “%s”로 대체합니다. 예:\nhttps://www.google.com/search?q=%s</string>

    <!-- Accessibility description for the form in which details about the custom search engine are entered -->
    <string name="search_add_custom_engine_form_description">사용자 지정 검색 엔진 상세 정보</string>

    <!-- Label for the TextField in which user enters custom search engine suggestion URL -->
    <string name="search_add_custom_engine_suggest_url_label">검색 제안 API (선택 사항)</string>
    <!-- Placeholder text shown in the Search Suggestion String TextField before a user enters text -->
    <string name="search_add_custom_engine_suggest_string_hint">검색 제안 API URL</string>
    <!-- Description text for the Search Suggestion String TextField. The %s is part of the string -->
    <string name="search_add_custom_engine_suggest_string_example_2" formatted="false">쿼리를 “%s”로 대체합니다. 예:\nhttps://suggestqueries.google.com/complete/search?client=firefox&amp;q=%s</string>
    <!-- The text for the "Save" button for saving a custom search engine -->
    <string name="search_custom_engine_save_button">저장</string>

    <!-- Text shown when a user leaves the name field empty -->
    <string name="search_add_custom_engine_error_empty_name">검색 엔진 이름을 입력하세요</string>
    <!-- Text shown when a user leaves the search string field empty -->
    <string name="search_add_custom_engine_error_empty_search_string">검색 문자열을 입력하세요</string>
    <!-- Text shown when a user leaves out the required template string -->
    <string name="search_add_custom_engine_error_missing_template">검색 문자열이 예시 형식과 일치하는지 확인하세요</string>
    <!-- Text shown when we aren't able to validate the custom search query. The first parameter is the url of the custom search engine -->
    <string name="search_add_custom_engine_error_cannot_reach">“%s” 연결 오류</string>
    <!-- Text shown when a user creates a new search engine -->
    <string name="search_add_custom_engine_success_message">%s 생성됨</string>
    <!-- Text shown when a user successfully edits a custom search engine -->
    <string name="search_edit_custom_engine_success_message">%s 저장됨</string>
    <!-- Text shown when a user successfully deletes a custom search engine -->
    <string name="search_delete_search_engine_success_message">%s 삭제됨</string>

    <!-- Heading for the instructions to allow a permission -->
    <string name="phone_feature_blocked_intro">허용하려면:</string>
    <!-- First step for the allowing a permission -->
    <string name="phone_feature_blocked_step_settings">1. 안드로이드 설정으로 이동하세요</string>
    <!-- Second step for the allowing a permission -->
    <string name="phone_feature_blocked_step_permissions"><![CDATA[2. <b>권한</b>을 누르세요.]]></string>

    <!-- Third step for the allowing a permission (Fore example: Camera) -->
    <string name="phone_feature_blocked_step_feature"><![CDATA[3. <b>%1$s</b>을(를) 켜기로 전환하세요]]></string>

    <!-- Label that indicates a site is using a secure connection -->
    <string name="quick_settings_sheet_secure_connection_2">연결이 안전함</string>
    <!-- Label that indicates a site is using a insecure connection -->
    <string name="quick_settings_sheet_insecure_connection_2">연결이 안전하지 않음</string>
    <!-- Label to clear site data -->
    <string name="clear_site_data">쿠키 및 사이트 데이터 지우기</string>
    <!-- Confirmation message for a dialog confirming if the user wants to delete all data for current site -->
    <string name="confirm_clear_site_data"><![CDATA[<b>%s</b> 사이트의 모든 쿠키와 데이터를 지우시겠습니까?]]></string>
    <!-- Confirmation message for a dialog confirming if the user wants to delete all the permissions for all sites-->
    <string name="confirm_clear_permissions_on_all_sites">모든 사이트에 대해 모든 권한을 지우시겠습니까?</string>
    <!-- Confirmation message for a dialog confirming if the user wants to delete all the permissions for a site-->
    <string name="confirm_clear_permissions_site">이 사이트에 대해 모든 권한을 지우시겠습니까?</string>
    <!-- Confirmation message for a dialog confirming if the user wants to set default value a permission for a site-->
    <string name="confirm_clear_permission_site">이 사이트에 대해 이 권한을 지우시겠습니까?</string>
    <!-- label shown when there are not site exceptions to show in the site exception settings -->
    <string name="no_site_exceptions">사이트 예외 없음</string>
    <!-- Bookmark deletion confirmation -->
    <string name="bookmark_deletion_confirmation">이 북마크를 삭제하시겠습니까?</string>
    <!-- Browser menu button that adds a shortcut to the home fragment -->
    <string name="browser_menu_add_to_shortcuts">바로 가기에 추가</string>
    <!-- Browser menu button that removes a shortcut from the home fragment -->
    <string name="browser_menu_remove_from_shortcuts">바로 가기에서 삭제</string>
    <!-- text shown before the issuer name to indicate who its verified by, parameter is the name of
     the certificate authority that verified the ticket-->
    <string name="certificate_info_verified_by">인증 기관: %1$s</string>
    <!-- Login overflow menu delete button -->
    <string name="login_menu_delete_button">삭제</string>
    <!-- Login overflow menu edit button -->
    <string name="login_menu_edit_button">편집</string>
    <!-- Message in delete confirmation dialog for logins -->
    <string name="login_deletion_confirmation" moz:RemovedIn="125" tools:ignore="UnusedResources">이 로그인을 삭제하시겠습니까?</string>
    <!-- Message in delete confirmation dialog for password -->
    <string name="login_deletion_confirmation_2">이 비밀번호를 삭제하시겠습니까?</string>
    <!-- Positive action of a dialog asking to delete  -->
    <string name="dialog_delete_positive">삭제</string>
    <!-- Negative action of a dialog asking to delete login -->
    <string name="dialog_delete_negative">취소</string>
    <!--  The saved login options menu description. -->
    <string name="login_options_menu" moz:RemovedIn="125" tools:ignore="UnusedResources">로그인 옵션</string>
    <!--  The saved password options menu description. -->
    <string name="login_options_menu_2">비밀번호 옵션</string>
    <!--  The editable text field for a login's web address. -->
    <string name="saved_login_hostname_description" moz:RemovedIn="125" tools:ignore="UnusedResources">로그인 웹 주소의 편집 가능한 텍스트 필드입니다.</string>
    <!--  The editable text field for a website address. -->
    <string name="saved_login_hostname_description_3">웹 사이트 주소에 대한 편집 가능한 텍스트 필드입니다.</string>
    <!--  The editable text field for a login's username. -->
    <string name="saved_login_username_description" moz:RemovedIn="125" tools:ignore="UnusedResources">로그인 사용자 이름의 편집 가능한 텍스트 필드입니다.</string>
    <!--  The editable text field for a username. -->
    <string name="saved_login_username_description_3">사용자 이름에 대한 편집 가능한 텍스트 필드입니다.</string>
    <!--  The editable text field for a login's password. -->
    <string name="saved_login_password_description" moz:RemovedIn="125" tools:ignore="UnusedResources">로그인 비밀번호의 편집 가능한 텍스트 필드입니다.</string>
    <!--  The editable text field for a login's password. -->
    <string name="saved_login_password_description_2">비밀번호에 대한 편집 가능한 텍스트 필드입니다.</string>
    <!--  The button description to save changes to an edited login. -->
    <string name="save_changes_to_login" moz:RemovedIn="125" tools:ignore="UnusedResources">변경 내용을 로그인에 저장.</string>
    <!--  The button description to save changes to an edited password. -->
    <string name="save_changes_to_login_2">변경 내용 저장.</string>
    <!--  The page title for editing a saved login. -->
    <string name="edit" moz:RemovedIn="125" tools:ignore="UnusedResources">편집</string>
    <!--  The page title for editing a saved password. -->
    <string name="edit_2">비밀번호 수정</string>
    <!--  The page title for adding new login. -->
    <string name="add_login" moz:RemovedIn="125" tools:ignore="UnusedResources">새 로그인 추가</string>
    <!--  The page title for adding new password. -->
    <string name="add_login_2">비밀번호 추가</string>
    <!--  The error message in add/edit login view when password field is blank. -->
    <string name="saved_login_password_required" moz:RemovedIn="125" tools:ignore="UnusedResources">비밀번호 필요</string>
    <!--  Error text displayed underneath the password field when it is in an error case. -->
    <string name="saved_login_password_required_2">비밀번호 입력</string>
    <!--  The error message in add login view when username field is blank. -->
    <string name="saved_login_username_required" moz:RemovedIn="125" tools:ignore="UnusedResources">사용자 이름은 필수입니다</string>
    <!--  The error message in add login view when username field is blank. -->
    <string name="saved_login_username_required_2">사용자 이름 입력</string>
    <!--  The error message in add login view when hostname field is blank. -->
    <string name="saved_login_hostname_required" tools:ignore="UnusedResources">호스트 이름은 필수입니다</string>
    <!--  The error message in add login view when hostname field is blank. -->
    <string name="saved_login_hostname_required_2" tools:ignore="UnusedResources">웹 주소 입력</string>
    <!-- Voice search button content description  -->
    <string name="voice_search_content_description">음성 검색</string>
    <!-- Voice search prompt description displayed after the user presses the voice search button -->
    <string name="voice_search_explainer">지금 말하세요</string>

    <!--  The error message in edit login view when a duplicate username exists. -->
    <string name="saved_login_duplicate">해당 사용자 이름을 가진 로그인이 이미 존재합니다</string>

    <!-- This is the hint text that is shown inline on the hostname field of the create new login page. 'https://www.example.com' intentionally hardcoded here -->
    <string name="add_login_hostname_hint_text">https://www.example.com</string>
    <!-- This is an error message shown below the hostname field of the add login page when a hostname does not contain http or https. -->
    <string name="add_login_hostname_invalid_text_3">웹 주소에는 &quot;https://&quot; 또는 &quot;http://&quot;가 포함되어야 합니다.</string>
    <!-- This is an error message shown below the hostname field of the add login page when a hostname is invalid. -->
    <string name="add_login_hostname_invalid_text_2">유효한 호스트 이름은 필수입니다</string>

    <!-- Synced Tabs -->
    <!-- Text displayed to ask user to connect another device as no devices found with account -->
    <string name="synced_tabs_connect_another_device">다른 기기를 연결하세요.</string>
    <!-- Text displayed asking user to re-authenticate -->
    <string name="synced_tabs_reauth">다시 인증하세요.</string>
    <!-- Text displayed when user has disabled tab syncing in Firefox Sync Account -->
    <string name="synced_tabs_enable_tab_syncing">탭 동기화를 활성화하세요.</string>

    <!-- Text displayed when user has no tabs that have been synced -->
    <string name="synced_tabs_no_tabs">다른 기기의 Firefox에서 열린 탭이 없습니다.</string>
    <!-- Text displayed in the synced tabs screen when a user is not signed in to Firefox Sync describing Synced Tabs -->
    <string name="synced_tabs_sign_in_message">다른 기기의 탭 목록을 봅니다.</string>
    <!-- Text displayed on a button in the synced tabs screen to link users to sign in when a user is not signed in to Firefox Sync -->
    <string name="synced_tabs_sign_in_button">Sync에 로그인</string>

    <!-- The text displayed when a synced device has no tabs to show in the list of Synced Tabs. -->
    <string name="synced_tabs_no_open_tabs">열린 탭이 없음</string>

    <!-- Content description for expanding a group of synced tabs. -->
    <string name="synced_tabs_expand_group">동기화된 탭 그룹 펼치기</string>
    <!-- Content description for collapsing a group of synced tabs. -->
    <string name="synced_tabs_collapse_group">동기화된 탭 그룹 접기</string>

    <!-- Top Sites -->
    <!-- Title text displayed in the dialog when shortcuts limit is reached. -->
    <string name="shortcut_max_limit_title">바로 가기 한도에 도달됨</string>
    <!-- Content description text displayed in the dialog when shortcut limit is reached. -->
    <string name="shortcut_max_limit_content">새 바로 가기를 추가하려면 하나를 삭제하세요. 사이트를 길게 터치하고 삭제를 선택하세요.</string>
    <!-- Confirmation dialog button text when top sites limit is reached. -->
    <string name="top_sites_max_limit_confirmation_button">확인</string>

    <!-- Label for the preference to show the shortcuts for the most visited top sites on the homepage -->
    <string name="top_sites_toggle_top_recent_sites_4">바로 가기</string>
    <!-- Title text displayed in the rename top site dialog. -->
    <string name="top_sites_rename_dialog_title">이름</string>

    <!-- Hint for renaming title of a shortcut -->
    <string name="shortcut_name_hint">바로 가기 이름</string>
    <!-- Button caption to confirm the renaming of the top site. -->
    <string name="top_sites_rename_dialog_ok">확인</string>
    <!-- Dialog button text for canceling the rename top site prompt. -->
    <string name="top_sites_rename_dialog_cancel">취소</string>

    <!-- Text for the menu button to open the homepage settings. -->
    <string name="top_sites_menu_settings">설정</string>
    <!-- Text for the menu button to navigate to sponsors and privacy support articles. '&amp;' is replaced with the ampersand symbol: & -->
    <string name="top_sites_menu_sponsor_privacy">스폰서 및 개인 정보 보호</string>
    <!-- Label text displayed for a sponsored top site. -->
    <string name="top_sites_sponsored_label">스폰서</string>

    <!-- Inactive tabs in the tabs tray -->
    <!-- Title text displayed in the tabs tray when a tab has been unused for 14 days. -->
    <string name="inactive_tabs_title">비활성 탭</string>
    <!-- Content description for closing all inactive tabs -->
    <string name="inactive_tabs_delete_all">모든 비활성 탭 닫기</string>

    <!-- Content description for expanding the inactive tabs section. -->
    <string name="inactive_tabs_expand_content_description">비활성 탭 펼치기</string>
    <!-- Content description for collapsing the inactive tabs section. -->
    <string name="inactive_tabs_collapse_content_description">비활성 탭 접기</string>

    <!-- Inactive tabs auto-close message in the tabs tray -->
    <!-- The header text of the auto-close message when the user is asked if they want to turn on the auto-closing of inactive tabs. -->
    <string name="inactive_tabs_auto_close_message_header" tools:ignore="UnusedResources">한 달 후 자동 닫기를 하시겠습니까?</string>
    <!-- A description below the header to notify the user what the inactive tabs auto-close feature is. -->
    <string name="inactive_tabs_auto_close_message_description" tools:ignore="UnusedResources">Firefox는 지난 한 달 동안 보지 않은 탭을 닫을 수 있습니다.</string>
    <!-- A call to action below the description to allow the user to turn on the auto closing of inactive tabs. -->
    <string name="inactive_tabs_auto_close_message_action" tools:ignore="UnusedResources">자동 닫기 켜기</string>

    <!-- Text for the snackbar to confirm auto-close is enabled for inactive tabs -->
    <string name="inactive_tabs_auto_close_message_snackbar">자동 닫기 사용함</string>

    <!-- Awesome bar suggestion's headers -->
    <!-- Search suggestions title for Firefox Suggest. -->
    <string name="firefox_suggest_header">Firefox 제안</string>

    <!-- Title for search suggestions when Google is the default search suggestion engine. -->
    <string name="google_search_engine_suggestion_header">구글 검색</string>
    <!-- Title for search suggestions when the default search suggestion engine is anything other than Google. The first parameter is default search engine name. -->
    <string name="other_default_search_engine_suggestion_header">%s 검색</string>

    <!-- Default browser experiment -->
    <!-- Default browser card title -->
    <string name="default_browser_experiment_card_title">기본 브라우저 전환</string>
    <!-- Default browser card text -->
    <string name="default_browser_experiment_card_text">Firefox에서 자동으로 열리도록 웹 사이트, 이메일 및 메시지의 링크를 설정합니다.</string>

    <!-- Content description for close button in collection placeholder. -->
    <string name="remove_home_collection_placeholder_content_description">삭제</string>

    <!-- Content description radio buttons with a link to more information -->
    <string name="radio_preference_info_content_description">상세 정보</string>

    <!-- Content description for the action bar "up" button -->
    <string name="action_bar_up_description" moz:removedIn="124" tools:ignore="UnusedResources">위로 이동</string>

    <!-- Content description for privacy content close button -->
    <string name="privacy_content_close_button_content_description">닫기</string>

    <!-- Pocket recommended stories -->
    <!-- Header text for a section on the home screen. -->
    <string name="pocket_stories_header_1">생각하게 하는 이야기</string>
    <!-- Header text for a section on the home screen. -->
    <string name="pocket_stories_categories_header">주제별 이야기</string>
    <!-- Text of a button allowing users to access an external url for more Pocket recommendations. -->
    <string name="pocket_stories_placeholder_text">더 발견하기</string>
    <!-- Title of an app feature. Smaller than a heading. The first parameter is product name Pocket -->
    <string name="pocket_stories_feature_title_2">%s 제공.</string>
    <!-- Caption for describing a certain feature. The placeholder is for a clickable text (eg: Learn more) which will load an url in a new tab when clicked.  -->
    <string name="pocket_stories_feature_caption">Firefox 제품군의 일부입니다. %s</string>
    <!-- Clickable text for opening an external link for more information about Pocket. -->
    <string name="pocket_stories_feature_learn_more">더 알아보기</string>

    <!-- Text indicating that the Pocket story that also displays this text is a sponsored story by other 3rd party entity. -->
    <string name="pocket_stories_sponsor_indication">스폰서</string>

    <!-- Snackbar message for enrolling in a Nimbus experiment from the secret settings when Studies preference is Off.-->
    <string name="experiments_snackbar">데이터를 보내려면 원격 분석을 활성화하세요.</string>
    <!-- Snackbar button text to navigate to telemetry settings.-->
    <string name="experiments_snackbar_button">설정으로 이동</string>

    <!-- Review quality check feature-->
    <!-- Name for the review quality check feature used as title for the panel. -->
    <string name="review_quality_check_feature_name_2">리뷰 검사기</string>
    <!-- Summary for grades A and B for review quality check adjusted grading. -->
    <string name="review_quality_check_grade_a_b_description">신뢰할 수 있는 리뷰</string>
    <!-- Summary for grade C for review quality check adjusted grading. -->
    <string name="review_quality_check_grade_c_description">신뢰할 수 있는 리뷰와 신뢰할 수 없는 리뷰가 혼합됨</string>
    <!-- Summary for grades D and F for review quality check adjusted grading. -->
    <string name="review_quality_check_grade_d_f_description">신뢰할 수 없는 리뷰</string>
    <!-- Text for title presenting the reliability of a product's reviews. -->
    <string name="review_quality_check_grade_title">이 리뷰는 얼마나 신뢰할 수 있나요?</string>
    <!-- Title for when the rating has been updated by the review checker -->
    <string name="review_quality_check_adjusted_rating_title">조정된 평점</string>
    <!-- Description for a product's adjusted star rating. The text presents that the product's reviews which were evaluated as unreliable were removed from the adjusted rating. -->
    <string name="review_quality_check_adjusted_rating_description_2">신뢰할 수 있는 리뷰에 바탕</string>
    <!-- Title for list of highlights from a product's review emphasizing a product's important traits. -->
    <string name="review_quality_check_highlights_title">최근 리뷰의 하이라이트</string>
    <!-- Title for section explaining how we analyze the reliability of a product's reviews. -->
    <string name="review_quality_check_explanation_title">리뷰 품질을 결정하는 방법</string>
    <!-- Paragraph explaining how we analyze the reliability of a product's reviews. First parameter is the Fakespot product name. In the phrase "Fakespot by Mozilla", "by" can be localized. Does not need to stay by. -->
    <string name="review_quality_check_explanation_body_reliability">Mozilla의 %s AI 기술을 사용하여 제품 리뷰의 신뢰성을 확인합니다. 이는 제품 품질이 아닌 리뷰 품질을 평가하는 데에만 도움이 됩니다.</string>
    <!-- Paragraph explaining the grading system we use to classify the reliability of a product's reviews. -->
    <string name="review_quality_check_info_review_grade_header"><![CDATA[각 제품의 리뷰에는 A부터 F까지 <b>문자 등급</b>이 부여됩니다.]]></string>
    <!-- Description explaining grades A and B for review quality check adjusted grading. -->
    <string name="review_quality_check_info_grade_info_AB">신뢰할 수 있는 리뷰. 솔직하고 공정한 리뷰를 남긴 실제 고객의 리뷰일 가능성이 높다고 생각합니다.</string>
    <!-- Description explaining grade C for review quality check adjusted grading. -->
    <string name="review_quality_check_info_grade_info_C">신뢰할 수 있는 리뷰와 신뢰할 수 없는 리뷰가 혼합되어 있다고 생각합니다.</string>
    <!-- Description explaining grades D and F for review quality check adjusted grading. -->
    <string name="review_quality_check_info_grade_info_DF">신뢰할 수 없는 리뷰. 리뷰가 가짜이거나 편향된 리뷰어의 리뷰일 가능성이 있다고 생각합니다.</string>
    <!-- Paragraph explaining how a product's adjusted grading is calculated. -->
    <string name="review_quality_check_explanation_body_adjusted_grading"><![CDATA[<b>조정된 평점</b>은 신뢰할 수 있다고 믿는 리뷰만을 기반으로 합니다.]]></string>
    <!-- Paragraph explaining product review highlights. First parameter is the name of the retailer (e.g. Amazon). -->
    <string name="review_quality_check_explanation_body_highlights"><![CDATA[<b>하이라이트</b>는 지난 80일 동안 신뢰할 수 있는 %s의 리뷰에서 나온 것입니다.]]></string>
    <!-- Text for learn more caption presenting a link with information about review quality. First parameter is for clickable text defined in review_quality_check_info_learn_more_link. -->
    <string name="review_quality_check_info_learn_more">%s에 대해 더 알아보세요.</string>
    <!-- Clickable text that links to review quality check SuMo page. First parameter is the Fakespot product name. -->
    <string name="review_quality_check_info_learn_more_link_2">%s이 리뷰 품질을 결정하는 방법</string>
    <!-- Text for title of settings section. -->
    <string name="review_quality_check_settings_title">설정</string>
    <!-- Text for label for switch preference to show recommended products from review quality check settings section. -->
    <string name="review_quality_check_settings_recommended_products">리뷰 검사기에 광고 표시</string>
    <!-- Description for switch preference to show recommended products from review quality check settings section. First parameter is for clickable text defined in review_quality_check_settings_recommended_products_learn_more.-->
    <string name="review_quality_check_settings_recommended_products_description_2" tools:ignore="UnusedResources">관련 제품에 대한 광고가 가끔 표시됩니다. 믿을 수 있는 리뷰가 있는 제품만을 광고합니다. %s</string>
    <!-- Clickable text that links to review quality check recommended products support article. -->
    <string name="review_quality_check_settings_recommended_products_learn_more" tools:ignore="UnusedResources">더 알아보기</string>
    <!-- Text for turning sidebar off button from review quality check settings section. -->
    <string name="review_quality_check_settings_turn_off">리뷰 검사기 끄기</string>
    <!-- Text for title of recommended product section. This is displayed above a product image, suggested as an alternative to the product reviewed. -->
    <string name="review_quality_check_ad_title" tools:ignore="UnusedResources">더 보기</string>
    <!-- Caption for recommended product section indicating this is an ad by Fakespot. First parameter is the Fakespot product name. -->
    <string name="review_quality_check_ad_caption" tools:ignore="UnusedResources">%s의 광고</string>
    <!-- Caption for review quality check panel. First parameter is for clickable text defined in review_quality_check_powered_by_link. -->
    <string name="review_quality_check_powered_by_2">리뷰 검사기는 %s에 의해 제공됨</string>
    <!-- Clickable text that links to Fakespot.com. First parameter is the Fakespot product name. In the phrase "Fakespot by Mozilla", "by" can be localized. Does not need to stay by. -->
    <string name="review_quality_check_powered_by_link" tools:ignore="UnusedResources">Mozilla의 %s</string>
    <!-- Text for title of warning card informing the user that the current analysis is outdated. -->
    <string name="review_quality_check_outdated_analysis_warning_title" tools:ignore="UnusedResources">확인해야 할 새로운 정보</string>
    <!-- Text for button from warning card informing the user that the current analysis is outdated. Clicking this should trigger the product's re-analysis. -->
    <string name="review_quality_check_outdated_analysis_warning_action" tools:ignore="UnusedResources">지금 확인</string>
    <!-- Title for warning card informing the user that the current product does not have enough reviews for a review analysis. -->
    <string name="review_quality_check_no_reviews_warning_title">아직 리뷰가 충분하지 않음</string>
    <!-- Text for body of warning card informing the user that the current product does not have enough reviews for a review analysis. -->
    <string name="review_quality_check_no_reviews_warning_body">이 제품에 대한 리뷰가 더 많아지면 품질을 확인할 수 있을 것입니다.</string>
    <!-- Title for warning card informing the user that the current product is currently not available. -->
    <string name="review_quality_check_product_availability_warning_title">제품을 사용할 수 없음</string>
    <!-- Text for the body of warning card informing the user that the current product is currently not available. -->
    <string name="review_quality_check_product_availability_warning_body">이 제품이 재입고된 것을 확인하시면, 보고해 주시면 리뷰를 확인하도록 하겠습니다.</string>
    <!-- Clickable text for warning card informing the user that the current product is currently not available. Clicking this should inform the server that the product is available. -->
    <string name="review_quality_check_product_availability_warning_action_2">제품 재고가 있다고 보고</string>
    <!-- Title for warning card informing the user that the current product's analysis is still processing. The parameter is the percentage progress (0-100%) of the analysis process (e.g. 56%). -->
    <string name="review_quality_check_analysis_in_progress_warning_title_2">리뷰 품질 확인 중 (%s)</string>
    <!-- Text for body of warning card informing the user that the current product's analysis is still processing. -->
    <string name="review_quality_check_analysis_in_progress_warning_body">이 작업은 약 60초 정도 걸릴 수 있습니다.</string>
    <!-- Title for info card displayed after the user reports a product is back in stock. -->
    <string name="review_quality_check_analysis_requested_info_title">보고해 주셔서 감사합니다!</string>
    <!-- Text for body of info card displayed after the user reports a product is back in stock. -->
    <string name="review_quality_check_analysis_requested_info_body">24시간 이내에 이 제품의 리뷰에 대한 정보를 받아야 합니다. 다시 확인해 주세요.</string>
    <!-- Title for info card displayed when the user review checker while on a product that Fakespot does not analyze (e.g. gift cards, music). -->
    <string name="review_quality_check_not_analyzable_info_title">리뷰를 확인할 수 없음</string>
    <!-- Text for body of info card displayed when the user review checker while on a product that Fakespot does not analyze (e.g. gift cards, music). -->
    <string name="review_quality_check_not_analyzable_info_body">안타깝게도 특정 유형의 제품에 대해서는 리뷰 품질을 확인할 수 없습니다. 예를 들어 기프트 카드, 스트리밍 동영상, 음악, 게임 등이 있습니다.</string>
    <!-- Title for info card displayed when another user reported the displayed product is back in stock. -->
    <string name="review_quality_check_analysis_requested_other_user_info_title" tools:ignore="UnusedResources">곧 정보 제공 예정</string>
    <!-- Text for body of info card displayed when another user reported the displayed product is back in stock. -->
    <string name="review_quality_check_analysis_requested_other_user_info_body" tools:ignore="UnusedResources">24시간 이내에 이 제품의 리뷰에 대한 정보를 받아야 합니다. 다시 확인해 주세요.</string>
    <!-- Title for info card displayed to the user when analysis finished updating. -->
    <string name="review_quality_check_analysis_updated_confirmation_title" tools:ignore="UnusedResources">분석이 최신 상태</string>
    <!-- Text for the action button from info card displayed to the user when analysis finished updating. -->
    <string name="review_quality_check_analysis_updated_confirmation_action" tools:ignore="UnusedResources">확인</string>
    <!-- Title for error card displayed to the user when an error occurred. -->
    <string name="review_quality_check_generic_error_title">현재 사용 가능한 정보가 없음</string>
    <!-- Text for body of error card displayed to the user when an error occurred. -->
    <string name="review_quality_check_generic_error_body">문제를 해결하기 위해 노력하고 있습니다. 곧 다시 확인하시기 바랍니다.</string>
    <!-- Title for error card displayed to the user when the device is disconnected from the network. -->
    <string name="review_quality_check_no_connection_title">네트워크 연결 없음</string>
    <!-- Text for body of error card displayed to the user when the device is disconnected from the network. -->
    <string name="review_quality_check_no_connection_body">네트워크 연결을 확인한 후 페이지를 새로 고침해 보세요.</string>
    <!-- Title for card displayed to the user for products whose reviews were not analyzed yet. -->
    <string name="review_quality_check_no_analysis_title">이 리뷰에 대한 정보가 아직 없음</string>
    <!-- Text for the body of card displayed to the user for products whose reviews were not analyzed yet. -->
    <string name="review_quality_check_no_analysis_body">이 제품의 리뷰가 신뢰할 수 있는지 확인하려면 리뷰 품질을 확인하세요. 약 60초밖에 걸리지 않습니다.</string>
    <!-- Text for button from body of card displayed to the user for products whose reviews were not analyzed yet. Clicking this should trigger a product analysis. -->
    <string name="review_quality_check_no_analysis_link">리뷰 품질 확인</string>
    <!-- Headline for review quality check contextual onboarding card. -->
    <string name="review_quality_check_contextual_onboarding_title">제품 리뷰에 대한 신뢰할 수 있는 가이드를 사용해 보세요</string>
    <!-- Description for review quality check contextual onboarding card. The first and last two parameters are for retailer names (e.g. Amazon, Walmart). The second parameter is for the name of the application (e.g. Firefox). -->
    <string name="review_quality_check_contextual_onboarding_description">구매하기 전에 %1$s에 대한 제품 리뷰가 얼마나 신뢰할 수 있는지 확인하세요. %2$s의 실험 기능인 리뷰 검사기가 브라우저에 바로 내장되어 있습니다. %3$s 및 %4$s에서도 작동합니다.</string>
    <!-- Description for review quality check contextual onboarding card. The first parameters is for retailer name (e.g. Amazon). The second parameter is for the name of the application (e.g. Firefox). -->
    <string name="review_quality_check_contextual_onboarding_description_one_vendor">구매하기 전에 %1$s에 대한 제품 리뷰가 얼마나 신뢰할 수 있는지 확인하세요. %2$s의 실험 기능인 리뷰 검사기가 브라우저에 바로 내장되어 있습니다.</string>
    <!-- Paragraph presenting review quality check feature. First parameter is the Fakespot product name. Second parameter is for clickable text defined in review_quality_check_contextual_onboarding_learn_more_link. In the phrase "Fakespot by Mozilla", "by" can be localized. Does not need to stay by. -->
    <string name="review_quality_check_contextual_onboarding_learn_more">Mozilla의 %1$s 기능을 사용하여 편향되고 허위 리뷰를 방지하는 데 도움을 드립니다. AI 모델은 쇼핑하는 동안 사용자를 보호하기 위해 항상 개선되고 있습니다. %2$s</string>
    <!-- Clickable text from the contextual onboarding card that links to review quality check support article. -->
    <string name="review_quality_check_contextual_onboarding_learn_more_link">더 알아보기</string>
<<<<<<< HEAD
    <!-- Caption text to be displayed in review quality check contextual onboarding card above the opt-in button. First parameter is the Fakespot product name. Following parameters are for clickable texts defined in review_quality_check_contextual_onboarding_privacy_policy and review_quality_check_contextual_onboarding_terms_use. In the phrase "Fakespot by Mozilla", "by" can be localized. Does not need to stay by. -->
    <string name="review_quality_check_contextual_onboarding_caption" moz:RemovedIn="123" tools:ignore="UnusedResources">&quot;사용해보기&quot;를 선택하면 Mozilla %2$s 및 %3$s의 %1$s에 동의하게 됩니다.</string>
    <!-- Caption text to be displayed in review quality check contextual onboarding card above the opt-in button. Parameter is the Fakespot product name. After the colon, what appears are two links, each on their own line. The first link is to a Privacy policy (review_quality_check_contextual_onboarding_privacy_policy_2). The second link is to Terms of use (review_quality_check_contextual_onboarding_terms_use_2). -->
    <string name="review_quality_check_contextual_onboarding_caption_2" moz:RemovedIn="123" tools:ignore="UnusedResources">&quot;사용해보기&quot;를 선택하면 %1$s의 다음 사항에 동의하게 됩니다:</string>
=======
>>>>>>> 73c9a42a
    <!-- Caption text to be displayed in review quality check contextual onboarding card above the opt-in button. First parameter is Firefox app name, third parameter is the Fakespot product name. Second & fourth are for clickable texts defined in review_quality_check_contextual_onboarding_privacy_policy_3 and review_quality_check_contextual_onboarding_terms_use. -->
    <string name="review_quality_check_contextual_onboarding_caption_3" moz:RemovedIn="124" tools:ignore="UnusedResources">“사용해보기”를 선택하면 %1$s의 %2$s와 %3$s의 %4$s에 동의하게 됩니다.</string>
    <!-- Caption text to be displayed in review quality check contextual onboarding card above the opt-in button. First parameter is Firefox app name, third parameter is the Fakespot product name. Second & fourth are for clickable texts defined in review_quality_check_contextual_onboarding_privacy_policy_3 and review_quality_check_contextual_onboarding_terms_use. -->
    <string name="review_quality_check_contextual_onboarding_caption_4">“사용해보기”를 선택하면 %1$s의 %2$s와 %3$s의 %4$s에 동의하게 됩니다.</string>
<<<<<<< HEAD
    <!-- Clickable text from the review quality check contextual onboarding card that links to Fakespot privacy policy. -->
    <string name="review_quality_check_contextual_onboarding_privacy_policy" moz:RemovedIn="123" tools:ignore="UnusedResources">개인정보처리방침</string>
    <!-- Clickable text from the review quality check contextual onboarding card that links to Fakespot privacy policy. -->
    <string name="review_quality_check_contextual_onboarding_privacy_policy_2" moz:RemovedIn="123" tools:ignore="UnusedResources">개인정보처리방침</string>
=======
>>>>>>> 73c9a42a
    <!-- Clickable text from the review quality check contextual onboarding card that links to Fakespot privacy notice. -->
    <string name="review_quality_check_contextual_onboarding_privacy_policy_3">개인 정보 보호 정책</string>
    <!-- Clickable text from the review quality check contextual onboarding card that links to Fakespot terms of use. -->
    <string name="review_quality_check_contextual_onboarding_terms_use">사용 약관</string>
    <!-- Text for opt-in button from the review quality check contextual onboarding card. -->
    <string name="review_quality_check_contextual_onboarding_primary_button_text">사용해보기</string>
    <!-- Text for opt-out button from the review quality check contextual onboarding card. -->
    <string name="review_quality_check_contextual_onboarding_secondary_button_text">나중에</string>
    <!-- Text for the first CFR presenting the review quality check feature. -->
    <string name="review_quality_check_first_cfr_message">구매하기 전에 이 제품의 리뷰를 신뢰할 수 있는지 알아보세요.</string>
    <!-- Text displayed in the first CFR presenting the review quality check feature that opens the review checker when clicked. -->
    <string name="review_quality_check_first_cfr_action" tools:ignore="UnusedResources">리뷰 검사기 사용해보기</string>
    <!-- Text for the second CFR presenting the review quality check feature. -->
    <string name="review_quality_check_second_cfr_message">이 리뷰는 신뢰할 수 있나요? 조정된 평점을 보려면 지금 확인하세요.</string>
    <!-- Text displayed in the second CFR presenting the review quality check feature that opens the review checker when clicked. -->
    <string name="review_quality_check_second_cfr_action" tools:ignore="UnusedResources">리뷰 검사기 열기</string>
    <!-- Flag showing that the review quality check feature is work in progress. -->
    <string name="review_quality_check_beta_flag">Beta</string>

    <!-- Content description (not visible, for screen readers etc.) for opening browser menu button to open review quality check bottom sheet. -->
    <string name="review_quality_check_open_handle_content_description">리뷰 검사기 열기</string>
    <!-- Content description (not visible, for screen readers etc.) for closing browser menu button to open review quality check bottom sheet. -->
    <string name="review_quality_check_close_handle_content_description">리뷰 검사기 닫기</string>
    <!-- Content description (not visible, for screen readers etc.) for review quality check star rating. First parameter is the number of stars (1-5) representing the rating. -->
    <string name="review_quality_check_star_rating_content_description">별 5개 중 %1$s개</string>
    <!-- Text for minimize button from highlights card. When clicked the highlights card should reduce its size. -->
    <string name="review_quality_check_highlights_show_less">간단히 보기</string>
    <!-- Text for maximize button from highlights card. When clicked the highlights card should expand to its full size. -->
    <string name="review_quality_check_highlights_show_more">자세히 보기</string>
    <!-- Text for highlights card quality category header. Reviews shown under this header should refer the product's quality. -->
    <string name="review_quality_check_highlights_type_quality">품질</string>
    <!-- Text for highlights card price category header. Reviews shown under this header should refer the product's price. -->
    <string name="review_quality_check_highlights_type_price">가격</string>
    <!-- Text for highlights card shipping category header. Reviews shown under this header should refer the product's shipping. -->
    <string name="review_quality_check_highlights_type_shipping">배송</string>
    <!-- Text for highlights card packaging and appearance category header. Reviews shown under this header should refer the product's packaging and appearance. -->
    <string name="review_quality_check_highlights_type_packaging_appearance">포장 및 외관</string>
    <!-- Text for highlights card competitiveness category header. Reviews shown under this header should refer the product's competitiveness. -->
    <string name="review_quality_check_highlights_type_competitiveness">경쟁력</string>

    <!-- Text that is surrounded by quotes. The parameter is the actual text that is in quotes. An example of that text could be: Excellent craftsmanship, and that is displayed as “Excellent craftsmanship”. The text comes from a buyer's review that the feature is highlighting"   -->
    <string name="surrounded_with_quotes">“%s”</string>

    <!-- Accessibility services actions labels. These will be appended to accessibility actions like "Double tap to.." but not by or applications but by services like Talkback. -->
    <!-- Action label for elements that can be collapsed if interacting with them. Talkback will append this to say "Double tap to collapse". -->
    <string name="a11y_action_label_collapse">접기</string>
    <!-- Current state for elements that can be collapsed if interacting with them. Talkback will dictate this after a state change. -->
    <string name="a11y_state_label_collapsed">접힘</string>
    <!-- Action label for elements that can be expanded if interacting with them. Talkback will append this to say "Double tap to expand". -->
    <string name="a11y_action_label_expand">펼치기</string>
    <!-- Current state for elements that can be expanded if interacting with them. Talkback will dictate this after a state change. -->
    <string name="a11y_state_label_expanded">펼쳐짐</string>
    <!-- Action label for links to a website containing documentation about a wallpaper collection. Talkback will append this to say "Double tap to open link to learn more about this collection". -->
    <string name="a11y_action_label_wallpaper_collection_learn_more">이 모음집에 대해 더 알아보려면 링크 열기</string>
    <!-- Action label for links that point to an article. Talkback will append this to say "Double tap to read the article". -->
    <string name="a11y_action_label_read_article">글 읽기</string>
    <!-- Action label for links to the Firefox Pocket website. Talkback will append this to say "Double tap to open link to learn more". -->
    <string name="a11y_action_label_pocket_learn_more">더 알아보려면 링크 열기</string>
    <!-- Content description for headings announced by accessibility service. The first parameter is the text of the heading. Talkback will announce the first parameter and then speak the word "Heading" indicating to the user that this text is a heading for a section. -->
    <string name="a11y_heading">%s, 제목</string>

    <!-- Title for dialog displayed when trying to access links present in a text. -->
    <string name="a11y_links_title">링크</string>
    <!-- Additional content description for text bodies that contain urls. -->
    <string name="a11y_links_available">링크 사용 가능</string>

    <!-- Translations feature-->

    <!-- Translation request dialog -->
    <!-- Title for the translation dialog that allows a user to translate the webpage. -->
    <string name="translations_bottom_sheet_title">이 페이지를 번역할까요?</string>
    <!-- Title for the translation dialog after a translation was completed successfully.
    The first parameter is the name of the language that the page was translated from, for example, "French".
    The second parameter is the name of the language that the page was translated to, for example, "English". -->
    <string name="translations_bottom_sheet_title_translation_completed">페이지가 %1$s에서 %2$s로 번역되었습니다.</string>
    <!-- Title for the translation dialog that allows a user to translate the webpage when a user uses the translation feature the first time. The first parameter is the name of the application, for example, "Fenix". -->
    <string name="translations_bottom_sheet_title_first_time">%1$s에서 개인 정보가 보호되는 번역을 사용해 보세요</string>
    <!-- Additional information on the translation dialog that appears when a user uses the translation feature the first time. The first parameter is clickable text with a link, for example, "Learn more". -->
    <string name="translations_bottom_sheet_info_message">개인 정보 보호를 위해 번역은 사용자의 기기를 떠나지 않습니다. 새로운 언어와 개선 사항이 곧 제공됩니다! %1$s</string>
    <!-- Text that links to additional information about the Firefox translations feature. -->
    <string name="translations_bottom_sheet_info_message_learn_more">더 알아보기</string>
    <!-- Label for the dropdown to select which language to translate from on the translations dialog. Usually the translate from language selected will be the same as the page language. -->
    <string name="translations_bottom_sheet_translate_from">원본 언어:</string>
    <!-- Label for the dropdown to select which language to translate to on the translations dialog. Usually the translate to language selected will be the user's preferred language. -->
    <string name="translations_bottom_sheet_translate_to">대상 언어:</string>
    <!-- Button text on the translations dialog to dismiss the dialog and return to the browser. -->
    <string name="translations_bottom_sheet_negative_button">나중에</string>
    <!-- Button text on the translations dialog to restore the translated website back to the original untranslated version. -->
    <string name="translations_bottom_sheet_negative_button_restore">원본 보기</string>
    <!-- Button text on the translations dialog when a translation error appears, used to dismiss the dialog and return to the browser. -->
    <string name="translations_bottom_sheet_negative_button_error">완료</string>
    <!-- Button text on the translations dialog to begin a translation of the website. -->
    <string name="translations_bottom_sheet_positive_button">번역</string>
    <!-- Button text on the translations dialog when a translation error appears. -->
    <string name="translations_bottom_sheet_positive_button_error">다시 시도</string>
    <!-- Inactive button text on the translations dialog that indicates a translation is currently in progress. This button will be accompanied by a loading icon. -->
    <string name="translations_bottom_sheet_translating_in_progress">번역 중</string>
    <!-- Button content description (not visible, for screen readers etc.) for the translations dialog translate button that indicates a translation is currently in progress. -->
    <string name="translations_bottom_sheet_translating_in_progress_content_description">번역 진행 중</string>

    <!-- Default dropdown option when initially selecting a language from the translations dialog language selection dropdown. -->
    <string name="translations_bottom_sheet_default_dropdown_selection">언어 선택</string>
    <!-- The title of the warning card informs the user that a translation could not be completed. -->
    <string name="translation_error_could_not_translate_warning_text">번역하는 중에 문제가 발생했습니다. 다시 시도하세요.</string>
    <!-- The title of the warning card informs the user that the list of languages cannot be loaded. -->
    <string name="translation_error_could_not_load_languages_warning_text">언어를 로드할 수 없습니다. 인터넷 연결을 확인하고 다시 시도하세요.</string>
    <!-- The title of the warning card informs the user that a language is not supported. The first parameter is the name of the language that is not supported. -->
    <string name="translation_error_language_not_supported_warning_text">죄송합니다. 아직 %1$s 언어는 지원되지 않습니다.</string>
    <!-- Button text on the warning card when a language is not supported. The link will take the user to a page to a support page about translations. -->
    <string name="translation_error_language_not_supported_learn_more">더 알아보기</string>

    <!-- Snackbar title shown if the user closes the Translation Request dialogue and a translation is in progress. -->
    <string name="translation_in_progress_snackbar">번역 중…</string>

    <!-- Title for the data saving mode warning dialog used in the translation request dialog.
    This dialog will be presented when the user attempts to perform
    a translation without the necessary language files downloaded first when Android's data saver mode is enabled and the user is not using WiFi.
    The first parameter is the size in kilobytes or megabytes of the language file. -->
    <string name="translations_download_language_file_dialog_title">데이터 절약 모드에서 언어를 다운로드하시겠습니까 (%1$s)?</string>


    <!-- Translations options dialog -->
    <!-- Title of the translation options dialog that allows a user to set their translation options for the site the user is currently on. -->
    <string name="translation_option_bottom_sheet_title">번역 옵션</string>
    <!-- Toggle switch label that allows a user to set the setting if they would like the browser to always offer or suggest translations when available. -->
    <string name="translation_option_bottom_sheet_always_translate">항상 번역 제안</string>
    <!-- Toggle switch label that allows a user to set if they would like a given language to automatically translate or not. The first parameter is the language name, for example, "Spanish". -->
    <string name="translation_option_bottom_sheet_always_translate_in_language">항상 %1$s 번역</string>
    <!-- Toggle switch label that allows a user to set if they would like to never be offered a translation of the given language. The first parameter is the language name, for example, "Spanish". -->
    <string name="translation_option_bottom_sheet_never_translate_in_language">항상 %1$s 번역 안 함</string>
    <!-- Toggle switch label that allows a user to set the setting if they would like the browser to never translate the site the user is currently visiting. -->
    <string name="translation_option_bottom_sheet_never_translate_site">항상 이 사이트 번역 안 함</string>
    <!-- Toggle switch description that will appear under the "Never translate these sites" settings toggle switch to provide more information on how this setting interacts with other settings. -->
    <string name="translation_option_bottom_sheet_switch_never_translate_site_description">다른 모든 설정을 재정의</string>
    <!-- Toggle switch description that will appear under the "Never translate" and "Always translate" toggle switch settings to provide more information on how these  settings interacts with other settings. -->
    <string name="translation_option_bottom_sheet_switch_description">번역 제안을 재정의</string>
    <!-- Button text for the button that will take the user to the translation settings dialog. -->
    <string name="translation_option_bottom_sheet_translation_settings">번역 설정</string>
    <!-- Button text for the button that will take the user to a website to learn more about how translations works in the given app. The first parameter is the name of the application, for example, "Fenix". -->
    <string name="translation_option_bottom_sheet_about_translations">%1$s 번역 정보</string>

    <!-- Translation settings dialog -->
    <!-- Title of the translation settings dialog that allows a user to set their preferred translation settings. -->
    <string name="translation_settings_toolbar_title">번역</string>
    <!-- Toggle switch label that indicates that the browser should signal or indicate when a translation is possible for any page. -->
    <string name="translation_settings_offer_to_translate">가능하면 번역 제안</string>
    <!-- Toggle switch label that indicates that downloading files required for translating is permitted when using data saver mode in Android. -->
    <string name="translation_settings_always_download">항상 데이터 절약 모드에서 언어 다운로드</string>
    <!-- Section header text that begins the section of a list of different options the user may select to adjust their translation preferences. -->
    <string name="translation_settings_translation_preference">번역 설정</string>
    <!-- Button text for the button that will take the user to the automatic translations settings dialog. On the automatic translations settings dialog, the user can set if translations should occur automatically for a given language. -->
    <string name="translation_settings_automatic_translation">자동 번역</string>
    <!-- Button text for the button that will take the user to the never translate these sites dialog. On the never translate these sites dialog, the user can set if translations should never occur on certain websites. -->
    <string name="translation_settings_automatic_never_translate_sites">이 사이트 번역 안 함</string>
    <!-- Button text for the button that will take the user to the download languages dialog. On the download languages dialog, the user can manage which languages they would like to download for translations. -->
    <string name="translation_settings_download_language">언어 다운로드</string>

    <!-- Automatic translation preference screen -->
    <!-- Title of the automatic translation preference screen that will appear on the toolbar.-->
    <string name="automatic_translation_toolbar_title_preference">자동 번역</string>

    <!-- Screen header presenting the automatic translation preference feature. It will appear under the toolbar. -->
    <string name="automatic_translation_header_preference">”항상 번역“ 및 ”번역 안 함“ 설정을 관리할 언어를 선택하세요</string>

    <!-- Automatic translation options preference screen -->
    <!-- Preference option for offering to translate. Radio button title text.-->
    <string name="automatic_translation_option_offer_to_translate_title_preference">번역 제안 (기본값)</string>
    <!-- Preference option for offering to translate. Radio button summary text. The first parameter is the name of the app defined in app_name (for example: Fenix)-->
    <string name="automatic_translation_option_offer_to_translate_summary_preference">%1$s는 이 언어로 된 사이트 번역을 제안합니다.</string>
    <!-- Preference option for always translate. Radio button title text. -->
    <string name="automatic_translation_option_always_translate_title_preference">항상 번역</string>
    <!-- Preference option for always translate. Radio button summary text. The first parameter is the name of the app defined in app_name (for example: Fenix)-->
    <string name="automatic_translation_option_always_translate_summary_preference">%1$s는 페이지가 로드될 때 이 언어를 자동으로 번역합니다.</string>
    <!-- Preference option for never translate. Radio button title text.-->
    <string name="automatic_translation_option_never_translate_title_preference">번역 안 함</string>

    <!-- Preference option for never translate. Radio button summary text. The first parameter is the name of the app defined in app_name (for example: Fenix)-->
    <string name="automatic_translation_option_never_translate_summary_preference">%1$s는 이 언어로 된 사이트 번역을 제안하지 않습니다.</string>

    <!-- Never translate site preference screen -->
    <!-- Title of the never translate site preference screen that will appear on the toolbar.-->
    <string name="never_translate_site_toolbar_title_preference">이 사이트 번역 안 함</string>
    <!-- Screen header presenting the never translate site preference feature. It will appear under the toolbar. -->
    <string name="never_translate_site_header_preference">새 사이트를 추가하려면 해당 사이트를 방문하고 번역 메뉴에서 \'이 사이트 번역 안 함\'을 선택하세요.</string>
    <!-- Content description (not visible, for screen readers etc.): For a never-translated site list item that is selected.
             The first parameter is web site url (for example:"wikipedia.com") -->
    <string name="never_translate_site_item_list_content_description_preference">%1$s 제거</string>
    <!-- The Delete site dialogue title will appear when the user clicks on a list item.
             The first parameter is web site url (for example:"wikipedia.com") -->
    <string name="never_translate_site_dialog_title_preference">%1$s 사이트를 삭제하시겠습니까?</string>
    <!-- The Delete site dialogue positive button will appear when the user clicks on a list item. The site will be deleted. -->
    <string name="never_translate_site_dialog_confirm_delete_preference">삭제</string>
    <!-- The Delete site dialogue negative button will appear when the user clicks on a list item. The dialog will be dismissed. -->
    <string name="never_translate_site_dialog_cancel_preference">취소</string>

    <!-- Download languages preference screen -->
    <!-- Title of the download languages preference screen toolbar.-->
    <string name="download_languages_toolbar_title_preference">언어 다운로드</string>
    <!-- Screen header presenting the download language preference feature. It will appear under the toolbar.The first parameter is "Learn More," a clickable text with a link. Talkback will append this to say "Double tap to open link to learn more". -->
    <string name="download_languages_header_preference">더 빠른 번역과 오프라인 번역을 위해 전체 언어를 다운로드하세요. %1$s</string>
    <!-- Clickable text from the screen header that links to a website. -->
    <string name="download_languages_header_learn_more_preference">더 알아보기</string>
    <!-- The subhead of the download language preference screen will appear above the pivot language. -->
    <string name="download_languages_available_languages_preference">사용 가능한 언어</string>
    <!-- Text that will appear beside a core or pivot language package name to show that the language is necessary for the translation feature to function. -->
    <string name="download_languages_default_system_language_require_preference">필수</string>
    <!-- A text for download language preference item.
    The first parameter is the language name, for example, "Spanish".
    The second parameter is the language file size, for example, "(3.91 KB)" or, if the language package name is a pivot language, "(required)". -->
    <string name="download_languages_language_item_preference">%1$s (%2$s)</string>
    <!-- The subhead of the download language preference screen will appear above the items that were not downloaded. -->
    <string name="download_language_header_preference">언어 다운로드</string>
    <!-- All languages list item. When the user presses this item, they can download or delete all languages. -->
    <string name="download_language_all_languages_item_preference">모든 언어</string>
    <!-- Content description (not visible, for screen readers etc.): For a language list item that was downloaded, the user can now delete it. -->
    <string name="download_languages_item_content_description_downloaded_state">삭제</string>
    <!-- Content description (not visible, for screen readers etc.): For a language list item, downloading is in progress. -->
    <string name="download_languages_item_content_description_in_progress_state">진행 중</string>
    <!-- Content description (not visible, for screen readers etc.): For a language list item that was not downloaded. -->
    <string name="download_languages_item_content_description_not_downloaded_state">다운로드</string>
    <!-- Content description (not visible, for screen readers etc.): For a language list item that is selected. -->
    <string name="download_languages_item_content_description_selected_state">선택됨</string>

    <!-- Title for the dialog used by the translations feature to confirm deleting a language.
    The dialog will be presented when the user requests deletion of a language.
    The first parameter is the name of the language, for example, "Spanish" and the second parameter is the size in kilobytes or megabytes of the language file. -->
    <string name="delete_language_file_dialog_title">%1$s (%2$s) 언어를 삭제하시겠습니까?</string>
    <!-- Additional information for the dialog used by the translations feature to confirm deleting a language. The first parameter is the name of the application, for example, "Fenix". -->
    <string name="delete_language_file_dialog_message">이 언어를 삭제하면 번역할 때 %1$s는 언어 일부분를 캐시에 다운로드합니다.</string>
    <!-- Title for the dialog used by the translations feature to confirm deleting all languages file.
    The dialog will be presented when the user requests deletion of all languages file.
    The first parameter is the size in kilobytes or megabytes of the language file. -->
    <string name="delete_language_all_languages_file_dialog_title">모든 언어(%1$s)를 삭제하시겠습니까?</string>
    <!-- Additional information for the dialog used by the translations feature to confirm deleting all languages file. The first parameter is the name of the application, for example, "Fenix". -->
    <string name="delete_language_all_languages_file_dialog_message">모든 언어를 삭제하면 번역할 때 %1$s는 언어 일부분를 캐시에 다운로드합니다.</string>
    <!-- Button text on the dialog used by the translations feature to confirm deleting a language. -->
    <string name="delete_language_file_dialog_positive_button_text">삭제</string>
    <!-- Button text on the dialog used by the translations feature to cancel deleting a language. -->
    <string name="delete_language_file_dialog_negative_button_text">취소</string>

    <!-- Title for the data saving mode warning dialog used by the translations feature.
    This dialog will be presented when the user attempts to download a language or perform
    a translation without the necessary language files downloaded first when Android's data saver mode is enabled and the user is not using WiFi.
    The first parameter is the size in kilobytes or megabytes of the language file.-->
    <string name="download_language_file_dialog_title">데이터 절약 모드에 있는 동안 다운로드하시겠습니까 (%1$s)?</string>

    <!-- Additional information for the data saving mode warning dialog used by the translations feature. This text explains the reason a download is required for a translation. -->
    <string name="download_language_file_dialog_message_all_languages">개인 정보 보호를 위해 언어 일부분을 캐시에 다운로드합니다.</string>

    <!-- Additional information for the data saving mode warning dialog used by the translations feature. This text explains the reason a download is required for a translation without mentioning the cache. -->
    <string name="download_language_file_dialog_message_all_languages_no_cache">개인 정보 보호를 위해 언어 일부분을 다운로드합니다.</string>
    <!-- Checkbox label text on the data saving mode warning dialog used by the translations feature. This checkbox allows users to ignore the data usage warnings. -->
    <string name="download_language_file_dialog_checkbox_text">항상 데이터 절약 모드에서 다운로드</string>
    <!-- Button text on the data saving mode warning dialog used by the translations feature to allow users to confirm they wish to continue and download the language file. -->
    <string name="download_language_file_dialog_positive_button_text">다운로드</string>
    <!-- Button text on the data saving mode warning dialog used by the translations feature to allow users to confirm they wish to continue and download the language file and perform a translation. -->
    <string name="download_language_file_dialog_positive_button_text_all_languages">다운로드하고 번역</string>
    <!-- Button text on the data saving mode warning dialog used by the translations feature to allow users to cancel the action and not perform a download of the language file. -->
    <string name="download_language_file_dialog_negative_button_text">취소</string>

    <!-- Debug drawer -->
    <!-- The user-facing title of the Debug Drawer feature. -->
    <string name="debug_drawer_title">디버그 도구</string>
    <!-- Content description (not visible, for screen readers etc.): Navigate back within the debug drawer. -->
    <string name="debug_drawer_back_button_content_description">뒤로</string>
    <!-- The title of the Tab Tools feature in the Debug Drawer. -->
    <string name="debug_drawer_tab_tools_title">탭 도구</string>
    <!-- The title of the tab count section in Tab Tools. -->
    <string name="debug_drawer_tab_tools_tab_count_title">탭 수</string>
    <!-- The active tab count category in the tab count section in Tab Tools. -->
    <string name="debug_drawer_tab_tools_tab_count_normal">활성</string>
    <!-- The inactive tab count category in the tab count section in Tab Tools. -->
    <string name="debug_drawer_tab_tools_tab_count_inactive">비활성</string>
    <!-- The private tab count category in the tab count section in Tab Tools. -->
    <string name="debug_drawer_tab_tools_tab_count_private">사생활</string>
    <!-- The total tab count category in the tab count section in Tab Tools. -->
    <string name="debug_drawer_tab_tools_tab_count_total">전체</string>
    <!-- The title of the tab creation tool section in Tab Tools. -->
    <string name="debug_drawer_tab_tools_tab_creation_tool_title">탭 생성 도구</string>
    <!-- The label of the text field in the tab creation tool. -->
    <string name="debug_drawer_tab_tools_tab_creation_tool_text_field_label">생성할 탭 수량</string>
    <!-- The button text to add tabs to the active tab group in the tab creation tool. -->
    <string name="debug_drawer_tab_tools_tab_creation_tool_button_text_active">활성 탭에 추가</string>
    <!-- The button text to add tabs to the inactive tab group in the tab creation tool. -->
    <string name="debug_drawer_tab_tools_tab_creation_tool_button_text_inactive">비활성 탭에 추가</string>
    <!-- The button text to add tabs to the private tab group in the tab creation tool. -->
    <string name="debug_drawer_tab_tools_tab_creation_tool_button_text_private">사생활 보호 탭에 추가</string>
</resources><|MERGE_RESOLUTION|>--- conflicted
+++ resolved
@@ -2430,24 +2430,10 @@
     <string name="review_quality_check_contextual_onboarding_learn_more">Mozilla의 %1$s 기능을 사용하여 편향되고 허위 리뷰를 방지하는 데 도움을 드립니다. AI 모델은 쇼핑하는 동안 사용자를 보호하기 위해 항상 개선되고 있습니다. %2$s</string>
     <!-- Clickable text from the contextual onboarding card that links to review quality check support article. -->
     <string name="review_quality_check_contextual_onboarding_learn_more_link">더 알아보기</string>
-<<<<<<< HEAD
-    <!-- Caption text to be displayed in review quality check contextual onboarding card above the opt-in button. First parameter is the Fakespot product name. Following parameters are for clickable texts defined in review_quality_check_contextual_onboarding_privacy_policy and review_quality_check_contextual_onboarding_terms_use. In the phrase "Fakespot by Mozilla", "by" can be localized. Does not need to stay by. -->
-    <string name="review_quality_check_contextual_onboarding_caption" moz:RemovedIn="123" tools:ignore="UnusedResources">&quot;사용해보기&quot;를 선택하면 Mozilla %2$s 및 %3$s의 %1$s에 동의하게 됩니다.</string>
-    <!-- Caption text to be displayed in review quality check contextual onboarding card above the opt-in button. Parameter is the Fakespot product name. After the colon, what appears are two links, each on their own line. The first link is to a Privacy policy (review_quality_check_contextual_onboarding_privacy_policy_2). The second link is to Terms of use (review_quality_check_contextual_onboarding_terms_use_2). -->
-    <string name="review_quality_check_contextual_onboarding_caption_2" moz:RemovedIn="123" tools:ignore="UnusedResources">&quot;사용해보기&quot;를 선택하면 %1$s의 다음 사항에 동의하게 됩니다:</string>
-=======
->>>>>>> 73c9a42a
     <!-- Caption text to be displayed in review quality check contextual onboarding card above the opt-in button. First parameter is Firefox app name, third parameter is the Fakespot product name. Second & fourth are for clickable texts defined in review_quality_check_contextual_onboarding_privacy_policy_3 and review_quality_check_contextual_onboarding_terms_use. -->
     <string name="review_quality_check_contextual_onboarding_caption_3" moz:RemovedIn="124" tools:ignore="UnusedResources">“사용해보기”를 선택하면 %1$s의 %2$s와 %3$s의 %4$s에 동의하게 됩니다.</string>
     <!-- Caption text to be displayed in review quality check contextual onboarding card above the opt-in button. First parameter is Firefox app name, third parameter is the Fakespot product name. Second & fourth are for clickable texts defined in review_quality_check_contextual_onboarding_privacy_policy_3 and review_quality_check_contextual_onboarding_terms_use. -->
     <string name="review_quality_check_contextual_onboarding_caption_4">“사용해보기”를 선택하면 %1$s의 %2$s와 %3$s의 %4$s에 동의하게 됩니다.</string>
-<<<<<<< HEAD
-    <!-- Clickable text from the review quality check contextual onboarding card that links to Fakespot privacy policy. -->
-    <string name="review_quality_check_contextual_onboarding_privacy_policy" moz:RemovedIn="123" tools:ignore="UnusedResources">개인정보처리방침</string>
-    <!-- Clickable text from the review quality check contextual onboarding card that links to Fakespot privacy policy. -->
-    <string name="review_quality_check_contextual_onboarding_privacy_policy_2" moz:RemovedIn="123" tools:ignore="UnusedResources">개인정보처리방침</string>
-=======
->>>>>>> 73c9a42a
     <!-- Clickable text from the review quality check contextual onboarding card that links to Fakespot privacy notice. -->
     <string name="review_quality_check_contextual_onboarding_privacy_policy_3">개인 정보 보호 정책</string>
     <!-- Clickable text from the review quality check contextual onboarding card that links to Fakespot terms of use. -->
