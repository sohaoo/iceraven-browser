--- conflicted
+++ resolved
@@ -432,13 +432,9 @@
     <!-- Text for indicating cookie banner handling is on this site, this is shown as part of the protections panel with the tracking protection toggle -->
     <string name="reduce_cookie_banner_on_for_site">이 사이트에서 켜짐</string>
     <!-- Text for indicating that a request for unsupported site was sent to Nimbus (it's a Mozilla library for experiments), this is shown as part of the protections panel with the tracking protection toggle -->
-<<<<<<< HEAD
-    <string name="reduce_cookie_banner_unsupported_site_request_submitted">사이트 지원 요청이 제출됨</string>
-=======
     <string name="reduce_cookie_banner_unsupported_site_request_submitted" moz:RemovedIn="114" tools:ignore="UnusedResources">사이트 지원 요청이 제출됨</string>
     <!-- Text for indicating that a request for unsupported site was sent to Nimbus (it's a Mozilla library for experiments), this is shown as part of the protections panel with the tracking protection toggle -->
     <string name="reduce_cookie_banner_unsupported_site_request_submitted_2">지원 요청 전송됨</string>
->>>>>>> fa51e99d
     <!-- Text for indicating cookie banner handling is currently not supported for this site, this is shown as part of the protections panel with the tracking protection toggle -->
     <string name="reduce_cookie_banner_unsupported_site">현재 지원되지 않는 사이트</string>
     <!-- Title text for a detail explanation indicating cookie banner handling is on this site, this is shown as part of the cookie banner panel in the toolbar. The first parameter is a shortened URL of the current site-->
@@ -457,11 +453,6 @@
     <string name="reduce_cookie_banner_details_panel_description_on_for_site_2">%1$s는 지원되는 사이트에서 모든 쿠키 요청을 자동으로 거부하려고 시도합니다.</string>
     <!-- Title text for the cookie banner re-engagement dialog. The first parameter is the application name. -->
     <string name="reduce_cookie_banner_dialog_title">%1$s가 쿠키 배너를 거부하도록 허용하시겠습니까?</string>
-<<<<<<< HEAD
-    <!-- Body text for the dialog use on the control branch of the experiment to determine which context users engaged the most.The first parameter is the application name -->
-    <string name="reduce_cookie_banner_control_experiment_dialog_body_2" moz:RemovedIn="112" tools:ignore="UnusedResources">가능한 경우 %1$s가 자동으로 쿠키 요청을 거부하도록 허용하시겠습니까?</string>
-=======
->>>>>>> fa51e99d
     <!-- Body text for the cookie banner re-engagement dialog use. The first parameter is the application name. -->
     <string name="reduce_cookie_banner_dialog_body">%1$s는 많은 쿠키 배너 요청을 자동으로 거부할 수 있습니다.</string>
     <!-- Remind me later text button for the onboarding dialog -->
