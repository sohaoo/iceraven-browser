<?xml version="1.0" encoding="utf-8"?>
<resources xmlns:tools="http://schemas.android.com/tools" xmlns:moz="http://mozac.org/tools">


    <!-- App name for private browsing mode. The first parameter is the name of the app defined in app_name (for example: Fenix)-->
    <string name="app_name_private_5">사생활 보호 %s</string>
    <!-- App name for private browsing mode. The first parameter is the name of the app defined in app_name (for example: Fenix)-->
    <string name="app_name_private_4">%s (사생활 보호)</string>

    <!-- Home Fragment -->
    <!-- Content description (not visible, for screen readers etc.): "Three dot" menu button. -->
    <string name="content_description_menu">옵션 더보기</string>
    <!-- Content description (not visible, for screen readers etc.): "Private Browsing" menu button. -->
    <string name="content_description_private_browsing_button">사생활 보호 모드 활성화</string>
    <!-- Content description (not visible, for screen readers etc.): "Private Browsing" menu button. -->
    <string name="content_description_disable_private_browsing_button">사생활 보호 모드 비활성화</string>
    <!-- Placeholder text shown in the search bar before a user enters text for the default engine -->
    <string name="search_hint">검색어 또는 주소 입력</string>

    <!-- Placeholder text shown in the search bar before a user enters text for a general engine -->
    <string name="search_hint_general_engine">웹 검색</string>
    <!-- Placeholder text shown in search bar when using history search -->
    <string name="history_search_hint">기록 검색</string>
    <!-- Placeholder text shown in search bar when using bookmarks search -->
    <string name="bookmark_search_hint">북마크 검색</string>
    <!-- Placeholder text shown in search bar when using tabs search -->
    <string name="tab_search_hint">탭 검색</string>
    <!-- Placeholder text shown in the search bar when using application search engines -->
    <string name="application_search_hint">검색어 입력</string>
    <!-- No Open Tabs Message Description -->
    <string name="no_open_tabs_description">열린 탭이 여기에 표시됩니다.</string>

    <!-- No Private Tabs Message Description -->
    <string name="no_private_tabs_description">사생활 보호 탭이 여기에 표시됩니다.</string>

    <!-- Tab tray multi select title in app bar. The first parameter is the number of tabs selected -->
    <string name="tab_tray_multi_select_title">%1$d개 선택됨</string>
    <!-- Label of button in create collection dialog for creating a new collection  -->
    <string name="tab_tray_add_new_collection">새 모음집 추가</string>
    <!-- Label of editable text in create collection dialog for naming a new collection  -->
    <string name="tab_tray_add_new_collection_name">이름</string>
    <!-- Label of button in save to collection dialog for selecting a current collection  -->
    <string name="tab_tray_select_collection">모음집 선택</string>

    <!-- Content description for close button while in multiselect mode in tab tray -->
    <string name="tab_tray_close_multiselect_content_description">다중 선택 모드 종료</string>
    <!-- Content description for save to collection button while in multiselect mode in tab tray -->
    <string name="tab_tray_collection_button_multiselect_content_description">선택한 탭을 모음집에 저장</string>

    <!-- Content description on checkmark while tab is selected in multiselect mode in tab tray -->
    <string name="tab_tray_multiselect_selected_content_description">선택됨</string>

    <!-- Home - Bookmarks -->
    <!-- Title for the home screen section with bookmarks. -->
    <string name="home_bookmarks_title">북마크</string>
    <!-- Content description for the button which navigates the user to show all of their bookmarks. -->
    <string name="home_bookmarks_show_all_content_description">모든 북마크 표시</string>
    <!-- Text for the menu button to remove a recently saved bookmark from the user's home screen -->
    <string name="home_bookmarks_menu_item_remove">제거</string>

    <!-- About content. The first parameter is the name of the application. (For example: Fenix) -->
    <string name="about_content">%1$s는 Mozilla에서 제작했습니다.</string>

    <!-- Private Browsing -->
    <!-- Explanation for private browsing displayed to users on home view when they first enable private mode
        The first parameter is the name of the app defined in app_name (for example: Fenix) -->
    <string name="private_browsing_placeholder_description_2">%1$s는 사생활 보호 탭을 닫거나 앱을 종료할 때 사생활 보호 탭으로부터 검색과 방문 기록을 지웁니다. 이것이 사용자를 웹 사이트나 인터넷 서비스 제공자로부터 익명으로 만들지는 않지만, 사용자가 온라인에서 한 일을 이 기기를 사용하는 다른 사용자로부터 보호 할 수 있게 합니다.</string>
    <string name="private_browsing_common_myths">

       사생활 보호 모드에 관한 흔한 오해
    </string>

    <!-- True Private Browsing Mode -->
    <!-- Title for info card on private homescreen in True Private Browsing Mode. -->
    <string name="felt_privacy_desc_card_title">이 기기에 흔적을 남기지 마세요</string>
    <!-- Explanation for private browsing displayed to users on home view when they first enable
        private mode in our new Total Private Browsing mode.
        The first parameter is the name of the app defined in app_name (for example: Firefox Nightly)
        The second parameter is the clickable link text in felt_privacy_info_card_subtitle_link_text -->
    <string name="felt_privacy_info_card_subtitle_2">%1$s는 모든 사생활 보호 탭을 닫을 때 쿠키, 기록 및 사이트 데이터를 삭제합니다. %2$s</string>
    <!-- Clickable portion of the explanation for private browsing that links the user to our
        about privacy page.
        This string is used in felt_privacy_info_card_subtitle as the second parameter.-->
    <string name="felt_privacy_info_card_subtitle_link_text">누가 내 활동을 볼 수 있나요?</string>

    <!-- Private mode shortcut "contextual feature recommendation" (CFR) -->
    <!-- Text for the Private mode shortcut CFR message for adding a private mode shortcut to open private tabs from the Home screen -->
    <string name="private_mode_cfr_message_2">한 번 눌러 다음 사생활 보호 탭을 시작합니다.</string>
    <!-- Text for the positive button to accept adding a Private Browsing shortcut to the Home screen -->
    <string name="private_mode_cfr_pos_button_text">홈 화면에 추가</string>
    <!-- Text for the negative button to decline adding a Private Browsing shortcut to the Home screen -->
    <string name="cfr_neg_button_text">아니요</string>

    <!-- Open in App "contextual feature recommendation" (CFR) -->
    <!-- Text for the info message. The first parameter is the name of the application.-->
    <string name="open_in_app_cfr_info_message_2">앱에서 링크를 자동으로 열도록 %1$s를 설정할 수 있습니다.</string>
    <!-- Text for the positive action button -->
    <string name="open_in_app_cfr_positive_button_text">설정으로 이동</string>
    <!-- Text for the negative action button -->
    <string name="open_in_app_cfr_negative_button_text">닫기</string>

    <!-- Total cookie protection "contextual feature recommendation" (CFR) -->
    <!-- Text for the message displayed in the contextual feature recommendation popup promoting the total cookie protection feature. -->
    <string name="tcp_cfr_message">가장 강력한 개인 정보 보호 기능은 교차 사이트 추적기를 격리합니다.</string>
    <!-- Text displayed that links to website containing documentation about the "Total cookie protection" feature. -->
    <string name="tcp_cfr_learn_more">전체 쿠키 보호에 대해 알아보기</string>


    <!-- Private browsing erase action "contextual feature recommendation" (CFR) -->
    <!-- Text for the message displayed in the contextual feature recommendation popup promoting the erase private browsing feature. -->
    <string name="erase_action_cfr_message">새 사생활 세션을 시작하려면 여기를 누르세요. 기록, 쿠키 등 모든 것을 삭제하세요.</string>


    <!-- Toolbar "contextual feature recommendation" (CFR) -->
    <!-- Text for the title displayed in the contextual feature recommendation popup promoting the navigation bar. -->
    <string name="navbar_cfr_title">새로운 네비게이션으로 더 빠르게 탐색</string>

    <!-- Text for the message displayed in the contextual feature recommendation popup promoting the navigation bar. -->
    <string name="navbar_cfr_message" moz:removedIn="130" tools:ignore="UnusedResources">아래로 스크롤하면 이 막대는 사라져 추가 탐색 공간을 확보할 수 있습니다.</string>

    <!-- Text for the message displayed in the contextual feature recommendation popup promoting the navigation bar. -->
    <string name="navbar_cfr_message_2">웹 사이트에서, 아래로 스크롤하면 이 막대는 사라져 추가 탐색 공간을 확보할 수 있습니다.</string>

    <!-- Text for the message displayed for the popup promoting the long press of navigation in the navigation bar. -->
    <string name="navbar_navigation_buttons_cfr_message">이 탭 기록의 페이지를 이동하려면 화살표를 길게 누르세요.</string>

    <!-- Text for the info dialog when camera permissions have been denied but user tries to access a camera feature. -->
    <string name="camera_permissions_needed_message">카메라 액세스가 필요합니다. Android 설정으로 이동하여 권한을 누른 다음 허용을 누르세요.</string>
    <!-- Text for the positive action button to go to Android Settings to grant permissions. -->
    <string name="camera_permissions_needed_positive_button_text">설정으로 이동</string>
    <!-- Text for the negative action button to dismiss the dialog. -->
    <string name="camera_permissions_needed_negative_button_text">닫기</string>

    <!-- Text for the banner message to tell users about our auto close feature. -->
    <string name="tab_tray_close_tabs_banner_message">지난 일, 주 또는 월 동안 보지 않은 열린 탭을 자동으로 닫도록 설정하세요.</string>
    <!-- Text for the positive action button to go to Settings for auto close tabs. -->
    <string name="tab_tray_close_tabs_banner_positive_button_text">옵션 보기</string>
    <!-- Text for the negative action button to dismiss the Close Tabs Banner. -->
    <string name="tab_tray_close_tabs_banner_negative_button_text">닫기</string>

    <!-- Text for the banner message to tell users about our inactive tabs feature. -->
    <string name="tab_tray_inactive_onboarding_message">2주 동안 보지 않은 탭은 여기로 이동됩니다.</string>
    <!-- Text for the action link to go to Settings for inactive tabs. -->
    <string name="tab_tray_inactive_onboarding_button_text">설정에서 끄기</string>

    <!-- Text for title for the auto-close dialog of the inactive tabs. -->
    <string name="tab_tray_inactive_auto_close_title">한 달 후 자동 닫기를 하시겠습니까?</string>
    <!-- Text for the body for the auto-close dialog of the inactive tabs.
        The first parameter is the name of the application.-->
    <string name="tab_tray_inactive_auto_close_body_2">%1$s는 지난 한 달 동안 보지 않은 탭을 닫을 수 있습니다.</string>
    <!-- Content description for close button in the auto-close dialog of the inactive tabs. -->
    <string name="tab_tray_inactive_auto_close_button_content_description">닫기</string>

    <!-- Text for turn on auto close tabs button in the auto-close dialog of the inactive tabs. -->
    <string name="tab_tray_inactive_turn_on_auto_close_button_2">자동 닫기 켜기</string>


    <!-- Home screen icons - Long press shortcuts -->
    <!-- Shortcut action to open new tab -->
    <string name="home_screen_shortcut_open_new_tab_2">새 탭</string>
    <!-- Shortcut action to open new private tab -->
    <string name="home_screen_shortcut_open_new_private_tab_2">새 사생활 보호 탭</string>

    <!-- Shortcut action to open Passwords screen -->
    <string name="home_screen_shortcut_passwords">비밀번호</string>

    <!-- Recent Tabs -->
    <!-- Header text for jumping back into the recent tab in the home screen -->
    <string name="recent_tabs_header">최근 탭</string>
    <!-- Button text for showing all the tabs in the tabs tray -->
    <string name="recent_tabs_show_all">모두 표시</string>

    <!-- Content description for the button which navigates the user to show all recent tabs in the tabs tray. -->
    <string name="recent_tabs_show_all_content_description_2">모든 최근 탭 표시 버튼</string>

    <!-- Text for button in synced tab card that opens synced tabs tray -->
    <string name="recent_tabs_see_all_synced_tabs_button_text">동기화된 탭 모두 보기</string>
    <!-- Accessibility description for device icon used for recent synced tab -->
    <string name="recent_tabs_synced_device_icon_content_description">동기화된 기기</string>
    <!-- Text for the dropdown menu to remove a recent synced tab from the homescreen -->
    <string name="recent_synced_tab_menu_item_remove">삭제</string>
    <!-- Text for the menu button to remove a grouped highlight from the user's browsing history
         in the Recently visited section -->
    <string name="recent_tab_menu_item_remove">삭제</string>

    <!-- History Metadata -->
    <!-- Header text for a section on the home screen that displays grouped highlights from the
         user's browsing history, such as topics they have researched or explored on the web -->
    <string name="history_metadata_header_2">최근 방문</string>
    <!-- Text for the menu button to remove a grouped highlight from the user's browsing history
         in the Recently visited section -->
    <string name="recently_visited_menu_item_remove">삭제</string>

    <!-- Content description for the button which navigates the user to show all of their history. -->
    <string name="past_explorations_show_all_content_description_2">모든 지난 탐색 표시</string>

    <!-- Browser Fragment -->
    <!-- Content description (not visible, for screen readers etc.): Navigate backward (browsing history) -->
    <string name="browser_menu_back">뒤로</string>
    <!-- Content description (not visible, for screen readers etc.): Navigate forward (browsing history) -->
    <string name="browser_menu_forward">앞으로</string>
    <!-- Content description (not visible, for screen readers etc.): Refresh current website -->
    <string name="browser_menu_refresh">새로 고침</string>
    <!-- Content description (not visible, for screen readers etc.): Stop loading current website -->
    <string name="browser_menu_stop">중지</string>
    <!-- Browser menu button that opens the extensions manager -->
    <string name="browser_menu_extensions">확장 기능</string>
    <!-- Browser menu button that opens the extensions manager -->
    <string name="browser_menu_manage_extensions">확장 기능 관리</string>
    <!-- Browser menu button that opens AMO in a tab -->
    <string name="browser_menu_discover_more_extensions">더 많은 확장  기능 살펴보기</string>
    <!-- Browser menu button that opens account settings -->
    <string name="browser_menu_account_settings">계정 정보</string>
    <!-- Browser menu button that sends a user to help articles -->
    <string name="browser_menu_help">도움말</string>
    <!-- Browser menu button that sends a to a the what's new article -->
    <string name="browser_menu_whats_new">새 기능</string>
    <!-- Browser menu button that opens the settings menu -->
    <string name="browser_menu_settings">설정</string>
    <!-- Browser menu button that opens a user's library -->
    <string name="browser_menu_library">라이브러리</string>
    <!-- Browser menu toggle that requests a desktop site -->
    <string name="browser_menu_desktop_site">데스크톱 사이트</string>
    <!-- Browser menu button that reopens a private tab as a regular tab -->
    <string name="browser_menu_open_in_regular_tab">일반 탭에서 열기</string>
    <!-- Browser menu toggle that adds a shortcut to the site on the device home screen. -->
    <string name="browser_menu_add_to_homescreen">홈 화면에 추가</string>
    <!-- Browser menu toggle that adds a shortcut to the site on the device home screen. -->
    <string name="browser_menu_add_to_homescreen_2">홈 화면에 추가…</string>
    <!-- Content description (not visible, for screen readers etc.) for the Resync tabs button -->
    <string name="resync_button_content_description">다시 동기화</string>
    <!-- Browser menu button that opens the find in page menu -->
    <string name="browser_menu_find_in_page">페이지에서 찾기</string>
    <!-- Browser menu button that opens the find in page menu -->
    <string name="browser_menu_find_in_page_2">페이지에서 찾기…</string>
    <!-- Browser menu button that opens the translations dialog, which has options to translate the current browser page. -->
    <string name="browser_menu_translations">페이지 번역</string>
    <!-- Browser menu button that saves the current tab to a collection -->
    <string name="browser_menu_save_to_collection">모음집에 저장…</string>
    <!-- Browser menu button that saves the current tab to a collection -->
    <string name="browser_menu_save_to_collection_2">모음집에 저장</string>
    <!-- Browser menu button that open a share menu to share the current site -->
    <string name="browser_menu_share">공유</string>
    <!-- Browser menu button that open a share menu to share the current site -->
    <string name="browser_menu_share_2">공유…</string>
    <!-- Browser menu button shown in custom tabs that opens the current tab in Fenix
        The first parameter is the name of the app defined in app_name (for example: Fenix) -->
    <string name="browser_menu_open_in_fenix">%1$s에서 열기</string>
    <!-- Browser menu text shown in custom tabs to indicate this is a Fenix tab
        The first parameter is the name of the app defined in app_name (for example: Fenix) -->
    <string name="browser_menu_powered_by">%1$s 제공</string>

    <!-- Browser menu text shown in custom tabs to indicate this is a Fenix tab
        The first parameter is the name of the app defined in app_name (for example: Fenix) -->
    <string name="browser_menu_powered_by2">%1$s 제공</string>
    <!-- Browser menu button to put the current page in reader mode -->
    <string name="browser_menu_read">리더뷰</string>

    <!-- Browser menu button content description to close reader mode and return the user to the regular browser -->
    <string name="browser_menu_read_close">리더뷰 닫기</string>
    <!-- Browser menu button to open the current page in an external app -->
    <string name="browser_menu_open_app_link">앱에서 열기</string>

    <!-- Browser menu button to show reader view appearance controls e.g. the used font type and size -->
    <string name="browser_menu_customize_reader_view">리더뷰 사용자 지정</string>
    <!-- Browser menu button to show reader view appearance controls e.g. the used font type and size -->
    <string name="browser_menu_customize_reader_view_2">리더뷰 사용자 지정</string>
    <!-- Browser menu label for adding a bookmark -->
    <string name="browser_menu_add">추가</string>
    <!-- Browser menu label for editing a bookmark -->
    <string name="browser_menu_edit">편집</string>

    <!-- Button shown on the home page that opens the Customize home settings -->
    <string name="browser_menu_customize_home_1">홈페이지 개인화</string>

    <!-- Browser menu label to sign in to sync on the device using Mozilla accounts -->
    <string name="browser_menu_sign_in">로그인</string>
    <!-- Browser menu caption label for the "Sign in" browser menu item described in `browser_menu_sign_in` -->
    <string name="browser_menu_sign_in_caption">비밀번호, 탭 등을 동기화하세요</string>

    <!-- Browser menu label to sign back in to sync on the device when the user's account needs to be reauthenticated -->
    <string name="browser_menu_sign_back_in_to_sync">동기화하려면 다시 로그인</string>
    <!-- Browser menu caption label for the "Sign back in to sync" browser menu item described in `browser_menu_sign_back_in_to_sync` when there is an error in syncing -->
    <string name="browser_menu_syncing_paused_caption">동기화가 일시중지됨</string>
    <!-- Browser menu label that creates a private tab -->
    <string name="browser_menu_new_private_tab">새 사생활 보호 탭</string>
    <!-- Browser menu label that navigates to the Password screen -->
    <string name="browser_menu_passwords">비밀번호</string>

    <!-- Browser menu label that navigates to the SUMO page for the Firefox for Android release notes.
         The first parameter is the name of the app defined in app_name (for example: Fenix)-->
    <string name="browser_menu_new_in_firefox">%1$s 새 기능</string>

    <!-- Browser menu label that toggles the request for the desktop site of the currently visited page -->
    <string name="browser_menu_switch_to_desktop_site">데스크톱 사이트로 전환</string>
    <!-- Browser menu label that toggles the request for the mobile site of the currently visited page -->
    <string name="browser_menu_switch_to_mobile_site">모바일 사이트로 전환</string>
    <!-- Browser menu label that navigates to the page tools sub-menu -->
    <string name="browser_menu_tools">도구</string>
    <!-- Browser menu label that navigates to the save sub-menu, which contains various save related menu items such as
         bookmarking a page, saving to collection, shortcut or as a PDF, and adding to home screen -->
    <string name="browser_menu_save">저장</string>

    <!-- Browser menu label that bookmarks the currently visited page -->
    <string name="browser_menu_bookmark_this_page">이 페이지 북마크</string>
    <!-- Browser menu label that navigates to the edit bookmark screen for the current bookmarked page -->
    <string name="browser_menu_edit_bookmark">북마크 편집</string>
    <!-- Browser menu label that the saves the currently visited page as a PDF -->
    <string name="browser_menu_save_as_pdf">PDF로 저장…</string>
    <!-- Browser menu label for turning ON reader view of the current visited page -->
    <string name="browser_menu_turn_on_reader_view">리더뷰 켜기</string>
    <!-- Browser menu label for turning OFF reader view of the current visited page -->
    <string name="browser_menu_turn_off_reader_view">리더뷰 끄기</string>
    <!-- Browser menu label for navigating to the translation feature, which provides language translation options the current visited page -->
    <string name="browser_menu_translate_page">페이지 번역…</string>
    <!-- Browser menu label that is displayed when the current page has been translated by the translation feature.
         The first parameter is the name of the language that page was translated to (e.g. English). -->
    <string name="browser_menu_translated_to">%1$s 언어로 번역됨</string>
    <!-- Browser menu label for the print feature -->
    <string name="browser_menu_print">인쇄…</string>

    <!-- Extensions management fragment -->
    <!-- Text displayed when there are no extensions to be shown -->
    <string name="extensions_management_no_extensions">확장 기능 없음</string>

    <!-- Browser Toolbar -->
    <!-- Content description for the Home screen button on the browser toolbar -->
    <string name="browser_toolbar_home">홈 화면</string>

    <!-- Content description (not visible, for screen readers etc.): Erase button: Erase the browsing
         history and go back to the home screen. -->
    <string name="browser_toolbar_erase">방문 기록 삭제</string>
    <!-- Content description for the translate page toolbar button that opens the translations dialog when no translation has occurred. -->
    <string name="browser_toolbar_translate">페이지 번역</string>

    <!-- Content description (not visible, for screen readers etc.) for the translate page toolbar button that opens the translations dialog when the page is translated successfully.
         The first parameter is the name of the language that is displayed in the original page. (For example: English)
         The second parameter is the name of the language which the page was translated to. (For example: French) -->
    <string name="browser_toolbar_translated_successfully">페이지가 %1$s에서 %2$s로 번역되었습니다.</string>

    <!-- Locale Settings Fragment -->
    <!-- Content description for tick mark on selected language -->
    <string name="a11y_selected_locale_content_description">선택된 언어</string>
    <!-- Text for default locale item -->
    <string name="default_locale_text">기기 언어 따르기</string>
    <!-- Placeholder text shown in the search bar before a user enters text -->
    <string name="locale_search_hint">언어 검색</string>

    <!-- Search Fragment -->
    <!-- Button in the search view that lets a user search by scanning a QR code -->
    <string name="search_scan_button">스캔</string>
    <!-- Button in the search view when shortcuts are displayed that takes a user to the search engine settings -->
    <string name="search_shortcuts_engine_settings">검색 엔진 설정</string>
    <!-- Button in the search view that lets a user navigate to the site in their clipboard -->
    <string name="awesomebar_clipboard_title">클립보드로부터 링크 채우기</string>

    <!-- Button in the search suggestions onboarding that allows search suggestions in private sessions -->
    <string name="search_suggestions_onboarding_allow_button">허용</string>
    <!-- Button in the search suggestions onboarding that does not allow search suggestions in private sessions -->
    <string name="search_suggestions_onboarding_do_not_allow_button">허용 안 함</string>
    <!-- Search suggestion onboarding hint title text -->
    <string name="search_suggestions_onboarding_title">사생활 보호 세션에서 검색 제안을 허용하시겠습니까?</string>
    <!-- Search suggestion onboarding hint description text, first parameter is the name of the app defined in app_name (for example: Fenix)-->
    <string name="search_suggestions_onboarding_text">%s는 주소 표시줄에 입력한 모든 것을 기본 검색 엔진과 공유합니다.</string>

    <!-- Search engine suggestion title text. The first parameter is the name of the suggested engine-->
    <string name="search_engine_suggestions_title">%s 검색</string>
    <!-- Search engine suggestion description text -->
    <string name="search_engine_suggestions_description">주소 표시줄에서 직접 검색</string>

    <!-- Menu option in the search selector menu to open the search settings -->
    <string name="search_settings_menu_item">검색 설정</string>

    <!-- Header text for the search selector menu -->
    <string name="search_header_menu_item_2">이번만 검색:</string>

    <!-- Content description (not visible, for screen readers etc.): Search engine icon. The first parameter is the search engine name (for example: DuckDuckGo). -->
    <string name="search_engine_icon_content_description" tools:ignore="UnusedResources">%s 검색 엔진</string>

    <!-- Home onboarding -->
    <!-- Onboarding home screen popup dialog, shown on top of the Jump back in section. -->
    <string name="onboarding_home_screen_jump_back_contextual_hint_2">개인화된 홈페이지를 만나보세요. 최근 탭, 북마크 및 검색 결과가 여기에 표시됩니다.</string>
    <!-- Home onboarding dialog welcome screen title text. -->
    <string name="onboarding_home_welcome_title_2">나만의 인터넷에 오신 것을 환영합니다</string>
    <!-- Home onboarding dialog welcome screen description text. -->
    <string name="onboarding_home_welcome_description">더 많은 색상. 더 나은 개인 정보 보호. 이익보다는 사람들에 대한 헌신.</string>
    <!-- Home onboarding dialog sign into sync screen title text. -->
    <string name="onboarding_home_sync_title_3">더 쉬워진 화면 전환</string>
    <!-- Home onboarding dialog sign into sync screen description text. -->
    <string name="onboarding_home_sync_description">이제 홈페이지에서 다른 기기의 탭을 가져와서 중단한 부분부터 다시 시작하세요.</string>
    <!-- Text for the button to continue the onboarding on the home onboarding dialog. -->
    <string name="onboarding_home_get_started_button">시작하기</string>
    <!-- Text for the button to navigate to the sync sign in screen on the home onboarding dialog. -->
    <string name="onboarding_home_sign_in_button">로그인</string>
    <!-- Text for the button to skip the onboarding on the home onboarding dialog. -->
    <string name="onboarding_home_skip_button">건너뛰기</string>

    <!-- Onboarding home screen sync popup dialog message, shown on top of Recent Synced Tabs in the Jump back in section. -->
    <string name="sync_cfr_message">탭이 동기화 중입니다! 다른 기기에서 중단한 부분부터 다시 시작하세요.</string>

    <!-- Content description (not visible, for screen readers etc.): Close button for the home onboarding dialog -->
    <string name="onboarding_home_content_description_close_button">닫기</string>

    <!-- Notification pre-permission dialog -->
    <!-- Enable notification pre permission dialog title
        The first parameter is the name of the app defined in app_name (for example: Fenix) -->
    <string name="onboarding_home_enable_notifications_title" moz:removedIn="124" tools:ignore="UnusedResources">알림은 %s로 더 많은 작업을 수행하는 데 도움이 됩니다.</string>
    <!-- Enable notification pre permission dialog description with rationale
        The first parameter is the name of the app defined in app_name (for example: Fenix) -->
    <string name="onboarding_home_enable_notifications_description" moz:removedIn="124" tools:ignore="UnusedResources">기기 간에 탭을 동기화하고, 다운로드를 관리하고, %s의 개인 정보 보호를 최대한 활용하는 방법에 대한 팁을 얻으세요.</string>
    <!-- Text for the button to request notification permission on the device -->
    <string name="onboarding_home_enable_notifications_positive_button" moz:removedIn="124" tools:ignore="UnusedResources">계속</string>
    <!-- Text for the button to not request notification permission on the device and dismiss the dialog -->
    <string name="onboarding_home_enable_notifications_negative_button" moz:removedIn="124" tools:ignore="UnusedResources">나중에</string>

    <!-- Juno first user onboarding flow experiment, strings are marked unused as they are only referenced by Nimbus experiments. -->
    <!-- Description for learning more about our privacy notice. -->
    <string name="juno_onboarding_privacy_notice_text">Firefox 개인정보처리방침</string>
    <!-- Title for set firefox as default browser screen used by Nimbus experiments. -->
    <string name="juno_onboarding_default_browser_title_nimbus_2">우리는 사용자를 안전하게 지키는 것을 좋아합니다</string>
    <!-- Title for set firefox as default browser screen used by Nimbus experiments.
        Note: The word "Firefox" should NOT be translated -->
    <string name="juno_onboarding_default_browser_title_nimbus_3" tools:ignore="UnusedResources">수백만 명이 Firefox를 좋아하는 이유를 알아보세요</string>
    <!-- Title for set firefox as default browser screen used by Nimbus experiments. -->
    <string name="juno_onboarding_default_browser_title_nimbus_4" tools:ignore="UnusedResources">더 많은 선택으로 안전한 브라우징</string>
    <!-- Description for set firefox as default browser screen used by Nimbus experiments. -->
    <string name="juno_onboarding_default_browser_description_nimbus_3">당사의 비영리 지원 브라우저는 회사가 웹에서 비밀리에 사용자를 추적하는 것을 방지하는 데 도움이 됩니다.</string>
    <!-- Description for set firefox as default browser screen used by Nimbus experiments. -->
    <string name="juno_onboarding_default_browser_description_nimbus_4" tools:ignore="UnusedResources">1억 명 이상의 사람들이 비영리 단체가 지원하는 브라우저를 선택하여 개인 정보를 보호합니다.</string>
    <!-- Description for set firefox as default browser screen used by Nimbus experiments. -->
    <string name="juno_onboarding_default_browser_description_nimbus_5" tools:ignore="UnusedResources">알려진 추적기? 자동으로 차단됩니다. 확장기능? 700개 모두 사용해 보세요. PDF? 내장된 리더를 사용하면 쉽게 관리할 수 있습니다.</string>
    <!-- Description for set firefox as default browser screen used by Nimbus experiments. -->
    <string name="juno_onboarding_default_browser_description_nimbus_2" moz:RemovedIn="124" tools:ignore="UnusedResources">당사의 비영리 지원 브라우저는 회사가 웹에서 비밀리에 사용자를 추적하는 것을 방지하는 데 도움이 됩니다.\n\n개인정보처리방침에서 더 알아보세요.</string>
    <!-- Text for the link to the privacy notice webpage for set as firefox default browser screen.
    This is part of the string with the key "juno_onboarding_default_browser_description". -->
    <string name="juno_onboarding_default_browser_description_link_text" moz:RemovedIn="124" tools:ignore="UnusedResources">개인정보처리방침</string>
    <!-- Text for the button to set firefox as default browser on the device -->
    <string name="juno_onboarding_default_browser_positive_button" tools:ignore="UnusedResources">기본 브라우저로 설정</string>
    <!-- Text for the button dismiss the screen and move on with the flow -->
    <string name="juno_onboarding_default_browser_negative_button" tools:ignore="UnusedResources">나중에</string>
    <!-- Title for sign in to sync screen. -->
    <string name="juno_onboarding_sign_in_title_2">기기 간 이동 시 암호화 상태를 유지하세요</string>
    <!-- Description for sign in to sync screen. Nimbus experiments do not support string placeholders.
     Note: The word "Firefox" should NOT be translated -->
    <string name="juno_onboarding_sign_in_description_2" moz:RemovedIn="130" tools:ignore="UnusedResources">로그인하고 동기화하면 더 안전해집니다. Firefox는 비밀번호, 북마크 등을 암호화합니다.</string>
    <!-- Description for sign in to sync screen. Nimbus experiments do not support string placeholders.
     Note: The word "Firefox" should NOT be translated -->
    <string name="juno_onboarding_sign_in_description_3">Firefox는 동기화 시 비밀번호, 북마크 등을 암호화합니다.</string>
    <!-- Text for the button to sign in to sync on the device -->
    <string name="juno_onboarding_sign_in_positive_button" tools:ignore="UnusedResources">로그인</string>
    <!-- Text for the button dismiss the screen and move on with the flow -->
    <string name="juno_onboarding_sign_in_negative_button" tools:ignore="UnusedResources">나중에</string>
    <!-- Title for enable notification permission screen used by Nimbus experiments. Nimbus experiments do not support string placeholders.
        Note: The word "Firefox" should NOT be translated -->
    <string name="juno_onboarding_enable_notifications_title_nimbus_2">알림으로 Firefox를 더욱 안전하게 사용할 수 있습니다</string>
    <!-- Description for enable notification permission screen used by Nimbus experiments. Nimbus experiments do not support string placeholders.
       Note: The word "Firefox" should NOT be translated -->
    <string name="juno_onboarding_enable_notifications_description_nimbus_2">기기 간에 안전하게 탭을 보내고 Firefox의 다른 개인 정보 보호 기능을 찾아보세요.</string>
    <!-- Text for the button to request notification permission on the device -->
    <string name="juno_onboarding_enable_notifications_positive_button" tools:ignore="UnusedResources">알림 켜기</string>
    <!-- Text for the button dismiss the screen and move on with the flow -->
    <string name="juno_onboarding_enable_notifications_negative_button" tools:ignore="UnusedResources">나중에</string>

    <!-- Title for add search widget screen used by Nimbus experiments. Nimbus experiments do not support string placeholders.
        Note: The word "Firefox" should NOT be translated -->
    <string name="juno_onboarding_add_search_widget_title" tools:ignore="UnusedResources">Firefox 검색 위젯을 사용해 보세요</string>

    <!-- Description for add search widget screen used by Nimbus experiments. Nimbus experiments do not support string placeholders.
        Note: The word "Firefox" should NOT be translated -->
    <string name="juno_onboarding_add_search_widget_description" tools:ignore="UnusedResources">홈 화면에 Firefox를 사용하면, 교차 사이트 추적기를 차단하는 개인 정보 보호 우선 브라우저에 쉽게 접근할 수 있습니다.</string>
    <!-- Text for the button to add search widget on the device used by Nimbus experiments. Nimbus experiments do not support string placeholders.
        Note: The word "Firefox" should NOT be translated -->
    <string name="juno_onboarding_add_search_widget_positive_button" tools:ignore="UnusedResources">Firefox 위젯 추가</string>
    <!-- Text for the button to dismiss the screen and move on with the flow -->
    <string name="juno_onboarding_add_search_widget_negative_button" tools:ignore="UnusedResources">나중에</string>

    <!-- Search Widget -->
    <!-- Content description for searching with a widget. The first parameter is the name of the application.-->
    <string name="search_widget_content_description_2">새 %1$s 탭 열기</string>
    <!-- Text preview for smaller sized widgets -->
    <string name="search_widget_text_short">검색</string>
    <!-- Text preview for larger sized widgets -->
    <string name="search_widget_text_long">웹 검색</string>

    <!-- Content description (not visible, for screen readers etc.): Voice search -->
    <string name="search_widget_voice">음성 검색</string>

    <!-- Preferences -->
    <!-- Title for the settings page-->
    <string name="settings">설정</string>

    <!-- Preference category for general settings -->
    <string name="preferences_category_general">일반</string>
    <!-- Preference category for all links about Fenix -->
    <string name="preferences_category_about">소개</string>
    <!-- Preference category for settings related to changing the default search engine -->
    <string name="preferences_category_select_default_search_engine">선택하세요</string>
    <!-- Preference for settings related to managing search shortcuts for the quick search menu -->
    <string name="preferences_manage_search_shortcuts_2">대체 검색 엔진 관리</string>
    <!-- Summary for preference for settings related to managing search shortcuts for the quick search menu -->
    <string name="preferences_manage_search_shortcuts_summary">검색 메뉴에 표시되는 엔진 편집</string>
    <!-- Preference category for settings related to managing search shortcuts for the quick search menu -->
    <string name="preferences_category_engines_in_search_menu">검색 메뉴에 표시되는 엔진</string>
    <!-- Preference for settings related to changing the default search engine -->
    <string name="preferences_default_search_engine">기본 검색 엔진</string>
    <!-- Preference for settings related to Search -->
    <string name="preferences_search">검색</string>
    <!-- Preference for settings related to Search engines -->
    <string name="preferences_search_engines">검색 엔진</string>
    <!-- Preference for settings related to Search engines suggestions-->
    <string name="preferences_search_engines_suggestions">검색 엔진의 제안</string>
    <!-- Preference Category for settings related to Search address bar -->
    <string name="preferences_settings_address_bar">주소 표시줄 설정</string>
    <!-- Preference Category for settings to Firefox Suggest -->
    <string name="preference_search_address_bar_fx_suggest">주소 표시줄 - Firefox 제안</string>
    <!-- Preference link to Learn more about Firefox Suggest -->
    <string name="preference_search_learn_about_fx_suggest">Firefox 제안에 대해 더 알아보기</string>
    <!-- Preference link to rating Fenix on the Play Store -->
    <string name="preferences_rate">Google Play에서 평가하기</string>
    <!-- Preference linking to about page for Fenix
        The first parameter is the name of the app defined in app_name (for example: Fenix) -->
    <string name="preferences_about">%1$s 정보</string>
    <!-- Preference for settings related to changing the default browser -->
    <string name="preferences_set_as_default_browser">기본 브라우저로 지정</string>
    <!-- Preference category for advanced settings -->
    <string name="preferences_category_advanced">고급</string>
    <!-- Preference category for privacy and security settings -->
    <string name="preferences_category_privacy_security">개인 정보 및 보안</string>
    <!-- Preference for advanced site permissions -->
    <string name="preferences_site_permissions">사이트 권한</string>
    <!-- Preference for private browsing options -->
    <string name="preferences_private_browsing_options">사생활 보호 모드</string>
    <!-- Preference for opening links in a private tab-->
    <string name="preferences_open_links_in_a_private_tab">링크를 사생활 보호 탭에서 열기</string>
    <!-- Preference for allowing screenshots to be taken while in a private tab-->
    <string name="preferences_allow_screenshots_in_private_mode">사생활 보호 모드에서 스크린샷 허용</string>
    <!-- Will inform the user of the risk of activating Allow screenshots in private browsing option -->
    <string name="preferences_screenshots_in_private_mode_disclaimer">허용되는 경우, 여러 앱이 열려있을 때 사생활 보호 탭도 표시됨</string>
    <!-- Preference for adding private browsing shortcut -->
    <string name="preferences_add_private_browsing_shortcut">사생활 보호 모드 바로 가기 추가</string>
    <!-- Preference for enabling "HTTPS-Only" mode -->
    <string name="preferences_https_only_title">HTTPS 전용 모드</string>

    <!-- Label for cookie banner section in quick settings panel. -->
    <string name="cookie_banner_blocker">쿠키 배너 차단기</string>
    <!-- Preference for removing cookie/consent banners from sites automatically in private mode. See reduce_cookie_banner_summary for additional context. -->
    <string name="preferences_cookie_banner_reduction_private_mode">사생활 보호 모드의 쿠키 배너 차단기</string>

    <!-- Text for indicating cookie banner handling is off this site, this is shown as part of the protections panel with the tracking protection toggle -->
    <string name="reduce_cookie_banner_off_for_site">이 사이트에서 꺼짐</string>
    <!-- Text for cancel button indicating that cookie banner reduction is not supported for the current site, this is shown as part of the cookie banner details view. -->
    <string name="cookie_banner_handling_details_site_is_not_supported_cancel_button">취소</string>
    <!-- Text for request support button indicating that cookie banner reduction is not supported for the current site, this is shown as part of the cookie banner details view. -->
    <string name="cookie_banner_handling_details_site_is_not_supported_request_support_button_2">요청 보내기</string>
    <!-- Text for title indicating that cookie banner reduction is not supported for the current site, this is shown as part of the cookie banner details view. -->
    <string name="cookie_banner_handling_details_site_is_not_supported_title_2">이 사이트에 대한 지원을 요청하시겠습니까?</string>
    <!-- Label for the snackBar, after the user reports with success a website where cookie banner reducer did not work -->
    <string name="cookie_banner_handling_report_site_snack_bar_text_2">요청 전송됨</string>
    <!-- Text for indicating cookie banner handling is on this site, this is shown as part of the protections panel with the tracking protection toggle -->
    <string name="reduce_cookie_banner_on_for_site">이 사이트에서 켜짐</string>
    <!-- Text for indicating that a request for unsupported site was sent to Nimbus (it's a Mozilla library for experiments), this is shown as part of the protections panel with the tracking protection toggle -->
    <string name="reduce_cookie_banner_unsupported_site_request_submitted_2">지원 요청 전송됨</string>
    <!-- Text for indicating cookie banner handling is currently not supported for this site, this is shown as part of the protections panel with the tracking protection toggle -->
    <string name="reduce_cookie_banner_unsupported_site">현재 지원되지 않는 사이트</string>
    <!-- Title text for a detail explanation indicating cookie banner handling is on this site, this is shown as part of the cookie banner panel in the toolbar. The first parameter is a shortened URL of the current site-->
    <string name="reduce_cookie_banner_details_panel_title_on_for_site_1">%1$s에 쿠키 배너 차단기를 켜시겠습니까?</string>

    <!-- Title text for a detail explanation indicating cookie banner handling is off this site, this is shown as part of the cookie banner panel in the toolbar. The first parameter is a shortened URL of the current site-->
    <string name="reduce_cookie_banner_details_panel_title_off_for_site_1">%1$s에 쿠키 배너 차단기를 끄시겠습니까?</string>
    <!-- Title text for a detail explanation indicating cookie banner reducer didn't work for the current site, this is shown as part of the cookie banner panel in the toolbar. The first parameter is the application name-->
    <string name="reduce_cookie_banner_details_panel_title_unsupported_site_request_2">%1$s는 이 사이트에서 쿠키 요청을 자동으로 거부할 수 없습니다. 나중에 이 사이트를 지원하도록 요청을 보낼 수 있습니다.</string>

    <!-- Long text for a detail explanation indicating what will happen if cookie banner handling is off for a site, this is shown as part of the cookie banner panel in the toolbar. The first parameter is the application name -->
    <string name="reduce_cookie_banner_details_panel_description_off_for_site_1">끄면 %1$s가 쿠키를 지우고 이 사이트를 다시 로드합니다. 로그아웃되거나 장바구니가 비워질 수 있습니다.</string>
    <!-- Long text for a detail explanation indicating what will happen if cookie banner handling is on for a site, this is shown as part of the cookie banner panel in the toolbar. The first parameter is the application name -->
    <string name="reduce_cookie_banner_details_panel_description_on_for_site_3">켜면 %1$s가 이 사이트의 모든 쿠키 배너를 자동으로 거부하려고 시도합니다.</string>

    <!--Title for the cookie banner re-engagement CFR, the placeholder is replaced with app name -->
    <string name="cookie_banner_cfr_title">%1$s가 쿠키를 거부했습니다</string>
    <!--Message for the cookie banner re-engagement CFR -->
    <string name="cookie_banner_cfr_message">방해 요소가 줄어들고, 이 사이트에서 사용자를 추적하는 쿠키가 줄어듭니다.</string>

    <!-- Description of the preference to enable "HTTPS-Only" mode. -->
    <string name="preferences_https_only_summary">보안 강화를 위해 HTTPS 암호화 프로토콜을 사용하여 사이트에 자동으로 연결을 시도합니다.</string>
    <!-- Summary of https only preference if https only is set to off -->
    <string name="preferences_https_only_off">꺼짐</string>
    <!-- Summary of https only preference if https only is set to on in all tabs -->
    <string name="preferences_https_only_on_all">모든 탭에서 켜짐</string>
    <!-- Summary of https only preference if https only is set to on in private tabs only -->
    <string name="preferences_https_only_on_private">사생활 보호 탭에서 켜짐</string>
    <!-- Text displayed that links to website containing documentation about "HTTPS-Only" mode -->
    <string name="preferences_http_only_learn_more">더 알아보기</string>
    <!-- Option for the https only setting -->
    <string name="preferences_https_only_in_all_tabs">모든 탭에서 사용</string>
    <!-- Option for the https only setting -->
    <string name="preferences_https_only_in_private_tabs">사생활 보호 탭에서만 사용</string>
    <!-- Title shown in the error page for when trying to access a http website while https only mode is enabled. -->
    <string name="errorpage_httpsonly_title">보안 사이트를 사용할 수 없음</string>
    <!-- Message shown in the error page for when trying to access a http website while https only mode is enabled. The message has two paragraphs. This is the first. -->
    <string name="errorpage_httpsonly_message_title">웹 사이트가 HTTPS를 지원하지 않는 것 같습니다.</string>
    <!-- Message shown in the error page for when trying to access a http website while https only mode is enabled. The message has two paragraphs. This is the second. -->
    <string name="errorpage_httpsonly_message_summary">그러나, 공격자가 연루되었을 가능성도 있습니다. 웹 사이트를 방문하는 경우, 민감한 정보는 입력하지 않아야 합니다. 계속하면, 사이트에 대해 HTTPS 전용 모드가 일시적으로 꺼집니다.</string>
    <!-- Preference for accessibility -->
    <string name="preferences_accessibility">접근성</string>
    <!-- Preference to override the Mozilla account server -->
    <string name="preferences_override_account_server">사용자 지정  Mozilla 계정 서버</string>
    <!-- Preference to override the Sync token server -->
    <string name="preferences_override_sync_tokenserver">사용자 지정 동기화 서버</string>
    <!-- Toast shown after updating the Mozilla account/Sync server override preferences -->
    <string name="toast_override_account_sync_server_done">Mozilla 계정/동기화 서버가 수정되었습니다. 변경사항을 적용하기 위해 애플리케이션을 종료하는 중…</string>
    <!-- Preference category for account information -->
    <string name="preferences_category_account">계정</string>
    <!-- Preference for changing where the toolbar is positioned -->
    <string name="preferences_toolbar" moz:removedIn="129" tools:ignore="UnusedResources">도구 모음</string>
    <!-- Preference for changing where the AddressBar is positioned -->
    <string name="preferences_toolbar_2">주소 표시줄 위치</string>
    <!-- Preference for changing default theme to dark or light mode -->
    <string name="preferences_theme">테마</string>
    <!-- Preference for customizing the home screen -->
    <string name="preferences_home_2">홈페이지</string>
    <!-- Preference for gestures based actions -->
    <string name="preferences_gestures">제스처</string>
    <!-- Preference for settings related to visual options -->
    <string name="preferences_customize">사용자 지정</string>
    <!-- Preference description for banner about signing in -->
    <string name="preferences_sign_in_description_2">탭, 북마크, 비밀번호 등을 동기화하려면 로그인하세요.</string>
    <!-- Preference shown instead of account display name while account profile information isn't available yet. -->
    <string name="preferences_account_default_name_2">Mozilla 계정</string>
    <!-- Preference text for account title when there was an error syncing FxA -->
    <string name="preferences_account_sync_error">다시 연결하여 동기화를 계속하세요</string>
    <!-- Preference for language -->
    <string name="preferences_language">언어</string>
    <!-- Preference for translations -->
    <string name="preferences_translations">번역</string>
    <!-- Preference for data choices -->
    <string name="preferences_data_choices">데이터 선택</string>
    <!-- Preference for data collection -->
    <string name="preferences_data_collection">데이터 수집</string>
    <!-- Preference for developers -->
    <string name="preferences_remote_debugging">USB 원격 디버깅</string>
    <!-- Preference title for switch preference to show search suggestions -->
    <string name="preferences_show_search_suggestions">검색 제안 표시</string>
    <!-- Preference title for switch preference to show voice search button -->
    <string name="preferences_show_voice_search">음성 검색 표시</string>
    <!-- Preference title for switch preference to show search suggestions also in private mode -->
    <string name="preferences_show_search_suggestions_in_private">사생활 보호 세션에서 보기</string>
    <!-- Preference title for switch preference to show a clipboard suggestion when searching -->
    <string name="preferences_show_clipboard_suggestions">클립보드 제안 보기</string>
    <!-- Preference title for switch preference to suggest browsing history when searching -->
    <string name="preferences_search_browsing_history">방문 기록 검색</string>
    <!-- Preference title for switch preference to suggest bookmarks when searching -->
    <string name="preferences_search_bookmarks">북마크 검색</string>
    <!-- Preference title for switch preference to suggest synced tabs when searching -->
    <string name="preferences_search_synced_tabs">동기화된 탭 검색</string>
    <!-- Preference for account settings -->
    <string name="preferences_account_settings">계정 설정</string>

    <!-- Preference for enabling url autocomplete-->
    <string name="preferences_enable_autocomplete_urls">URL 자동 완성</string>
    <!-- Preference title for switch preference to show sponsored Firefox Suggest search suggestions -->
    <string name="preferences_show_sponsored_suggestions">스폰서 제안</string>
    <!-- Summary for preference to show sponsored Firefox Suggest search suggestions.
         The first parameter is the name of the application. -->
    <string name="preferences_show_sponsored_suggestions_summary">가끔씩 스폰서 제안으로 %1$s 지원</string>
    <!-- Preference title for switch preference to show Firefox Suggest search suggestions for web content.
         The first parameter is the name of the application. -->
    <string name="preferences_show_nonsponsored_suggestions">%1$s 제안</string>
    <!-- Summary for preference to show Firefox Suggest search suggestions for web content -->
    <string name="preferences_show_nonsponsored_suggestions_summary">사용자 검색과 관련된 웹 제안을 받으세요</string>
    <!-- Preference for open links in third party apps -->
    <string name="preferences_open_links_in_apps">앱에서 링크 열기</string>

    <!-- Preference for open links in third party apps always open in apps option -->
    <string name="preferences_open_links_in_apps_always">항상</string>
    <!-- Preference for open links in third party apps ask before opening option -->
    <string name="preferences_open_links_in_apps_ask">열기 전에 묻기</string>
    <!-- Preference for open links in third party apps never open in apps option -->
    <string name="preferences_open_links_in_apps_never">안 함</string>
    <!-- Preference for open download with an external download manager app -->
    <string name="preferences_external_download_manager">외부 다운로드 관리자</string>
    <!-- Preference for enabling gecko engine logs -->
    <string name="preferences_enable_gecko_logs">Gecko 로그 활성화</string>
    <!-- Message to indicate users that we are quitting the application to apply the changes -->
    <string name="quit_application">변경 사항을 적용하기 위해 애플리케이션을 종료하는 중…</string>

    <!-- Preference for extensions -->
    <string name="preferences_extensions">확장 기능</string>
    <!-- Preference for installing a local extension -->
    <string name="preferences_install_local_extension">파일에서 확장 기능 설치</string>
    <!-- Preference for notifications -->
    <string name="preferences_notifications">알림</string>

    <!-- Summary for notification preference indicating notifications are allowed -->
    <string name="notifications_allowed_summary">허용됨</string>
    <!-- Summary for notification preference indicating notifications are not allowed -->
    <string name="notifications_not_allowed_summary">허용되지 않음</string>

    <!-- Add-on Permissions -->
    <!-- The title of the required permissions section from addon's permissions screen -->
    <string name="addons_permissions_heading_required" tools:ignore="UnusedResources">필수</string>
    <!-- The title of the optional permissions section from addon's permissions screen -->
    <string name="addons_permissions_heading_optional" tools:ignore="UnusedResources">선택 사항</string>

    <!-- The title of the origin permission option allowing a user to enable the extension to run on all sites -->
    <string name="addons_permissions_allow_for_all_sites" tools:ignore="UnusedResources">모든 사이트에 허용</string>
    <!-- The subtitle for the allow for all sites preference toggle -->
    <string name="addons_permissions_allow_for_all_sites_subtitle" tools:ignore="UnusedResources">이 확장 기능을 신뢰한다면 모든 웹 사이트에 권한을 부여할 수 있습니다.</string>

    <!-- The text shown when an extension does not require permissions -->
    <string name="addons_does_not_require_permissions">이 확장 기능은 권한이 필요하지 않습니다.</string>

    <!-- Add-on Preferences -->
    <!-- Preference to customize the configured AMO (addons.mozilla.org) collection -->
    <string name="preferences_customize_extension_collection">사용자 지정 확장 기능 모음집</string>
    <!-- Button caption to confirm the add-on collection configuration -->
    <string name="customize_addon_collection_ok">확인</string>
    <!-- Button caption to abort the add-on collection configuration -->
    <string name="customize_addon_collection_cancel">취소</string>
    <!-- Hint displayed on input field for custom collection name -->
    <string name="customize_addon_collection_hint">모음집 이름</string>
    <!-- Hint displayed on input field for custom collection user ID-->
    <string name="customize_addon_collection_user_hint">모음집 소유자 (사용자 ID)</string>

    <!-- Toast shown after confirming the custom extension collection configuration -->
    <string name="toast_customize_extension_collection_done">확장 기능 모음집이 변경되었습니다. 변경 사항을 적용하기 위해 애플리케이션을 종료하는 중…</string>

    <!-- Customize Home -->
    <!-- Header text for jumping back into the recent tab in customize the home screen -->
    <string name="customize_toggle_jump_back_in">최근 탭</string>
<<<<<<< HEAD
    <!-- Title for the customize home screen section with recently saved bookmarks. -->
    <string name="customize_toggle_recent_bookmarks" moz:removedIn="127" tools:ignore="UnusedResources">최근 북마크</string>
=======
>>>>>>> 6455719a
    <!-- Title for the customize home screen section with bookmarks. -->
    <string name="customize_toggle_bookmarks">북마크</string>
    <!-- Title for the customize home screen section with recently visited. Recently visited is
    a section where users see a list of tabs that they have visited in the past few days -->
    <string name="customize_toggle_recently_visited">최근 방문</string>

    <!-- Title for the customize home screen section with Pocket. -->
    <string name="customize_toggle_pocket_2">생각하게 하는 이야기</string>
    <!-- Summary for the customize home screen section with Pocket. The first parameter is product name Pocket -->
    <string name="customize_toggle_pocket_summary">%s 제공 글</string>
    <!-- Title for the customize home screen section with sponsored Pocket stories. -->
    <string name="customize_toggle_pocket_sponsored">스폰서 소식</string>
    <!-- Title for the opening wallpaper settings screen -->
    <string name="customize_wallpapers">배경 화면</string>
    <!-- Title for the customize home screen section with sponsored shortcuts. -->
    <string name="customize_toggle_contile">스폰서 바로 가기</string>

    <!-- Wallpapers -->
    <!-- Content description for various wallpapers. The first parameter is the name of the wallpaper -->
    <string name="wallpapers_item_name_content_description">배경 화면 항목: %1$s</string>
    <!-- Snackbar message for when wallpaper is selected -->
    <string name="wallpaper_updated_snackbar_message">배경 화면이 업데이트됨!</string>
    <!-- Snackbar label for action to view selected wallpaper -->
    <string name="wallpaper_updated_snackbar_action">보기</string>

    <!-- Snackbar message for when wallpaper couldn't be downloaded -->
    <string name="wallpaper_download_error_snackbar_message">배경 화면을 다운로드할 수 없습니다</string>
    <!-- Snackbar label for action to retry downloading the wallpaper -->
    <string name="wallpaper_download_error_snackbar_action">다시 시도</string>
    <!-- Snackbar message for when wallpaper couldn't be selected because of the disk error -->
    <string name="wallpaper_select_error_snackbar_message">배경 화면을 변경할 수 없습니다</string>
    <!-- Text displayed that links to website containing documentation about the "Limited Edition" wallpapers. -->
    <string name="wallpaper_learn_more">더 알아보기</string>

    <!-- Text for classic wallpapers title. The first parameter is the Firefox name. -->
    <string name="wallpaper_classic_title">클래식 %s</string>
    <!-- Text for artist series wallpapers title. "Artist series" represents a collection of artist collaborated wallpapers. -->
    <string name="wallpaper_artist_series_title">아티스트 시리즈</string>
    <!-- Description text for the artist series wallpapers with learn more link. The first parameter is the learn more string defined in wallpaper_learn_more. "Independent voices" is the name of the wallpaper collection -->
    <string name="wallpaper_artist_series_description_with_learn_more">독립적인 목소리 모음. %s</string>
    <!-- Description text for the artist series wallpapers. "Independent voices" is the name of the wallpaper collection -->
    <string name="wallpaper_artist_series_description">독립적인 목소리 모음.</string>
    <!-- Wallpaper onboarding dialog header text. -->
    <string name="wallpapers_onboarding_dialog_title_text">다채로운 색상 체험</string>
    <!-- Wallpaper onboarding dialog body text. -->
    <string name="wallpapers_onboarding_dialog_body_text">나를 표현하는 배경 화면을 선택하세요.</string>
    <!-- Wallpaper onboarding dialog learn more button text. The button navigates to the wallpaper settings screen. -->
    <string name="wallpapers_onboarding_dialog_explore_more_button_text">더 많은 배경 화면 살펴보기</string>

    <!-- Add-ons general availability nimbus message-->
    <!-- Title of the Nimbus message for extension general availability-->
    <string name="addon_ga_message_title_2" tools:ignore="UnusedResources">새 확장 기능 지금 사용 가능</string>
    <!-- Body of the Nimbus message for add-ons general availability. 'Firefox' intentionally hardcoded here-->
    <string name="addon_ga_message_body" tools:ignore="UnusedResources">Firefox를 자신만의 것으로 만들 수 있는 100개 이상의 새로운 확장 기능을 확인해 보세요.</string>

    <!-- Button text of the Nimbus message for extensions general availability. -->
    <string name="addon_ga_message_button_2" tools:ignore="UnusedResources">확장 기능 탐색하기</string>

    <!-- Extension process crash dialog to user -->
    <!-- Title of the extension crash dialog shown to the user when enough errors have occurred with extensions and they need to be temporarily disabled -->
    <string name="extension_process_crash_dialog_title">확장 기능이 일시적으로 비활성화됨</string>
    <!-- This is a message shown to the user when too many errors have occurred with the extensions process and they have been disabled.
    The user can decide if they would like to continue trying to start extensions or if they'd rather continue without them.
    The first parameter is the application name. -->
    <string name="extension_process_crash_dialog_message">하나 이상의 확장 기능이 작동을 중지하여 시스템이 불안정해졌습니다. %1$s가 확장 기능을 다시 시작하지 못했습니다.\n\n현재 세션 중에는 확장 기능이 다시 시작되지 않습니다.\n\n확장 기능을 제거하거나 비활성화하면 이 문제가 해결될 수도 있습니다.</string>

    <!-- Button text on the extension crash dialog to prompt the user to try restarting the extensions but the dialog will reappear if it is unsuccessful again -->
    <string name="extension_process_crash_dialog_retry_button_text" tools:ignore="UnusedResources">확장 기능을 다시 시작해 보기</string>

    <!-- Button text on the extension crash dialog to prompt the user to continue with all extensions disabled. -->
    <string name="extension_process_crash_dialog_disable_extensions_button_text">확장 기능을 비활성화하고 계속</string>

    <!-- Account Preferences -->
    <!-- Preference for managing your account via accounts.firefox.com -->
    <string name="preferences_manage_account">계정 관리</string>
    <!-- Summary of the preference for managing your account via accounts.firefox.com. -->
    <string name="preferences_manage_account_summary">비밀번호 변경, 데이터 수집 관리 또는 계정 삭제</string>
    <!-- Preference for triggering sync -->
    <string name="preferences_sync_now">지금 동기화</string>
    <!-- Preference category for sync -->
    <string name="preferences_sync_category">동기화할 대상 선택</string>
    <!-- Preference for syncing history -->
    <string name="preferences_sync_history">기록</string>
    <!-- Preference for syncing bookmarks -->
    <string name="preferences_sync_bookmarks">북마크</string>
    <!-- Preference for syncing passwords -->
    <string name="preferences_sync_logins_2">비밀번호</string>
    <!-- Preference for syncing tabs -->
    <string name="preferences_sync_tabs_2">열린 탭</string>
    <!-- Preference for signing out -->
    <string name="preferences_sign_out">로그아웃</string>
    <!-- Preference displays and allows changing current FxA device name -->
    <string name="preferences_sync_device_name">기기 이름</string>
    <!-- Text shown when user enters empty device name -->
    <string name="empty_device_name_error">기기 이름은 비워둘 수 없습니다.</string>
    <!-- Label indicating that sync is in progress -->
    <string name="sync_syncing_in_progress">동기화 중…</string>
    <!-- Label summary indicating that sync failed. The first parameter is the date stamp showing last time it succeeded -->
    <string name="sync_failed_summary">동기화 실패. 마지막 성공: %s</string>
    <!-- Label summary showing never synced -->
    <string name="sync_failed_never_synced_summary">동기화 실패. 마지막 동기화: 없음</string>
    <!-- Label summary the date we last synced. The first parameter is date stamp showing last time synced -->
    <string name="sync_last_synced_summary">마지막 동기화: %s</string>
    <!-- Label summary showing never synced -->
    <string name="sync_never_synced_summary">마지막 동기화: 없음</string>

    <!-- Text for displaying the default device name.
        The first parameter is the application name, the second is the device manufacturer name
        and the third is the device model. -->
    <string name="default_device_name_2">%2$s %3$s의 %1$s</string>

    <!-- Preference for syncing payment methods -->
    <string name="preferences_sync_credit_cards_2">결제 방법</string>
    <!-- Preference for syncing addresses -->
    <string name="preferences_sync_address">주소</string>

    <!-- Send Tab -->
    <!-- Name of the "receive tabs" notification channel. Displayed in the "App notifications" system settings for the app -->
    <string name="fxa_received_tab_channel_name">받은 탭</string>
    <!-- Description of the "receive tabs" notification channel. Displayed in the "App notifications" system settings for the app -->
    <string name="fxa_received_tab_channel_description">다른 Firefox 기기에서 받은 탭에 대한 알림입니다.</string>

    <!--  The body for these is the URL of the tab received  -->
    <string name="fxa_tab_received_notification_name">전송 받은 탭</string>
    <!-- %s is the device name -->
    <string name="fxa_tab_received_from_notification_name">%s에서 온 탭</string>

    <!-- Close Synced Tabs -->
    <!-- The title for a notification shown when the user closes tabs that are currently
    open on this device from another device that's signed in to the same Mozilla account.
    %1$s is a placeholder for the app name; %2$d is the number of tabs closed.  -->
    <string name="fxa_tabs_closed_notification_title">%1$s 탭 닫힘: %2$d개</string>
    <!-- The body for a "closed synced tabs" notification. -->
    <string name="fxa_tabs_closed_text">최근에 닫은 탭 보기</string>

    <!-- Advanced Preferences -->
    <!-- Preference for tracking protection exceptions -->
    <string name="preferences_tracking_protection_exceptions">예외 목록</string>

    <!-- Button in Exceptions Preference to turn on tracking protection for all sites (remove all exceptions) -->
    <string name="preferences_tracking_protection_exceptions_turn_on_for_all">모든 사이트에서 사용</string>

    <!-- Text displayed when there are no exceptions -->
    <string name="exceptions_empty_message_description">예외를 사용하면 선택한 사이트에 대한 추적 방지 기능을 비활성화 할 수 있습니다.</string>
    <!-- Text displayed when there are no exceptions, with learn more link that brings users to a tracking protection SUMO page -->
    <string name="exceptions_empty_message_learn_more_link">더 알아보기</string>

    <!-- Preference switch for usage and technical data collection -->
    <string name="preference_usage_data">사용 현황 및 기술 데이터</string>
    <!-- Preference description for usage and technical data collection -->
    <string name="preferences_usage_data_description">%1$s의 개선을 위해 브라우저의 성능, 사용 현황, 하드웨어 및 설정 데이터를 Mozilla와 공유</string>
    <!-- Preference switch for marketing data collection -->
    <string name="preferences_marketing_data">마케팅 데이터</string>
    <!-- Preference description for marketing data collection -->
    <string name="preferences_marketing_data_description2">모바일 마케팅 공급업체인 Adjust와 기본 사용 현황 데이터를 공유</string>
    <!-- Title for studies preferences -->
    <string name="preference_experiments_2">연구</string>
    <!-- Summary for studies preferences -->
    <string name="preference_experiments_summary_2">Mozilla가 연구를 설치하고 실행하도록 허용</string>

    <!-- Turn On Sync Preferences -->
    <!-- Header of the Sync and save your data preference view -->
    <string name="preferences_sync_2">데이터 동기화 및 저장</string>
    <!-- Preference for reconnecting to FxA sync -->
    <string name="preferences_sync_sign_in_to_reconnect">재연결을 위해 로그인</string>
    <!-- Preference for removing FxA account -->
    <string name="preferences_sync_remove_account">계정 삭제</string>

    <!-- Pairing Feature strings -->
    <!-- Instructions on how to access pairing -->
    <string name="pair_instructions_2"><![CDATA[<b>firefox.com/pair</b>에 표시된 QR 코드를 스캔하세요]]></string>

    <!-- Toolbar Preferences -->
    <!-- Preference for using top toolbar -->
    <string name="preference_top_toolbar">위쪽</string>
    <!-- Preference for using bottom toolbar -->
    <string name="preference_bottom_toolbar">아래쪽</string>

    <!-- Theme Preferences -->
    <!-- Preference for using light theme -->
    <string name="preference_light_theme">밝게</string>
    <!-- Preference for using dark theme -->
    <string name="preference_dark_theme">어둡게</string>
    <!-- Preference for using using dark or light theme automatically set by battery -->
    <string name="preference_auto_battery_theme">배터리 절약 모드로 설정</string>
    <!-- Preference for using following device theme -->
    <string name="preference_follow_device_theme">기기 테마 따르기</string>

    <!-- Gestures Preferences-->
    <!-- Preferences for using pull to refresh in a webpage -->
    <string name="preference_gestures_website_pull_to_refresh">당겨서 새로 고침</string>
    <!-- Preference for using the dynamic toolbar -->
    <string name="preference_gestures_dynamic_toolbar">스크롤 중 도구 모음 숨기기</string>
    <!-- Preference for switching tabs by swiping horizontally on the toolbar -->
    <string name="preference_gestures_swipe_toolbar_switch_tabs" moz:removedIn="129" tools:ignore="UnusedResources">도구 모음을 옆으로 밀어서 탭 전환</string>
    <!-- Preference for showing the opened tabs by swiping up on the toolbar-->
    <string name="preference_gestures_swipe_toolbar_show_tabs">도구 모음을 위로 밀어서 탭 열기</string>

    <!-- Preference for using the dynamic toolbars -->
    <string name="preference_gestures_dynamic_toolbar_2">주소 표시줄 및 도구 모음을 숨기려면 스크롤</string>
    <!-- Preference for switching tabs by swiping horizontally on the addressbar -->
    <string name="preference_gestures_swipe_toolbar_switch_tabs_2">탭을 전환하려면 주소 표시줄을 옆으로 스와이프</string>

    <!-- Library -->
    <!-- Option in Library to open Downloads page -->
    <string name="library_downloads">다운로드</string>
    <!-- Option in library to open Bookmarks page -->
    <string name="library_bookmarks">북마크</string>
    <!-- Option in library to open Desktop Bookmarks root page -->
    <string name="library_desktop_bookmarks_root">데스크톱 북마크</string>
    <!-- Option in library to open Desktop Bookmarks "menu" page -->
    <string name="library_desktop_bookmarks_menu">북마크 메뉴</string>
    <!-- Option in library to open Desktop Bookmarks "toolbar" page -->
    <string name="library_desktop_bookmarks_toolbar">북마크 도구 모음</string>
    <!-- Option in library to open Desktop Bookmarks "unfiled" page -->
    <string name="library_desktop_bookmarks_unfiled">기타 북마크</string>
    <!-- Option in Library to open History page -->
    <string name="library_history">기록</string>
    <!-- Option in Library to open a new tab -->
    <string name="library_new_tab">새 탭</string>
    <!-- Settings Page Title -->
    <string name="settings_title">설정</string>
    <!-- Content description (not visible, for screen readers etc.): "Close button for library settings" -->
    <string name="content_description_close_button">닫기</string>

    <!-- Title to show in alert when a lot of tabs are to be opened
    %d is a placeholder for the number of tabs that will be opened -->
    <string name="open_all_warning_title">탭 %d개를 여시겠습니까?</string>
    <!-- Message to warn users that a large number of tabs will be opened
    %s will be replaced by app name. -->
    <string name="open_all_warning_message">이렇게 많은 탭을 열면 페이지가 로드되는 동안 %s가 느려질 수도 있습니다.  계속하시겠습니까?</string>
    <!-- Dialog button text for confirming open all tabs -->
    <string name="open_all_warning_confirm">탭 열기</string>
    <!-- Dialog button text for canceling open all tabs -->
    <string name="open_all_warning_cancel">취소</string>

    <!-- Text to show users they have one page in the history group section of the History fragment.
    %d is a placeholder for the number of pages in the group. -->
    <string name="history_search_group_site_1">%d개 페이지</string>

    <!-- Text to show users they have multiple pages in the history group section of the History fragment.
    %d is a placeholder for the number of pages in the group. -->
    <string name="history_search_group_sites_1">%d개 페이지</string>

    <!-- Option in library for Recently Closed Tabs -->
    <string name="library_recently_closed_tabs">최근에 닫은 탭</string>
    <!-- Option in library to open Recently Closed Tabs page -->
    <string name="recently_closed_show_full_history">모든 기록 보기</string>
    <!-- Text to show users they have multiple tabs saved in the Recently Closed Tabs section of history.
    %d is a placeholder for the number of tabs selected. -->
    <string name="recently_closed_tabs">%d개 탭</string>
    <!-- Text to show users they have one tab saved in the Recently Closed Tabs section of history.
    %d is a placeholder for the number of tabs selected. -->
    <string name="recently_closed_tab">%d개 탭</string>

    <!-- Recently closed tabs screen message when there are no recently closed tabs -->
    <string name="recently_closed_empty_message">최근에 닫은 탭 없음</string>

    <!-- Tab Management -->
    <!-- Title of preference for tabs management -->
    <string name="preferences_tabs">탭</string>
    <!-- Title of preference that allows a user to specify the tab view -->
    <string name="preferences_tab_view">탭 보기</string>
    <!-- Option for a list tab view -->
    <string name="tab_view_list">목록</string>
    <!-- Option for a grid tab view -->
    <string name="tab_view_grid">그리드</string>
    <!-- Title of preference that allows a user to auto close tabs after a specified amount of time -->
    <string name="preferences_close_tabs">탭 닫기</string>
    <!-- Option for auto closing tabs that will never auto close tabs, always allows user to manually close tabs -->
    <string name="close_tabs_manually">수동</string>
    <!-- Option for auto closing tabs that will auto close tabs after one day -->
    <string name="close_tabs_after_one_day">하루 후</string>
    <!-- Option for auto closing tabs that will auto close tabs after one week -->
    <string name="close_tabs_after_one_week">일주일 후</string>
    <!-- Option for auto closing tabs that will auto close tabs after one month -->
    <string name="close_tabs_after_one_month">한 달 후</string>

    <!-- Title of preference that allows a user to specify the auto-close settings for open tabs -->
    <string name="preference_auto_close_tabs" tools:ignore="UnusedResources">열린 탭 자동 닫기</string>

    <!-- Opening screen -->
    <!-- Title of a preference that allows a user to choose what screen to show after opening the app -->
    <string name="preferences_opening_screen">오프닝 화면</string>
    <!-- Option for always opening the homepage when re-opening the app -->
    <string name="opening_screen_homepage">홈페이지</string>
    <!-- Option for always opening the user's last-open tab when re-opening the app -->
    <string name="opening_screen_last_tab">마지막 탭</string>
    <!-- Option for always opening the homepage when re-opening the app after four hours of inactivity -->
    <string name="opening_screen_after_four_hours_of_inactivity">4시간 비활동 후에는 홈페이지</string>
    <!-- Summary for tabs preference when auto closing tabs setting is set to manual close-->
    <string name="close_tabs_manually_summary">수동으로 닫기</string>
    <!-- Summary for tabs preference when auto closing tabs setting is set to auto close tabs after one day-->
    <string name="close_tabs_after_one_day_summary">하루 후 닫기</string>
    <!-- Summary for tabs preference when auto closing tabs setting is set to auto close tabs after one week-->
    <string name="close_tabs_after_one_week_summary">일주일 후 닫기</string>
    <!-- Summary for tabs preference when auto closing tabs setting is set to auto close tabs after one month-->
    <string name="close_tabs_after_one_month_summary">한 달 후 닫기</string>

    <!-- Summary for homepage preference indicating always opening the homepage when re-opening the app -->
    <string name="opening_screen_homepage_summary">홈페이지 열기</string>
    <!-- Summary for homepage preference indicating always opening the last-open tab when re-opening the app -->
    <string name="opening_screen_last_tab_summary">마지막 탭 열기</string>
    <!-- Summary for homepage preference indicating opening the homepage when re-opening the app after four hours of inactivity -->
    <string name="opening_screen_after_four_hours_of_inactivity_summary">4시간 후에는 홈페이지 열기</string>

    <!-- Inactive tabs -->
    <!-- Category header of a preference that allows a user to enable or disable the inactive tabs feature -->
    <string name="preferences_inactive_tabs">이전 탭을 비활성으로 이동</string>
    <!-- Title of inactive tabs preference -->
    <string name="preferences_inactive_tabs_title">2주 동안 보지 않은 탭은 비활동 섹션으로 이동됩니다.</string>

    <!-- Studies -->
    <!-- Title of the remove studies button -->
    <string name="studies_remove">삭제</string>
    <!-- Title of the active section on the studies list -->
    <string name="studies_active">활성화</string>
    <!-- Description for studies, it indicates why Firefox use studies. The first parameter is the name of the application. -->
    <string name="studies_description_2">%1$s는 때때로 연구를 설치하고 실행할 수 있습니다.</string>
    <!-- Learn more link for studies, links to an article for more information about studies. -->
    <string name="studies_learn_more">더 알아보기</string>

    <!-- Dialog message shown after removing a study -->
    <string name="studies_restart_app">변경 사항을 적용하기 위해 애플리케이션이 종료됩니다</string>
    <!-- Dialog button to confirm the removing a study. -->
    <string name="studies_restart_dialog_ok">확인</string>
    <!-- Dialog button text for canceling removing a study. -->
    <string name="studies_restart_dialog_cancel">취소</string>

    <!-- Toast shown after turning on/off studies preferences -->
    <string name="studies_toast_quit_application" tools:ignore="UnusedResources">변경 사항을 적용하기 위해 애플리케이션을 종료하는 중…</string>

    <!-- Sessions -->
    <!-- Title for the list of tabs -->
    <string name="tab_header_label">열린 탭</string>
    <!-- Title for the list of tabs in the current private session -->
    <string name="tabs_header_private_tabs_title">사생활 보호 탭</string>
    <!-- Title for the list of tabs in the synced tabs -->
    <string name="tabs_header_synced_tabs_title">동기화된 탭</string>
    <!-- Content description (not visible, for screen readers etc.): Add tab button. Adds a news tab when pressed -->
    <string name="add_tab">탭 추가</string>
    <!-- Content description (not visible, for screen readers etc.): Add tab button. Adds a news tab when pressed -->
    <string name="add_private_tab">사생활 보호 탭 추가</string>
    <!-- Text for the new tab button to indicate adding a new private tab in the tab -->
    <string name="tab_drawer_fab_content">사생활 보호</string>
    <!-- Text for the new tab button to indicate syncing command on the synced tabs page -->
    <string name="tab_drawer_fab_sync">Sync</string>
    <!-- Text shown in the menu for sharing all tabs -->
    <string name="tab_tray_menu_item_share">모든 탭 공유</string>
    <!-- Text shown in the menu to view recently closed tabs -->
    <string name="tab_tray_menu_recently_closed">최근에 닫은 탭</string>
    <!-- Text shown in the tabs tray inactive tabs section -->
    <string name="tab_tray_inactive_recently_closed" tools:ignore="UnusedResources">최근에 닫음</string>
    <!-- Text shown in the menu to view account settings -->
    <string name="tab_tray_menu_account_settings">계정 설정</string>
    <!-- Text shown in the menu to view tab settings -->
    <string name="tab_tray_menu_tab_settings">탭 설정</string>
    <!-- Text shown in the menu for closing all tabs -->
    <string name="tab_tray_menu_item_close">모든 탭 닫기</string>
    <!-- Text shown in the multiselect menu for bookmarking selected tabs. -->
    <string name="tab_tray_multiselect_menu_item_bookmark">북마크</string>
    <!-- Text shown in the multiselect menu for closing selected tabs. -->
    <string name="tab_tray_multiselect_menu_item_close">닫기</string>
    <!-- Content description for tabs tray multiselect share button -->
    <string name="tab_tray_multiselect_share_content_description">선택한 탭 공유</string>
    <!-- Content description for tabs tray multiselect menu -->
    <string name="tab_tray_multiselect_menu_content_description">선택한 탭 메뉴</string>
    <!-- Content description (not visible, for screen readers etc.): Removes tab from collection button. Removes the selected tab from collection when pressed -->
    <string name="remove_tab_from_collection">모음집에서 탭 삭제</string>
    <!-- Text for button to enter multiselect mode in tabs tray -->
    <string name="tabs_tray_select_tabs">탭 선택</string>
    <!-- Content description (not visible, for screen readers etc.): Close tab button. Closes the current session when pressed -->
    <string name="close_tab">탭 닫기</string>
    <!-- Content description (not visible, for screen readers etc.): Close tab <title> button. First parameter is tab title  -->
    <string name="close_tab_title">%s 탭 닫기</string>
    <!-- Content description (not visible, for screen readers etc.): Opens the open tabs menu when pressed -->
    <string name="open_tabs_menu">탭 메뉴 열기</string>
    <!-- Open tabs menu item to save tabs to collection -->
    <string name="tabs_menu_save_to_collection1">탭을 모음집에 저장</string>

    <!-- Text for the menu button to delete a collection -->
    <string name="collection_delete">모음집 삭제</string>
    <!-- Text for the menu button to rename a collection -->
    <string name="collection_rename">모음집 이름 변경</string>
    <!-- Text for the button to open tabs of the selected collection -->
    <string name="collection_open_tabs">열린 탭</string>


    <!-- Hint for adding name of a collection -->
    <string name="collection_name_hint">모음집 이름</string>
    <!-- Text for the menu button to rename a top site -->
    <string name="rename_top_site">이름 변경</string>
    <!-- Text for the menu button to remove a top site -->
    <string name="remove_top_site">삭제</string>

    <!-- Text for the menu button to delete a top site from history -->
    <string name="delete_from_history">기록에서 삭제</string>
    <!-- Postfix for private WebApp titles, placeholder is replaced with app name -->
    <string name="pwa_site_controls_title_private">%1$s (사생활 보호 모드)</string>

    <!-- History -->
    <!-- Text for the button to search all history -->
    <string name="history_search_1">검색어 입력</string>
    <!-- Text for the button to clear all history -->
    <string name="history_delete_all">기록 삭제</string>
    <!-- Text for the snackbar to confirm that multiple browsing history items has been deleted -->
    <string name="history_delete_multiple_items_snackbar">기록 삭제됨</string>
    <!-- Text for the snackbar to confirm that a single browsing history item has been deleted. The first parameter is the shortened URL of the deleted history item. -->
    <string name="history_delete_single_item_snackbar">%1$s 삭제됨</string>
    <!-- Context description text for the button to delete a single history item -->
    <string name="history_delete_item">삭제</string>
    <!-- History multi select title in app bar
    The first parameter is the number of bookmarks selected -->
    <string name="history_multi_select_title">%1$d개 선택됨</string>
    <!-- Text for the header that groups the history for today -->
    <string name="history_today">오늘</string>
    <!-- Text for the header that groups the history for yesterday -->
    <string name="history_yesterday">어제</string>
    <!-- Text for the header that groups the history the past 7 days -->
    <string name="history_7_days">지난 7 일</string>
    <!-- Text for the header that groups the history the past 30 days -->
    <string name="history_30_days">지난 30 일</string>
    <!-- Text for the header that groups the history older than the last month -->
    <string name="history_older">이전</string>

    <!-- Text shown when no history exists -->
    <string name="history_empty_message">기록 없음</string>

    <!-- Downloads -->
    <!-- Text for the snackbar to confirm that multiple downloads items have been removed -->
    <string name="download_delete_multiple_items_snackbar_1">다운로드 삭제됨</string>
    <!-- Text for the snackbar to confirm that a single download item has been removed. The first parameter is the name of the download item. -->
    <string name="download_delete_single_item_snackbar">%1$s 삭제됨</string>
    <!-- Text shown when no download exists -->
    <string name="download_empty_message_1">다운로드한 파일 없음</string>
    <!-- History multi select title in app bar
    The first parameter is the number of downloads selected -->
    <string name="download_multi_select_title">%1$d개 선택됨</string>


    <!-- Text for the button to remove a single download item -->
    <string name="download_delete_item_1">삭제</string>


    <!-- Crashes -->
    <!-- Title text displayed on the tab crash page. This first parameter is the name of the application (For example: Fenix) -->
    <string name="tab_crash_title_2">죄송합니다. %1$s가 페이지를 열 수 없습니다.</string>

    <!-- Send crash report checkbox text on the tab crash page -->
    <string name="tab_crash_send_report">Mozilla에 충돌 보고서 보내기</string>
    <!-- Close tab button text on the tab crash page -->
    <string name="tab_crash_close">탭 닫기</string>
    <!-- Restore tab button text on the tab crash page -->
    <string name="tab_crash_restore">탭 복원</string>

    <!-- Bookmarks -->
    <!-- Confirmation message for a dialog confirming if the user wants to delete the selected folder -->
    <string name="bookmark_delete_folder_confirmation_dialog">이 폴더를 삭제하시겠습니까?</string>
    <!-- Confirmation message for a dialog confirming if the user wants to delete multiple items including folders. Parameter will be replaced by app name. -->
    <string name="bookmark_delete_multiple_folders_confirmation_dialog">%s가 선택된 항목들을 삭제합니다.</string>
    <!-- Text for the cancel button on delete bookmark dialog -->
    <string name="bookmark_delete_negative">취소</string>
    <!-- Screen title for adding a bookmarks folder -->
    <string name="bookmark_add_folder">폴더 추가</string>
    <!-- Snackbar title shown after a bookmark has been created. -->
    <string name="bookmark_saved_snackbar">북마크가 저장되었습니다!</string>
    <!-- Snackbar edit button shown after a bookmark has been created. -->
    <string name="edit_bookmark_snackbar_action">편집</string>

    <!-- Bookmark overflow menu edit button -->
    <string name="bookmark_menu_edit_button">편집</string>
    <!-- Bookmark overflow menu copy button -->
    <string name="bookmark_menu_copy_button">복사</string>
    <!-- Bookmark overflow menu share button -->
    <string name="bookmark_menu_share_button">공유</string>
    <!-- Bookmark overflow menu open in new tab button -->
    <string name="bookmark_menu_open_in_new_tab_button">새 탭에서 열기</string>
    <!-- Bookmark overflow menu open in private tab button -->
    <string name="bookmark_menu_open_in_private_tab_button">사생활 보호 탭에서 열기</string>
    <!-- Bookmark overflow menu open all in tabs button -->
    <string name="bookmark_menu_open_all_in_tabs_button">모두 새 탭에서 열기</string>
    <!-- Bookmark overflow menu open all in private tabs button -->
    <string name="bookmark_menu_open_all_in_private_tabs_button">모두 사생활 보호 탭에서 열기</string>
    <!-- Bookmark overflow menu delete button -->
    <string name="bookmark_menu_delete_button">삭제</string>


    <!--Bookmark overflow menu save button -->
    <string name="bookmark_menu_save_button">저장</string>
    <!-- Bookmark multi select title in app bar
     The first parameter is the number of bookmarks selected -->
    <string name="bookmarks_multi_select_title">%1$d개 선택됨</string>
    <!-- Bookmark editing screen title -->
    <string name="edit_bookmark_fragment_title">북마크 편집</string>
    <!-- Bookmark folder editing screen title -->
    <string name="edit_bookmark_folder_fragment_title">폴더 편집</string>
    <!-- Bookmark sign in button message -->
    <string name="bookmark_sign_in_button">동기화된 북마크를 보려면 로그인하세요</string>
    <!-- Bookmark URL editing field label -->
    <string name="bookmark_url_label">URL</string>
    <!-- Bookmark FOLDER editing field label -->
    <string name="bookmark_folder_label">폴더</string>
    <!-- Bookmark NAME editing field label -->
    <string name="bookmark_name_label">이름</string>
    <!-- Bookmark add folder screen title -->
    <string name="bookmark_add_folder_fragment_label">폴더 추가</string>
    <!-- Bookmark select folder screen title -->
    <string name="bookmark_select_folder_fragment_label">폴더 선택</string>
    <!-- Bookmark editing error missing title -->
    <string name="bookmark_empty_title_error">제목이 있어야 합니다</string>
    <!-- Bookmark editing error missing or improper URL -->
    <string name="bookmark_invalid_url_error">URL이 잘못되었습니다</string>
    <!-- Bookmark screen message for empty bookmarks folder -->
    <string name="bookmarks_empty_message">여기에 북마크가 없습니다</string>


    <!-- Bookmark snackbar message on deletion
     The first parameter is the host part of the URL of the bookmark deleted, if any -->
    <string name="bookmark_deletion_snackbar_message">%1$s 삭제됨</string>
    <!-- Bookmark snackbar message on deleting multiple bookmarks not including folders-->
    <string name="bookmark_deletion_multiple_snackbar_message_2">북마크 삭제됨</string>
    <!-- Bookmark snackbar message on deleting multiple bookmarks including folders-->
    <string name="bookmark_deletion_multiple_snackbar_message_3">선택한 폴더 삭제 중</string>
    <!-- Bookmark undo button for deletion snackbar action -->
    <string name="bookmark_undo_deletion">실행 취소</string>

    <!-- Text for the button to search all bookmarks -->
    <string name="bookmark_search">검색어 입력</string>

    <!-- Site Permissions -->
    <!-- Button label that take the user to the Android App setting -->
    <string name="phone_feature_go_to_settings">설정으로 이동</string>

    <!-- Content description (not visible, for screen readers etc.): Quick settings sheet
        to give users access to site specific information / settings. For example:
        Secure settings status and a button to modify site permissions -->
    <string name="quick_settings_sheet">빠른 설정 시트</string>
    <!-- Label that indicates that this option it the recommended one -->
    <string name="phone_feature_recommended">추천</string>
    <!-- Button label for clearing all the information of site permissions-->
    <string name="clear_permissions">모든 권한 지우기</string>
    <!-- Text for the OK button on Clear permissions dialog -->
    <string name="clear_permissions_positive">확인</string>
    <!-- Text for the cancel button on Clear permissions dialog -->
    <string name="clear_permissions_negative">취소</string>
    <!-- Button label for clearing a site permission-->
    <string name="clear_permission">권한 지우기</string>
    <!-- Text for the OK button on Clear permission dialog -->
    <string name="clear_permission_positive">확인</string>
    <!-- Text for the cancel button on Clear permission dialog -->
    <string name="clear_permission_negative">취소</string>
    <!-- Button label for clearing all the information on all sites-->
    <string name="clear_permissions_on_all_sites">모든 사이트에 대해 권한 지우기</string>
    <!-- Preference for altering video and audio autoplay for all websites -->
    <string name="preference_browser_feature_autoplay">자동 재생</string>
    <!-- Preference for altering the camera access for all websites -->
    <string name="preference_phone_feature_camera">카메라</string>
    <!-- Preference for altering the microphone access for all websites -->
    <string name="preference_phone_feature_microphone">마이크</string>
    <!-- Preference for altering the location access for all websites -->
    <string name="preference_phone_feature_location">위치</string>
    <!-- Preference for altering the notification access for all websites -->
    <string name="preference_phone_feature_notification">알림</string>
    <!-- Preference for altering the persistent storage access for all websites -->
    <string name="preference_phone_feature_persistent_storage">영구 저장소</string>
    <!-- Preference for altering the storage access setting for all websites -->
    <string name="preference_phone_feature_cross_origin_storage_access">교차 사이트 쿠키</string>
    <!-- Preference for altering the EME access for all websites -->
    <string name="preference_phone_feature_media_key_system_access">DRM 제어 콘텐츠</string>
    <!-- Label that indicates that a permission must be asked always -->
    <string name="preference_option_phone_feature_ask_to_allow">항상 확인</string>
    <!-- Label that indicates that a permission must be blocked -->
    <string name="preference_option_phone_feature_blocked">차단됨</string>
    <!-- Label that indicates that a permission must be allowed -->
    <string name="preference_option_phone_feature_allowed">허용됨</string>
    <!--Label that indicates a permission is by the Android OS-->
    <string name="phone_feature_blocked_by_android">Android에 의해 차단됨</string>
    <!-- Preference for showing a list of websites that the default configurations won't apply to them -->
    <string name="preference_exceptions">예외 목록</string>
    <!-- Summary of tracking protection preference if tracking protection is set to off -->
    <string name="tracking_protection_off">꺼짐</string>

    <!-- Summary of tracking protection preference if tracking protection is set to standard -->
    <string name="tracking_protection_standard">표준</string>
    <!-- Summary of tracking protection preference if tracking protection is set to strict -->
    <string name="tracking_protection_strict">엄격</string>
    <!-- Summary of tracking protection preference if tracking protection is set to custom -->
    <string name="tracking_protection_custom">사용자 지정</string>
    <!-- Label for global setting that indicates that all video and audio autoplay is allowed -->
    <string name="preference_option_autoplay_allowed2">오디오 및 비디오 허용</string>
    <!-- Label for site specific setting that indicates that all video and audio autoplay is allowed -->
    <string name="quick_setting_option_autoplay_allowed">오디오 및 비디오 허용</string>
    <!-- Label that indicates that video and audio autoplay is only allowed over Wi-Fi -->
    <string name="preference_option_autoplay_allowed_wifi_only2">셀룰러 데이터에서만 오디오 및 비디오 차단</string>
    <!-- Subtext that explains 'autoplay on Wi-Fi only' option -->
    <string name="preference_option_autoplay_allowed_wifi_subtext">오디오 및 비디오가 Wi-Fi에서 재생됩니다</string>
    <!-- Label for global setting that indicates that video autoplay is allowed, but audio autoplay is blocked -->
    <string name="preference_option_autoplay_block_audio2">오디오만 차단</string>
    <!-- Label for site specific setting that indicates that video autoplay is allowed, but audio autoplay is blocked -->
    <string name="quick_setting_option_autoplay_block_audio">오디오만 차단</string>
    <!-- Label for global setting that indicates that all video and audio autoplay is blocked -->
    <string name="preference_option_autoplay_blocked3">오디오 및 비디오 차단</string>
    <!-- Label for site specific setting that indicates that all video and audio autoplay is blocked -->
    <string name="quick_setting_option_autoplay_blocked">오디오 및 비디오 차단</string>
    <!-- Summary of delete browsing data on quit preference if it is set to on -->
    <string name="delete_browsing_data_quit_on">켜짐</string>
    <!-- Summary of delete browsing data on quit preference if it is set to off -->
    <string name="delete_browsing_data_quit_off">꺼짐</string>

    <!-- Summary of studies preference if it is set to on -->
    <string name="studies_on">켜짐</string>
    <!-- Summary of studies data on quit preference if it is set to off -->
    <string name="studies_off">꺼짐</string>

    <!-- Collections -->
    <!-- Collections header on home fragment -->
    <string name="collections_header">모음집</string>
    <!-- Content description (not visible, for screen readers etc.): Opens the collection menu when pressed -->
    <string name="collection_menu_button_content_description">모음집 메뉴</string>

    <!-- Label to describe what collections are to a new user without any collections -->
    <string name="no_collections_description2">중요한 것들을 수집하세요.\n나중에 빠르게 액세스할 수 있도록 유사한 검색, 사이트 및 탭을 함께 그룹화하세요.</string>
    <!-- Title for the "select tabs" step of the collection creator -->
    <string name="create_collection_select_tabs">탭 선택</string>

    <!-- Title for the "select collection" step of the collection creator -->
    <string name="create_collection_select_collection">모음집 선택</string>

    <!-- Title for the "name collection" step of the collection creator -->
    <string name="create_collection_name_collection">모음집 이름</string>

    <!-- Button to add new collection for the "select collection" step of the collection creator -->
    <string name="create_collection_add_new_collection">새 모음집 추가</string>

    <!-- Button to select all tabs in the "select tabs" step of the collection creator -->
    <string name="create_collection_select_all">모두 선택</string>
    <!-- Button to deselect all tabs in the "select tabs" step of the collection creator -->
    <string name="create_collection_deselect_all">모두 선택 해제</string>
    <!-- Text to prompt users to select the tabs to save in the "select tabs" step of the collection creator -->
    <string name="create_collection_save_to_collection_empty">저장할 탭 선택</string>

    <!-- Text to show users how many tabs they have selected in the "select tabs" step of the collection creator.
     %d is a placeholder for the number of tabs selected. -->
    <string name="create_collection_save_to_collection_tabs_selected">%d개 탭 선택됨</string>

    <!-- Text to show users they have one tab selected in the "select tabs" step of the collection creator.
    %d is a placeholder for the number of tabs selected. -->
    <string name="create_collection_save_to_collection_tab_selected">%d개 탭 선택됨</string>

    <!-- Text shown in snackbar when multiple tabs have been saved in a collection -->
    <string name="create_collection_tabs_saved">탭이 저장되었습니다!</string>

    <!-- Text shown in snackbar when one or multiple tabs have been saved in a new collection -->
    <string name="create_collection_tabs_saved_new_collection">모음집 저장됨!</string>
    <!-- Text shown in snackbar when one tab has been saved in a collection -->
    <string name="create_collection_tab_saved">탭이 저장되었습니다!</string>

    <!-- Content description (not visible, for screen readers etc.): button to close the collection creator -->
    <string name="create_collection_close">닫기</string>

    <!-- Button to save currently selected tabs in the "select tabs" step of the collection creator-->
    <string name="create_collection_save">저장</string>

    <!-- Snackbar action to view the collection the user just created or updated -->
    <string name="create_collection_view">보기</string>

    <!-- Text for the OK button from collection dialogs -->
    <string name="create_collection_positive">확인</string>
    <!-- Text for the cancel button from collection dialogs -->
    <string name="create_collection_negative">취소</string>

    <!-- Default name for a new collection in "name new collection" step of the collection creator. %d is a placeholder for the number of collections-->
    <string name="create_collection_default_name">모음집 %d개</string>

    <!-- Share -->
    <!-- Share screen header -->
    <string name="share_header_2">공유</string>
    <!-- Content description (not visible, for screen readers etc.):
        "Share" button. Opens the share menu when pressed. -->
    <string name="share_button_content_description">공유</string>
    <!-- Text for the Save to PDF feature in the share menu -->
    <string name="share_save_to_pdf">PDF로 저장</string>
    <!-- Text for error message when generating a PDF file Text. -->
    <string name="unable_to_save_to_pdf_error">PDF를 생성할 수 없음</string>
    <!-- Text for standard error snackbar dismiss button. -->
    <string name="standard_snackbar_error_dismiss">닫기</string>
    <!-- Text for error message when printing a page and it fails. -->
    <string name="unable_to_print_page_error">이 페이지를 인쇄할 수 없음</string>
    <!-- Text for the print feature in the share and browser menu -->
    <string name="menu_print">인쇄</string>
    <!-- Sub-header in the dialog to share a link to another sync device -->
    <string name="share_device_subheader">기기로 보내기</string>
    <!-- Sub-header in the dialog to share a link to an app from the full list -->
    <string name="share_link_all_apps_subheader">모든 동작</string>
    <!-- Sub-header in the dialog to share a link to an app from the most-recent sorted list -->
    <string name="share_link_recent_apps_subheader">최근 사용</string>
    <!-- Text for the copy link action in the share screen. -->
    <string name="share_copy_link_to_clipboard">클립보드에 복사</string>
    <!-- Toast shown after copying link to clipboard -->
    <string name="toast_copy_link_to_clipboard">클립보드에 복사됨</string>
    <!-- An option from the share dialog to sign into sync -->
    <string name="sync_sign_in">Sync에 로그인</string>
     <!-- An option from the three dot menu to sync and save data -->
    <string name="sync_menu_sync_and_save_data">데이터 동기화 및 저장</string>
    <!-- An option from the share dialog to send link to all other sync devices -->
    <string name="sync_send_to_all">모든 기기에 보내기</string>
    <!-- An option from the share dialog to reconnect to sync -->
    <string name="sync_reconnect">Sync에 다시 연결</string>
    <!-- Text displayed when sync is offline and cannot be accessed -->
    <string name="sync_offline">오프라인</string>
    <!-- An option to connect additional devices -->
    <string name="sync_connect_device">다른 기기에 연결</string>

    <!-- The dialog text shown when additional devices are not available -->
    <string name="sync_connect_device_dialog">탭을 보내려면 하나 이상의 다른 기기에서 Firefox에 로그인하세요.</string>
    <!-- Confirmation dialog button -->
    <string name="sync_confirmation_button">확인</string>

    <!-- Share error message -->
    <string name="share_error_snackbar">이 앱에 공유 할 수 없습니다</string>
    <!-- Add new device screen title -->
    <string name="sync_add_new_device_title">기기로 보내기</string>
    <!-- Text for the warning message on the Add new device screen -->
    <string name="sync_add_new_device_message">연결된 기기 없음</string>

    <!-- Text for the button to learn about sending tabs -->
    <string name="sync_add_new_device_learn_button">탭 보내기에 대해 알아보기…</string>
    <!-- Text for the button to connect another device -->
    <string name="sync_add_new_device_connect_button">다른 기기 연결…</string>

    <!-- Notifications -->
    <!-- Text shown in the notification that pops up to remind the user that a private browsing session is active. -->
    <string name="notification_pbm_delete_text_2">사생활 보호 탭 닫기</string>

    <!-- Text for option one, shown in microsurvey.-->
    <string name="microsurvey_survey_5_point_option_0" tools:ignore="UnusedResources" moz:removedIn="130">보통</string>
    <!-- Text for option two, shown in microsurvey.-->
    <string name="microsurvey_survey_5_point_option_1" tools:ignore="UnusedResources" moz:removedIn="130">매우 불만족</string>
    <!-- Text for option three, shown in microsurvey.-->
    <string name="microsurvey_survey_5_point_option_2" tools:ignore="UnusedResources" moz:removedIn="130">불만족</string>
    <!-- Text for option four, shown in microsurvey.-->
    <string name="microsurvey_survey_5_point_option_3" tools:ignore="UnusedResources" moz:removedIn="130">만족</string>
    <!-- Text for option five, shown in microsurvey.-->
    <string name="microsurvey_survey_5_point_option_4" tools:ignore="UnusedResources" moz:removedIn="130">매우 만족</string>


    <!-- Text shown in the notification that pops up to remind the user that a private browsing session is active for Android 14+ -->
    <string name="notification_erase_title_android_14">사생활 보호 탭을 닫으시겠습니까?</string>
    <string name="notification_erase_text_android_14">사생활 보호 탭을 닫으려면 이 알림을 누르거나 미세요.</string>

    <!-- Name of the marketing notification channel. Displayed in the "App notifications" system settings for the app -->
    <string name="notification_marketing_channel_name">마케팅</string>

    <!-- Title shown in the notification that pops up to remind the user to set fenix as default browser.
    The app name is in the text, due to limitations with localizing Nimbus experiments -->
    <string name="nimbus_notification_default_browser_title" tools:ignore="UnusedResources">Firefox는 빠르고 사생활을 보호합니다</string>
    <!-- Text shown in the notification that pops up to remind the user to set fenix as default browser.
    The app name is in the text, due to limitations with localizing Nimbus experiments -->
    <string name="nimbus_notification_default_browser_text" tools:ignore="UnusedResources">Firefox를 기본 브라우저로 설정하세요</string>
    <!-- Title shown in the notification that pops up to re-engage the user -->
    <string name="notification_re_engagement_title">사생활 보호 모드 사용해보기</string>
    <!-- Text shown in the notification that pops up to re-engage the user.
    %1$s is a placeholder that will be replaced by the app name. -->
    <string name="notification_re_engagement_text">%1$s에 저장된 쿠키나 기록이 없는 탐색</string>

    <!-- Title A shown in the notification that pops up to re-engage the user -->
    <string name="notification_re_engagement_A_title">흔적 없이 브라우징하기</string>
    <!-- Text A shown in the notification that pops up to re-engage the user.
    %1$s is a placeholder that will be replaced by the app name. -->
    <string name="notification_re_engagement_A_text">%1$s의 사생활 보호 모드는 사용자 정보를 저장하지 않습니다.</string>
    <!-- Title B shown in the notification that pops up to re-engage the user -->
    <string name="notification_re_engagement_B_title">첫 번째 검색 시작</string>

    <!-- Text B shown in the notification that pops up to re-engage the user -->
    <string name="notification_re_engagement_B_text">근처에 있는 것을 찾아 보거나 재미있는 것을 발견해 보세요.</string>

    <!-- Survey -->
    <!-- Text shown in the fullscreen message that pops up to ask user to take a short survey.
    The app name is in the text, due to limitations with localizing Nimbus experiments -->
    <string name="nimbus_survey_message_text">간단한 설문 조사로 Firefox를 개선할 수 있도록 도와주세요.</string>
    <!-- Preference for taking the short survey. -->
    <string name="preferences_take_survey">설문 조사 참여</string>
    <!-- Preference for not taking the short survey. -->
    <string name="preferences_not_take_survey">아니요</string>

    <!-- Snackbar -->
    <!-- Text shown in snackbar when user deletes a collection -->
    <string name="snackbar_collection_deleted">모음집 삭제됨</string>

    <!-- Text shown in snackbar when user renames a collection -->
    <string name="snackbar_collection_renamed">모음집 이름 변경됨</string>

    <!-- Text shown in snackbar when user closes a tab -->
    <string name="snackbar_tab_closed">탭 닫힘</string>
    <!-- Text shown in snackbar when user closes all tabs -->
    <string name="snackbar_tabs_closed">탭 닫힘</string>
    <!-- Text shown in snackbar when user closes multiple inactive tabs. %1$s will be replaced with the number of tabs closed. -->
    <string name="snackbar_num_tabs_closed">탭 닫힘: %1$s개</string>
    <!-- Text shown in snackbar when user bookmarks a list of tabs -->
    <string name="snackbar_message_bookmarks_saved">북마크가 저장되었습니다!</string>
    <!-- Text shown in snackbar when user adds a site to shortcuts -->
    <string name="snackbar_added_to_shortcuts">바로 가기에 추가되었습니다!</string>
    <!-- Text shown in snackbar when user closes a private tab -->
    <string name="snackbar_private_tab_closed">사생활 보호 탭 닫힘</string>
    <!-- Text shown in snackbar when user closes all private tabs -->
    <string name="snackbar_private_tabs_closed">사생활 보호 탭 닫힘</string>
    <!-- Text shown in snackbar when user erases their private browsing data -->
    <string name="snackbar_private_data_deleted">사생활 보호 모드 데이터 삭제됨</string>
    <!-- Text shown in snackbar to undo deleting a tab, top site or collection -->
    <string name="snackbar_deleted_undo">실행 취소</string>

    <!-- Text shown in snackbar when user removes a top site -->
    <string name="snackbar_top_site_removed">사이트 삭제됨</string>
    <!-- QR code scanner prompt which appears after scanning a code, but before navigating to it
        First parameter is the name of the app, second parameter is the URL or text scanned-->
    <string name="qr_scanner_confirmation_dialog_message">%1$s가 %2$s를 열도록 허용</string>
    <!-- QR code scanner prompt dialog positive option to allow navigation to scanned link -->
    <string name="qr_scanner_dialog_positive">허용</string>
    <!-- QR code scanner prompt dialog positive option to deny navigation to scanned link -->
    <string name="qr_scanner_dialog_negative">거부</string>
    <!-- QR code scanner prompt dialog error message shown when a hostname does not contain http or https. -->
    <string name="qr_scanner_dialog_invalid">웹 주소가 잘못되었습니다.</string>
    <!-- QR code scanner prompt dialog positive option when there is an error -->
    <string name="qr_scanner_dialog_invalid_ok">확인</string>
    <!-- Tab collection deletion prompt dialog message. Placeholder will be replaced with the collection name -->
    <string name="tab_collection_dialog_message">%1$s 파일을 삭제하시겠습니까?</string>
    <!-- Tab collection deletion prompt dialog option to delete the collection -->
    <string name="tab_collection_dialog_positive">삭제</string>
    <!-- Text displayed in a notification when the user enters full screen mode -->
    <string name="full_screen_notification" moz:removedIn="130" tools:ignore="UnusedResources">전체 화면 모드로 전환 중</string>

    <!-- Message for copying the URL via long press on the toolbar -->
    <string name="url_copied">URL 복사됨</string>


    <!-- Sample text for accessibility font size -->
    <string name="accessibility_text_size_sample_text_1">샘플 텍스트입니다. 이 설정으로 크기를 늘리거나 줄일 때 텍스트가 어떻게 표시되는지 보여줍니다.</string>
    <!-- Summary for Accessibility Text Size Scaling Preference -->
    <string name="preference_accessibility_text_size_summary">웹 사이트의 텍스트를 더 크게 또는 더 작게 함</string>
    <!-- Title for Accessibility Text Size Scaling Preference -->
    <string name="preference_accessibility_font_size_title">글꼴 크기</string>

    <!-- Title for Accessibility Text Automatic Size Scaling Preference -->
    <string name="preference_accessibility_auto_size_2">자동 글꼴 크기 조정</string>
    <!-- Summary for Accessibility Text Automatic Size Scaling Preference -->
    <string name="preference_accessibility_auto_size_summary">글꼴 크기를 Android 설정과 맞춥니다. 비활성화하면 글꼴 크기를 여기서 조절할 수 있습니다.</string>

    <!-- Title for the Delete browsing data preference -->
    <string name="preferences_delete_browsing_data">탐색 데이터 삭제</string>
    <!-- Title for the tabs item in Delete browsing data -->
    <string name="preferences_delete_browsing_data_tabs_title_2">열린 탭</string>
    <!-- Subtitle for the tabs item in Delete browsing data, parameter will be replaced with the number of open tabs -->
    <string name="preferences_delete_browsing_data_tabs_subtitle">%d개 탭</string>

    <!-- Title for the data and history items in Delete browsing data -->
    <!-- Title for the history item in Delete browsing data -->
    <string name="preferences_delete_browsing_data_browsing_history_title">방문 기록</string>
    <!-- Subtitle for the data and history items in delete browsing data, parameter will be replaced with the
        number of history items the user has -->
    <string name="preferences_delete_browsing_data_browsing_data_subtitle">%d개 주소</string>
    <!-- Title for the cookies and site data items in Delete browsing data -->
    <string name="preferences_delete_browsing_data_cookies_and_site_data">쿠키 및 사이트 데이터</string>
    <!-- Subtitle for the cookies item in Delete browsing data -->
    <string name="preferences_delete_browsing_data_cookies_subtitle">대부분 웹 사이트 자동 로그아웃</string>
    <!-- Title for the cached images and files item in Delete browsing data -->
    <string name="preferences_delete_browsing_data_cached_files">캐시된 이미지와 파일</string>
    <!-- Subtitle for the cached images and files item in Delete browsing data -->
    <string name="preferences_delete_browsing_data_cached_files_subtitle">저장 공간 확보</string>
    <!-- Title for the site permissions item in Delete browsing data -->
    <string name="preferences_delete_browsing_data_site_permissions">사이트 권한</string>
    <!-- Title for the downloads item in Delete browsing data -->
    <string name="preferences_delete_browsing_data_downloads">다운로드</string>
    <!-- Text for the button to delete browsing data -->
    <string name="preferences_delete_browsing_data_button">탐색 데이터 삭제</string>

    <!-- Title for the Delete browsing data on quit preference -->
    <string name="preferences_delete_browsing_data_on_quit">종료시 탐색 데이터 삭제</string>
    <!-- Summary for the Delete browsing data on quit preference. "Quit" translation should match delete_browsing_data_on_quit_action translation. -->
    <string name="preference_summary_delete_browsing_data_on_quit_2">주 메뉴에서 \&quot;종료\&quot;를 선택하면 탐색 데이터를 자동으로 삭제합니다</string>

    <!-- Action item in menu for the Delete browsing data on quit feature -->
    <string name="delete_browsing_data_on_quit_action">종료</string>

    <!-- Title text of a delete browsing data dialog. -->
    <string name="delete_history_prompt_title">삭제할 시간 범위</string>
    <!-- Body text of a delete browsing data dialog. -->
    <string name="delete_history_prompt_body" moz:RemovedIn="130" tools:ignore="UnusedResources">기록 (다른 기기에서 동기화된 기록 포함), 쿠키 및 기타 탐색 데이터를 제거합니다.</string>
    <!-- Body text of a delete browsing data dialog. -->
    <string name="delete_history_prompt_body_2">기록 제거 (다른 기기에서 동기화된 기록 포함)</string>
    <!-- Radio button in the delete browsing data dialog to delete history items for the last hour. -->
    <string name="delete_history_prompt_button_last_hour">지난 시간</string>
    <!-- Radio button in the delete browsing data dialog to delete history items for today and yesterday. -->
    <string name="delete_history_prompt_button_today_and_yesterday">오늘 및 어제</string>
    <!-- Radio button in the delete browsing data dialog to delete all history. -->
    <string name="delete_history_prompt_button_everything">전체</string>

    <!-- Dialog message to the user asking to delete browsing data. Parameter will be replaced by app name. -->
    <string name="delete_browsing_data_prompt_message_3">%s가 선택된 탐색 데이터를 삭제합니다.</string>
    <!-- Text for the cancel button for the data deletion dialog -->
    <string name="delete_browsing_data_prompt_cancel">취소</string>
    <!-- Text for the allow button for the data deletion dialog -->
    <string name="delete_browsing_data_prompt_allow">삭제</string>
    <!-- Text for the snackbar confirmation that the data was deleted -->
    <string name="preferences_delete_browsing_data_snackbar">탐색 데이터 삭제됨</string>

    <!-- Text for the snackbar to show the user that the deletion of browsing data is in progress -->
    <string name="deleting_browsing_data_in_progress">탐색 데이터 삭제 중…</string>

    <!-- Dialog message to the user asking to delete all history items inside the opened group. Parameter will be replaced by a history group name. -->
    <string name="delete_all_history_group_prompt_message">“%s”의 모든 사이트를 삭제하시겠습니까?</string>
    <!-- Text for the cancel button for the history group deletion dialog -->
    <string name="delete_history_group_prompt_cancel">취소</string>
    <!-- Text for the allow button for the history group dialog -->
    <string name="delete_history_group_prompt_allow">삭제</string>
    <!-- Text for the snackbar confirmation that the history group was deleted -->
    <string name="delete_history_group_snackbar">그룹 삭제됨</string>

    <!-- Onboarding -->
    <!-- text to display in the snackbar once account is signed-in -->
    <string name="onboarding_firefox_account_sync_is_on">동기화 켜짐</string>

    <!-- Onboarding theme -->
    <!-- Text shown in snackbar when multiple tabs have been sent to device -->
    <string name="sync_sent_tabs_snackbar">탭 보냄!</string>
    <!-- Text shown in snackbar when one tab has been sent to device  -->
    <string name="sync_sent_tab_snackbar">탭 보냄!</string>
    <!-- Text shown in snackbar when sharing tabs failed  -->
    <string name="sync_sent_tab_error_snackbar">보낼 수 없음</string>
    <!-- Text shown in snackbar for the "retry" action that the user has after sharing tabs failed -->
    <string name="sync_sent_tab_error_snackbar_action">다시 시도</string>
    <!-- Title of QR Pairing Fragment -->
    <string name="sync_scan_code">코드 스캔</string>
    <!-- Instructions on how to access pairing -->
    <string name="sign_in_instructions"><![CDATA[컴퓨터에서 Firefox를 열고 <b>https://firefox.com/pair</b>로 이동하세요]]></string>
    <!-- Text shown for sign in pairing when ready -->
    <string name="sign_in_ready_for_scan">스캔 준비 완료</string>
    <!-- Text shown for settings option for sign with pairing -->
    <string name="sign_in_with_camera">카메라로 로그인</string>
    <!-- Text shown for settings option for sign with email -->
    <string name="sign_in_with_email">대신 이메일 사용</string>
    <!-- Text shown for settings option for create new account text.'Firefox' intentionally hardcoded here.-->
    <string name="sign_in_create_account_text"><![CDATA[계정이 없습니까? 기기 간에 Firefox를 동기화하려면 <u>하나를 만드세요</u>.]]></string>
    <!-- Text shown in confirmation dialog to sign out of account. The first parameter is the name of the app (e.g. Firefox Preview) -->
    <string name="sign_out_confirmation_message_2">%s가 계정과의 동기화를 중단하지만 이 기기의 사용자 탐색 데이터는 삭제하지 않습니다.</string>
    <!-- Option to continue signing out of account shown in confirmation dialog to sign out of account -->
    <string name="sign_out_disconnect">연결 끊기</string>
    <!-- Option to cancel signing out shown in confirmation dialog to sign out of account -->
    <string name="sign_out_cancel">취소</string>

    <!-- Error message snackbar shown after the user tried to select a default folder which cannot be altered -->
    <string name="bookmark_cannot_edit_root">기본 폴더를 편집 할 수 없습니다</string>

    <!-- Enhanced Tracking Protection -->
    <!-- Link displayed in enhanced tracking protection panel to access tracking protection settings -->
    <string name="etp_settings">보호 설정</string>
    <!-- Preference title for enhanced tracking protection settings -->
    <string name="preference_enhanced_tracking_protection">향상된 추적 방지 기능</string>
    <!-- Preference summary for enhanced tracking protection settings on/off switch -->
    <string name="preference_enhanced_tracking_protection_summary">이제 교차 사이트 추적기에 대한 가장 강력한 기능인 전체 쿠키 보호 기능을 제공합니다.</string>
    <!-- Description of enhanced tracking protection. The parameter is the name of the application (For example: Firefox Fenix) -->
    <string name="preference_enhanced_tracking_protection_explanation_2">%s는 온라인 활동을 추적하는 가장 일반적인 여러 추적기로부터 사용자를 보호합니다.</string>
    <!-- Text displayed that links to website about enhanced tracking protection -->
    <string name="preference_enhanced_tracking_protection_explanation_learn_more">더 알아보기</string>
    <!-- Preference for enhanced tracking protection for the standard protection settings -->
    <string name="preference_enhanced_tracking_protection_standard_default_1">표준 (기본값)</string>
    <!-- Preference description for enhanced tracking protection for the standard protection settings -->
    <string name="preference_enhanced_tracking_protection_standard_description_5">페이지는 정상적으로 로드되지만, 더 적은 추적기를 차단합니다.</string>
    <!--  Accessibility text for the Standard protection information icon  -->
    <string name="preference_enhanced_tracking_protection_standard_info_button">표준 추적 방지 기능에 의해 차단된 것</string>
    <!-- Preference for enhanced tracking protection for the strict protection settings -->
    <string name="preference_enhanced_tracking_protection_strict">엄격</string>
    <!-- Preference description for enhanced tracking protection for the strict protection settings -->
    <string name="preference_enhanced_tracking_protection_strict_description_4">더 강력한 추적 방지 기능과 더 빠른 성능을 사용하지만, 일부 사이트는 제대로 동작하지 않을 수 있습니다.</string>
    <!--  Accessibility text for the Strict protection information icon  -->
    <string name="preference_enhanced_tracking_protection_strict_info_button">엄격 추적 방지 기능에 의해 차단된 것</string>
    <!-- Preference for enhanced tracking protection for the custom protection settings -->
    <string name="preference_enhanced_tracking_protection_custom">사용자 지정</string>
    <!-- Preference description for enhanced tracking protection for the strict protection settings -->
    <string name="preference_enhanced_tracking_protection_custom_description_2">차단할 추적기와 스크립트를 선택하세요.</string>
    <!--  Accessibility text for the Strict protection information icon  -->
    <string name="preference_enhanced_tracking_protection_custom_info_button">사용자 지정 추적 방지 기능으로 차단된 것</string>
    <!-- Header for categories that are being blocked by current Enhanced Tracking Protection settings -->
    <!-- Preference for enhanced tracking protection for the custom protection settings for cookies-->
    <string name="preference_enhanced_tracking_protection_custom_cookies">쿠키</string>
    <!-- Option for enhanced tracking protection for the custom protection settings for cookies-->
    <string name="preference_enhanced_tracking_protection_custom_cookies_1">교차 사이트 및 소셜 미디어 추적기</string>
    <!-- Option for enhanced tracking protection for the custom protection settings for cookies-->
    <string name="preference_enhanced_tracking_protection_custom_cookies_2">방문하지 않은 사이트의 쿠키</string>
    <!-- Option for enhanced tracking protection for the custom protection settings for cookies-->
    <string name="preference_enhanced_tracking_protection_custom_cookies_3">모든 제3자 쿠키 (웹 사이트가 깨질 수 있음)</string>
    <!-- Option for enhanced tracking protection for the custom protection settings for cookies-->
    <string name="preference_enhanced_tracking_protection_custom_cookies_4">모든 쿠키 (웹 사이트가 깨질 수 있음)</string>
    <!-- Option for enhanced tracking protection for the custom protection settings for cookies-->
    <string name="preference_enhanced_tracking_protection_custom_cookies_5">교차 사이트 쿠키 격리</string>
    <!-- Preference for Global Privacy Control for the custom privacy settings for Global Privacy Control. '&amp;' is replaced with the ampersand symbol: &-->
    <string name="preference_enhanced_tracking_protection_custom_global_privacy_control">웹 사이트에 내 데이터를 공유하거나 판매하지 말라고 요청</string>
    <!-- Preference for enhanced tracking protection for the custom protection settings for tracking content -->
    <string name="preference_enhanced_tracking_protection_custom_tracking_content">추적 콘텐츠</string>
    <!-- Option for enhanced tracking protection for the custom protection settings for tracking content-->
    <string name="preference_enhanced_tracking_protection_custom_tracking_content_1">모든 탭에서</string>
    <!-- Option for enhanced tracking protection for the custom protection settings for tracking content-->
    <string name="preference_enhanced_tracking_protection_custom_tracking_content_2">사생활 보호 탭에서만</string>
    <!-- Preference for enhanced tracking protection for the custom protection settings -->
    <string name="preference_enhanced_tracking_protection_custom_cryptominers">암호화폐 채굴기</string>
    <!-- Preference for enhanced tracking protection for the custom protection settings -->
    <string name="preference_enhanced_tracking_protection_custom_fingerprinters" moz:RemovedIn="130" tools:ignore="UnusedResources">디지털 지문</string>
    <!-- Preference for enhanced tracking protection for the custom protection settings -->
    <string name="preference_enhanced_tracking_protection_custom_known_fingerprinters">알려진 디지털 지문</string>
    <!-- Button label for navigating to the Enhanced Tracking Protection details -->
    <string name="enhanced_tracking_protection_details">상세 정보</string>
    <!-- Header for categories that are being being blocked by current Enhanced Tracking Protection settings -->
    <string name="enhanced_tracking_protection_blocked">차단됨</string>
    <!-- Header for categories that are being not being blocked by current Enhanced Tracking Protection settings -->
    <string name="enhanced_tracking_protection_allowed">허용됨</string>
    <!-- Category of trackers (social media trackers) that can be blocked by Enhanced Tracking Protection -->
    <string name="etp_social_media_trackers_title">소셜 미디어 추적기</string>
    <!-- Description of social media trackers that can be blocked by Enhanced Tracking Protection -->
    <string name="etp_social_media_trackers_description">소셜 네트워크가 웹에서 탐색 활동을 추적하는 기능을 제한합니다.</string>
    <!-- Category of trackers (cross-site tracking cookies) that can be blocked by Enhanced Tracking Protection -->
    <string name="etp_cookies_title">교차 사이트 추적 쿠키</string>
    <!-- Category of trackers (cross-site tracking cookies) that can be blocked by Enhanced Tracking Protection -->
    <string name="etp_cookies_title_2">교차 사이트 쿠키</string>
    <!-- Description of cross-site tracking cookies that can be blocked by Enhanced Tracking Protection -->
    <string name="etp_cookies_description">광고 네트워크 및 분석 회사가 여러 사이트에서 사용자 탐색 데이터를 컴파일하는데 사용하는 쿠키를 차단합니다.</string>
    <!-- Description of cross-site tracking cookies that can be blocked by Enhanced Tracking Protection -->
    <string name="etp_cookies_description_2">전체 쿠키 보호는 광고 네트워크와 같은 추적기가 쿠키를 사용하여 여러 사이트에서 사용자를 추적할 수 없도록 쿠키를 사용자가 있는 사이트로 격리합니다.</string>
    <!-- Category of trackers (cryptominers) that can be blocked by Enhanced Tracking Protection -->
    <string name="etp_cryptominers_title">암호화폐 채굴기</string>
    <!-- Description of cryptominers that can be blocked by Enhanced Tracking Protection -->
    <string name="etp_cryptominers_description">악의적인 스크립트가 디지털 통화를 채굴하기 위해 기기에 액세스하는 것을 방지합니다.</string>
    <!-- Category of trackers (fingerprinters) that can be blocked by Enhanced Tracking Protection -->
    <string name="etp_fingerprinters_title" moz:RemovedIn="130" tools:ignore="UnusedResources">디지털 지문</string>
    <!-- Description of fingerprinters that can be blocked by Enhanced Tracking Protection -->
    <string name="etp_fingerprinters_description" moz:RemovedIn="130" tools:ignore="UnusedResources">추적 목적으로 사용할 수 있는 사용자 기기에 대해 고유하게 식별 가능한 데이터가 수집되지 않도록합니다.</string>
    <!-- Description of fingerprinters that can be blocked by Enhanced Tracking Protection -->
    <string name="etp_known_fingerprinters_description">추적 목적으로 사용할 수 있는 사용자 기기에 대해 고유하게 식별 가능한 데이터가 수집되지 않도록합니다.</string>
    <!-- Category of trackers (tracking content) that can be blocked by Enhanced Tracking Protection -->
    <string name="etp_tracking_content_title">추적 콘텐츠</string>
    <!-- Description of tracking content that can be blocked by Enhanced Tracking Protection -->
    <string name="etp_tracking_content_description">추적 코드가 포함된 외부 광고, 동영상 및 기타 콘텐츠가 로드되지 않도록 합니다. 일부 웹 사이트의 기능에 영향을 줄 수 있습니다.</string>
    <!-- Enhanced Tracking Protection message that protection is currently on for this site -->
    <string name="etp_panel_on">이 사이트에서 보호 켜짐</string>
    <!-- Enhanced Tracking Protection message that protection is currently off for this site -->
    <string name="etp_panel_off">이 사이트에서 보호 꺼짐</string>
    <!-- Header for exceptions list for which sites enhanced tracking protection is always off -->
    <string name="enhanced_tracking_protection_exceptions">이 웹 사이트에 향상된 추적 방지 기능이 꺼짐</string>
    <!-- Content description (not visible, for screen readers etc.): Navigate
    back from ETP details (Ex: Tracking content) -->
    <string name="etp_back_button_content_description">뒤로</string>
    <!-- About page link text to open what's new link -->
    <string name="about_whats_new">%s의 새 기능</string>

    <!-- Open source licenses page title
    The first parameter is the app name -->
    <string name="open_source_licenses_title">%s | OSS 라이브러리</string>

    <!-- Category of trackers (redirect trackers) that can be blocked by Enhanced Tracking Protection -->
    <string name="etp_redirect_trackers_title">트래커 리디렉션</string>

    <!-- Description of redirect tracker cookies that can be blocked by Enhanced Tracking Protection -->
    <string name="etp_redirect_trackers_description">알려진 추적 웹 사이트로 리디렉션하여 설정된 쿠키를 지웁니다.</string>

    <!-- Preference for fingerprinting protection for the custom protection settings -->
    <string name="etp_suspected_fingerprinters_title">의심되는 디지털 지문</string>
    <!-- Description of fingerprinters that can be blocked by fingerprinting protection -->
    <string name="etp_suspected_fingerprinters_description">의심되는 디지털 지문을 차단하기 위해 디지털 지문 보호를 활성화합니다.</string>
    <!-- Category of trackers (fingerprinters) that can be blocked by Enhanced Tracking Protection -->
    <string name="etp_known_fingerprinters_title">알려진 디지털 지문</string>
    <!-- Description of the SmartBlock Enhanced Tracking Protection feature. The * symbol is intentionally hardcoded here,
         as we use it on the UI to indicate which trackers have been partially unblocked.  -->
    <string name="preference_etp_smartblock_description">아래에 표시된 일부 추적기는 사용자가 *과 상호 작용했기 때문에 이 페이지에서 부분적으로 차단 해제되었습니다.</string>
    <!-- Text displayed that links to website about enhanced tracking protection SmartBlock -->
    <string name="preference_etp_smartblock_learn_more">더 알아보기</string>

    <!-- Content description (not visible, for screen readers etc.):
    Enhanced tracking protection exception preference icon for ETP settings. -->
    <string name="preference_etp_exceptions_icon_description">향상된 추적 방지 기능의 예외 설정 아이콘</string>

    <!-- About page link text to open support link -->
    <string name="about_support">지원</string>
    <!-- About page link text to list of past crashes (like about:crashes on desktop) -->
    <string name="about_crashes">충돌</string>
    <!-- About page link text to open privacy notice link -->
    <string name="about_privacy_notice">개인정보처리방침</string>

    <!-- About page link text to open know your rights link -->
    <string name="about_know_your_rights">권리 읽기</string>
    <!-- About page link text to open licensing information link -->
    <string name="about_licensing_information">라이선스 정보</string>
    <!-- About page link text to open a screen with libraries that are used -->
    <string name="about_other_open_source_libraries">사용한 라이브러리</string>

    <!-- Toast shown to the user when they are activating the secret dev menu
        The first parameter is number of long clicks left to enable the menu -->
    <string name="about_debug_menu_toast_progress">디버그 메뉴: 활성화하는데 클릭 %1$d회 남음</string>
    <string name="about_debug_menu_toast_done">디버그 메뉴 활성화</string>

    <!-- Browser long press popup menu -->
    <!-- Copy the current url -->
    <string name="browser_toolbar_long_press_popup_copy">복사</string>
    <!-- Paste & go the text in the clipboard. '&amp;' is replaced with the ampersand symbol: & -->
    <string name="browser_toolbar_long_press_popup_paste_and_go">붙여넣고 바로 가기</string>
    <!-- Paste the text in the clipboard -->
    <string name="browser_toolbar_long_press_popup_paste">붙여넣기</string>
    <!-- Snackbar message shown after an URL has been copied to clipboard. -->
    <string name="browser_toolbar_url_copied_to_clipboard_snackbar">URL이 클립보드에 복사됨</string>

    <!-- Title text for the Add To Homescreen dialog -->
    <string name="add_to_homescreen_title">홈 화면에 추가</string>
    <!-- Cancel button text for the Add to Homescreen dialog -->
    <string name="add_to_homescreen_cancel">취소</string>
    <!-- Add button text for the Add to Homescreen dialog -->
    <string name="add_to_homescreen_add">추가</string>
    <!-- Continue to website button text for the first-time Add to Homescreen dialog -->
    <string name="add_to_homescreen_continue">웹 사이트로 계속</string>
    <!-- Placeholder text for the TextView in the Add to Homescreen dialog -->
    <string name="add_to_homescreen_text_placeholder">바로 가기 이름</string>

    <!-- Describes the add to homescreen functionality -->
    <string name="add_to_homescreen_description_2">이 웹 사이트를 기기의 홈 화면에 쉽게 추가하여 앱과 같은 경험을 통해 즉시 액세스하고 더 빠르게 탐색 할 수 있습니다.</string>

    <!-- Preference for managing the settings for logins and passwords in Fenix -->
    <string name="preferences_passwords_logins_and_passwords_2">비밀번호</string>
    <!-- Preference for managing the saving of logins and passwords in Fenix -->
    <string name="preferences_passwords_save_logins_2">비밀번호 저장</string>
    <!-- Preference option for asking to save passwords in Fenix -->
    <string name="preferences_passwords_save_logins_ask_to_save">저장할지 묻기</string>
    <!-- Preference option for never saving passwords in Fenix -->
    <string name="preferences_passwords_save_logins_never_save">저장 안 함</string>

    <!-- Preference for autofilling saved logins in Firefox (in web content), %1$s will be replaced with the app name -->
    <string name="preferences_passwords_autofill2">%1$s에서 자동 채우기</string>
    <!-- Description for the preference for autofilling saved logins in Firefox (in web content), %1$s will be replaced with the app name -->
    <string name="preferences_passwords_autofill_description">%1$s 앱을 사용하는 동안 웹사이트에서 사용자 이름과 비밀번호를 채우고 저장합니다.</string>
    <!-- Preference for autofilling logins from Fenix in other apps (e.g. autofilling the Twitter app) -->
    <string name="preferences_android_autofill">다른 앱에서 자동 채우기</string>
    <!-- Description for the preference for autofilling logins from Fenix in other apps (e.g. autofilling the Twitter app) -->
    <string name="preferences_android_autofill_description">기기의 다른 앱에서 사용자 이름과 비밀번호를 채웁니다.</string>

    <!-- Preference option for adding a password -->
    <string name="preferences_logins_add_login_2">비밀번호 추가</string>

    <!-- Preference for syncing saved passwords in Fenix -->
    <string name="preferences_passwords_sync_logins_2">비밀번호 동기화</string>
    <!-- Preference for syncing saved passwords in Fenix, when not signed in-->
    <string name="preferences_passwords_sync_logins_across_devices_2">기기 간에 비밀번호 동기화</string>
    <!-- Preference to access list of saved passwords -->
    <string name="preferences_passwords_saved_logins_2">저장된 비밀번호</string>
    <!-- Description of empty list of saved passwords. Placeholder is replaced with app name.  -->
    <string name="preferences_passwords_saved_logins_description_empty_text_2">%s에 저장하거나 동기화한 비밀번호는 여기에 나열됩니다. 저장한 모든 비밀번호는 암호화됩니다.</string>
    <!-- Clickable text for opening an external link for more information about Sync. -->
    <string name="preferences_passwords_saved_logins_description_empty_learn_more_link_2">동기화에 대해 더 알아보기</string>
    <!-- Preference to access list of login exceptions that we never save logins for -->
    <string name="preferences_passwords_exceptions">예외 목록</string>
    <!-- Empty description of list of login exceptions that we never save passwords for. Parameter will be replaced by app name. -->
    <string name="preferences_passwords_exceptions_description_empty_2">%s는 여기에 나열된 사이트의 비밀번호를 저장하지 않습니다.</string>
    <!-- Description of list of login exceptions that we never save passwords for. Parameter will be replaced by app name. -->
    <string name="preferences_passwords_exceptions_description_2">%s는 이 사이트의 비밀번호를 저장하지 않습니다.</string>
    <!-- Text on button to remove all saved login exceptions -->
    <string name="preferences_passwords_exceptions_remove_all">모든 예외 삭제</string>
    <!-- Hint for search box in passwords list -->
    <string name="preferences_passwords_saved_logins_search_2">비밀번호 검색</string>
    <!-- The header for the site that a login is for -->
    <string name="preferences_passwords_saved_logins_site">사이트</string>
    <!-- The header for the username for a login -->
    <string name="preferences_passwords_saved_logins_username">사용자 이름</string>
    <!-- The header for the password for a login -->
    <string name="preferences_passwords_saved_logins_password">비밀번호</string>
    <!-- Shown in snackbar to tell user that the password has been copied -->
    <string name="logins_password_copied">비밀번호가 클립보드에 복사됨</string>
    <!-- Shown in snackbar to tell user that the username has been copied -->
    <string name="logins_username_copied">사용자 이름이 클립보드에 복사됨</string>
    <!-- Content Description (for screenreaders etc) read for the button to copy a password in logins-->
    <string name="saved_logins_copy_password">비밀번호 복사</string>
    <!-- Content Description (for screenreaders etc) read for the button to clear a password while editing a login-->
    <string name="saved_logins_clear_password">비밀번호 지우기</string>
    <!-- Content Description (for screenreaders etc) read for the button to copy a username in logins -->
    <string name="saved_login_copy_username">사용자 이름 복사</string>
    <!-- Content Description (for screenreaders etc) read for the button to clear a username while editing a login -->
    <string name="saved_login_clear_username">사용자 이름 지우기</string>
    <!-- Content Description (for screenreaders etc) read for the button to clear the hostname field while creating a login -->
    <string name="saved_login_clear_hostname">호스트 이름 지우기</string>
    <!-- Content Description (for screenreaders etc) read for the button to open a site in logins -->
    <string name="saved_login_open_site">브라우저에서 사이트 열기</string>
    <!-- Content Description (for screenreaders etc) read for the button to reveal a password in logins -->
    <string name="saved_login_reveal_password">비밀번호 보이기</string>
    <!-- Content Description (for screenreaders etc) read for the button to hide a password in logins -->
    <string name="saved_login_hide_password">비밀번호 숨기기</string>
    <!-- Message displayed in biometric prompt displayed for authentication before allowing users to view their passwords -->
    <string name="logins_biometric_prompt_message_2">저장된 비밀번호를 보려면 잠금 해제하세요</string>
    <!-- Title of warning dialog if users have no device authentication set up -->
    <string name="logins_warning_dialog_title_2">저장된 비밀번호를 보호하세요</string>
    <!-- Message of warning dialog if users have no device authentication set up -->
    <string name="logins_warning_dialog_message_2">다른 사람이 내 기기를 가지고 있는 경우, 저장된 비밀번호에 접근하지 못하도록 기기 잠금 패턴, PIN 또는 비밀번호를 설정하세요.</string>
    <!-- Negative button to ignore warning dialog if users have no device authentication set up -->
    <string name="logins_warning_dialog_later">나중에</string>
    <!-- Positive button to send users to set up a pin of warning dialog if users have no device authentication set up -->
    <string name="logins_warning_dialog_set_up_now">지금 설정</string>
    <!-- Title of PIN verification dialog to direct users to re-enter their device credentials to access their logins -->
    <string name="logins_biometric_prompt_message_pin">기기 잠금 해제</string>
    <!-- Title for Accessibility Force Enable Zoom Preference -->
    <string name="preference_accessibility_force_enable_zoom">모든 웹 사이트에서 확대/축소</string>

    <!-- Summary for Accessibility Force Enable Zoom Preference -->
    <string name="preference_accessibility_force_enable_zoom_summary">손가락을 모아 확대/축소 기능 허용(이 제스쳐 금지 웹 사이트 포함).</string>

    <!-- Saved logins sorting strategy menu item -by name- (if selected, it will sort saved logins alphabetically) -->
    <string name="saved_logins_sort_strategy_alphabetically">이름 (A-Z)</string>
    <!-- Saved logins sorting strategy menu item -by last used- (if selected, it will sort saved logins by last used) -->
    <string name="saved_logins_sort_strategy_last_used">마지막 사용</string>

    <!-- Content description (not visible, for screen readers etc.) -->
    <string name="saved_logins_menu_dropdown_chevron_icon_content_description_2">비밀번호 정렬 메뉴</string>

    <!-- Autofill -->
    <!-- Preference and title for managing the autofill settings -->
    <string name="preferences_autofill">자동 채우기</string>
    <!-- Preference and title for managing the settings for addresses -->
    <string name="preferences_addresses">주소</string>
    <!-- Preference and title for managing the settings for payment methods -->
    <string name="preferences_credit_cards_2">결제 방법</string>
    <!-- Preference for saving and autofilling credit cards -->
    <string name="preferences_credit_cards_save_and_autofill_cards_2">결제 방법 저장 및 채우기</string>
    <!-- Preference summary for saving and autofilling payment method data. Parameter will be replaced by app name. -->
    <string name="preferences_credit_cards_save_and_autofill_cards_summary_2">%s는 저장한 모든 결제 방법을 암호화합니다</string>
    <!-- Preference option for syncing credit cards across devices. This is displayed when the user is not signed into sync -->
    <string name="preferences_credit_cards_sync_cards_across_devices">기기 간에 카드 동기화</string>
    <!-- Preference option for syncing credit cards across devices. This is displayed when the user is signed into sync -->
    <string name="preferences_credit_cards_sync_cards">카드 동기화</string>

    <!-- Preference option for adding a card -->
    <string name="preferences_credit_cards_add_credit_card_2">카드 추가</string>
    <!-- Preference option for managing saved cards -->
    <string name="preferences_credit_cards_manage_saved_cards_2">카드 관리</string>
    <!-- Preference option for adding an address -->
    <string name="preferences_addresses_add_address">주소 추가</string>
    <!-- Preference option for managing saved addresses -->
    <string name="preferences_addresses_manage_addresses">주소 관리</string>

    <!-- Preference for saving and filling addresses -->
    <string name="preferences_addresses_save_and_autofill_addresses_2">주소 저장 및 채우기</string>

    <!-- Preference summary for saving and filling address data -->
    <string name="preferences_addresses_save_and_autofill_addresses_summary_2">전화번호와 이메일 주소가 포함됩니다</string>

    <!-- Title of the "Add card" screen -->
    <string name="credit_cards_add_card">카드 추가</string>
    <!-- Title of the "Edit card" screen -->
    <string name="credit_cards_edit_card">카드 편집</string>
    <!-- The header for the card number of a credit card -->
    <string name="credit_cards_card_number">카드 번호</string>
    <!-- The header for the expiration date of a credit card -->
    <string name="credit_cards_expiration_date">유효 기간</string>

    <!-- The label for the expiration date month of a credit card to be used by a11y services-->
    <string name="credit_cards_expiration_date_month">유효 기간 월</string>
    <!-- The label for the expiration date year of a credit card to be used by a11y services-->
    <string name="credit_cards_expiration_date_year">유효 기간 년</string>
    <!-- The header for the name on the credit card -->
    <string name="credit_cards_name_on_card">카드상의 이름</string>
    <!-- The text for the "Delete card" menu item for deleting a credit card -->
    <string name="credit_cards_menu_delete_card">카드 삭제</string>
    <!-- The text for the "Delete card" button for deleting a credit card -->
    <string name="credit_cards_delete_card_button">카드 삭제</string>
    <!-- The text for the confirmation message of "Delete card" dialog -->
    <string name="credit_cards_delete_dialog_confirmation_2">카드를 삭제하시겠습니까?</string>
    <!-- The text for the positive button on "Delete card" dialog -->
    <string name="credit_cards_delete_dialog_button">삭제</string>
    <!-- The title for the "Save" menu item for saving a credit card -->
    <string name="credit_cards_menu_save">저장</string>
    <!-- The text for the "Save" button for saving a credit card -->
    <string name="credit_cards_save_button">저장</string>
    <!-- The text for the "Cancel" button for cancelling adding, updating or deleting a credit card -->
    <string name="credit_cards_cancel_button">취소</string>

    <!-- Title of the "Saved cards" screen -->
    <string name="credit_cards_saved_cards">저장된 카드</string>

    <!-- Error message for card number validation -->
    <string name="credit_cards_number_validation_error_message_2">유효한 카드 번호를 입력하세요</string>
    <!-- Error message for card name on card validation -->
    <string name="credit_cards_name_on_card_validation_error_message_2">이름 추가</string>
    <!-- Message displayed in biometric prompt displayed for authentication before allowing users to view their saved credit cards -->
    <string name="credit_cards_biometric_prompt_message">저장된 카드를 보려면 잠금 해제하세요</string>
    <!-- Title of warning dialog if users have no device authentication set up -->
    <string name="credit_cards_warning_dialog_title_2">저장된 결제 방법을 보호하세요</string>
    <!-- Message of warning dialog if users have no device authentication set up -->
    <string name="credit_cards_warning_dialog_message_3">다른 사람이 내 기기를 가지고 있는 경우, 저장된 결제 방법에 접근하지 못하도록 기기 잠금 패턴, PIN 또는 비밀번호를 설정하세요.</string>
    <!-- Positive button to send users to set up a pin of warning dialog if users have no device authentication set up -->
    <string name="credit_cards_warning_dialog_set_up_now">지금 설정</string>
    <!-- Negative button to ignore warning dialog if users have no device authentication set up -->
    <string name="credit_cards_warning_dialog_later">나중에</string>
    <!-- Title of PIN verification dialog to direct users to re-enter their device credentials to access their credit cards -->
    <string name="credit_cards_biometric_prompt_message_pin">기기 잠금 해제</string>

    <!-- Message displayed in biometric prompt for authentication, before allowing users to use their stored payment method information -->
    <string name="credit_cards_biometric_prompt_unlock_message_2">저장된 결제 방법을 사용하려면 잠금 해제하세요</string>
    <!-- Title of the "Add address" screen -->
    <string name="addresses_add_address">주소 추가</string>
    <!-- Title of the "Edit address" screen -->
    <string name="addresses_edit_address">주소 편집</string>
    <!-- Title of the "Manage addresses" screen -->
    <string name="addresses_manage_addresses">주소 관리</string>
    <!-- The header for the name of an address. Name represents a person's full name, typically made up of a first, middle and last name, e.g. John Joe Doe. -->
    <string name="addresses_name">이름</string>
    <!-- The header for the street address of an address -->
    <string name="addresses_street_address">도로 주소</string>
    <!-- The header for the city of an address -->
    <string name="addresses_city">도시</string>
    <!-- The header for the subregion of an address when "state" should be used -->
    <string name="addresses_state">주</string>
    <!-- The header for the subregion of an address when "province" should be used -->
    <string name="addresses_province">주</string>
    <!-- The header for the zip code of an address -->
    <string name="addresses_zip">우편 번호</string>
    <!-- The header for the country or region of an address -->
    <string name="addresses_country">국가 또는 지역</string>
    <!-- The header for the phone number of an address -->
    <string name="addresses_phone">전화</string>
    <!-- The header for the email of an address -->
    <string name="addresses_email">이메일</string>
    <!-- The text for the "Save" button for saving an address -->
    <string name="addresses_save_button">저장</string>
    <!-- The text for the "Cancel" button for cancelling adding, updating or deleting an address -->
    <string name="addresses_cancel_button">취소</string>
    <!-- The text for the "Delete address" button for deleting an address -->
    <string name="addressess_delete_address_button">주소 삭제</string>

    <!-- The title for the "Delete address" confirmation dialog -->
    <string name="addressess_confirm_dialog_message_2">이 주소를 삭제하시겠습니까?</string>
    <!-- The text for the positive button on "Delete address" dialog -->
    <string name="addressess_confirm_dialog_ok_button">삭제</string>
    <!-- The text for the negative button on "Delete address" dialog -->
    <string name="addressess_confirm_dialog_cancel_button">취소</string>
    <!-- The text for the "Save address" menu item for saving an address -->
    <string name="address_menu_save_address">주소 저장</string>
    <!-- The text for the "Delete address" menu item for deleting an address -->
    <string name="address_menu_delete_address">주소 삭제</string>

    <!-- Title of the Add search engine screen -->
    <string name="search_engine_add_custom_search_engine_title">검색 엔진 추가</string>
    <!-- Content description (not visible, for screen readers etc.): Title for the button that navigates to add new engine screen -->
    <string name="search_engine_add_custom_search_engine_button_content_description">새 검색 엔진 추가</string>
    <!-- Title of the Edit search engine screen -->
    <string name="search_engine_edit_custom_search_engine_title">검색 엔진 편집</string>
    <!-- Text for the menu button to edit a search engine -->
    <string name="search_engine_edit">편집</string>
    <!-- Text for the menu button to delete a search engine -->
    <string name="search_engine_delete">삭제</string>

    <!-- Label for the TextField in which user enters custom search engine name -->
    <string name="search_add_custom_engine_name_label">이름</string>
    <!-- Placeholder text shown in the Search Engine Name text field before a user enters text -->
    <string name="search_add_custom_engine_name_hint_2">검색 엔진 이름</string>
    <!-- Label for the TextField in which user enters custom search engine URL -->
    <string name="search_add_custom_engine_url_label">검색 URL 문자열</string>
    <!-- Placeholder text shown in the Search String TextField before a user enters text -->
    <string name="search_add_custom_engine_search_string_hint_2">검색에 사용할 URL</string>
    <!-- Description text for the Search String TextField. The %s is part of the string -->
    <string name="search_add_custom_engine_search_string_example" formatted="false">쿼리를 “%s”로 대체합니다. 예:\nhttps://www.google.com/search?q=%s</string>

    <!-- Accessibility description for the form in which details about the custom search engine are entered -->
    <string name="search_add_custom_engine_form_description">사용자 지정 검색 엔진 상세 정보</string>

    <!-- Label for the TextField in which user enters custom search engine suggestion URL -->
    <string name="search_add_custom_engine_suggest_url_label">검색 제안 API (선택 사항)</string>
    <!-- Placeholder text shown in the Search Suggestion String TextField before a user enters text -->
    <string name="search_add_custom_engine_suggest_string_hint">검색 제안 API URL</string>
    <!-- Description text for the Search Suggestion String TextField. The %s is part of the string -->
    <string name="search_add_custom_engine_suggest_string_example_2" formatted="false">쿼리를 “%s”로 대체합니다. 예:\nhttps://suggestqueries.google.com/complete/search?client=firefox&amp;q=%s</string>
    <!-- The text for the "Save" button for saving a custom search engine -->
    <string name="search_custom_engine_save_button">저장</string>

    <!-- Text shown when a user leaves the name field empty -->
    <string name="search_add_custom_engine_error_empty_name">검색 엔진 이름을 입력하세요</string>
    <!-- Text shown when a user leaves the search string field empty -->
    <string name="search_add_custom_engine_error_empty_search_string">검색 문자열을 입력하세요</string>
    <!-- Text shown when a user leaves out the required template string -->
    <string name="search_add_custom_engine_error_missing_template">검색 문자열이 예시 형식과 일치하는지 확인하세요</string>
    <!-- Text shown when we aren't able to validate the custom search query. The first parameter is the url of the custom search engine -->
    <string name="search_add_custom_engine_error_cannot_reach">“%s” 연결 오류</string>
    <!-- Text shown when a user creates a new search engine -->
    <string name="search_add_custom_engine_success_message">%s 생성됨</string>
    <!-- Text shown when a user successfully edits a custom search engine -->
    <string name="search_edit_custom_engine_success_message">%s 저장됨</string>
    <!-- Text shown when a user successfully deletes a custom search engine -->
    <string name="search_delete_search_engine_success_message">%s 삭제됨</string>

    <!-- Heading for the instructions to allow a permission -->
    <string name="phone_feature_blocked_intro">허용하려면:</string>
    <!-- First step for the allowing a permission -->
    <string name="phone_feature_blocked_step_settings">1. 안드로이드 설정으로 이동하세요</string>
    <!-- Second step for the allowing a permission -->
    <string name="phone_feature_blocked_step_permissions"><![CDATA[2. <b>권한</b>을 누르세요.]]></string>

    <!-- Third step for the allowing a permission (Fore example: Camera) -->
    <string name="phone_feature_blocked_step_feature"><![CDATA[3. <b>%1$s</b>을(를) 켜기로 전환하세요]]></string>

    <!-- Label that indicates a site is using a secure connection -->
    <string name="quick_settings_sheet_secure_connection_2">연결이 안전함</string>
    <!-- Label that indicates a site is using a insecure connection -->
    <string name="quick_settings_sheet_insecure_connection_2">연결이 안전하지 않음</string>
    <!-- Label to clear site data -->
    <string name="clear_site_data">쿠키 및 사이트 데이터 지우기</string>
    <!-- Confirmation message for a dialog confirming if the user wants to delete all data for current site -->
    <string name="confirm_clear_site_data"><![CDATA[<b>%s</b> 사이트의 모든 쿠키와 데이터를 지우시겠습니까?]]></string>
    <!-- Confirmation message for a dialog confirming if the user wants to delete all the permissions for all sites-->
    <string name="confirm_clear_permissions_on_all_sites">모든 사이트에 대해 모든 권한을 지우시겠습니까?</string>
    <!-- Confirmation message for a dialog confirming if the user wants to delete all the permissions for a site-->
    <string name="confirm_clear_permissions_site">이 사이트에 대해 모든 권한을 지우시겠습니까?</string>
    <!-- Confirmation message for a dialog confirming if the user wants to set default value a permission for a site-->
    <string name="confirm_clear_permission_site">이 사이트에 대해 이 권한을 지우시겠습니까?</string>
    <!-- label shown when there are not site exceptions to show in the site exception settings -->
    <string name="no_site_exceptions">사이트 예외 없음</string>
    <!-- Bookmark deletion confirmation -->
    <string name="bookmark_deletion_confirmation">이 북마크를 삭제하시겠습니까?</string>
    <!-- Browser menu button that adds a shortcut to the home fragment -->
    <string name="browser_menu_add_to_shortcuts">바로 가기에 추가</string>
    <!-- Browser menu button that removes a shortcut from the home fragment -->
    <string name="browser_menu_remove_from_shortcuts">바로 가기에서 삭제</string>
    <!-- text shown before the issuer name to indicate who its verified by, parameter is the name of
     the certificate authority that verified the ticket-->
    <string name="certificate_info_verified_by">인증 기관: %1$s</string>
    <!-- Login overflow menu delete button -->
    <string name="login_menu_delete_button">삭제</string>
    <!-- Login overflow menu edit button -->
    <string name="login_menu_edit_button">편집</string>
    <!-- Message in delete confirmation dialog for password -->
    <string name="login_deletion_confirmation_2">이 비밀번호를 삭제하시겠습니까?</string>
    <!-- Positive action of a dialog asking to delete  -->
    <string name="dialog_delete_positive">삭제</string>
    <!-- Negative action of a dialog asking to delete login -->
    <string name="dialog_delete_negative">취소</string>
    <!--  The saved password options menu description. -->
    <string name="login_options_menu_2">비밀번호 옵션</string>
    <!--  The editable text field for a website address. -->
    <string name="saved_login_hostname_description_3">웹 사이트 주소에 대한 편집 가능한 텍스트 필드입니다.</string>
    <!--  The editable text field for a username. -->
    <string name="saved_login_username_description_3">사용자 이름에 대한 편집 가능한 텍스트 필드입니다.</string>
    <!--  The editable text field for a login's password. -->
    <string name="saved_login_password_description_2">비밀번호에 대한 편집 가능한 텍스트 필드입니다.</string>
    <!--  The button description to save changes to an edited password. -->
    <string name="save_changes_to_login_2">변경 내용 저장.</string>
    <!--  The page title for editing a saved password. -->
    <string name="edit_2">비밀번호 수정</string>
    <!--  The page title for adding new password. -->
    <string name="add_login_2">비밀번호 추가</string>
    <!--  Error text displayed underneath the password field when it is in an error case. -->
    <string name="saved_login_password_required_2">비밀번호 입력</string>
    <!--  The error message in add login view when username field is blank. -->
    <string name="saved_login_username_required_2">사용자 이름 입력</string>
    <!--  The error message in add login view when hostname field is blank. -->
    <string name="saved_login_hostname_required" tools:ignore="UnusedResources">호스트 이름은 필수입니다</string>
    <!--  The error message in add login view when hostname field is blank. -->
    <string name="saved_login_hostname_required_2" tools:ignore="UnusedResources">웹 주소 입력</string>
    <!-- Voice search button content description  -->
    <string name="voice_search_content_description">음성 검색</string>
    <!-- Voice search prompt description displayed after the user presses the voice search button -->
    <string name="voice_search_explainer">지금 말하세요</string>

    <!--  The error message in edit login view when a duplicate username exists. -->
    <string name="saved_login_duplicate">해당 사용자 이름을 가진 로그인이 이미 존재합니다</string>

    <!-- This is the hint text that is shown inline on the hostname field of the create new login page. 'https://www.example.com' intentionally hardcoded here -->
    <string name="add_login_hostname_hint_text">https://www.example.com</string>
    <!-- This is an error message shown below the hostname field of the add login page when a hostname does not contain http or https. -->
    <string name="add_login_hostname_invalid_text_3">웹 주소에는 &quot;https://&quot; 또는 &quot;http://&quot;가 포함되어야 합니다.</string>
    <!-- This is an error message shown below the hostname field of the add login page when a hostname is invalid. -->
    <string name="add_login_hostname_invalid_text_2">유효한 호스트 이름은 필수입니다</string>

    <!-- Synced Tabs -->
    <!-- Text displayed to ask user to connect another device as no devices found with account -->
    <string name="synced_tabs_connect_another_device">다른 기기를 연결하세요.</string>
    <!-- Text displayed asking user to re-authenticate -->
    <string name="synced_tabs_reauth">다시 인증하세요.</string>
    <!-- Text displayed when user has disabled tab syncing in Firefox Sync Account -->
    <string name="synced_tabs_enable_tab_syncing">탭 동기화를 활성화하세요.</string>

    <!-- Text displayed when user has no tabs that have been synced -->
    <string name="synced_tabs_no_tabs">다른 기기의 Firefox에서 열린 탭이 없습니다.</string>
    <!-- Text displayed in the synced tabs screen when a user is not signed in to Firefox Sync describing Synced Tabs -->
    <string name="synced_tabs_sign_in_message">다른 기기의 탭 목록을 봅니다.</string>
    <!-- Text displayed on a button in the synced tabs screen to link users to sign in when a user is not signed in to Firefox Sync -->
    <string name="synced_tabs_sign_in_button">Sync에 로그인</string>

    <!-- The text displayed when a synced device has no tabs to show in the list of Synced Tabs. -->
    <string name="synced_tabs_no_open_tabs">열린 탭이 없음</string>

    <!-- Content description for expanding a group of synced tabs. -->
    <string name="synced_tabs_expand_group">동기화된 탭 그룹 펼치기</string>
    <!-- Content description for collapsing a group of synced tabs. -->
    <string name="synced_tabs_collapse_group">동기화된 탭 그룹 접기</string>

    <!-- Top Sites -->
    <!-- Title text displayed in the dialog when shortcuts limit is reached. -->
    <string name="shortcut_max_limit_title">바로 가기 한도에 도달됨</string>
    <!-- Content description text displayed in the dialog when shortcut limit is reached. -->
    <string name="shortcut_max_limit_content">새 바로 가기를 추가하려면 하나를 삭제하세요. 사이트를 길게 터치하고 삭제를 선택하세요.</string>
    <!-- Confirmation dialog button text when top sites limit is reached. -->
    <string name="top_sites_max_limit_confirmation_button">확인</string>

    <!-- Label for the preference to show the shortcuts for the most visited top sites on the homepage -->
    <string name="top_sites_toggle_top_recent_sites_4">바로 가기</string>
    <!-- Title text displayed in the rename top site dialog. -->
    <string name="top_sites_rename_dialog_title">이름</string>

    <!-- Hint for renaming title of a shortcut -->
    <string name="shortcut_name_hint">바로 가기 이름</string>
    <!-- Button caption to confirm the renaming of the top site. -->
    <string name="top_sites_rename_dialog_ok">확인</string>
    <!-- Dialog button text for canceling the rename top site prompt. -->
    <string name="top_sites_rename_dialog_cancel">취소</string>

    <!-- Text for the menu button to open the homepage settings. -->
    <string name="top_sites_menu_settings">설정</string>
    <!-- Text for the menu button to navigate to sponsors and privacy support articles. '&amp;' is replaced with the ampersand symbol: & -->
    <string name="top_sites_menu_sponsor_privacy">스폰서 및 개인 정보 보호</string>
    <!-- Label text displayed for a sponsored top site. -->
    <string name="top_sites_sponsored_label">스폰서</string>

    <!-- Inactive tabs in the tabs tray -->
    <!-- Title text displayed in the tabs tray when a tab has been unused for 14 days. -->
    <string name="inactive_tabs_title">비활성 탭</string>
    <!-- Content description for closing all inactive tabs -->
    <string name="inactive_tabs_delete_all">모든 비활성 탭 닫기</string>

    <!-- Content description for expanding the inactive tabs section. -->
    <string name="inactive_tabs_expand_content_description">비활성 탭 펼치기</string>
    <!-- Content description for collapsing the inactive tabs section. -->
    <string name="inactive_tabs_collapse_content_description">비활성 탭 접기</string>

    <!-- Inactive tabs auto-close message in the tabs tray -->
    <!-- The header text of the auto-close message when the user is asked if they want to turn on the auto-closing of inactive tabs. -->
    <string name="inactive_tabs_auto_close_message_header" tools:ignore="UnusedResources">한 달 후 자동 닫기를 하시겠습니까?</string>
    <!-- A description below the header to notify the user what the inactive tabs auto-close feature is. -->
    <string name="inactive_tabs_auto_close_message_description" tools:ignore="UnusedResources">Firefox는 지난 한 달 동안 보지 않은 탭을 닫을 수 있습니다.</string>
    <!-- A call to action below the description to allow the user to turn on the auto closing of inactive tabs. -->
    <string name="inactive_tabs_auto_close_message_action" tools:ignore="UnusedResources">자동 닫기 켜기</string>

    <!-- Text for the snackbar to confirm auto-close is enabled for inactive tabs -->
    <string name="inactive_tabs_auto_close_message_snackbar">자동 닫기 사용함</string>

    <!-- Awesome bar suggestion's headers -->
    <!-- Search suggestions title for Firefox Suggest. -->
    <string name="firefox_suggest_header">Firefox 제안</string>

    <!-- Title for search suggestions when Google is the default search suggestion engine. -->
    <string name="google_search_engine_suggestion_header">구글 검색</string>
    <!-- Title for search suggestions when the default search suggestion engine is anything other than Google. The first parameter is default search engine name. -->
    <string name="other_default_search_engine_suggestion_header">%s 검색</string>

    <!-- Default browser experiment -->
    <!-- Default browser card title -->
    <string name="default_browser_experiment_card_title">기본 브라우저 전환</string>
    <!-- Default browser card text -->
    <string name="default_browser_experiment_card_text">Firefox에서 자동으로 열리도록 웹 사이트, 이메일 및 메시지의 링크를 설정합니다.</string>

    <!-- Content description for close button in collection placeholder. -->
    <string name="remove_home_collection_placeholder_content_description">삭제</string>

    <!-- Content description radio buttons with a link to more information -->
    <string name="radio_preference_info_content_description">상세 정보</string>

    <!-- Content description for the action bar "up" button -->
    <string name="action_bar_up_description" moz:removedIn="124" tools:ignore="UnusedResources">위로 이동</string>

    <!-- Content description for privacy content close button -->
    <string name="privacy_content_close_button_content_description">닫기</string>

    <!-- Pocket recommended stories -->
    <!-- Header text for a section on the home screen. -->
    <string name="pocket_stories_header_1">생각하게 하는 이야기</string>
    <!-- Header text for a section on the home screen. -->
    <string name="pocket_stories_categories_header">주제별 이야기</string>
    <!-- Text of a button allowing users to access an external url for more Pocket recommendations. -->
    <string name="pocket_stories_placeholder_text">더 발견하기</string>
    <!-- Title of an app feature. Smaller than a heading. The first parameter is product name Pocket -->
    <string name="pocket_stories_feature_title_2">%s 제공.</string>
    <!-- Caption for describing a certain feature. The placeholder is for a clickable text (eg: Learn more) which will load an url in a new tab when clicked.  -->
    <string name="pocket_stories_feature_caption">Firefox 제품군의 일부입니다. %s</string>
    <!-- Clickable text for opening an external link for more information about Pocket. -->
    <string name="pocket_stories_feature_learn_more">더 알아보기</string>

    <!-- Text indicating that the Pocket story that also displays this text is a sponsored story by other 3rd party entity. -->
    <string name="pocket_stories_sponsor_indication">스폰서</string>

    <!-- Snackbar message for enrolling in a Nimbus experiment from the secret settings when Studies preference is Off.-->
    <string name="experiments_snackbar">데이터를 보내려면 원격 분석을 활성화하세요.</string>
    <!-- Snackbar button text to navigate to telemetry settings.-->
    <string name="experiments_snackbar_button">설정으로 이동</string>

    <!-- Review quality check feature-->
    <!-- Name for the review quality check feature used as title for the panel. -->
    <string name="review_quality_check_feature_name_2">리뷰 검사기</string>
    <!-- Summary for grades A and B for review quality check adjusted grading. -->
    <string name="review_quality_check_grade_a_b_description">신뢰할 수 있는 리뷰</string>
    <!-- Summary for grade C for review quality check adjusted grading. -->
    <string name="review_quality_check_grade_c_description">신뢰할 수 있는 리뷰와 신뢰할 수 없는 리뷰가 혼합됨</string>
    <!-- Summary for grades D and F for review quality check adjusted grading. -->
    <string name="review_quality_check_grade_d_f_description">신뢰할 수 없는 리뷰</string>
    <!-- Text for title presenting the reliability of a product's reviews. -->
    <string name="review_quality_check_grade_title">이 리뷰는 얼마나 신뢰할 수 있나요?</string>
    <!-- Title for when the rating has been updated by the review checker -->
    <string name="review_quality_check_adjusted_rating_title">조정된 평점</string>
    <!-- Description for a product's adjusted star rating. The text presents that the product's reviews which were evaluated as unreliable were removed from the adjusted rating. -->
    <string name="review_quality_check_adjusted_rating_description_2">신뢰할 수 있는 리뷰에 바탕</string>
    <!-- Title for list of highlights from a product's review emphasizing a product's important traits. -->
    <string name="review_quality_check_highlights_title">최근 리뷰의 하이라이트</string>
    <!-- Title for section explaining how we analyze the reliability of a product's reviews. -->
    <string name="review_quality_check_explanation_title">리뷰 품질을 결정하는 방법</string>
    <!-- Paragraph explaining how we analyze the reliability of a product's reviews. First parameter is the Fakespot product name. In the phrase "Fakespot by Mozilla", "by" can be localized. Does not need to stay by. -->
    <string name="review_quality_check_explanation_body_reliability">Mozilla의 %s AI 기술을 사용하여 제품 리뷰의 신뢰성을 확인합니다. 이는 제품 품질이 아닌 리뷰 품질을 평가하는 데에만 도움이 됩니다.</string>
    <!-- Paragraph explaining the grading system we use to classify the reliability of a product's reviews. -->
    <string name="review_quality_check_info_review_grade_header"><![CDATA[각 제품의 리뷰에는 A부터 F까지 <b>문자 등급</b>이 부여됩니다.]]></string>
    <!-- Description explaining grades A and B for review quality check adjusted grading. -->
    <string name="review_quality_check_info_grade_info_AB">신뢰할 수 있는 리뷰. 솔직하고 공정한 리뷰를 남긴 실제 고객의 리뷰일 가능성이 높다고 생각합니다.</string>
    <!-- Description explaining grade C for review quality check adjusted grading. -->
    <string name="review_quality_check_info_grade_info_C">신뢰할 수 있는 리뷰와 신뢰할 수 없는 리뷰가 혼합되어 있다고 생각합니다.</string>
    <!-- Description explaining grades D and F for review quality check adjusted grading. -->
    <string name="review_quality_check_info_grade_info_DF">신뢰할 수 없는 리뷰. 리뷰가 가짜이거나 편향된 리뷰어의 리뷰일 가능성이 있다고 생각합니다.</string>
    <!-- Paragraph explaining how a product's adjusted grading is calculated. -->
    <string name="review_quality_check_explanation_body_adjusted_grading"><![CDATA[<b>조정된 평점</b>은 신뢰할 수 있다고 믿는 리뷰만을 기반으로 합니다.]]></string>
    <!-- Paragraph explaining product review highlights. First parameter is the name of the retailer (e.g. Amazon). -->
    <string name="review_quality_check_explanation_body_highlights"><![CDATA[<b>하이라이트</b>는 지난 80일 동안 신뢰할 수 있는 %s의 리뷰에서 나온 것입니다.]]></string>
    <!-- Text for learn more caption presenting a link with information about review quality. First parameter is for clickable text defined in review_quality_check_info_learn_more_link. -->
    <string name="review_quality_check_info_learn_more">%s에 대해 더 알아보세요.</string>
    <!-- Clickable text that links to review quality check SuMo page. First parameter is the Fakespot product name. -->
    <string name="review_quality_check_info_learn_more_link_2">%s이 리뷰 품질을 결정하는 방법</string>
    <!-- Text for title of settings section. -->
    <string name="review_quality_check_settings_title">설정</string>
    <!-- Text for label for switch preference to show recommended products from review quality check settings section. -->
    <string name="review_quality_check_settings_recommended_products">리뷰 검사기에 광고 표시</string>
    <!-- Description for switch preference to show recommended products from review quality check settings section. First parameter is for clickable text defined in review_quality_check_settings_recommended_products_learn_more.-->
    <string name="review_quality_check_settings_recommended_products_description_2" tools:ignore="UnusedResources">관련 제품에 대한 광고가 가끔 표시됩니다. 믿을 수 있는 리뷰가 있는 제품만을 광고합니다. %s</string>
    <!-- Clickable text that links to review quality check recommended products support article. -->
    <string name="review_quality_check_settings_recommended_products_learn_more" tools:ignore="UnusedResources">더 알아보기</string>
    <!-- Text for turning sidebar off button from review quality check settings section. -->
    <string name="review_quality_check_settings_turn_off">리뷰 검사기 끄기</string>
    <!-- Text for title of recommended product section. This is displayed above a product image, suggested as an alternative to the product reviewed. -->
    <string name="review_quality_check_ad_title" tools:ignore="UnusedResources">더 보기</string>
    <!-- Caption for recommended product section indicating this is an ad by Fakespot. First parameter is the Fakespot product name. -->
    <string name="review_quality_check_ad_caption" tools:ignore="UnusedResources">%s의 광고</string>
    <!-- Caption for review quality check panel. First parameter is for clickable text defined in review_quality_check_powered_by_link. -->
    <string name="review_quality_check_powered_by_2">리뷰 검사기는 %s에 의해 제공됨</string>
    <!-- Clickable text that links to Fakespot.com. First parameter is the Fakespot product name. In the phrase "Fakespot by Mozilla", "by" can be localized. Does not need to stay by. -->
    <string name="review_quality_check_powered_by_link" tools:ignore="UnusedResources">Mozilla의 %s</string>
    <!-- Text for title of warning card informing the user that the current analysis is outdated. -->
    <string name="review_quality_check_outdated_analysis_warning_title" tools:ignore="UnusedResources">확인해야 할 새로운 정보</string>
    <!-- Text for button from warning card informing the user that the current analysis is outdated. Clicking this should trigger the product's re-analysis. -->
    <string name="review_quality_check_outdated_analysis_warning_action" tools:ignore="UnusedResources">지금 확인</string>
    <!-- Title for warning card informing the user that the current product does not have enough reviews for a review analysis. -->
    <string name="review_quality_check_no_reviews_warning_title">아직 리뷰가 충분하지 않음</string>
    <!-- Text for body of warning card informing the user that the current product does not have enough reviews for a review analysis. -->
    <string name="review_quality_check_no_reviews_warning_body">이 제품에 대한 리뷰가 더 많아지면 품질을 확인할 수 있을 것입니다.</string>
    <!-- Title for warning card informing the user that the current product is currently not available. -->
    <string name="review_quality_check_product_availability_warning_title">제품을 사용할 수 없음</string>
    <!-- Text for the body of warning card informing the user that the current product is currently not available. -->
    <string name="review_quality_check_product_availability_warning_body">이 제품이 재입고된 것을 확인하시면, 보고해 주시면 리뷰를 확인하도록 하겠습니다.</string>
    <!-- Clickable text for warning card informing the user that the current product is currently not available. Clicking this should inform the server that the product is available. -->
    <string name="review_quality_check_product_availability_warning_action_2">제품 재고가 있다고 보고</string>
    <!-- Title for warning card informing the user that the current product's analysis is still processing. The parameter is the percentage progress (0-100%) of the analysis process (e.g. 56%). -->
    <string name="review_quality_check_analysis_in_progress_warning_title_2">리뷰 품질 확인 중 (%s)</string>
    <!-- Text for body of warning card informing the user that the current product's analysis is still processing. -->
    <string name="review_quality_check_analysis_in_progress_warning_body">이 작업은 약 60초 정도 걸릴 수 있습니다.</string>
    <!-- Title for info card displayed after the user reports a product is back in stock. -->
    <string name="review_quality_check_analysis_requested_info_title">보고해 주셔서 감사합니다!</string>
    <!-- Text for body of info card displayed after the user reports a product is back in stock. -->
    <string name="review_quality_check_analysis_requested_info_body">24시간 이내에 이 제품의 리뷰에 대한 정보를 받아야 합니다. 다시 확인해 주세요.</string>
    <!-- Title for info card displayed when the user review checker while on a product that Fakespot does not analyze (e.g. gift cards, music). -->
    <string name="review_quality_check_not_analyzable_info_title">리뷰를 확인할 수 없음</string>
    <!-- Text for body of info card displayed when the user review checker while on a product that Fakespot does not analyze (e.g. gift cards, music). -->
    <string name="review_quality_check_not_analyzable_info_body">안타깝게도 특정 유형의 제품에 대해서는 리뷰 품질을 확인할 수 없습니다. 예를 들어 기프트 카드, 스트리밍 동영상, 음악, 게임 등이 있습니다.</string>
    <!-- Title for info card displayed when another user reported the displayed product is back in stock. -->
    <string name="review_quality_check_analysis_requested_other_user_info_title" tools:ignore="UnusedResources">곧 정보 제공 예정</string>
    <!-- Text for body of info card displayed when another user reported the displayed product is back in stock. -->
    <string name="review_quality_check_analysis_requested_other_user_info_body" tools:ignore="UnusedResources">24시간 이내에 이 제품의 리뷰에 대한 정보를 받아야 합니다. 다시 확인해 주세요.</string>
    <!-- Title for info card displayed to the user when analysis finished updating. -->
    <string name="review_quality_check_analysis_updated_confirmation_title" tools:ignore="UnusedResources">분석이 최신 상태</string>
    <!-- Text for the action button from info card displayed to the user when analysis finished updating. -->
    <string name="review_quality_check_analysis_updated_confirmation_action" tools:ignore="UnusedResources">확인</string>
    <!-- Title for error card displayed to the user when an error occurred. -->
    <string name="review_quality_check_generic_error_title">현재 사용 가능한 정보가 없음</string>
    <!-- Text for body of error card displayed to the user when an error occurred. -->
    <string name="review_quality_check_generic_error_body">문제를 해결하기 위해 노력하고 있습니다. 곧 다시 확인하시기 바랍니다.</string>
    <!-- Title for error card displayed to the user when the device is disconnected from the network. -->
    <string name="review_quality_check_no_connection_title">네트워크 연결 없음</string>
    <!-- Text for body of error card displayed to the user when the device is disconnected from the network. -->
    <string name="review_quality_check_no_connection_body">네트워크 연결을 확인한 후 페이지를 새로 고침해 보세요.</string>
    <!-- Title for card displayed to the user for products whose reviews were not analyzed yet. -->
    <string name="review_quality_check_no_analysis_title">이 리뷰에 대한 정보가 아직 없음</string>
    <!-- Text for the body of card displayed to the user for products whose reviews were not analyzed yet. -->
    <string name="review_quality_check_no_analysis_body">이 제품의 리뷰가 신뢰할 수 있는지 확인하려면 리뷰 품질을 확인하세요. 약 60초밖에 걸리지 않습니다.</string>
    <!-- Text for button from body of card displayed to the user for products whose reviews were not analyzed yet. Clicking this should trigger a product analysis. -->
    <string name="review_quality_check_no_analysis_link">리뷰 품질 확인</string>
    <!-- Headline for review quality check contextual onboarding card. -->
    <string name="review_quality_check_contextual_onboarding_title">제품 리뷰에 대한 신뢰할 수 있는 가이드를 사용해 보세요</string>
    <!-- Description for review quality check contextual onboarding card. The first and last two parameters are for retailer names (e.g. Amazon, Walmart). The second parameter is for the name of the application (e.g. Firefox). -->
    <string name="review_quality_check_contextual_onboarding_description">구매하기 전에 %1$s에 대한 제품 리뷰가 얼마나 신뢰할 수 있는지 확인하세요. %2$s의 실험 기능인 리뷰 검사기가 브라우저에 바로 내장되어 있습니다. %3$s 및 %4$s에서도 작동합니다.</string>
    <!-- Description for review quality check contextual onboarding card. The first parameters is for retailer name (e.g. Amazon). The second parameter is for the name of the application (e.g. Firefox). -->
    <string name="review_quality_check_contextual_onboarding_description_one_vendor">구매하기 전에 %1$s에 대한 제품 리뷰가 얼마나 신뢰할 수 있는지 확인하세요. %2$s의 실험 기능인 리뷰 검사기가 브라우저에 바로 내장되어 있습니다.</string>
    <!-- Paragraph presenting review quality check feature. First parameter is the Fakespot product name. Second parameter is for clickable text defined in review_quality_check_contextual_onboarding_learn_more_link. In the phrase "Fakespot by Mozilla", "by" can be localized. Does not need to stay by. -->
    <string name="review_quality_check_contextual_onboarding_learn_more">Mozilla의 %1$s 기능을 사용하여 편향되고 허위 리뷰를 방지하는 데 도움을 드립니다. AI 모델은 쇼핑하는 동안 사용자를 보호하기 위해 항상 개선되고 있습니다. %2$s</string>
    <!-- Clickable text from the contextual onboarding card that links to review quality check support article. -->
    <string name="review_quality_check_contextual_onboarding_learn_more_link">더 알아보기</string>
    <!-- Caption text to be displayed in review quality check contextual onboarding card above the opt-in button. First parameter is Firefox app name, third parameter is the Fakespot product name. Second & fourth are for clickable texts defined in review_quality_check_contextual_onboarding_privacy_policy_3 and review_quality_check_contextual_onboarding_terms_use. -->
    <string name="review_quality_check_contextual_onboarding_caption_3" moz:RemovedIn="124" tools:ignore="UnusedResources">“사용해보기”를 선택하면 %1$s의 %2$s와 %3$s의 %4$s에 동의하게 됩니다.</string>
    <!-- Caption text to be displayed in review quality check contextual onboarding card above the opt-in button. First parameter is Firefox app name, third parameter is the Fakespot product name. Second & fourth are for clickable texts defined in review_quality_check_contextual_onboarding_privacy_policy_3 and review_quality_check_contextual_onboarding_terms_use. -->
    <string name="review_quality_check_contextual_onboarding_caption_4">“사용해보기”를 선택하면 %1$s의 %2$s와 %3$s의 %4$s에 동의하게 됩니다.</string>
    <!-- Clickable text from the review quality check contextual onboarding card that links to Fakespot privacy notice. -->
    <string name="review_quality_check_contextual_onboarding_privacy_policy_3">개인 정보 보호 정책</string>
    <!-- Clickable text from the review quality check contextual onboarding card that links to Fakespot terms of use. -->
    <string name="review_quality_check_contextual_onboarding_terms_use">사용 약관</string>
    <!-- Text for opt-in button from the review quality check contextual onboarding card. -->
    <string name="review_quality_check_contextual_onboarding_primary_button_text">사용해보기</string>
    <!-- Text for opt-out button from the review quality check contextual onboarding card. -->
    <string name="review_quality_check_contextual_onboarding_secondary_button_text">나중에</string>
    <!-- Text for the first CFR presenting the review quality check feature. -->
    <string name="review_quality_check_first_cfr_message">구매하기 전에 이 제품의 리뷰를 신뢰할 수 있는지 알아보세요.</string>
    <!-- Text displayed in the first CFR presenting the review quality check feature that opens the review checker when clicked. -->
    <string name="review_quality_check_first_cfr_action" tools:ignore="UnusedResources">리뷰 검사기 사용해보기</string>
    <!-- Text for the second CFR presenting the review quality check feature. -->
    <string name="review_quality_check_second_cfr_message">이 리뷰는 신뢰할 수 있나요? 조정된 평점을 보려면 지금 확인하세요.</string>
    <!-- Text displayed in the second CFR presenting the review quality check feature that opens the review checker when clicked. -->
    <string name="review_quality_check_second_cfr_action" tools:ignore="UnusedResources">리뷰 검사기 열기</string>
    <!-- Flag showing that the review quality check feature is work in progress. -->
    <string name="review_quality_check_beta_flag" moz:removedIn="130" tools:ignore="UnusedResources">Beta</string>

    <!-- Content description (not visible, for screen readers etc.) for opening browser menu button to open review quality check bottom sheet. -->
    <string name="review_quality_check_open_handle_content_description">리뷰 검사기 열기</string>
    <!-- Content description (not visible, for screen readers etc.) for closing browser menu button to open review quality check bottom sheet. -->
    <string name="review_quality_check_close_handle_content_description">리뷰 검사기 닫기</string>
    <!-- Content description (not visible, for screen readers etc.) for review quality check star rating. First parameter is the number of stars (1-5) representing the rating. -->
    <string name="review_quality_check_star_rating_content_description">별 5개 중 %1$s개</string>
    <!-- Text for minimize button from highlights card. When clicked the highlights card should reduce its size. -->
    <string name="review_quality_check_highlights_show_less">간단히 보기</string>
    <!-- Text for maximize button from highlights card. When clicked the highlights card should expand to its full size. -->
    <string name="review_quality_check_highlights_show_more">자세히 보기</string>
    <!-- Text for highlights card quality category header. Reviews shown under this header should refer the product's quality. -->
    <string name="review_quality_check_highlights_type_quality">품질</string>
    <!-- Text for highlights card price category header. Reviews shown under this header should refer the product's price. -->
    <string name="review_quality_check_highlights_type_price">가격</string>
    <!-- Text for highlights card shipping category header. Reviews shown under this header should refer the product's shipping. -->
    <string name="review_quality_check_highlights_type_shipping">배송</string>
    <!-- Text for highlights card packaging and appearance category header. Reviews shown under this header should refer the product's packaging and appearance. -->
    <string name="review_quality_check_highlights_type_packaging_appearance">포장 및 외관</string>
    <!-- Text for highlights card competitiveness category header. Reviews shown under this header should refer the product's competitiveness. -->
    <string name="review_quality_check_highlights_type_competitiveness">경쟁력</string>

    <!-- Text that is surrounded by quotes. The parameter is the actual text that is in quotes. An example of that text could be: Excellent craftsmanship, and that is displayed as “Excellent craftsmanship”. The text comes from a buyer's review that the feature is highlighting"   -->
    <string name="surrounded_with_quotes">“%s”</string>

    <!-- Accessibility services actions labels. These will be appended to accessibility actions like "Double tap to.." but not by or applications but by services like Talkback. -->
    <!-- Action label for elements that can be collapsed if interacting with them. Talkback will append this to say "Double tap to collapse". -->
    <string name="a11y_action_label_collapse">접기</string>
    <!-- Current state for elements that can be collapsed if interacting with them. Talkback will dictate this after a state change. -->
    <string name="a11y_state_label_collapsed">접힘</string>
    <!-- Action label for elements that can be expanded if interacting with them. Talkback will append this to say "Double tap to expand". -->
    <string name="a11y_action_label_expand">펼치기</string>
    <!-- Current state for elements that can be expanded if interacting with them. Talkback will dictate this after a state change. -->
    <string name="a11y_state_label_expanded">펼쳐짐</string>
    <!-- Action label for links to a website containing documentation about a wallpaper collection. Talkback will append this to say "Double tap to open link to learn more about this collection". -->
    <string name="a11y_action_label_wallpaper_collection_learn_more">이 모음집에 대해 더 알아보려면 링크 열기</string>
    <!-- Action label for links that point to an article. Talkback will append this to say "Double tap to read the article". -->
    <string name="a11y_action_label_read_article">글 읽기</string>
    <!-- Action label for links to the Firefox Pocket website. Talkback will append this to say "Double tap to open link to learn more". -->
    <string name="a11y_action_label_pocket_learn_more">더 알아보려면 링크 열기</string>
    <!-- Content description for headings announced by accessibility service. The first parameter is the text of the heading. Talkback will announce the first parameter and then speak the word "Heading" indicating to the user that this text is a heading for a section. -->
    <string name="a11y_heading">%s, 제목</string>

    <!-- Title for dialog displayed when trying to access links present in a text. -->
    <string name="a11y_links_title">링크</string>
    <!-- Additional content description for text bodies that contain urls. -->
    <string name="a11y_links_available">링크 사용 가능</string>

    <!-- Translations feature-->

    <!-- Translation request dialog -->
    <!-- Title for the translation dialog that allows a user to translate the webpage. -->
    <string name="translations_bottom_sheet_title">이 페이지를 번역할까요?</string>
    <!-- Title for the translation dialog after a translation was completed successfully.
    The first parameter is the name of the language that the page was translated from, for example, "French".
    The second parameter is the name of the language that the page was translated to, for example, "English". -->
    <string name="translations_bottom_sheet_title_translation_completed">페이지가 %1$s에서 %2$s로 번역되었습니다.</string>
    <!-- Title for the translation dialog that allows a user to translate the webpage when a user uses the translation feature the first time. The first parameter is the name of the application, for example, "Fenix". -->
    <string name="translations_bottom_sheet_title_first_time">%1$s에서 개인 정보가 보호되는 번역을 사용해 보세요</string>
    <!-- Additional information on the translation dialog that appears when a user uses the translation feature the first time. The first parameter is clickable text with a link, for example, "Learn more". -->
    <string name="translations_bottom_sheet_info_message">개인 정보 보호를 위해 번역은 사용자의 기기를 떠나지 않습니다. 새로운 언어와 개선 사항이 곧 제공됩니다! %1$s</string>
    <!-- Text that links to additional information about the Firefox translations feature. -->
    <string name="translations_bottom_sheet_info_message_learn_more">더 알아보기</string>
    <!-- Label for the dropdown to select which language to translate from on the translations dialog. Usually the translate from language selected will be the same as the page language. -->
    <string name="translations_bottom_sheet_translate_from">원본 언어:</string>
    <!-- Label for the dropdown to select which language to translate to on the translations dialog. Usually the translate to language selected will be the user's preferred language. -->
    <string name="translations_bottom_sheet_translate_to">대상 언어:</string>
    <!-- Label for the dropdown to select which language to translate from on the translations dialog when the page language is not supported. This selection is to allow the user to select another language, in case we automatically detected the page language incorrectly. -->
    <string name="translations_bottom_sheet_translate_from_unsupported_language">다른 원본 언어 사용</string>
    <!-- Button text on the translations dialog to dismiss the dialog and return to the browser. -->
    <string name="translations_bottom_sheet_negative_button">나중에</string>
    <!-- Button text on the translations dialog to restore the translated website back to the original untranslated version. -->
    <string name="translations_bottom_sheet_negative_button_restore">원본 보기</string>
    <!-- Accessibility announcement (not visible, for screen readers etc.) for the translations dialog after restore button was pressed that indicates the original untranslated page was loaded. -->
    <string name="translations_bottom_sheet_restore_accessibility_announcement">번역되지 않은 원본 페이지가 로드됨</string>
    <!-- Button text on the translations dialog when a translation error appears, used to dismiss the dialog and return to the browser. -->
    <string name="translations_bottom_sheet_negative_button_error">완료</string>
    <!-- Button text on the translations dialog to begin a translation of the website. -->
    <string name="translations_bottom_sheet_positive_button">번역</string>
    <!-- Button text on the translations dialog when a translation error appears. -->
    <string name="translations_bottom_sheet_positive_button_error">다시 시도</string>
    <!-- Inactive button text on the translations dialog that indicates a translation is currently in progress. This button will be accompanied by a loading icon. -->
    <string name="translations_bottom_sheet_translating_in_progress">번역 중</string>
    <!-- Button content description (not visible, for screen readers etc.) for the translations dialog translate button that indicates a translation is currently in progress. -->
    <string name="translations_bottom_sheet_translating_in_progress_content_description">번역 진행 중</string>

    <!-- Default dropdown option when initially selecting a language from the translations dialog language selection dropdown. -->
    <string name="translations_bottom_sheet_default_dropdown_selection">언어 선택</string>
    <!-- The title of the warning card informs the user that a translation could not be completed. -->
    <string name="translation_error_could_not_translate_warning_text">번역하는 중에 문제가 발생했습니다. 다시 시도하세요.</string>
    <!-- The title of the warning card informs the user that the list of languages cannot be loaded. -->
    <string name="translation_error_could_not_load_languages_warning_text">언어를 로드할 수 없습니다. 인터넷 연결을 확인하고 다시 시도하세요.</string>
    <!-- The title of the warning card informs the user that a language is not supported. The first parameter is the name of the language that is not supported. -->
    <string name="translation_error_language_not_supported_warning_text">죄송합니다. 아직 %1$s 언어는 지원되지 않습니다.</string>

    <!-- Snackbar title shown if the user closes the Translation Request dialogue and a translation is in progress. -->
    <string name="translation_in_progress_snackbar">번역 중…</string>

    <!-- Title for the data saving mode warning dialog used in the translation request dialog.
    This dialog will be presented when the user attempts to perform
    a translation without the necessary language files downloaded first when Android's data saver mode is enabled and the user is not using WiFi.
    The first parameter is the size in kilobytes or megabytes of the language file. -->
    <string name="translations_download_language_file_dialog_title">데이터 절약 모드에서 언어를 다운로드하시겠습니까 (%1$s)?</string>


    <!-- Translations options dialog -->
    <!-- Title of the translation options dialog that allows a user to set their translation options for the site the user is currently on. -->
    <string name="translation_option_bottom_sheet_title_heading">번역 옵션</string>
    <!-- Toggle switch label that allows a user to set the setting if they would like the browser to always offer or suggest translations when available. -->
    <string name="translation_option_bottom_sheet_always_translate">항상 번역 제안</string>
    <!-- Toggle switch label that allows a user to set if they would like a given language to automatically translate or not. The first parameter is the language name, for example, "Spanish". -->
    <string name="translation_option_bottom_sheet_always_translate_in_language">항상 %1$s 번역</string>
    <!-- Toggle switch label that allows a user to set if they would like to never be offered a translation of the given language. The first parameter is the language name, for example, "Spanish". -->
    <string name="translation_option_bottom_sheet_never_translate_in_language">항상 %1$s 번역 안 함</string>
    <!-- Toggle switch label that allows a user to set the setting if they would like the browser to never translate the site the user is currently visiting. -->
    <string name="translation_option_bottom_sheet_never_translate_site">항상 이 사이트 번역 안 함</string>
    <!-- Toggle switch description that will appear under the "Never translate these sites" settings toggle switch to provide more information on how this setting interacts with other settings. -->
    <string name="translation_option_bottom_sheet_switch_never_translate_site_description">다른 모든 설정을 재정의</string>
    <!-- Toggle switch description that will appear under the "Never translate" and "Always translate" toggle switch settings to provide more information on how these  settings interacts with other settings. -->
    <string name="translation_option_bottom_sheet_switch_description">번역 제안을 재정의</string>
    <!-- Button text for the button that will take the user to the translation settings dialog. -->
    <string name="translation_option_bottom_sheet_translation_settings">번역 설정</string>
    <!-- Button text for the button that will take the user to a website to learn more about how translations works in the given app. The first parameter is the name of the application, for example, "Fenix". -->
    <string name="translation_option_bottom_sheet_about_translations">%1$s 번역 정보</string>

    <!-- Content description (not visible, for screen readers etc.) for closing the translations bottom sheet. -->
    <string name="translation_option_bottom_sheet_close_content_description">번역 시트 닫기</string>

    <!-- The title of the warning card informs the user that an error has occurred at page settings. -->
    <string name="translation_option_bottom_sheet_error_warning_text">일부 설정을 일시적으로 사용할 수 없습니다.</string>

    <!-- Translation settings dialog -->
    <!-- Title of the translation settings dialog that allows a user to set their preferred translation settings. -->
    <string name="translation_settings_toolbar_title">번역</string>
    <!-- Toggle switch label that indicates that the browser should signal or indicate when a translation is possible for any page. -->
    <string name="translation_settings_offer_to_translate">가능하면 번역 제안</string>
    <!-- Toggle switch label that indicates that downloading files required for translating is permitted when using data saver mode in Android. -->
    <string name="translation_settings_always_download">항상 데이터 절약 모드에서 언어 다운로드</string>
    <!-- Section header text that begins the section of a list of different options the user may select to adjust their translation preferences. -->
    <string name="translation_settings_translation_preference">번역 설정</string>
    <!-- Button text for the button that will take the user to the automatic translations settings dialog. On the automatic translations settings dialog, the user can set if translations should occur automatically for a given language. -->
    <string name="translation_settings_automatic_translation">자동 번역</string>
    <!-- Button text for the button that will take the user to the never translate these sites dialog. On the never translate these sites dialog, the user can set if translations should never occur on certain websites. -->
    <string name="translation_settings_automatic_never_translate_sites">이 사이트 번역 안 함</string>
    <!-- Button text for the button that will take the user to the download languages dialog. On the download languages dialog, the user can manage which languages they would like to download for translations. -->
    <string name="translation_settings_download_language">언어 다운로드</string>

    <!-- Automatic translation preference screen -->
    <!-- Title of the automatic translation preference screen that will appear on the toolbar.-->
    <string name="automatic_translation_toolbar_title_preference">자동 번역</string>

    <!-- Screen header presenting the automatic translation preference feature. It will appear under the toolbar. -->
    <string name="automatic_translation_header_preference">”항상 번역“ 및 ”번역 안 함“ 설정을 관리할 언어를 선택하세요</string>

    <!-- The title of the warning card informs the user that the system could not load languages for translation settings. -->
    <string name="automatic_translation_error_warning_text">언어를 로드할 수 없습니다. 나중에 다시 확인해 주세요.</string>

    <!-- Automatic translation options preference screen -->
    <!-- Preference option for offering to translate. Radio button title text.-->
    <string name="automatic_translation_option_offer_to_translate_title_preference">번역 제안 (기본값)</string>
    <!-- Preference option for offering to translate. Radio button summary text. The first parameter is the name of the app defined in app_name (for example: Fenix)-->
    <string name="automatic_translation_option_offer_to_translate_summary_preference">%1$s는 이 언어로 된 사이트 번역을 제안합니다.</string>
    <!-- Preference option for always translate. Radio button title text. -->
    <string name="automatic_translation_option_always_translate_title_preference">항상 번역</string>
    <!-- Preference option for always translate. Radio button summary text. The first parameter is the name of the app defined in app_name (for example: Fenix)-->
    <string name="automatic_translation_option_always_translate_summary_preference">%1$s는 페이지가 로드될 때 이 언어를 자동으로 번역합니다.</string>
    <!-- Preference option for never translate. Radio button title text.-->
    <string name="automatic_translation_option_never_translate_title_preference">번역 안 함</string>

    <!-- Preference option for never translate. Radio button summary text. The first parameter is the name of the app defined in app_name (for example: Fenix)-->
    <string name="automatic_translation_option_never_translate_summary_preference">%1$s는 이 언어로 된 사이트 번역을 제안하지 않습니다.</string>

    <!-- Never translate site preference screen -->
    <!-- Title of the never translate site preference screen that will appear on the toolbar.-->
    <string name="never_translate_site_toolbar_title_preference">이 사이트 번역 안 함</string>
    <!-- Screen header presenting the never translate site preference feature. It will appear under the toolbar. -->
    <string name="never_translate_site_header_preference">새 사이트를 추가하려면 해당 사이트를 방문하고 번역 메뉴에서 \'이 사이트 번역 안 함\'을 선택하세요.</string>
    <!-- Content description (not visible, for screen readers etc.): For a never-translated site list item that is selected.
             The first parameter is web site url (for example:"wikipedia.com") -->
    <string name="never_translate_site_item_list_content_description_preference">%1$s 제거</string>
    <!-- The title of the warning card informs the user that an error has occurred at the never translate sites list. -->
    <string name="never_translate_site_error_warning_text">사이트를 로드할 수 없습니다. 나중에 다시 확인해 주세요.</string>
    <!-- The Delete site dialogue title will appear when the user clicks on a list item.
             The first parameter is web site url (for example:"wikipedia.com") -->
    <string name="never_translate_site_dialog_title_preference">%1$s 사이트를 삭제하시겠습니까?</string>
    <!-- The Delete site dialogue positive button will appear when the user clicks on a list item. The site will be deleted. -->
    <string name="never_translate_site_dialog_confirm_delete_preference">삭제</string>
    <!-- The Delete site dialogue negative button will appear when the user clicks on a list item. The dialog will be dismissed. -->
    <string name="never_translate_site_dialog_cancel_preference">취소</string>

    <!-- Download languages preference screen -->
    <!-- Title of the download languages preference screen toolbar.-->
    <string name="download_languages_toolbar_title_preference" moz:removedIn="130" tools:ignore="UnusedResources">언어 다운로드</string>
    <!-- Title of the toolbar for the translation feature screen where users may download different languages for translation. -->
    <string name="download_languages_translations_toolbar_title_preference">언어 다운로드</string>
    <!-- Screen header presenting the download language preference feature. It will appear under the toolbar.The first parameter is "Learn More," a clickable text with a link. Talkback will append this to say "Double tap to open link to learn more". -->
    <string name="download_languages_header_preference">더 빠른 번역과 오프라인 번역을 위해 전체 언어를 다운로드하세요. %1$s</string>
    <!-- Clickable text from the screen header that links to a website. -->
    <string name="download_languages_header_learn_more_preference">더 알아보기</string>
    <!-- The subhead of the download language preference screen will appear above the pivot language. -->
    <string name="download_languages_available_languages_preference">사용 가능한 언어</string>
    <!-- Text that will appear beside a core or pivot language package name to show that the language is necessary for the translation feature to function. -->
    <string name="download_languages_default_system_language_require_preference">필수</string>
    <!-- A text for download language preference item.
    The first parameter is the language name, for example, "Spanish".
    The second parameter is the language file size, for example, "(3.91 KB)" or, if the language package name is a pivot language, "(required)". -->
    <string name="download_languages_language_item_preference">%1$s (%2$s)</string>
    <!-- The subhead of the download language preference screen will appear above the items that were not downloaded. -->
    <string name="download_language_header_preference">언어 다운로드</string>
    <!-- All languages list item. When the user presses this item, they can download all languages. -->
    <string name="download_language_all_languages_item_preference">모든 언어</string>
    <!-- All languages list item. When the user presses this item, they can delete all languages that were downloaded. -->
    <string name="download_language_all_languages_item_preference_to_delete">모든 언어 삭제</string>
    <!-- Content description (not visible, for screen readers etc.): For a language list item that was downloaded, the user can now delete it. -->
    <string name="download_languages_item_content_description_downloaded_state">삭제</string>
    <!-- Content description (not visible, for screen readers etc.): For a language list item, downloading is in progress. -->
    <string name="download_languages_item_content_description_in_progress_state" moz:removedIn="129" tools:ignore="UnusedResources">진행 중</string>
    <!-- Content description (not visible, for screen readers etc.): For a language list item, deleting is in progress. -->
    <string name="download_languages_item_content_description_delete_in_progress_state">진행 중</string>
    <!-- Content description (not visible, for screen readers etc.): For a language list item, downloading is in progress.
    The first parameter is the language name, for example, "Spanish".
    The second parameter is the language file size, for example, "(3.91 KB)". -->
    <string name="download_languages_item_content_description_download_in_progress_state">%1$s (%2$s) 다운로드 중지</string>
    <!-- Content description (not visible, for screen readers etc.): For a language list item that was not downloaded. -->
    <string name="download_languages_item_content_description_not_downloaded_state">다운로드</string>

    <!-- The title of the warning card informs the user that an error has occurred when fetching the list of languages. -->
    <string name="download_languages_fetch_error_warning_text">언어를 로드할 수 없습니다. 나중에 다시 확인해 주세요.</string>
    <!-- The title of the warning card informs the user that an error has occurred at downloading a language.
      The first parameter is the language name, for example, "Spanish". -->
    <string name="download_languages_error_warning_text"><![CDATA[<b>%1$s</b> 언어를 다운로드할 수 없습니다. 다시 시도해 주세요.]]></string>

    <!-- The title of the warning card informs the user that an error has occurred at deleting a language.
          The first parameter is the language name, for example, "Spanish". -->
    <string name="download_languages_delete_error_warning_text"><![CDATA[<b>%1$s</b> 언어를 삭제할 수 없습니다. 다시 시도해 주세요.]]></string>

    <!-- The title of the warning card informs the user that an error has occurred when fetching the list of languages. -->
    <string name="download_languages_fetch_error_warning_text">언어를 로드할 수 없습니다. 나중에 다시 확인해 주세요.</string>
    <!-- The title of the warning card informs the user that an error has occurred at downloading a language.
      The first parameter is the language name, for example, "Spanish". -->
    <string name="download_languages_error_warning_text"><![CDATA[<b>%1$s</b> 언어를 다운로드할 수 없습니다. 다시 시도해 주세요.]]></string>

    <!-- The title of the warning card informs the user that an error has occurred at deleting a language.
          The first parameter is the language name, for example, "Spanish". -->
    <string name="download_languages_delete_error_warning_text"><![CDATA[<b>%1$s</b> 언어를 삭제할 수 없습니다. 다시 시도해 주세요.]]></string>

    <!-- Title for the dialog used by the translations feature to confirm deleting a language.
    The dialog will be presented when the user requests deletion of a language.
    The first parameter is the name of the language, for example, "Spanish" and the second parameter is the size in kilobytes or megabytes of the language file. -->
    <string name="delete_language_file_dialog_title">%1$s (%2$s) 언어를 삭제하시겠습니까?</string>
    <!-- Additional information for the dialog used by the translations feature to confirm deleting a language. The first parameter is the name of the application, for example, "Fenix". -->
    <string name="delete_language_file_dialog_message">이 언어를 삭제하면 번역할 때 %1$s는 언어 일부분를 캐시에 다운로드합니다.</string>
    <!-- Title for the dialog used by the translations feature to confirm deleting all languages file.
    The dialog will be presented when the user requests deletion of all languages file.
    The first parameter is the size in kilobytes or megabytes of the language file. -->
    <string name="delete_language_all_languages_file_dialog_title">모든 언어(%1$s)를 삭제하시겠습니까?</string>
    <!-- Additional information for the dialog used by the translations feature to confirm deleting all languages file. The first parameter is the name of the application, for example, "Fenix". -->
    <string name="delete_language_all_languages_file_dialog_message">모든 언어를 삭제하면 번역할 때 %1$s는 언어 일부분를 캐시에 다운로드합니다.</string>
    <!-- Button text on the dialog used by the translations feature to confirm deleting a language. -->
    <string name="delete_language_file_dialog_positive_button_text">삭제</string>
    <!-- Button text on the dialog used by the translations feature to cancel deleting a language. -->
    <string name="delete_language_file_dialog_negative_button_text">취소</string>

    <!-- Title for the dialog used by the translations feature to confirm canceling a download in progress for a language file.
    The first parameter is the name of the language, for example, "Spanish". -->
    <string name="cancel_download_language_file_dialog_title">%1$s 다운로드를 취소하시겠습니까?</string>
    <!-- Button text on the dialog used by the translations feature confirms canceling a download in progress for a language file. -->
    <string name="cancel_download_language_file_dialog_positive_button_text">예</string>
    <!-- Button text on the dialog used by the translations feature to dismiss the dialog. -->
    <string name="cancel_download_language_file_negative_button_text">아니오</string>

    <!-- Title for the data saving mode warning dialog used by the translations feature.
    This dialog will be presented when the user attempts to download a language or perform
    a translation without the necessary language files downloaded first when Android's data saver mode is enabled and the user is not using WiFi.
    The first parameter is the size in kilobytes or megabytes of the language file.-->
    <string name="download_language_file_dialog_title">데이터 절약 모드에 있는 동안 다운로드하시겠습니까 (%1$s)?</string>

    <!-- Additional information for the data saving mode warning dialog used by the translations feature. This text explains the reason a download is required for a translation. -->
    <string name="download_language_file_dialog_message_all_languages">개인 정보 보호를 위해 언어 일부분을 캐시에 다운로드합니다.</string>

    <!-- Additional information for the data saving mode warning dialog used by the translations feature. This text explains the reason a download is required for a translation without mentioning the cache. -->
    <string name="download_language_file_dialog_message_all_languages_no_cache" moz:removedIn="129" tools:ignore="UnusedResources">개인 정보 보호를 위해 언어 일부분을 다운로드합니다.</string>
    <!-- Checkbox label text on the data saving mode warning dialog used by the translations feature. This checkbox allows users to ignore the data usage warnings. -->
    <string name="download_language_file_dialog_checkbox_text">항상 데이터 절약 모드에서 다운로드</string>
    <!-- Button text on the data saving mode warning dialog used by the translations feature to allow users to confirm they wish to continue and download the language file. -->
    <string name="download_language_file_dialog_positive_button_text">다운로드</string>
    <!-- Button text on the data saving mode warning dialog used by the translations feature to allow users to confirm they wish to continue and download the language file and perform a translation. -->
    <string name="download_language_file_dialog_positive_button_text_all_languages">다운로드하고 번역</string>
    <!-- Button text on the data saving mode warning dialog used by the translations feature to allow users to cancel the action and not perform a download of the language file. -->
    <string name="download_language_file_dialog_negative_button_text">취소</string>

    <!-- Debug drawer -->
    <!-- The user-facing title of the Debug Drawer feature. -->
    <string name="debug_drawer_title">디버그 도구</string>
    <!-- Content description (not visible, for screen readers etc.): Navigate back within the debug drawer. -->
    <string name="debug_drawer_back_button_content_description">뒤로</string>

    <!-- Content description (not visible, for screen readers etc.): Open debug drawer. -->
    <string name="debug_drawer_fab_content_description">디버그 서랍 열기</string>

    <!-- Debug drawer tabs tools -->
    <!-- The title of the Tab Tools feature in the Debug Drawer. -->
    <string name="debug_drawer_tab_tools_title">탭 도구</string>
    <!-- The title of the tab count section in Tab Tools. -->
    <string name="debug_drawer_tab_tools_tab_count_title">탭 수</string>
    <!-- The active tab count category in the tab count section in Tab Tools. -->
    <string name="debug_drawer_tab_tools_tab_count_active">활성</string>
    <!-- The inactive tab count category in the tab count section in Tab Tools. -->
    <string name="debug_drawer_tab_tools_tab_count_inactive">비활성</string>
    <!-- The private tab count category in the tab count section in Tab Tools. -->
    <string name="debug_drawer_tab_tools_tab_count_private">사생활</string>
    <!-- The total tab count category in the tab count section in Tab Tools. -->
    <string name="debug_drawer_tab_tools_tab_count_total">전체</string>
    <!-- The title of the tab creation tool section in Tab Tools. -->
    <string name="debug_drawer_tab_tools_tab_creation_tool_title">탭 생성 도구</string>
    <!-- The label of the text field in the tab creation tool. -->
    <string name="debug_drawer_tab_tools_tab_creation_tool_text_field_label">생성할 탭 수량</string>
    <!-- The error message of the text field in the tab creation tool when the text field is empty -->
    <string name="debug_drawer_tab_tools_tab_quantity_empty_error">텍스트 필드가 비어 있음</string>
    <!-- The error message of the text field in the tab creation tool when the text field has characters other than digits -->
    <string name="debug_drawer_tab_tools_tab_quantity_non_digits_error">양의 정수만 입력하세요</string>
    <!-- The error message of the text field in the tab creation tool when the text field is a zero -->
    <string name="debug_drawer_tab_tools_tab_quantity_non_zero_error">0보다 큰 숫자를 입력하세요</string>
    <!-- The error message of the text field in the tab creation tool when the text field is a
        quantity greater than the max tabs. The first parameter is the maximum number of tabs
        that can be generated in one operation.-->
    <string name="debug_drawer_tab_tools_tab_quantity_exceed_max_error">한 번의 작업으로 생성할 수 있는 최대 탭 수(%1$s)를 초과했음</string>
    <!-- The button text to add tabs to the active tab group in the tab creation tool. -->
    <string name="debug_drawer_tab_tools_tab_creation_tool_button_text_active">활성 탭에 추가</string>
    <!-- The button text to add tabs to the inactive tab group in the tab creation tool. -->
    <string name="debug_drawer_tab_tools_tab_creation_tool_button_text_inactive">비활성 탭에 추가</string>
    <!-- The button text to add tabs to the private tab group in the tab creation tool. -->
    <string name="debug_drawer_tab_tools_tab_creation_tool_button_text_private">사생활 보호 탭에 추가</string>

    <!-- Micro survey -->

    <!-- Microsurvey -->
    <!-- Prompt view -->
    <!-- The microsurvey prompt title. Note: The word "Firefox" should NOT be translated -->
    <string name="micro_survey_prompt_title" tools:ignore="UnusedResources">Firefox를 개선할 수 있도록 도와주세요. 단 1분밖에 걸리지 않습니다.</string>
    <!-- The continue button label -->
    <string name="micro_survey_continue_button_label" tools:ignore="UnusedResources">계속</string>
    <!-- Survey view -->
    <!-- The survey header -->
    <string name="micro_survey_survey_header" moz:removedIn="129" tools:ignore="UnusedResources">이 설문 조사를 완료하세요</string>
    <!-- The survey header -->
    <string name="micro_survey_survey_header_2">설문 조사를 완료해 주세요</string>
    <!-- The privacy notice link -->
    <string name="micro_survey_privacy_notice" moz:removedIn="129" tools:ignore="UnusedResources">개인정보처리방침</string>
    <!-- The privacy notice link -->
    <string name="micro_survey_privacy_notice_2">개인정보처리방침</string>
    <!-- The submit button label text -->
    <string name="micro_survey_submit_button_label">보내기</string>
    <!-- The close button label text -->
    <string name="micro_survey_close_button_label" moz:removedIn="128" tools:ignore="UnusedResources">닫기</string>

    <!-- The survey completion header -->
    <string name="micro_survey_survey_header_confirmation" tools:ignore="UnusedResources">설문 조사 완료</string>
    <!-- The survey completion confirmation text -->
    <string name="micro_survey_feedback_confirmation">의견을 보내 주셔서 감사합니다!</string>
    <!-- Option for likert scale -->
    <string name="likert_scale_option_1" tools:ignore="UnusedResources">매우 만족</string>
    <!-- Option for likert scale -->
    <string name="likert_scale_option_2" tools:ignore="UnusedResources">만족</string>
    <!-- Option for likert scale -->
    <string name="likert_scale_option_3" tools:ignore="UnusedResources">보통</string>
    <!-- Option for likert scale -->
    <string name="likert_scale_option_4" tools:ignore="UnusedResources">불만족</string>
    <!-- Option for likert scale -->
    <string name="likert_scale_option_5" tools:ignore="UnusedResources">매우 불만족</string>

    <!-- Option for likert scale -->
    <string name="likert_scale_option_6" tools:ignore="UnusedResources">사용하지 않음</string>
<<<<<<< HEAD
    <!-- Text shown in prompt for homepage microsurvey. 'Firefox' intentionally hardcoded here- -->
    <string name="microsurvey_prompt_homepage_title" tools:ignore="UnusedResources">Firefox 홈페이지에 얼마나 만족하시나요?</string>
    <!-- Accessibility -->
=======
    <!-- Text shown in prompt for homepage microsurvey. Note: The word "Firefox" should NOT be translated. -->
    <string name="microsurvey_prompt_homepage_title" tools:ignore="UnusedResources" moz:removedIn="130">Firefox 홈페이지에 얼마나 만족하시나요?</string>
    <!-- Text shown in prompt for printing microsurvey. "sec" It's an abbreviation for "second". Note: The word "Firefox" should NOT be translated. -->
    <string name="microsurvey_prompt_printing_title" tools:ignore="UnusedResources">Firefox에서 더 나은 인쇄를 할 수 있도록 도와주세요. 잠깐이면 됩니다.</string>
    <!-- Text shown in prompt for printing microsurvey. Note: The word "Firefox" should NOT be translated. -->
    <string name="microsurvey_survey_printing_title" tools:ignore="UnusedResources">Firefox에서 인쇄하는 데 얼마나 만족하시나요?</string>
    <!-- Text shown in prompt for homepage microsurvey. Note: The word "Firefox" should NOT be translated. -->
    <string name="microsurvey_homepage_title" tools:ignore="UnusedResources">Firefox 홈페이지에 얼마나 만족하시나요?</string>
    <!-- Accessibility -->
    <!-- Content description for the survey application icon. Note: The word "Firefox" should NOT be translated.  -->
    <string name="microsurvey_app_icon_content_description">Firefox 로고</string>
    <!-- Content description for the survey feature icon. -->
    <string name="microsurvey_feature_icon_content_description">설문조사 기능 아이콘</string>
>>>>>>> 6455719a
    <!-- Content description (not visible, for screen readers etc.) for opening microsurvey bottom sheet. -->
    <string name="microsurvey_open_handle_content_description" tools:ignore="UnusedResources" moz:removedIn="130">설문조사 열기</string>
    <!-- Content description (not visible, for screen readers etc.) for closing microsurvey bottom sheet. -->
    <string name="microsurvey_close_handle_content_description">설문조사 닫기</string>
    <!-- Content description for "X" button that is closing microsurvey. -->
    <string name="microsurvey_close_button_content_description">닫기</string>

    <!-- Debug drawer logins -->
    <!-- The title of the Logins feature in the Debug Drawer. -->
    <string name="debug_drawer_logins_title">로그인</string>
    <!-- The title of the logins section in the Logins feature, where the parameter will be the site domain  -->
    <string name="debug_drawer_logins_current_domain_label">현재 도메인: %s</string>
    <!-- The label for a button to add a new fake login for the current domain in the Logins feature. -->
    <string name="debug_drawer_logins_add_login_button">이 도메인에 대한 가짜 로그인 추가</string>
    <!-- Content description for delete button where parameter will be the username of the login -->
    <string name="debug_drawer_logins_delete_login_button_content_description">사용자 이름 %s의 로그인 삭제</string>

    <!-- Debug drawer "contextual feature recommendation" (CFR) tools -->
    <!-- The title of the CFR Tools feature in the Debug Drawer -->
    <string name="debug_drawer_cfr_tools_title">CFR 도구</string>
    <!-- The title of the reset CFR section in CFR Tools -->
    <string name="debug_drawer_cfr_tools_reset_cfr_title">CFR 초기화</string>

    <!-- Messages explaining how to exit fullscreen mode -->
    <!-- Message shown to explain how to exit fullscreen mode when gesture navigation is enabled -->
    <string name="exit_fullscreen_with_gesture">전체 화면을 종료하려면, 위에서 드래그하고 뒤로 제스처를 사용하세요</string>
    <!-- Message shown to explain how to exit fullscreen mode when using back button navigation -->
    <string name="exit_fullscreen_with_back_button">전체 화면을 종료하려면, 위에서 드래그하고 뒤로를 누르세요</string>

    <!-- Beta Label Component !-->
    <!-- Text shown as a label or tag to indicate a feature or area is still undergoing active development. Note that here "Beta" should not be translated, as it is used as an icon styled element. -->
    <string name="beta_feature">BETA</string>
</resources><|MERGE_RESOLUTION|>--- conflicted
+++ resolved
@@ -727,11 +727,6 @@
     <!-- Customize Home -->
     <!-- Header text for jumping back into the recent tab in customize the home screen -->
     <string name="customize_toggle_jump_back_in">최근 탭</string>
-<<<<<<< HEAD
-    <!-- Title for the customize home screen section with recently saved bookmarks. -->
-    <string name="customize_toggle_recent_bookmarks" moz:removedIn="127" tools:ignore="UnusedResources">최근 북마크</string>
-=======
->>>>>>> 6455719a
     <!-- Title for the customize home screen section with bookmarks. -->
     <string name="customize_toggle_bookmarks">북마크</string>
     <!-- Title for the customize home screen section with recently visited. Recently visited is
@@ -2831,11 +2826,6 @@
 
     <!-- Option for likert scale -->
     <string name="likert_scale_option_6" tools:ignore="UnusedResources">사용하지 않음</string>
-<<<<<<< HEAD
-    <!-- Text shown in prompt for homepage microsurvey. 'Firefox' intentionally hardcoded here- -->
-    <string name="microsurvey_prompt_homepage_title" tools:ignore="UnusedResources">Firefox 홈페이지에 얼마나 만족하시나요?</string>
-    <!-- Accessibility -->
-=======
     <!-- Text shown in prompt for homepage microsurvey. Note: The word "Firefox" should NOT be translated. -->
     <string name="microsurvey_prompt_homepage_title" tools:ignore="UnusedResources" moz:removedIn="130">Firefox 홈페이지에 얼마나 만족하시나요?</string>
     <!-- Text shown in prompt for printing microsurvey. "sec" It's an abbreviation for "second". Note: The word "Firefox" should NOT be translated. -->
@@ -2849,7 +2839,6 @@
     <string name="microsurvey_app_icon_content_description">Firefox 로고</string>
     <!-- Content description for the survey feature icon. -->
     <string name="microsurvey_feature_icon_content_description">설문조사 기능 아이콘</string>
->>>>>>> 6455719a
     <!-- Content description (not visible, for screen readers etc.) for opening microsurvey bottom sheet. -->
     <string name="microsurvey_open_handle_content_description" tools:ignore="UnusedResources" moz:removedIn="130">설문조사 열기</string>
     <!-- Content description (not visible, for screen readers etc.) for closing microsurvey bottom sheet. -->
