--- conflicted
+++ resolved
@@ -76,14 +76,6 @@
         private mode in our new Total Private Browsing mode.
         The first parameter is the name of the app defined in app_name (for example: Firefox Nightly)
         The second parameter is the clickable link text in felt_privacy_info_card_subtitle_link_text -->
-<<<<<<< HEAD
-    <string name="felt_privacy_info_card_subtitle" moz:removedIn="120" tools:ignore="UnusedResources">%1$s squassa i vostri canistrelli, cronolugia è dati di siti quandu vo chjudite tutte e vostre finestre private. %2$s</string>
-    <!-- Explanation for private browsing displayed to users on home view when they first enable
-        private mode in our new Total Private Browsing mode.
-        The first parameter is the name of the app defined in app_name (for example: Firefox Nightly)
-        The second parameter is the clickable link text in felt_privacy_info_card_subtitle_link_text -->
-=======
->>>>>>> 4a244ea9
     <string name="felt_privacy_info_card_subtitle_2">%1$s squassa i vostri canistrelli, cronolugia è dati di siti quandu vo chjudite tutte e vostre unghjette private. %2$s</string>
     <!-- Clickable portion of the explanation for private browsing that links the user to our
         about privacy page.
@@ -339,19 +331,8 @@
     <string name="onboarding_home_enable_notifications_negative_button">Micca subitu</string>
 
     <!-- Juno first user onboarding flow experiment, strings are marked unused as they are only referenced by Nimbus experiments. -->
-<<<<<<< HEAD
-    <!-- Title for set firefox as default browser screen used by Nimbus experiments. Nimbus experiments do not support string placeholders.
-        Note: The word "Firefox" should NOT be translated -->
-    <string name="juno_onboarding_default_browser_title_nimbus" moz:removedIn="120" tools:ignore="UnusedResources">Impiegate Firefox cum’è navigatore predefinitu</string>
     <!-- Title for set firefox as default browser screen used by Nimbus experiments. -->
     <string name="juno_onboarding_default_browser_title_nimbus_2">A vostra prutezzione cunta per noi</string>
-    <!-- Description for set firefox as default browser screen used by Nimbus experiments. Nimbus experiments do not support string placeholders.
-        Note: The word "Firefox" should NOT be translated -->
-    <string name="juno_onboarding_default_browser_description_nimbus" moz:removedIn="120" tools:ignore="UnusedResources">Firefox fà passà a ghjente nanzu à i prufiti è prutege a vostra vita privata blucchendu l’elementi intersiti di spiunagiu.\n\nSapene di più in a nostra dichjarazione di cunfidenzialità.</string>
-=======
-    <!-- Title for set firefox as default browser screen used by Nimbus experiments. -->
-    <string name="juno_onboarding_default_browser_title_nimbus_2">A vostra prutezzione cunta per noi</string>
->>>>>>> 4a244ea9
     <!-- Description for set firefox as default browser screen used by Nimbus experiments. -->
     <string name="juno_onboarding_default_browser_description_nimbus_2">U nostru navigatore sustinutu da un urganismu senza scopu lucrativu impedisce l’imprese di seguitavvi da manera sicreta nant’à u Web.\n\nSapene di più in a nostra dichjarazione di cunfidenzialità.</string>
     <!-- Text for the link to the privacy notice webpage for set as firefox default browser screen.
@@ -363,15 +344,7 @@
     <!-- Text for the button dismiss the screen and move on with the flow -->
     <string name="juno_onboarding_default_browser_negative_button" tools:ignore="UnusedResources">Micca subitu</string>
     <!-- Title for sign in to sync screen. -->
-<<<<<<< HEAD
-    <string name="juno_onboarding_sign_in_title" moz:removedIn="120" tools:ignore="UnusedResources">Passate da u telefonu à l’urdinatore purtavule è vice versa</string>
-    <!-- Title for sign in to sync screen. -->
     <string name="juno_onboarding_sign_in_title_2">Prutigitevi grazia à a cifratura quandu vo passate da un apparechju à l’altru</string>
-    <!-- Description for sign in to sync screen. -->
-    <string name="juno_onboarding_sign_in_description" moz:removedIn="120" tools:ignore="UnusedResources">Ricuperate l’unghjette è e parolle d’intesa da i vostri altri apparechji per rivene induve vo l’avete lasciatu.</string>
-=======
-    <string name="juno_onboarding_sign_in_title_2">Prutigitevi grazia à a cifratura quandu vo passate da un apparechju à l’altru</string>
->>>>>>> 4a244ea9
     <!-- Description for sign in to sync screen. Nimbus experiments do not support string placeholders.
      Note: The word "Firefox" should NOT be translated -->
     <string name="juno_onboarding_sign_in_description_2">Quandu site cunnessi cù a sincrunizazione attivata, a vostra sicurità hè rinfurzata. Firefox cifra e vostre parolle d’intesa, e vostre indette, è ancu di più.</string>
@@ -381,17 +354,7 @@
     <string name="juno_onboarding_sign_in_negative_button" tools:ignore="UnusedResources">Micca subitu</string>
     <!-- Title for enable notification permission screen used by Nimbus experiments. Nimbus experiments do not support string placeholders.
         Note: The word "Firefox" should NOT be translated -->
-<<<<<<< HEAD
-    <string name="juno_onboarding_enable_notifications_title_nimbus" moz:removedIn="120" tools:ignore="UnusedResources">E nutificazioni vi aiutanu à fane di più cù Firefox</string>
-    <!-- Title for enable notification permission screen used by Nimbus experiments. Nimbus experiments do not support string placeholders.
-        Note: The word "Firefox" should NOT be translated -->
     <string name="juno_onboarding_enable_notifications_title_nimbus_2">E nutificazioni vi aiutanu à stà in sicurità cù Firefox</string>
-    <!-- Description for enable notification permission screen used by Nimbus experiments. Nimbus experiments do not support string placeholders.
-       Note: The word "Firefox" should NOT be translated -->
-    <string name="juno_onboarding_enable_notifications_description_nimbus" moz:removedIn="120" tools:ignore="UnusedResources">Mandate l’unghjette trà i vostri apparechji, urganizate i scaricamenti è ricivete cunsiglii per sapè cumu ottene u più bonu di Firefox.</string>
-=======
-    <string name="juno_onboarding_enable_notifications_title_nimbus_2">E nutificazioni vi aiutanu à stà in sicurità cù Firefox</string>
->>>>>>> 4a244ea9
     <!-- Description for enable notification permission screen used by Nimbus experiments. Nimbus experiments do not support string placeholders.
        Note: The word "Firefox" should NOT be translated -->
     <string name="juno_onboarding_enable_notifications_description_nimbus_2">Mandate in sicurità l’unghjette trà i vostri apparechji è scuprite d’altre funzioni di cunfidenzialità di Firefox.</string>
@@ -433,11 +396,6 @@
     <!-- Preference category for settings related to changing the default search engine -->
     <string name="preferences_category_select_default_search_engine">Selezziunà una trà l’ozzioni.</string>
     <!-- Preference for settings related to managing search shortcuts for the quick search menu -->
-<<<<<<< HEAD
-    <string name="preferences_manage_search_shortcuts" moz:removedIn="120" tools:ignore="UnusedResources">Urganizà l’accurtatoghji di ricerca</string>
-    <!-- Preference for settings related to managing search shortcuts for the quick search menu -->
-=======
->>>>>>> 4a244ea9
     <string name="preferences_manage_search_shortcuts_2">Ghjestione di l’altri mutori di ricerca</string>
     <!-- Summary for preference for settings related to managing search shortcuts for the quick search menu -->
     <string name="preferences_manage_search_shortcuts_summary">Mudificà i mutori chì sò videvule in u listinu di ricerca</string>
@@ -451,11 +409,6 @@
     <string name="preferences_search_engines">Mutori di ricerca</string>
     <!-- Preference for settings related to Search engines suggestions-->
     <string name="preferences_search_engines_suggestions">Suggestioni di i mutori di ricerca</string>
-<<<<<<< HEAD
-    <!-- Preference for settings related to Search address bar -->
-    <string name="preferences_search_address_bar" moz:removedIn="120" tools:ignore="UnusedResources">Barra d’indirizzu</string>
-=======
->>>>>>> 4a244ea9
 
     <!-- Preference Category for settings related to Search address bar -->
     <string name="preferences_settings_address_bar">Preferenze per a barra d’indirizzu</string>
@@ -746,15 +699,6 @@
     <string name="addon_ga_message_body" tools:ignore="UnusedResources">Scuprite più di 100 estensioni nove chì vi permettenu di persunalizà Firefox.</string>
     <!-- Button text of the Nimbus message for add-ons general availability. -->
     <string name="addon_ga_message_button" tools:ignore="UnusedResources">Esplurà i moduli addiziunali</string>
-<<<<<<< HEAD
-
-    <!-- Add-on Installation from AMO-->
-    <!-- Error displayed when user attempts to install an add-on from AMO (addons.mozilla.org) that is not supported -->
-    <string name="addon_not_supported_error" moz:removedIn="120" tools:ignore="UnusedResources">Stu modulu addiziunale ùn hè micca accettatu</string>
-    <!-- Error displayed when user attempts to install an add-on from AMO (addons.mozilla.org) that is already installed -->
-    <string name="addon_already_installed" moz:removedIn="120" tools:ignore="UnusedResources">Stu modulu addiziunale hè dighjà installatu</string>
-=======
->>>>>>> 4a244ea9
 
     <!-- Add-on process crash dialog to user -->
     <!-- Title of a dialog shown to the user when enough errors have occurred with addons and they need to be temporarily disabled -->
@@ -1979,39 +1923,18 @@
     <string name="search_engine_add_custom_search_engine_button_content_description">Aghjunghje un mutore di ricerca novu</string>
     <!-- Title of the Edit search engine screen -->
     <string name="search_engine_edit_custom_search_engine_title">Mudificà u mutore di ricerca</string>
-<<<<<<< HEAD
-    <!-- Content description (not visible, for screen readers etc.): Title for the button to add a search engine in the action bar -->
-    <string name="search_engine_add_button_content_description" moz:RemovedIn="120" tools:ignore="UnusedResources">Aghjunghje</string>
-    <!-- Content description (not visible, for screen readers etc.): Title for the button to save a search engine in the action bar -->
-    <string name="search_engine_add_custom_search_engine_edit_button_content_description" moz:RemovedIn="120" tools:ignore="UnusedResources">Arregistrà</string>
-=======
->>>>>>> 4a244ea9
     <!-- Text for the menu button to edit a search engine -->
     <string name="search_engine_edit">Mudificà</string>
     <!-- Text for the menu button to delete a search engine -->
     <string name="search_engine_delete">Squassà</string>
 
-<<<<<<< HEAD
-    <!-- Text for the button to create a custom search engine on the Add search engine screen -->
-    <string name="search_add_custom_engine_label_other" moz:RemovedIn="120" tools:ignore="UnusedResources">Altru</string>
     <!-- Label for the TextField in which user enters custom search engine name -->
     <string name="search_add_custom_engine_name_label">Nome</string>
-    <!-- Placeholder text shown in the Search Engine Name TextField before a user enters text -->
-    <string name="search_add_custom_engine_name_hint" moz:RemovedIn="120" tools:ignore="UnusedResources">Nome</string>
-=======
-    <!-- Label for the TextField in which user enters custom search engine name -->
-    <string name="search_add_custom_engine_name_label">Nome</string>
->>>>>>> 4a244ea9
     <!-- Placeholder text shown in the Search Engine Name text field before a user enters text -->
     <string name="search_add_custom_engine_name_hint_2">Nome di u mutore di ricerca</string>
     <!-- Label for the TextField in which user enters custom search engine URL -->
     <string name="search_add_custom_engine_url_label">Indirizzu web di a catena di ricerca</string>
     <!-- Placeholder text shown in the Search String TextField before a user enters text -->
-<<<<<<< HEAD
-    <string name="search_add_custom_engine_search_string_hint" moz:RemovedIn="120" tools:ignore="UnusedResources">Catena di ricerca à impiegà</string>
-    <!-- Placeholder text shown in the Search String TextField before a user enters text -->
-=======
->>>>>>> 4a244ea9
     <string name="search_add_custom_engine_search_string_hint_2">Indirizzu web à impiegà per a ricerca</string>
     <!-- Description text for the Search String TextField. The %s is part of the string -->
     <string name="search_add_custom_engine_search_string_example" formatted="false">Rimpiazzà i termi di a ricerca da « %s ». Esempiu :\nhttps://www.google.com/search?q=%s</string>
@@ -2273,17 +2196,8 @@
 
     <!-- Description explaining grades A and B for review quality check adjusted grading. -->
     <string name="review_quality_check_info_grade_info_AB">Avisi degni di cunfidenza. Pensemu chì l’avisi venenu sicuramente da clienti veri chì anu lasciatu avisi sinceri è imparziali.</string>
-<<<<<<< HEAD
-    <!-- Description explaining grades A and B for review quality check adjusted grading. -->
-    <string name="review_quality_check_info_grade_info_AB_2" moz:RemovedIn="120" tools:ignore="UnusedResources">Pensemu chì l’avisi sò di cunfidenza.</string>
     <!-- Description explaining grade C for review quality check adjusted grading. -->
     <string name="review_quality_check_info_grade_info_C">Pensemu chì ci hè un mischju d’avisi più o menu degni di cunfidenza.</string>
-    <!-- Description explaining grades D and F for review quality check adjusted grading. -->
-    <string name="review_quality_check_info_grade_info_DF">Avisi micca degni di cunfidenza. Pensemu chì l’avisi sò sicuramente falsi o ch’elli venenu da persone partigiane.</string>
-=======
-    <!-- Description explaining grade C for review quality check adjusted grading. -->
-    <string name="review_quality_check_info_grade_info_C">Pensemu chì ci hè un mischju d’avisi più o menu degni di cunfidenza.</string>
->>>>>>> 4a244ea9
     <!-- Description explaining grades D and F for review quality check adjusted grading. -->
     <string name="review_quality_check_info_grade_info_DF">Avisi micca degni di cunfidenza. Pensemu chì l’avisi sò sicuramente falsi o ch’elli venenu da persone partigiane.</string>
     <!-- Paragraph explaining how a product's adjusted grading is calculated. -->
@@ -2342,11 +2256,7 @@
     <!-- Title for info card displayed after the user reports a product is back in stock. -->
     <string name="review_quality_check_analysis_requested_info_title">Vi ringraziemu di u vostru signalamentu !</string>
     <!-- Text for body of info card displayed after the user reports a product is back in stock. -->
-<<<<<<< HEAD
-    <string name="review_quality_check_analysis_requested_info_body" tools:ignore="UnusedResources">Duveriamu avè l’infurmazioni nant’à l’avisi di stu pruduttu da quì à 24 ore. Ci vole à verificà dopu.</string>
-=======
     <string name="review_quality_check_analysis_requested_info_body">Duveriamu avè l’infurmazioni nant’à l’avisi di stu pruduttu da quì à 24 ore. Ci vole à verificà dopu.</string>
->>>>>>> 4a244ea9
     <!-- Title for info card displayed when the user review checker while on a product that Fakespot does not analyze (e.g. gift cards, music). -->
     <string name="review_quality_check_not_analyzable_info_title">Ùn pudemu micca cuntrollà st’avisi</string>
     <!-- Text for body of info card displayed when the user review checker while on a product that Fakespot does not analyze (e.g. gift cards, music). -->
@@ -2384,19 +2294,6 @@
     <!-- Clickable text from the contextual onboarding card that links to review quality check support article. -->
     <string name="review_quality_check_contextual_onboarding_learn_more_link">Sapene di più</string>
     <!-- Caption text to be displayed in review quality check contextual onboarding card above the opt-in button. First parameter is the Fakespot product name. Following parameters are for clickable texts defined in review_quality_check_contextual_onboarding_privacy_policy and review_quality_check_contextual_onboarding_terms_use. In the phrase "Fakespot by Mozilla", "by" can be localized. Does not need to stay by. -->
-<<<<<<< HEAD
-    <string name="review_quality_check_contextual_onboarding_caption" moz:RemovedIn="121" tools:ignore="UnusedResources">A selezzione di « Sì, pruvallu » vole dì chì vo site d.accunsenti cù %2$s è %3$s di %1$s da Mozilla.</string>
-    <!-- Caption text to be displayed in review quality check contextual onboarding card above the opt-in button. Parameter is the Fakespot product name. After the colon, what appears are two links, each on their own line. The first link is to a Privacy policy (review_quality_check_contextual_onboarding_privacy_policy_2). The second link is to Terms of use (review_quality_check_contextual_onboarding_terms_use_2). -->
-    <string name="review_quality_check_contextual_onboarding_caption_2">A selezzione di « Sì, pruvallu » vole dì chì vo accettate quell’elementi di %1$s :</string>
-    <!-- Clickable text from the review quality check contextual onboarding card that links to Fakespot privacy policy. -->
-    <string name="review_quality_check_contextual_onboarding_privacy_policy" moz:RemovedIn="121" tools:ignore="UnusedResources">pulitica di cunfidenzialità</string>
-    <!-- Clickable text from the review quality check contextual onboarding card that links to Fakespot privacy policy. -->
-    <string name="review_quality_check_contextual_onboarding_privacy_policy_2">Pulitica di cunfidenzialità</string>
-    <!-- Clickable text from the review quality check contextual onboarding card that links to Fakespot terms of use. -->
-    <string name="review_quality_check_contextual_onboarding_terms_use" moz:RemovedIn="121" tools:ignore="UnusedResources">cundizioni d’utilizazione</string>
-    <!-- Clickable text from the review quality check contextual onboarding card that links to Fakespot terms of use. -->
-    <string name="review_quality_check_contextual_onboarding_terms_use_2">Cundizioni d’utilizazione</string>
-=======
     <string name="review_quality_check_contextual_onboarding_caption">A selezzione di « Sì, pruvallu » vole dì chì vo site d.accunsenti cù %2$s è %3$s di %1$s da Mozilla.</string>
     <!-- Caption text to be displayed in review quality check contextual onboarding card above the opt-in button. Parameter is the Fakespot product name. After the colon, what appears are two links, each on their own line. The first link is to a Privacy policy (review_quality_check_contextual_onboarding_privacy_policy_2). The second link is to Terms of use (review_quality_check_contextual_onboarding_terms_use_2). -->
     <string name="review_quality_check_contextual_onboarding_caption_2" moz:RemovedIn="123" tools:ignore="UnusedResources">A selezzione di « Sì, pruvallu » vole dì chì vo accettate quell’elementi di %1$s :</string>
@@ -2408,7 +2305,6 @@
     <string name="review_quality_check_contextual_onboarding_terms_use">cundizioni d’utilizazione</string>
     <!-- Clickable text from the review quality check contextual onboarding card that links to Fakespot terms of use. -->
     <string name="review_quality_check_contextual_onboarding_terms_use_2" moz:RemovedIn="123" tools:ignore="UnusedResources">Cundizioni d’utilizazione</string>
->>>>>>> 4a244ea9
     <!-- Text for opt-in button from the review quality check contextual onboarding card. -->
     <string name="review_quality_check_contextual_onboarding_primary_button_text">Sì, pruvallu</string>
     <!-- Text for opt-out button from the review quality check contextual onboarding card. -->
@@ -2466,8 +2362,6 @@
     <string name="a11y_action_label_pocket_learn_more">apre u liame per sapene di più</string>
     <!-- Content description for headings announced by accessibility service. The first parameter is the text of the heading. Talkback will announce the first parameter and then speak the word "Heading" indicating to the user that this text is a heading for a section. -->
     <string name="a11y_heading">%s, Titulu</string>
-<<<<<<< HEAD
-=======
 
     <!-- Title for dialog displayed when trying to access links present in a text. -->
     <string name="a11y_links_title">Liami</string>
@@ -2673,5 +2567,4 @@
     <string name="debug_drawer_tab_tools_tab_creation_tool_button_text_inactive">Aghjunghje à l’unghjette inattive</string>
     <!-- The button text to add tabs to the private tab group in the tab creation tool. -->
     <string name="debug_drawer_tab_tools_tab_creation_tool_button_text_private">Aghjunghje à l’unghjette private</string>
->>>>>>> 4a244ea9
 </resources>