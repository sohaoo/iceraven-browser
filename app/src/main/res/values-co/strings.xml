<?xml version="1.0" encoding="utf-8"?>
<resources xmlns:tools="http://schemas.android.com/tools" xmlns:moz="http://mozac.org/tools">

    <!-- App name for private browsing mode. The first parameter is the name of the app defined in app_name (for example: Fenix)-->
    <string name="app_name_private_5">%s privatu</string>
    <!-- App name for private browsing mode. The first parameter is the name of the app defined in app_name (for example: Fenix)-->
    <string name="app_name_private_4">%s (nav. privata)</string>

    <!-- Home Fragment -->
    <!-- Content description (not visible, for screen readers etc.): "Three dot" menu button. -->
    <string name="content_description_menu">Ozzioni addiziunale</string>
    <!-- Content description (not visible, for screen readers etc.): "Private Browsing" menu button. -->
    <string name="content_description_private_browsing_button">Attivà a navigazione privata</string>
    <!-- Content description (not visible, for screen readers etc.): "Private Browsing" menu button. -->
    <string name="content_description_disable_private_browsing_button">Disattivà a navigazione privata</string>
    <!-- Placeholder text shown in the search bar before a user enters text for the default engine -->
    <string name="search_hint">Ricerca o indirizzu</string>
    <!-- Placeholder text shown in the search bar before a user enters text for a general engine -->
    <string name="search_hint_general_engine">Ricercà nant’à u web</string>
    <!-- Placeholder text shown in search bar when using history search -->
    <string name="history_search_hint">Ricercà in a cronolugia</string>
    <!-- Placeholder text shown in search bar when using bookmarks search -->
    <string name="bookmark_search_hint">Ricercà in l’indette</string>
    <!-- Placeholder text shown in search bar when using tabs search -->
    <string name="tab_search_hint">Ricercà in l’unghjette</string>
    <!-- Placeholder text shown in the search bar when using application search engines -->
    <string name="application_search_hint">Stampittate i termini à ricercà</string>
    <!-- No Open Tabs Message Description -->
    <string name="no_open_tabs_description">E vostre unghjette aperte seranu affissate quì.</string>

    <!-- No Private Tabs Message Description -->
    <string name="no_private_tabs_description">E vostre unghjette private seranu affissate quì.</string>

    <!-- Tab tray multi select title in app bar. The first parameter is the number of tabs selected -->
    <string name="tab_tray_multi_select_title">%1$d selezziunatu(i)</string>
    <!-- Label of button in create collection dialog for creating a new collection  -->
    <string name="tab_tray_add_new_collection">Creà una nova cullezzione</string>
    <!-- Label of editable text in create collection dialog for naming a new collection  -->
    <string name="tab_tray_add_new_collection_name">Nome</string>
    <!-- Label of button in save to collection dialog for selecting a current collection  -->
    <string name="tab_tray_select_collection">Selezziunà a cullezzione</string>

    <!-- Content description for close button while in multiselect mode in tab tray -->
    <string name="tab_tray_close_multiselect_content_description">Piantà u modu di selezzione multiple</string>
    <!-- Content description for save to collection button while in multiselect mode in tab tray -->
    <string name="tab_tray_collection_button_multiselect_content_description">Arregistrà l’unghjette selezziunate in una cullezzione</string>
    <!-- Content description on checkmark while tab is selected in multiselect mode in tab tray -->
    <string name="tab_tray_multiselect_selected_content_description">Selezziunatu</string>

    <!-- Home - Recently saved bookmarks -->
    <!-- Title for the home screen section with recently saved bookmarks. -->
    <string name="recently_saved_title">Arregistrate pocu fà</string>
    <!-- Content description for the button which navigates the user to show all of their saved bookmarks. -->
    <string name="recently_saved_show_all_content_description_2">Affissà tutte l’indette arregistrate</string>

    <!-- Text for the menu button to remove a recently saved bookmark from the user's home screen -->
    <string name="recently_saved_menu_item_remove">Caccià</string>

    <!-- About content. The first parameter is the name of the application. (For example: Fenix) -->
    <string name="about_content">%1$s hè sviluppatu da Mozilla.</string>

    <!-- Private Browsing -->
    <!-- Explanation for private browsing displayed to users on home view when they first enable private mode
        The first parameter is the name of the app defined in app_name (for example: Fenix) -->
    <string name="private_browsing_placeholder_description_2">
 · %1$s squassa e vostre cronolugie di ricerca è di navigazione da l’unghjette private quandu vò chjuditele o chitate l’appiecazione. Benchè quessu ùn vi rende micca anonimu nant’à i siti web nè da u vostru furnidore d’accessu à internet, vi permette di cunservà sicreta a vostra attività in linea per tutte l’altre persone chì impiegherianu u vostru apparechju.</string>
    <string name="private_browsing_common_myths">
       Idee precuncepite apprupositu di a navigazione privata
    </string>

    <!-- True Private Browsing Mode -->
    <!-- Title for info card on private homescreen in True Private Browsing Mode. -->
    <string name="felt_privacy_desc_card_title">Ùn lascià alcuna traccia nant’à st’apparechju</string>

    <!-- Explanation for private browsing displayed to users on home view when they first enable
        private mode in our new Total Private Browsing mode.
        The first parameter is the name of the app defined in app_name (for example: Firefox Nightly)
        The second parameter is the clickable link text in felt_privacy_info_card_subtitle_link_text -->
    <string name="felt_privacy_info_card_subtitle_2">%1$s squassa i vostri canistrelli, cronolugia è dati di siti quandu vo chjudite tutte e vostre unghjette private. %2$s</string>
    <!-- Clickable portion of the explanation for private browsing that links the user to our
        about privacy page.
        This string is used in felt_privacy_info_card_subtitle as the second parameter.-->
    <string name="felt_privacy_info_card_subtitle_link_text">Quale puderia fighjà a mo attività ?</string>

    <!-- Private mode shortcut "contextual feature recommendation" (CFR) -->
    <!-- Text for the Private mode shortcut CFR message for adding a private mode shortcut to open private tabs from the Home screen -->
    <string name="private_mode_cfr_message_2">Aprite a prossima unghjetta privata in un solu tuccà</string>
    <!-- Text for the positive button to accept adding a Private Browsing shortcut to the Home screen -->
    <string name="private_mode_cfr_pos_button_text">Aghjunghje à u screnu d’accolta</string>
    <!-- Text for the negative button to decline adding a Private Browsing shortcut to the Home screen -->
    <string name="cfr_neg_button_text">Innò, vi ringraziu</string>

    <!-- Open in App "contextual feature recommendation" (CFR) -->
    <!-- Text for the info message. The first parameter is the name of the application.-->
    <string name="open_in_app_cfr_info_message_2">Pudete cunfigurà %1$s per apre autumaticamente i liami in d’altre appiecazioni.</string>
    <!-- Text for the positive action button -->
    <string name="open_in_app_cfr_positive_button_text">Apre e preferenze</string>
    <!-- Text for the negative action button -->
    <string name="open_in_app_cfr_negative_button_text">Ricusà</string>

    <!-- Total cookie protection "contextual feature recommendation" (CFR) -->
    <!-- Text for the message displayed in the contextual feature recommendation popup promoting the total cookie protection feature. -->
    <string name="tcp_cfr_message">A nostra funzione di cunfidenzialità a più putente ora hè di scartà l’elementi intersiti di spiunagiu.</string>
    <!-- Text displayed that links to website containing documentation about the "Total cookie protection" feature. -->
    <string name="tcp_cfr_learn_more">Sapene di più nant’à a prutezzione tutale contr’à i canistrelli</string>


    <!-- Private browsing erase action "contextual feature recommendation" (CFR) -->
    <!-- Text for the message displayed in the contextual feature recommendation popup promoting the erase private browsing feature. -->
    <string name="erase_action_cfr_message">Picchicciate quì per principià una sessione privata nova. Squassà cronolugia, canistrelli… tuttu.</string>


    <!-- Text for the info dialog when camera permissions have been denied but user tries to access a camera feature. -->
    <string name="camera_permissions_needed_message">Accessu richiestu à l’apparechju-fotò. Accidite à e preferenze d’Android, picchichjate Permessi, è dopu Permette.</string>
    <!-- Text for the positive action button to go to Android Settings to grant permissions. -->
    <string name="camera_permissions_needed_positive_button_text">Apre e preferenze</string>
    <!-- Text for the negative action button to dismiss the dialog. -->
    <string name="camera_permissions_needed_negative_button_text">Ricusà</string>

    <!-- Text for the banner message to tell users about our auto close feature. -->
    <string name="tab_tray_close_tabs_banner_message">Cunfigurate l’unghjette aperte per ch’elle si chjodinu autumaticamente quand’elle ùn sò state micca fighjate l’ultimi ghjorni, settimane, o mesi.</string>
    <!-- Text for the positive action button to go to Settings for auto close tabs. -->
    <string name="tab_tray_close_tabs_banner_positive_button_text">Fighjà l’ozzioni</string>
    <!-- Text for the negative action button to dismiss the Close Tabs Banner. -->
    <string name="tab_tray_close_tabs_banner_negative_button_text">Ricusà</string>

    <!-- Text for the banner message to tell users about our inactive tabs feature. -->
    <string name="tab_tray_inactive_onboarding_message">L’unghjette chì vo ùn avete micca viste dapoi duie settimane sò dispiazzate quì.</string>
    <!-- Text for the action link to go to Settings for inactive tabs. -->
    <string name="tab_tray_inactive_onboarding_button_text">Disattivà in e preferenze</string>

    <!-- Text for title for the auto-close dialog of the inactive tabs. -->
    <string name="tab_tray_inactive_auto_close_title">Chjusura autumatica dopu un mese ?</string>
    <!-- Text for the body for the auto-close dialog of the inactive tabs.
        The first parameter is the name of the application.-->
    <string name="tab_tray_inactive_auto_close_body_2">%1$s pò chjode l’unghjette chì vo ùn avete micca viste durante un mese scorsu.</string>
    <!-- Content description for close button in the auto-close dialog of the inactive tabs. -->
    <string name="tab_tray_inactive_auto_close_button_content_description">Chjode</string>

    <!-- Text for turn on auto close tabs button in the auto-close dialog of the inactive tabs. -->
    <string name="tab_tray_inactive_turn_on_auto_close_button_2">Attivà a chjusura autumatica</string>


    <!-- Home screen icons - Long press shortcuts -->
    <!-- Shortcut action to open new tab -->
    <string name="home_screen_shortcut_open_new_tab_2">Nova unghjetta</string>

    <!-- Shortcut action to open new private tab -->
    <string name="home_screen_shortcut_open_new_private_tab_2">Nova unghjetta privata</string>

    <!-- Shortcut action to open Passwords screens -->
    <string name="home_screen_shortcut_open_password_screen">Accurtatoghju per e parolle d’intesa</string>

    <!-- Recent Tabs -->
    <!-- Header text for jumping back into the recent tab in the home screen -->
    <string name="recent_tabs_header">Rivene à st’unghjetta</string>
    <!-- Button text for showing all the tabs in the tabs tray -->
    <string name="recent_tabs_show_all">Tuttu affissà</string>

    <!-- Content description for the button which navigates the user to show all recent tabs in the tabs tray. -->
    <string name="recent_tabs_show_all_content_description_2">Buttone per affissà tutte l’indette recente</string>

    <!-- Text for button in synced tab card that opens synced tabs tray -->
    <string name="recent_tabs_see_all_synced_tabs_button_text">Vede tutte l’unghjette sincrunizate</string>
    <!-- Accessibility description for device icon used for recent synced tab -->
    <string name="recent_tabs_synced_device_icon_content_description">Apparechju sincrunizatu</string>
    <!-- Text for the dropdown menu to remove a recent synced tab from the homescreen -->
    <string name="recent_synced_tab_menu_item_remove">Caccià</string>
    <!-- Text for the menu button to remove a grouped highlight from the user's browsing history
         in the Recently visited section -->
    <string name="recent_tab_menu_item_remove">Caccià</string>

    <!-- History Metadata -->
    <!-- Header text for a section on the home screen that displays grouped highlights from the
         user's browsing history, such as topics they have researched or explored on the web -->
    <string name="history_metadata_header_2">Visitati pocu fà</string>
    <!-- Text for the menu button to remove a grouped highlight from the user's browsing history
         in the Recently visited section -->
    <string name="recently_visited_menu_item_remove">Caccià</string>

    <!-- Content description for the button which navigates the user to show all of their history. -->
    <string name="past_explorations_show_all_content_description_2">Affissà tutte l’esplurazioni scorse</string>

    <!-- Browser Fragment -->
    <!-- Content description (not visible, for screen readers etc.): Navigate backward (browsing history) -->
    <string name="browser_menu_back">Pagina precedente</string>
    <!-- Content description (not visible, for screen readers etc.): Navigate forward (browsing history) -->
    <string name="browser_menu_forward">Pagina seguente</string>
    <!-- Content description (not visible, for screen readers etc.): Refresh current website -->
    <string name="browser_menu_refresh">Attualizà</string>
    <!-- Content description (not visible, for screen readers etc.): Stop loading current website -->
    <string name="browser_menu_stop">Piantà</string>
    <!-- Browser menu button that opens the addon manager -->
    <string name="browser_menu_add_ons">Moduli addiziunali</string>
    <!-- Browser menu button that opens account settings -->
    <string name="browser_menu_account_settings">Infurmazione nant’à u contu</string>
    <!-- Text displayed when there are no add-ons to be shown -->
    <string name="no_add_ons">Nisunu modulu quì</string>
    <!-- Browser menu button that sends a user to help articles -->
    <string name="browser_menu_help">Aiutu</string>
    <!-- Browser menu button that sends a to a the what's new article -->
    <string name="browser_menu_whats_new">Ciò chì hè novu</string>
    <!-- Browser menu button that opens the settings menu -->
    <string name="browser_menu_settings">Preferenze</string>
    <!-- Browser menu button that opens a user's library -->
    <string name="browser_menu_library">Bibliuteca</string>
    <!-- Browser menu toggle that requests a desktop site -->
    <string name="browser_menu_desktop_site">Versione urdinatore</string>
    <!-- Browser menu button that reopens a private tab as a regular tab -->
    <string name="browser_menu_open_in_regular_tab">Apre in un’unghjetta nurmale</string>
    <!-- Browser menu toggle that adds a shortcut to the site on the device home screen. -->
    <string name="browser_menu_add_to_homescreen">Aghjunghje à u screnu d’accolta</string>
    <!-- Browser menu toggle that installs a Progressive Web App shortcut to the site on the device home screen. -->
    <string name="browser_menu_install_on_homescreen">Installà</string>
    <!-- Content description (not visible, for screen readers etc.) for the Resync tabs button -->
    <string name="resync_button_content_description">Risincrunizà</string>
    <!-- Browser menu button that opens the find in page menu -->
    <string name="browser_menu_find_in_page">Circà in a pagina</string>
    <!-- Browser menu button that opens the translations dialog, which has options to translate the current browser page. -->
    <string name="browser_menu_translations">Traduce a pagina</string>
    <!-- Browser menu button that saves the current tab to a collection -->
    <string name="browser_menu_save_to_collection_2">Arregistrà in una cullezzione</string>
    <!-- Browser menu button that open a share menu to share the current site -->
    <string name="browser_menu_share">Sparte</string>
    <!-- Browser menu button shown in custom tabs that opens the current tab in Fenix
        The first parameter is the name of the app defined in app_name (for example: Fenix) -->
    <string name="browser_menu_open_in_fenix">Apre cù %1$s</string>
    <!-- Browser menu text shown in custom tabs to indicate this is a Fenix tab
        The first parameter is the name of the app defined in app_name (for example: Fenix) -->
    <string name="browser_menu_powered_by">FUNZIUNEGHJA GRAZIA À %1$s</string>
    <!-- Browser menu text shown in custom tabs to indicate this is a Fenix tab
        The first parameter is the name of the app defined in app_name (for example: Fenix) -->
    <string name="browser_menu_powered_by2">Funziuneghja grazia à %1$s</string>
    <!-- Browser menu button to put the current page in reader mode -->
    <string name="browser_menu_read">Modu di lettura</string>
    <!-- Browser menu button content description to close reader mode and return the user to the regular browser -->
    <string name="browser_menu_read_close">Chjode u modu di lettura</string>
    <!-- Browser menu button to open the current page in an external app -->
    <string name="browser_menu_open_app_link">Apre in un’appiecazione</string>

    <!-- Browser menu button to show reader view appearance controls e.g. the used font type and size -->
    <string name="browser_menu_customize_reader_view">Persunalizà u modu di lettura</string>
    <!-- Browser menu label for adding a bookmark -->
    <string name="browser_menu_add">Aghjunghje</string>
    <!-- Browser menu label for editing a bookmark -->
    <string name="browser_menu_edit">Mudificà</string>

    <!-- Button shown on the home page that opens the Customize home settings -->
    <string name="browser_menu_customize_home_1">Persunalizà a pagina d’accolta</string>

    <!-- Browser Toolbar -->
    <!-- Content description for the Home screen button on the browser toolbar -->
    <string name="browser_toolbar_home">Screnu d’accolta</string>

    <!-- Content description (not visible, for screen readers etc.): Erase button: Erase the browsing
         history and go back to the home screen. -->
    <string name="browser_toolbar_erase">Squassà a cronolugia di navigazione</string>
    <!-- Content description for the translate page toolbar button that opens the translations dialog when no translation has occurred. -->
    <string name="browser_toolbar_translate">Traduce a pagina</string>

<<<<<<< HEAD
=======
    <!-- Content description (not visible, for screen readers etc.) for the translate page toolbar button that opens the translations dialog when the page is translated successfully.
         The first parameter is the name of the language that is displayed in the original page. (For example: English)
         The second parameter is the name of the language which the page was translated to. (For example: French) -->
    <string name="browser_toolbar_translated_successfully">Pagina tradutta in %2$s, l’origine hè in %1$s.</string>

>>>>>>> 382ca721
    <!-- Locale Settings Fragment -->
    <!-- Content description for tick mark on selected language -->
    <string name="a11y_selected_locale_content_description">Lingua selezziunata</string>
    <!-- Text for default locale item -->
    <string name="default_locale_text">Impiegà a lingua di l’apparechju</string>
    <!-- Placeholder text shown in the search bar before a user enters text -->
    <string name="locale_search_hint">Ricercà una lingua</string>

    <!-- Search Fragment -->
    <!-- Button in the search view that lets a user search by scanning a QR code -->
    <string name="search_scan_button">Numerizà</string>
    <!-- Button in the search view when shortcuts are displayed that takes a user to the search engine settings -->
    <string name="search_shortcuts_engine_settings">Preferenze di u mutore di ricerca</string>
    <!-- Button in the search view that lets a user navigate to the site in their clipboard -->
    <string name="awesomebar_clipboard_title">Riempie da u preme’papei</string>
    <!-- Button in the search suggestions onboarding that allows search suggestions in private sessions -->
    <string name="search_suggestions_onboarding_allow_button">Permette</string>
    <!-- Button in the search suggestions onboarding that does not allow search suggestions in private sessions -->
    <string name="search_suggestions_onboarding_do_not_allow_button">Ùn permette micca</string>
    <!-- Search suggestion onboarding hint title text -->
    <string name="search_suggestions_onboarding_title">Permette e suggestioni di ricerca in e sessioni private ?</string>
    <!-- Search suggestion onboarding hint description text, first parameter is the name of the app defined in app_name (for example: Fenix)-->
    <string name="search_suggestions_onboarding_text">%s manderà tuttu ciò chì vò stampittate in a barra di ricerca à u vostru mutore di ricerca predefinitu.</string>

    <!-- Search engine suggestion title text. The first parameter is the name of the suggested engine-->
    <string name="search_engine_suggestions_title">Ricercà in %s</string>
    <!-- Search engine suggestion description text -->
    <string name="search_engine_suggestions_description">Ricercà direttamente da a barra d’indirizzu</string>

    <!-- Menu option in the search selector menu to open the search settings -->
    <string name="search_settings_menu_item">Preferenze di ricerca</string>

    <!-- Header text for the search selector menu -->
    <string name="search_header_menu_item_2">Sta volta, ricercà cù :</string>

    <!-- Content description (not visible, for screen readers etc.): Search engine icon. The first parameter is the search engine name (for example: DuckDuckGo). -->
    <string name="search_engine_icon_content_description" tools:ignore="UnusedResources">Mutore di ricerca %s</string>

    <!-- Home onboarding -->
    <!-- Onboarding home screen popup dialog, shown on top of the Jump back in section. -->
    <string name="onboarding_home_screen_jump_back_contextual_hint_2">Fate cunnuscenza cù a vostra pagina d’accolta. L’unghjette, l’indette è i risultati di riceca recente ci si trovanu.</string>
    <!-- Home onboarding dialog welcome screen title text. -->
    <string name="onboarding_home_welcome_title_2">Benvenuta in un Internet più persunale</string>
    <!-- Home onboarding dialog welcome screen description text. -->
    <string name="onboarding_home_welcome_description">Più di culori. Una cunfidenzialità amendata. È u listessu impegnu per a ghjente piuttostu chè per i soldi.</string>
    <!-- Home onboarding dialog sign into sync screen title text. -->
    <string name="onboarding_home_sync_title_3">Passà d’un screnu à l’altru hè più faciule chè mai</string>
    <!-- Home onboarding dialog sign into sync screen description text. -->
    <string name="onboarding_home_sync_description">Ripigliate induve vi site piantati cù l’unghjette d’altri apparechji chì si trovanu avà nant’à a vostra pagina d’accolta.</string>
    <!-- Text for the button to continue the onboarding on the home onboarding dialog. -->
    <string name="onboarding_home_get_started_button">Principià</string>
    <!-- Text for the button to navigate to the sync sign in screen on the home onboarding dialog. -->
    <string name="onboarding_home_sign_in_button">Cunnettesi</string>
    <!-- Text for the button to skip the onboarding on the home onboarding dialog. -->
    <string name="onboarding_home_skip_button">Ignurà</string>

    <!-- Onboarding home screen sync popup dialog message, shown on top of Recent Synced Tabs in the Jump back in section. -->
    <string name="sync_cfr_message">E vostre unghjette sò sincrunizate ! Ripigliate induve vi site piantati nant’à u vostru altru apparechju.</string>

    <!-- Content description (not visible, for screen readers etc.): Close button for the home onboarding dialog -->
    <string name="onboarding_home_content_description_close_button">Chjode</string>

    <!-- Notification pre-permission dialog -->
    <!-- Enable notification pre permission dialog title
        The first parameter is the name of the app defined in app_name (for example: Fenix) -->
    <string name="onboarding_home_enable_notifications_title" moz:removedIn="124" tools:ignore="UnusedResources">E nutificazioni vi aiutanu à fane di più cù %s</string>
    <!-- Enable notification pre permission dialog description with rationale
        The first parameter is the name of the app defined in app_name (for example: Fenix) -->
    <string name="onboarding_home_enable_notifications_description" moz:removedIn="124" tools:ignore="UnusedResources">Sincrunizate l’unghjette trà i vostri apparechji, urganizate i scaricamenti, ottinite cunsiglii per sfruttà u più bellu di a prutezzione di a vita privata da %s, è ancu di più.</string>
    <!-- Text for the button to request notification permission on the device -->
    <string name="onboarding_home_enable_notifications_positive_button" moz:removedIn="124" tools:ignore="UnusedResources">Cuntinuà</string>
    <!-- Text for the button to not request notification permission on the device and dismiss the dialog -->
    <string name="onboarding_home_enable_notifications_negative_button" moz:removedIn="124" tools:ignore="UnusedResources">Micca subitu</string>

    <!-- Juno first user onboarding flow experiment, strings are marked unused as they are only referenced by Nimbus experiments. -->
    <!-- Description for learning more about our privacy notice. -->
    <string name="juno_onboarding_privacy_notice_text">Dichjarazione di cunfidenzialità di Firefox</string>
    <!-- Description for learning more about our privacy notice. -->
    <string name="juno_onboarding_privacy_notice_text_2" moz:removedIn="125" tools:ignore="UnusedResources">Sapene di più in a nostra dichjarazione di cunfidenzialità</string>
    <!-- Title for set firefox as default browser screen used by Nimbus experiments. -->
    <string name="juno_onboarding_default_browser_title_nimbus_2">A vostra prutezzione cunta per noi</string>
    <!-- Title for set firefox as default browser screen used by Nimbus experiments.
        Note: The word "Firefox" should NOT be translated -->
    <string name="juno_onboarding_default_browser_title_nimbus_3" tools:ignore="UnusedResources">Scuprite perchè Firefox piace à milioni di persone</string>
    <!-- Title for set firefox as default browser screen used by Nimbus experiments. -->
    <string name="juno_onboarding_default_browser_title_nimbus_4" tools:ignore="UnusedResources">A navigazione assicurizata cù più di scelta</string>
    <!-- Description for set firefox as default browser screen used by Nimbus experiments. -->
    <string name="juno_onboarding_default_browser_description_nimbus_3">U nostru navigatore sustinutu da un urganismu senza scopu lucrativu impedisce l’imprese di seguitavvi da manera sicreta nant’à u Web.</string>
    <!-- Description for set firefox as default browser screen used by Nimbus experiments. -->
    <string name="juno_onboarding_default_browser_description_nimbus_4" tools:ignore="UnusedResources">Più di 10 milioni di persone prutegenu a so vita privata scigliendu un navigatore sustinutu da un’organizazione senza scopu lucrativu.</string>
    <!-- Description for set firefox as default browser screen used by Nimbus experiments. -->
    <string name="juno_onboarding_default_browser_description_nimbus_5" tools:ignore="UnusedResources">Perseguitatori cunnisciuti ? Bluccati autumaticamente. Estensioni ? Ci n’hè più di 700 ; pruvatele. Schedarii PDF ? U nostru lettore integratu ne faciliteghja a ghjestione.</string>
    <!-- Description for set firefox as default browser screen used by Nimbus experiments. -->
    <string name="juno_onboarding_default_browser_description_nimbus_2" moz:RemovedIn="124" tools:ignore="UnusedResources">U nostru navigatore sustinutu da un urganismu senza scopu lucrativu impedisce l’imprese di seguitavvi da manera sicreta nant’à u Web.\n\nSapene di più in a nostra dichjarazione di cunfidenzialità.</string>
    <!-- Text for the link to the privacy notice webpage for set as firefox default browser screen.
    This is part of the string with the key "juno_onboarding_default_browser_description". -->
    <string name="juno_onboarding_default_browser_description_link_text" moz:RemovedIn="124" tools:ignore="UnusedResources">dichjarazione di cunfidenzialità</string>

    <!-- Text for the button to set firefox as default browser on the device -->
    <string name="juno_onboarding_default_browser_positive_button" tools:ignore="UnusedResources">Sceglie cum’è navigatore predefinitu</string>
    <!-- Text for the button dismiss the screen and move on with the flow -->
    <string name="juno_onboarding_default_browser_negative_button" tools:ignore="UnusedResources">Micca subitu</string>
    <!-- Title for sign in to sync screen. -->
    <string name="juno_onboarding_sign_in_title_2">Prutigitevi grazia à a cifratura quandu vo passate da un apparechju à l’altru</string>
    <!-- Description for sign in to sync screen. Nimbus experiments do not support string placeholders.
     Note: The word "Firefox" should NOT be translated -->
    <string name="juno_onboarding_sign_in_description_2">Quandu site cunnessi cù a sincrunizazione attivata, a vostra sicurità hè rinfurzata. Firefox cifra e vostre parolle d’intesa, e vostre indette, è ancu di più.</string>
    <!-- Text for the button to sign in to sync on the device -->
    <string name="juno_onboarding_sign_in_positive_button" tools:ignore="UnusedResources">Cunnettesi</string>
    <!-- Text for the button dismiss the screen and move on with the flow -->
    <string name="juno_onboarding_sign_in_negative_button" tools:ignore="UnusedResources">Micca subitu</string>
    <!-- Title for enable notification permission screen used by Nimbus experiments. Nimbus experiments do not support string placeholders.
        Note: The word "Firefox" should NOT be translated -->
    <string name="juno_onboarding_enable_notifications_title_nimbus_2">E nutificazioni vi aiutanu à stà in sicurità cù Firefox</string>
    <!-- Description for enable notification permission screen used by Nimbus experiments. Nimbus experiments do not support string placeholders.
       Note: The word "Firefox" should NOT be translated -->
    <string name="juno_onboarding_enable_notifications_description_nimbus_2">Mandate in sicurità l’unghjette trà i vostri apparechji è scuprite d’altre funzioni di cunfidenzialità di Firefox.</string>
    <!-- Text for the button to request notification permission on the device -->
    <string name="juno_onboarding_enable_notifications_positive_button" tools:ignore="UnusedResources">Attivà e nutificazioni</string>
    <!-- Text for the button dismiss the screen and move on with the flow -->
    <string name="juno_onboarding_enable_notifications_negative_button" tools:ignore="UnusedResources">Micca subitu</string>

    <!-- Title for add search widget screen used by Nimbus experiments. Nimbus experiments do not support string placeholders.
        Note: The word "Firefox" should NOT be translated -->
    <string name="juno_onboarding_add_search_widget_title" tools:ignore="UnusedResources">Pruvate u widget di ricerca di Firefox</string>
    <!-- Description for add search widget screen used by Nimbus experiments. Nimbus experiments do not support string placeholders.
        Note: The word "Firefox" should NOT be translated -->
    <string name="juno_onboarding_add_search_widget_description" tools:ignore="UnusedResources">Cù Firefox nant’à u vostru screnu d’accolta, averete un accessu faciule à un navigatore dedicatu à a cunfidenzialità chì blocca l’elementi intersiti di spiunagiu.</string>
    <!-- Text for the button to add search widget on the device used by Nimbus experiments. Nimbus experiments do not support string placeholders.
        Note: The word "Firefox" should NOT be translated -->
    <string name="juno_onboarding_add_search_widget_positive_button" tools:ignore="UnusedResources">Aghjunghje u widget di Firefox</string>
    <!-- Text for the button to dismiss the screen and move on with the flow -->
    <string name="juno_onboarding_add_search_widget_negative_button" tools:ignore="UnusedResources">Micca subitu</string>

    <!-- Search Widget -->
    <!-- Content description for searching with a widget. The first parameter is the name of the application.-->
    <string name="search_widget_content_description_2">Apre una nova unghjetta in %1$s</string>
    <!-- Text preview for smaller sized widgets -->
    <string name="search_widget_text_short">Ricercà</string>
    <!-- Text preview for larger sized widgets -->
    <string name="search_widget_text_long">Ricercà nant’à u web</string>

    <!-- Content description (not visible, for screen readers etc.): Voice search -->
    <string name="search_widget_voice">Ricerca vucale</string>

    <!-- Preferences -->
    <!-- Title for the settings page-->
    <string name="settings">Preferenze</string>
    <!-- Preference category for general settings -->
    <string name="preferences_category_general">Generale</string>
    <!-- Preference category for all links about Fenix -->
    <string name="preferences_category_about">Apprupositu</string>
    <!-- Preference category for settings related to changing the default search engine -->
    <string name="preferences_category_select_default_search_engine">Selezziunà una trà l’ozzioni.</string>
    <!-- Preference for settings related to managing search shortcuts for the quick search menu -->
    <string name="preferences_manage_search_shortcuts_2">Ghjestione di l’altri mutori di ricerca</string>
    <!-- Summary for preference for settings related to managing search shortcuts for the quick search menu -->
    <string name="preferences_manage_search_shortcuts_summary">Mudificà i mutori chì sò videvule in u listinu di ricerca</string>
    <!-- Preference category for settings related to managing search shortcuts for the quick search menu -->
    <string name="preferences_category_engines_in_search_menu">Mutori videvule in u listinu di ricerca</string>
    <!-- Preference for settings related to changing the default search engine -->
    <string name="preferences_default_search_engine">Mutore di ricerca predefinitu</string>
    <!-- Preference for settings related to Search -->
    <string name="preferences_search">Ricerca</string>
    <!-- Preference for settings related to Search engines -->
    <string name="preferences_search_engines">Mutori di ricerca</string>
    <!-- Preference for settings related to Search engines suggestions-->
    <string name="preferences_search_engines_suggestions">Suggestioni di i mutori di ricerca</string>

    <!-- Preference Category for settings related to Search address bar -->
    <string name="preferences_settings_address_bar">Preferenze per a barra d’indirizzu</string>
    <!-- Preference Category for settings to Firefox Suggest -->
    <string name="preference_search_address_bar_fx_suggest">Barra d’indirizzu - Firefox suggerisce</string>
    <!-- Preference link to Learn more about Firefox Suggest -->
    <string name="preference_search_learn_about_fx_suggest">Sapene di più nant’à Firefox suggerisce</string>
    <!-- Preference link to rating Fenix on the Play Store -->
    <string name="preferences_rate">Appone una nota nant’à Google Play</string>
    <!-- Preference linking to about page for Fenix
        The first parameter is the name of the app defined in app_name (for example: Fenix) -->
    <string name="preferences_about">Apprupositu di %1$s</string>
    <!-- Preference for settings related to changing the default browser -->
    <string name="preferences_set_as_default_browser">Sceglie cum’è navigatore predefinitu</string>
    <!-- Preference category for advanced settings -->
    <string name="preferences_category_advanced">Espertu</string>
    <!-- Preference category for privacy and security settings -->
    <string name="preferences_category_privacy_security">Vita privata è sicurità</string>
    <!-- Preference for advanced site permissions -->
    <string name="preferences_site_permissions">Permessi di situ</string>
    <!-- Preference for private browsing options -->
    <string name="preferences_private_browsing_options">Navigazione privata</string>
    <!-- Preference for opening links in a private tab-->
    <string name="preferences_open_links_in_a_private_tab">Apre i liami in un’unghjetta privata</string>
    <!-- Preference for allowing screenshots to be taken while in a private tab-->
    <string name="preferences_allow_screenshots_in_private_mode">Permette e catture di screnu durante a navigazione privata</string>
    <!-- Will inform the user of the risk of activating Allow screenshots in private browsing option -->
    <string name="preferences_screenshots_in_private_mode_disclaimer">S’ella hè permessa, l’unghjette private seranu ancu videvule quandu parechje appiecazioni sò aperte</string>
    <!-- Preference for adding private browsing shortcut -->
    <string name="preferences_add_private_browsing_shortcut">Aghjunghje un accurtatoghju per a navigazione privata</string>
    <!-- Preference for enabling "HTTPS-Only" mode -->
    <string name="preferences_https_only_title">Modu solu HTTPS</string>

    <!-- Label for cookie banner section in quick settings panel. -->
    <string name="cookie_banner_blocker">Blucchime di e striscie di cannistrelli</string>
    <!-- Preference for removing cookie/consent banners from sites automatically in private mode. See reduce_cookie_banner_summary for additional context. -->
    <string name="preferences_cookie_banner_reduction_private_mode">Blucchime di e striscie di cannistrelli in navigazione privata</string>

    <!-- Text for indicating cookie banner handling is off this site, this is shown as part of the protections panel with the tracking protection toggle -->
    <string name="reduce_cookie_banner_off_for_site">Disattivata per stu situ</string>
    <!-- Text for cancel button indicating that cookie banner reduction is not supported for the current site, this is shown as part of the cookie banner details view. -->
    <string name="cookie_banner_handling_details_site_is_not_supported_cancel_button">Abbandunà</string>
    <!-- Text for request support button indicating that cookie banner reduction is not supported for the current site, this is shown as part of the cookie banner details view. -->
    <string name="cookie_banner_handling_details_site_is_not_supported_request_support_button_2">Mandà a dumanda</string>
    <!-- Text for title indicating that cookie banner reduction is not supported for the current site, this is shown as part of the cookie banner details view. -->
    <string name="cookie_banner_handling_details_site_is_not_supported_title_2">Richiede chì stu situ sia accettatu ?</string>
    <!-- Label for the snackBar, after the user reports with success a website where cookie banner reducer did not work -->
    <string name="cookie_banner_handling_report_site_snack_bar_text_2">Dumanda mandata</string>
    <!-- Text for indicating cookie banner handling is on this site, this is shown as part of the protections panel with the tracking protection toggle -->
    <string name="reduce_cookie_banner_on_for_site">Attivata per stu situ</string>
    <!-- Text for indicating that a request for unsupported site was sent to Nimbus (it's a Mozilla library for experiments), this is shown as part of the protections panel with the tracking protection toggle -->
    <string name="reduce_cookie_banner_unsupported_site_request_submitted_2">Dumanda mandata per chì u situ sia accettatu</string>
    <!-- Text for indicating cookie banner handling is currently not supported for this site, this is shown as part of the protections panel with the tracking protection toggle -->
    <string name="reduce_cookie_banner_unsupported_site">Attualmente u situ ùn hè micca accettatu</string>
    <!-- Title text for a detail explanation indicating cookie banner handling is on this site, this is shown as part of the cookie banner panel in the toolbar. The first parameter is a shortened URL of the current site-->
    <string name="reduce_cookie_banner_details_panel_title_on_for_site_1">Attivà u blucchime di e striscie di cannistrelli per %1$s ?</string>

    <!-- Title text for a detail explanation indicating cookie banner handling is off this site, this is shown as part of the cookie banner panel in the toolbar. The first parameter is a shortened URL of the current site-->
    <string name="reduce_cookie_banner_details_panel_title_off_for_site_1">Disattivà u blucchime di e striscie di cannistrelli per %1$s ?</string>
    <!-- Title text for a detail explanation indicating cookie banner reducer didn't work for the current site, this is shown as part of the cookie banner panel in the toolbar. The first parameter is the application name-->
    <string name="reduce_cookie_banner_details_panel_title_unsupported_site_request_2">%1$s ùn pò micca righjittà autumaticamente e dumande di canistrelli nant’à stu situ. Pudete mandà una richiesta per ch’ellu sia accettallu in u futuru.</string>

    <!-- Long text for a detail explanation indicating what will happen if cookie banner handling is off for a site, this is shown as part of the cookie banner panel in the toolbar. The first parameter is the application name -->
    <string name="reduce_cookie_banner_details_panel_description_off_for_site_1">Disattivate l’ozzione è %1$s squasserà i canistrelli è ricaricherà stu situ. St’azzioni ponu discunettevi o viutà e vostre sporte di comprera.</string>
    <!-- Long text for a detail explanation indicating what will happen if cookie banner handling is on for a site, this is shown as part of the cookie banner panel in the toolbar. The first parameter is the application name -->
    <string name="reduce_cookie_banner_details_panel_description_on_for_site_3">Attivate l’ozzione è %1$s pruverà di righjittà autumaticamente tutte e striscie di canistrelli nant’à stu situ.</string>

    <!--Title for the cookie banner re-engagement CFR, the placeholder is replaced with app name -->
    <string name="cookie_banner_cfr_title">%1$s hà righjittatu i canistrelli per voi</string>
    <!--Message for the cookie banner re-engagement CFR -->
    <string name="cookie_banner_cfr_message">Menu distrazzioni, menu canistrelli chì vi spiunanu nant’à stu situ.</string>

    <!-- Description of the preference to enable "HTTPS-Only" mode. -->
    <string name="preferences_https_only_summary">Tentativu autumaticu di cunnessione à i siti impieghendu u protocollu di cifratura HTTPS per aumentà a sicurità.</string>
    <!-- Summary of https only preference if https only is set to off -->
    <string name="preferences_https_only_off">Disattivata</string>
    <!-- Summary of https only preference if https only is set to on in all tabs -->
    <string name="preferences_https_only_on_all">Attivatu in tutte l’unghjette</string>
    <!-- Summary of https only preference if https only is set to on in private tabs only -->
    <string name="preferences_https_only_on_private">Attivatu in l’unghjette private</string>
    <!-- Text displayed that links to website containing documentation about "HTTPS-Only" mode -->
    <string name="preferences_http_only_learn_more">Sapene di più</string>
    <!-- Option for the https only setting -->
    <string name="preferences_https_only_in_all_tabs">Attivà in tutte l’unghjette</string>
    <!-- Option for the https only setting -->
    <string name="preferences_https_only_in_private_tabs">Attivà solu in l’unghjette private</string>
    <!-- Title shown in the error page for when trying to access a http website while https only mode is enabled. -->
    <string name="errorpage_httpsonly_title">U situ sicurizatu ùn hè micca dispunibule</string>
    <!-- Message shown in the error page for when trying to access a http website while https only mode is enabled. The message has two paragraphs. This is the first. -->
    <string name="errorpage_httpsonly_message_title">Pare guasi sicuru chì u situ web ùn permetti micca u modu HTTPS.</string>
    <!-- Message shown in the error page for when trying to access a http website while https only mode is enabled. The message has two paragraphs. This is the second. -->
    <string name="errorpage_httpsonly_message_summary">Sarrimanenti, si pò dinù ch’ellu s’agisce d’un attaccu. S’è vò cuntinuate versu stu situ web, ùn duveria micca stampittà alcunu datu sensibile. S’è vò cuntinuate, u modu solu HTTPS serà timpurariamente disattivatu per stu situ.</string>
    <!-- Preference for accessibility -->
    <string name="preferences_accessibility">Accessibilità</string>
    <!-- Preference to override the Mozilla account server -->
    <string name="preferences_override_account_server">Servitore persunalizatu di contu Mozilla</string>
    <!-- Preference to override the Sync token server -->
    <string name="preferences_override_sync_tokenserver">Servitore persunalizatu di sincrunizazione</string>
    <!-- Toast shown after updating the Mozilla account/Sync server override preferences -->
    <string name="toast_override_account_sync_server_done">Servitore di contu o di sincrunizazione Mozilla mudificatu. Chjusura di l’appiecazione per piglià i cambiamenti in contu…</string>
    <!-- Preference category for account information -->
    <string name="preferences_category_account">Contu</string>
    <!-- Preference for changing where the toolbar is positioned -->
    <string name="preferences_toolbar">Barra d’attrezzi</string>
    <!-- Preference for changing default theme to dark or light mode -->
    <string name="preferences_theme">Tema</string>
    <!-- Preference for customizing the home screen -->
    <string name="preferences_home_2">Pagina d’accolta</string>
    <!-- Preference for gestures based actions -->
    <string name="preferences_gestures">Mosse</string>
    <!-- Preference for settings related to visual options -->
    <string name="preferences_customize">Persunalizà</string>
    <!-- Preference description for banner about signing in -->
    <string name="preferences_sign_in_description_2">Cunnittitevi per sincrunizà unghjette, indette, parolle d’intesa è ancu di più</string>
    <!-- Preference shown instead of account display name while account profile information isn't available yet. -->
    <string name="preferences_account_default_name_2">Contu Mozilla</string>
    <!-- Preference text for account title when there was an error syncing FxA -->
    <string name="preferences_account_sync_error">Ricunnittitevi per cuntinuà a sincrunizazione</string>
    <!-- Preference for language -->
    <string name="preferences_language">Lingua</string>
    <!-- Preference for data choices -->
    <string name="preferences_data_choices">Scelta di dati</string>
    <!-- Preference for data collection -->
    <string name="preferences_data_collection">Culletta di dati</string>
    <!-- Preference for developers -->
    <string name="preferences_remote_debugging">Spannatura alluntanata via USB</string>
    <!-- Preference title for switch preference to show search suggestions -->
    <string name="preferences_show_search_suggestions">Affissà e suggestioni di ricerca</string>
    <!-- Preference title for switch preference to show voice search button -->
    <string name="preferences_show_voice_search">Affissà a ricerca vucale</string>
    <!-- Preference title for switch preference to show search suggestions also in private mode -->
    <string name="preferences_show_search_suggestions_in_private">Affissà durante e sessioni di navigazione privata</string>
    <!-- Preference title for switch preference to show a clipboard suggestion when searching -->
    <string name="preferences_show_clipboard_suggestions">Affissà e suggestioni di u preme’papei</string>
    <!-- Preference title for switch preference to suggest browsing history when searching -->
    <string name="preferences_search_browsing_history">Ricercà in a cronolugia di navigazione</string>
    <!-- Preference title for switch preference to suggest bookmarks when searching -->
    <string name="preferences_search_bookmarks">Ricercà in l’indette</string>

    <!-- Preference title for switch preference to suggest synced tabs when searching -->
    <string name="preferences_search_synced_tabs">Ricercà in l’unghjette sincrunizate</string>
    <!-- Preference for account settings -->
    <string name="preferences_account_settings">Preferenze di u contu</string>

    <!-- Preference for enabling url autocomplete-->
    <string name="preferences_enable_autocomplete_urls">Compie autumaticamente l’indirizzi</string>
    <!-- Preference title for switch preference to show sponsored Firefox Suggest search suggestions -->
    <string name="preferences_show_sponsored_suggestions">Suggestioni da i finanzieri</string>
    <!-- Summary for preference to show sponsored Firefox Suggest search suggestions.
         The first parameter is the name of the application. -->
    <string name="preferences_show_sponsored_suggestions_summary">Sustene %1$s cù suggestioni finanziare occasiunale</string>
    <!-- Preference title for switch preference to show Firefox Suggest search suggestions for web content.
         The first parameter is the name of the application. -->
    <string name="preferences_show_nonsponsored_suggestions">Suggestioni da %1$s</string>
    <!-- Summary for preference to show Firefox Suggest search suggestions for web content -->
    <string name="preferences_show_nonsponsored_suggestions_summary">Ottene suggestioni da u web relative à a vostra ricerca</string>
    <!-- Preference for open links in third party apps -->
    <string name="preferences_open_links_in_apps">Apre i liami in l’appiecazioni</string>

    <!-- Preference for open links in third party apps always open in apps option -->
    <string name="preferences_open_links_in_apps_always">Sempre</string>
    <!-- Preference for open links in third party apps ask before opening option -->
    <string name="preferences_open_links_in_apps_ask">Dumandà prima d’apre</string>
    <!-- Preference for open links in third party apps never open in apps option -->
    <string name="preferences_open_links_in_apps_never">Mai</string>
    <!-- Preference for open download with an external download manager app -->
    <string name="preferences_external_download_manager">Ghjestiunariu esternu di scaricamentu</string>
    <!-- Preference for enabling gecko engine logs -->
    <string name="preferences_enable_gecko_logs">Attivà i ghjurnali di Gecko</string>
    <!-- Message to indicate users that we are quitting the application to apply the changes -->
    <string name="quit_application">Chjusura di l’appiecazione per piglià i cambiamenti in contu…</string>

    <!-- Preference for add_ons -->
    <string name="preferences_addons">Moduli addiziunali</string>

    <!-- Preference for installing a local add-on -->
    <string name="preferences_install_local_addon">Installà un modulu addiziunale da un schedariu</string>
    <!-- Preference for notifications -->
    <string name="preferences_notifications">Nutificazioni</string>

    <!-- Summary for notification preference indicating notifications are allowed -->
    <string name="notifications_allowed_summary">Permesse</string>
    <!-- Summary for notification preference indicating notifications are not allowed -->
    <string name="notifications_not_allowed_summary">Micca permesse</string>

    <!-- Add-on Preferences -->
    <!-- Preference to customize the configured AMO (addons.mozilla.org) collection -->
    <string name="preferences_customize_amo_collection">Cullezzione persunalizata di moduli addiziunale</string>
    <!-- Button caption to confirm the add-on collection configuration -->
    <string name="customize_addon_collection_ok">Vai</string>
    <!-- Button caption to abort the add-on collection configuration -->
    <string name="customize_addon_collection_cancel">Abbandunà</string>
    <!-- Hint displayed on input field for custom collection name -->
    <string name="customize_addon_collection_hint">Nome di a cullezzione</string>
    <!-- Hint displayed on input field for custom collection user ID-->
    <string name="customize_addon_collection_user_hint">Prupietariu di a cullezzione (Id. d’utilizatore)</string>

    <!-- Toast shown after confirming the custom add-on collection configuration -->
    <string name="toast_customize_addon_collection_done">Cullezzione di moduli addiziunale mudificata. Chjusura di l’appiecazione per piglialla in contu…</string>

    <!-- Customize Home -->
    <!-- Header text for jumping back into the recent tab in customize the home screen -->
    <string name="customize_toggle_jump_back_in">Rivene à st’unghjetta</string>
    <!-- Title for the customize home screen section with recently saved bookmarks. -->
    <string name="customize_toggle_recent_bookmarks">Indette recente</string>
    <!-- Title for the customize home screen section with recently visited. Recently visited is
    a section where users see a list of tabs that they have visited in the past few days -->
    <string name="customize_toggle_recently_visited">Visitati pocu fà</string>

    <!-- Title for the customize home screen section with Pocket. -->
    <string name="customize_toggle_pocket_2">Storie chì facenu riflette</string>
    <!-- Summary for the customize home screen section with Pocket. The first parameter is product name Pocket -->
    <string name="customize_toggle_pocket_summary">Articuli selezziunati da %s</string>
    <!-- Title for the customize home screen section with sponsored Pocket stories. -->
    <string name="customize_toggle_pocket_sponsored">Articuli finanziati</string>
    <!-- Title for the opening wallpaper settings screen -->
    <string name="customize_wallpapers">Sfonduli di screnu</string>
    <!-- Title for the customize home screen section with sponsored shortcuts. -->
    <string name="customize_toggle_contile">Accurtatoghji finanziati</string>

    <!-- Wallpapers -->
    <!-- Content description for various wallpapers. The first parameter is the name of the wallpaper -->
    <string name="wallpapers_item_name_content_description">Elementu di sfondulu di screnu : %1$s</string>
    <!-- Snackbar message for when wallpaper is selected -->
    <string name="wallpaper_updated_snackbar_message">Sfondulu di screnu mudificatu !</string>
    <!-- Snackbar label for action to view selected wallpaper -->
    <string name="wallpaper_updated_snackbar_action">Affissà</string>

    <!-- Snackbar message for when wallpaper couldn't be downloaded -->
    <string name="wallpaper_download_error_snackbar_message">Impussibule di scaricà u sfondulu di screnu</string>
    <!-- Snackbar label for action to retry downloading the wallpaper -->
    <string name="wallpaper_download_error_snackbar_action">Pruvà torna</string>
    <!-- Snackbar message for when wallpaper couldn't be selected because of the disk error -->
    <string name="wallpaper_select_error_snackbar_message">Impussibule di cambià u sfondulu di screnu</string>
    <!-- Text displayed that links to website containing documentation about the "Limited Edition" wallpapers. -->
    <string name="wallpaper_learn_more">Sapene di più</string>

    <!-- Text for classic wallpapers title. The first parameter is the Firefox name. -->
    <string name="wallpaper_classic_title">%s classicu</string>

    <!-- Text for artist series wallpapers title. "Artist series" represents a collection of artist collaborated wallpapers. -->
    <string name="wallpaper_artist_series_title">Seguite d’artista</string>
    <!-- Description text for the artist series wallpapers with learn more link. The first parameter is the learn more string defined in wallpaper_learn_more. "Independent voices" is the name of the wallpaper collection -->
    <string name="wallpaper_artist_series_description_with_learn_more">A cullezzione Voci indipendente. %s</string>
    <!-- Description text for the artist series wallpapers. "Independent voices" is the name of the wallpaper collection -->
    <string name="wallpaper_artist_series_description">A cullezzione Voci indipendente.</string>
    <!-- Wallpaper onboarding dialog header text. -->
    <string name="wallpapers_onboarding_dialog_title_text">Pruvate un tastu di culore</string>
    <!-- Wallpaper onboarding dialog body text. -->
    <string name="wallpapers_onboarding_dialog_body_text">Sciglite un sfondulu di screnu chì vi piace.</string>
    <!-- Wallpaper onboarding dialog learn more button text. The button navigates to the wallpaper settings screen. -->
    <string name="wallpapers_onboarding_dialog_explore_more_button_text">Scuprite d’altri sfonduli di screnu</string>

    <!-- Add-ons general availability nimbus message-->
    <!-- Title of the Nimbus message for add-ons general availability-->
    <string name="addon_ga_message_title" tools:ignore="UnusedResources">Novi moduli addiziunali dispunibule</string>
    <!-- Body of the Nimbus message for add-ons general availability. 'Firefox' intentionally hardcoded here-->
    <string name="addon_ga_message_body" tools:ignore="UnusedResources">Scuprite più di 100 estensioni nove chì vi permettenu di persunalizà Firefox.</string>
    <!-- Button text of the Nimbus message for add-ons general availability. -->
    <string name="addon_ga_message_button" tools:ignore="UnusedResources">Esplurà i moduli addiziunali</string>

    <!-- Add-on process crash dialog to user -->
    <!-- Title of a dialog shown to the user when enough errors have occurred with addons and they need to be temporarily disabled -->
    <string name="addon_process_crash_dialog_title" tools:ignore="UnusedResources">I moduli addiziunali sò disattivati timpurariamente</string>
    <!-- The first parameter is the application name. This is a message shown to the user when too many errors have occurred with the addons process and they have been disabled. The user can decide if they would like to continue trying to start add-ons or if they'd rather continue without them. -->
    <string name="addon_process_crash_dialog_message" tools:ignore="UnusedResources">Qualchì modulu addiziunale hà fermatu di funziunà, rindendu u vostru sistema instabile. %1$s hà pruvatu, senza successu, di rilancialli.\n\nSti moduli addiziunale ùn seranu micca rilanciati durante a sessione attuale.\n\nCaccialli o disattivalli puderia currege stu prublema.</string>
    <!-- This will cause the add-ons to try restarting but the dialog will reappear if it is unsuccessful again -->
    <string name="addon_process_crash_dialog_retry_button_text" tools:ignore="UnusedResources">Pruvà di rilancià i moduli</string>
    <!-- The user will continue with all add-ons disabled -->
    <string name="addon_process_crash_dialog_disable_addons_button_text" tools:ignore="UnusedResources">Cuntinuà cù i moduli disattivati</string>

    <!-- Account Preferences -->
    <!-- Preference for managing your account via accounts.firefox.com -->
    <string name="preferences_manage_account">Ghjestione di u contu</string>
    <!-- Summary of the preference for managing your account via accounts.firefox.com. -->
    <string name="preferences_manage_account_summary">Cambià a vostra parolla d’intesa, amministrà a culletta di dati o squassà u vostru contu</string>
    <!-- Preference for triggering sync -->
    <string name="preferences_sync_now">Sincrunizà avà</string>
    <!-- Preference category for sync -->
    <string name="preferences_sync_category">Sceglie l’infurmazioni à sincrunizà</string>
    <!-- Preference for syncing history -->
    <string name="preferences_sync_history">Cronolugia</string>
    <!-- Preference for syncing bookmarks -->
    <string name="preferences_sync_bookmarks">Indette</string>
    <!-- Preference for syncing logins -->
<<<<<<< HEAD
    <string name="preferences_sync_logins">Identificazioni di cunnessione</string>
    <!-- Preference for syncing passwords -->
    <string name="preferences_sync_logins_2" tools:ignore="UnusedResources">Parolle d’intesa</string>
=======
    <string name="preferences_sync_logins" moz:RemovedIn="125" tools:ignore="UnusedResources">Identificazioni di cunnessione</string>
    <!-- Preference for syncing passwords -->
    <string name="preferences_sync_logins_2">Parolle d’intesa</string>
>>>>>>> 382ca721
    <!-- Preference for syncing tabs -->
    <string name="preferences_sync_tabs_2">Apre l’unghjette</string>
    <!-- Preference for signing out -->
    <string name="preferences_sign_out">Scunnettesi</string>
    <!-- Preference displays and allows changing current FxA device name -->
    <string name="preferences_sync_device_name">Nome di l’apparechju</string>
    <!-- Text shown when user enters empty device name -->
    <string name="empty_device_name_error">U nome di l’apparechju ùn pò micca esse viotu.</string>
    <!-- Label indicating that sync is in progress -->
    <string name="sync_syncing_in_progress">Sincrunizazione…</string>
    <!-- Label summary indicating that sync failed. The first parameter is the date stamp showing last time it succeeded -->
    <string name="sync_failed_summary">Fiascu di a sincrunizazione. Ultima riesciuta : %s</string>
    <!-- Label summary showing never synced -->
    <string name="sync_failed_never_synced_summary">Fiascu di a sincrunizazione. Ultima riesciuta : mai</string>
    <!-- Label summary the date we last synced. The first parameter is date stamp showing last time synced -->
    <string name="sync_last_synced_summary">Ultima sincrunizazione : %s</string>
    <!-- Label summary showing never synced -->
    <string name="sync_never_synced_summary">Ultima sincrunizazione : mai</string>

    <!-- Text for displaying the default device name.
        The first parameter is the application name, the second is the device manufacturer name
        and the third is the device model. -->
    <string name="default_device_name_2">%1$s nant’à %2$s %3$s</string>

    <!-- Preference for syncing credit cards -->
    <string name="preferences_sync_credit_cards" moz:RemovedIn="125" tools:ignore="UnusedResources">Carte bancarie</string>

    <!-- Preference for syncing payment methods -->
<<<<<<< HEAD
    <string name="preferences_sync_credit_cards_2" tools:ignore="UnusedResources">Metode di pagamentu</string>
=======
    <string name="preferences_sync_credit_cards_2">Metode di pagamentu</string>
>>>>>>> 382ca721
    <!-- Preference for syncing addresses -->
    <string name="preferences_sync_address">Indirizzi</string>

    <!-- Send Tab -->
    <!-- Name of the "receive tabs" notification channel. Displayed in the "App notifications" system settings for the app -->
    <string name="fxa_received_tab_channel_name">Unghjette ricevute</string>
    <!-- Description of the "receive tabs" notification channel. Displayed in the "App notifications" system settings for the app -->
    <string name="fxa_received_tab_channel_description">Nutificazioni d’unghjette ricevute da d’altri apparechji Firefox.</string>
    <!--  The body for these is the URL of the tab received  -->
    <string name="fxa_tab_received_notification_name">Unghjetta ricevuta</string>
    <!-- %s is the device name -->
    <string name="fxa_tab_received_from_notification_name">Unghjetta pruvinendu da %s</string>

    <!-- Advanced Preferences -->
    <!-- Preference for tracking protection exceptions -->
    <string name="preferences_tracking_protection_exceptions">Eccezzioni</string>
    <!-- Button in Exceptions Preference to turn on tracking protection for all sites (remove all exceptions) -->
    <string name="preferences_tracking_protection_exceptions_turn_on_for_all">Attivà per tutti i siti</string>
    <!-- Text displayed when there are no exceptions -->
    <string name="exceptions_empty_message_description">L’eccezzioni vi permettenu di disattivà a prutezzione contr’à u spiunagiu per certi siti.</string>
    <!-- Text displayed when there are no exceptions, with learn more link that brings users to a tracking protection SUMO page -->
    <string name="exceptions_empty_message_learn_more_link">Sapene di più</string>

    <!-- Preference switch for usage and technical data collection -->
    <string name="preference_usage_data">Statistiche d’impiegu è dati tecnichi</string>
    <!-- Preference description for usage and technical data collection -->
    <string name="preferences_usage_data_description">Sparte cù Mozilla i dati di perfurmenza, d’impiegu, di materiale è di persunalizazione di u vostru navigatore per aiutacci à amendà %1$s</string>
    <!-- Preference switch for marketing data collection -->
    <string name="preferences_marketing_data">Dati cummerciali</string>
    <!-- Preference description for marketing data collection -->
    <string name="preferences_marketing_data_description2">Spartera di i dati d’adopru basichi cù Adjust, u nostru venditore di dati cummerciali d’apparechji mubili</string>
    <!-- Title for studies preferences -->
    <string name="preference_experiments_2">Studii</string>
    <!-- Summary for studies preferences -->
    <string name="preference_experiments_summary_2">Permette à Mozilla d’installà è di lancià studii</string>

    <!-- Turn On Sync Preferences -->
    <!-- Header of the Sync and save your data preference view -->
    <string name="preferences_sync_2">Sincrunizà è arregistrà i vostri dati</string>
    <!-- Preference for reconnecting to FxA sync -->
    <string name="preferences_sync_sign_in_to_reconnect">Autenticassi per ricunnettesi</string>
    <!-- Preference for removing FxA account -->
    <string name="preferences_sync_remove_account">Caccià u contu</string>

    <!-- Pairing Feature strings -->
    <!-- Instructions on how to access pairing -->
    <string name="pair_instructions_2"><![CDATA[Analizate u codice QR affissatu nant’à <b>firefox.com/pair</b>]]></string>

    <!-- Toolbar Preferences -->
    <!-- Preference for using top toolbar -->
    <string name="preference_top_toolbar">Insù</string>
    <!-- Preference for using bottom toolbar -->
    <string name="preference_bottom_toolbar">Inghjò</string>

    <!-- Theme Preferences -->
    <!-- Preference for using light theme -->
    <string name="preference_light_theme">Chjaru</string>
    <!-- Preference for using dark theme -->
    <string name="preference_dark_theme">Scuru</string>
    <!-- Preference for using using dark or light theme automatically set by battery -->
    <string name="preference_auto_battery_theme">Definitu da l’ecunumizatore d’energia di batteria</string>
    <!-- Preference for using following device theme -->
    <string name="preference_follow_device_theme">Seguità u tema di l’apparechju</string>

    <!-- Gestures Preferences-->
    <!-- Preferences for using pull to refresh in a webpage -->
    <string name="preference_gestures_website_pull_to_refresh">Tirà per attualizà</string>
    <!-- Preference for using the dynamic toolbar -->
    <string name="preference_gestures_dynamic_toolbar">Sfilà per piattà a barra d’attrezzi</string>

    <!-- Preference for switching tabs by swiping horizontally on the toolbar -->
    <string name="preference_gestures_swipe_toolbar_switch_tabs">Fà sfilà a barra d’attrezzi lateralmente per cambià d’unghjetta</string>
    <!-- Preference for showing the opened tabs by swiping up on the toolbar-->
    <string name="preference_gestures_swipe_toolbar_show_tabs">Fà sfilà a barra d’attrezzi insù per apre unghjette</string>

    <!-- Library -->
    <!-- Option in Library to open Downloads page -->
    <string name="library_downloads">Scaricamenti</string>
    <!-- Option in library to open Bookmarks page -->
    <string name="library_bookmarks">Indette</string>
    <!-- Option in library to open Desktop Bookmarks root page -->
    <string name="library_desktop_bookmarks_root">Indette di l’urdinatore</string>
    <!-- Option in library to open Desktop Bookmarks "menu" page -->
    <string name="library_desktop_bookmarks_menu">Listinu di l’indette</string>
    <!-- Option in library to open Desktop Bookmarks "toolbar" page -->
    <string name="library_desktop_bookmarks_toolbar">Barra d’attrezzi di l’indette</string>
    <!-- Option in library to open Desktop Bookmarks "unfiled" page -->
    <string name="library_desktop_bookmarks_unfiled">Altre indette</string>
    <!-- Option in Library to open History page -->
    <string name="library_history">Cronolugia</string>
    <!-- Option in Library to open a new tab -->
    <string name="library_new_tab">Nova unghjetta</string>
    <!-- Settings Page Title -->
    <string name="settings_title">Preferenze</string>

    <!-- Content description (not visible, for screen readers etc.): "Close button for library settings" -->
    <string name="content_description_close_button">Chjode</string>

    <!-- Title to show in alert when a lot of tabs are to be opened
    %d is a placeholder for the number of tabs that will be opened -->
    <string name="open_all_warning_title">Apre %d unghjette ?</string>
    <!-- Message to warn users that a large number of tabs will be opened
    %s will be replaced by app name. -->
    <string name="open_all_warning_message">L’apertura di tante unghjette pò rallentà %s durante u caricamentu di e pagine. Vulete veramente cuntinuà ?</string>
    <!-- Dialog button text for confirming open all tabs -->
    <string name="open_all_warning_confirm">Apre l’unghjette</string>
    <!-- Dialog button text for canceling open all tabs -->
    <string name="open_all_warning_cancel">Abbandunà</string>

    <!-- Text to show users they have one page in the history group section of the History fragment.
    %d is a placeholder for the number of pages in the group. -->
    <string name="history_search_group_site_1">%d pagina</string>

    <!-- Text to show users they have multiple pages in the history group section of the History fragment.
    %d is a placeholder for the number of pages in the group. -->
    <string name="history_search_group_sites_1">%d pagine</string>

    <!-- Option in library for Recently Closed Tabs -->
    <string name="library_recently_closed_tabs">Unghjette chjose pocu fà</string>
    <!-- Option in library to open Recently Closed Tabs page -->
    <string name="recently_closed_show_full_history">Affissà a cronolugia sana</string>
    <!-- Text to show users they have multiple tabs saved in the Recently Closed Tabs section of history.
    %d is a placeholder for the number of tabs selected. -->
    <string name="recently_closed_tabs">%d unghjette</string>
    <!-- Text to show users they have one tab saved in the Recently Closed Tabs section of history.
    %d is a placeholder for the number of tabs selected. -->
    <string name="recently_closed_tab">%d unghjetta</string>

    <!-- Recently closed tabs screen message when there are no recently closed tabs -->
    <string name="recently_closed_empty_message">Alcuna unghjetta chjosa pocu fà</string>

    <!-- Tab Management -->
    <!-- Title of preference for tabs management -->
    <string name="preferences_tabs">Unghjette</string>
    <!-- Title of preference that allows a user to specify the tab view -->
    <string name="preferences_tab_view">Vista di l’unghjette</string>
    <!-- Option for a list tab view -->
    <string name="tab_view_list">Lista</string>
    <!-- Option for a grid tab view -->
    <string name="tab_view_grid">Quadrittere</string>
    <!-- Title of preference that allows a user to auto close tabs after a specified amount of time -->
    <string name="preferences_close_tabs">Chjode l’unghjette</string>
    <!-- Option for auto closing tabs that will never auto close tabs, always allows user to manually close tabs -->
    <string name="close_tabs_manually">Manualmente</string>
    <!-- Option for auto closing tabs that will auto close tabs after one day -->
    <string name="close_tabs_after_one_day">Dopu un ghjornu</string>
    <!-- Option for auto closing tabs that will auto close tabs after one week -->
    <string name="close_tabs_after_one_week">Dopu una settimana</string>
    <!-- Option for auto closing tabs that will auto close tabs after one month -->
    <string name="close_tabs_after_one_month">Dopu un mese</string>

    <!-- Title of preference that allows a user to specify the auto-close settings for open tabs -->
    <string name="preference_auto_close_tabs" tools:ignore="UnusedResources">Chjusura autumatica di l’unghjette aperte</string>

    <!-- Opening screen -->
    <!-- Title of a preference that allows a user to choose what screen to show after opening the app -->
    <string name="preferences_opening_screen">Screnu d’apertura</string>
    <!-- Option for always opening the homepage when re-opening the app -->
    <string name="opening_screen_homepage">Pagina d’accolta</string>
    <!-- Option for always opening the user's last-open tab when re-opening the app -->
    <string name="opening_screen_last_tab">Ultima unghjetta</string>
    <!-- Option for always opening the homepage when re-opening the app after four hours of inactivity -->
    <string name="opening_screen_after_four_hours_of_inactivity">Pagina d’accolta dopu quattru ore d’inattività</string>
    <!-- Summary for tabs preference when auto closing tabs setting is set to manual close-->
    <string name="close_tabs_manually_summary">Chjusura manuale</string>
    <!-- Summary for tabs preference when auto closing tabs setting is set to auto close tabs after one day-->
    <string name="close_tabs_after_one_day_summary">Chjusura dopu un ghjornu</string>
    <!-- Summary for tabs preference when auto closing tabs setting is set to auto close tabs after one week-->
    <string name="close_tabs_after_one_week_summary">Chjusura dopu una settimana</string>
    <!-- Summary for tabs preference when auto closing tabs setting is set to auto close tabs after one month-->
    <string name="close_tabs_after_one_month_summary">Chjusura dopu un mese</string>

    <!-- Summary for homepage preference indicating always opening the homepage when re-opening the app -->
    <string name="opening_screen_homepage_summary">Apre a pagina d’accolta</string>
    <!-- Summary for homepage preference indicating always opening the last-open tab when re-opening the app -->
    <string name="opening_screen_last_tab_summary">Apre l’ultima unghjetta</string>

    <!-- Summary for homepage preference indicating opening the homepage when re-opening the app after four hours of inactivity -->
    <string name="opening_screen_after_four_hours_of_inactivity_summary">Apre a pagina d’accolta dopu quattru ore</string>

    <!-- Inactive tabs -->
    <!-- Category header of a preference that allows a user to enable or disable the inactive tabs feature -->
    <string name="preferences_inactive_tabs">Dispiazzà e vechje unghjette in a sezzione inattiva</string>
    <!-- Title of inactive tabs preference -->
    <string name="preferences_inactive_tabs_title">L’unghjette chì vo ùn avete micca viste dapoi duie settimane sò dispiazzate in a sezzione inattiva.</string>

    <!-- Studies -->
    <!-- Title of the remove studies button -->
    <string name="studies_remove">Caccià</string>
    <!-- Title of the active section on the studies list -->
    <string name="studies_active">Attivi</string>
    <!-- Description for studies, it indicates why Firefox use studies. The first parameter is the name of the application. -->
    <string name="studies_description_2">%1$s pò installà è lancià studii di quandu in quandu.</string>
    <!-- Learn more link for studies, links to an article for more information about studies. -->
    <string name="studies_learn_more">Sapene di più</string>
    <!-- Dialog message shown after removing a study -->
    <string name="studies_restart_app">L’appiecazione hà da piantà per appiecà i cambiamenti</string>
    <!-- Dialog button to confirm the removing a study. -->
    <string name="studies_restart_dialog_ok">Vai</string>

    <!-- Dialog button text for canceling removing a study. -->
    <string name="studies_restart_dialog_cancel">Abbandunà</string>

    <!-- Toast shown after turning on/off studies preferences -->
    <string name="studies_toast_quit_application" tools:ignore="UnusedResources">Chjusura di l’appiecazione per piglià i cambiamenti in contu…</string>

    <!-- Sessions -->
    <!-- Title for the list of tabs -->
    <string name="tab_header_label">Unghjette aperte</string>
    <!-- Title for the list of tabs in the current private session -->
    <string name="tabs_header_private_tabs_title">Unghjette private</string>
    <!-- Title for the list of tabs in the synced tabs -->
    <string name="tabs_header_synced_tabs_title">Unghjette sincrunizate</string>
    <!-- Content description (not visible, for screen readers etc.): Add tab button. Adds a news tab when pressed -->
    <string name="add_tab">Aghjunghje un’unghjetta</string>
    <!-- Content description (not visible, for screen readers etc.): Add tab button. Adds a news tab when pressed -->
    <string name="add_private_tab">Apre una nova unghjetta privata</string>
    <!-- Text for the new tab button to indicate adding a new private tab in the tab -->
    <string name="tab_drawer_fab_content">Unghjetta privata</string>
    <!-- Text for the new tab button to indicate syncing command on the synced tabs page -->
    <string name="tab_drawer_fab_sync">Sincrunizazione</string>
    <!-- Text shown in the menu for sharing all tabs -->
    <string name="tab_tray_menu_item_share">Sparte tutte l’unghjette</string>
    <!-- Text shown in the menu to view recently closed tabs -->
    <string name="tab_tray_menu_recently_closed">Unghjette chjose pocu fà</string>
    <!-- Text shown in the tabs tray inactive tabs section -->
    <string name="tab_tray_inactive_recently_closed" tools:ignore="UnusedResources">Chjose pocu fà</string>
    <!-- Text shown in the menu to view account settings -->
    <string name="tab_tray_menu_account_settings">Preferenze di u contu</string>
    <!-- Text shown in the menu to view tab settings -->
    <string name="tab_tray_menu_tab_settings">Preferenze di l’unghjette</string>
    <!-- Text shown in the menu for closing all tabs -->
    <string name="tab_tray_menu_item_close">Chjode tutte l’unghjette</string>
    <!-- Text shown in the multiselect menu for bookmarking selected tabs. -->
    <string name="tab_tray_multiselect_menu_item_bookmark">Marcà st’unghjette</string>
    <!-- Text shown in the multiselect menu for closing selected tabs. -->
    <string name="tab_tray_multiselect_menu_item_close">Chjode st’unghjette</string>
    <!-- Content description for tabs tray multiselect share button -->
    <string name="tab_tray_multiselect_share_content_description">Sparte l’unghjette selezziunate</string>
    <!-- Content description for tabs tray multiselect menu -->
    <string name="tab_tray_multiselect_menu_content_description">Listinu di l’unghjette selezziunate</string>
    <!-- Content description (not visible, for screen readers etc.): Removes tab from collection button. Removes the selected tab from collection when pressed -->
    <string name="remove_tab_from_collection">Caccià l’unghjetta da a cullezzione</string>
    <!-- Text for button to enter multiselect mode in tabs tray -->
    <string name="tabs_tray_select_tabs">Selezziunà unghjette</string>
    <!-- Content description (not visible, for screen readers etc.): Close tab button. Closes the current session when pressed -->
    <string name="close_tab">Chjode l’unghjetta</string>
    <!-- Content description (not visible, for screen readers etc.): Close tab <title> button. First parameter is tab title  -->
    <string name="close_tab_title">Chjode l’unghjetta %s</string>
    <!-- Content description (not visible, for screen readers etc.): Opens the open tabs menu when pressed -->
    <string name="open_tabs_menu">Apre u listinu di l’unghjette</string>
    <!-- Open tabs menu item to save tabs to collection -->
    <string name="tabs_menu_save_to_collection1">Arregistrà l’unghjette in una cullezzione</string>
    <!-- Text for the menu button to delete a collection -->
    <string name="collection_delete">Squassà a cullezzione</string>
    <!-- Text for the menu button to rename a collection -->
    <string name="collection_rename">Rinuminà a cullezzione</string>
    <!-- Text for the button to open tabs of the selected collection -->
    <string name="collection_open_tabs">Apre l’unghjette</string>

    <!-- Hint for adding name of a collection -->
    <string name="collection_name_hint">Nome di a cullezzione</string>
    <!-- Text for the menu button to rename a top site -->
    <string name="rename_top_site">Rinuminà</string>
    <!-- Text for the menu button to remove a top site -->
    <string name="remove_top_site">Caccià</string>

    <!-- Text for the menu button to delete a top site from history -->
    <string name="delete_from_history">Squassà da a cronolugia</string>
    <!-- Postfix for private WebApp titles, placeholder is replaced with app name -->
    <string name="pwa_site_controls_title_private">%1$s (navigazione privata)</string>

    <!-- History -->
    <!-- Text for the button to search all history -->
    <string name="history_search_1">Stampittate i termini à ricercà</string>
    <!-- Text for the button to clear all history -->
    <string name="history_delete_all">Squassà a cronolugia</string>
    <!-- Text for the snackbar to confirm that multiple browsing history items has been deleted -->
    <string name="history_delete_multiple_items_snackbar">Cronolugia squassata</string>
    <!-- Text for the snackbar to confirm that a single browsing history item has been deleted. The first parameter is the shortened URL of the deleted history item. -->
    <string name="history_delete_single_item_snackbar">%1$s squassatu</string>
    <!-- Context description text for the button to delete a single history item -->
    <string name="history_delete_item">Squassà</string>
    <!-- History multi select title in app bar
    The first parameter is the number of bookmarks selected -->
    <string name="history_multi_select_title">%1$d selezziunatu(i)</string>
    <!-- Text for the header that groups the history for today -->
    <string name="history_today">Oghje</string>
    <!-- Text for the header that groups the history for yesterday -->
    <string name="history_yesterday">Eri</string>
    <!-- Text for the header that groups the history the past 7 days -->
    <string name="history_7_days">L’ultimi 7 ghjorni</string>
    <!-- Text for the header that groups the history the past 30 days -->
    <string name="history_30_days">L’ultimi 30 ghjorni</string>
    <!-- Text for the header that groups the history older than the last month -->
    <string name="history_older">Nanzu u mese scorsu</string>
    <!-- Text shown when no history exists -->
    <string name="history_empty_message">Alcuna cronolugia</string>

    <!-- Downloads -->
    <!-- Text for the snackbar to confirm that multiple downloads items have been removed -->
    <string name="download_delete_multiple_items_snackbar_1">Scaricamenti cacciati</string>
    <!-- Text for the snackbar to confirm that a single download item has been removed. The first parameter is the name of the download item. -->
    <string name="download_delete_single_item_snackbar">%1$s hè statu cacciatu</string>
    <!-- Text shown when no download exists -->
    <string name="download_empty_message_1">Nisunu schedariu scaricatu</string>
    <!-- History multi select title in app bar
    The first parameter is the number of downloads selected -->
    <string name="download_multi_select_title">%1$d selezziunatu(i)</string>


    <!-- Text for the button to remove a single download item -->
    <string name="download_delete_item_1">Caccià</string>


    <!-- Crashes -->
    <!-- Title text displayed on the tab crash page. This first parameter is the name of the application (For example: Fenix) -->
    <string name="tab_crash_title_2">Per disgrazia, %1$s ùn pò micca caricà a pagina.</string>
    <!-- Send crash report checkbox text on the tab crash page -->
    <string name="tab_crash_send_report">Mandà un raportu d’accidente à Mozilla</string>
    <!-- Close tab button text on the tab crash page -->
    <string name="tab_crash_close">Chjode l’unghjetta</string>
    <!-- Restore tab button text on the tab crash page -->
    <string name="tab_crash_restore">Risturà l’unghjetta</string>

    <!-- Bookmarks -->
    <!-- Confirmation message for a dialog confirming if the user wants to delete the selected folder -->
    <string name="bookmark_delete_folder_confirmation_dialog">Vulete veramente squassà stu cartulare ?</string>
    <!-- Confirmation message for a dialog confirming if the user wants to delete multiple items including folders. Parameter will be replaced by app name. -->
    <string name="bookmark_delete_multiple_folders_confirmation_dialog">%s squasserà l’elementi selezziunati.</string>
    <!-- Text for the cancel button on delete bookmark dialog -->
    <string name="bookmark_delete_negative">Abbandunà</string>
    <!-- Screen title for adding a bookmarks folder -->
    <string name="bookmark_add_folder">Aghjunghje un cartulare</string>
    <!-- Snackbar title shown after a bookmark has been created. -->
    <string name="bookmark_saved_snackbar">Indetta arregistrata</string>
    <!-- Snackbar edit button shown after a bookmark has been created. -->
    <string name="edit_bookmark_snackbar_action">MUDIFICÀ</string>
    <!-- Bookmark overflow menu edit button -->
    <string name="bookmark_menu_edit_button">Mudificà</string>
    <!-- Bookmark overflow menu copy button -->
    <string name="bookmark_menu_copy_button">Cupià</string>
    <!-- Bookmark overflow menu share button -->
    <string name="bookmark_menu_share_button">Sparte</string>
    <!-- Bookmark overflow menu open in new tab button -->
    <string name="bookmark_menu_open_in_new_tab_button">Apre in una nova unghjetta</string>
    <!-- Bookmark overflow menu open in private tab button -->
    <string name="bookmark_menu_open_in_private_tab_button">Apre in un’unghjetta privata</string>
    <!-- Bookmark overflow menu open all in tabs button -->
    <string name="bookmark_menu_open_all_in_tabs_button">Tuttu apre in unghjette nove</string>
    <!-- Bookmark overflow menu open all in private tabs button -->
    <string name="bookmark_menu_open_all_in_private_tabs_button">Tuttu apre in unghjette private</string>
    <!-- Bookmark overflow menu delete button -->
    <string name="bookmark_menu_delete_button">Squassà</string>
    <!--Bookmark overflow menu save button -->
    <string name="bookmark_menu_save_button">Arregistrà</string>
    <!-- Bookmark multi select title in app bar
     The first parameter is the number of bookmarks selected -->
    <string name="bookmarks_multi_select_title">%1$d selezziunatu(i)</string>
    <!-- Bookmark editing screen title -->
    <string name="edit_bookmark_fragment_title">Mudificà l’indetta</string>
    <!-- Bookmark folder editing screen title -->
    <string name="edit_bookmark_folder_fragment_title">Mudificà u cartulare</string>
    <!-- Bookmark sign in button message -->
    <string name="bookmark_sign_in_button">Cunnittitevi per vede l’indette sincrunizate</string>
    <!-- Bookmark URL editing field label -->
    <string name="bookmark_url_label">URL</string>
    <!-- Bookmark FOLDER editing field label -->
    <string name="bookmark_folder_label">CARTULARE</string>
    <!-- Bookmark NAME editing field label -->
    <string name="bookmark_name_label">NOME</string>
    <!-- Bookmark add folder screen title -->
    <string name="bookmark_add_folder_fragment_label">Aghjunghje un cartulare</string>
    <!-- Bookmark select folder screen title -->
    <string name="bookmark_select_folder_fragment_label">Selezziunà un cartulare</string>

    <!-- Bookmark editing error missing title -->
    <string name="bookmark_empty_title_error">Un titulu hè richiestu</string>

    <!-- Bookmark editing error missing or improper URL -->
    <string name="bookmark_invalid_url_error">Indirizzu inaccettevule</string>
    <!-- Bookmark screen message for empty bookmarks folder -->
    <string name="bookmarks_empty_message">Ùn cuntene alcuna indetta</string>
    <!-- Bookmark snackbar message on deletion
     The first parameter is the host part of the URL of the bookmark deleted, if any -->
    <string name="bookmark_deletion_snackbar_message">%1$s squassatu</string>
    <!-- Bookmark snackbar message on deleting multiple bookmarks not including folders-->
    <string name="bookmark_deletion_multiple_snackbar_message_2">Indette squassate</string>
    <!-- Bookmark snackbar message on deleting multiple bookmarks including folders-->
    <string name="bookmark_deletion_multiple_snackbar_message_3">Squassatura di i cartulari selezziunati</string>
    <!-- Bookmark undo button for deletion snackbar action -->
    <string name="bookmark_undo_deletion">ABBANDUNÀ</string>

    <!-- Text for the button to search all bookmarks -->
    <string name="bookmark_search">Stampittate i termini à ricercà</string>

    <!-- Site Permissions -->
    <!-- Button label that take the user to the Android App setting -->
    <string name="phone_feature_go_to_settings">Andà à e preferenze</string>
    <!-- Content description (not visible, for screen readers etc.): Quick settings sheet
        to give users access to site specific information / settings. For example:
        Secure settings status and a button to modify site permissions -->
    <string name="quick_settings_sheet">Panellu d’accessu rapidu à e preferenze</string>
    <!-- Label that indicates that this option it the recommended one -->
    <string name="phone_feature_recommended">Ricumandatu</string>

    <!-- Button label for clearing all the information of site permissions-->
    <string name="clear_permissions">Rivucà i permessi</string>
    <!-- Text for the OK button on Clear permissions dialog -->
    <string name="clear_permissions_positive">Vai</string>
    <!-- Text for the cancel button on Clear permissions dialog -->
    <string name="clear_permissions_negative">Abbandunà</string>
    <!-- Button label for clearing a site permission-->
    <string name="clear_permission">Rivucà u permessu</string>
    <!-- Text for the OK button on Clear permission dialog -->
    <string name="clear_permission_positive">Vai</string>
    <!-- Text for the cancel button on Clear permission dialog -->
    <string name="clear_permission_negative">Abbandunà</string>
    <!-- Button label for clearing all the information on all sites-->
    <string name="clear_permissions_on_all_sites">Rivucà i permessi per tutti i siti</string>
    <!-- Preference for altering video and audio autoplay for all websites -->
    <string name="preference_browser_feature_autoplay">Leghje autumaticamente l’elementi multimedià</string>
    <!-- Preference for altering the camera access for all websites -->
    <string name="preference_phone_feature_camera">Apparechju-fotò</string>
    <!-- Preference for altering the microphone access for all websites -->
    <string name="preference_phone_feature_microphone">Microfonu</string>
    <!-- Preference for altering the location access for all websites -->
    <string name="preference_phone_feature_location">Lucalizazione</string>
    <!-- Preference for altering the notification access for all websites -->
    <string name="preference_phone_feature_notification">
</string>
    <!-- Preference for altering the persistent storage access for all websites -->
    <string name="preference_phone_feature_persistent_storage">Allucamentu permanente</string>
    <!-- Preference for altering the storage access setting for all websites -->
    <string name="preference_phone_feature_cross_origin_storage_access">Canistrelli intersiti</string>
    <!-- Preference for altering the EME access for all websites -->
    <string name="preference_phone_feature_media_key_system_access">Cuntenutu cuntrollatu da DRM</string>
    <!-- Label that indicates that a permission must be asked always -->
    <string name="preference_option_phone_feature_ask_to_allow">Dumandà per permette</string>
    <!-- Label that indicates that a permission must be blocked -->
    <string name="preference_option_phone_feature_blocked">Bluccatu</string>
    <!-- Label that indicates that a permission must be allowed -->
    <string name="preference_option_phone_feature_allowed">Permessu</string>
    <!--Label that indicates a permission is by the Android OS-->
    <string name="phone_feature_blocked_by_android">Bluccatu da Android</string>
    <!-- Preference for showing a list of websites that the default configurations won't apply to them -->
    <string name="preference_exceptions">Eccezzioni</string>
    <!-- Summary of tracking protection preference if tracking protection is set to off -->
    <string name="tracking_protection_off">Disattivata</string>
    <!-- Summary of tracking protection preference if tracking protection is set to standard -->
    <string name="tracking_protection_standard">Classica</string>
    <!-- Summary of tracking protection preference if tracking protection is set to strict -->
    <string name="tracking_protection_strict">Severa</string>
    <!-- Summary of tracking protection preference if tracking protection is set to custom -->
    <string name="tracking_protection_custom">Persunalizata</string>
    <!-- Label for global setting that indicates that all video and audio autoplay is allowed -->
    <string name="preference_option_autoplay_allowed2">Permette l’audio è a video</string>
    <!-- Label for site specific setting that indicates that all video and audio autoplay is allowed -->
    <string name="quick_setting_option_autoplay_allowed">Permette l’audio è a video</string>
    <!-- Label that indicates that video and audio autoplay is only allowed over Wi-Fi -->
    <string name="preference_option_autoplay_allowed_wifi_only2">Bluccà l’audio è a video da i dati mubili solu</string>
    <!-- Subtext that explains 'autoplay on Wi-Fi only' option -->
    <string name="preference_option_autoplay_allowed_wifi_subtext">Audio è video seranu letti cù una cunnessione Wi-Fi</string>
    <!-- Label for global setting that indicates that video autoplay is allowed, but audio autoplay is blocked -->
    <string name="preference_option_autoplay_block_audio2">Bluccà solu l’audio</string>
    <!-- Label for site specific setting that indicates that video autoplay is allowed, but audio autoplay is blocked -->
    <string name="quick_setting_option_autoplay_block_audio">Bluccà solu l’audio</string>
    <!-- Label for global setting that indicates that all video and audio autoplay is blocked -->
    <string name="preference_option_autoplay_blocked3">Bluccà l’audio è a video</string>
    <!-- Label for site specific setting that indicates that all video and audio autoplay is blocked -->
    <string name="quick_setting_option_autoplay_blocked">Bluccà l’audio è a video</string>
    <!-- Summary of delete browsing data on quit preference if it is set to on -->
    <string name="delete_browsing_data_quit_on">Attivata</string>
    <!-- Summary of delete browsing data on quit preference if it is set to off -->
    <string name="delete_browsing_data_quit_off">Disattivata</string>

    <!-- Summary of studies preference if it is set to on -->
    <string name="studies_on">Attivati</string>
    <!-- Summary of studies data on quit preference if it is set to off -->
    <string name="studies_off">Disattivati</string>

    <!-- Collections -->
    <!-- Collections header on home fragment -->
    <string name="collections_header">Cullezzioni</string>
    <!-- Content description (not visible, for screen readers etc.): Opens the collection menu when pressed -->
    <string name="collection_menu_button_content_description">Listinu di a cullezzione</string>
    <!-- Label to describe what collections are to a new user without any collections -->
    <string name="no_collections_description2">Racuglite ciò chì conta per voi.\nGruppate inseme ricerche simile, i siti è l’unghjette per un accessu future più prestu.</string>
    <!-- Title for the "select tabs" step of the collection creator -->
    <string name="create_collection_select_tabs">Selezziunà unghjette</string>
    <!-- Title for the "select collection" step of the collection creator -->
    <string name="create_collection_select_collection">Selezziunà a cullezzione</string>
    <!-- Title for the "name collection" step of the collection creator -->
    <string name="create_collection_name_collection">Dà un nome à a cullezzione</string>
    <!-- Button to add new collection for the "select collection" step of the collection creator -->
    <string name="create_collection_add_new_collection">Aghjunghje una nova cullezzione</string>
    <!-- Button to select all tabs in the "select tabs" step of the collection creator -->
    <string name="create_collection_select_all">Tuttu selezziunà</string>
    <!-- Button to deselect all tabs in the "select tabs" step of the collection creator -->
    <string name="create_collection_deselect_all">Ùn selezziunà nunda</string>
    <!-- Text to prompt users to select the tabs to save in the "select tabs" step of the collection creator -->
    <string name="create_collection_save_to_collection_empty">Selezziunà l’unghjette à arregistrà</string>
    <!-- Text to show users how many tabs they have selected in the "select tabs" step of the collection creator.
     %d is a placeholder for the number of tabs selected. -->
    <string name="create_collection_save_to_collection_tabs_selected">%d unghjette selezziunate</string>
    <!-- Text to show users they have one tab selected in the "select tabs" step of the collection creator.
    %d is a placeholder for the number of tabs selected. -->
    <string name="create_collection_save_to_collection_tab_selected">%d unghjetta selezziunata</string>
    <!-- Text shown in snackbar when multiple tabs have been saved in a collection -->
    <string name="create_collection_tabs_saved">Unghjette arregistrate !</string>
    <!-- Text shown in snackbar when one or multiple tabs have been saved in a new collection -->
    <string name="create_collection_tabs_saved_new_collection">Cullezzione arregistrata !</string>
    <!-- Text shown in snackbar when one tab has been saved in a collection -->
    <string name="create_collection_tab_saved">Unghjetta arregistrata !</string>
    <!-- Content description (not visible, for screen readers etc.): button to close the collection creator -->
    <string name="create_collection_close">Chjode</string>
    <!-- Button to save currently selected tabs in the "select tabs" step of the collection creator-->
    <string name="create_collection_save">Arregistrà</string>

    <!-- Snackbar action to view the collection the user just created or updated -->
    <string name="create_collection_view">Affissà</string>

    <!-- Text for the OK button from collection dialogs -->
    <string name="create_collection_positive">Vai</string>
    <!-- Text for the cancel button from collection dialogs -->
    <string name="create_collection_negative">Abbandunà</string>

    <!-- Default name for a new collection in "name new collection" step of the collection creator. %d is a placeholder for the number of collections-->
    <string name="create_collection_default_name">Cullezzione %d</string>

    <!-- Share -->
    <!-- Share screen header -->
    <string name="share_header_2">Sparte</string>
    <!-- Content description (not visible, for screen readers etc.):
        "Share" button. Opens the share menu when pressed. -->
    <string name="share_button_content_description">Sparte</string>
    <!-- Text for the Save to PDF feature in the share menu -->
    <string name="share_save_to_pdf">Arregistrà cum’è PDF</string>
    <!-- Text for error message when generating a PDF file Text. -->
    <string name="unable_to_save_to_pdf_error">Impussibule d’ingenerà un PDF</string>
    <!-- Text for standard error snackbar dismiss button. -->
    <string name="standard_snackbar_error_dismiss">Chjode</string>
    <!-- Text for error message when printing a page and it fails. -->
    <string name="unable_to_print_page_error">Impussibule di stampà sta pagina</string>
    <!-- Text for the print feature in the share and browser menu -->
    <string name="menu_print">Stampà</string>
    <!-- Sub-header in the dialog to share a link to another sync device -->
    <string name="share_device_subheader">Mandà à l’apparechju</string>
    <!-- Sub-header in the dialog to share a link to an app from the full list -->
    <string name="share_link_all_apps_subheader">Tutte l’azzioni</string>
    <!-- Sub-header in the dialog to share a link to an app from the most-recent sorted list -->
    <string name="share_link_recent_apps_subheader">Impiegate pocu fà</string>
    <!-- Text for the copy link action in the share screen. -->
    <string name="share_copy_link_to_clipboard">Cupià in u preme’papei</string>
    <!-- Toast shown after copying link to clipboard -->
    <string name="toast_copy_link_to_clipboard">Cupiatu in u preme’papei</string>
    <!-- An option from the share dialog to sign into sync -->
    <string name="sync_sign_in">Cunnettesi à Sync</string>
     <!-- An option from the three dot menu to sync and save data -->
    <string name="sync_menu_sync_and_save_data">Sincrunizà è arregistrà i dati</string>
    <!-- An option from the share dialog to send link to all other sync devices -->
    <string name="sync_send_to_all">Mandà à tutti l’apparechji</string>
    <!-- An option from the share dialog to reconnect to sync -->
    <string name="sync_reconnect">Ricunnettesi à Sync</string>
    <!-- Text displayed when sync is offline and cannot be accessed -->
    <string name="sync_offline">Fora di cunnessione</string>
    <!-- An option to connect additional devices -->
    <string name="sync_connect_device">Cunnette un altru apparechju</string>
    <!-- The dialog text shown when additional devices are not available -->
    <string name="sync_connect_device_dialog">Per mandà un’unghjetta, cunnittitevi à u vostru contu Firefox nant’à omancu un altru apparechju.</string>
    <!-- Confirmation dialog button -->
    <string name="sync_confirmation_button">Aghju capitu</string>
    <!-- Share error message -->
    <string name="share_error_snackbar">Ùn pò micca sparte st’appiecazione</string>
    <!-- Add new device screen title -->
    <string name="sync_add_new_device_title">Mandà à un apparechju</string>
    <!-- Text for the warning message on the Add new device screen -->
    <string name="sync_add_new_device_message">Alcunu apparechju cunnessu</string>
    <!-- Text for the button to learn about sending tabs -->
    <string name="sync_add_new_device_learn_button">Sapene di più nant’à u mandà d’unghjette…</string>
    <!-- Text for the button to connect another device -->
    <string name="sync_add_new_device_connect_button">Cunnette un altru apparechju…</string>

    <!-- Notifications -->
    <!-- Text shown in the notification that pops up to remind the user that a private browsing session is active. -->
    <string name="notification_pbm_delete_text_2">Chjode l’unghjette private</string>

    <!-- Text shown in the notification that pops up to remind the user that a private browsing session is active for Android 14+ -->
    <string name="notification_erase_title_android_14">Chjode l’unghjette private ?</string>

    <string name="notification_erase_text_android_14">Picchichjate o spazzate sta nutificazione per chjode l’unghjette private.</string>

    <!-- Name of the marketing notification channel. Displayed in the "App notifications" system settings for the app -->
    <string name="notification_marketing_channel_name">Marketing</string>

    <!-- Title shown in the notification that pops up to remind the user to set fenix as default browser.
    The app name is in the text, due to limitations with localizing Nimbus experiments -->
    <string name="nimbus_notification_default_browser_title" tools:ignore="UnusedResources">Firefox hè rapidu è privatu</string>
    <!-- Text shown in the notification that pops up to remind the user to set fenix as default browser.
    The app name is in the text, due to limitations with localizing Nimbus experiments -->
    <string name="nimbus_notification_default_browser_text" tools:ignore="UnusedResources">Fate di Firefox u vostru navigatore predefinitu</string>
    <!-- Title shown in the notification that pops up to re-engage the user -->
    <string name="notification_re_engagement_title">Pruvà a navigazione privata</string>
    <!-- Text shown in the notification that pops up to re-engage the user.
    %1$s is a placeholder that will be replaced by the app name. -->
    <string name="notification_re_engagement_text">Navigate senza arregistrà nè canistrelli nè cronolugia in %1$s</string>

    <!-- Title A shown in the notification that pops up to re-engage the user -->
    <string name="notification_re_engagement_A_title">Navigà senza nisuna traccia</string>
    <!-- Text A shown in the notification that pops up to re-engage the user.
    %1$s is a placeholder that will be replaced by the app name. -->
    <string name="notification_re_engagement_A_text">A navigazione privata in %1$s ùn arregistreghja nisuna infurmazione.</string>
    <!-- Title B shown in the notification that pops up to re-engage the user -->
    <string name="notification_re_engagement_B_title">Inizià cù a vostra prima ricerca</string>
    <!-- Text B shown in the notification that pops up to re-engage the user -->
    <string name="notification_re_engagement_B_text">Truvate qualcosa in vicinanza. O scuprite qualcosa di svagativu.</string>

    <!-- Survey -->
    <!-- Text shown in the fullscreen message that pops up to ask user to take a short survey.
    The app name is in the text, due to limitations with localizing Nimbus experiments -->
    <string name="nimbus_survey_message_text">Pè piacè aiutateci à rende Firefox megliu facendu una corta inchiesta.</string>
    <!-- Preference for taking the short survey. -->
    <string name="preferences_take_survey">Risponde à l’inchiesta</string>
    <!-- Preference for not taking the short survey. -->
    <string name="preferences_not_take_survey">Innò, vi ringraziu</string>

    <!-- Snackbar -->
    <!-- Text shown in snackbar when user deletes a collection -->
    <string name="snackbar_collection_deleted">Cullezzione squassata</string>
    <!-- Text shown in snackbar when user renames a collection -->
    <string name="snackbar_collection_renamed">Cullezzione rinuminata</string>
    <!-- Text shown in snackbar when user closes a tab -->
    <string name="snackbar_tab_closed">Unghjetta chjosa</string>
    <!-- Text shown in snackbar when user closes all tabs -->
    <string name="snackbar_tabs_closed">Unghjette chjose</string>
    <!-- Text shown in snackbar when user bookmarks a list of tabs -->
    <string name="snackbar_message_bookmarks_saved">Indette arregistrate !</string>
    <!-- Text shown in snackbar when user adds a site to shortcuts -->
    <string name="snackbar_added_to_shortcuts">Aghjuntu à l’accurtatoghji !</string>
    <!-- Text shown in snackbar when user closes a private tab -->
    <string name="snackbar_private_tab_closed">Unghjetta privata chjosa</string>
    <!-- Text shown in snackbar when user closes all private tabs -->
    <string name="snackbar_private_tabs_closed">Unghjette private chjose</string>
    <!-- Text shown in snackbar when user erases their private browsing data -->
    <string name="snackbar_private_data_deleted">I dati di navigazione privata sò stati squassati</string>
    <!-- Text shown in snackbar to undo deleting a tab, top site or collection -->
    <string name="snackbar_deleted_undo">ABBANDUNÀ</string>
    <!-- Text shown in snackbar when user removes a top site -->
    <string name="snackbar_top_site_removed">Situ cacciatu</string>
    <!-- QR code scanner prompt which appears after scanning a code, but before navigating to it
        First parameter is the name of the app, second parameter is the URL or text scanned-->
    <string name="qr_scanner_confirmation_dialog_message">Permette à %1$s d’apre %2$s</string>
    <!-- QR code scanner prompt dialog positive option to allow navigation to scanned link -->
    <string name="qr_scanner_dialog_positive">PERMETTE</string>
    <!-- QR code scanner prompt dialog positive option to deny navigation to scanned link -->
    <string name="qr_scanner_dialog_negative">RICUSÀ</string>
    <!-- QR code scanner prompt dialog error message shown when a hostname does not contain http or https. -->
    <string name="qr_scanner_dialog_invalid">L’indirizzu web ùn hè micca accettevule.</string>
    <!-- QR code scanner prompt dialog positive option when there is an error -->
    <string name="qr_scanner_dialog_invalid_ok">Vai</string>
    <!-- Tab collection deletion prompt dialog message. Placeholder will be replaced with the collection name -->
    <string name="tab_collection_dialog_message">Vulete veramente squassà %1$s ?</string>
    <!-- Collection and tab deletion prompt dialog message. This will show when the last tab from a collection is deleted -->
    <string name="delete_tab_and_collection_dialog_message">A squassatura di st’unghjetta squasserà a cullezzione sana. Pudete creà nove cullezzioni à ogni mumentu.</string>
    <!-- Collection and tab deletion prompt dialog title. Placeholder will be replaced with the collection name. This will show when the last tab from a collection is deleted -->
    <string name="delete_tab_and_collection_dialog_title">Squassà %1$s ?</string>
    <!-- Tab collection deletion prompt dialog option to delete the collection -->
    <string name="tab_collection_dialog_positive">Squassà</string>
    <!-- Text displayed in a notification when the user enters full screen mode -->
    <string name="full_screen_notification">Modu di screnu sanu attivatu</string>
    <!-- Message for copying the URL via long press on the toolbar -->
    <string name="url_copied">Indirizzu web cupiatu</string>
    <!-- Sample text for accessibility font size -->
    <string name="accessibility_text_size_sample_text_1">Quessu hè un esempiu di testu. Vi permette di vede cumu u testu serà scrittu quandu voi aummenterete o diminuiscerete a so dimensione cù stu parametru.</string>
    <!-- Summary for Accessibility Text Size Scaling Preference -->
    <string name="preference_accessibility_text_size_summary">Aummentà o riduce a dimensione di u testu di i siti web</string>
    <!-- Title for Accessibility Text Size Scaling Preference -->
    <string name="preference_accessibility_font_size_title">Dimensione di grafia</string>

    <!-- Title for Accessibility Text Automatic Size Scaling Preference -->
    <string name="preference_accessibility_auto_size_2">Dimensione autumatica di e grafie</string>
    <!-- Summary for Accessibility Text Automatic Size Scaling Preference -->
    <string name="preference_accessibility_auto_size_summary">A dimensione di a grafia currispunderà à e vostre preferenze d’Android. Disattivate st’ozzione per amministrà a dimensione di a grafia.</string>

    <!-- Title for the Delete browsing data preference -->
    <string name="preferences_delete_browsing_data">Squassà i dati di navigazione</string>
    <!-- Title for the tabs item in Delete browsing data -->
    <string name="preferences_delete_browsing_data_tabs_title_2">Unghjette aperte</string>
    <!-- Subtitle for the tabs item in Delete browsing data, parameter will be replaced with the number of open tabs -->
    <string name="preferences_delete_browsing_data_tabs_subtitle">%d unghjette</string>
    <!-- Title for the data and history items in Delete browsing data -->
    <!-- Title for the history item in Delete browsing data -->
    <string name="preferences_delete_browsing_data_browsing_history_title">Cronolugia di navigazione</string>
    <!-- Subtitle for the data and history items in delete browsing data, parameter will be replaced with the
        number of history items the user has -->
    <string name="preferences_delete_browsing_data_browsing_data_subtitle">%d indirizzi web</string>
    <!-- Title for the cookies and site data items in Delete browsing data -->
    <string name="preferences_delete_browsing_data_cookies_and_site_data">Canistrelli è dati di siti</string>
    <!-- Subtitle for the cookies item in Delete browsing data -->
    <string name="preferences_delete_browsing_data_cookies_subtitle">Serete disghjuntu(a) di a maiò parte di i siti</string>
    <!-- Title for the cached images and files item in Delete browsing data -->
    <string name="preferences_delete_browsing_data_cached_files">Fiure è schedarii messi in impiatta</string>
    <!-- Subtitle for the cached images and files item in Delete browsing data -->
    <string name="preferences_delete_browsing_data_cached_files_subtitle">Libereghja spaziu d’allucamentu</string>
    <!-- Title for the site permissions item in Delete browsing data -->
    <string name="preferences_delete_browsing_data_site_permissions">Permessi di situ</string>
    <!-- Title for the downloads item in Delete browsing data -->
    <string name="preferences_delete_browsing_data_downloads">Scaricamenti</string>
    <!-- Text for the button to delete browsing data -->
    <string name="preferences_delete_browsing_data_button">Squassà i dati di navigazione</string>
    <!-- Title for the Delete browsing data on quit preference -->
    <string name="preferences_delete_browsing_data_on_quit">Squassà i dati di navigazione à l’esce</string>
    <!-- Summary for the Delete browsing data on quit preference. "Quit" translation should match delete_browsing_data_on_quit_action translation. -->
    <string name="preference_summary_delete_browsing_data_on_quit_2">Squassa autumaticamente i dati di navigazione quandu vi selezziunate « Esce » in u listinu principale</string>
    <!-- Action item in menu for the Delete browsing data on quit feature -->
    <string name="delete_browsing_data_on_quit_action">Esce</string>

    <!-- Title text of a delete browsing data dialog. -->
    <string name="delete_history_prompt_title">Intervallu di tempu à squassà</string>
    <!-- Body text of a delete browsing data dialog. -->
    <string name="delete_history_prompt_body" moz:RemovedIn="130" tools:ignore="UnusedResources">Caccia a cronolugia (inchjusa quella sincrunizata da d’altri apparechji), i canistrelli è altri dati di navigazione.</string>
    <!-- Body text of a delete browsing data dialog. -->
    <string name="delete_history_prompt_body_2">Caccia a cronolugia (inchjusa quella sincrunizata da d’altri apparechji)</string>
    <!-- Radio button in the delete browsing data dialog to delete history items for the last hour. -->
    <string name="delete_history_prompt_button_last_hour">L’ultima ora</string>
    <!-- Radio button in the delete browsing data dialog to delete history items for today and yesterday. -->
    <string name="delete_history_prompt_button_today_and_yesterday">Oghje è eri</string>
    <!-- Radio button in the delete browsing data dialog to delete all history. -->
    <string name="delete_history_prompt_button_everything">Tuttu</string>

    <!-- Dialog message to the user asking to delete browsing data. Parameter will be replaced by app name. -->
    <string name="delete_browsing_data_prompt_message_3">%s squasserà i dati di navigazione selezziunati.</string>
    <!-- Text for the cancel button for the data deletion dialog -->
    <string name="delete_browsing_data_prompt_cancel">Abbandunà</string>
    <!-- Text for the allow button for the data deletion dialog -->
    <string name="delete_browsing_data_prompt_allow">Squassà</string>
    <!-- Text for the snackbar confirmation that the data was deleted -->
    <string name="preferences_delete_browsing_data_snackbar">Dati di navigazione squassati</string>
    <!-- Text for the snackbar to show the user that the deletion of browsing data is in progress -->
    <string name="deleting_browsing_data_in_progress">Squassatura di i dati di navigazione…</string>

    <!-- Dialog message to the user asking to delete all history items inside the opened group. Parameter will be replaced by a history group name. -->
    <string name="delete_all_history_group_prompt_message">Squassà tutti i siti in « %s »</string>
    <!-- Text for the cancel button for the history group deletion dialog -->
    <string name="delete_history_group_prompt_cancel">Abbandunà</string>
    <!-- Text for the allow button for the history group dialog -->
    <string name="delete_history_group_prompt_allow">Squassà</string>
    <!-- Text for the snackbar confirmation that the history group was deleted -->
    <string name="delete_history_group_snackbar">Gruppu squassatu</string>

    <!-- Onboarding -->
    <!-- text to display in the snackbar once account is signed-in -->
    <string name="onboarding_firefox_account_sync_is_on">Sincrunizazione attivata</string>

    <!-- Onboarding theme -->
    <!-- Text shown in snackbar when multiple tabs have been sent to device -->
    <string name="sync_sent_tabs_snackbar">Unghjette mandate !</string>
    <!-- Text shown in snackbar when one tab has been sent to device  -->
    <string name="sync_sent_tab_snackbar">Unghjetta mandata !</string>
    <!-- Text shown in snackbar when sharing tabs failed  -->
    <string name="sync_sent_tab_error_snackbar">Inviu impussibule</string>
    <!-- Text shown in snackbar for the "retry" action that the user has after sharing tabs failed -->
    <string name="sync_sent_tab_error_snackbar_action">PRUVÀ TORNA</string>
    <!-- Title of QR Pairing Fragment -->
    <string name="sync_scan_code">Numerizà u codice</string>
    <!-- Instructions on how to access pairing -->
    <string name="sign_in_instructions"><![CDATA[Nant’à u vostru urdinatore, aprite Firefox è andate à <b>https://firefox.com/pair</b>]]></string>
    <!-- Text shown for sign in pairing when ready -->
    <string name="sign_in_ready_for_scan">Prontu à numerizà</string>
    <!-- Text shown for settings option for sign with pairing -->
    <string name="sign_in_with_camera">Cunnittitevi cù u vostru apparechju-fotò</string>
    <!-- Text shown for settings option for sign with email -->
    <string name="sign_in_with_email">Impiegà piuttostu un messaghju elettronicu</string>
    <!-- Text shown for settings option for create new account text.'Firefox' intentionally hardcoded here.-->
    <string name="sign_in_create_account_text"><![CDATA[Contu, ùn ne avete ? <u>Createne unu</u> per sincrunizà Firefox trà i vostri apparechji.]]></string>
    <!-- Text shown in confirmation dialog to sign out of account. The first parameter is the name of the app (e.g. Firefox Preview) -->
    <string name="sign_out_confirmation_message_2">%s ùn si sincruniserà più cù u vostru contu, ma ùn squasserà alcunu datu di navigazione nant’à st’apparechju.</string>
    <!-- Option to continue signing out of account shown in confirmation dialog to sign out of account -->
    <string name="sign_out_disconnect">Disghjunghje</string>
    <!-- Option to cancel signing out shown in confirmation dialog to sign out of account -->
    <string name="sign_out_cancel">Abbandunà</string>
    <!-- Error message snackbar shown after the user tried to select a default folder which cannot be altered -->
    <string name="bookmark_cannot_edit_root">Impussibule di mudificà i cartulari predefiniti</string>

    <!-- Enhanced Tracking Protection -->
    <!-- Link displayed in enhanced tracking protection panel to access tracking protection settings -->
    <string name="etp_settings">Preferenze di prutezzione</string>
    <!-- Preference title for enhanced tracking protection settings -->
    <string name="preference_enhanced_tracking_protection">Prutezzione rinfurzata contr’à u spiunagiu</string>
    <!-- Preference summary for enhanced tracking protection settings on/off switch -->
    <string name="preference_enhanced_tracking_protection_summary">Eccu a prutezzione tutale contr’à i canistrelli, a nostra chjudenda a più putente oghje contr’à l’elementi intersiti di spiunagiu.</string>
    <!-- Description of enhanced tracking protection. The parameter is the name of the application (For example: Firefox Fenix) -->
    <string name="preference_enhanced_tracking_protection_explanation_2">%s vi prutege da a maiò parte di i perseguitatori i più cunnisciuti chì seguitanu ciò chì vo fate in linea.</string>
    <!-- Text displayed that links to website about enhanced tracking protection -->
    <string name="preference_enhanced_tracking_protection_explanation_learn_more">Sapene di più</string>
    <!-- Preference for enhanced tracking protection for the standard protection settings -->
    <string name="preference_enhanced_tracking_protection_standard_default_1">Classica (predefinita)</string>
    <!-- Preference description for enhanced tracking protection for the standard protection settings -->
    <string name="preference_enhanced_tracking_protection_standard_description_5">E pagine si caricheranu nurmalmente, ma bluccheranu menu di perseguitatori.</string>
    <!--  Accessibility text for the Standard protection information icon  -->
    <string name="preference_enhanced_tracking_protection_standard_info_button">Ciò chì hè bluccatu da a prutezzione classica contr’à u spiunagiu</string>
    <!-- Preference for enhanced tracking protection for the strict protection settings -->
    <string name="preference_enhanced_tracking_protection_strict">Severa</string>
    <!-- Preference description for enhanced tracking protection for the strict protection settings -->
    <string name="preference_enhanced_tracking_protection_strict_description_4">Una prutezzione più forte contr’à u spiunagiu è perfurmenze piu rapide, ma certi siti ponu ùn micca funziunà currettamente.</string>
    <!--  Accessibility text for the Strict protection information icon  -->
    <string name="preference_enhanced_tracking_protection_strict_info_button">Ciò chì hè bluccatu da a prutezzione severa contr’à u spiunagiu</string>
    <!-- Preference for enhanced tracking protection for the custom protection settings -->
    <string name="preference_enhanced_tracking_protection_custom">Persunalizata</string>
    <!-- Preference description for enhanced tracking protection for the strict protection settings -->
    <string name="preference_enhanced_tracking_protection_custom_description_2">Sciglite i perseguitatori è i sscenarii à bluccà.</string>
    <!--  Accessibility text for the Strict protection information icon  -->
    <string name="preference_enhanced_tracking_protection_custom_info_button">Ciò chì hè bluccatu da a prutezzione persunalizata contr’à u spiunagiu</string>
    <!-- Header for categories that are being blocked by current Enhanced Tracking Protection settings -->
    <!-- Preference for enhanced tracking protection for the custom protection settings for cookies-->
    <string name="preference_enhanced_tracking_protection_custom_cookies">Canistrelli</string>
    <!-- Option for enhanced tracking protection for the custom protection settings for cookies-->
    <string name="preference_enhanced_tracking_protection_custom_cookies_1">Perseguitatori intersiti è di rete suciale</string>
    <!-- Option for enhanced tracking protection for the custom protection settings for cookies-->
    <string name="preference_enhanced_tracking_protection_custom_cookies_2">Canistrelli di siti micca visitati</string>
    <!-- Option for enhanced tracking protection for the custom protection settings for cookies-->
    <string name="preference_enhanced_tracking_protection_custom_cookies_3">Tutti i canistrelli terzi (pò impedisce certi siti web di funziunà)</string>
    <!-- Option for enhanced tracking protection for the custom protection settings for cookies-->
    <string name="preference_enhanced_tracking_protection_custom_cookies_4">Tutti i canistrelli (impediscerà siti web di funziunà)</string>
    <!-- Option for enhanced tracking protection for the custom protection settings for cookies-->
    <string name="preference_enhanced_tracking_protection_custom_cookies_5">Scartà i canistrelli intersiti</string>
    <!-- Preference for Global Privacy Control for the custom privacy settings for Global Privacy Control. '&amp;' is replaced with the ampersand symbol: &-->
    <string name="preference_enhanced_tracking_protection_custom_global_privacy_control">Dì à i siti web d’ùn sparte è d’ùn vende i mo dati</string>
    <!-- Preference for enhanced tracking protection for the custom protection settings for tracking content -->
    <string name="preference_enhanced_tracking_protection_custom_tracking_content">Cuntenutu impiegatu per u spiunagiu</string>
    <!-- Option for enhanced tracking protection for the custom protection settings for tracking content-->
    <string name="preference_enhanced_tracking_protection_custom_tracking_content_1">In tutte l’unghjette</string>
    <!-- Option for enhanced tracking protection for the custom protection settings for tracking content-->
    <string name="preference_enhanced_tracking_protection_custom_tracking_content_2">Solu in l’unghjette private</string>
    <!-- Preference for enhanced tracking protection for the custom protection settings -->
    <string name="preference_enhanced_tracking_protection_custom_cryptominers">Minatori di crittomuneta</string>
    <!-- Preference for enhanced tracking protection for the custom protection settings -->
    <string name="preference_enhanced_tracking_protection_custom_fingerprinters">Detettori d’impronta numerica</string>
    <!-- Button label for navigating to the Enhanced Tracking Protection details -->
    <string name="enhanced_tracking_protection_details">Detaglii</string>
    <!-- Header for categories that are being being blocked by current Enhanced Tracking Protection settings -->
    <string name="enhanced_tracking_protection_blocked">Bluccatu</string>
    <!-- Header for categories that are being not being blocked by current Enhanced Tracking Protection settings -->
    <string name="enhanced_tracking_protection_allowed">Permessu</string>
    <!-- Category of trackers (social media trackers) that can be blocked by Enhanced Tracking Protection -->
    <string name="etp_social_media_trackers_title">Perseguitatori di rete suciale</string>
    <!-- Description of social media trackers that can be blocked by Enhanced Tracking Protection -->
    <string name="etp_social_media_trackers_description">Limiteghja a capacità di e rete suciale à seguità a vostra navigazione nant’à u Web.</string>
    <!-- Category of trackers (cross-site tracking cookies) that can be blocked by Enhanced Tracking Protection -->
    <string name="etp_cookies_title">Canistrelli impiegati per u spiunagiu intersiti</string>
    <!-- Category of trackers (cross-site tracking cookies) that can be blocked by Enhanced Tracking Protection -->
    <string name="etp_cookies_title_2">Canistrelli intersiti</string>
    <!-- Description of cross-site tracking cookies that can be blocked by Enhanced Tracking Protection -->
    <string name="etp_cookies_description">Bluccechja i canistrelli chì e rete di publicità è e sucietà d’analisa di dati impieganu per cumpilà i vostri dati di navigazione nant’à parechji siti.</string>
    <!-- Description of cross-site tracking cookies that can be blocked by Enhanced Tracking Protection -->
    <string name="etp_cookies_description_2">A prutezzione tutale contr’à i canistrelli scarta i canistrelli di u situ chì vo visitate è cusì l’elementi di spiunagiu cum’è e rete di publicità ùn ponu micca impiegalli per seguitavvi d’un situ à l’altru.</string>
    <!-- Category of trackers (cryptominers) that can be blocked by Enhanced Tracking Protection -->
    <string name="etp_cryptominers_title">Minatori di crittomuneta</string>
    <!-- Description of cryptominers that can be blocked by Enhanced Tracking Protection -->
    <string name="etp_cryptominers_description">Impedisce i scenarii gattivi d’accede à u vostru apparechju per « estrae » muneta numerica.</string>
    <!-- Category of trackers (fingerprinters) that can be blocked by Enhanced Tracking Protection -->
    <string name="etp_fingerprinters_title">Detettori d’impronta numerica</string>
    <!-- Description of fingerprinters that can be blocked by Enhanced Tracking Protection -->
    <string name="etp_fingerprinters_description">Impedisce a culletta nant’à u vostru apparechju di dati identifichevule di manera unica chì ponu esse impiegati per spiavvi.</string>
    <!-- Category of trackers (tracking content) that can be blocked by Enhanced Tracking Protection -->
    <string name="etp_tracking_content_title">Cuntenutu impiegatu per u spiunagiu</string>
    <!-- Description of tracking content that can be blocked by Enhanced Tracking Protection -->
    <string name="etp_tracking_content_description">Impedisce u caricamentu di e publicità, video è altri cuntenuti d’origine esterna à u situ è cuntenendu codice di spiunagiu. Què pò affettà certe funzioni di u situ web.</string>
    <!-- Enhanced Tracking Protection message that protection is currently on for this site -->
    <string name="etp_panel_on">E prutezzioni sò attivate per stu situ</string>
    <!-- Enhanced Tracking Protection message that protection is currently off for this site -->
    <string name="etp_panel_off">E prutezzioni sò disattivate per stu situ</string>
    <!-- Header for exceptions list for which sites enhanced tracking protection is always off -->
    <string name="enhanced_tracking_protection_exceptions">A prutezzione rinfurzata contr’à u spiunagiu hè disattivata per sti siti web</string>
    <!-- Content description (not visible, for screen readers etc.): Navigate
    back from ETP details (Ex: Tracking content) -->
    <string name="etp_back_button_content_description">Navigazione in daretu</string>
    <!-- About page link text to open what's new link -->
    <string name="about_whats_new">Ciò chì hè novu in %s</string>
    <!-- Open source licenses page title
    The first parameter is the app name -->
    <string name="open_source_licenses_title">%s | Bibliuteche di fonte aperta</string>

    <!-- Category of trackers (redirect trackers) that can be blocked by Enhanced Tracking Protection -->
    <string name="etp_redirect_trackers_title">Perseguitatori da ridirezzione</string>
    <!-- Description of redirect tracker cookies that can be blocked by Enhanced Tracking Protection -->
    <string name="etp_redirect_trackers_description">Squasseghja i canistrelli definiti da ridirezzione ver di siti web cunnisciuti per u spiunagiu.</string>

    <!-- Description of the SmartBlock Enhanced Tracking Protection feature. The * symbol is intentionally hardcoded here,
         as we use it on the UI to indicate which trackers have been partially unblocked.  -->
    <string name="preference_etp_smartblock_description">Certi perseguitatori marcati quì sottu sò stati in parte sbluccati nant’à sta pagina perchè vo avete interagite cù elli *.</string>
    <!-- Text displayed that links to website about enhanced tracking protection SmartBlock -->
    <string name="preference_etp_smartblock_learn_more">Sapene di più</string>

    <!-- Content description (not visible, for screen readers etc.):
    Enhanced tracking protection exception preference icon for ETP settings. -->
    <string name="preference_etp_exceptions_icon_description">Icona di preferenza d’eccezzione à a prutezzione rinfurzata contr’à u spiunagiu</string>

    <!-- About page link text to open support link -->
    <string name="about_support">Assistenza</string>
    <!-- About page link text to list of past crashes (like about:crashes on desktop) -->
    <string name="about_crashes">Accidenti</string>
    <!-- About page link text to open privacy notice link -->
    <string name="about_privacy_notice">Pulitica di cunfidenzialità</string>

    <!-- About page link text to open know your rights link -->
    <string name="about_know_your_rights">I vostri diritti</string>
    <!-- About page link text to open licensing information link -->
    <string name="about_licensing_information">Infurmazione di licenza</string>
    <!-- About page link text to open a screen with libraries that are used -->
    <string name="about_other_open_source_libraries">Bibliuteche impiegate</string>

    <!-- Toast shown to the user when they are activating the secret dev menu
        The first parameter is number of long clicks left to enable the menu -->
    <string name="about_debug_menu_toast_progress">Listinu di spannatura : %1$d cliccu(hi) per attivalu</string>
    <string name="about_debug_menu_toast_done">Listinu di spannatura attivatu</string>

    <!-- Browser long press popup menu -->
    <!-- Copy the current url -->
    <string name="browser_toolbar_long_press_popup_copy">Cupià</string>
    <!-- Paste & go the text in the clipboard. '&amp;' is replaced with the ampersand symbol: & -->
    <string name="browser_toolbar_long_press_popup_paste_and_go">Incullà è apre</string>
    <!-- Paste the text in the clipboard -->
    <string name="browser_toolbar_long_press_popup_paste">Incullà</string>
    <!-- Snackbar message shown after an URL has been copied to clipboard. -->
    <string name="browser_toolbar_url_copied_to_clipboard_snackbar">Indirizzu cupiatu in u preme’papei</string>

    <!-- Title text for the Add To Homescreen dialog -->
    <string name="add_to_homescreen_title">Aghjunghje à u screnu d’accolta</string>
    <!-- Cancel button text for the Add to Homescreen dialog -->
    <string name="add_to_homescreen_cancel">Abbandunà</string>
    <!-- Add button text for the Add to Homescreen dialog -->
    <string name="add_to_homescreen_add">Aghjunghje</string>
    <!-- Continue to website button text for the first-time Add to Homescreen dialog -->
    <string name="add_to_homescreen_continue">Cuntinuà nant’à u situ web</string>
    <!-- Placeholder text for the TextView in the Add to Homescreen dialog -->
    <string name="add_to_homescreen_text_placeholder">Nome di l’accurtatoghju</string>

    <!-- Describes the add to homescreen functionality -->
    <string name="add_to_homescreen_description_2">Hè faciule d’aghjunghje stu situ nant’à u screnu d’accolta di u vostru apparechju per accedeci direttamente è navigà più prestu cum’è s’ella fussi un’appiecazione.</string>

    <!-- Preference for managing the settings for logins and passwords in Fenix -->
<<<<<<< HEAD
    <string name="preferences_passwords_logins_and_passwords">Identificazioni è parolle d’intesa</string>
    <!-- Preference for managing the settings for logins and passwords in Fenix -->
    <string name="preferences_passwords_logins_and_passwords_2" tools:ignore="UnusedResources">Parolle d’intesa</string>
    <!-- Preference for managing the saving of logins and passwords in Fenix -->
    <string name="preferences_passwords_save_logins">Arregistrà l’identificazioni è e parolle d’intesa</string>
    <!-- Preference for managing the saving of logins and passwords in Fenix -->
    <string name="preferences_passwords_save_logins_2" tools:ignore="UnusedResources">Arregistrà e parolle d’intesa</string>
=======
    <string name="preferences_passwords_logins_and_passwords" moz:RemovedIn="125" tools:ignore="UnusedResources">Identificazioni è parolle d’intesa</string>
    <!-- Preference for managing the settings for logins and passwords in Fenix -->
    <string name="preferences_passwords_logins_and_passwords_2">Parolle d’intesa</string>
    <!-- Preference for managing the saving of logins and passwords in Fenix -->
    <string name="preferences_passwords_save_logins" moz:RemovedIn="125" tools:ignore="UnusedResources">Arregistrà l’identificazioni è e parolle d’intesa</string>
    <!-- Preference for managing the saving of logins and passwords in Fenix -->
    <string name="preferences_passwords_save_logins_2">Arregistrà e parolle d’intesa</string>
>>>>>>> 382ca721
    <!-- Preference option for asking to save passwords in Fenix -->
    <string name="preferences_passwords_save_logins_ask_to_save">Dumandà per arregistrà</string>
    <!-- Preference option for never saving passwords in Fenix -->
    <string name="preferences_passwords_save_logins_never_save">Ùn arregistrà mai</string>

    <!-- Preference for autofilling saved logins in Firefox (in web content), %1$s will be replaced with the app name -->
    <string name="preferences_passwords_autofill2">Riempiimentu autumaticu in %1$s</string>
    <!-- Description for the preference for autofilling saved logins in Firefox (in web content), %1$s will be replaced with the app name -->
    <string name="preferences_passwords_autofill_description">Riimpiete è arregistrate nomi d’utilizatore è parolle d’intesa in i siti web quandu vi impiegate %1$s.</string>
    <!-- Preference for autofilling logins from Fenix in other apps (e.g. autofilling the Twitter app) -->
    <string name="preferences_android_autofill">Riempiimentu autumaticu in l’altre appiecazioni</string>
    <!-- Description for the preference for autofilling logins from Fenix in other apps (e.g. autofilling the Twitter app) -->
    <string name="preferences_android_autofill_description">Riimpiete nomi d’utilizatore è parolle d’intesa in l’altre appiecazioni nant’à u vostru apparechju.</string>

    <!-- Preference option for adding a login -->
    <string name="preferences_logins_add_login" moz:RemovedIn="125" tools:ignore="UnusedResources">Aghjunghje un’identificazione di cunnessione</string>

    <!-- Preference option for adding a password -->
<<<<<<< HEAD
    <string name="preferences_logins_add_login_2" tools:ignore="UnusedResources">Aghjunghje una parolla d’intesa</string>

    <!-- Preference for syncing saved logins in Fenix -->
    <string name="preferences_passwords_sync_logins">Sincrunizà l’identificazioni</string>
    <!-- Preference for syncing saved passwords in Fenix -->
    <string name="preferences_passwords_sync_logins_2" tools:ignore="UnusedResources">Sincrunizà e parolle d’intesa</string>
    <!-- Preference for syncing saved logins in Fenix, when not signed in-->
    <string name="preferences_passwords_sync_logins_across_devices">Sincrunizà l’identificazioni di cunnessione trà l’apparechji</string>
    <!-- Preference for syncing saved passwords in Fenix, when not signed in-->
    <string name="preferences_passwords_sync_logins_across_devices_2" tools:ignore="UnusedResources">Sincrunizà e parolle d’intesa trà l’apparechji</string>
    <!-- Preference to access list of saved logins -->
    <string name="preferences_passwords_saved_logins">Identificazioni di cunnessione arregistrate</string>
    <!-- Preference to access list of saved passwords -->
    <string name="preferences_passwords_saved_logins_2" tools:ignore="UnusedResources">Parolle d’intesa arregistrate</string>
    <!-- Description of empty list of saved passwords. Placeholder is replaced with app name.  -->
    <string name="preferences_passwords_saved_logins_description_empty_text">L’identificazioni di cunnessione chì voi arregistrate o sincrunizate cù %s seranu affissate quì.</string>
    <!-- Description of empty list of saved passwords. Placeholder is replaced with app name.  -->
    <string name="preferences_passwords_saved_logins_description_empty_text_2" tools:ignore="UnusedResources">E parolle d’intesa chì vo arregistrate o sincrunizate cù %s seranu affissate quì. Tutte e parolle d’intesa chì vo arregistrate sò cifrate.</string>
    <!-- Preference to access list of saved logins -->
    <string name="preferences_passwords_saved_logins_description_empty_learn_more_link">Sapene di più nant’à Sync.</string>
    <!-- Clickable text for opening an external link for more information about Sync. -->
    <string name="preferences_passwords_saved_logins_description_empty_learn_more_link_2" tools:ignore="UnusedResources">Sapene di più nant’à a sincrunizazione</string>
    <!-- Preference to access list of login exceptions that we never save logins for -->
    <string name="preferences_passwords_exceptions">Eccezzioni</string>
    <!-- Empty description of list of login exceptions that we never save logins for -->
    <string name="preferences_passwords_exceptions_description_empty">L’identificazioni è parolle d’intesa chì ùn sò micca arregistrate seranu affissate quì.</string>
    <!-- Empty description of list of login exceptions that we never save passwords for. Parameter will be replaced by app name. -->
    <string name="preferences_passwords_exceptions_description_empty_2" tools:ignore="UnusedResources">%s ùn arregistrerà micca e parolle d’intesa per i siti allistinati quì.</string>
    <!-- Description of list of login exceptions that we never save logins for -->
    <string name="preferences_passwords_exceptions_description">L’identificazioni è parolle d’intesa ùn seranu micca arregistrate per sti siti.</string>
    <!-- Description of list of login exceptions that we never save passwords for. Parameter will be replaced by app name. -->
    <string name="preferences_passwords_exceptions_description_2" tools:ignore="UnusedResources">%s ùn arregistrerà micca e parolle d’intesa per sti siti.</string>
=======
    <string name="preferences_logins_add_login_2">Aghjunghje una parolla d’intesa</string>

    <!-- Preference for syncing saved passwords in Fenix -->
    <string name="preferences_passwords_sync_logins" moz:RemovedIn="125" tools:ignore="UnusedResources">Sincrunizà l’identificazioni</string>
    <!-- Preference for syncing saved passwords in Fenix -->
    <string name="preferences_passwords_sync_logins_2">Sincrunizà e parolle d’intesa</string>
    <!-- Preference for syncing saved logins in Fenix, when not signed in-->
    <string name="preferences_passwords_sync_logins_across_devices" moz:RemovedIn="125" tools:ignore="UnusedResources">Sincrunizà l’identificazioni di cunnessione trà l’apparechji</string>
    <!-- Preference for syncing saved passwords in Fenix, when not signed in-->
    <string name="preferences_passwords_sync_logins_across_devices_2">Sincrunizà e parolle d’intesa trà l’apparechji</string>
    <!-- Preference to access list of saved logins -->
    <string name="preferences_passwords_saved_logins" moz:RemovedIn="125" tools:ignore="UnusedResources">Identificazioni di cunnessione arregistrate</string>
    <!-- Preference to access list of saved passwords -->
    <string name="preferences_passwords_saved_logins_2">Parolle d’intesa arregistrate</string>
    <!-- Description of empty list of saved passwords. Placeholder is replaced with app name.  -->
    <string name="preferences_passwords_saved_logins_description_empty_text" moz:RemovedIn="125" tools:ignore="UnusedResources">L’identificazioni di cunnessione chì voi arregistrate o sincrunizate cù %s seranu affissate quì.</string>
    <!-- Description of empty list of saved passwords. Placeholder is replaced with app name.  -->
    <string name="preferences_passwords_saved_logins_description_empty_text_2">E parolle d’intesa chì vo arregistrate o sincrunizate cù %s seranu affissate quì. Tutte e parolle d’intesa chì vo arregistrate sò cifrate.</string>
    <!-- Preference to access list of saved logins -->
    <string name="preferences_passwords_saved_logins_description_empty_learn_more_link" moz:RemovedIn="125" tools:ignore="UnusedResources">Sapene di più nant’à Sync.</string>
    <!-- Clickable text for opening an external link for more information about Sync. -->
    <string name="preferences_passwords_saved_logins_description_empty_learn_more_link_2">Sapene di più nant’à a sincrunizazione</string>
    <!-- Preference to access list of login exceptions that we never save logins for -->
    <string name="preferences_passwords_exceptions">Eccezzioni</string>
    <!-- Empty description of list of login exceptions that we never save logins for -->
    <string name="preferences_passwords_exceptions_description_empty" moz:RemovedIn="125" tools:ignore="UnusedResources">L’identificazioni è parolle d’intesa chì ùn sò micca arregistrate seranu affissate quì.</string>
    <!-- Empty description of list of login exceptions that we never save passwords for. Parameter will be replaced by app name. -->
    <string name="preferences_passwords_exceptions_description_empty_2">%s ùn arregistrerà micca e parolle d’intesa per i siti allistinati quì.</string>
    <!-- Description of list of login exceptions that we never save logins for -->
    <string name="preferences_passwords_exceptions_description" moz:RemovedIn="125" tools:ignore="UnusedResources">L’identificazioni è parolle d’intesa ùn seranu micca arregistrate per sti siti.</string>
    <!-- Description of list of login exceptions that we never save passwords for. Parameter will be replaced by app name. -->
    <string name="preferences_passwords_exceptions_description_2">%s ùn arregistrerà micca e parolle d’intesa per sti siti.</string>
>>>>>>> 382ca721
    <!-- Text on button to remove all saved login exceptions -->
    <string name="preferences_passwords_exceptions_remove_all">Squassà tutte l’eccezzioni</string>
    <!-- Hint for search box in logins list -->
    <string name="preferences_passwords_saved_logins_search" moz:RemovedIn="125" tools:ignore="UnusedResources">Ricercà identificazioni di cunnessione</string>

    <!-- Hint for search box in passwords list -->
<<<<<<< HEAD
    <string name="preferences_passwords_saved_logins_search_2" tools:ignore="UnusedResources">Ricercà parolle d’intesa</string>
=======
    <string name="preferences_passwords_saved_logins_search_2">Ricercà parolle d’intesa</string>
>>>>>>> 382ca721
    <!-- The header for the site that a login is for -->
    <string name="preferences_passwords_saved_logins_site">Situ</string>
    <!-- The header for the username for a login -->
    <string name="preferences_passwords_saved_logins_username">Nome d’utilizatore</string>
    <!-- The header for the password for a login -->
    <string name="preferences_passwords_saved_logins_password">Parolla d’intesa</string>

    <!-- Shown in snackbar to tell user that the password has been copied -->
    <string name="logins_password_copied">Parolla d’intesa cupiata in u preme’papei</string>
    <!-- Shown in snackbar to tell user that the username has been copied -->
    <string name="logins_username_copied">Nome d’utilizatore cupiatu in u preme’papei</string>
    <!-- Content Description (for screenreaders etc) read for the button to copy a password in logins-->
    <string name="saved_logins_copy_password">Cupià a parolla d’intesa</string>
    <!-- Content Description (for screenreaders etc) read for the button to clear a password while editing a login-->
    <string name="saved_logins_clear_password">Squassà a parolla d’intesa</string>
    <!-- Content Description (for screenreaders etc) read for the button to copy a username in logins -->
    <string name="saved_login_copy_username">Cupià u nome d’utilizatore</string>
    <!-- Content Description (for screenreaders etc) read for the button to clear a username while editing a login -->
    <string name="saved_login_clear_username">Squassà u nome d’utilizatore</string>
    <!-- Content Description (for screenreaders etc) read for the button to clear the hostname field while creating a login -->
    <string name="saved_login_clear_hostname">Squassà u nome d’ospite</string>
    <!-- Content Description (for screenreaders etc) read for the button to open a site in logins -->
    <string name="saved_login_open_site">Apre u situ in u navigatore</string>
    <!-- Content Description (for screenreaders etc) read for the button to reveal a password in logins -->
    <string name="saved_login_reveal_password">Affissa a parolla d’intesa</string>
    <!-- Content Description (for screenreaders etc) read for the button to hide a password in logins -->
    <string name="saved_login_hide_password">Piattà a parolla d’intesa</string>
    <!-- Message displayed in biometric prompt displayed for authentication before allowing users to view their logins -->
<<<<<<< HEAD
    <string name="logins_biometric_prompt_message">Spalancate per affissà l’identificazioni di cunnessione arregistrate</string>
    <!-- Message displayed in biometric prompt displayed for authentication before allowing users to view their passwords -->
    <string name="logins_biometric_prompt_message_2" tools:ignore="UnusedResources">Spalancate per affissà e vostre parolle d’intesa arregistrate</string>
    <!-- Title of warning dialog if users have no device authentication set up -->
    <string name="logins_warning_dialog_title">Prutigite e vostre identificazioni di cunnessione è parolle d’intesa</string>
    <!-- Title of warning dialog if users have no device authentication set up -->
    <string name="logins_warning_dialog_title_2" tools:ignore="UnusedResources">Prutigite e vostre parolle d’intesa arregistrate</string>
    <!-- Message of warning dialog if users have no device authentication set up -->
    <string name="logins_warning_dialog_message">Definite un dissegnu di chjusura, un codice PIN o una parolla d’intesa per prutege e vostre identificazioni di cunnessione è parolle d’intesa arregistrate s’ellu ci era qualchissia chì accidissi à u vostru apparechju.</string>
    <!-- Message of warning dialog if users have no device authentication set up -->
    <string name="logins_warning_dialog_message_2" tools:ignore="UnusedResources">Definite un dissegnu di chjuditura, un codice PIN o una parolla d’intesa per prutege e vostre parolle d’intesa arregistrate s’ellu ci era qualchissia chì accidissi à u vostru apparechju.</string>
=======
    <string name="logins_biometric_prompt_message" moz:RemovedIn="125" tools:ignore="UnusedResources">Spalancate per affissà l’identificazioni di cunnessione arregistrate</string>
    <!-- Message displayed in biometric prompt displayed for authentication before allowing users to view their passwords -->
    <string name="logins_biometric_prompt_message_2">Spalancate per affissà e vostre parolle d’intesa arregistrate</string>
    <!-- Title of warning dialog if users have no device authentication set up -->
    <string name="logins_warning_dialog_title" moz:RemovedIn="125" tools:ignore="UnusedResources">Prutigite e vostre identificazioni di cunnessione è parolle d’intesa</string>
    <!-- Title of warning dialog if users have no device authentication set up -->
    <string name="logins_warning_dialog_title_2">Prutigite e vostre parolle d’intesa arregistrate</string>
    <!-- Message of warning dialog if users have no device authentication set up -->
    <string name="logins_warning_dialog_message" moz:RemovedIn="125" tools:ignore="UnusedResources">Definite un dissegnu di chjusura, un codice PIN o una parolla d’intesa per prutege e vostre identificazioni di cunnessione è parolle d’intesa arregistrate s’ellu ci era qualchissia chì accidissi à u vostru apparechju.</string>
    <!-- Message of warning dialog if users have no device authentication set up -->
    <string name="logins_warning_dialog_message_2">Definite un dissegnu di chjuditura, un codice PIN o una parolla d’intesa per prutege e vostre parolle d’intesa arregistrate s’ellu ci era qualchissia chì accidissi à u vostru apparechju.</string>
>>>>>>> 382ca721
    <!-- Negative button to ignore warning dialog if users have no device authentication set up -->
    <string name="logins_warning_dialog_later">Dopu</string>
    <!-- Positive button to send users to set up a pin of warning dialog if users have no device authentication set up -->
    <string name="logins_warning_dialog_set_up_now">Cunfigurà subitu</string>
    <!-- Title of PIN verification dialog to direct users to re-enter their device credentials to access their logins -->
    <string name="logins_biometric_prompt_message_pin">Spalancate u vostru apparechju</string>
    <!-- Title for Accessibility Force Enable Zoom Preference -->
    <string name="preference_accessibility_force_enable_zoom">Ingrandamentu per tutti i siti</string>
    <!-- Summary for Accessibility Force Enable Zoom Preference -->
    <string name="preference_accessibility_force_enable_zoom_summary">Attivà per permette l’ingrandamentu cù dui diti ancu nant’à i siti chì impediscenu stu gestu.</string>

    <!-- Saved logins sorting strategy menu item -by name- (if selected, it will sort saved logins alphabetically) -->
    <string name="saved_logins_sort_strategy_alphabetically">Nome (A à Z)</string>
    <!-- Saved logins sorting strategy menu item -by last used- (if selected, it will sort saved logins by last used) -->
    <string name="saved_logins_sort_strategy_last_used">Ultimu impiegu</string>

    <!-- Content description (not visible, for screen readers etc.): Sort saved logins dropdown menu chevron icon -->
    <string name="saved_logins_menu_dropdown_chevron_icon_content_description" moz:RemovedIn="125" tools:ignore="UnusedResources">Listinu di classificazione di l’identificazioni</string>

    <!-- Content description (not visible, for screen readers etc.) -->
    <string name="saved_logins_menu_dropdown_chevron_icon_content_description_2">Listinu di classificazione di e parolle d’intesa</string>

    <!-- Content description (not visible, for screen readers etc.) -->
    <string name="saved_logins_menu_dropdown_chevron_icon_content_description_2" tools:ignore="UnusedResources">Listinu di classificazione di e parolle d’intesa</string>

    <!-- Autofill -->
    <!-- Preference and title for managing the autofill settings -->
    <string name="preferences_autofill">Riempiimentu autumaticu</string>
    <!-- Preference and title for managing the settings for addresses -->
    <string name="preferences_addresses">Indirizzi</string>
    <!-- Preference and title for managing the settings for credit cards -->
<<<<<<< HEAD
    <string name="preferences_credit_cards">Carte bancarie</string>
    <!-- Preference and title for managing the settings for payment methods -->
    <string name="preferences_credit_cards_2" tools:ignore="UnusedResources">Metode di pagamentu</string>
    <!-- Preference for saving and autofilling credit cards -->
    <string name="preferences_credit_cards_save_and_autofill_cards">Arregistrà è riempie autumaticamente e carte</string>
    <!-- Preference for saving and autofilling credit cards -->
    <string name="preferences_credit_cards_save_and_autofill_cards_2" tools:ignore="UnusedResources">Arregistrà è rinsignà e metode di pagamentu</string>
    <!-- Preference summary for saving and autofilling credit card data -->
    <string name="preferences_credit_cards_save_and_autofill_cards_summary">I dati sò cifrati</string>
    <!-- Preference summary for saving and autofilling payment method data. Parameter will be replaced by app name. -->
    <string name="preferences_credit_cards_save_and_autofill_cards_summary_2" tools:ignore="UnusedResources">%s cifra tutte e metode di pagamentu chì vo arregistrate</string>
=======
    <string name="preferences_credit_cards" moz:RemovedIn="125" tools:ignore="UnusedResources">Carte bancarie</string>
    <!-- Preference and title for managing the settings for payment methods -->
    <string name="preferences_credit_cards_2">Metode di pagamentu</string>
    <!-- Preference for saving and autofilling credit cards -->
    <string name="preferences_credit_cards_save_and_autofill_cards" moz:RemovedIn="125" tools:ignore="UnusedResources">Arregistrà è riempie autumaticamente e carte</string>
    <!-- Preference for saving and autofilling credit cards -->
    <string name="preferences_credit_cards_save_and_autofill_cards_2">Arregistrà è rinsignà e metode di pagamentu</string>
    <!-- Preference summary for saving and autofilling credit card data -->
    <string name="preferences_credit_cards_save_and_autofill_cards_summary" moz:RemovedIn="125" tools:ignore="UnusedResources">I dati sò cifrati</string>
    <!-- Preference summary for saving and autofilling payment method data. Parameter will be replaced by app name. -->
    <string name="preferences_credit_cards_save_and_autofill_cards_summary_2">%s cifra tutte e metode di pagamentu chì vo arregistrate</string>
>>>>>>> 382ca721
    <!-- Preference option for syncing credit cards across devices. This is displayed when the user is not signed into sync -->
    <string name="preferences_credit_cards_sync_cards_across_devices">Sincrunizate e carte trà i vostri apparechji</string>
    <!-- Preference option for syncing credit cards across devices. This is displayed when the user is signed into sync -->
    <string name="preferences_credit_cards_sync_cards">Sincrunizà e carte</string>
    <!-- Preference option for adding a credit card -->
<<<<<<< HEAD
    <string name="preferences_credit_cards_add_credit_card">Aghjunghje una carta bancaria</string>
    <!-- Preference option for adding a card -->
    <string name="preferences_credit_cards_add_credit_card_2" tools:ignore="UnusedResources">Aghjunghje una carta</string>
    <!-- Preference option for managing saved credit cards -->
    <string name="preferences_credit_cards_manage_saved_cards">Amministrà e carte arregistrate</string>
    <!-- Preference option for managing saved cards -->
    <string name="preferences_credit_cards_manage_saved_cards_2" tools:ignore="UnusedResources">Amministrà e carte</string>
=======
    <string name="preferences_credit_cards_add_credit_card" moz:RemovedIn="125" tools:ignore="UnusedResources">Aghjunghje una carta bancaria</string>
    <!-- Preference option for adding a card -->
    <string name="preferences_credit_cards_add_credit_card_2">Aghjunghje una carta</string>
    <!-- Preference option for managing saved credit cards -->
    <string name="preferences_credit_cards_manage_saved_cards" moz:RemovedIn="125" tools:ignore="UnusedResources">Amministrà e carte arregistrate</string>
    <!-- Preference option for managing saved cards -->
    <string name="preferences_credit_cards_manage_saved_cards_2">Amministrà e carte</string>
>>>>>>> 382ca721
    <!-- Preference option for adding an address -->
    <string name="preferences_addresses_add_address">Aghjunghje un indirizzu</string>
    <!-- Preference option for managing saved addresses -->
    <string name="preferences_addresses_manage_addresses">Urganizà l’indirizzi</string>

    <!-- Preference for saving and autofilling addresses -->
<<<<<<< HEAD
    <string name="preferences_addresses_save_and_autofill_addresses">Arregistrà è riempie autumaticamente l’indirizzi</string>
    <!-- Preference for saving and filling addresses -->
    <string name="preferences_addresses_save_and_autofill_addresses_2" tools:ignore="UnusedResources">Arregistrà è rinsignà autumaticamente l’indirizzi</string>
=======
    <string name="preferences_addresses_save_and_autofill_addresses" moz:RemovedIn="125" tools:ignore="UnusedResources">Arregistrà è riempie autumaticamente l’indirizzi</string>
    <!-- Preference for saving and filling addresses -->
    <string name="preferences_addresses_save_and_autofill_addresses_2">Arregistrà è rinsignà autumaticamente l’indirizzi</string>
>>>>>>> 382ca721
    <!-- Preference summary for saving and autofilling address data -->
    <string name="preferences_addresses_save_and_autofill_addresses_summary" moz:RemovedIn="125" tools:ignore="UnusedResources">Include l’infurmazioni cum’è i numeri, i messaghji elettronichi è l’indirizzi di spedizione</string>

    <!-- Preference summary for saving and filling address data -->
    <string name="preferences_addresses_save_and_autofill_addresses_summary_2">Include i numeri di telefonu è l’indirizzi elettronichi</string>

    <!-- Preference summary for saving and filling address data -->
    <string name="preferences_addresses_save_and_autofill_addresses_summary_2" tools:ignore="UnusedResources">Include i numeri di telefonu è l’indirizzi elettronichi</string>

    <!-- Title of the "Add card" screen -->
    <string name="credit_cards_add_card">Aghjunghje una carta</string>
    <!-- Title of the "Edit card" screen -->
    <string name="credit_cards_edit_card">Mudificà a carta</string>
    <!-- The header for the card number of a credit card -->
    <string name="credit_cards_card_number">Numeru di carta</string>

    <!-- The header for the expiration date of a credit card -->
    <string name="credit_cards_expiration_date">Data di scadenza</string>
    <!-- The label for the expiration date month of a credit card to be used by a11y services-->
    <string name="credit_cards_expiration_date_month">Mese di a data di scadenza</string>
    <!-- The label for the expiration date year of a credit card to be used by a11y services-->
    <string name="credit_cards_expiration_date_year">Annu di a data di scadenza</string>
    <!-- The header for the name on the credit card -->
    <string name="credit_cards_name_on_card">Nome di u titulare</string>
    <!-- The text for the "Delete card" menu item for deleting a credit card -->
    <string name="credit_cards_menu_delete_card">Squassà a carta</string>
    <!-- The text for the "Delete card" button for deleting a credit card -->
    <string name="credit_cards_delete_card_button">Squassà a carta</string>
    <!-- The text for the confirmation message of "Delete card" dialog -->
<<<<<<< HEAD
    <string name="credit_cards_delete_dialog_confirmation">Vulete veramente squassà sta carta bancaria ?</string>
    <!-- The text for the confirmation message of "Delete card" dialog -->
    <string name="credit_cards_delete_dialog_confirmation_2" tools:ignore="UnusedResources">Squassà a carta ?</string>
=======
    <string name="credit_cards_delete_dialog_confirmation" moz:RemovedIn="125" tools:ignore="UnusedResources">Vulete veramente squassà sta carta bancaria ?</string>
    <!-- The text for the confirmation message of "Delete card" dialog -->
    <string name="credit_cards_delete_dialog_confirmation_2">Squassà a carta ?</string>
>>>>>>> 382ca721
    <!-- The text for the positive button on "Delete card" dialog -->
    <string name="credit_cards_delete_dialog_button">Squassà</string>
    <!-- The title for the "Save" menu item for saving a credit card -->
    <string name="credit_cards_menu_save">Arregistrà</string>
    <!-- The text for the "Save" button for saving a credit card -->
    <string name="credit_cards_save_button">Arregistrà</string>
    <!-- The text for the "Cancel" button for cancelling adding, updating or deleting a credit card -->
    <string name="credit_cards_cancel_button">Abbandunà</string>
    <!-- Title of the "Saved cards" screen -->
    <string name="credit_cards_saved_cards">Carte arregistrate</string>

    <!-- Error message for credit card number validation -->
    <string name="credit_cards_number_validation_error_message" moz:RemovedIn="125" tools:ignore="UnusedResources">Ci vole à stampittà un numeru accettevule di carta bancaria</string>

    <!-- Error message for card number validation -->
<<<<<<< HEAD
    <string name="credit_cards_number_validation_error_message_2" tools:ignore="UnusedResources">Stampittate un numeru di carta bancaria accettevule</string>
    <!-- Error message for credit card name on card validation -->
    <string name="credit_cards_name_on_card_validation_error_message">Ci vole à riempie stu campu</string>
    <!-- Error message for card name on card validation -->
    <string name="credit_cards_name_on_card_validation_error_message_2" tools:ignore="UnusedResources">Aghjunghje un nome</string>
=======
    <string name="credit_cards_number_validation_error_message_2">Stampittate un numeru di carta bancaria accettevule</string>
    <!-- Error message for credit card name on card validation -->
    <string name="credit_cards_name_on_card_validation_error_message" moz:RemovedIn="125" tools:ignore="UnusedResources">Ci vole à riempie stu campu</string>
    <!-- Error message for card name on card validation -->
    <string name="credit_cards_name_on_card_validation_error_message_2">Aghjunghje un nome</string>
>>>>>>> 382ca721
    <!-- Message displayed in biometric prompt displayed for authentication before allowing users to view their saved credit cards -->
    <string name="credit_cards_biometric_prompt_message">Spalancate per affissà e vostre carte arregistrate</string>

    <!-- Title of warning dialog if users have no device authentication set up -->
<<<<<<< HEAD
    <string name="credit_cards_warning_dialog_title">Prutege e vostre carte bancarie</string>
    <!-- Title of warning dialog if users have no device authentication set up -->
    <string name="credit_cards_warning_dialog_title_2" tools:ignore="UnusedResources">Prutigite e vostre metode di pagamentu arregistrate</string>
    <!-- Message of warning dialog if users have no device authentication set up -->
    <string name="credit_cards_warning_dialog_message">Definite un dissegnu di chjusura, un codice PIN o una parolla d’intesa per prutege e vostre carte arregistrate s’ellu ci era qualchissia chì accidissi à u vostru apparechju.</string>
    <!-- Message of warning dialog if users have no device authentication set up -->
    <string name="credit_cards_warning_dialog_message_3" tools:ignore="UnusedResources">Definite un dissegnu di chjusura, un codice PIN o una parolla d’intesa per prutege e vostre metode di pagamentu arregistrate s’ellu ci era qualchissia chì accidissi à u vostru apparechju.</string>
=======
    <string name="credit_cards_warning_dialog_title" moz:RemovedIn="125" tools:ignore="UnusedResources">Prutege e vostre carte bancarie</string>
    <!-- Title of warning dialog if users have no device authentication set up -->
    <string name="credit_cards_warning_dialog_title_2">Prutigite e vostre metode di pagamentu arregistrate</string>
    <!-- Message of warning dialog if users have no device authentication set up -->
    <string name="credit_cards_warning_dialog_message" moz:RemovedIn="125" tools:ignore="UnusedResources">Definite un dissegnu di chjusura, un codice PIN o una parolla d’intesa per prutege e vostre carte arregistrate s’ellu ci era qualchissia chì accidissi à u vostru apparechju.</string>
    <!-- Message of warning dialog if users have no device authentication set up -->
    <string name="credit_cards_warning_dialog_message_3">Definite un dissegnu di chjusura, un codice PIN o una parolla d’intesa per prutege e vostre metode di pagamentu arregistrate s’ellu ci era qualchissia chì accidissi à u vostru apparechju.</string>
>>>>>>> 382ca721
    <!-- Positive button to send users to set up a pin of warning dialog if users have no device authentication set up -->
    <string name="credit_cards_warning_dialog_set_up_now">Cunfigurà subitu</string>
    <!-- Negative button to ignore warning dialog if users have no device authentication set up -->
    <string name="credit_cards_warning_dialog_later">Dopu</string>
    <!-- Title of PIN verification dialog to direct users to re-enter their device credentials to access their credit cards -->
    <string name="credit_cards_biometric_prompt_message_pin">Spalancate u vostru apparechju</string>
    <!-- Message displayed in biometric prompt for authentication, before allowing users to use their stored credit card information -->
    <string name="credit_cards_biometric_prompt_unlock_message" moz:RemovedIn="125" tools:ignore="UnusedResources">Spalancate per impiegà l’infurmazione di e carte bancarie arregistrate</string>

    <!-- Message displayed in biometric prompt for authentication, before allowing users to use their stored payment method information -->
<<<<<<< HEAD
    <string name="credit_cards_biometric_prompt_unlock_message_2" tools:ignore="UnusedResources">Spalancate per impiegà e metode di pagamentu arregistrate</string>
=======
    <string name="credit_cards_biometric_prompt_unlock_message_2">Spalancate per impiegà e metode di pagamentu arregistrate</string>
>>>>>>> 382ca721
    <!-- Title of the "Add address" screen -->
    <string name="addresses_add_address">Aghjunghje un indirizzu</string>
    <!-- Title of the "Edit address" screen -->
    <string name="addresses_edit_address">Mudificà l’indirizzu</string>
    <!-- Title of the "Manage addresses" screen -->
    <string name="addresses_manage_addresses">Urganizà l’indirizzi</string>
    <!-- The header for the first name of an address -->
    <string name="addresses_first_name" moz:removedIn="125" tools:ignore="UnusedResources">Nome</string>
    <!-- The header for the middle name of an address -->
    <string name="addresses_middle_name" moz:removedIn="125" tools:ignore="UnusedResources">Secondu nome</string>
    <!-- The header for the last name of an address -->
    <string name="addresses_last_name" moz:removedIn="125" tools:ignore="UnusedResources">Casata</string>
    <!-- The header for the name of an address. Name represents a person's full name, typically made up of a first, middle and last name, e.g. John Joe Doe. -->
    <string name="addresses_name">Nome cumpletu</string>
    <!-- The header for the street address of an address -->
    <string name="addresses_street_address">Indirizzu pustale</string>
    <!-- The header for the city of an address -->
    <string name="addresses_city">Cità</string>
    <!-- The header for the subregion of an address when "state" should be used -->
    <string name="addresses_state">Statu</string>

    <!-- The header for the subregion of an address when "province" should be used -->
    <string name="addresses_province">Pruvincia</string>
    <!-- The header for the zip code of an address -->
    <string name="addresses_zip">Codice pustale</string>
    <!-- The header for the country or region of an address -->
    <string name="addresses_country">Paese o regione</string>
    <!-- The header for the phone number of an address -->
    <string name="addresses_phone">Telefonu</string>
    <!-- The header for the email of an address -->
    <string name="addresses_email">Indirizu elettronicu</string>
    <!-- The text for the "Save" button for saving an address -->
    <string name="addresses_save_button">Arregistrà</string>
    <!-- The text for the "Cancel" button for cancelling adding, updating or deleting an address -->
    <string name="addresses_cancel_button">Abbandunà</string>
    <!-- The text for the "Delete address" button for deleting an address -->
    <string name="addressess_delete_address_button">Squassà l’indirizzu</string>
    <!-- The title for the "Delete address" confirmation dialog -->
<<<<<<< HEAD
    <string name="addressess_confirm_dialog_message">Vulete veramente squassà st’indirizzu ?</string>
    <!-- The title for the "Delete address" confirmation dialog -->
    <string name="addressess_confirm_dialog_message_2" tools:ignore="UnusedResources">Squassà st’indirizzu ?</string>
=======
    <string name="addressess_confirm_dialog_message" moz:RemovedIn="125" tools:ignore="UnusedResources">Vulete veramente squassà st’indirizzu ?</string>
    <!-- The title for the "Delete address" confirmation dialog -->
    <string name="addressess_confirm_dialog_message_2">Squassà st’indirizzu ?</string>
>>>>>>> 382ca721
    <!-- The text for the positive button on "Delete address" dialog -->
    <string name="addressess_confirm_dialog_ok_button">Squassà</string>
    <!-- The text for the negative button on "Delete address" dialog -->
    <string name="addressess_confirm_dialog_cancel_button">Abbandunà</string>
    <!-- The text for the "Save address" menu item for saving an address -->
    <string name="address_menu_save_address">Arregistrà l’indirizzu</string>
    <!-- The text for the "Delete address" menu item for deleting an address -->
    <string name="address_menu_delete_address">Squassà l’indirizzu</string>

    <!-- Title of the Add search engine screen -->
    <string name="search_engine_add_custom_search_engine_title">Aghjunghje un mutore di ricerca</string>
    <!-- Content description (not visible, for screen readers etc.): Title for the button that navigates to add new engine screen -->
    <string name="search_engine_add_custom_search_engine_button_content_description">Aghjunghje un mutore di ricerca novu</string>
    <!-- Title of the Edit search engine screen -->
    <string name="search_engine_edit_custom_search_engine_title">Mudificà u mutore di ricerca</string>
    <!-- Text for the menu button to edit a search engine -->
    <string name="search_engine_edit">Mudificà</string>
    <!-- Text for the menu button to delete a search engine -->
    <string name="search_engine_delete">Squassà</string>

    <!-- Label for the TextField in which user enters custom search engine name -->
    <string name="search_add_custom_engine_name_label">Nome</string>
    <!-- Placeholder text shown in the Search Engine Name text field before a user enters text -->
    <string name="search_add_custom_engine_name_hint_2">Nome di u mutore di ricerca</string>
    <!-- Label for the TextField in which user enters custom search engine URL -->
    <string name="search_add_custom_engine_url_label">Indirizzu web di a catena di ricerca</string>
    <!-- Placeholder text shown in the Search String TextField before a user enters text -->
    <string name="search_add_custom_engine_search_string_hint_2">Indirizzu web à impiegà per a ricerca</string>
    <!-- Description text for the Search String TextField. The %s is part of the string -->
    <string name="search_add_custom_engine_search_string_example" formatted="false">Rimpiazzà i termi di a ricerca da « %s ». Esempiu :\nhttps://www.google.com/search?q=%s</string>

    <!-- Accessibility description for the form in which details about the custom search engine are entered -->
    <string name="search_add_custom_engine_form_description">Detaglii di u mutore di ricerca persunalizatu</string>

    <!-- Label for the TextField in which user enters custom search engine suggestion URL -->
    <string name="search_add_custom_engine_suggest_url_label">API per e suggestioni di ricerca (ozzionale)</string>
    <!-- Placeholder text shown in the Search Suggestion String TextField before a user enters text -->
    <string name="search_add_custom_engine_suggest_string_hint">Indirizzu web di l’API per e suggestioni di ricerca</string>
    <!-- Description text for the Search Suggestion String TextField. The %s is part of the string -->
    <string name="search_add_custom_engine_suggest_string_example_2" formatted="false">Rimpiazzà a richiesta da « %s». Esempiu :\nhttps://suggestqueries.google.com/complete/search?client=firefox&amp;q=%s</string>
    <!-- The text for the "Save" button for saving a custom search engine -->
    <string name="search_custom_engine_save_button">Arregistrà</string>

    <!-- Text shown when a user leaves the name field empty -->
    <string name="search_add_custom_engine_error_empty_name">Stampittà u nome di u mutore di ricerca</string>
    <!-- Text shown when a user leaves the search string field empty -->
    <string name="search_add_custom_engine_error_empty_search_string">Stampittà una catena di ricerca</string>
    <!-- Text shown when a user leaves out the required template string -->
    <string name="search_add_custom_engine_error_missing_template">Verificate chì a catena di ricerca seguiteghji u furmatu di l’esempiu</string>
    <!-- Text shown when we aren't able to validate the custom search query. The first parameter is the url of the custom search engine -->
    <string name="search_add_custom_engine_error_cannot_reach">Sbagliu di cunnessione à « %s »</string>
    <!-- Text shown when a user creates a new search engine -->
    <string name="search_add_custom_engine_success_message">%s creatu</string>
    <!-- Text shown when a user successfully edits a custom search engine -->
    <string name="search_edit_custom_engine_success_message">%s arregistratu</string>
    <!-- Text shown when a user successfully deletes a custom search engine -->
    <string name="search_delete_search_engine_success_message">%s squassatu</string>

    <!-- Heading for the instructions to allow a permission -->
    <string name="phone_feature_blocked_intro">Per permettelu :</string>
    <!-- First step for the allowing a permission -->
    <string name="phone_feature_blocked_step_settings">1. Andate à e preferenze Android</string>
    <!-- Second step for the allowing a permission -->
    <string name="phone_feature_blocked_step_permissions"><![CDATA[2. Tucchate <b>Permessi</b>]]></string>

    <!-- Third step for the allowing a permission (Fore example: Camera) -->
    <string name="phone_feature_blocked_step_feature"><![CDATA[3. Attivate <b>%1$s</b>]]></string>

    <!-- Label that indicates a site is using a secure connection -->
    <string name="quick_settings_sheet_secure_connection_2">A cunnessione hè assicurata</string>
    <!-- Label that indicates a site is using a insecure connection -->
    <string name="quick_settings_sheet_insecure_connection_2">A cunnessione ùn hè micca assicurata</string>
    <!-- Label to clear site data -->
    <string name="clear_site_data">Squassà i canistrelli è i dati di siti</string>
    <!-- Confirmation message for a dialog confirming if the user wants to delete all data for current site -->
    <string name="confirm_clear_site_data"><![CDATA[Vulete veramente squassà tutti i canistrelli è i dati per u situ <b>%s</b> ?]]></string>
    <!-- Confirmation message for a dialog confirming if the user wants to delete all the permissions for all sites-->
    <string name="confirm_clear_permissions_on_all_sites">Vulete veramente caccià tutti i permessi per tutti i siti ?</string>
    <!-- Confirmation message for a dialog confirming if the user wants to delete all the permissions for a site-->
    <string name="confirm_clear_permissions_site">Vulete veramente caccià tutti i permessi per stu situ ?</string>
    <!-- Confirmation message for a dialog confirming if the user wants to set default value a permission for a site-->
    <string name="confirm_clear_permission_site">Vulete veramente caccià stu permessu per stu situ ?</string>
    <!-- label shown when there are not site exceptions to show in the site exception settings -->
    <string name="no_site_exceptions">Alcuna eccezzione di situ</string>
    <!-- Bookmark deletion confirmation -->
    <string name="bookmark_deletion_confirmation">Vulete veramente squassà st’indetta ?</string>
    <!-- Browser menu button that adds a shortcut to the home fragment -->
    <string name="browser_menu_add_to_shortcuts">Aghjunghje à l’accurtatoghji</string>
    <!-- Browser menu button that removes a shortcut from the home fragment -->
    <string name="browser_menu_remove_from_shortcuts">Caccià da l’accurtatoghji</string>
    <!-- text shown before the issuer name to indicate who its verified by, parameter is the name of
     the certificate authority that verified the ticket-->
    <string name="certificate_info_verified_by">Verificatu da : %1$s</string>
    <!-- Login overflow menu delete button -->
    <string name="login_menu_delete_button">Squassà</string>
    <!-- Login overflow menu edit button -->
    <string name="login_menu_edit_button">Mudificà</string>
    <!-- Message in delete confirmation dialog for logins -->
<<<<<<< HEAD
    <string name="login_deletion_confirmation">Vulete veramente squassà st’identificazione di cunnessione ?</string>
    <!-- Message in delete confirmation dialog for password -->
    <string name="login_deletion_confirmation_2" tools:ignore="UnusedResources">Vulete veramente squassà sta parolla d’intesa ?</string>
=======
    <string name="login_deletion_confirmation" moz:RemovedIn="125" tools:ignore="UnusedResources">Vulete veramente squassà st’identificazione di cunnessione ?</string>
    <!-- Message in delete confirmation dialog for password -->
    <string name="login_deletion_confirmation_2">Vulete veramente squassà sta parolla d’intesa ?</string>
>>>>>>> 382ca721
    <!-- Positive action of a dialog asking to delete  -->
    <string name="dialog_delete_positive">Squassà</string>
    <!-- Negative action of a dialog asking to delete login -->
    <string name="dialog_delete_negative">Abbandunà</string>
    <!--  The saved login options menu description. -->
<<<<<<< HEAD
    <string name="login_options_menu">Ozzioni di l’identificazione</string>
    <!--  The saved password options menu description. -->
    <string name="login_options_menu_2" tools:ignore="UnusedResources">Ozzioni di parolla d’intesa</string>
    <!--  The editable text field for a login's web address. -->
    <string name="saved_login_hostname_description">U campu di testu mudifichevule per l’indirizzu web di l’identificazione.</string>
    <!--  The editable text field for a website address. -->
    <string name="saved_login_hostname_description_3" tools:ignore="UnusedResources">U campu di testu mudifichevule per l’indirizzu di u situ web.</string>
    <!--  The editable text field for a login's username. -->
    <string name="saved_login_username_description">U campu di testu mudifichevule per u nome d’utilizatore di l’identificazione.</string>
    <!--  The editable text field for a username. -->
    <string name="saved_login_username_description_3" tools:ignore="UnusedResources">U campu di testu mudifichevule per u nome d’utilizatore.</string>
    <!--  The editable text field for a login's password. -->
    <string name="saved_login_password_description">U campu di testu mudifichevule per a parolla d’intesa di l’identificazione.</string>
    <!--  The editable text field for a login's password. -->
    <string name="saved_login_password_description_2" tools:ignore="UnusedResources">U campu di testu mudifichevule per a parolla d’intesa.</string>
    <!--  The button description to save changes to an edited login. -->
    <string name="save_changes_to_login">Arregistrà i cambiamenti di l’identificazione.</string>
    <!--  The button description to save changes to an edited password. -->
    <string name="save_changes_to_login_2" tools:ignore="UnusedResources">Arregistrà i cambiamenti.</string>
    <!--  The page title for editing a saved login. -->
    <string name="edit">Mudificà</string>
    <!--  The page title for editing a saved password. -->
    <string name="edit_2" tools:ignore="UnusedResources">Mudificà a parolla d’intesa</string>
    <!--  The page title for adding new login. -->
    <string name="add_login">Aghjunghje una nova identificazione di cunnessione</string>
    <!--  The page title for adding new password. -->
    <string name="add_login_2" tools:ignore="UnusedResources">Aghjunghje una parolla d’intesa</string>
    <!--  The error message in add/edit login view when password field is blank. -->
    <string name="saved_login_password_required">Parolla d’intesa richiesta</string>
    <!--  Error text displayed underneath the password field when it is in an error case. -->
    <string name="saved_login_password_required_2" tools:ignore="UnusedResources">Stampittate una parolla d’intesa</string>
    <!--  The error message in add login view when username field is blank. -->
    <string name="saved_login_username_required">U nome d’utilizatore hè richiestu</string>
    <!--  The error message in add login view when username field is blank. -->
    <string name="saved_login_username_required_2" tools:ignore="UnusedResources">Stampittate un nome d’utilizatore</string>
=======
    <string name="login_options_menu" moz:RemovedIn="125" tools:ignore="UnusedResources">Ozzioni di l’identificazione</string>
    <!--  The saved password options menu description. -->
    <string name="login_options_menu_2">Ozzioni di parolla d’intesa</string>
    <!--  The editable text field for a login's web address. -->
    <string name="saved_login_hostname_description" moz:RemovedIn="125" tools:ignore="UnusedResources">U campu di testu mudifichevule per l’indirizzu web di l’identificazione.</string>
    <!--  The editable text field for a website address. -->
    <string name="saved_login_hostname_description_3">U campu di testu mudifichevule per l’indirizzu di u situ web.</string>
    <!--  The editable text field for a login's username. -->
    <string name="saved_login_username_description" moz:RemovedIn="125" tools:ignore="UnusedResources">U campu di testu mudifichevule per u nome d’utilizatore di l’identificazione.</string>
    <!--  The editable text field for a username. -->
    <string name="saved_login_username_description_3">U campu di testu mudifichevule per u nome d’utilizatore.</string>
    <!--  The editable text field for a login's password. -->
    <string name="saved_login_password_description" moz:RemovedIn="125" tools:ignore="UnusedResources">U campu di testu mudifichevule per a parolla d’intesa di l’identificazione.</string>
    <!--  The editable text field for a login's password. -->
    <string name="saved_login_password_description_2">U campu di testu mudifichevule per a parolla d’intesa.</string>
    <!--  The button description to save changes to an edited login. -->
    <string name="save_changes_to_login" moz:RemovedIn="125" tools:ignore="UnusedResources">Arregistrà i cambiamenti di l’identificazione.</string>
    <!--  The button description to save changes to an edited password. -->
    <string name="save_changes_to_login_2">Arregistrà i cambiamenti.</string>
    <!--  The page title for editing a saved login. -->
    <string name="edit" moz:RemovedIn="125" tools:ignore="UnusedResources">Mudificà</string>
    <!--  The page title for editing a saved password. -->
    <string name="edit_2">Mudificà a parolla d’intesa</string>
    <!--  The page title for adding new login. -->
    <string name="add_login" moz:RemovedIn="125" tools:ignore="UnusedResources">Aghjunghje una nova identificazione di cunnessione</string>
    <!--  The page title for adding new password. -->
    <string name="add_login_2">Aghjunghje una parolla d’intesa</string>
    <!--  The error message in add/edit login view when password field is blank. -->
    <string name="saved_login_password_required" moz:RemovedIn="125" tools:ignore="UnusedResources">Parolla d’intesa richiesta</string>
    <!--  Error text displayed underneath the password field when it is in an error case. -->
    <string name="saved_login_password_required_2">Stampittate una parolla d’intesa</string>
    <!--  The error message in add login view when username field is blank. -->
    <string name="saved_login_username_required" moz:RemovedIn="125" tools:ignore="UnusedResources">U nome d’utilizatore hè richiestu</string>
    <!--  The error message in add login view when username field is blank. -->
    <string name="saved_login_username_required_2">Stampittate un nome d’utilizatore</string>
>>>>>>> 382ca721
    <!--  The error message in add login view when hostname field is blank. -->
    <string name="saved_login_hostname_required" tools:ignore="UnusedResources">U nome d’ospite hè richiestu</string>
    <!--  The error message in add login view when hostname field is blank. -->
    <string name="saved_login_hostname_required_2" tools:ignore="UnusedResources">Stampittate un indirizzu web</string>
    <!-- Voice search button content description  -->
    <string name="voice_search_content_description">Ricerca vucale</string>
    <!-- Voice search prompt description displayed after the user presses the voice search button -->
    <string name="voice_search_explainer">Parlate avà</string>

    <!--  The error message in edit login view when a duplicate username exists. -->
    <string name="saved_login_duplicate">L’identificazione di cunnessione cù stu nome d’utilizatore esiste dighjà</string>

    <!-- This is the hint text that is shown inline on the hostname field of the create new login page. 'https://www.example.com' intentionally hardcoded here -->
    <string name="add_login_hostname_hint_text">https://www.esempiu.com</string>
    <!-- This is an error message shown below the hostname field of the add login page when a hostname does not contain http or https. -->
    <string name="add_login_hostname_invalid_text_3">L’indirizzu web deve cuntene « https:// » o « http:// »</string>
    <!-- This is an error message shown below the hostname field of the add login page when a hostname is invalid. -->
    <string name="add_login_hostname_invalid_text_2">Un nome d’ospite accettevule hè richiestu</string>

    <!-- Synced Tabs -->
    <!-- Text displayed to ask user to connect another device as no devices found with account -->
    <string name="synced_tabs_connect_another_device">Cunnittite un altru apparechju.</string>
    <!-- Text displayed asking user to re-authenticate -->
    <string name="synced_tabs_reauth">Ci vole à autenticassi torna.</string>
    <!-- Text displayed when user has disabled tab syncing in Firefox Sync Account -->
    <string name="synced_tabs_enable_tab_syncing">Ci vole à attivà a sincrunizazione di l’unghjette.</string>

    <!-- Text displayed when user has no tabs that have been synced -->
    <string name="synced_tabs_no_tabs">Ùn avete alcuna unghjetta aperta in Firefox nant’à i vostri altri apparechji.</string>

    <!-- Text displayed in the synced tabs screen when a user is not signed in to Firefox Sync describing Synced Tabs -->
    <string name="synced_tabs_sign_in_message">Affissate a lista di l’unghjette di i vostri altri apparechji.</string>
    <!-- Text displayed on a button in the synced tabs screen to link users to sign in when a user is not signed in to Firefox Sync -->
    <string name="synced_tabs_sign_in_button">Cunnettesi per sincrunizà</string>

    <!-- The text displayed when a synced device has no tabs to show in the list of Synced Tabs. -->
    <string name="synced_tabs_no_open_tabs">Alcuna unghjetta aperta</string>

    <!-- Content description for expanding a group of synced tabs. -->
    <string name="synced_tabs_expand_group">Spiegà u gruppu d’unghjette sincrunizate</string>
    <!-- Content description for collapsing a group of synced tabs. -->
    <string name="synced_tabs_collapse_group">Ripiegà u gruppu d’unghjette sincrunizate</string>

    <!-- Top Sites -->
    <!-- Title text displayed in the dialog when shortcuts limit is reached. -->
    <string name="shortcut_max_limit_title">Numeru massimu d’accurtatoghji toccu</string>
    <!-- Content description text displayed in the dialog when shortcut limit is reached. -->
    <string name="shortcut_max_limit_content">Per aghjunghje un novu accurtatoghju, ci vole à cacciane un’altru. Effettuate una longa incalcata nant’à u situ è selezziunate Caccià</string>
    <!-- Confirmation dialog button text when top sites limit is reached. -->
    <string name="top_sites_max_limit_confirmation_button">Iè, aghju capitu</string>

    <!-- Label for the preference to show the shortcuts for the most visited top sites on the homepage -->
    <string name="top_sites_toggle_top_recent_sites_4">Accurtatoghji</string>
    <!-- Title text displayed in the rename top site dialog. -->
    <string name="top_sites_rename_dialog_title">Nome</string>
    <!-- Hint for renaming title of a shortcut -->
    <string name="shortcut_name_hint">Nome di l’accurtatoghju</string>
    <!-- Button caption to confirm the renaming of the top site. -->
    <string name="top_sites_rename_dialog_ok">Vai</string>
    <!-- Dialog button text for canceling the rename top site prompt. -->
    <string name="top_sites_rename_dialog_cancel">Abbandunà</string>

    <!-- Text for the menu button to open the homepage settings. -->
    <string name="top_sites_menu_settings">Preferenze</string>
    <!-- Text for the menu button to navigate to sponsors and privacy support articles. '&amp;' is replaced with the ampersand symbol: & -->
    <string name="top_sites_menu_sponsor_privacy">I nostri finanzieri è a vostra vita privata</string>
    <!-- Label text displayed for a sponsored top site. -->
    <string name="top_sites_sponsored_label">Finanziati</string>

    <!-- Inactive tabs in the tabs tray -->
    <!-- Title text displayed in the tabs tray when a tab has been unused for 14 days. -->
    <string name="inactive_tabs_title">Unghjette inattive</string>

    <!-- Content description for closing all inactive tabs -->
    <string name="inactive_tabs_delete_all">Chjode tutte l’unghjette inattive</string>

    <!-- Content description for expanding the inactive tabs section. -->
    <string name="inactive_tabs_expand_content_description">Spiegà l’unghjette inattive</string>
    <!-- Content description for collapsing the inactive tabs section. -->
    <string name="inactive_tabs_collapse_content_description">Ripiegà l’unghjette inattive</string>

    <!-- Inactive tabs auto-close message in the tabs tray -->
    <!-- The header text of the auto-close message when the user is asked if they want to turn on the auto-closing of inactive tabs. -->
    <string name="inactive_tabs_auto_close_message_header" tools:ignore="UnusedResources">Chjusura autumatica dopu un mese ?</string>
    <!-- A description below the header to notify the user what the inactive tabs auto-close feature is. -->
    <string name="inactive_tabs_auto_close_message_description" tools:ignore="UnusedResources">Firefox pò chjode l’unghjette chì vo ùn avete micca fighjate durante un mese scorsu.</string>
    <!-- A call to action below the description to allow the user to turn on the auto closing of inactive tabs. -->
    <string name="inactive_tabs_auto_close_message_action" tools:ignore="UnusedResources">ATTIVÀ A CHJUSURA AUTUMATICA</string>

    <!-- Text for the snackbar to confirm auto-close is enabled for inactive tabs -->
    <string name="inactive_tabs_auto_close_message_snackbar">Chjusura autumatica attivata</string>

    <!-- Awesome bar suggestion's headers -->
    <!-- Search suggestions title for Firefox Suggest. -->
    <string name="firefox_suggest_header">Firefox suggerisce</string>

    <!-- Title for search suggestions when Google is the default search suggestion engine. -->
    <string name="google_search_engine_suggestion_header">Ricerca Google</string>
    <!-- Title for search suggestions when the default search suggestion engine is anything other than Google. The first parameter is default search engine name. -->
    <string name="other_default_search_engine_suggestion_header">Ricerca cù %s</string>

    <!-- Default browser experiment -->
    <!-- Default browser card title -->
    <string name="default_browser_experiment_card_title">Cambià di navigatore predefinitu</string>
    <!-- Default browser card text -->
    <string name="default_browser_experiment_card_text">Definisce chì i liami di i siti web, i currieri elettronichi è i messaghji s’aprinu autumaticamente in Firefox.</string>

    <!-- Content description for close button in collection placeholder. -->
    <string name="remove_home_collection_placeholder_content_description">Caccià</string>

    <!-- Content description radio buttons with a link to more information -->
    <string name="radio_preference_info_content_description">Cliccu per sapene di più</string>

    <!-- Content description for the action bar "up" button -->
    <string name="action_bar_up_description" moz:removedIn="124" tools:ignore="UnusedResources">Navigà insù</string>

    <!-- Content description for privacy content close button -->
    <string name="privacy_content_close_button_content_description">Chjode</string>

    <!-- Pocket recommended stories -->
    <!-- Header text for a section on the home screen. -->
    <string name="pocket_stories_header_1">Storie chì facenu riflette</string>
    <!-- Header text for a section on the home screen. -->
    <string name="pocket_stories_categories_header">Storie da l’articulu</string>
    <!-- Text of a button allowing users to access an external url for more Pocket recommendations. -->
    <string name="pocket_stories_placeholder_text">Scoprene di più</string>
    <!-- Title of an app feature. Smaller than a heading. The first parameter is product name Pocket -->
    <string name="pocket_stories_feature_title_2">Funziuneghja grazia à %s.</string>
    <!-- Caption for describing a certain feature. The placeholder is for a clickable text (eg: Learn more) which will load an url in a new tab when clicked.  -->
    <string name="pocket_stories_feature_caption">Parte di a famiglia Firefox. %s</string>
    <!-- Clickable text for opening an external link for more information about Pocket. -->
    <string name="pocket_stories_feature_learn_more">Sapene di più</string>

    <!-- Text indicating that the Pocket story that also displays this text is a sponsored story by other 3rd party entity. -->
    <string name="pocket_stories_sponsor_indication">Finanziatu</string>

    <!-- Snackbar message for enrolling in a Nimbus experiment from the secret settings when Studies preference is Off.-->
    <string name="experiments_snackbar">Attivà a telemetria per mandà dati.</string>
    <!-- Snackbar button text to navigate to telemetry settings.-->
    <string name="experiments_snackbar_button">Andà à e preferenze</string>

    <!-- Review quality check feature-->
    <!-- Name for the review quality check feature used as title for the panel. -->
    <string name="review_quality_check_feature_name_2">Verificadore d’avisu</string>
    <!-- Summary for grades A and B for review quality check adjusted grading. -->
    <string name="review_quality_check_grade_a_b_description">Avisi degni di cunfidenza</string>
    <!-- Summary for grade C for review quality check adjusted grading. -->
    <string name="review_quality_check_grade_c_description">Mischju d’avisi più o menu degni di cunfidenza</string>
    <!-- Summary for grades D and F for review quality check adjusted grading. -->
    <string name="review_quality_check_grade_d_f_description">Avisi micca degni di cunfidenza</string>
    <!-- Text for title presenting the reliability of a product's reviews. -->
    <string name="review_quality_check_grade_title">Quantu seranu degni di cunfidenza st’avisi ?</string>

    <!-- Title for when the rating has been updated by the review checker -->
    <string name="review_quality_check_adjusted_rating_title">Valutazione rettificata</string>
    <!-- Description for a product's adjusted star rating. The text presents that the product's reviews which were evaluated as unreliable were removed from the adjusted rating. -->
    <string name="review_quality_check_adjusted_rating_description_2">Nant’à a basa d’avisi degni di cunfidenza</string>
    <!-- Title for list of highlights from a product's review emphasizing a product's important traits. -->
    <string name="review_quality_check_highlights_title">Messe in lume da l’avisi recente</string>

    <!-- Title for section explaining how we analyze the reliability of a product's reviews. -->
    <string name="review_quality_check_explanation_title">Cumu determinemu a qualità d’un avisu</string>
    <!-- Paragraph explaining how we analyze the reliability of a product's reviews. First parameter is the Fakespot product name. In the phrase "Fakespot by Mozilla", "by" can be localized. Does not need to stay by. -->
    <string name="review_quality_check_explanation_body_reliability">Impieghemu a tecnolugia AI di %s da Mozilla per verificà s’è l’avisi nant’à i prudutti sò degni di cunfidenza. Què vi aiuterà à misurà a qualità di l’avisu, micca quella di u pruduttu.</string>

    <!-- Paragraph explaining the grading system we use to classify the reliability of a product's reviews. -->
    <string name="review_quality_check_info_review_grade_header"><![CDATA[Demu à ogni avisu di pruduttu una <b>nota alfabetica</b> da A fine à F.]]></string>

    <!-- Description explaining grades A and B for review quality check adjusted grading. -->
    <string name="review_quality_check_info_grade_info_AB">Avisi degni di cunfidenza. Pensemu chì l’avisi venenu sicuramente da clienti veri chì anu lasciatu avisi sinceri è imparziali.</string>
    <!-- Description explaining grade C for review quality check adjusted grading. -->
    <string name="review_quality_check_info_grade_info_C">Pensemu chì ci hè un mischju d’avisi più o menu degni di cunfidenza.</string>
    <!-- Description explaining grades D and F for review quality check adjusted grading. -->
    <string name="review_quality_check_info_grade_info_DF">Avisi micca degni di cunfidenza. Pensemu chì l’avisi sò sicuramente falsi o ch’elli venenu da persone partigiane.</string>
    <!-- Paragraph explaining how a product's adjusted grading is calculated. -->
    <string name="review_quality_check_explanation_body_adjusted_grading"><![CDATA[A <b>valutazione rettificata</b> si basa solu nant’à l’avisi chì no pensemu degni di cunfidenza.]]></string>
    <!-- Paragraph explaining product review highlights. First parameter is the name of the retailer (e.g. Amazon). -->
    <string name="review_quality_check_explanation_body_highlights"><![CDATA[L’elementi <b>messi in lume</b> sò l’avisi %s durante l’ultimi 80 ghjorni chì no pensemu degni di cunfidenza.]]></string>
    <!-- Text for learn more caption presenting a link with information about review quality. First parameter is for clickable text defined in review_quality_check_info_learn_more_link. -->
    <string name="review_quality_check_info_learn_more">Sapene di più nant’à %s.</string>

    <!-- Clickable text that links to review quality check SuMo page. First parameter is the Fakespot product name. -->
    <string name="review_quality_check_info_learn_more_link_2">cumu %s determineghja a qualità di l’avisi</string>
    <!-- Text for title of settings section. -->
    <string name="review_quality_check_settings_title">Preferenze</string>
    <!-- Text for label for switch preference to show recommended products from review quality check settings section. -->
    <string name="review_quality_check_settings_recommended_products">Affissà publicità in u verificadore d’avisu</string>

    <!-- Description for switch preference to show recommended products from review quality check settings section. First parameter is for clickable text defined in review_quality_check_settings_recommended_products_learn_more.-->
    <string name="review_quality_check_settings_recommended_products_description_2" tools:ignore="UnusedResources">Viderete, di quandu in quandu, una publicità per un pruduttu pertinente. Femu a publicità per i prudutti solu quandu i so avisi sò di cunfidenza. %s</string>
    <!-- Clickable text that links to review quality check recommended products support article. -->
    <string name="review_quality_check_settings_recommended_products_learn_more" tools:ignore="UnusedResources">Sapene di più</string>
    <!-- Text for turning sidebar off button from review quality check settings section. -->
    <string name="review_quality_check_settings_turn_off">Disattivà u verificadore d’avisu</string>
    <!-- Text for title of recommended product section. This is displayed above a product image, suggested as an alternative to the product reviewed. -->
    <string name="review_quality_check_ad_title" tools:ignore="UnusedResources">Altri prudutti à valutà</string>
    <!-- Caption for recommended product section indicating this is an ad by Fakespot. First parameter is the Fakespot product name. -->
    <string name="review_quality_check_ad_caption" tools:ignore="UnusedResources">Publicità da %s</string>
    <!-- Caption for review quality check panel. First parameter is for clickable text defined in review_quality_check_powered_by_link. -->
    <string name="review_quality_check_powered_by_2">U verificadore d’avisu funziuneghja grazia à %s</string>
    <!-- Clickable text that links to Fakespot.com. First parameter is the Fakespot product name. In the phrase "Fakespot by Mozilla", "by" can be localized. Does not need to stay by. -->
    <string name="review_quality_check_powered_by_link" tools:ignore="UnusedResources">%s da Mozilla</string>
    <!-- Text for title of warning card informing the user that the current analysis is outdated. -->
    <string name="review_quality_check_outdated_analysis_warning_title" tools:ignore="UnusedResources">Infurmazioni nove à cuntrollà</string>
    <!-- Text for button from warning card informing the user that the current analysis is outdated. Clicking this should trigger the product's re-analysis. -->
    <string name="review_quality_check_outdated_analysis_warning_action" tools:ignore="UnusedResources">Cuntrollà subitu</string>

    <!-- Title for warning card informing the user that the current product does not have enough reviews for a review analysis. -->
    <string name="review_quality_check_no_reviews_warning_title">Ùn ci hè ancu abbastanza avisi</string>
    <!-- Text for body of warning card informing the user that the current product does not have enough reviews for a review analysis. -->
    <string name="review_quality_check_no_reviews_warning_body">Quandu stu pruduttu averà d’altri avisi, puderemu cuntrollà a so qualità.</string>
    <!-- Title for warning card informing the user that the current product is currently not available. -->
    <string name="review_quality_check_product_availability_warning_title">U pruduttu ùn hè micca dispunibule</string>
    <!-- Text for the body of warning card informing the user that the current product is currently not available. -->
    <string name="review_quality_check_product_availability_warning_body">S’è vo fighjate chì stu pruduttu hè torna dispunibule, fatecilu sapè è cuntinueremu à cuntrollà l’avisi.</string>
    <!-- Clickable text for warning card informing the user that the current product is currently not available. Clicking this should inform the server that the product is available. -->
    <string name="review_quality_check_product_availability_warning_action_2">Signalà chì u pruduttu hè dispunibule</string>
    <!-- Title for warning card informing the user that the current product's analysis is still processing. The parameter is the percentage progress (0-100%) of the analysis process (e.g. 56%). -->
    <string name="review_quality_check_analysis_in_progress_warning_title_2">Cuntrollu di a qualità di l’avisi (%s)</string>
    <!-- Text for body of warning card informing the user that the current product's analysis is still processing. -->
    <string name="review_quality_check_analysis_in_progress_warning_body">St’operazione pò piglià 60 seconde</string>
    <!-- Title for info card displayed after the user reports a product is back in stock. -->
    <string name="review_quality_check_analysis_requested_info_title">Vi ringraziemu di u vostru signalamentu !</string>
    <!-- Text for body of info card displayed after the user reports a product is back in stock. -->
    <string name="review_quality_check_analysis_requested_info_body">Duveriamu avè l’infurmazioni nant’à l’avisi di stu pruduttu da quì à 24 ore. Ci vole à verificà dopu.</string>
    <!-- Title for info card displayed when the user review checker while on a product that Fakespot does not analyze (e.g. gift cards, music). -->
    <string name="review_quality_check_not_analyzable_info_title">Ùn pudemu micca cuntrollà st’avisi</string>
    <!-- Text for body of info card displayed when the user review checker while on a product that Fakespot does not analyze (e.g. gift cards, music). -->
    <string name="review_quality_check_not_analyzable_info_body">Per disgrazia, ùn pudemu micca cuntrollà a qualità di l’avisi per certi tipi di prudutti. Per indettu, e carte di rigalu, a diffusione di filmetti è di musica, è i ghjochi.</string>
    <!-- Title for info card displayed when another user reported the displayed product is back in stock. -->
    <string name="review_quality_check_analysis_requested_other_user_info_title" tools:ignore="UnusedResources">Infurmazione dispunibule frà pocu</string>
    <!-- Text for body of info card displayed when another user reported the displayed product is back in stock. -->
    <string name="review_quality_check_analysis_requested_other_user_info_body" tools:ignore="UnusedResources">Duveriamu avè l’infurmazioni nant’à l’avisi di stu pruduttu da quì à 24 ore. Ci vole à verificà dopu.</string>
    <!-- Title for info card displayed to the user when analysis finished updating. -->
    <string name="review_quality_check_analysis_updated_confirmation_title" tools:ignore="UnusedResources">L’analisa hè l’ultima</string>
    <!-- Text for the action button from info card displayed to the user when analysis finished updating. -->
    <string name="review_quality_check_analysis_updated_confirmation_action" tools:ignore="UnusedResources">Aghju capitu</string>
    <!-- Title for error card displayed to the user when an error occurred. -->
    <string name="review_quality_check_generic_error_title">Alcuna infurmazione dispunibule fine à quì</string>
    <!-- Text for body of error card displayed to the user when an error occurred. -->
    <string name="review_quality_check_generic_error_body">Travagliemu per currege stu penseru. Ci vole à verificà ulteriurmente.</string>
    <!-- Title for error card displayed to the user when the device is disconnected from the network. -->
    <string name="review_quality_check_no_connection_title">Nisuna cunnessione di reta</string>
    <!-- Text for body of error card displayed to the user when the device is disconnected from the network. -->
    <string name="review_quality_check_no_connection_body">Verificate a vostra cunnessione di reta è pruvate di ricaricà a pagina.</string>
    <!-- Title for card displayed to the user for products whose reviews were not analyzed yet. -->
    <string name="review_quality_check_no_analysis_title">Ùn ci hè ancu infurmazione nant’à st’avisi</string>
    <!-- Text for the body of card displayed to the user for products whose reviews were not analyzed yet. -->
    <string name="review_quality_check_no_analysis_body">Per sapè s’è l’avisi di stu pruduttu sò degni di cunfidenza, cuntrollà a qualità di l’avisi. St’operazione piglia circa 60 seconde solu.</string>
    <!-- Text for button from body of card displayed to the user for products whose reviews were not analyzed yet. Clicking this should trigger a product analysis. -->
    <string name="review_quality_check_no_analysis_link">Cuntrollà a qualità di l’avisi</string>
    <!-- Headline for review quality check contextual onboarding card. -->
    <string name="review_quality_check_contextual_onboarding_title">Pruvate a nostra guida di cunfidenza nant’à l’avisi di prudutti</string>
    <!-- Description for review quality check contextual onboarding card. The first and last two parameters are for retailer names (e.g. Amazon, Walmart). The second parameter is for the name of the application (e.g. Firefox). -->
    <string name="review_quality_check_contextual_onboarding_description">Fighjate quantu sò degni di cunfidenza l‘avisi di prudutti nant’à %1$s prima di cumprà. U verificadore d’avisu, una funzione esperimentale da %2$s, hè integratu direttamente in u navigatore. Funziuneghja ancu nant’à %3$s è %4$s.</string>
    <!-- Description for review quality check contextual onboarding card. The first parameters is for retailer name (e.g. Amazon). The second parameter is for the name of the application (e.g. Firefox). -->
    <string name="review_quality_check_contextual_onboarding_description_one_vendor">Fighjate quantu sò degni di cunfidenza l‘avisi di prudutti nant’à %1$s prima di cumprà. U verificadore d’avisu, una funzione esperimentale da %2$s, hè integratu direttamente in u navigatore.</string>
    <!-- Paragraph presenting review quality check feature. First parameter is the Fakespot product name. Second parameter is for clickable text defined in review_quality_check_contextual_onboarding_learn_more_link. In the phrase "Fakespot by Mozilla", "by" can be localized. Does not need to stay by. -->
    <string name="review_quality_check_contextual_onboarding_learn_more">Impieghendu a tecnolugia di %1$s da Mozilla, vi aiutemu à rispinghje l’avisi partigiani è falsi. U nostru mudellu d’intelligenza artificiale hè amendatu cuntinuatamente per prutegevi quandu vo cumprate. %2$s</string>
    <!-- Clickable text from the contextual onboarding card that links to review quality check support article. -->
    <string name="review_quality_check_contextual_onboarding_learn_more_link">Sapene di più</string>
    <!-- Caption text to be displayed in review quality check contextual onboarding card above the opt-in button. First parameter is the Fakespot product name. Following parameters are for clickable texts defined in review_quality_check_contextual_onboarding_privacy_policy and review_quality_check_contextual_onboarding_terms_use. In the phrase "Fakespot by Mozilla", "by" can be localized. Does not need to stay by. -->
    <string name="review_quality_check_contextual_onboarding_caption" moz:RemovedIn="123" tools:ignore="UnusedResources">A selezzione di « Sì, pruvallu » vole dì chì vo site d.accunsenti cù %2$s è %3$s di %1$s da Mozilla.</string>
    <!-- Caption text to be displayed in review quality check contextual onboarding card above the opt-in button. Parameter is the Fakespot product name. After the colon, what appears are two links, each on their own line. The first link is to a Privacy policy (review_quality_check_contextual_onboarding_privacy_policy_2). The second link is to Terms of use (review_quality_check_contextual_onboarding_terms_use_2). -->
    <string name="review_quality_check_contextual_onboarding_caption_2" moz:RemovedIn="123" tools:ignore="UnusedResources">A selezzione di « Sì, pruvallu » vole dì chì vo accettate quell’elementi di %1$s :</string>
    <!-- Caption text to be displayed in review quality check contextual onboarding card above the opt-in button. First parameter is Firefox app name, third parameter is the Fakespot product name. Second & fourth are for clickable texts defined in review_quality_check_contextual_onboarding_privacy_policy_3 and review_quality_check_contextual_onboarding_terms_use. -->
    <string name="review_quality_check_contextual_onboarding_caption_3" moz:RemovedIn="124" tools:ignore="UnusedResources">A selezzione di « Sì, pruvallu » vole dì chì vo site d’accunsenti cù a %2$s di %1$s è a %4$s di %3$s.</string>
    <!-- Caption text to be displayed in review quality check contextual onboarding card above the opt-in button. First parameter is Firefox app name, third parameter is the Fakespot product name. Second & fourth are for clickable texts defined in review_quality_check_contextual_onboarding_privacy_policy_3 and review_quality_check_contextual_onboarding_terms_use. -->
    <string name="review_quality_check_contextual_onboarding_caption_4">A selezzione di « Sì, pruvallu » vole dì chì vo site d’accunsenti cù a %2$s di %1$s è a %4$s di %3$s.</string>
    <!-- Clickable text from the review quality check contextual onboarding card that links to Fakespot privacy policy. -->
    <string name="review_quality_check_contextual_onboarding_privacy_policy" moz:RemovedIn="123" tools:ignore="UnusedResources">pulitica di cunfidenzialità</string>
    <!-- Clickable text from the review quality check contextual onboarding card that links to Fakespot privacy policy. -->
    <string name="review_quality_check_contextual_onboarding_privacy_policy_2" moz:RemovedIn="123" tools:ignore="UnusedResources">Pulitica di cunfidenzialità</string>
    <!-- Clickable text from the review quality check contextual onboarding card that links to Fakespot privacy notice. -->
    <string name="review_quality_check_contextual_onboarding_privacy_policy_3">dichjarazione di cunfidenzialità</string>
    <!-- Clickable text from the review quality check contextual onboarding card that links to Fakespot terms of use. -->
    <string name="review_quality_check_contextual_onboarding_terms_use">cundizioni d’utilizazione</string>
    <!-- Clickable text from the review quality check contextual onboarding card that links to Fakespot terms of use. -->
    <string name="review_quality_check_contextual_onboarding_terms_use_2" moz:RemovedIn="123" tools:ignore="UnusedResources">Cundizioni d’utilizazione</string>
    <!-- Text for opt-in button from the review quality check contextual onboarding card. -->
    <string name="review_quality_check_contextual_onboarding_primary_button_text">Sì, pruvallu</string>
    <!-- Text for opt-out button from the review quality check contextual onboarding card. -->
    <string name="review_quality_check_contextual_onboarding_secondary_button_text">Micca subitu</string>

    <!-- Text for the first CFR presenting the review quality check feature. -->
    <string name="review_quality_check_first_cfr_message">Prima di cumprà, circate à sapè s’è vo pudete fà cunfidenza à l’avisi nant’à stu pruduttu.</string>
    <!-- Text displayed in the first CFR presenting the review quality check feature that opens the review checker when clicked. -->
    <string name="review_quality_check_first_cfr_action" tools:ignore="UnusedResources">Pruvà u verificadore d’avisu</string>
    <!-- Text for the second CFR presenting the review quality check feature. -->
    <string name="review_quality_check_second_cfr_message">St’avisi serianu degni di cunfidenza ? Cuntrollà subitu per fighjà una valutazione rettificata.</string>
    <!-- Text displayed in the second CFR presenting the review quality check feature that opens the review checker when clicked. -->
    <string name="review_quality_check_second_cfr_action" tools:ignore="UnusedResources">Apre u verificadore d’avisu</string>
    <!-- Flag showing that the review quality check feature is work in progress. -->
    <string name="review_quality_check_beta_flag">Beta</string>
    <!-- Content description (not visible, for screen readers etc.) for opening browser menu button to open review quality check bottom sheet. -->
    <string name="review_quality_check_open_handle_content_description">Apre u verificadore d’avisu</string>
    <!-- Content description (not visible, for screen readers etc.) for closing browser menu button to open review quality check bottom sheet. -->
    <string name="review_quality_check_close_handle_content_description">Chjode u verificadore d’avisu</string>
    <!-- Content description (not visible, for screen readers etc.) for review quality check star rating. First parameter is the number of stars (1-5) representing the rating. -->
    <string name="review_quality_check_star_rating_content_description">%1$s stelle nant’à 5</string>
    <!-- Text for minimize button from highlights card. When clicked the highlights card should reduce its size. -->
    <string name="review_quality_check_highlights_show_less">Menu detaglii</string>
    <!-- Text for maximize button from highlights card. When clicked the highlights card should expand to its full size. -->
    <string name="review_quality_check_highlights_show_more">Più di detaglii</string>
    <!-- Text for highlights card quality category header. Reviews shown under this header should refer the product's quality. -->
    <string name="review_quality_check_highlights_type_quality">Qualità</string>
    <!-- Text for highlights card price category header. Reviews shown under this header should refer the product's price. -->
    <string name="review_quality_check_highlights_type_price">Prezzu</string>
    <!-- Text for highlights card shipping category header. Reviews shown under this header should refer the product's shipping. -->
    <string name="review_quality_check_highlights_type_shipping">Spedizione</string>
    <!-- Text for highlights card packaging and appearance category header. Reviews shown under this header should refer the product's packaging and appearance. -->
    <string name="review_quality_check_highlights_type_packaging_appearance">Imballasgiu è aspettu</string>

    <!-- Text for highlights card competitiveness category header. Reviews shown under this header should refer the product's competitiveness. -->
    <string name="review_quality_check_highlights_type_competitiveness">Cumpetitività</string>

    <!-- Text that is surrounded by quotes. The parameter is the actual text that is in quotes. An example of that text could be: Excellent craftsmanship, and that is displayed as “Excellent craftsmanship”. The text comes from a buyer's review that the feature is highlighting"   -->
    <string name="surrounded_with_quotes">« %s »</string>

    <!-- Accessibility services actions labels. These will be appended to accessibility actions like "Double tap to.." but not by or applications but by services like Talkback. -->
    <!-- Action label for elements that can be collapsed if interacting with them. Talkback will append this to say "Double tap to collapse". -->
    <string name="a11y_action_label_collapse">riduce</string>
    <!-- Current state for elements that can be collapsed if interacting with them. Talkback will dictate this after a state change. -->
    <string name="a11y_state_label_collapsed">riduttu</string>
    <!-- Action label for elements that can be expanded if interacting with them. Talkback will append this to say "Double tap to expand". -->
    <string name="a11y_action_label_expand">allargà</string>
    <!-- Current state for elements that can be expanded if interacting with them. Talkback will dictate this after a state change. -->
    <string name="a11y_state_label_expanded">allargatu</string>
    <!-- Action label for links to a website containing documentation about a wallpaper collection. Talkback will append this to say "Double tap to open link to learn more about this collection". -->
    <string name="a11y_action_label_wallpaper_collection_learn_more">apre u liame per sapene di più nant’à sta cullezzione</string>
    <!-- Action label for links that point to an article. Talkback will append this to say "Double tap to read the article". -->
    <string name="a11y_action_label_read_article">leghje l’articulu</string>
    <!-- Action label for links to the Firefox Pocket website. Talkback will append this to say "Double tap to open link to learn more". -->
    <string name="a11y_action_label_pocket_learn_more">apre u liame per sapene di più</string>
    <!-- Content description for headings announced by accessibility service. The first parameter is the text of the heading. Talkback will announce the first parameter and then speak the word "Heading" indicating to the user that this text is a heading for a section. -->
    <string name="a11y_heading">%s, Titulu</string>

    <!-- Title for dialog displayed when trying to access links present in a text. -->
    <string name="a11y_links_title">Liami</string>
    <!-- Additional content description for text bodies that contain urls. -->
    <string name="a11y_links_available">Liami dispunibule</string>

    <!-- Translations feature-->

    <!-- Translation request dialog -->
    <!-- Title for the translation dialog that allows a user to translate the webpage. -->
    <string name="translations_bottom_sheet_title">Traduce sta pagina ?</string>
    <!-- Title for the translation dialog after a translation was completed successfully.
    The first parameter is the name of the language that the page was translated from, for example, "French".
    The second parameter is the name of the language that the page was translated to, for example, "English". -->
    <string name="translations_bottom_sheet_title_translation_completed">Pagina tradutta in %2$s, l’origine hè in %1$s</string>
    <!-- Title for the translation dialog that allows a user to translate the webpage when a user uses the translation feature the first time. The first parameter is the name of the application, for example, "Fenix". -->
    <string name="translations_bottom_sheet_title_first_time">Pruvà e traduzzioni private di %1$s</string>

    <!-- Additional information on the translation dialog that appears when a user uses the translation feature the first time. The first parameter is clickable text with a link, for example, "Learn more". -->
    <string name="translations_bottom_sheet_info_message">Per rispettà a vostra vita privata, e traduzzioni ùn escenu mai da u vostru apparechju. Lingue nove è altri amendamenti seranu dispunibule prestu ! %1$s</string>
    <!-- Text that links to additional information about the Firefox translations feature. -->
    <string name="translations_bottom_sheet_info_message_learn_more">Sapene di più</string>
    <!-- Label for the dropdown to select which language to translate from on the translations dialog. Usually the translate from language selected will be the same as the page language. -->
    <string name="translations_bottom_sheet_translate_from">Traduce da</string>
    <!-- Label for the dropdown to select which language to translate to on the translations dialog. Usually the translate to language selected will be the user's preferred language. -->
    <string name="translations_bottom_sheet_translate_to">Traduce versu</string>
    <!-- Button text on the translations dialog to dismiss the dialog and return to the browser. -->
    <string name="translations_bottom_sheet_negative_button">Micca subitu</string>
    <!-- Button text on the translations dialog to restore the translated website back to the original untranslated version. -->
    <string name="translations_bottom_sheet_negative_button_restore">Affissà a pagina d’origine</string>
    <!-- Button text on the translations dialog when a translation error appears, used to dismiss the dialog and return to the browser. -->
    <string name="translations_bottom_sheet_negative_button_error">Compiu</string>
    <!-- Button text on the translations dialog to begin a translation of the website. -->
    <string name="translations_bottom_sheet_positive_button">Traduce</string>
    <!-- Button text on the translations dialog when a translation error appears. -->
    <string name="translations_bottom_sheet_positive_button_error">Pruvà torna</string>
    <!-- Inactive button text on the translations dialog that indicates a translation is currently in progress. This button will be accompanied by a loading icon. -->
    <string name="translations_bottom_sheet_translating_in_progress">Traduzzione</string>
    <!-- Button content description (not visible, for screen readers etc.) for the translations dialog translate button that indicates a translation is currently in progress. -->
    <string name="translations_bottom_sheet_translating_in_progress_content_description">Traduzzione in corsu</string>

    <!-- Default dropdown option when initially selecting a language from the translations dialog language selection dropdown. -->
    <string name="translations_bottom_sheet_default_dropdown_selection">Sciglite una lingua</string>
    <!-- The title of the warning card informs the user that a translation could not be completed. -->
    <string name="translation_error_could_not_translate_warning_text">Un prublema hè accadutu durante a traduzzione. Ci vole à pruvà torna.</string>
    <!-- The title of the warning card informs the user that the list of languages cannot be loaded. -->
    <string name="translation_error_could_not_load_languages_warning_text">Ùn si pò micca caricà e lingue. Ci vole à verificà a vostra cunnessione internet è pruvà torna.</string>
    <!-- The title of the warning card informs the user that a language is not supported. The first parameter is the name of the language that is not supported. -->
    <string name="translation_error_language_not_supported_warning_text">Per disgrazia, a lingua %1$s ùn hè ancu accettata.</string>
    <!-- Button text on the warning card when a language is not supported. The link will take the user to a page to a support page about translations. -->
    <string name="translation_error_language_not_supported_learn_more">Sapene di più</string>


    <!-- Snackbar title shown if the user closes the Translation Request dialogue and a translation is in progress. -->
    <string name="translation_in_progress_snackbar">Traduzzione…</string>
    <!-- Title for the data saving mode warning dialog used in the translation request dialog.
    This dialog will be presented when the user attempts to perform
    a translation without the necessary language files downloaded first when Android's data saver mode is enabled and the user is not using WiFi.
    The first parameter is the size in kilobytes or megabytes of the language file. -->
    <string name="translations_download_language_file_dialog_title">Scaricà a lingua in modu di risparmiu di dati (%1$s) ?</string>


    <!-- Translations options dialog -->
    <!-- Title of the translation options dialog that allows a user to set their translation options for the site the user is currently on. -->
    <string name="translation_option_bottom_sheet_title">Ozzioni di traduzzione</string>
    <!-- Toggle switch label that allows a user to set the setting if they would like the browser to always offer or suggest translations when available. -->
    <string name="translation_option_bottom_sheet_always_translate">Prupone sempre di traduce</string>
    <!-- Toggle switch label that allows a user to set if they would like a given language to automatically translate or not. The first parameter is the language name, for example, "Spanish". -->
    <string name="translation_option_bottom_sheet_always_translate_in_language">Traduce sempre in %1$s</string>
    <!-- Toggle switch label that allows a user to set if they would like to never be offered a translation of the given language. The first parameter is the language name, for example, "Spanish". -->
    <string name="translation_option_bottom_sheet_never_translate_in_language">Ùn traduce mai in %1$s</string>
    <!-- Toggle switch label that allows a user to set the setting if they would like the browser to never translate the site the user is currently visiting. -->
    <string name="translation_option_bottom_sheet_never_translate_site">Ùn traduce mai stu situ</string>
    <!-- Toggle switch description that will appear under the "Never translate these sites" settings toggle switch to provide more information on how this setting interacts with other settings. -->
    <string name="translation_option_bottom_sheet_switch_never_translate_site_description">Supraneghja tutte l’altre preferenze</string>
    <!-- Toggle switch description that will appear under the "Never translate" and "Always translate" toggle switch settings to provide more information on how these  settings interacts with other settings. -->
    <string name="translation_option_bottom_sheet_switch_description">Supraneghja e pruposte di traduzzione</string>
    <!-- Button text for the button that will take the user to the translation settings dialog. -->
    <string name="translation_option_bottom_sheet_translation_settings">Preferenze di traduzzione</string>

    <!-- Button text for the button that will take the user to a website to learn more about how translations works in the given app. The first parameter is the name of the application, for example, "Fenix". -->
    <string name="translation_option_bottom_sheet_about_translations">Apprupositu di e traduzzioni in %1$s</string>

    <!-- Translation settings dialog -->
    <!-- Title of the translation settings dialog that allows a user to set their preferred translation settings. -->
    <string name="translation_settings_toolbar_title">Traduzzioni</string>
    <!-- Toggle switch label that indicates that the browser should signal or indicate when a translation is possible for any page. -->
    <string name="translation_settings_offer_to_translate">Prupone di traduce quand’ella hè pussibule</string>
    <!-- Toggle switch label that indicates that downloading files required for translating is permitted when using data saver mode in Android. -->
    <string name="translation_settings_always_download">Scaricà sempre e lingue in modu di risparmiu di dati</string>
    <!-- Section header text that begins the section of a list of different options the user may select to adjust their translation preferences. -->
    <string name="translation_settings_translation_preference">Preferenze di traduzzione</string>
    <!-- Button text for the button that will take the user to the automatic translations settings dialog. On the automatic translations settings dialog, the user can set if translations should occur automatically for a given language. -->
    <string name="translation_settings_automatic_translation">Traduzzione autumatica</string>
    <!-- Button text for the button that will take the user to the never translate these sites dialog. On the never translate these sites dialog, the user can set if translations should never occur on certain websites. -->
    <string name="translation_settings_automatic_never_translate_sites">Ùn traduce mai sti siti</string>
    <!-- Button text for the button that will take the user to the download languages dialog. On the download languages dialog, the user can manage which languages they would like to download for translations. -->
    <string name="translation_settings_download_language">Scaricà lingue</string>

    <!-- Automatic translation preference screen -->
    <!-- Title of the automatic translation preference screen that will appear on the toolbar.-->
    <string name="automatic_translation_toolbar_title_preference">Traduzzione autumatica</string>

    <!-- Screen header presenting the automatic translation preference feature. It will appear under the toolbar. -->
    <string name="automatic_translation_header_preference">Selezziunà una lingua per sceglie l’ozzione « Traduce sempre » o « Ùn traduce mai ».</string>

    <!-- Automatic translation options preference screen -->
    <!-- Preference option for offering to translate. Radio button title text.-->
    <string name="automatic_translation_option_offer_to_translate_title_preference">Prupone di traduce (predefinitu)</string>
    <!-- Preference option for offering to translate. Radio button summary text. The first parameter is the name of the app defined in app_name (for example: Fenix)-->
    <string name="automatic_translation_option_offer_to_translate_summary_preference">%1$s pruponerà di traduce i siti in sta lingua.</string>
    <!-- Preference option for always translate. Radio button title text. -->
    <string name="automatic_translation_option_always_translate_title_preference">Traduce sempre</string>
    <!-- Preference option for always translate. Radio button summary text. The first parameter is the name of the app defined in app_name (for example: Fenix)-->
    <string name="automatic_translation_option_always_translate_summary_preference">%1$s traducerà autumaticamente sta lingua à u caricamentu di a pagina.</string>

    <!-- Preference option for never translate. Radio button title text.-->
    <string name="automatic_translation_option_never_translate_title_preference">Ùn traduce mai</string>
    <!-- Preference option for never translate. Radio button summary text. The first parameter is the name of the app defined in app_name (for example: Fenix)-->
    <string name="automatic_translation_option_never_translate_summary_preference">%1$s ùn pruponerà mai di traduce i siti in sta lingua.</string>

    <!-- Never translate site preference screen -->
    <!-- Title of the never translate site preference screen that will appear on the toolbar.-->
    <string name="never_translate_site_toolbar_title_preference">Ùn traduce mai sti siti</string>
    <!-- Screen header presenting the never translate site preference feature. It will appear under the toolbar. -->
    <string name="never_translate_site_header_preference">Per aghjunghje un situ novu : visitatelu è selezziunate « Ùn traduce mai stu situ » da u listinu di traduzzione.</string>
    <!-- Content description (not visible, for screen readers etc.): For a never-translated site list item that is selected.
             The first parameter is web site url (for example:"wikipedia.com") -->
    <string name="never_translate_site_item_list_content_description_preference">Caccià %1$s</string>
    <!-- The Delete site dialogue title will appear when the user clicks on a list item.
             The first parameter is web site url (for example:"wikipedia.com") -->
    <string name="never_translate_site_dialog_title_preference">Squassà %1$s ?</string>
    <!-- The Delete site dialogue positive button will appear when the user clicks on a list item. The site will be deleted. -->
    <string name="never_translate_site_dialog_confirm_delete_preference">Squassà</string>
    <!-- The Delete site dialogue negative button will appear when the user clicks on a list item. The dialog will be dismissed. -->
    <string name="never_translate_site_dialog_cancel_preference">Abbandunà</string>

    <!-- Download languages preference screen -->
    <!-- Title of the download languages preference screen toolbar.-->
    <string name="download_languages_toolbar_title_preference">Scaricà lingue</string>
    <!-- Screen header presenting the download language preference feature. It will appear under the toolbar.The first parameter is "Learn More," a clickable text with a link. Talkback will append this to say "Double tap to open link to learn more". -->
    <string name="download_languages_header_preference">Scaricate e lingue sane per traduce più prestu è senza cunnessione internet. %1$s</string>
    <!-- Clickable text from the screen header that links to a website. -->
    <string name="download_languages_header_learn_more_preference">Sapene di più</string>
    <!-- The subhead of the download language preference screen will appear above the pivot language. -->
    <string name="download_languages_available_languages_preference">Lingue dispunibule</string>
    <!-- Text that will appear beside a core or pivot language package name to show that the language is necessary for the translation feature to function. -->
    <string name="download_languages_default_system_language_require_preference">richiestu</string>

    <!-- A text for download language preference item.
    The first parameter is the language name, for example, "Spanish".
    The second parameter is the language file size, for example, "(3.91 KB)" or, if the language package name is a pivot language, "(required)". -->
    <string name="download_languages_language_item_preference">%1$s (%2$s)</string>
    <!-- The subhead of the download language preference screen will appear above the items that were not downloaded. -->
    <string name="download_language_header_preference">Scaricà lingue</string>
    <!-- All languages list item. When the user presses this item, they can download or delete all languages. -->
    <string name="download_language_all_languages_item_preference">Tutte e lingue</string>
    <!-- Content description (not visible, for screen readers etc.): For a language list item that was downloaded, the user can now delete it. -->
    <string name="download_languages_item_content_description_downloaded_state">Squassà</string>
    <!-- Content description (not visible, for screen readers etc.): For a language list item, downloading is in progress. -->
    <string name="download_languages_item_content_description_in_progress_state">In corsu</string>
    <!-- Content description (not visible, for screen readers etc.): For a language list item that was not downloaded. -->
    <string name="download_languages_item_content_description_not_downloaded_state">Scaricà</string>
    <!-- Content description (not visible, for screen readers etc.): For a language list item that is selected. -->
    <string name="download_languages_item_content_description_selected_state">Selezziunata</string>

    <!-- Title for the dialog used by the translations feature to confirm deleting a language.
    The dialog will be presented when the user requests deletion of a language.
    The first parameter is the name of the language, for example, "Spanish" and the second parameter is the size in kilobytes or megabytes of the language file. -->
    <string name="delete_language_file_dialog_title">Squassà %1$s (%2$s) ?</string>

    <!-- Additional information for the dialog used by the translations feature to confirm deleting a language. The first parameter is the name of the application, for example, "Fenix". -->
    <string name="delete_language_file_dialog_message">S’è vo squassate sta lingua, %1$s scaricherà in l’impiatta certe parti di lingue à pocu à pocu di e traduzzioni.</string>
    <!-- Title for the dialog used by the translations feature to confirm deleting all languages file.
    The dialog will be presented when the user requests deletion of all languages file.
    The first parameter is the size in kilobytes or megabytes of the language file. -->
    <string name="delete_language_all_languages_file_dialog_title">Squassà tutte e lingue (%1$s) ?</string>
    <!-- Additional information for the dialog used by the translations feature to confirm deleting all languages file. The first parameter is the name of the application, for example, "Fenix". -->
    <string name="delete_language_all_languages_file_dialog_message">S’è vo squassate tutte e lingue, %1$s scaricherà in l’impiatta certe parti di lingue à pocu à pocu di e traduzzioni.</string>
    <!-- Button text on the dialog used by the translations feature to confirm deleting a language. -->
    <string name="delete_language_file_dialog_positive_button_text">Squassà</string>
    <!-- Button text on the dialog used by the translations feature to cancel deleting a language. -->
    <string name="delete_language_file_dialog_negative_button_text">Abbandunà</string>

    <!-- Title for the data saving mode warning dialog used by the translations feature.
    This dialog will be presented when the user attempts to download a language or perform
    a translation without the necessary language files downloaded first when Android's data saver mode is enabled and the user is not using WiFi.
    The first parameter is the size in kilobytes or megabytes of the language file.-->
    <string name="download_language_file_dialog_title">Scaricà in modu di risparmiu di dati (%1$s) ?</string>
    <!-- Additional information for the data saving mode warning dialog used by the translations feature. This text explains the reason a download is required for a translation. -->
    <string name="download_language_file_dialog_message_all_languages">Scarichemu in a vostra impiatta certe parti di lingue per mantene private e vostre traduzzioni.</string>
    <!-- Checkbox label text on the data saving mode warning dialog used by the translations feature. This checkbox allows users to ignore the data usage warnings. -->
    <string name="download_language_file_dialog_checkbox_text">Scaricà sempre in modu di risparmiu di dati</string>
    <!-- Button text on the data saving mode warning dialog used by the translations feature to allow users to confirm they wish to continue and download the language file. -->
    <string name="download_language_file_dialog_positive_button_text">Scaricà</string>
    <!-- Button text on the data saving mode warning dialog used by the translations feature to allow users to confirm they wish to continue and download the language file and perform a translation. -->
    <string name="download_language_file_dialog_positive_button_text_all_languages">Scaricà è traduce</string>
    <!-- Button text on the data saving mode warning dialog used by the translations feature to allow users to cancel the action and not perform a download of the language file. -->
    <string name="download_language_file_dialog_negative_button_text">Abbandunà</string>

    <!-- Debug drawer -->
    <!-- The user-facing title of the Debug Drawer feature. -->
    <string name="debug_drawer_title">Attrezzi di spannatura</string>
    <!-- Content description (not visible, for screen readers etc.): Navigate back within the debug drawer. -->
    <string name="debug_drawer_back_button_content_description">Navigazione in daretu</string>
    <!-- The title of the Tab Tools feature in the Debug Drawer. -->
    <string name="debug_drawer_tab_tools_title">Attrezzi d’unghjette</string>
    <!-- The title of the tab count section in Tab Tools. -->
    <string name="debug_drawer_tab_tools_tab_count_title">Numeru d’unghjette</string>
    <!-- The active tab count category in the tab count section in Tab Tools. -->
    <string name="debug_drawer_tab_tools_tab_count_normal">Attive</string>
    <!-- The inactive tab count category in the tab count section in Tab Tools. -->
    <string name="debug_drawer_tab_tools_tab_count_inactive">Inattive</string>
    <!-- The private tab count category in the tab count section in Tab Tools. -->
    <string name="debug_drawer_tab_tools_tab_count_private">Private</string>
    <!-- The total tab count category in the tab count section in Tab Tools. -->
    <string name="debug_drawer_tab_tools_tab_count_total">Tutale</string>
    <!-- The title of the tab creation tool section in Tab Tools. -->
    <string name="debug_drawer_tab_tools_tab_creation_tool_title">Attrezzu di creazione d’unghjetta</string>
    <!-- The label of the text field in the tab creation tool. -->
    <string name="debug_drawer_tab_tools_tab_creation_tool_text_field_label">Numeru d’unghjette à creà</string>
    <!-- The button text to add tabs to the active tab group in the tab creation tool. -->
    <string name="debug_drawer_tab_tools_tab_creation_tool_button_text_active">Aghjunghje à l’unghjette attive</string>
    <!-- The button text to add tabs to the inactive tab group in the tab creation tool. -->
    <string name="debug_drawer_tab_tools_tab_creation_tool_button_text_inactive">Aghjunghje à l’unghjette inattive</string>
    <!-- The button text to add tabs to the private tab group in the tab creation tool. -->
    <string name="debug_drawer_tab_tools_tab_creation_tool_button_text_private">Aghjunghje à l’unghjette private</string>
</resources><|MERGE_RESOLUTION|>--- conflicted
+++ resolved
@@ -258,14 +258,11 @@
     <!-- Content description for the translate page toolbar button that opens the translations dialog when no translation has occurred. -->
     <string name="browser_toolbar_translate">Traduce a pagina</string>
 
-<<<<<<< HEAD
-=======
     <!-- Content description (not visible, for screen readers etc.) for the translate page toolbar button that opens the translations dialog when the page is translated successfully.
          The first parameter is the name of the language that is displayed in the original page. (For example: English)
          The second parameter is the name of the language which the page was translated to. (For example: French) -->
     <string name="browser_toolbar_translated_successfully">Pagina tradutta in %2$s, l’origine hè in %1$s.</string>
 
->>>>>>> 382ca721
     <!-- Locale Settings Fragment -->
     <!-- Content description for tick mark on selected language -->
     <string name="a11y_selected_locale_content_description">Lingua selezziunata</string>
@@ -719,15 +716,9 @@
     <!-- Preference for syncing bookmarks -->
     <string name="preferences_sync_bookmarks">Indette</string>
     <!-- Preference for syncing logins -->
-<<<<<<< HEAD
-    <string name="preferences_sync_logins">Identificazioni di cunnessione</string>
-    <!-- Preference for syncing passwords -->
-    <string name="preferences_sync_logins_2" tools:ignore="UnusedResources">Parolle d’intesa</string>
-=======
     <string name="preferences_sync_logins" moz:RemovedIn="125" tools:ignore="UnusedResources">Identificazioni di cunnessione</string>
     <!-- Preference for syncing passwords -->
     <string name="preferences_sync_logins_2">Parolle d’intesa</string>
->>>>>>> 382ca721
     <!-- Preference for syncing tabs -->
     <string name="preferences_sync_tabs_2">Apre l’unghjette</string>
     <!-- Preference for signing out -->
@@ -756,11 +747,7 @@
     <string name="preferences_sync_credit_cards" moz:RemovedIn="125" tools:ignore="UnusedResources">Carte bancarie</string>
 
     <!-- Preference for syncing payment methods -->
-<<<<<<< HEAD
-    <string name="preferences_sync_credit_cards_2" tools:ignore="UnusedResources">Metode di pagamentu</string>
-=======
     <string name="preferences_sync_credit_cards_2">Metode di pagamentu</string>
->>>>>>> 382ca721
     <!-- Preference for syncing addresses -->
     <string name="preferences_sync_address">Indirizzi</string>
 
@@ -1703,15 +1690,6 @@
     <string name="add_to_homescreen_description_2">Hè faciule d’aghjunghje stu situ nant’à u screnu d’accolta di u vostru apparechju per accedeci direttamente è navigà più prestu cum’è s’ella fussi un’appiecazione.</string>
 
     <!-- Preference for managing the settings for logins and passwords in Fenix -->
-<<<<<<< HEAD
-    <string name="preferences_passwords_logins_and_passwords">Identificazioni è parolle d’intesa</string>
-    <!-- Preference for managing the settings for logins and passwords in Fenix -->
-    <string name="preferences_passwords_logins_and_passwords_2" tools:ignore="UnusedResources">Parolle d’intesa</string>
-    <!-- Preference for managing the saving of logins and passwords in Fenix -->
-    <string name="preferences_passwords_save_logins">Arregistrà l’identificazioni è e parolle d’intesa</string>
-    <!-- Preference for managing the saving of logins and passwords in Fenix -->
-    <string name="preferences_passwords_save_logins_2" tools:ignore="UnusedResources">Arregistrà e parolle d’intesa</string>
-=======
     <string name="preferences_passwords_logins_and_passwords" moz:RemovedIn="125" tools:ignore="UnusedResources">Identificazioni è parolle d’intesa</string>
     <!-- Preference for managing the settings for logins and passwords in Fenix -->
     <string name="preferences_passwords_logins_and_passwords_2">Parolle d’intesa</string>
@@ -1719,7 +1697,6 @@
     <string name="preferences_passwords_save_logins" moz:RemovedIn="125" tools:ignore="UnusedResources">Arregistrà l’identificazioni è e parolle d’intesa</string>
     <!-- Preference for managing the saving of logins and passwords in Fenix -->
     <string name="preferences_passwords_save_logins_2">Arregistrà e parolle d’intesa</string>
->>>>>>> 382ca721
     <!-- Preference option for asking to save passwords in Fenix -->
     <string name="preferences_passwords_save_logins_ask_to_save">Dumandà per arregistrà</string>
     <!-- Preference option for never saving passwords in Fenix -->
@@ -1738,40 +1715,6 @@
     <string name="preferences_logins_add_login" moz:RemovedIn="125" tools:ignore="UnusedResources">Aghjunghje un’identificazione di cunnessione</string>
 
     <!-- Preference option for adding a password -->
-<<<<<<< HEAD
-    <string name="preferences_logins_add_login_2" tools:ignore="UnusedResources">Aghjunghje una parolla d’intesa</string>
-
-    <!-- Preference for syncing saved logins in Fenix -->
-    <string name="preferences_passwords_sync_logins">Sincrunizà l’identificazioni</string>
-    <!-- Preference for syncing saved passwords in Fenix -->
-    <string name="preferences_passwords_sync_logins_2" tools:ignore="UnusedResources">Sincrunizà e parolle d’intesa</string>
-    <!-- Preference for syncing saved logins in Fenix, when not signed in-->
-    <string name="preferences_passwords_sync_logins_across_devices">Sincrunizà l’identificazioni di cunnessione trà l’apparechji</string>
-    <!-- Preference for syncing saved passwords in Fenix, when not signed in-->
-    <string name="preferences_passwords_sync_logins_across_devices_2" tools:ignore="UnusedResources">Sincrunizà e parolle d’intesa trà l’apparechji</string>
-    <!-- Preference to access list of saved logins -->
-    <string name="preferences_passwords_saved_logins">Identificazioni di cunnessione arregistrate</string>
-    <!-- Preference to access list of saved passwords -->
-    <string name="preferences_passwords_saved_logins_2" tools:ignore="UnusedResources">Parolle d’intesa arregistrate</string>
-    <!-- Description of empty list of saved passwords. Placeholder is replaced with app name.  -->
-    <string name="preferences_passwords_saved_logins_description_empty_text">L’identificazioni di cunnessione chì voi arregistrate o sincrunizate cù %s seranu affissate quì.</string>
-    <!-- Description of empty list of saved passwords. Placeholder is replaced with app name.  -->
-    <string name="preferences_passwords_saved_logins_description_empty_text_2" tools:ignore="UnusedResources">E parolle d’intesa chì vo arregistrate o sincrunizate cù %s seranu affissate quì. Tutte e parolle d’intesa chì vo arregistrate sò cifrate.</string>
-    <!-- Preference to access list of saved logins -->
-    <string name="preferences_passwords_saved_logins_description_empty_learn_more_link">Sapene di più nant’à Sync.</string>
-    <!-- Clickable text for opening an external link for more information about Sync. -->
-    <string name="preferences_passwords_saved_logins_description_empty_learn_more_link_2" tools:ignore="UnusedResources">Sapene di più nant’à a sincrunizazione</string>
-    <!-- Preference to access list of login exceptions that we never save logins for -->
-    <string name="preferences_passwords_exceptions">Eccezzioni</string>
-    <!-- Empty description of list of login exceptions that we never save logins for -->
-    <string name="preferences_passwords_exceptions_description_empty">L’identificazioni è parolle d’intesa chì ùn sò micca arregistrate seranu affissate quì.</string>
-    <!-- Empty description of list of login exceptions that we never save passwords for. Parameter will be replaced by app name. -->
-    <string name="preferences_passwords_exceptions_description_empty_2" tools:ignore="UnusedResources">%s ùn arregistrerà micca e parolle d’intesa per i siti allistinati quì.</string>
-    <!-- Description of list of login exceptions that we never save logins for -->
-    <string name="preferences_passwords_exceptions_description">L’identificazioni è parolle d’intesa ùn seranu micca arregistrate per sti siti.</string>
-    <!-- Description of list of login exceptions that we never save passwords for. Parameter will be replaced by app name. -->
-    <string name="preferences_passwords_exceptions_description_2" tools:ignore="UnusedResources">%s ùn arregistrerà micca e parolle d’intesa per sti siti.</string>
-=======
     <string name="preferences_logins_add_login_2">Aghjunghje una parolla d’intesa</string>
 
     <!-- Preference for syncing saved passwords in Fenix -->
@@ -1804,18 +1747,13 @@
     <string name="preferences_passwords_exceptions_description" moz:RemovedIn="125" tools:ignore="UnusedResources">L’identificazioni è parolle d’intesa ùn seranu micca arregistrate per sti siti.</string>
     <!-- Description of list of login exceptions that we never save passwords for. Parameter will be replaced by app name. -->
     <string name="preferences_passwords_exceptions_description_2">%s ùn arregistrerà micca e parolle d’intesa per sti siti.</string>
->>>>>>> 382ca721
     <!-- Text on button to remove all saved login exceptions -->
     <string name="preferences_passwords_exceptions_remove_all">Squassà tutte l’eccezzioni</string>
     <!-- Hint for search box in logins list -->
     <string name="preferences_passwords_saved_logins_search" moz:RemovedIn="125" tools:ignore="UnusedResources">Ricercà identificazioni di cunnessione</string>
 
     <!-- Hint for search box in passwords list -->
-<<<<<<< HEAD
-    <string name="preferences_passwords_saved_logins_search_2" tools:ignore="UnusedResources">Ricercà parolle d’intesa</string>
-=======
     <string name="preferences_passwords_saved_logins_search_2">Ricercà parolle d’intesa</string>
->>>>>>> 382ca721
     <!-- The header for the site that a login is for -->
     <string name="preferences_passwords_saved_logins_site">Situ</string>
     <!-- The header for the username for a login -->
@@ -1844,19 +1782,6 @@
     <!-- Content Description (for screenreaders etc) read for the button to hide a password in logins -->
     <string name="saved_login_hide_password">Piattà a parolla d’intesa</string>
     <!-- Message displayed in biometric prompt displayed for authentication before allowing users to view their logins -->
-<<<<<<< HEAD
-    <string name="logins_biometric_prompt_message">Spalancate per affissà l’identificazioni di cunnessione arregistrate</string>
-    <!-- Message displayed in biometric prompt displayed for authentication before allowing users to view their passwords -->
-    <string name="logins_biometric_prompt_message_2" tools:ignore="UnusedResources">Spalancate per affissà e vostre parolle d’intesa arregistrate</string>
-    <!-- Title of warning dialog if users have no device authentication set up -->
-    <string name="logins_warning_dialog_title">Prutigite e vostre identificazioni di cunnessione è parolle d’intesa</string>
-    <!-- Title of warning dialog if users have no device authentication set up -->
-    <string name="logins_warning_dialog_title_2" tools:ignore="UnusedResources">Prutigite e vostre parolle d’intesa arregistrate</string>
-    <!-- Message of warning dialog if users have no device authentication set up -->
-    <string name="logins_warning_dialog_message">Definite un dissegnu di chjusura, un codice PIN o una parolla d’intesa per prutege e vostre identificazioni di cunnessione è parolle d’intesa arregistrate s’ellu ci era qualchissia chì accidissi à u vostru apparechju.</string>
-    <!-- Message of warning dialog if users have no device authentication set up -->
-    <string name="logins_warning_dialog_message_2" tools:ignore="UnusedResources">Definite un dissegnu di chjuditura, un codice PIN o una parolla d’intesa per prutege e vostre parolle d’intesa arregistrate s’ellu ci era qualchissia chì accidissi à u vostru apparechju.</string>
-=======
     <string name="logins_biometric_prompt_message" moz:RemovedIn="125" tools:ignore="UnusedResources">Spalancate per affissà l’identificazioni di cunnessione arregistrate</string>
     <!-- Message displayed in biometric prompt displayed for authentication before allowing users to view their passwords -->
     <string name="logins_biometric_prompt_message_2">Spalancate per affissà e vostre parolle d’intesa arregistrate</string>
@@ -1868,7 +1793,6 @@
     <string name="logins_warning_dialog_message" moz:RemovedIn="125" tools:ignore="UnusedResources">Definite un dissegnu di chjusura, un codice PIN o una parolla d’intesa per prutege e vostre identificazioni di cunnessione è parolle d’intesa arregistrate s’ellu ci era qualchissia chì accidissi à u vostru apparechju.</string>
     <!-- Message of warning dialog if users have no device authentication set up -->
     <string name="logins_warning_dialog_message_2">Definite un dissegnu di chjuditura, un codice PIN o una parolla d’intesa per prutege e vostre parolle d’intesa arregistrate s’ellu ci era qualchissia chì accidissi à u vostru apparechju.</string>
->>>>>>> 382ca721
     <!-- Negative button to ignore warning dialog if users have no device authentication set up -->
     <string name="logins_warning_dialog_later">Dopu</string>
     <!-- Positive button to send users to set up a pin of warning dialog if users have no device authentication set up -->
@@ -1900,19 +1824,6 @@
     <!-- Preference and title for managing the settings for addresses -->
     <string name="preferences_addresses">Indirizzi</string>
     <!-- Preference and title for managing the settings for credit cards -->
-<<<<<<< HEAD
-    <string name="preferences_credit_cards">Carte bancarie</string>
-    <!-- Preference and title for managing the settings for payment methods -->
-    <string name="preferences_credit_cards_2" tools:ignore="UnusedResources">Metode di pagamentu</string>
-    <!-- Preference for saving and autofilling credit cards -->
-    <string name="preferences_credit_cards_save_and_autofill_cards">Arregistrà è riempie autumaticamente e carte</string>
-    <!-- Preference for saving and autofilling credit cards -->
-    <string name="preferences_credit_cards_save_and_autofill_cards_2" tools:ignore="UnusedResources">Arregistrà è rinsignà e metode di pagamentu</string>
-    <!-- Preference summary for saving and autofilling credit card data -->
-    <string name="preferences_credit_cards_save_and_autofill_cards_summary">I dati sò cifrati</string>
-    <!-- Preference summary for saving and autofilling payment method data. Parameter will be replaced by app name. -->
-    <string name="preferences_credit_cards_save_and_autofill_cards_summary_2" tools:ignore="UnusedResources">%s cifra tutte e metode di pagamentu chì vo arregistrate</string>
-=======
     <string name="preferences_credit_cards" moz:RemovedIn="125" tools:ignore="UnusedResources">Carte bancarie</string>
     <!-- Preference and title for managing the settings for payment methods -->
     <string name="preferences_credit_cards_2">Metode di pagamentu</string>
@@ -1924,21 +1835,11 @@
     <string name="preferences_credit_cards_save_and_autofill_cards_summary" moz:RemovedIn="125" tools:ignore="UnusedResources">I dati sò cifrati</string>
     <!-- Preference summary for saving and autofilling payment method data. Parameter will be replaced by app name. -->
     <string name="preferences_credit_cards_save_and_autofill_cards_summary_2">%s cifra tutte e metode di pagamentu chì vo arregistrate</string>
->>>>>>> 382ca721
     <!-- Preference option for syncing credit cards across devices. This is displayed when the user is not signed into sync -->
     <string name="preferences_credit_cards_sync_cards_across_devices">Sincrunizate e carte trà i vostri apparechji</string>
     <!-- Preference option for syncing credit cards across devices. This is displayed when the user is signed into sync -->
     <string name="preferences_credit_cards_sync_cards">Sincrunizà e carte</string>
     <!-- Preference option for adding a credit card -->
-<<<<<<< HEAD
-    <string name="preferences_credit_cards_add_credit_card">Aghjunghje una carta bancaria</string>
-    <!-- Preference option for adding a card -->
-    <string name="preferences_credit_cards_add_credit_card_2" tools:ignore="UnusedResources">Aghjunghje una carta</string>
-    <!-- Preference option for managing saved credit cards -->
-    <string name="preferences_credit_cards_manage_saved_cards">Amministrà e carte arregistrate</string>
-    <!-- Preference option for managing saved cards -->
-    <string name="preferences_credit_cards_manage_saved_cards_2" tools:ignore="UnusedResources">Amministrà e carte</string>
-=======
     <string name="preferences_credit_cards_add_credit_card" moz:RemovedIn="125" tools:ignore="UnusedResources">Aghjunghje una carta bancaria</string>
     <!-- Preference option for adding a card -->
     <string name="preferences_credit_cards_add_credit_card_2">Aghjunghje una carta</string>
@@ -1946,22 +1847,15 @@
     <string name="preferences_credit_cards_manage_saved_cards" moz:RemovedIn="125" tools:ignore="UnusedResources">Amministrà e carte arregistrate</string>
     <!-- Preference option for managing saved cards -->
     <string name="preferences_credit_cards_manage_saved_cards_2">Amministrà e carte</string>
->>>>>>> 382ca721
     <!-- Preference option for adding an address -->
     <string name="preferences_addresses_add_address">Aghjunghje un indirizzu</string>
     <!-- Preference option for managing saved addresses -->
     <string name="preferences_addresses_manage_addresses">Urganizà l’indirizzi</string>
 
     <!-- Preference for saving and autofilling addresses -->
-<<<<<<< HEAD
-    <string name="preferences_addresses_save_and_autofill_addresses">Arregistrà è riempie autumaticamente l’indirizzi</string>
-    <!-- Preference for saving and filling addresses -->
-    <string name="preferences_addresses_save_and_autofill_addresses_2" tools:ignore="UnusedResources">Arregistrà è rinsignà autumaticamente l’indirizzi</string>
-=======
     <string name="preferences_addresses_save_and_autofill_addresses" moz:RemovedIn="125" tools:ignore="UnusedResources">Arregistrà è riempie autumaticamente l’indirizzi</string>
     <!-- Preference for saving and filling addresses -->
     <string name="preferences_addresses_save_and_autofill_addresses_2">Arregistrà è rinsignà autumaticamente l’indirizzi</string>
->>>>>>> 382ca721
     <!-- Preference summary for saving and autofilling address data -->
     <string name="preferences_addresses_save_and_autofill_addresses_summary" moz:RemovedIn="125" tools:ignore="UnusedResources">Include l’infurmazioni cum’è i numeri, i messaghji elettronichi è l’indirizzi di spedizione</string>
 
@@ -1991,15 +1885,9 @@
     <!-- The text for the "Delete card" button for deleting a credit card -->
     <string name="credit_cards_delete_card_button">Squassà a carta</string>
     <!-- The text for the confirmation message of "Delete card" dialog -->
-<<<<<<< HEAD
-    <string name="credit_cards_delete_dialog_confirmation">Vulete veramente squassà sta carta bancaria ?</string>
-    <!-- The text for the confirmation message of "Delete card" dialog -->
-    <string name="credit_cards_delete_dialog_confirmation_2" tools:ignore="UnusedResources">Squassà a carta ?</string>
-=======
     <string name="credit_cards_delete_dialog_confirmation" moz:RemovedIn="125" tools:ignore="UnusedResources">Vulete veramente squassà sta carta bancaria ?</string>
     <!-- The text for the confirmation message of "Delete card" dialog -->
     <string name="credit_cards_delete_dialog_confirmation_2">Squassà a carta ?</string>
->>>>>>> 382ca721
     <!-- The text for the positive button on "Delete card" dialog -->
     <string name="credit_cards_delete_dialog_button">Squassà</string>
     <!-- The title for the "Save" menu item for saving a credit card -->
@@ -2015,32 +1903,15 @@
     <string name="credit_cards_number_validation_error_message" moz:RemovedIn="125" tools:ignore="UnusedResources">Ci vole à stampittà un numeru accettevule di carta bancaria</string>
 
     <!-- Error message for card number validation -->
-<<<<<<< HEAD
-    <string name="credit_cards_number_validation_error_message_2" tools:ignore="UnusedResources">Stampittate un numeru di carta bancaria accettevule</string>
-    <!-- Error message for credit card name on card validation -->
-    <string name="credit_cards_name_on_card_validation_error_message">Ci vole à riempie stu campu</string>
-    <!-- Error message for card name on card validation -->
-    <string name="credit_cards_name_on_card_validation_error_message_2" tools:ignore="UnusedResources">Aghjunghje un nome</string>
-=======
     <string name="credit_cards_number_validation_error_message_2">Stampittate un numeru di carta bancaria accettevule</string>
     <!-- Error message for credit card name on card validation -->
     <string name="credit_cards_name_on_card_validation_error_message" moz:RemovedIn="125" tools:ignore="UnusedResources">Ci vole à riempie stu campu</string>
     <!-- Error message for card name on card validation -->
     <string name="credit_cards_name_on_card_validation_error_message_2">Aghjunghje un nome</string>
->>>>>>> 382ca721
     <!-- Message displayed in biometric prompt displayed for authentication before allowing users to view their saved credit cards -->
     <string name="credit_cards_biometric_prompt_message">Spalancate per affissà e vostre carte arregistrate</string>
 
     <!-- Title of warning dialog if users have no device authentication set up -->
-<<<<<<< HEAD
-    <string name="credit_cards_warning_dialog_title">Prutege e vostre carte bancarie</string>
-    <!-- Title of warning dialog if users have no device authentication set up -->
-    <string name="credit_cards_warning_dialog_title_2" tools:ignore="UnusedResources">Prutigite e vostre metode di pagamentu arregistrate</string>
-    <!-- Message of warning dialog if users have no device authentication set up -->
-    <string name="credit_cards_warning_dialog_message">Definite un dissegnu di chjusura, un codice PIN o una parolla d’intesa per prutege e vostre carte arregistrate s’ellu ci era qualchissia chì accidissi à u vostru apparechju.</string>
-    <!-- Message of warning dialog if users have no device authentication set up -->
-    <string name="credit_cards_warning_dialog_message_3" tools:ignore="UnusedResources">Definite un dissegnu di chjusura, un codice PIN o una parolla d’intesa per prutege e vostre metode di pagamentu arregistrate s’ellu ci era qualchissia chì accidissi à u vostru apparechju.</string>
-=======
     <string name="credit_cards_warning_dialog_title" moz:RemovedIn="125" tools:ignore="UnusedResources">Prutege e vostre carte bancarie</string>
     <!-- Title of warning dialog if users have no device authentication set up -->
     <string name="credit_cards_warning_dialog_title_2">Prutigite e vostre metode di pagamentu arregistrate</string>
@@ -2048,7 +1919,6 @@
     <string name="credit_cards_warning_dialog_message" moz:RemovedIn="125" tools:ignore="UnusedResources">Definite un dissegnu di chjusura, un codice PIN o una parolla d’intesa per prutege e vostre carte arregistrate s’ellu ci era qualchissia chì accidissi à u vostru apparechju.</string>
     <!-- Message of warning dialog if users have no device authentication set up -->
     <string name="credit_cards_warning_dialog_message_3">Definite un dissegnu di chjusura, un codice PIN o una parolla d’intesa per prutege e vostre metode di pagamentu arregistrate s’ellu ci era qualchissia chì accidissi à u vostru apparechju.</string>
->>>>>>> 382ca721
     <!-- Positive button to send users to set up a pin of warning dialog if users have no device authentication set up -->
     <string name="credit_cards_warning_dialog_set_up_now">Cunfigurà subitu</string>
     <!-- Negative button to ignore warning dialog if users have no device authentication set up -->
@@ -2059,11 +1929,7 @@
     <string name="credit_cards_biometric_prompt_unlock_message" moz:RemovedIn="125" tools:ignore="UnusedResources">Spalancate per impiegà l’infurmazione di e carte bancarie arregistrate</string>
 
     <!-- Message displayed in biometric prompt for authentication, before allowing users to use their stored payment method information -->
-<<<<<<< HEAD
-    <string name="credit_cards_biometric_prompt_unlock_message_2" tools:ignore="UnusedResources">Spalancate per impiegà e metode di pagamentu arregistrate</string>
-=======
     <string name="credit_cards_biometric_prompt_unlock_message_2">Spalancate per impiegà e metode di pagamentu arregistrate</string>
->>>>>>> 382ca721
     <!-- Title of the "Add address" screen -->
     <string name="addresses_add_address">Aghjunghje un indirizzu</string>
     <!-- Title of the "Edit address" screen -->
@@ -2102,15 +1968,9 @@
     <!-- The text for the "Delete address" button for deleting an address -->
     <string name="addressess_delete_address_button">Squassà l’indirizzu</string>
     <!-- The title for the "Delete address" confirmation dialog -->
-<<<<<<< HEAD
-    <string name="addressess_confirm_dialog_message">Vulete veramente squassà st’indirizzu ?</string>
-    <!-- The title for the "Delete address" confirmation dialog -->
-    <string name="addressess_confirm_dialog_message_2" tools:ignore="UnusedResources">Squassà st’indirizzu ?</string>
-=======
     <string name="addressess_confirm_dialog_message" moz:RemovedIn="125" tools:ignore="UnusedResources">Vulete veramente squassà st’indirizzu ?</string>
     <!-- The title for the "Delete address" confirmation dialog -->
     <string name="addressess_confirm_dialog_message_2">Squassà st’indirizzu ?</string>
->>>>>>> 382ca721
     <!-- The text for the positive button on "Delete address" dialog -->
     <string name="addressess_confirm_dialog_ok_button">Squassà</string>
     <!-- The text for the negative button on "Delete address" dialog -->
@@ -2209,57 +2069,14 @@
     <!-- Login overflow menu edit button -->
     <string name="login_menu_edit_button">Mudificà</string>
     <!-- Message in delete confirmation dialog for logins -->
-<<<<<<< HEAD
-    <string name="login_deletion_confirmation">Vulete veramente squassà st’identificazione di cunnessione ?</string>
-    <!-- Message in delete confirmation dialog for password -->
-    <string name="login_deletion_confirmation_2" tools:ignore="UnusedResources">Vulete veramente squassà sta parolla d’intesa ?</string>
-=======
     <string name="login_deletion_confirmation" moz:RemovedIn="125" tools:ignore="UnusedResources">Vulete veramente squassà st’identificazione di cunnessione ?</string>
     <!-- Message in delete confirmation dialog for password -->
     <string name="login_deletion_confirmation_2">Vulete veramente squassà sta parolla d’intesa ?</string>
->>>>>>> 382ca721
     <!-- Positive action of a dialog asking to delete  -->
     <string name="dialog_delete_positive">Squassà</string>
     <!-- Negative action of a dialog asking to delete login -->
     <string name="dialog_delete_negative">Abbandunà</string>
     <!--  The saved login options menu description. -->
-<<<<<<< HEAD
-    <string name="login_options_menu">Ozzioni di l’identificazione</string>
-    <!--  The saved password options menu description. -->
-    <string name="login_options_menu_2" tools:ignore="UnusedResources">Ozzioni di parolla d’intesa</string>
-    <!--  The editable text field for a login's web address. -->
-    <string name="saved_login_hostname_description">U campu di testu mudifichevule per l’indirizzu web di l’identificazione.</string>
-    <!--  The editable text field for a website address. -->
-    <string name="saved_login_hostname_description_3" tools:ignore="UnusedResources">U campu di testu mudifichevule per l’indirizzu di u situ web.</string>
-    <!--  The editable text field for a login's username. -->
-    <string name="saved_login_username_description">U campu di testu mudifichevule per u nome d’utilizatore di l’identificazione.</string>
-    <!--  The editable text field for a username. -->
-    <string name="saved_login_username_description_3" tools:ignore="UnusedResources">U campu di testu mudifichevule per u nome d’utilizatore.</string>
-    <!--  The editable text field for a login's password. -->
-    <string name="saved_login_password_description">U campu di testu mudifichevule per a parolla d’intesa di l’identificazione.</string>
-    <!--  The editable text field for a login's password. -->
-    <string name="saved_login_password_description_2" tools:ignore="UnusedResources">U campu di testu mudifichevule per a parolla d’intesa.</string>
-    <!--  The button description to save changes to an edited login. -->
-    <string name="save_changes_to_login">Arregistrà i cambiamenti di l’identificazione.</string>
-    <!--  The button description to save changes to an edited password. -->
-    <string name="save_changes_to_login_2" tools:ignore="UnusedResources">Arregistrà i cambiamenti.</string>
-    <!--  The page title for editing a saved login. -->
-    <string name="edit">Mudificà</string>
-    <!--  The page title for editing a saved password. -->
-    <string name="edit_2" tools:ignore="UnusedResources">Mudificà a parolla d’intesa</string>
-    <!--  The page title for adding new login. -->
-    <string name="add_login">Aghjunghje una nova identificazione di cunnessione</string>
-    <!--  The page title for adding new password. -->
-    <string name="add_login_2" tools:ignore="UnusedResources">Aghjunghje una parolla d’intesa</string>
-    <!--  The error message in add/edit login view when password field is blank. -->
-    <string name="saved_login_password_required">Parolla d’intesa richiesta</string>
-    <!--  Error text displayed underneath the password field when it is in an error case. -->
-    <string name="saved_login_password_required_2" tools:ignore="UnusedResources">Stampittate una parolla d’intesa</string>
-    <!--  The error message in add login view when username field is blank. -->
-    <string name="saved_login_username_required">U nome d’utilizatore hè richiestu</string>
-    <!--  The error message in add login view when username field is blank. -->
-    <string name="saved_login_username_required_2" tools:ignore="UnusedResources">Stampittate un nome d’utilizatore</string>
-=======
     <string name="login_options_menu" moz:RemovedIn="125" tools:ignore="UnusedResources">Ozzioni di l’identificazione</string>
     <!--  The saved password options menu description. -->
     <string name="login_options_menu_2">Ozzioni di parolla d’intesa</string>
@@ -2295,7 +2112,6 @@
     <string name="saved_login_username_required" moz:RemovedIn="125" tools:ignore="UnusedResources">U nome d’utilizatore hè richiestu</string>
     <!--  The error message in add login view when username field is blank. -->
     <string name="saved_login_username_required_2">Stampittate un nome d’utilizatore</string>
->>>>>>> 382ca721
     <!--  The error message in add login view when hostname field is blank. -->
     <string name="saved_login_hostname_required" tools:ignore="UnusedResources">U nome d’ospite hè richiestu</string>
     <!--  The error message in add login view when hostname field is blank. -->
