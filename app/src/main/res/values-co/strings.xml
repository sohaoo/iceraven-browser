--- conflicted
+++ resolved
@@ -595,13 +595,9 @@
     <!-- Preference for language -->
     <string name="preferences_language">Lingua</string>
     <!-- Preference for translation -->
-<<<<<<< HEAD
-    <string name="preferences_translation">Traduzzione</string>
-=======
     <string name="preferences_translation" moz:removedIn="127" tools:ignore="UnusedResources">Traduzzione</string>
     <!-- Preference for translations -->
     <string name="preferences_translations">Traduzzioni</string>
->>>>>>> 7fda8002
     <!-- Preference for data choices -->
     <string name="preferences_data_choices">Scelta di dati</string>
     <!-- Preference for data collection -->
