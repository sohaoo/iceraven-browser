--- conflicted
+++ resolved
@@ -304,11 +304,8 @@
     <string name="browser_menu_switch_to_mobile_site">Aldatu mugikorrerako gunera</string>
     <!-- Browser menu label that navigates to the page tools sub-menu -->
     <string name="browser_menu_tools">Tresnak</string>
-<<<<<<< HEAD
-=======
     <!-- Content description (not visible, for screen readers etc.): Back button for the page tools sub-menu -->
     <string name="browser_menu_back_button_content_description">Itzuli menu nagusira</string>
->>>>>>> 80823484
     <!-- Browser menu description that describes the various tools related menu items inside of the tools sub-menu -->
     <string name="browser_menu_tools_description_with_translate">Irakurtzeko ikuspegia, Itzuli, Inprimatu, Partekatu, Ireki aplikazioa</string>
     <!-- Browser menu description that describes the various tools related menu items inside of the tools sub-menu -->
@@ -340,15 +337,12 @@
         The first parameter is the name of the app defined in app_name (for example: Fenix). -->
     <string name="browser_menu_delete_browsing_data_on_quit">Irten %1$s(e)tik</string>
 
-<<<<<<< HEAD
-=======
     <!-- Menu "contextual feature recommendation" (CFR) -->
     <!-- Text for the title in the contextual feature recommendation popup promoting the menu feature. -->
     <string name="menu_cfr_title">Berria: sinplifikatutako menua</string>
     <!-- Text for the message in the contextual feature recommendation popup promoting the menu feature. -->
     <string name="menu_cfr_body">Aurkitu azkarrago behar duzuna, leiho pribatuetatik gordetzeko ekintzetara.</string>
 
->>>>>>> 80823484
     <!-- Extensions management fragment -->
     <!-- Text displayed when there are no extensions to be shown -->
     <string name="extensions_management_no_extensions">Hedapenik ez hemen</string>
@@ -474,19 +468,11 @@
     <string name="juno_onboarding_sign_in_title_2">Mantendu zifratzea gailuen artean salto egitean</string>
     <!-- Description for sign in to sync screen. Nimbus experiments do not support string placeholders.
      Note: The word "Firefox" should NOT be translated -->
-<<<<<<< HEAD
-    <string name="juno_onboarding_sign_in_description_2" moz:RemovedIn="130" tools:ignore="UnusedResources">Saioa hasita eta sinkronizatuta zaudenean, seguruago zaude. Firefoxek
-zure pasahitzak, laster-markak eta gehiago zifratzen du.</string>
-    <!-- Description for sign in to sync screen. Nimbus experiments do not support string placeholders.
-     Note: The word "Firefox" should NOT be translated -->
-    <string name="juno_onboarding_sign_in_description_3">Sinkronizatzean, zure pasahitzak, laster-markak eta gehiago zifratzen ditu Firefoxek.</string>
-=======
     <string name="juno_onboarding_sign_in_description_2" moz:RemovedIn="130" tools:ignore="BrandUsage,UnusedResources">Saioa hasita eta sinkronizatuta zaudenean, seguruago zaude. Firefoxek
 zure pasahitzak, laster-markak eta gehiago zifratzen du.</string>
     <!-- Description for sign in to sync screen. Nimbus experiments do not support string placeholders.
      Note: The word "Firefox" should NOT be translated -->
     <string name="juno_onboarding_sign_in_description_3" tools:ignore="BrandUsage">Sinkronizatzean, zure pasahitzak, laster-markak eta gehiago zifratzen ditu Firefoxek.</string>
->>>>>>> 80823484
     <!-- Text for the button to sign in to sync on the device -->
     <string name="juno_onboarding_sign_in_positive_button" tools:ignore="UnusedResources">Hasi saioa</string>
     <!-- Text for the button dismiss the screen and move on with the flow -->
@@ -1784,15 +1770,9 @@
     <string name="etp_cryptominers_description">Script maltzurrek diru digitala ustiatzeko zure gailurako sarbidea lortzea eragozten du.</string>
     <!-- Category of trackers (fingerprinters) that can be blocked by Enhanced Tracking Protection -->
     <string name="etp_fingerprinters_title" moz:RemovedIn="130" tools:ignore="UnusedResources">Hatz-marka bidezko jarraipena</string>
-<<<<<<< HEAD
     <!-- Description of fingerprinters that can be blocked by Enhanced Tracking Protection -->
     <string name="etp_fingerprinters_description" moz:RemovedIn="130" tools:ignore="UnusedResources">Jarraipena egiteko erabil litezkeen zure gailuari buruzko identifikazio bakarreko datuak biltzea eragozten du.</string>
     <!-- Description of fingerprinters that can be blocked by Enhanced Tracking Protection -->
-=======
-    <!-- Description of fingerprinters that can be blocked by Enhanced Tracking Protection -->
-    <string name="etp_fingerprinters_description" moz:RemovedIn="130" tools:ignore="UnusedResources">Jarraipena egiteko erabil litezkeen zure gailuari buruzko identifikazio bakarreko datuak biltzea eragozten du.</string>
-    <!-- Description of fingerprinters that can be blocked by Enhanced Tracking Protection -->
->>>>>>> 80823484
     <string name="etp_known_fingerprinters_description">Jarraipena egiteko erabil litezkeen zure gailuari buruzko identifikazio bakarreko datuak biltzea eragozten du.</string>
     <!-- Category of trackers (tracking content) that can be blocked by Enhanced Tracking Protection -->
     <string name="etp_tracking_content_title">Edukiaren jarraipena</string>
@@ -2707,11 +2687,6 @@
     <string name="download_language_all_languages_item_preference_to_delete">Ezabatu hizkuntza guztiak</string>
     <!-- Content description (not visible, for screen readers etc.): For a language list item that was downloaded, the user can now delete it. -->
     <string name="download_languages_item_content_description_downloaded_state">Ezabatu</string>
-<<<<<<< HEAD
-    <!-- Content description (not visible, for screen readers etc.): For a language list item, downloading is in progress. -->
-    <string name="download_languages_item_content_description_in_progress_state" moz:removedIn="129" tools:ignore="UnusedResources">Lanean</string>
-=======
->>>>>>> 80823484
     <!-- Content description (not visible, for screen readers etc.): For a language list item, deleting is in progress. -->
     <string name="download_languages_item_content_description_delete_in_progress_state">Lanean</string>
     <!-- Content description (not visible, for screen readers etc.): For a language list item, downloading is in progress.
@@ -2849,15 +2824,6 @@
     <!-- Option for likert scale. Note: The word "Firefox" should NOT be translated. -->
     <string name="likert_scale_option_7" tools:ignore="BrandUsage,UnusedResources">Ez du bilatzailea erabiltzen Firefoxen</string>
     <!-- Text shown in prompt for homepage microsurvey. Note: The word "Firefox" should NOT be translated. -->
-<<<<<<< HEAD
-    <string name="microsurvey_prompt_homepage_title" tools:ignore="UnusedResources" moz:removedIn="130">Zenbateraino zaude pozik zure Firefoxen hasiera-orriarekin?</string>
-    <!-- Text shown in prompt for printing microsurvey. "sec" It's an abbreviation for "second". Note: The word "Firefox" should NOT be translated. -->
-    <string name="microsurvey_prompt_printing_title" tools:ignore="UnusedResources">Lagundu Firefoxen inprimatzeko eginbidea hobetzen. Momentutxo bat bakarrik izango da</string>
-    <!-- Text shown in prompt for printing microsurvey. Note: The word "Firefox" should NOT be translated. -->
-    <string name="microsurvey_survey_printing_title" tools:ignore="UnusedResources">Zenbateraino zaude gustura Firefoxen inprimatzeko eginbidearekin?</string>
-    <!-- Text shown in prompt for homepage microsurvey. Note: The word "Firefox" should NOT be translated. -->
-    <string name="microsurvey_homepage_title" tools:ignore="UnusedResources">Zenbateraino zaude pozik zure Firefoxen hasiera-orriarekin?</string>
-=======
     <string name="microsurvey_prompt_homepage_title" tools:ignore="BrandUsage,UnusedResources" moz:removedIn="130">Zenbateraino zaude pozik zure Firefoxen hasiera-orriarekin?</string>
     <!-- Text shown in prompt for printing microsurvey. "sec" It's an abbreviation for "second". Note: The word "Firefox" should NOT be translated. -->
     <string name="microsurvey_prompt_printing_title" tools:ignore="BrandUsage,UnusedResources">Lagundu Firefoxen inprimatzeko eginbidea hobetzen. Momentutxo bat bakarrik izango da</string>
@@ -2867,7 +2833,6 @@
     <string name="microsurvey_homepage_title" tools:ignore="BrandUsage,UnusedResources">Zenbateraino zaude pozik zure Firefoxen hasiera-orriarekin?</string>
     <!-- Text shown in the survey title for search experience microsurvey. Note: The word "Firefox" should NOT be translated. -->
     <string name="microsurvey_search_title" tools:ignore="BrandUsage,UnusedResources">Zenbateraino zaude gustura Firefoxen bilaketaren esperientziarekin?</string>
->>>>>>> 80823484
     <!-- Accessibility -->
     <!-- Content description for the survey application icon. Note: The word "Firefox" should NOT be translated.  -->
     <string name="microsurvey_app_icon_content_description" tools:ignore="BrandUsage">Firefoxen logoa</string>
@@ -2898,11 +2863,6 @@
 
     <!-- Messages explaining how to exit fullscreen mode -->
     <!-- Message shown to explain how to exit fullscreen mode when gesture navigation is enabled -->
-<<<<<<< HEAD
-    <string name="exit_fullscreen_with_gesture">Pantaila osotik irteteko, arrastatu goitik eta erabili atzerako keinua</string>
-    <!-- Message shown to explain how to exit fullscreen mode when using back button navigation -->
-    <string name="exit_fullscreen_with_back_button">Pantaila osotik irteteko, arrastatu goitik eta sakatu atzera</string>
-=======
     <string name="exit_fullscreen_with_gesture" moz:removedIn="132" tools:ignore="UnusedResources">Pantaila osotik irteteko, arrastatu goitik eta erabili atzerako keinua</string>
     <!-- Message shown to explain how to exit fullscreen mode when using back button navigation -->
     <string name="exit_fullscreen_with_back_button" moz:removedIn="132" tools:ignore="UnusedResources">Pantaila osotik irteteko, arrastatu goitik eta sakatu atzera</string>
@@ -2913,7 +2873,6 @@
     <!-- Message shown to explain how to exit fullscreen mode when using back button navigation. -->
     <!-- Localisation note: this text should be as short as possible, max 68 chars -->
     <string name="exit_fullscreen_with_back_button_short">Irteteko, arrastatu goitik eta sakatu atzera</string>
->>>>>>> 80823484
 
     <!-- Beta Label Component !-->
     <!-- Text shown as a label or tag to indicate a feature or area is still undergoing active development. Note that here "Beta" should not be translated, as it is used as an icon styled element. -->
