<?xml version="1.0" encoding="utf-8"?>
<resources xmlns:tools="http://schemas.android.com/tools" xmlns:moz="http://mozac.org/tools">

    <!-- App name for private browsing mode. The first parameter is the name of the app defined in app_name (for example: Fenix)-->
    <string name="app_name_private_5">Pribatua %s</string>
    <!-- App name for private browsing mode. The first parameter is the name of the app defined in app_name (for example: Fenix)-->
    <string name="app_name_private_4">%s (Pribatua)</string>

    <!-- Home Fragment -->
    <!-- Content description (not visible, for screen readers etc.): "Three dot" menu button. -->
    <string name="content_description_menu">Aukera gehiago</string>
    <!-- Content description (not visible, for screen readers etc.): "Private Browsing" menu button. -->
    <string name="content_description_private_browsing_button">Gaitu nabigatze pribatua</string>
    <!-- Content description (not visible, for screen readers etc.): "Private Browsing" menu button. -->
    <string name="content_description_disable_private_browsing_button">Desgaitu nabigatze pribatua</string>
    <!-- Content description (not visible, for screen readers etc.): "Private Browsing" menu button. -->
    <string name="content_description_private_browsing">Nabigatze pribatua</string>
    <!-- Placeholder text shown in the search bar before a user enters text for the default engine -->
    <string name="search_hint">Bilatu edo idatzi helbidea</string>
    <!-- Placeholder text shown in the search bar before a user enters text for a general engine -->
    <string name="search_hint_general_engine">Bilatu webean</string>
    <!-- Placeholder text shown in search bar when using history search -->
    <string name="history_search_hint">Bilatu historia</string>
    <!-- Placeholder text shown in search bar when using bookmarks search -->
    <string name="bookmark_search_hint">Bilatu laster-markak</string>
    <!-- Placeholder text shown in search bar when using tabs search -->
    <string name="tab_search_hint">Bilatu fitxak</string>
    <!-- Placeholder text shown in the search bar when using application search engines -->
    <string name="application_search_hint">Idatzi bilaketa-terminoak</string>
    <!-- No Open Tabs Message Description -->
    <string name="no_open_tabs_description">Irekitako fitxak hemen erakutsiko dira.</string>

    <!-- No Private Tabs Message Description -->
    <string name="no_private_tabs_description">Zure fitxa pribatuak hemen erakutsiko dira.</string>

    <!-- Tab tray multi select title in app bar. The first parameter is the number of tabs selected -->
    <string name="tab_tray_multi_select_title">%1$d hautatuta</string>
    <!-- Label of button in create collection dialog for creating a new collection  -->
    <string name="tab_tray_add_new_collection">Gehitu bilduma berria</string>
    <!-- Label of editable text in create collection dialog for naming a new collection  -->
    <string name="tab_tray_add_new_collection_name">Izena</string>
    <!-- Label of button in save to collection dialog for selecting a current collection  -->
    <string name="tab_tray_select_collection">Hautatu bilduma</string>
    <!-- Content description for close button while in multiselect mode in tab tray -->
    <string name="tab_tray_close_multiselect_content_description">Irten hautapen anitzeko modutik</string>
    <!-- Content description for save to collection button while in multiselect mode in tab tray -->
    <string name="tab_tray_collection_button_multiselect_content_description">Gorde hautatutako fitxak bilduman</string>

    <!-- Content description on checkmark while tab is selected in multiselect mode in tab tray -->
    <string name="tab_tray_multiselect_selected_content_description" moz:removedIn="136" tools:ignore="UnusedResources">Hautatuta</string>

    <!-- Home - Bookmarks -->
    <!-- Title for the home screen section with bookmarks. -->
    <string name="home_bookmarks_title">Laster-markak</string>
    <!-- Content description for the button which navigates the user to show all of their bookmarks. -->
    <string name="home_bookmarks_show_all_content_description">Erakutsi laster-marka guztiak</string>
    <!-- Text for the menu button to remove a recently saved bookmark from the user's home screen -->
    <string name="home_bookmarks_menu_item_remove">Kendu</string>

    <!-- About content. The first parameter is the name of the application. (For example: Fenix) -->
    <string name="about_content">%1$s Mozillak egina da.</string>

    <!-- Private Browsing -->
    <!-- Explanation for private browsing displayed to users on home view when they first enable private mode
        The first parameter is the name of the app defined in app_name (for example: Fenix) -->
    <string name="private_browsing_placeholder_description_2">%1$s(e)k fitxa pribatuetako zure bilaketa- eta nabigatze-historia garbitzen du hauek ixtean edo aplikaziotik irtetean. Honek ez zaitu anonimo egiten webguneen edo zure interneteko zerbitzu-hornitzailearen aurrean baina erraztu egiten du ordenagailu hau erabiltzen duten beste erabiltzaileengandik online duzun jarduera pribatu mantentzen.</string>
    <string name="private_browsing_common_myths">
       Nabigatze pribatuari buruzko ohiko mitoak
    </string>

    <!-- True Private Browsing Mode -->
    <!-- Title for info card on private homescreen in True Private Browsing Mode. -->
    <string name="felt_privacy_desc_card_title">Ez utzi arrastorik gailu honetan</string>
    <!-- Explanation for private browsing displayed to users on home view when they first enable
        private mode in our new Total Private Browsing mode.
        The first parameter is the name of the app defined in app_name (for example: Firefox Nightly)
        The second parameter is the clickable link text in felt_privacy_info_card_subtitle_link_text -->
    <string name="felt_privacy_info_card_subtitle_2">%1$s(e)k zure cookieak, historia eta guneetako datuak ezabatzen ditu fitxa pribatu guztiak ixten dituzunean. %2$s</string>
    <!-- Clickable portion of the explanation for private browsing that links the user to our
        about privacy page.
        This string is used in felt_privacy_info_card_subtitle as the second parameter.-->
    <string name="felt_privacy_info_card_subtitle_link_text">Nork ikus lezake nire jarduera?</string>

    <!-- Private mode shortcut "contextual feature recommendation" (CFR) -->
    <!-- Text for the Private mode shortcut CFR message for adding a private mode shortcut to open private tabs from the Home screen -->
    <string name="private_mode_cfr_message_2">Sakatu behin zure hurrengo fitxa pribatua irekitzeko.</string>
    <!-- Text for the positive button to accept adding a Private Browsing shortcut to the Home screen -->
    <string name="private_mode_cfr_pos_button_text">Gehitu hasierako pantailan</string>
    <!-- Text for the negative button to decline adding a Private Browsing shortcut to the Home screen -->
    <string name="cfr_neg_button_text">Ez, eskerrik asko</string>

    <!-- Open in App "contextual feature recommendation" (CFR) -->
    <!-- Text for the info message. The first parameter is the name of the application.-->
    <string name="open_in_app_cfr_info_message_2">Loturak aplikazioetan automatikoki irekitzeko ezar dezakezu %1$s.</string>
    <!-- Text for the positive action button -->
    <string name="open_in_app_cfr_positive_button_text">Joan ezarpenetara</string>
    <!-- Text for the negative action button -->
    <string name="open_in_app_cfr_negative_button_text">Baztertu</string>

    <!-- Private browsing erase action "contextual feature recommendation" (CFR) -->
    <!-- Text for the message displayed in the contextual feature recommendation popup promoting the erase private browsing feature. -->
    <string name="erase_action_cfr_message">Sakatu hemen nabigatze pribatuko saioa hasteko. Ezabatu zure historia, cookieak — dena.</string>


    <!-- Toolbar "contextual feature recommendation" (CFR) -->
    <!-- Text for the title displayed in the contextual feature recommendation popup promoting the navigation bar. -->
    <string name="navbar_cfr_title">Nabigatu azkarrago nabigazio berriarekin</string>

    <!-- Text for the message displayed in the contextual feature recommendation popup promoting the navigation bar. -->
    <string name="navbar_cfr_message_2">Webgune batean egonik, korritzean barra hau ezkutatu egiten da nabigatzeko toki gehiago egiteko.</string>
    <!-- Text for the message displayed for the popup promoting the long press of navigation in the navigation bar. -->
    <string name="navbar_navigation_buttons_cfr_message">Geziak sakatuta mantendu fitxa honetako historiaren orrien artean saltatzeko.</string>

    <!-- Address bar swipe "contextual feature recommendation" (CFR) -->
    <!-- Text for the title displayed in the contextual feature recommendation popup promoting swipe of address bar. -->
    <string name="address_bar_swipe_cfr_title">Pasatu zeharka tresna-barra fitxak aldatzeko</string>
    <!-- Text for the message displayed in the contextual feature recommendation popup promoting swipe of address bar. -->
    <string name="address_bar_swipe_cfr_message">Aldatzeko, pasatu ezkerrera edo eskuinera. Fitxa berria irekitzeko, pasatu ezkerrera zure azken fitxan.</string>

    <!-- Text for the info dialog when camera permissions have been denied but user tries to access a camera feature. -->
    <string name="camera_permissions_needed_message">Kamerarako sarbidea behar da. Joan Androideko ezarpenetara, sakatu baimenetan eta sakatu baimendu.</string>
    <!-- Text for the positive action button to go to Android Settings to grant permissions. -->
    <string name="camera_permissions_needed_positive_button_text">Joan ezarpenetara</string>
    <!-- Text for the negative action button to dismiss the dialog. -->
    <string name="camera_permissions_needed_negative_button_text">Baztertu</string>

    <!-- Text for the banner message to tell users about our auto close feature. -->
    <string name="tab_tray_close_tabs_banner_message">Ezarri irekitako fitxak automatikoki ixtea, azken egun, aste edo hilabetean ikusi ez badira</string>
    <!-- Text for the positive action button to go to Settings for auto close tabs. -->
    <string name="tab_tray_close_tabs_banner_positive_button_text">Ikusi aukerak</string>
    <!-- Text for the negative action button to dismiss the Close Tabs Banner. -->
    <string name="tab_tray_close_tabs_banner_negative_button_text">Baztertu</string>

    <!-- Text for the banner message to tell users about our inactive tabs feature. -->
    <string name="tab_tray_inactive_onboarding_message">Azken bi asteetan ikusi ez dituzun fitxak hona eramaten dira.</string>
    <!-- Text for the action link to go to Settings for inactive tabs. -->
    <string name="tab_tray_inactive_onboarding_button_text">Desaktibatu ezarpenetan</string>

    <!-- Text for title for the auto-close dialog of the inactive tabs. -->
    <string name="tab_tray_inactive_auto_close_title">Automatikoki itxi hilabete ondoren?</string>
    <!-- Text for the body for the auto-close dialog of the inactive tabs.
        The first parameter is the name of the application.-->
    <string name="tab_tray_inactive_auto_close_body_2">Azken hilabetean ikusi ez dituzun fitxak itxi ditzake %1$s(e)k.</string>
    <!-- Content description for close button in the auto-close dialog of the inactive tabs. -->
    <string name="tab_tray_inactive_auto_close_button_content_description">Itxi</string>

    <!-- Text for turn on auto close tabs button in the auto-close dialog of the inactive tabs. -->
    <string name="tab_tray_inactive_turn_on_auto_close_button_2">Aktibatu automatikoki ixtea</string>


    <!-- Home screen icons - Long press shortcuts -->
    <!-- Shortcut action to open new tab -->
    <string name="home_screen_shortcut_open_new_tab_2">Fitxa berria</string>
    <!-- Shortcut action to open new private tab -->
    <string name="home_screen_shortcut_open_new_private_tab_2">Fitxa pribatu berria</string>

    <!-- Shortcut action to open Passwords screen -->
    <string name="home_screen_shortcut_passwords">Pasahitzak</string>

    <!-- Recent Tabs -->
    <!-- Header text for jumping back into the recent tab in the home screen -->
    <string name="recent_tabs_header">Itzuli zeudenera</string>
    <!-- Button text for showing all the tabs in the tabs tray -->
    <string name="recent_tabs_show_all">Erakutsi denak</string>

    <!-- Content description for the button which navigates the user to show all recent tabs in the tabs tray. -->
    <string name="recent_tabs_show_all_content_description_2">Azken fitxa guztiak erakusteko botoia</string>

    <!-- Text for button in synced tab card that opens synced tabs tray -->
    <string name="recent_tabs_see_all_synced_tabs_button_text">Ikusi sinkronizatutako fitxa guztiak</string>
    <!-- Accessibility description for device icon used for recent synced tab -->
    <string name="recent_tabs_synced_device_icon_content_description">Sinkronizatutako gailua</string>
    <!-- Text for the dropdown menu to remove a recent synced tab from the homescreen -->
    <string name="recent_synced_tab_menu_item_remove">Kendu</string>
    <!-- Text for the menu button to remove a grouped highlight from the user's browsing history
         in the Recently visited section -->
    <string name="recent_tab_menu_item_remove">Kendu</string>

    <!-- History Metadata -->
    <!-- Header text for a section on the home screen that displays grouped highlights from the
         user's browsing history, such as topics they have researched or explored on the web -->
    <string name="history_metadata_header_2">Bisitatutako azkenak</string>
    <!-- Text for the menu button to remove a grouped highlight from the user's browsing history
         in the Recently visited section -->
    <string name="recently_visited_menu_item_remove">Kendu</string>
    <!-- Content description for the button which navigates the user to show all of their history. -->
    <string name="past_explorations_show_all_content_description_2">Erakutsi esplorazio guztiak</string>

    <!-- Browser Fragment -->
    <!-- Content description (not visible, for screen readers etc.): Navigate backward (browsing history) -->
    <string name="browser_menu_back">Atzera</string>
    <!-- Content description (not visible, for screen readers etc.): Navigate forward (browsing history) -->
    <string name="browser_menu_forward">Aurrera</string>
    <!-- Content description (not visible, for screen readers etc.): Refresh current website -->
    <string name="browser_menu_refresh">Berritu</string>
    <!-- Content description (not visible, for screen readers etc.): Stop loading current website -->
    <string name="browser_menu_stop">Gelditu</string>
    <!-- Browser menu button that opens the extensions manager -->
    <string name="browser_menu_extensions">Hedapenak</string>
    <!-- Browser menu banner header text for extensions onboarding.
        The first parameter is the name of the app defined in app_name (for example: Fenix). -->
    <string name="browser_menu_extensions_banner_onboarding_header">Moldatu %s zure erara</string>
    <!-- Browser menu banner header text for extensions onboarding when all installed extensions have been disabled. -->
    <string name="browser_menu_disabled_extensions_banner_onboarding_header">Hedapenak instalatuta dituzu baina ez daude gaituta</string>
    <!-- Browser menu banner body text for extensions onboarding.
        The first parameter is the name of the app defined in app_name (for example: Fenix). -->
    <string name="browser_menu_extensions_banner_onboarding_body">Hedapenek zure nabigazioa beste maila batera eramaten dute, %s(r)en itxura moldatzetik pribatutasuna eta segurtasuna hobetzeraino.</string>
    <!-- Browser menu banner body text for extensions onboarding when all installed extensions have been disabled.
     The first parameter is the name of the button that opens extension manager (for example "Manage extensions"). -->
    <string name="browser_menu_disabled_extensions_banner_onboarding_body">Hedapenak erabiltzeko, gai itzazu ezarpenetan edo azpian &quot;%s&quot; hautatuz.</string>
    <!-- Browser menu banner link text for learning more about extensions -->
    <string name="browser_menu_extensions_banner_learn_more">Argibide gehiago</string>
    <!-- Browser menu button that opens the extensions manager -->
    <string name="browser_menu_manage_extensions">Kudeatu hedapenak</string>
    <!-- Content description (not visible, for screen readers etc.): Section heading for recommended extensions.-->
    <string name="browser_menu_recommended_section_content_description">Gomendatutako hedapenak</string>
    <!-- Content description (not visible, for screen readers etc.): Label for plus icon used to add extension.
      The first parameter is the name of the extension (for example: ClearURLs). -->
    <string name="browser_menu_extension_plus_icon_content_description_2">Gehitu %1$s</string>
    <!-- Browser menu button that opens AMO in a tab -->
    <string name="browser_menu_discover_more_extensions">Deskubritu hedapen gehiago</string>
    <!-- Browser menu description that is shown when one or more extensions are disabled due to extension errors -->
    <string name="browser_menu_extensions_disabled_description">Behin-behinean desgaituta</string>
    <!-- The description of the browser menu appears when the user hasn't installed any extensions. -->
    <string name="browser_menu_no_extensions_installed_description">Gaitutako hedapenik ez</string>
    <!-- Browser menu button that opens account settings -->
    <string name="browser_menu_account_settings">Kontuaren informazioa</string>
    <!-- Browser menu button that sends a user to help articles -->
    <string name="browser_menu_help">Laguntza</string>
    <!-- Browser menu button that sends a to a the what's new article -->
    <string name="browser_menu_whats_new">Nobedadeak</string>
    <!-- Browser menu button that opens the settings menu -->
    <string name="browser_menu_settings">Ezarpenak</string>
    <!-- Browser menu button that opens a user's library -->
    <string name="browser_menu_library">Biltegia</string>
    <!-- Browser menu toggle that requests a desktop site -->
    <string name="browser_menu_desktop_site">Mahaigainerako gunea</string>
    <!-- Browser menu button that reopens a private tab as a regular tab -->
    <string name="browser_menu_open_in_regular_tab">Ireki fitxa arruntean</string>
    <!-- Browser menu toggle that adds a shortcut to the site on the device home screen. -->
    <string name="browser_menu_add_to_homescreen">Gehitu hasierako pantailan</string>
    <!-- Browser menu toggle that adds a PWA of the site on the device home screen. -->
    <string name="browser_menu_add_app_to_homescreen">Gehitu aplikazioa hasierako pantailan</string>
    <!-- Browser menu toggle that adds a shortcut to the site on the device home screen. -->
    <string name="browser_menu_add_to_homescreen_2">Gehitu hasierako pantailan…</string>
    <!-- Browser menu toggle that adds a PWA of the site on the device home screen. -->
    <string name="browser_menu_add_app_to_homescreen_2">Gehitu aplikazioa hasierako pantailan…</string>
    <!-- Text for notifying users that Xiaomi devices require additional permissions to add to home screen -->
    <string name="browser_menu_add_to_homescreen_xiaomi">Xiaomi gailuek aparteko baimenak behar litzakete hasierako pantailan lasterbideak gehitzeko. Egiaztatu zure ezarpenak mesedez.</string>
    <!-- Content description (not visible, for screen readers etc.) for the Resync tabs button -->
    <string name="resync_button_content_description">Sinkronizatu berriro</string>
    <!-- Browser menu button that opens the find in page menu -->
    <string name="browser_menu_find_in_page">Bilatu orrian</string>
    <!-- Browser menu button that opens the find in page menu -->
    <string name="browser_menu_find_in_page_2">Bilatu orrian…</string>
    <!-- Browser menu button that opens the translations dialog, which has options to translate the current browser page. -->
    <string name="browser_menu_translations">Itzuli orria</string>
    <!-- Browser menu button that saves the current tab to a collection -->
    <string name="browser_menu_save_to_collection">Gorde bilduman…</string>
    <!-- Browser menu button that saves the current tab to a collection -->
    <string name="browser_menu_save_to_collection_2">Gorde bilduman</string>

    <!-- Browser menu button that open a share menu to share the current site -->
    <string name="browser_menu_share">Partekatu</string>
    <!-- Browser menu button that open a share menu to share the current site -->
    <string name="browser_menu_share_2">Partekatu…</string>
    <!-- Browser menu button shown in custom tabs that opens the current tab in Fenix
        The first parameter is the name of the app defined in app_name (for example: Fenix) -->
    <string name="browser_menu_open_in_fenix">Ireki %1$s nabigatzailean</string>
    <!-- Browser menu text shown in custom tabs to indicate this is a Fenix tab
        The first parameter is the name of the app defined in app_name (for example: Fenix) -->
    <string name="browser_menu_powered_by">%1$s TEKNOLOGIAREKIN</string>

    <!-- Browser menu text shown in custom tabs to indicate this is a Fenix tab
        The first parameter is the name of the app defined in app_name (for example: Fenix) -->
    <string name="browser_menu_powered_by2">%1$s nabigatzaileak hornitua</string>

    <!-- Browser menu button to put the current page in reader mode -->
    <string name="browser_menu_read">Irakurtzeko ikuspegia</string>
    <!-- Browser menu button content description to close reader mode and return the user to the regular browser -->
    <string name="browser_menu_read_close">Itxi irakurtzeko ikuspegia</string>
    <!-- Browser menu button to open the current page in an external app -->
    <string name="browser_menu_open_app_link">Ireki aplikazioan</string>

    <!-- Browser menu button to show reader view appearance controls e.g. the used font type and size -->
    <string name="browser_menu_customize_reader_view">Pertsonalizatu irakurtzeko ikuspegia</string>
    <!-- Browser menu button to show reader view appearance controls e.g. the used font type and size -->
    <string name="browser_menu_customize_reader_view_2">Pertsonalizatu irakurtzeko ikuspegia</string>
    <!-- Browser menu label for adding a bookmark -->
    <string name="browser_menu_add">Gehitu</string>
    <!-- Browser menu label for editing a bookmark -->
    <string name="browser_menu_edit">Editatu</string>

    <!-- Button shown on the home page that opens the Customize home settings -->
    <string name="browser_menu_customize_home_1">Pertsonalizatu hasiera-orria</string>

    <!-- Browser menu label to sign in to sync on the device using Mozilla accounts -->
    <string name="browser_menu_sign_in">Hasi saioa</string>

    <!-- Browser menu caption label for the "Sign in" browser menu item described in `browser_menu_sign_in` -->
    <string name="browser_menu_sign_in_caption">Sinkronizatu pasahitzak, fitxak eta gehiago</string>
    <!-- Browser menu label to sign back in to sync on the device when the user's account needs to be reauthenticated -->
    <string name="browser_menu_sign_back_in_to_sync">Hasi berriro saioa sinkronizatzeko</string>
    <!-- Browser menu caption label for the "Sign back in to sync" browser menu item described in `browser_menu_sign_back_in_to_sync` when there is an error in syncing -->
    <string name="browser_menu_syncing_paused_caption">Sinkronizazioa pausatuta</string>
    <!-- Browser menu label that creates a private tab -->
    <string name="browser_menu_new_private_tab">Fitxa pribatu berria</string>
    <!-- Browser menu label that navigates to the Password screen -->
    <string name="browser_menu_passwords">Pasahitzak</string>
    <!-- Browser menu label that navigates to the SUMO page for the Firefox for Android release notes.
         The first parameter is the name of the app defined in app_name (for example: Fenix)-->
    <string name="browser_menu_new_in_firefox">Berria %1$s(e)n</string>
    <!-- Browser menu label that toggles the request for the desktop site of the currently visited page -->
    <string name="browser_menu_switch_to_desktop_site">Aldatu mahaigaineko gunera</string>
    <!-- Browser menu label that toggles the request for the mobile site of the currently visited page -->
    <string name="browser_menu_switch_to_mobile_site">Aldatu mugikorrerako gunera</string>
    <!-- Browser menu label that navigates to the page tools sub-menu -->
    <string name="browser_menu_tools">Tresnak</string>
    <!-- Content description (not visible, for screen readers etc.): Back button for all menu redesign sub-menu -->
    <string name="browser_menu_back_button_content_description">Itzuli menu nagusira</string>
    <!-- Content description (not visible, for screen readers etc.) for bottom sheet handlebar main menu. -->
    <string name="browser_main_menu_handlebar_content_description">Itxi menu nagusiaren orria</string>
    <!-- Content description (not visible, for screen readers etc.) for main menu help button. -->
    <string name="browser_main_menu_content_description_help_button">Laguntza</string>
    <!-- Content description (not visible, for screen readers etc.) for main menu settings button. -->
    <string name="browser_main_menu_content_description_settings_button">Ezarpenak</string>
    <!-- Content description (not visible, for screen readers etc.) for bottom sheet handlebar extensions menu. -->
    <string name="browser_extensions_menu_handlebar_content_description">Itxi hedapenen menuaren orria</string>
    <!-- Content description (not visible, for screen readers etc.) for bottom sheet handlebar save menu. -->
    <string name="browser_save_menu_handlebar_content_description">Itxi gordetzeko menuaren orria</string>
    <!-- Content description (not visible, for screen readers etc.) for bottom sheet handlebar tools menu. -->
    <string name="browser_tools_menu_handlebar_content_description">Itxi tresnen menuaren orria</string>
    <!-- Content description (not visible, for screen readers etc.) for bottom sheet handlebar custom tab menu. -->
    <string name="browser_custom_tab_menu_handlebar_content_description">Itxi fitxa pertsonalizatuaren menuaren orria</string>
    <!-- Browser menu description that describes the various tools related menu items inside of the tools sub-menu -->
    <string name="browser_menu_tools_description_with_translate" moz:removedIn="134" tools:ignore="UnusedResources">Irakurtzeko ikuspegia, Itzuli, Inprimatu, Partekatu, Ireki aplikazioa</string>
    <!-- Browser menu description that describes the various tools related menu items inside of the tools sub-menu -->
    <string name="browser_menu_tools_description" moz:removedIn="134" tools:ignore="UnusedResources">Irakurtzeko ikuspegia, Inprimatu, Partekatu, Ireki aplikazioa</string>
    <!-- Browser menu description that describes the various tools related menu items inside of the tools sub-menu
         The first parameter is the label of the report site issue (for example: Report Site issue) -->
    <string name="browser_menu_tools_description_with_translate_with_report_site" moz:removedIn="135" tools:ignore="UnusedResources">Irakurtzeko ikuspegia, Itzuli, %s, Inprimatu, Partekatu, Ireki aplikazioa</string>
    <!-- Browser menu description that describes the various tools related menu items inside of the tools sub-menu when the "Report broken site" feature is available-->
    <string name="browser_menu_tools_description_with_translate_with_report_site_2">Irakurtzeko ikuspegia, Itzuli, Eman hondatutako gunearen berri, Inprimatu, Partekatu, Ireki aplikazioa</string>
<<<<<<< HEAD
    <!-- Browser menu description that describes the various tools related menu items inside of the tools sub-menu -->
    <string name="browser_menu_tools_description_with_translate_without_report_site">Irakurtzeko ikuspegia, Itzuli, Inprimatu, Partekatu, Ireki aplikazioa</string>
    <!-- Browser menu description that describes the various tools related menu items inside of the tools sub-menu
         The first parameter is the label of the report site issue (for example: Report Site issue) -->
    <string name="browser_menu_tools_description_with_report_site" moz:removedIn="135" tools:ignore="UnusedResources">Irakurtzeko ikuspegia, %s, Inprimatu, Partekatu, Ireki aplikazioa</string>
    <!-- Browser menu description that describes the various tools related menu items inside of the tools sub-menu when the "Report broken site" feature is available-->
    <string name="browser_menu_tools_description_with_report_site_2">Irakurtzeko ikuspegia, Eman hondatutako gunearen berri, Inprimatu, Partekatu, Ireki aplikazioa</string>
    <!-- Browser menu description that describes the various tools related menu items inside of the tools sub-menu -->
=======
    <!-- Browser menu description that describes the various tools related menu items inside of the tools sub-menu -->
    <string name="browser_menu_tools_description_with_translate_without_report_site">Irakurtzeko ikuspegia, Itzuli, Inprimatu, Partekatu, Ireki aplikazioa</string>
    <!-- Browser menu description that describes the various tools related menu items inside of the tools sub-menu
         The first parameter is the label of the report site issue (for example: Report Site issue) -->
    <string name="browser_menu_tools_description_with_report_site" moz:removedIn="135" tools:ignore="UnusedResources">Irakurtzeko ikuspegia, %s, Inprimatu, Partekatu, Ireki aplikazioa</string>
    <!-- Browser menu description that describes the various tools related menu items inside of the tools sub-menu when the "Report broken site" feature is available-->
    <string name="browser_menu_tools_description_with_report_site_2">Irakurtzeko ikuspegia, Eman hondatutako gunearen berri, Inprimatu, Partekatu, Ireki aplikazioa</string>
    <!-- Browser menu description that describes the various tools related menu items inside of the tools sub-menu -->
>>>>>>> 07ff4473
    <string name="browser_menu_tools_description_without_report_site">Irakurtzeko ikuspegia, Inprimatu, Partekatu, Ireki aplikazioa</string>
    <!-- Browser menu label that navigates to the save sub-menu, which contains various save related menu items such as
         bookmarking a page, saving to collection, shortcut or as a PDF, and adding to home screen -->
    <string name="browser_menu_save">Gorde</string>
    <!-- Browser menu description that describes the various save related menu items inside of the save sub-menu -->
    <string name="browser_menu_save_description">Gehitu laster-marka, Lasterbidea, Hasiera-orria, Bilduma, PDF</string>
    <!-- Browser menu label that bookmarks the currently visited page -->
    <string name="browser_menu_bookmark_this_page">Egin orriaren laster-marka</string>
    <!-- Browser menu label that navigates to the edit bookmark screen for the current bookmarked page -->
    <string name="browser_menu_edit_bookmark">Editatu laster-marka</string>
    <!-- Browser menu label that the saves the currently visited page as a PDF -->
    <string name="browser_menu_save_as_pdf">Gorde PDF gisa…</string>
    <!-- Browser menu label for turning ON reader view of the current visited page -->
    <string name="browser_menu_turn_on_reader_view">Aktibatu irakurtzeko ikuspegia</string>
    <!-- Browser menu label for turning OFF reader view of the current visited page -->
    <string name="browser_menu_turn_off_reader_view">Desaktibatu irakurtzeko ikuspegia</string>
    <!-- Browser menu button that reopens a private tab as a regular tab -->
<<<<<<< HEAD
    <string name="browser_menu_open_in_normal_tab">Eraman fitxa ez-pribatura</string>dsa
=======
    <string name="browser_menu_open_in_normal_tab">Eraman fitxa ez-pribatura</string>
>>>>>>> 07ff4473
    <!-- Browser menu label for navigating to the translation feature, which provides language translation options the current visited page -->
    <string name="browser_menu_translate_page">Itzuli orria…</string>
    <!-- Browser menu label for navigating to the Web Compat Reporter feature, which provides users the ability to send bug reports for broken sites. -->
    <string name="browser_menu_webcompat_reporter">Eman hondatutako gunearen berri…</string>
    <!-- Browser menu label that is displayed when the current page has been translated by the translation feature.
         The first parameter is the name of the language that page was translated to (e.g. English). -->
    <string name="browser_menu_translated_to">%1$s hizkuntzara itzulita</string>
    <!-- Browser menu label for the print feature -->
    <string name="browser_menu_print">Inprimatu…</string>

    <!-- Browser menu label for the Delete browsing data on quit feature.
        The first parameter is the name of the app defined in app_name (for example: Fenix). -->
    <string name="browser_menu_delete_browsing_data_on_quit">Irten %1$s(e)tik</string>

    <!-- Menu "contextual feature recommendation" (CFR) -->
    <!-- Text for the title in the contextual feature recommendation popup promoting the menu feature. -->
    <string name="menu_cfr_title">Berria: sinplifikatutako menua</string>
    <!-- Text for the message in the contextual feature recommendation popup promoting the menu feature. -->
    <string name="menu_cfr_body">Aurkitu azkarrago behar duzuna, leiho pribatuetatik gordetzeko ekintzetara.</string>

    <!-- Extensions management fragment -->
    <!-- Text displayed when there are no extensions to be shown -->
    <string name="extensions_management_no_extensions">Hedapenik ez hemen</string>

    <!-- Browser Toolbar -->
    <!-- Content description for the Home screen button on the browser toolbar -->
    <string name="browser_toolbar_home">Hasiera-pantaila</string>

    <!-- Content description (not visible, for screen readers etc.): Erase button: Erase the browsing
         history and go back to the home screen. -->
    <string name="browser_toolbar_erase">Ezabatu nabigatze-historia</string>
    <!-- Content description for the translate page toolbar button that opens the translations dialog when no translation has occurred. -->
    <string name="browser_toolbar_translate">Itzuli orria</string>

    <!-- Content description (not visible, for screen readers etc.) for the translate page toolbar button that opens the translations dialog when the page is translated successfully.
         The first parameter is the name of the language that is displayed in the original page. (For example: English)
         The second parameter is the name of the language which the page was translated to. (For example: French) -->
    <string name="browser_toolbar_translated_successfully">Orria %1$s hizkuntzatik %2$s hizkuntzara itzuli da.</string>

    <!-- Locale Settings Fragment -->
    <!-- Content description for tick mark on selected language -->
    <string name="a11y_selected_locale_content_description">Hautatutako hizkuntza</string>
    <!-- Text for default locale item -->
    <string name="default_locale_text">Erabili gailuaren hizkuntza</string>
    <!-- Placeholder text shown in the search bar before a user enters text -->
    <string name="locale_search_hint">Bilatu hizkuntza</string>

    <!-- Search Fragment -->
    <!-- Button in the search view that lets a user search by scanning a QR code -->
    <string name="search_scan_button_2">Eskaneatu QR kodea</string>
    <!-- Button in the search view when shortcuts are displayed that takes a user to the search engine settings -->
    <string name="search_shortcuts_engine_settings">Bilaketa-motorren ezarpenak</string>
    <!-- Button in the search view that lets a user navigate to the site in their clipboard -->
    <string name="awesomebar_clipboard_title">Osatu lotura arbeletik</string>

    <!-- Button in the search suggestions onboarding that allows search suggestions in private sessions -->
    <string name="search_suggestions_onboarding_allow_button">Baimendu</string>
    <!-- Button in the search suggestions onboarding that does not allow search suggestions in private sessions -->
    <string name="search_suggestions_onboarding_do_not_allow_button">Ez baimendu</string>
    <!-- Search suggestion onboarding hint title text -->
    <string name="search_suggestions_onboarding_title">Baimendu bilaketa-iradokizunak saio pribatuetan?</string>
    <!-- Search suggestion onboarding hint description text, first parameter is the name of the app defined in app_name (for example: Fenix)-->
    <string name="search_suggestions_onboarding_text">Helbide-barran idazten duzun oro bilaketa-motor lehenetsiarekin partekatuko du %s(e)k.</string>

    <!-- Search engine suggestion title text. The first parameter is the name of the suggested engine-->
    <string name="search_engine_suggestions_title">Bilatu %s erabiliz</string>
    <!-- Search engine suggestion description text -->
    <string name="search_engine_suggestions_description">Bilatu helbide-barratik zuzenean</string>

    <!-- Menu option in the search selector menu to open the search settings -->
    <string name="search_settings_menu_item">Bilaketa-ezarpenak</string>

    <!-- Header text for the search selector menu -->
    <string name="search_header_menu_item_2">Oraingoan, bilatu honekin:</string>

    <!-- Content description (not visible, for screen readers etc.): Search engine icon.
    The parameter is the search engine name (for example: DuckDuckGo). -->
    <string name="search_engine_icon_content_description_1">Bilaketa-motorra: %s</string>

    <!-- Content description (not visible, for screen readers etc.) of the search engine selector from the search toolbar.
    The parameter is the search engine name (for example: DuckDuckGo).
    The colon character (in "%s:") is intended to have the screen reader make a small pause between the search engine name and the description of the button. -->
    <string name="search_engine_selector_content_description">%s: bilaketa-motorraren hautapena</string>

    <!-- Home onboarding -->
    <!-- Home onboarding dialog welcome screen title text. -->
    <string name="onboarding_home_welcome_title_2">Ongi etorri Internet pertsonalago batera</string>
    <!-- Home onboarding dialog welcome screen description text. -->
    <string name="onboarding_home_welcome_description">Kolore gehiago. Pribatutasun hobea. Irabazi-asmoen gainetik, jendearekiko betidaniko konpromisoa.</string>
    <!-- Home onboarding dialog sign into sync screen title text. -->
    <string name="onboarding_home_sync_title_3">Pantailak aldatzea inoiz baino errazagoa da</string>
    <!-- Home onboarding dialog sign into sync screen description text. -->
    <string name="onboarding_home_sync_description">Berrekin utzitako lekutik zure hasierako orriko beste gailuetako fitxekin.</string>
    <!-- Text for the button to continue the onboarding on the home onboarding dialog. -->
    <string name="onboarding_home_get_started_button">Hasi erabiltzen</string>
    <!-- Text for the button to navigate to the sync sign in screen on the home onboarding dialog. -->
    <string name="onboarding_home_sign_in_button">Hasi saioa</string>
    <!-- Text for the button to skip the onboarding on the home onboarding dialog. -->
    <string name="onboarding_home_skip_button">Saltatu</string>

    <!-- Onboarding home screen sync popup dialog message, shown on top of Recent Synced Tabs in the Jump back in section. -->
    <string name="sync_cfr_message">Zure fitxak sinkronizatzen ari dira! Jarraitu zure beste gailuan utzi zenuen tokitik.</string>

    <!-- Content description (not visible, for screen readers etc.): Close button for the home onboarding dialog -->
    <string name="onboarding_home_content_description_close_button">Itxi</string>

    <!-- Juno first user onboarding flow experiment, strings are marked unused as they are only referenced by Nimbus experiments. -->
    <!-- Description for learning more about our privacy notice. -->
    <string name="juno_onboarding_privacy_notice_text" tools:ignore="BrandUsage">Firefoxen pribatutasun-oharra</string>
    <!-- Title for set firefox as default browser screen used by Nimbus experiments. -->
    <string name="juno_onboarding_default_browser_title_nimbus_2">Zu seguru mantentzea dugu xede</string>
    <!-- Title for set firefox as default browser screen used by Nimbus experiments.
        Note: The word "Firefox" should NOT be translated -->
    <string name="juno_onboarding_default_browser_title_nimbus_3" tools:ignore="BrandUsage,UnusedResources">Ezagutu zergatik milioika pertsonek atsegin duten Firefox</string>
    <!-- Title for set firefox as default browser screen used by Nimbus experiments. -->
    <string name="juno_onboarding_default_browser_title_nimbus_4" tools:ignore="UnusedResources">Nabigatze segurua aukera gehiagorekin</string>
    <!-- Description for set firefox as default browser screen used by Nimbus experiments. -->
    <string name="juno_onboarding_default_browser_description_nimbus_3">Irabazi asmorik gabeko erakundeak babestutako gure nabigatzaileak laguntzen du eragozten enpresek zure webeko jarraipena sekretupean egin dezaten.</string>
    <!-- Description for set firefox as default browser screen used by Nimbus experiments. -->
    <string name="juno_onboarding_default_browser_description_nimbus_4" tools:ignore="UnusedResources">100 milioi pertsona baino gehiagok beraien pribatutasuna babesten duten irabazi-asmorik gabeko batek sostengatutako nabigatzailea aukeratuz.</string>
    <!-- Description for set firefox as default browser screen used by Nimbus experiments. -->
    <string name="juno_onboarding_default_browser_description_nimbus_5" tools:ignore="UnusedResources">Jarraipen-elementu ezagunak? Automatikoki blokeatzen dira. Hedapenak? Probatu denak, 700 guztira. PDFak? Integratutako gure irakurgailuarekin erraz kudea daitezke.</string>
    <!-- Text for the button to set firefox as default browser on the device -->
    <string name="juno_onboarding_default_browser_positive_button" tools:ignore="UnusedResources">Ezarri nabigatzaile lehenetsi gisa</string>
    <!-- Text for the button dismiss the screen and move on with the flow -->
    <string name="juno_onboarding_default_browser_negative_button" tools:ignore="UnusedResources">Une honetan ez</string>
    <!-- Title for sign in to sync screen. -->
    <string name="juno_onboarding_sign_in_title_2">Mantendu zifratzea gailuen artean salto egitean</string>
    <!-- Description for sign in to sync screen. Nimbus experiments do not support string placeholders.
     Note: The word "Firefox" should NOT be translated -->
    <string name="juno_onboarding_sign_in_description_3" tools:ignore="BrandUsage">Sinkronizatzean, zure pasahitzak, laster-markak eta gehiago zifratzen ditu Firefoxek.</string>
    <!-- Text for the button to sign in to sync on the device -->
    <string name="juno_onboarding_sign_in_positive_button" tools:ignore="UnusedResources">Hasi saioa</string>
    <!-- Text for the button dismiss the screen and move on with the flow -->
    <string name="juno_onboarding_sign_in_negative_button" tools:ignore="UnusedResources">Une honetan ez</string>
    <!-- Title for enable notification permission screen used by Nimbus experiments. Nimbus experiments do not support string placeholders.
        Note: The word "Firefox" should NOT be translated -->
    <string name="juno_onboarding_enable_notifications_title_nimbus_2" tools:ignore="BrandUsage">Jakinarazpenek Firefoxekin seguruago egoten laguntzen dizute</string>
    <!-- Description for enable notification permission screen used by Nimbus experiments. Nimbus experiments do not support string placeholders.
       Note: The word "Firefox" should NOT be translated -->
    <string name="juno_onboarding_enable_notifications_description_nimbus_2" tools:ignore="BrandUsage">Bidali fitxak gailuen artean modu seguruan eta aurkitu Firefoxen bestelako pribatutasun eginbideak.</string>
    <!-- Text for the button to request notification permission on the device -->
    <string name="juno_onboarding_enable_notifications_positive_button" tools:ignore="UnusedResources">Aktibatu jakinarazpenak</string>
    <!-- Text for the button dismiss the screen and move on with the flow -->
    <string name="juno_onboarding_enable_notifications_negative_button" tools:ignore="UnusedResources">Une honetan ez</string>

    <!-- Title for add search widget screen used by Nimbus experiments. Nimbus experiments do not support string placeholders.
        Note: The word "Firefox" should NOT be translated -->
    <string name="juno_onboarding_add_search_widget_title" tools:ignore="BrandUsage,UnusedResources">Probatu Firefoxen bilaketa widget-a</string>

    <!-- Description for add search widget screen used by Nimbus experiments. Nimbus experiments do not support string placeholders.
        Note: The word "Firefox" should NOT be translated -->
    <string name="juno_onboarding_add_search_widget_description" tools:ignore="BrandUsage,UnusedResources">Firefox zure hasierako pantailan dela, sarbide zuzena izango duzu pribatutasuna hobesten eta guneen arteko jarraipen elementuak blokeatzen dituen nabigatzailera.</string>
    <!-- Text for the button to add search widget on the device used by Nimbus experiments. Nimbus experiments do not support string placeholders.
        Note: The word "Firefox" should NOT be translated -->
    <string name="juno_onboarding_add_search_widget_positive_button" tools:ignore="BrandUsage,UnusedResources">Gehitu Firefox widget-a</string>
    <!-- Text for the button to dismiss the screen and move on with the flow -->
    <string name="juno_onboarding_add_search_widget_negative_button" tools:ignore="UnusedResources">Une honetan ez</string>

    <!-- Onboarding header for the add-ons card used by Nimbus experiments. Nimbus experiments do not support string placeholders.
    Note: The word "Firefox" should NOT be translated -->
    <string name="onboarding_add_on_header" tools:ignore="BrandUsage,UnusedResources">Pertsonalizatu Firefox hedapenekin</string>
    <!-- Onboarding sub header for the add-ons card, used by Nimbus experiments. -->
    <string name="onboarding_add_on_sub_header" tools:ignore="UnusedResources">Gehitu hirugarrenen hedapenak zure segurtasuna, produktibitatea eta gehiago hobetzeko.</string>
    <!-- Onboarding add-ons card, for checking more add-ons on, used by Nimbus experiments. -->
    <string name="onboarding_add_on_explore_more_extensions_2">Arakatu hedapen gehiago</string>
    <!-- Onboarding add-ons card, button for start browsing, used by Nimbus experiments. -->
    <string name="onboarding_add_on_start_browsing_button_2">Hasi nabigatzen</string>
    <!-- Ublock name for the onboarding add-ons card, used by Nimbus experiments. Note: The word "Ublock Origin" is a brand name should NOT be translated -->
    <string name="onboarding_add_on_ublock_name" tools:ignore="UnusedResources">uBlock Origin</string>
    <!-- Ublock description for the onboarding add-ons card, used by Nimbus experiments. -->
    <string name="onboarding_add_on_ublock_description" tools:ignore="UnusedResources">Blokeatu iragarkiak modu eraginkorrean.</string>
    <!-- Privacy Badger name for the onboarding add-ons card, used by Nimbus experiments. Note: The word "Privacy Badger" is a brand name should NOT be translated -->
    <string name="onboarding_add_on_privacy_badger_name" tools:ignore="UnusedResources">Privacy Badger</string>
    <!-- Privacy Badger description for the onboarding add-ons card, used by Nimbus experiments. -->
    <string name="onboarding_add_on_privacy_badger_description" tools:ignore="UnusedResources">Jarraipenaren aurkako harribitxia. Gelditu jarraipen-elementu ikusezinak eta espioitza-iragarkiak.</string>
    <!-- Search by Image name for the onboarding add-ons card, used by Nimbus experiments. Note: The word "Search by Image" is a brand name should NOT be translated -->
    <string name="onboarding_add_on_search_by_image_name" tools:ignore="UnusedResources">Search by Image</string>
    <!-- Search by Image description for the onboarding add-ons card, used by Nimbus experiments. -->
    <string name="onboarding_add_on_search_by_image_description" tools:ignore="UnusedResources">Ikusi irudi interesgarri bat eta lortu berari buruzko argibide gehiago.</string>
    <!-- Dark Reader name for the onboarding add-ons card, used by Nimbus experiments. Note: The word "Dark Reader" is a brand name should NOT be translated -->
    <string name="onboarding_add_on_dark_reader_name" tools:ignore="UnusedResources">Dark Reader</string>
    <!-- Privacy Badger description for the onboarding add-ons card, used by Nimbus experiments. -->
    <string name="onboarding_add_on_dark_reader_description" tools:ignore="UnusedResources">Modu ilun pertsonalizatua mugikorrerako weberako.</string>

    <!-- Label for the number of reviews for an add-on. The parameter is for the formatted number of reviews e.g. "1,234", "12,345", "123,456". -->
    <string name="onboarding_add_on_reviews_label">Balorazioak: %1$s</string>
    <!-- Content description for the add-on icon. -->
    <string name="onboarding_add_on_icon_content_description">Gehigarriaren ikonoa</string>
    <!-- Content description for the an installed add-on icon. -->
    <string name="onboarding_installed_add_on_icon_content_description">Instalatutako gehigarriaren ikonoa</string>
    <!-- Content description for the an installing add-on icon. -->
    <string name="onboarding_installing_add_on_icon_content_description">Instalatzen ari den gehigarriaren ikonoa</string>
    <!-- Content description for the add add-on button. -->
    <string name="onboarding_add_on_add_button_content_description">Gehigarria gehitzeko botoia</string>
    <!-- Content description for the star rating group. -->
    <string name="onboarding_add_on_star_rating_content_description">Balorazioa: 5etik %1$s</string>

    <!-- Title for the privacy preferences dialog shown during onboarding. Note: The word "Firefox" should NOT be translated. -->
<<<<<<< HEAD
    <string name="onboarding_preferences_dialog_title" tools:ignore="BrandUsage,UnusedResources">Lagun iezaguzu Firefox hobetzen</string>
    <!-- Title for the crash reporting option in the privacy preferences dialog shown during onboarding. -->
    <string name="onboarding_preferences_dialog_crash_reporting_title" tools:ignore="UnusedResources">Bidali automatikoki hutsegite-txostenak</string>
    <!-- Description for the crash reporting option in the privacy preferences dialog shown during onboarding. -->
    <string name="onboarding_preferences_dialog_crash_reporting_description" tools:ignore="UnusedResources">Hutsegite-txostenek nabigatzailearen arazoak diagnostikatu eta konpontzen laguntzen digute. Txostenek datu pertsonal edo kontuzkoak izan litzakete. </string>
    <!-- Learn more link for the crash reporting option in the privacy preferences dialog shown during onboarding. -->
    <string name="onboarding_preferences_dialog_crash_reporting_learn_more" tools:ignore="UnusedResources">Hutsegite-txostenei buruzko argibide gehiago</string>
    <!-- Title for the usage data option in the privacy preferences dialog shown during onboarding. Note: The word "Mozilla" should NOT be translated. -->
    <string name="onboarding_preferences_dialog_usage_data_title" tools:ignore="UnusedResources">Bidali datu tekniko eta interakziozkoak Mozillara</string>

    <!-- Description for the usage data option in the privacy preferences dialog shown during onboarding. Note: The word "Firefox" should NOT be translated. -->
    <string name="onboarding_preferences_dialog_usage_data_description" tools:ignore="BrandUsage,UnusedResources">Zure gailuaren, hardware-konfigurazioaren eta Firefox erabiltzen duzun moduaren inguruko datuek eginbideak, errendimendua eta egonkortasuna hobetzen laguntzen die edonongo erabiltzaileei.</string>
    <!-- Learn more link for the usage data option in the privacy preferences dialog shown during onboarding. -->
    <string name="onboarding_preferences_dialog_usage_data_learn_more" tools:ignore="UnusedResources">Datuen erabilpenari buruzko argibide gehiago</string>
    <!-- Positive button label for the privacy preferences dialog shown during onboarding. -->
    <string name="onboarding_preferences_dialog_positive_button" tools:ignore="UnusedResources">Eginda</string>
    <!-- Negative button label for the privacy preferences dialog shown during onboarding. -->
    <string name="onboarding_preferences_dialog_negative_button" tools:ignore="UnusedResources">Utzi</string>
    <!-- Terms of service onboarding title card label. 'Firefox' intentionally hardcoded here-->
    <string name="onboarding_welcome_to_firefox" tools:ignore="UnusedResources,BrandUsage">Ongi etorri Firefoxera</string>
    <!-- Terms of service onboarding page continue button label. -->
    <string name="onboarding_term_of_service_agree_and_continue_button_label" tools:ignore="UnusedResources">Onartu eta jarraitu</string>
    <!-- Line one of the terms of service onboarding page. 'Firefox' is intentionally hardcoded. %1$s is replaced by an active link, using onboarding_term_of_service_line_one_link_text as text (“Terms of Service”). -->
    <string name="onboarding_term_of_service_line_one" tools:ignore="UnusedResources,BrandUsage">Jarraitzearekin bat, Firefoxen %1$s onartzen dituzu.</string>
    <!-- Used as text for the link in onboarding_term_of_service_line_one. -->
    <string name="onboarding_term_of_service_line_one_link_text" tools:ignore="UnusedResources,BrandUsage">Zerbitzu-baldintzak</string>
    <!-- Line two of the terms of service onboarding page. 'Firefox' is intentionally hardcoded. %1$s is replaced by an active link, using onboarding_term_of_service_line_two_link_text as text (Privacy Notice”). -->
    <string name="onboarding_term_of_service_line_two" tools:ignore="UnusedResources,BrandUsage">Firefoxi zure pribatutasunak axola dio. Irakurri gehiago gure %1$s.</string>
    <!-- Used as text for the link in onboarding_term_of_service_line_two. -->
    <string name="onboarding_term_of_service_line_two_link_text" tools:ignore="UnusedResources,BrandUsage">Pribatutasun-oharrean</string>
    <!-- Line three of the terms of service onboarding page. 'Firefox' and 'Mozilla' are intentionally hardcoded. %1$S is replaced by an active link, using onboarding_term_of_service_line_three_link_text as text (Manage”). -->
    <string name="onboarding_term_of_service_line_three" tools:ignore="UnusedResources,BrandUsage">Nabigatzailea hobetzen laguntzeko, Firefoxek diagnostiko- eta interakzio-datuak bidaltzen ditu Mozillara. %1$s</string>
    <!-- Used as text for the link in onboarding_term_of_service_line_three. -->
    <string name="onboarding_term_of_service_line_three_link_text" tools:ignore="UnusedResources,BrandUsage">Kudeatu</string>
=======
    <string name="onboarding_preferences_dialog_title" tools:ignore="BrandUsage">Lagun iezaguzu Firefox hobetzen</string>
    <!-- Title for the crash reporting option in the privacy preferences dialog shown during onboarding. -->
    <string name="onboarding_preferences_dialog_crash_reporting_title">Bidali automatikoki hutsegite-txostenak</string>
    <!-- Description for the crash reporting option in the privacy preferences dialog shown during onboarding. -->
    <string name="onboarding_preferences_dialog_crash_reporting_description">Hutsegite-txostenek nabigatzailearen arazoak diagnostikatu eta konpontzen laguntzen digute. Txostenek datu pertsonal edo kontuzkoak izan litzakete. </string>
    <!-- Learn more link for the crash reporting option in the privacy preferences dialog shown during onboarding. -->
    <string name="onboarding_preferences_dialog_crash_reporting_learn_more" moz:removedIn="136" tools:ignore="UnusedResources">Hutsegite-txostenei buruzko argibide gehiago</string>
    <!-- Title for the usage data option in the privacy preferences dialog shown during onboarding. Note: The word "Mozilla" should NOT be translated. -->
    <string name="onboarding_preferences_dialog_usage_data_title">Bidali datu tekniko eta interakziozkoak Mozillara</string>

    <!-- Description for the usage data option in the privacy preferences dialog shown during onboarding. Note: The word "Firefox" should NOT be translated. -->
    <string name="onboarding_preferences_dialog_usage_data_description" moz:removedIn="136" tools:ignore="BrandUsage,UnusedResources">Zure gailuaren, hardware-konfigurazioaren eta Firefox erabiltzen duzun moduaren inguruko datuek eginbideak, errendimendua eta egonkortasuna hobetzen laguntzen die edonongo erabiltzaileei.</string>
    <!-- Learn more link for the usage data option in the privacy preferences dialog shown during onboarding. -->
    <string name="onboarding_preferences_dialog_usage_data_learn_more" moz:removedIn="136" tools:ignore="UnusedResources">Datuen erabilpenari buruzko argibide gehiago</string>
    <!-- Positive button label for the privacy preferences dialog shown during onboarding. -->
    <string name="onboarding_preferences_dialog_positive_button">Eginda</string>
    <!-- Negative button label for the privacy preferences dialog shown during onboarding. -->
    <string name="onboarding_preferences_dialog_negative_button">Utzi</string>
    <!-- Terms of service onboarding title card label. 'Firefox' intentionally hardcoded here-->
    <string name="onboarding_welcome_to_firefox" tools:ignore="BrandUsage">Ongi etorri Firefoxera</string>
    <!-- Terms of service onboarding page continue button label. -->
    <string name="onboarding_term_of_service_agree_and_continue_button_label">Onartu eta jarraitu</string>
    <!-- Line one of the terms of service onboarding page. %1$s is replaced by an active link, using onboarding_term_of_service_line_one_link_text as text (“Firefox Terms of Use”). -->
    <string name="onboarding_term_of_service_line_one" moz:removedIn="136" tools:ignore="BrandUsage, UnusedResources">Jarraitzearekin bat, Firefoxen %1$s onartzen dituzu.</string>
    <!-- Used as text for the link in onboarding_term_of_service_line_one. -->
    <string name="onboarding_term_of_service_line_one_link_text" moz:removedIn="136" tools:ignore="UnusedResources">Zerbitzu-baldintzak</string>
    <!-- Line two of the terms of service onboarding page. 'Firefox' is intentionally hardcoded. %1$s is replaced by an active link, using onboarding_term_of_service_line_two_link_text as text (“Privacy Notice”). -->
    <string name="onboarding_term_of_service_line_two" moz:removedIn="136" tools:ignore="UnusedResources,BrandUsage">Firefoxi zure pribatutasunak axola dio. Irakurri gehiago gure %1$s.</string>
    <!-- Used as text for the link in onboarding_term_of_service_line_two. -->
    <string name="onboarding_term_of_service_line_two_link_text">Pribatutasun-oharrean</string>
    <!-- Line three of the terms of service onboarding page. 'Firefox' and 'Mozilla' are intentionally hardcoded. %1$S is replaced by an active link, using onboarding_term_of_service_line_three_link_text as text (“Manage”). -->
    <string name="onboarding_term_of_service_line_three" tools:ignore="BrandUsage">Nabigatzailea hobetzen laguntzeko, Firefoxek diagnostiko- eta interakzio-datuak bidaltzen ditu Mozillara. %1$s</string>
    <!-- Used as text for the link in onboarding_term_of_service_line_three. -->
    <string name="onboarding_term_of_service_line_three_link_text">Kudeatu</string>
>>>>>>> 07ff4473
    <!-- Onboarding header for the toolbar selection card, used by Nimbus experiments. -->
    <string name="onboarding_customize_toolbar_title" tools:ignore="UnusedResources">Hautatu tresna-barraren kokapena</string>
    <!-- Onboarding sub header for toolbar selection card, used by Nimbus experiments. -->
    <string name="onboarding_customize_toolbar_description" tools:ignore="UnusedResources">Mantendu bilaketak esku-eskura.</string>
    <!-- Onboarding label for 'Save and continue' button, used by Nimbus experiments. -->
    <string name="onboarding_save_and_continue_button">Gorde eta jarraitu</string>
    <!-- Onboarding toolbar selection card label for 'skip' button, used by Nimbus experiments. -->
<<<<<<< HEAD
    <string name="onboarding_customize_toolbar_skip_button">Saltatu</string>
=======
    <string name="onboarding_customize_toolbar_skip_button" moz:removedIn="135" tools:ignore="UnusedResources">Saltatu</string>
>>>>>>> 07ff4473
    <!-- Onboarding toolbar selection card label for 'top' option, used by Nimbus experiments. -->
    <string name="onboarding_customize_toolbar_top_option">Goian</string>
    <!-- Onboarding toolbar selection card label for 'bottom' option, used by Nimbus experiments. -->
    <string name="onboarding_customize_toolbar_bottom_option">Behean</string>
    <!-- Onboarding toolbar selection card content description for the main image. -->
    <string name="onboarding_customize_toolbar_main_image_content_description">Tresna-barraren hautapenerako ikuspegiaren goiburuko irudi handia, tresna-barra ilustratua erakutsiz.</string>
    <!-- Onboarding toolbar selection card content description for the toolbar placement image. %1$s is placeholder for either 'top' or 'bottom'. -->
<<<<<<< HEAD
    <string name="onboarding_customize_toolbar_placement_content_description">%1$s tresna-barraren irudia</string>
=======
    <string name="onboarding_customize_toolbar_placement_content_description" moz:removedIn="135" tools:ignore="UnusedResources">%1$s tresna-barraren irudia</string>

    <!-- Onboarding toolbar selection card content description for the toolbar placement image. -->
    <string name="onboarding_customize_toolbar_placement_bottom_content_description">Azpiko tresna-barraren irudia</string>
    <string name="onboarding_customize_toolbar_placement_top_content_description">Goiko tresna-barraren irudia</string>

    <!-- Onboarding toolbar selection card label for 'Not now' button, used by Nimbus experiments. -->
    <string name="onboarding_customize_toolbar_not_now_button" moz:removedIn="136" tools:ignore="UnusedResources">Une honetan ez</string>
>>>>>>> 07ff4473

    <!-- Onboarding header for the theme selection card, used by Nimbus experiments. -->
    <string name="onboarding_customize_theme_title" tools:ignore="UnusedResources">Hautatu itxura</string>
    <!-- Onboarding sub header for theme selection card, used by Nimbus experiments. -->
    <string name="onboarding_customize_theme_description" tools:ignore="UnusedResources">Ikusi weba modurik argienean.</string>
    <!-- Onboarding label for 'Save and start browsing' button, used by Nimbus experiments. -->
    <string name="onboarding_save_and_start_button">Gorde eta hasi nabigatzen</string>
    <!-- Onboarding theme selection card label for 'skip' button, used by Nimbus experiments. -->
<<<<<<< HEAD
    <string name="onboarding_customize_theme_skip_button">Saltatu</string>
=======
    <string name="onboarding_customize_theme_skip_button" moz:removedIn="135" tools:ignore="UnusedResources">Saltatu</string>
>>>>>>> 07ff4473
    <!-- Onboarding theme selection card label for 'dark' option, used by Nimbus experiments. -->
    <string name="onboarding_customize_theme_dark_option">Iluna</string>
    <!-- Onboarding theme selection card label for 'light' option, used by Nimbus experiments. -->
    <string name="onboarding_customize_theme_light_option">Argia</string>
    <!-- Onboarding theme selection card label for 'System auto' option, used by Nimbus experiments. -->
    <string name="onboarding_customize_theme_system_option">Sistemaren automatikoa</string>
    <!-- Onboarding theme selection card content description for the main image. -->
    <string name="onboarding_customize_theme_main_image_content_description">Itxuraren hautapenerako ikuspegiaren goiburuko irudi handia, artista- eta sortzaile-tresnen ilustrazioa erakutsiz.</string>
    <!-- Onboarding theme selection card content description for the theme selection image. %1$s is placeholder for either 'system', 'light' or 'dark'. -->
    <string name="onboarding_customize_theme_content_description">%1$s itxuraren irudia</string>

<<<<<<< HEAD
=======
    <!-- Onboarding theme selection card label for 'Not now' button, used by Nimbus experiments. -->
    <string name="onboarding_customize_theme_not_now_button" moz:removedIn="136" tools:ignore="UnusedResources">Une honetan ez</string>

>>>>>>> 07ff4473
    <!-- Search Widget -->
    <!-- Content description for searching with a widget. The first parameter is the name of the application.-->
    <string name="search_widget_content_description_2">Ireki %1$s fitxa berria</string>
    <!-- Text preview for smaller sized widgets -->
    <string name="search_widget_text_short">Bilatu</string>
    <!-- Text preview for larger sized widgets -->
    <string name="search_widget_text_long">Bilatu webean</string>

    <!-- Content description (not visible, for screen readers etc.): Voice search -->
    <string name="search_widget_voice">Ahots bidezko bilaketa</string>

    <!-- Preferences -->
    <!-- Title for the settings page-->
    <string name="settings">Ezarpenak</string>
    <!-- Preference category for general settings -->
    <string name="preferences_category_general">Orokorra</string>
    <!-- Preference category for all links about Fenix -->
    <string name="preferences_category_about">Honi buruz</string>
    <!-- Preference category for settings related to changing the default search engine -->
    <string name="preferences_category_select_default_search_engine">Hautatu bat</string>
    <!-- Preference for settings related to managing search shortcuts for the quick search menu -->
    <string name="preferences_manage_search_shortcuts_2">Kudeatu ordezko bilaketa-motorrak</string>
    <!-- Summary for preference for settings related to managing search shortcuts for the quick search menu -->
    <string name="preferences_manage_search_shortcuts_summary">Editatu bilaketa menuan ikusgai dauden motorrak</string>
    <!-- Preference category for settings related to managing search shortcuts for the quick search menu -->
    <string name="preferences_category_engines_in_search_menu">Bilaketa menuan ikusgai dauden motorrak</string>
    <!-- Preference for settings related to changing the default search engine -->
    <string name="preferences_default_search_engine">Bilaketa-motor lehenetsia</string>
    <!-- Preference for settings related to Search -->
    <string name="preferences_search">Bilaketa</string>
    <!-- Preference for settings related to Search engines -->
    <string name="preferences_search_engines">Bilaketa-motorrak</string>
    <!-- Preference for settings related to Search engines suggestions-->
    <string name="preferences_search_engines_suggestions">Bilaketa-motorretako gomendioak</string>
    <!-- Preference Category for settings related to Search address bar -->
    <string name="preferences_settings_address_bar">Helbide-barrako hobespenak</string>
    <!-- Preference Category for settings to Firefox Suggest -->
    <string name="preference_search_address_bar_fx_suggest" tools:ignore="BrandUsage">Helbide-barra - Firefox Suggest</string>
    <!-- Preference link to Learn more about Firefox Suggest -->
    <string name="preference_search_learn_about_fx_suggest" tools:ignore="BrandUsage">Firefox Suggest-i buruzko argibide gehiago</string>
    <!-- Preference link to rating Fenix on the Play Store -->
    <string name="preferences_rate">Puntuatu Google Play-n</string>
    <!-- Preference linking to about page for Fenix
        The first parameter is the name of the app defined in app_name (for example: Fenix) -->
    <string name="preferences_about">%1$s(r)i buruz</string>
    <!-- Preference for settings related to changing the default browser -->
    <string name="preferences_set_as_default_browser">Ezarri nabigatzaile lehenetsi gisa</string>
    <!-- Preference category for advanced settings -->
    <string name="preferences_category_advanced">Aurreratua</string>
    <!-- Preference category for privacy and security settings -->
    <string name="preferences_category_privacy_security">Pribatutasuna eta segurtasuna</string>
    <!-- Preference for advanced site settings -->
    <string name="preferences_site_settings">Gunearen ezarpenak</string>
    <!-- Preference for private browsing options -->
    <string name="preferences_private_browsing_options">Nabigatze pribatua</string>
    <!-- Preference for opening links in a private tab-->
    <string name="preferences_open_links_in_a_private_tab">Ireki lotura fitxa pribatuan</string>
    <!-- Preference for allowing screenshots to be taken while in a private tab-->
    <string name="preferences_allow_screenshots_in_private_mode">Baimendu pantaila-argazkiak nabigatze pribatuan</string>
    <!-- Will inform the user of the risk of activating Allow screenshots in private browsing option -->
    <string name="preferences_screenshots_in_private_mode_disclaimer">Baimenduta badago, fitxa pribatuak ere ikusgai izango dira hainbat aplikazio irekita daudenean</string>
    <!-- Preference for adding private browsing shortcut -->
    <string name="preferences_add_private_browsing_shortcut">Gehitu nabigatze pribaturako lasterbidea</string>
    <!-- Preference for enabling "HTTPS-Only" mode -->
    <string name="preferences_https_only_title">HTTPS-Only modua</string>

    <!-- Label for cookie banner section in quick settings panel. -->
    <string name="cookie_banner_blocker">Cookie iragarki-banden blokeatzailea</string>
    <!-- Preference for removing cookie/consent banners from sites automatically in private mode. See reduce_cookie_banner_summary for additional context. -->
    <string name="preferences_cookie_banner_reduction_private_mode">Cookie iragarki-banden blokeatzailea nabigatze pribatuan</string>

    <!-- Text for indicating cookie banner handling is off this site, this is shown as part of the protections panel with the tracking protection toggle -->
    <string name="reduce_cookie_banner_off_for_site">Desaktibatuta gune honetarako</string>
    <!-- Text for cancel button indicating that cookie banner reduction is not supported for the current site, this is shown as part of the cookie banner details view. -->
    <string name="cookie_banner_handling_details_site_is_not_supported_cancel_button">Utzi</string>
    <!-- Text for request support button indicating that cookie banner reduction is not supported for the current site, this is shown as part of the cookie banner details view. -->
    <string name="cookie_banner_handling_details_site_is_not_supported_request_support_button_2">Bidali eskaera</string>
    <!-- Text for title indicating that cookie banner reduction is not supported for the current site, this is shown as part of the cookie banner details view. -->
    <string name="cookie_banner_handling_details_site_is_not_supported_title_2">Eskatu gune honetarako euskarria?</string>
    <!-- Label for the snackBar, after the user reports with success a website where cookie banner reducer did not work -->
    <string name="cookie_banner_handling_report_site_snack_bar_text_2">Eskaera bidalita</string>
    <!-- Text for indicating cookie banner handling is on this site, this is shown as part of the protections panel with the tracking protection toggle -->
    <string name="reduce_cookie_banner_on_for_site">Aktibatuta gune honetarako</string>
    <!-- Text for indicating that a request for unsupported site was sent to Nimbus (it's a Mozilla library for experiments), this is shown as part of the protections panel with the tracking protection toggle -->
    <string name="reduce_cookie_banner_unsupported_site_request_submitted_2">Euskarri-eskaera bidalita</string>
    <!-- Text for indicating cookie banner handling is currently not supported for this site, this is shown as part of the protections panel with the tracking protection toggle -->
    <string name="reduce_cookie_banner_unsupported_site">Une honetan gune honetarako euskarririk ez</string>
    <!-- Title text for a detail explanation indicating cookie banner handling is on this site, this is shown as part of the cookie banner panel in the toolbar. The first parameter is a shortened URL of the current site-->
    <string name="reduce_cookie_banner_details_panel_title_on_for_site_1">Aktibatu cookie iragarki-banden blokeatzailea %1$s gunerako?</string>
    <!-- Title text for a detail explanation indicating cookie banner handling is off this site, this is shown as part of the cookie banner panel in the toolbar. The first parameter is a shortened URL of the current site-->
    <string name="reduce_cookie_banner_details_panel_title_off_for_site_1">Desaktibatu cookie iragarki-banden blokeatzailea %1$s gunerako?</string>
    <!-- Title text for a detail explanation indicating cookie banner reducer didn't work for the current site, this is shown as part of the cookie banner panel in the toolbar. The first parameter is the application name-->
    <string name="reduce_cookie_banner_details_panel_title_unsupported_site_request_2">%1$s(e)k ezin ditu cookie-eskaerak automatikoki baztertu gune honetan. Etorkizunean gune honetarako euskarria gehitzeko eskaera bidal dezakezu.</string>

    <!-- Long text for a detail explanation indicating what will happen if cookie banner handling is off for a site, this is shown as part of the cookie banner panel in the toolbar. The first parameter is the application name -->
    <string name="reduce_cookie_banner_details_panel_description_off_for_site_1">Desaktibatu eta %1$s(e)k gune honetako cookieak garbitu eta orria berrituko du. Saioa amaitu edo erosketa-orgak hustu litezke.</string>
    <!-- Long text for a detail explanation indicating what will happen if cookie banner handling is on for a site, this is shown as part of the cookie banner panel in the toolbar. The first parameter is the application name -->
    <string name="reduce_cookie_banner_details_panel_description_on_for_site_3">Aktibatu eta %1$s gune honetako cookie iragarki-bandak automatikoki ukatzen saiatuko da.</string>

    <!--Title for the cookie banner re-engagement CFR, the placeholder is replaced with app name -->
    <string name="cookie_banner_cfr_title">%1$s(e)k cookieak ukatu ditu zure partez</string>
    <!--Message for the cookie banner re-engagement CFR -->
    <string name="cookie_banner_cfr_message">Distrazio gutxiago, cookie gutxiago zure jarraipena egiten gune honetan.</string>

    <!-- Description of the preference to enable "HTTPS-Only" mode. -->
    <string name="preferences_https_only_summary">Automatikoki saiatzen da guneetara konektatzen HTTPS zifratze-protokoloa erabiliz, segurtasun gehiago lortzeko.</string>
    <!-- Summary of https only preference if https only is set to off -->
    <string name="preferences_https_only_off">Desaktibatuta</string>
    <!-- Summary of https only preference if https only is set to on in all tabs -->
    <string name="preferences_https_only_on_all">Fitxa guztietan aktibatuta</string>
    <!-- Summary of https only preference if https only is set to on in private tabs only -->
    <string name="preferences_https_only_on_private">Fitxa pribatuetan aktibatuta</string>
    <!-- Text displayed that links to website containing documentation about "HTTPS-Only" mode -->
    <string name="preferences_http_only_learn_more">Argibide gehiago</string>
    <!-- Option for the https only setting -->
    <string name="preferences_https_only_in_all_tabs">Gaitu fitxa guztietan</string>
    <!-- Option for the https only setting -->
    <string name="preferences_https_only_in_private_tabs">Gaitu fitxa pribatuetan soilik</string>
    <!-- Title shown in the error page for when trying to access a http website while https only mode is enabled. -->
    <string name="errorpage_httpsonly_title">Gune segurua ez dago erabilgarri</string>
    <!-- Message shown in the error page for when trying to access a http website while https only mode is enabled. The message has two paragraphs. This is the first. -->
    <string name="errorpage_httpsonly_message_title">Oso litekeena da webguneak HTTPS ez onartzea.</string>
    <!-- Message shown in the error page for when trying to access a http website while https only mode is enabled. The message has two paragraphs. This is the second. -->
    <string name="errorpage_httpsonly_message_summary">Halere, baliteke erasotzaile bat tartean izatea. Webgunera jarraituz gero, ez zenuke kontuzko informaziorik sartu behar. Jarraitzen baduzu, HTTPS-Only modua behin-behinean desgaitu egingo da gunerako.</string>
    <!-- Preference for accessibility -->
    <string name="preferences_accessibility">Erabilgarritasuna</string>
    <!-- Preference to override the Mozilla account server -->
    <string name="preferences_override_account_server">Mozilla kontu-zerbitzari pertsonalizatua</string>
    <!-- Preference to override the Sync token server -->
    <string name="preferences_override_sync_tokenserver">Sinkronizaziorako zerbitzari pertsonalizatua</string>
    <!-- Toast shown after updating the Mozilla account/Sync server override preferences -->
    <string name="toast_override_account_sync_server_done">Mozilla kontuko/Sync zerbitzaria aldatuta. Aplikaziotik irteten aldaketak aplikatzeko…</string>
    <!-- Preference category for account information -->
    <string name="preferences_category_account">Kontua</string>
    <!-- Preference for changing where the AddressBar is positioned -->
    <string name="preferences_toolbar_2">Helbide-barraren kokapena</string>
    <!-- Preference for changing default theme to dark or light mode -->
    <string name="preferences_theme">Itxura</string>
    <!-- Preference for customizing the home screen -->
    <string name="preferences_home_2">Hasiera-orria</string>
    <!-- Preference for gestures based actions -->
    <string name="preferences_gestures">Keinuak</string>
    <!-- Preference for settings related to visual options -->
    <string name="preferences_customize">Pertsonalizatu</string>
    <!-- Preference description for banner about signing in -->
    <string name="preferences_sign_in_description_2">Hasi saioa fitxak, laster-markak, pasahitzak eta gehiago sinkronizatzeko.</string>
    <!-- Preference shown instead of account display name while account profile information isn't available yet. -->
    <string name="preferences_account_default_name_2">Mozilla kontua</string>
    <!-- Preference text for account title when there was an error syncing FxA -->
    <string name="preferences_account_sync_error">Birkonektatu sinkronizatzeari berrekiteko</string>
    <!-- Preference for language -->
    <string name="preferences_language">Hizkuntza</string>
    <!-- Preference for translations -->
    <string name="preferences_translations">Itzulpenak</string>
    <!-- Preference for data choices -->
    <string name="preferences_data_choices">Datu-aukerak</string>
    <!-- Preference for data collection -->
    <string name="preferences_data_collection">Datu-bilketa</string>
    <!-- Preference for developers -->
    <string name="preferences_remote_debugging">USB bidezko urruneko arazketa</string>
    <!-- Preference title for switch preference to show search suggestions -->
    <string name="preferences_show_search_suggestions">Erakutsi bilaketa-iradokizunak</string>
    <!-- Preference title for switch preference to show voice search button -->
    <string name="preferences_show_voice_search">Erakutsi ahots bidezko bilaketa</string>
    <!-- Preference title for switch preference to show search suggestions also in private mode -->
    <string name="preferences_show_search_suggestions_in_private">Erakutsi saio pribatuetan</string>
    <!-- Preference title for switch preference to show a clipboard suggestion when searching -->
    <string name="preferences_show_clipboard_suggestions">Erakutsi arbeleko gomendioak</string>
    <!-- Preference title for switch preference to suggest browsing history when searching -->
    <string name="preferences_search_browsing_history">Bilatu nabigatze-historia</string>
    <!-- Preference title for switch preference to suggest bookmarks when searching -->
    <string name="preferences_search_bookmarks">Bilatu laster-markak</string>
    <!-- Preference title for switch preference to suggest synced tabs when searching -->
    <string name="preferences_search_synced_tabs">Bilatu sinkronizatutako fitxak</string>
    <!-- Preference for account settings -->
    <string name="preferences_account_settings">Kontu-ezarpenak</string>

    <!-- Preference for enabling url autocomplete-->
    <string name="preferences_enable_autocomplete_urls">Osatu automatikoki URLak</string>
    <!-- Preference title for switch preference to show sponsored Firefox Suggest search suggestions -->
    <string name="preferences_show_sponsored_suggestions">Babesleen gomendioak</string>
    <!-- Summary for preference to show sponsored Firefox Suggest search suggestions.
         The first parameter is the name of the application. -->
    <string name="preferences_show_sponsored_suggestions_summary">Lagundu %1$s tartekako babesleen gomendioekin</string>
    <!-- Preference title for switch preference to show Firefox Suggest search suggestions for web content.
         The first parameter is the name of the application. -->
    <string name="preferences_show_nonsponsored_suggestions">%1$s(r)en gomendioak</string>
    <!-- Summary for preference to show Firefox Suggest search suggestions for web content -->
    <string name="preferences_show_nonsponsored_suggestions_summary">Eskuratu zure bilaketarekin erlazionatutako webean zeharreko gomendioak</string>
    <!-- Preference for open links in third party apps -->
    <string name="preferences_open_links_in_apps">Ireki loturak aplikazioetan</string>

    <!-- Preference for open links in third party apps always open in apps option -->
    <string name="preferences_open_links_in_apps_always">Beti</string>
    <!-- Preference for open links in third party apps ask before opening option -->
    <string name="preferences_open_links_in_apps_ask">Galdetu ireki aurretik</string>
    <!-- Preference for open links in third party apps never open in apps option -->
    <string name="preferences_open_links_in_apps_never">Inoiz ez</string>
    <!-- Preference for open download with an external download manager app -->
    <string name="preferences_external_download_manager">Kanpoko deskarga-kudeatzailea</string>
    <!-- Preference for enabling gecko engine logs -->
    <string name="preferences_enable_gecko_logs">Gaitu Gecko erregistroak</string>
    <!-- Message to indicate users that we are quitting the application to apply the changes -->
    <string name="quit_application">Aplikaziotik irteten aldaketak aplikatzeko…</string>

    <!-- Preference for extensions -->
    <string name="preferences_extensions">Hedapenak</string>
    <!-- Preference for installing a local extension -->
    <string name="preferences_install_local_extension">Instalatu hedapena fitxategitik</string>
    <!-- Preference for notifications -->
    <string name="preferences_notifications">Jakinarazpenak</string>

    <!-- Summary for notification preference indicating notifications are allowed -->
    <string name="notifications_allowed_summary">Baimenduta</string>
    <!-- Summary for notification preference indicating notifications are not allowed -->
    <string name="notifications_not_allowed_summary">Ez dago baimenduta</string>

    <!-- Add-on Permissions -->
    <!-- The title of the required permissions section from addon's permissions screen -->
    <string name="addons_permissions_heading_required" tools:ignore="UnusedResources">Beharrezkoa</string>
    <!-- The title of the optional permissions section from addon's permissions screen -->
    <string name="addons_permissions_heading_optional" tools:ignore="UnusedResources">Aukerakoa</string>
    <!-- The title of the origin permission option allowing a user to enable the extension to run on all sites -->
    <string name="addons_permissions_allow_for_all_sites" tools:ignore="UnusedResources">Baimendu gune guztietarako</string>
    <!-- The subtitle for the allow for all sites preference toggle -->
    <string name="addons_permissions_allow_for_all_sites_subtitle" tools:ignore="UnusedResources">Hedapena fidagarritzat baduzu, webgune guztietarako baimena eman diezaiokezu.</string>

    <!-- The text shown when an extension does not require permissions -->
    <string name="addons_does_not_require_permissions">Hedapen honek ez du baimenik behar.</string>

    <!-- Add-on Preferences -->
    <!-- Preference to customize the configured AMO (addons.mozilla.org) collection -->
    <string name="preferences_customize_extension_collection">Hedapenen bilduma pertsonalizatua</string>
    <!-- Button caption to confirm the add-on collection configuration -->
    <string name="customize_addon_collection_ok">Ados</string>
    <!-- Button caption to abort the add-on collection configuration -->
    <string name="customize_addon_collection_cancel">Utzi</string>
    <!-- Hint displayed on input field for custom collection name -->
    <string name="customize_addon_collection_hint">Bildumaren izena</string>
    <!-- Hint displayed on input field for custom collection user ID-->
    <string name="customize_addon_collection_user_hint">Bildumaren jabea (erabiltzaile-IDa)</string>

    <!-- Toast shown after confirming the custom extension collection configuration -->
    <string name="toast_customize_extension_collection_done">Hedapenen bilduma aldatu egin da. Aplikaziotik irteten aldaketak aplikatzeko…</string>

    <!-- Customize Home -->
    <!-- Header text for jumping back into the recent tab in customize the home screen -->
    <string name="customize_toggle_jump_back_in">Itzuli zeudenera</string>
    <!-- Title for the customize home screen section with bookmarks. -->
    <string name="customize_toggle_bookmarks">Laster-markak</string>
    <!-- Title for the customize home screen section with recently visited. Recently visited is
    a section where users see a list of tabs that they have visited in the past few days -->
    <string name="customize_toggle_recently_visited">Bisitatutako azkenak</string>

    <!-- Title for the customize home screen section with Pocket. -->
    <string name="customize_toggle_pocket_2">Hausnartzeko moduko istorioak</string>
    <!-- Summary for the customize home screen section with Pocket. The first parameter is product name Pocket -->
    <string name="customize_toggle_pocket_summary">%s(e)k hornitutako artikuluak</string>
    <!-- Title for the customize home screen section with sponsored Pocket stories. -->
    <string name="customize_toggle_pocket_sponsored">Babesleen istorioak</string>
    <!-- Title for the opening wallpaper settings screen -->
    <string name="customize_wallpapers">Horma-paperak</string>
    <!-- Title for the customize home screen section with sponsored shortcuts. -->
    <string name="customize_toggle_contile">Babesleen lasterbideak</string>

    <!-- Wallpapers -->
    <!-- Content description for various wallpapers. The first parameter is the name of the wallpaper -->
    <string name="wallpapers_item_name_content_description">Horma-paper elementua: %1$s</string>
    <!-- Snackbar message for when wallpaper is selected -->
    <string name="wallpaper_updated_snackbar_message">Horma-papera eguneratuta!</string>
    <!-- Snackbar label for action to view selected wallpaper -->
    <string name="wallpaper_updated_snackbar_action">Ikusi</string>
    <!-- Snackbar message for when wallpaper couldn't be downloaded -->
    <string name="wallpaper_download_error_snackbar_message">Ezin da horma-papera deskargatu</string>
    <!-- Snackbar label for action to retry downloading the wallpaper -->
    <string name="wallpaper_download_error_snackbar_action">Saiatu berriro</string>
    <!-- Snackbar message for when wallpaper couldn't be selected because of the disk error -->
    <string name="wallpaper_select_error_snackbar_message">Ezin da horma-papera aldatu</string>
    <!-- Text displayed that links to website containing documentation about the "Limited Edition" wallpapers. -->
    <string name="wallpaper_learn_more">Argibide gehiago</string>

    <!-- Text for classic wallpapers title. The first parameter is the Firefox name. -->
    <string name="wallpaper_classic_title">%s klasikoa</string>
    <!-- Text for artist series wallpapers title. "Artist series" represents a collection of artist collaborated wallpapers. -->
    <string name="wallpaper_artist_series_title">Artisten serieak</string>
    <!-- Description text for the artist series wallpapers with learn more link. The first parameter is the learn more string defined in wallpaper_learn_more. "Independent voices" is the name of the wallpaper collection -->
    <string name="wallpaper_artist_series_description_with_learn_more">Ahots Independenteen bilduma. %s</string>
    <!-- Description text for the artist series wallpapers. "Independent voices" is the name of the wallpaper collection -->
    <string name="wallpaper_artist_series_description">Ahots Independenteen bilduma.</string>
    <!-- Wallpaper onboarding dialog header text. -->
    <string name="wallpapers_onboarding_dialog_title_text">Probatu kolore ukitu bat</string>
    <!-- Wallpaper onboarding dialog body text. -->
    <string name="wallpapers_onboarding_dialog_body_text">Aukeratu zuri egokitzen zaizun horma-papera.</string>
    <!-- Wallpaper onboarding dialog learn more button text. The button navigates to the wallpaper settings screen. -->
    <string name="wallpapers_onboarding_dialog_explore_more_button_text">Arakatu horma-paper gehiago</string>

    <!-- Add-ons general availability nimbus message-->
    <!-- Title of the Nimbus message for extension general availability-->
    <string name="addon_ga_message_title_2" tools:ignore="UnusedResources">Hedapen berriak erabilgarri orain</string>
    <!-- Body of the Nimbus message for add-ons general availability. 'Firefox' intentionally hardcoded here-->
    <string name="addon_ga_message_body" tools:ignore="BrandUsage,UnusedResources">Eman begiratua Firefox zure egiten lagunduko dizuten 100 gehigarri berri baino gehiagori.</string>

    <!-- Button text of the Nimbus message for extensions general availability. -->
    <string name="addon_ga_message_button_2" tools:ignore="UnusedResources">Arakatu hedapenak</string>

    <!-- Extension process crash dialog to user -->
    <!-- Title of the extension crash dialog shown to the user when enough errors have occurred with extensions and they need to be temporarily disabled -->
    <string name="extension_process_crash_dialog_title">Hedapenak aldi baterako desgaitu dira</string>
    <!-- This is a message shown to the user when too many errors have occurred with the extensions process and they have been disabled.
    The user can decide if they would like to continue trying to start extensions or if they'd rather continue without them.
    The first parameter is the application name. -->
    <string name="extension_process_crash_dialog_message">Hedapen bat edo gehiago ez dabil eta zure sistema desegonkortzen ari da. %1$s saiatu da hedapena(k) berrabiarazten, arrakastarik gabe.\n\nEz da hedapenik berrabiaraziko zure uneko saioan.\n\nHedapenak kendu edo desgaitzeak arazoa konpon lezake.</string>
    <!-- Button text on the extension crash dialog to prompt the user to try restarting the extensions but the dialog will reappear if it is unsuccessful again -->
    <string name="extension_process_crash_dialog_retry_button_text" tools:ignore="UnusedResources">Saiatu hedapenak berrabiarazten</string>

    <!-- Button text on the extension crash dialog to prompt the user to continue with all extensions disabled. -->
    <string name="extension_process_crash_dialog_disable_extensions_button_text">Jarraitu hedapenak desgaituta</string>

    <!-- Account Preferences -->
    <!-- Preference for managing your account via accounts.firefox.com -->
    <string name="preferences_manage_account">Kudeatu kontua</string>
    <!-- Summary of the preference for managing your account via accounts.firefox.com. -->
    <string name="preferences_manage_account_summary">Aldatu zure pasahitza, kudeatu datuen bilketa edo ezabatu zure kontua</string>
    <!-- Preference for triggering sync -->
    <string name="preferences_sync_now">Sinkronizatu orain</string>
    <!-- Preference category for sync -->
    <string name="preferences_sync_category">Aukeratu zer sinkronizatu</string>
    <!-- Preference for syncing history -->
    <string name="preferences_sync_history">Historia</string>
    <!-- Preference for syncing bookmarks -->
    <string name="preferences_sync_bookmarks">Laster-markak</string>
    <!-- Preference for syncing passwords -->
    <string name="preferences_sync_logins_2">Pasahitzak</string>
    <!-- Preference for syncing tabs -->
    <string name="preferences_sync_tabs_2">Irekitako fitxak</string>
    <!-- Preference for signing out -->
    <string name="preferences_sign_out">Amaitu saioa</string>
    <!-- Preference displays and allows changing current FxA device name -->
    <string name="preferences_sync_device_name">Gailuaren izena</string>
    <!-- Text shown when user enters empty device name -->
    <string name="empty_device_name_error">Gailuaren izenak ezin du hutsik egon.</string>
    <!-- Label indicating that sync is in progress -->
    <string name="sync_syncing_in_progress">Sinkronizatzen…</string>

    <!-- Label summary indicating that sync failed. The first parameter is the date stamp showing last time it succeeded -->
    <string name="sync_failed_summary">Sinkronizazioak huts egin du. Azken sinkronizazioa: %s</string>
    <!-- Label summary showing never synced -->
    <string name="sync_failed_never_synced_summary">Sinkronizazioak huts egin du. Azken sinkronizazioa: inoiz ez</string>
    <!-- Label summary the date we last synced. The first parameter is date stamp showing last time synced -->
    <string name="sync_last_synced_summary">Azken sinkronizazioa: %s</string>
    <!-- Label summary showing never synced -->
    <string name="sync_never_synced_summary">Azken sinkronizazioa: inoiz ez</string>

    <!-- Text for displaying the default device name.
        The first parameter is the application name, the second is the device manufacturer name
        and the third is the device model. -->
    <string name="default_device_name_2">%1$s / %2$s %3$s</string>

    <!-- Preference for syncing payment methods -->
    <string name="preferences_sync_credit_cards_2">Ordainketa metodoak</string>
    <!-- Preference for syncing addresses -->
    <string name="preferences_sync_address">Helbideak</string>

    <!-- Send Tab -->
    <!-- Name of the "receive tabs" notification channel. Displayed in the "App notifications" system settings for the app -->
    <string name="fxa_received_tab_channel_name">Jasotako fitxak</string>
    <!-- Description of the "receive tabs" notification channel. Displayed in the "App notifications" system settings for the app -->
    <string name="fxa_received_tab_channel_description" tools:ignore="BrandUsage">Beste Firefox gailuetatik jasotako fitxen jakinarazpenak.</string>
    <!--  The body for these is the URL of the tab received  -->
    <string name="fxa_tab_received_notification_name">Fitxa jasota</string>
    <!-- %s is the device name -->
    <string name="fxa_tab_received_from_notification_name">%s gailuko fitxa</string>

    <!-- Close Synced Tabs -->
    <!-- The title for a notification shown when the user closes tabs that are currently
    open on this device from another device that's signed in to the same Mozilla account.
    %1$s is a placeholder for the app name; %2$d is the number of tabs closed.  -->
    <string name="fxa_tabs_closed_notification_title">%1$s fitxa itxita: %2$d</string>
    <!-- The body for a "closed synced tabs" notification. -->
    <string name="fxa_tabs_closed_text">Ikusi itxitako azken fitxak</string>

    <!-- Advanced Preferences -->
    <!-- Preference for tracking protection exceptions -->
    <string name="preferences_tracking_protection_exceptions">Salbuespenak</string>


    <!-- Button in Exceptions Preference to turn on tracking protection for all sites (remove all exceptions) -->
    <string name="preferences_tracking_protection_exceptions_turn_on_for_all">Gaitu gune guztietarako</string>

    <!-- Text displayed when there are no exceptions -->
    <string name="exceptions_empty_message_description">Salbuespenen bitartez jarraipenaren babesa desgai daiteke gune jakinetarako.</string>
    <!-- Text displayed when there are no exceptions, with learn more link that brings users to a tracking protection SUMO page -->
    <string name="exceptions_empty_message_learn_more_link">Argibide gehiago</string>

    <!-- Preference switch for usage and technical data collection -->
    <string name="preference_usage_data" moz:removedIn="134" tools:ignore="UnusedResources">Erabilera eta datu teknikoak</string>
    <!-- Preference switch for usage and technical data collection -->
    <string name="preference_usage_data_1">Datu tekniko eta interakziozkoak</string>
    <!-- Preference switch for usage and technical learn more link -->
    <string name="preference_usage_data_learn_more" tools:ignore="UnusedResources">Argibide gehiago</string>
    <!-- Preference description for usage and technical data collection -->
    <string name="preferences_usage_data_description">Nabigatzailearen errendimenduaren, erabilpenaren, hardwarearen eta pertsonalizazioen inguruko datuak partekatzen ditu Mozillarekin %1$s hobetzen laguntzeko</string>
    <!-- Preference switch for marketing data collection -->
    <string name="preferences_marketing_data">Marketing datuak</string>
    <!-- Preference description for marketing data collection -->
    <string name="preferences_marketing_data_description2" moz:removedIn="134" tools:ignore="UnusedResources">Oinarrizko erabilpen-datuak partekatzen ditu Adjust-ekin, mugikorretarako gure marketing hornitzailearekin</string>
    <!-- Preference description for marketing data collection. Note: The words "Firefox" and "Mozilla" should NOT be translated -->
    <string name="preferences_marketing_data_description_3" tools:ignore="BrandUsage">Partekatu Firefox aurkitu zenuen moduari buruzko informazioa Mozillaren marketin-bazkideekin. Firefox hazi eta Internet hobea eraikitzen laguntzen digu honek</string>
    <!-- Learn more link for marketing data preference -->
    <string name="preferences_marketing_data_learn_more">Marketin-datuei buruzko argibide gehiago</string>
<<<<<<< HEAD
=======

>>>>>>> 07ff4473
    <!-- Preference switch title for automatically submitting crash reports -->
    <string name="preferences_automatically_send_crashes_title">Bidali automatikoki hutsegite-txostenak</string>
    <string name="preferences_automatically_submit_crashes_title" moz:removedIn="136" tools:ignore="UnusedResources">Bidali automatikoki hutsegite-txostenak</string>

    <!-- Preference switch description for automatically submitting crash reports -->
    <string name="preferences_automatically_send_crashes_description">Hauek nabigatzailearen arazoak diagnostikatu eta konpontzen laguntzen digute. Txostenek datu pertsonal edo kontuzkoak izan litzakete. </string>
    <string name="preferences_automatically_submit_crashes_description" moz:removedIn="136" tools:ignore="UnusedResources">Hutsegiteak gertatu ondorengoko abioan, hutsegite-datuak automatikoki partekatzen ditu Mozillarekin</string>

    <!-- Title for studies preferences -->
    <string name="preference_experiments_2">Esperimentuak</string>
    <!-- Summary for studies preferences -->
    <string name="preference_experiments_summary_2">Mozillari esperimentuak instalatu eta exekutatzea baimentzen du</string>

    <!-- Turn On Sync Preferences -->
    <!-- Header of the Sync and save your data preference view -->
    <string name="preferences_sync_2">Sinkronizatu eta gorde datuak</string>
    <!-- Preference for reconnecting to FxA sync -->
    <string name="preferences_sync_sign_in_to_reconnect">Hasi saioa birkonektatzeko</string>
    <!-- Preference for removing FxA account -->
    <string name="preferences_sync_remove_account">Kendu kontua</string>

    <!-- Pairing Feature strings -->
    <!-- Instructions on how to access pairing -->
    <string name="pair_instructions_2"><![CDATA[Eskaneatu <b>firefox.com/pair</b> helbideko QR kodea]]></string>

    <!-- Toolbar Preferences -->
    <!-- Preference for using top toolbar -->
    <string name="preference_top_toolbar">Goian</string>
    <!-- Preference for using bottom toolbar -->
    <string name="preference_bottom_toolbar">Behean</string>

    <!-- Theme Preferences -->
    <!-- Preference for using light theme -->
    <string name="preference_light_theme">Argia</string>
    <!-- Preference for using dark theme -->
    <string name="preference_dark_theme">Iluna</string>

    <!-- Preference for using using dark or light theme automatically set by battery -->
    <string name="preference_auto_battery_theme">Bateria-aurrezlea ezarrita</string>
    <!-- Preference for using following device theme -->
    <string name="preference_follow_device_theme">Erabili gailuaren itxura</string>

    <!-- Gestures Preferences-->
    <!-- Preferences for using pull to refresh in a webpage -->
    <string name="preference_gestures_website_pull_to_refresh">Ekarri behera berritzeko</string>
    <!-- Preference for using the dynamic toolbar -->
    <string name="preference_gestures_dynamic_toolbar">Korritu tresna-barra ezkutatzeko</string>

    <!-- Preference for showing the opened tabs by swiping up on the toolbar-->
    <string name="preference_gestures_swipe_toolbar_show_tabs">Pasatu gora tresna-barra fitxak irekitzeko</string>

    <!-- Preference for using the dynamic toolbars -->
    <string name="preference_gestures_dynamic_toolbar_2">Korritu helbide-barra eta tresna-barra ezkutatzeko</string>
    <!-- Preference for switching tabs by swiping horizontally on the addressbar -->
    <string name="preference_gestures_swipe_toolbar_switch_tabs_2">Pasatu zeharka helbide-barra fitxak aldatzeko</string>

    <!-- Library -->
    <!-- Option in Library to open Downloads page -->
    <string name="library_downloads">Deskargak</string>
    <!-- Option in library to open Bookmarks page -->
    <string name="library_bookmarks">Laster-markak</string>
    <!-- Option in library to open Desktop Bookmarks root page -->
    <string name="library_desktop_bookmarks_root">Mahaigaineko laster-markak</string>
    <!-- Option in library to open Desktop Bookmarks "menu" page -->
    <string name="library_desktop_bookmarks_menu">Laster-marken menua</string>
    <!-- Option in library to open Desktop Bookmarks "toolbar" page -->
    <string name="library_desktop_bookmarks_toolbar">Laster-marken tresna-barra</string>
    <!-- Option in library to open Desktop Bookmarks "unfiled" page -->
    <string name="library_desktop_bookmarks_unfiled">Beste laster-markak</string>
    <!-- Option in Library to open History page -->
    <string name="library_history">Historia</string>
    <!-- Option in Library to open a new tab -->
    <string name="library_new_tab">Fitxa berria</string>
    <!-- Settings Page Title -->
    <string name="settings_title">Ezarpenak</string>
    <!-- Content description (not visible, for screen readers etc.): "Close button for library settings" -->
    <string name="content_description_close_button">Itxi</string>

    <!-- Title to show in alert when a lot of tabs are to be opened
    %d is a placeholder for the number of tabs that will be opened -->
    <string name="open_all_warning_title">Ireki %d fitxa?</string>
    <!-- Message to warn users that a large number of tabs will be opened
    %s will be replaced by app name. -->
    <string name="open_all_warning_message">Hainbeste fitxa irekitzeak %s moteldu dezake orriak kargatzen diren bitartean. Ziur zaude jarraitu nahi duzula?</string>
    <!-- Dialog button text for confirming open all tabs -->
    <string name="open_all_warning_confirm">Ireki fitxak</string>
    <!-- Dialog button text for canceling open all tabs -->
    <string name="open_all_warning_cancel">Utzi</string>

    <!-- Text to show users they have one page in the history group section of the History fragment.
    %d is a placeholder for the number of pages in the group. -->
    <string name="history_search_group_site_1">Orri %d</string>

    <!-- Text to show users they have multiple pages in the history group section of the History fragment.
    %d is a placeholder for the number of pages in the group. -->
    <string name="history_search_group_sites_1">%d orri</string>

    <!-- Option in library for Recently Closed Tabs -->
    <string name="library_recently_closed_tabs">Itxitako azken fitxak</string>
    <!-- Option in library to open Recently Closed Tabs page -->
    <string name="recently_closed_show_full_history">Erakutsi historia guztia</string>
    <!-- Text to show users they have multiple tabs saved in the Recently Closed Tabs section of history.
    %d is a placeholder for the number of tabs selected. -->
    <string name="recently_closed_tabs">%d fitxa</string>
    <!-- Text to show users they have one tab saved in the Recently Closed Tabs section of history.
    %d is a placeholder for the number of tabs selected. -->
    <string name="recently_closed_tab">Fitxa %d</string>
    <!-- Recently closed tabs screen message when there are no recently closed tabs -->
    <string name="recently_closed_empty_message">Itxitako azken fitxarik ez hemen</string>

    <!-- Tab Management -->
    <!-- Title of preference for tabs management -->
    <string name="preferences_tabs">Fitxak</string>
    <!-- Title of preference that allows a user to specify the tab view -->
    <string name="preferences_tab_view">Fitxen ikuspegia</string>
    <!-- Option for a list tab view -->
    <string name="tab_view_list">Zerrenda</string>
    <!-- Option for a grid tab view -->
    <string name="tab_view_grid">Sareta</string>
    <!-- Title of preference that allows a user to auto close tabs after a specified amount of time -->
    <string name="preferences_close_tabs">Itxi fitxak</string>
    <!-- Option for auto closing tabs that will never auto close tabs, always allows user to manually close tabs -->
    <string name="close_tabs_manually">Eskuz</string>
    <!-- Option for auto closing tabs that will auto close tabs after one day -->
    <string name="close_tabs_after_one_day">Egun bat ondoren</string>
    <!-- Option for auto closing tabs that will auto close tabs after one week -->
    <string name="close_tabs_after_one_week">Astebete ondoren</string>
    <!-- Option for auto closing tabs that will auto close tabs after one month -->
    <string name="close_tabs_after_one_month">Hilabete ondoren</string>

    <!-- Title of preference that allows a user to specify the auto-close settings for open tabs -->
    <string name="preference_auto_close_tabs" tools:ignore="UnusedResources">Automatikoki itxi irekitako fitxak</string>

    <!-- Opening screen -->
    <!-- Title of a preference that allows a user to choose what screen to show after opening the app -->
    <string name="preferences_opening_screen">Irekitze-pantaila</string>
    <!-- Option for always opening the homepage when re-opening the app -->
    <string name="opening_screen_homepage">Hasiera-orria</string>
    <!-- Option for always opening the user's last-open tab when re-opening the app -->
    <string name="opening_screen_last_tab">Azken fitxa</string>
    <!-- Option for always opening the homepage when re-opening the app after four hours of inactivity -->
    <string name="opening_screen_after_four_hours_of_inactivity">Hasiera-orria, lau orduz inaktibo egon ondoren</string>
    <!-- Summary for tabs preference when auto closing tabs setting is set to manual close-->
    <string name="close_tabs_manually_summary">Itxi eskuz</string>
    <!-- Summary for tabs preference when auto closing tabs setting is set to auto close tabs after one day-->
    <string name="close_tabs_after_one_day_summary">Itxi egun baten ondoren</string>
    <!-- Summary for tabs preference when auto closing tabs setting is set to auto close tabs after one week-->
    <string name="close_tabs_after_one_week_summary">Itxi astebete ondoren</string>
    <!-- Summary for tabs preference when auto closing tabs setting is set to auto close tabs after one month-->
    <string name="close_tabs_after_one_month_summary">Itxi hilabete ondoren</string>

    <!-- Summary for homepage preference indicating always opening the homepage when re-opening the app -->
    <string name="opening_screen_homepage_summary">Ireki hasiera-orrian</string>
    <!-- Summary for homepage preference indicating always opening the last-open tab when re-opening the app -->
    <string name="opening_screen_last_tab_summary">Ireki azken fitxan</string>
    <!-- Summary for homepage preference indicating opening the homepage when re-opening the app after four hours of inactivity -->
    <string name="opening_screen_after_four_hours_of_inactivity_summary">Ireki hasiera-orrian lau ordu ondoren</string>

    <!-- Inactive tabs -->
    <!-- Category header of a preference that allows a user to enable or disable the inactive tabs feature -->
    <string name="preferences_inactive_tabs">Eraman fitxa zaharrak inaktiboetara</string>
    <!-- Title of inactive tabs preference -->
    <string name="preferences_inactive_tabs_title">Azken bi asteetan ikusi ez dituzun fitxak inaktiboen atalera eramaten dira.</string>

    <!-- Studies -->
    <!-- Title of the remove studies button -->
    <string name="studies_remove">Kendu</string>
    <!-- Title of the active section on the studies list -->
    <string name="studies_active">Aktibo</string>
    <!-- Description for studies, it indicates why Firefox use studies. The first parameter is the name of the application. -->
    <string name="studies_description_2">Noizean behin esperimentuak instala eta exekuta litzake %1$s(e)k.</string>
    <!-- Learn more link for studies, links to an article for more information about studies. -->
    <string name="studies_learn_more">Argibide gehiago</string>
    <!-- Dialog message shown after removing a study -->
    <string name="studies_restart_app" moz:removedIn="135">Aplikazioa itxi egingo da aldaketak aplikatzeko</string>
    <!-- Dialog button to confirm the removing a study. -->
    <string name="studies_restart_dialog_ok" moz:removedIn="135">Ados</string>
    <!-- Dialog button text for canceling removing a study. -->
    <string name="studies_restart_dialog_cancel" moz:removedIn="135">Utzi</string>
    <!-- Toast shown after turning on/off studies preferences -->
    <string name="studies_toast_quit_application" moz:removedIn="135" tools:ignore="UnusedResources">Aplikaziotik irteten aldaketak aplikatzeko…</string>

    <!-- Sessions -->
    <!-- Title for the list of tabs -->
    <string name="tab_header_label" moz:removedIn="135" tools:ignore="UnusedResources">Irekitako fitxak</string>
    <!-- Title for the list of tabs in the current private session -->
    <string name="tabs_header_private_tabs_title" moz:removedIn="136" tools:ignore="UnusedResources">Fitxa pribatuak</string>
    <!-- Title for the list of tabs in the current private session used by a11y services
    The %1$s will be replaced by the number of opened private tabs -->
    <string name="tabs_header_private_tabs_counter_title">Irekitako fitxa pribatuak: %1$s. Sakatu fitxaz aldatzeko.</string>
    <!-- Title for the list of tabs in the synced tabs -->
    <string name="tabs_header_synced_tabs_title" moz:removedIn="136" tools:ignore="UnusedResources">Sinkronizatutako fitxak</string>
    <!-- Title for the list of tabs in the synced tabs used by a11y services
    The %1$s will be replaced by the number of opened synced tabs -->
    <string name="tabs_header_synced_tabs_counter_title">Irekitako fitxa sinkronizatuak: %1$s. Sakatu fitxaz aldatzeko.</string>
    <!-- Content description (not visible, for screen readers etc.): Add tab button. Adds a news tab when pressed -->
    <string name="add_tab">Gehitu fitxa</string>
    <!-- Content description (not visible, for screen readers etc.): Add tab button. Adds a news tab when pressed -->
    <string name="add_private_tab">Gehitu fitxa pribatua</string>
    <!-- Text for the new tab button to indicate adding a new private tab in the tab -->
    <string name="tab_drawer_fab_content">Pribatua</string>
    <!-- Text for the new tab button to indicate syncing command on the synced tabs page -->
    <string name="tab_drawer_fab_sync">Sinkronizatu</string>
    <!-- Text shown in the menu for sharing all tabs -->
    <string name="tab_tray_menu_item_share">Partekatu fitxa guztiak</string>
    <!-- Text shown in the menu to view recently closed tabs -->
    <string name="tab_tray_menu_recently_closed">Itxitako azken fitxak</string>
    <!-- Text shown in the tabs tray inactive tabs section -->
    <string name="tab_tray_inactive_recently_closed" tools:ignore="UnusedResources">Itxitako azkenak</string>
    <!-- Text shown in the menu to view account settings -->
    <string name="tab_tray_menu_account_settings">Kontu-ezarpenak</string>
    <!-- Text shown in the menu to view tab settings -->
    <string name="tab_tray_menu_tab_settings">Fitxen ezarpenak</string>
    <!-- Text shown in the menu for closing all tabs -->
    <string name="tab_tray_menu_item_close">Itxi fitxa guztiak</string>
    <!-- Text shown in the multiselect menu for bookmarking selected tabs. -->
    <string name="tab_tray_multiselect_menu_item_bookmark">Egin laster-marka</string>
    <!-- Text shown in the multiselect menu for closing selected tabs. -->
    <string name="tab_tray_multiselect_menu_item_close">Itxi</string>
    <!-- Content description for tabs tray multiselect share button -->
    <string name="tab_tray_multiselect_share_content_description">Partekatu hautatutako fitxak</string>
    <!-- Content description for tabs tray multiselect menu -->
    <string name="tab_tray_multiselect_menu_content_description">Hautatutako fitxen menua</string>
    <!-- Content description (not visible, for screen readers etc.): Removes tab from collection button. Removes the selected tab from collection when pressed -->
    <string name="remove_tab_from_collection">Kendu fitxa bildumatik</string>
    <!-- Text for button to enter multiselect mode in tabs tray -->
    <string name="tabs_tray_select_tabs">Hautatu fitxak</string>
    <!-- Content description (not visible, for screen readers etc.): Close tab button. Closes the current session when pressed -->
    <string name="close_tab">Itxi fitxa</string>
    <!-- Content description (not visible, for screen readers etc.): Close tab <title> button. First parameter is tab title  -->
    <string name="close_tab_title">Itxi %s fitxa</string>
    <!-- Content description (not visible, for screen readers etc.): Opens the open tabs menu when pressed -->
    <string name="open_tabs_menu">Ireki fitxen menua</string>
    <!-- Open tabs menu item to save tabs to collection -->
    <string name="tabs_menu_save_to_collection1">Gorde fitxak bilduman</string>
    <!-- Text for the menu button to delete a collection -->
    <string name="collection_delete">Ezabatu bilduma</string>
    <!-- Text for the menu button to rename a collection -->
    <string name="collection_rename">Berrizendatu bilduma</string>
    <!-- Text for the button to open tabs of the selected collection -->
    <string name="collection_open_tabs">Ireki fitxak</string>


    <!-- Hint for adding name of a collection -->
    <string name="collection_name_hint">Bildumaren izena</string>
    <!-- Text for the menu button to remove a top site -->
    <string name="remove_top_site">Kendu</string>

    <!-- Text for the menu button to delete a top site from history -->
    <string name="delete_from_history">Ezabatu historiatik</string>
    <!-- Postfix for private WebApp titles, placeholder is replaced with app name -->
    <string name="pwa_site_controls_title_private">%1$s (modu pribatua)</string>

    <!-- History -->
    <!-- Text for the button to search all history -->
    <string name="history_search_1">Idatzi bilaketa-terminoak</string>
    <!-- Text for the button to clear all history -->
    <string name="history_delete_all">Ezabatu historia</string>
    <!-- Text for the snackbar to confirm that multiple browsing history items has been deleted -->
    <string name="history_delete_multiple_items_snackbar">Historia ezabatuta</string>
    <!-- Text for the snackbar to confirm that a single browsing history item has been deleted. The first parameter is the shortened URL of the deleted history item. -->
    <string name="history_delete_single_item_snackbar">%1$s ezabatuta</string>
    <!-- Context description text for the button to delete a single history item -->
    <string name="history_delete_item">Ezabatu</string>
    <!-- History multi select title in app bar
    The first parameter is the number of bookmarks selected -->
    <string name="history_multi_select_title">%1$d hautatuta</string>
    <!-- Text for the header that groups the history for today -->
    <string name="history_today">Gaur</string>
    <!-- Text for the header that groups the history for yesterday -->
    <string name="history_yesterday">Atzo</string>
    <!-- Text for the header that groups the history the past 7 days -->
    <string name="history_7_days">Azken 7 egunak</string>
    <!-- Text for the header that groups the history the past 30 days -->
    <string name="history_30_days">Azken 30 egunak</string>
    <!-- Text for the header that groups the history older than the last month -->
    <string name="history_older">Zaharragoa</string>
    <!-- Text shown when no history exists -->
    <string name="history_empty_message">Historiarik ez hemen</string>

    <!-- Downloads -->
    <!-- Text for the snackbar to confirm that multiple downloads items have been removed -->
    <string name="download_delete_multiple_items_snackbar_1">Deskargak kenduta</string>
    <!-- Text for the snackbar to confirm that a single download item has been removed. The first parameter is the name of the download item. -->
    <string name="download_delete_single_item_snackbar">%1$s kenduta</string>
    <!-- Text shown when no download exists -->
    <string name="download_empty_message_1">Deskargatutako fitxategirik ez</string>
    <!-- History multi select title in app bar
    The first parameter is the number of downloads selected -->
    <string name="download_multi_select_title">%1$d hautatuta</string>


    <!-- Text for the button to remove a single download item -->
    <string name="download_delete_item_1">Kendu</string>


    <!-- WebCompat Reporter -->


    <!-- WebCompat Reporter -->
    <!-- The title of the Web Compat Reporter feature. This is displayed in the top app bar. -->
    <string name="webcompat_reporter_screen_title">Eman hondatutako gunearen berri</string>
    <!-- The description of the Web Compat Reporter feature. This first parameter is the name of the application (For example: Fenix) -->
    <string name="webcompat_reporter_description">Lagundu %1$s denontzat hobetzen. Mozillako langileek zuk bidalitako informazioa erabiltzen dute webguneetako arazoak konpontzeko.</string>
    <!-- The text field label of the URL text field. This is displayed above the user-inputted URL. -->
    <string name="webcompat_reporter_label_url">URLa</string>
    <!-- The error message of the URL text field when an invalid URL has been entered. -->
    <string name="webcompat_reporter_url_error_invalid">Idatzi baliozko URLa</string>
    <!-- The label/title of an optional field in the Web Compat Reporter feature for explaining a high-level reason why the site is broken. -->
<<<<<<< HEAD
    <string name="webcompat_reporter_label_whats_broken">Zer dago hondatuta? (aukerakoa)</string>
    <!-- The placeholder text for the dropdown where a user can select a high-level reason why the site is broken. -->
=======
    <string name="webcompat_reporter_label_whats_broken" moz:removedIn="136" tools:ignore="UnusedResources">Zer dago hondatuta? (aukerakoa)</string>
    <!-- The placeholder text for the dropdown where a user selects a high-level reason why the site is broken. -->
>>>>>>> 07ff4473
    <string name="webcompat_reporter_choose_reason">Aukeratu arrazoia</string>
    <!-- The label/title of an optional field in the Web Compat Reporter feature for adding additional information. -->
    <string name="webcompat_reporter_label_description">Azaldu arazoa (aukerakoa)</string>
    <!-- The button text for navigating away from the feature to provide more information on the broken site's bug report. -->
    <string name="webcompat_reporter_send_more_info">Bidali informazio gehiago</string>
    <!-- The button text for the cancel button to leave the Web Compat Reporter feature. -->
    <string name="webcompat_reporter_cancel">Utzi</string>
    <!-- The button text for the send button to submit the provided form data. -->
    <string name="webcompat_reporter_send">Bidali</string>


<<<<<<< HEAD
=======
    <!-- Text for a snackbar to confirm the successful submission of a WebCompat report. -->
    <string name="webcompat_reporter_success_snackbar_text">Zure txostena bidali da</string>
    <!-- Button text for closing or dismissing the snackbar shown after successfully submitting a WebCompat report. -->
    <string name="webcompat_reporter_dismiss_success_snackbar_text">Itxi</string>

>>>>>>> 07ff4473
    <!-- These reason strings are dropdown options on a WebCompat reporter form, indicating what is broken on the site. -->
    <!-- Broken site reason text for site slow or not working -->
    <string name="webcompat_reporter_reason_slow">Gunea makal dabil edo ez dabil</string>
    <!-- Broken site reason text for images or videos -->
    <string name="webcompat_reporter_reason_media">Irudiak edo bideoak</string>
    <!-- Broken site reason text for buttons, links, and other content -->
    <string name="webcompat_reporter_reason_content">Botoiak, loturak eta bestelako edukia</string>
    <!-- Broken site reason text for sign in or sign out -->
    <string name="webcompat_reporter_reason_account">Saio-hasiera edo -bukaera</string>
    <!-- Broken site reason text for ad blocker -->
    <string name="webcompat_reporter_reason_ad_blocker">Iragarki blokeatzailea</string>
    <!-- Broken site reason text for something else -->
    <string name="webcompat_reporter_reason_other">Beste zerbait</string>

    <!-- Crashes -->
    <!-- Title text displayed on the tab crash page. This first parameter is the name of the application (For example: Fenix) -->
    <string name="tab_crash_title_2">Sentitzen dugu. %1$s(e)k ezin du orri hori kargatu.</string>
    <!-- Send crash report checkbox text on the tab crash page -->
    <string name="tab_crash_send_report">Bidali hutsegite-txostena Mozillara</string>
    <!-- Close tab button text on the tab crash page -->
    <string name="tab_crash_close">Itxi fitxa</string>
    <!-- Restore tab button text on the tab crash page -->
    <string name="tab_crash_restore">Berreskuratu fitxa</string>

    <!-- Unsubmitted crash dialog title, The first parameter is the name of the app (e.g. Firefox)  -->
    <string name="unsubmitted_crash_dialog_title">%s berrabiarazi egin behar izan da</string>
    <!-- Unsubmitted crash dialog checkbox label for automatically sending reports in the future -->
    <string name="unsubmitted_crash_dialog_checkbox_label">Bidali automatikoki hutsegite-txostenak</string>
    <!-- Unsubmitted crash dialog negative button to dismiss the dialog -->
    <string name="unsubmitted_crash_dialog_negative_button">Itxi</string>
    <!-- Unsubmitted crash dialog positive button to submit crash report -->
    <string name="unsubmitted_crash_dialog_positive_button">Bidali hutsegite-txostena</string>

    <!-- Bookmarks -->
    <!-- Confirmation message for a dialog confirming if the user wants to delete the selected folder -->
    <string name="bookmark_delete_folder_confirmation_dialog">Ziur zaude karpeta hau ezabatu nahi duzula?</string>
    <!-- Confirmation message for a dialog confirming if the user wants to delete multiple items. -->
    <string name="bookmark_delete_folders_confirmation_dialog">Ziur zaude hautatutako elementuak ezabatu nahi dituzula?</string>
    <!-- Confirmation message for a dialog confirming if the user wants to delete multiple items including folders. Parameter will be replaced by app name. -->
    <string name="bookmark_delete_multiple_folders_confirmation_dialog">%s(e)k hautatutako elementuak ezabatuko ditu</string>
    <!-- Text for the cancel button on delete bookmark dialog -->
    <string name="bookmark_delete_negative">Utzi</string>
    <!-- Screen title for adding a bookmarks folder -->
    <string name="bookmark_add_folder">Gehitu karpeta</string>
    <!-- Snackbar title that confirms a bookmark was saved into a folder. Parameter will be replaced by the name of the folder the bookmark was saved into. -->
    <string name="bookmark_saved_in_folder_snackbar">&quot;%s&quot; karpetan gordeta</string>
    <!-- Snackbar edit button shown after a bookmark has been created. -->
    <string name="edit_bookmark_snackbar_action">EDITATU</string>
    <!-- Bookmark menu move button -->
    <string name="bookmark_menu_move_button">Aldatu lekuz</string>
    <!-- Bookmark overflow menu edit button -->
    <string name="bookmark_menu_edit_button">Editatu</string>
    <!-- Bookmark overflow menu copy button -->
    <string name="bookmark_menu_copy_button">Kopiatu</string>
    <!-- Bookmark overflow menu share button -->
    <string name="bookmark_menu_share_button">Partekatu</string>
    <!-- Bookmark overflow menu open in new tab button -->
    <string name="bookmark_menu_open_in_new_tab_button">Ireki fitxa berrian</string>
    <!-- Bookmark overflow menu open in private tab button -->
    <string name="bookmark_menu_open_in_private_tab_button">Ireki fitxa pribatuan</string>
    <!-- Bookmark overflow menu open all in tabs button -->
    <string name="bookmark_menu_open_all_in_tabs_button">Ireki guztiak fitxa berrietan</string>
    <!-- Bookmark overflow menu open all in private tabs button -->
    <string name="bookmark_menu_open_all_in_private_tabs_button">Ireki guztiak fitxa pribatuetan</string>
    <!-- Bookmark overflow menu delete button -->
    <string name="bookmark_menu_delete_button">Ezabatu</string>
    <!--Bookmark overflow menu save button -->
    <string name="bookmark_menu_save_button">Gorde</string>
    <!-- Bookmark multi select title in app bar
     The first parameter is the number of bookmarks selected -->
    <string name="bookmarks_multi_select_title">%1$d hautatuta</string>
    <!-- Bookmark editing screen title -->
    <string name="edit_bookmark_fragment_title">Editatu laster-marka</string>
    <!-- Bookmark folder editing screen title -->
    <string name="edit_bookmark_folder_fragment_title">Editatu karpeta</string>
    <!-- Bookmark sign in button message -->
    <string name="bookmark_sign_in_button">Hasi saioa sinkronizatutako laster-markak ikusteko</string>
    <!-- Bookmark URL editing field label -->
    <string name="bookmark_url_label">URLa</string>
    <!-- Bookmark FOLDER editing field label -->
    <string name="bookmark_folder_label">KARPETA</string>
    <!-- Text indicating which folder a bookmark or folder will be saved in -->
    <string name="bookmark_save_in_label">Gorde hemen</string>
    <!-- Bookmark NAME editing field label -->
    <string name="bookmark_name_label">IZENA</string>
    <!-- Label for a text input field for a bookmark or folder name -->
    <string name="bookmark_name_label_normal_case">Izena</string>
    <!-- Bookmark add folder screen title -->
    <string name="bookmark_add_folder_fragment_label">Gehitu karpeta</string>
    <!-- Bookmark select folder screen title -->
    <string name="bookmark_select_folder_fragment_label">Hautatu karpeta</string>
    <!-- Bookmark editing error missing title -->
    <string name="bookmark_empty_title_error">Izenburua eduki behar du</string>
    <!-- Bookmark editing error missing or improper URL -->
    <string name="bookmark_invalid_url_error">URL baliogabea</string>
    <!-- Bookmark screen message for empty bookmarks folder -->
    <string name="bookmarks_empty_message">Laster-markarik ez hemen</string>
    <!-- Bookmark snackbar message on deletion
     The first parameter is the host part of the URL of the bookmark deleted, if any -->
    <string name="bookmark_deletion_snackbar_message">%1$s ezabatuta</string>
    <!-- Bookmark snackbar message on deleting multiple bookmarks not including folders-->
    <string name="bookmark_deletion_multiple_snackbar_message_2">Laster-markak ezabatuta</string>
    <!-- Bookmark snackbar message on deleting multiple bookmarks including folders-->
    <string name="bookmark_deletion_multiple_snackbar_message_3">Hautatutako karpetak ezabatzen</string>
    <!-- Bookmark undo button for deletion snackbar action -->
    <string name="bookmark_undo_deletion">DESEGIN</string>

    <!-- Bookmark snackbar message for deleting a single item. Parameter is the title of the item being deleted -->
    <string name="bookmark_delete_single_item">%s ezabatuta</string>
    <!-- Bookmark snackbar message for deleting multiple items. Parameter is the number of items being deleted -->
    <string name="bookmark_delete_multiple_items">Ezabatutako elementuak: %s</string>
    <!-- Text for the button to search all bookmarks -->
    <string name="bookmark_search">Idatzi bilaketa-terminoak</string>

    <!-- Content description for the bookmark navigation bar back button -->
    <string name="bookmark_navigate_back_button_content_description">Nabigatu atzera</string>
    <!-- Content description for the bookmark list new folder navigation bar button -->
    <string name="bookmark_add_new_folder_button_content_description">Gehitu karpeta berria</string>
    <!-- Content description for the bookmark screen delete bookmark navigation bar button -->
    <string name="bookmark_delete_bookmark_content_description">Ezabatu-laster-marka</string>
    <!-- Content description for the bookmark screen delete bookmark folder navigation bar button -->
    <string name="bookmark_delete_folder_content_description">Ezabatu karpeta</string>
    <!-- Content description for bookmark search floating action button -->
    <string name="bookmark_search_button_content_description">Bilatu laster-markak</string>
    <!-- Content description for the overflow menu for a bookmark item. Paramter will a folder name or bookmark title. -->
    <string name="bookmark_item_menu_button_content_description">%s laster-markarako menu-elementua</string>

    <!-- Title for the bookmark list empty state-->
    <string name="bookmark_empty_list_title">Laster-markarik ez oraindik</string>
    <!-- Description for the bookmark list empty state when you're not signed into sync. -->
    <string name="bookmark_empty_list_guest_description">Gorde guneak nabigatu ahala. Hasi saioa sinkronizatutako beste gailuetatik laster-markak hartzeko.</string>
    <!-- Text for the button to navigate to sync authentication -->
    <string name="bookmark_empty_list_guest_cta">Hasi saioa sinkronizatzeko</string>
    <!-- Description for the bookmark list empty state when you're signed into sync. -->
    <string name="bookmark_empty_list_authenticated_description">Gorde guneak nabigatu ahala. Sinkronizatutako beste gailuetatik laster-markak ere hartuko ditugu.</string>
    <!-- Description for the bookmark list empty state when you're in an empty folder. -->
    <string name="bookmark_empty_list_folder_description">Gehitu laster-markak nabigatu ahala zure gune gogokoenak geroago aurki ditzazun.</string>

    <!-- Description for the add new folder button when selecting a folder. -->
    <string name="bookmark_select_folder_new_folder_button_title">Karpeta berria</string>

    <!-- Site Permissions -->
    <!-- Button label that take the user to the Android App setting -->
    <string name="phone_feature_go_to_settings">Joan ezarpenetara</string>

    <!-- Content description (not visible, for screen readers etc.): Quick settings sheet
        to give users access to site specific information / settings. For example:
        Secure settings status and a button to modify site permissions -->
    <string name="quick_settings_sheet">Ezarpenen orri bizkorra</string>
    <!-- Label that indicates that this option it the recommended one -->
    <string name="phone_feature_recommended">Gomendatua</string>
    <!-- Button label for clearing all the information of site permissions-->
    <string name="clear_permissions">Garbitu baimenak</string>
    <!-- Text for the OK button on Clear permissions dialog -->
    <string name="clear_permissions_positive">Ados</string>
    <!-- Text for the cancel button on Clear permissions dialog -->
    <string name="clear_permissions_negative">Utzi</string>
    <!-- Button label for clearing a site permission-->
    <string name="clear_permission">Garbitu baimena</string>
    <!-- Text for the OK button on Clear permission dialog -->
    <string name="clear_permission_positive">Ados</string>
    <!-- Text for the cancel button on Clear permission dialog -->
    <string name="clear_permission_negative">Utzi</string>
    <!-- Button label for clearing all the information on all sites-->
    <string name="clear_permissions_on_all_sites">Garbitu gune guztietako baimenak</string>
    <!-- Preference for altering video and audio autoplay for all websites -->
    <string name="preference_browser_feature_autoplay">Erreprodukzio automatikoa</string>
    <!-- Preference for altering the camera access for all websites -->
    <string name="preference_phone_feature_camera">Kamera</string>
    <!-- Preference for altering the microphone access for all websites -->
    <string name="preference_phone_feature_microphone">Mikrofonoa</string>
    <!-- Preference for altering the location access for all websites -->
    <string name="preference_phone_feature_location">Kokapena</string>
    <!-- Preference for altering the notification access for all websites -->
    <string name="preference_phone_feature_notification">Jakinarazpena</string>
    <!-- Preference for altering the persistent storage access for all websites -->
    <string name="preference_phone_feature_persistent_storage">Biltegiratze iraunkorra</string>
    <!-- Preference for altering the storage access setting for all websites -->
    <string name="preference_phone_feature_cross_origin_storage_access">Guneen arteko cookieak</string>
    <!-- Preference for altering the EME access for all websites -->
    <string name="preference_phone_feature_media_key_system_access">DRM bidez kontrolatutako edukia</string>
    <!-- Label that indicates that a permission must be asked always -->
    <string name="preference_option_phone_feature_ask_to_allow">Galdetu baimentzeko</string>
    <!-- Label that indicates that a permission must be blocked -->
    <string name="preference_option_phone_feature_blocked">Blokeatuta</string>
    <!-- Label that indicates that a permission must be allowed -->
    <string name="preference_option_phone_feature_allowed">Baimenduta</string>
    <!--Label that indicates a permission is by the Android OS-->
    <string name="phone_feature_blocked_by_android">Androidek blokeatuta</string>
    <!-- Preference for showing a list of websites that the default configurations won't apply to them -->
    <string name="preference_exceptions">Salbuespenak</string>

    <!-- Summary of tracking protection preference if tracking protection is set to off -->
    <string name="tracking_protection_off">Desaktibatuta</string>

    <!-- Summary of tracking protection preference if tracking protection is set to standard -->
    <string name="tracking_protection_standard">Oinarrizkoa</string>
    <!-- Summary of tracking protection preference if tracking protection is set to strict -->
    <string name="tracking_protection_strict">Zorrotza</string>
    <!-- Summary of tracking protection preference if tracking protection is set to custom -->
    <string name="tracking_protection_custom">Pertsonalizatua</string>
    <!-- Label for global setting that indicates that all video and audio autoplay is allowed -->
    <string name="preference_option_autoplay_allowed2">Baimendu audioa eta bideoa</string>
    <!-- Label for site specific setting that indicates that all video and audio autoplay is allowed -->
    <string name="quick_setting_option_autoplay_allowed">Baimendu audioa eta bideoa</string>
    <!-- Label that indicates that video and audio autoplay is only allowed over Wi-Fi -->
    <string name="preference_option_autoplay_allowed_wifi_only2">Blokeatu audioa eta bideoa datu mugikorretan soilik</string>
    <!-- Subtext that explains 'autoplay on Wi-Fi only' option -->
    <string name="preference_option_autoplay_allowed_wifi_subtext">Audioa eta bideoa WiFi bidez erreproduzituko dira soilik</string>
    <!-- Label for global setting that indicates that video autoplay is allowed, but audio autoplay is blocked -->
    <string name="preference_option_autoplay_block_audio2">Blokeatu audioa soilik</string>
    <!-- Label for site specific setting that indicates that video autoplay is allowed, but audio autoplay is blocked -->
    <string name="quick_setting_option_autoplay_block_audio">Blokeatu audioa soilik</string>
    <!-- Label for global setting that indicates that all video and audio autoplay is blocked -->
    <string name="preference_option_autoplay_blocked3">Blokeatu audioa eta bideoa</string>
    <!-- Label for site specific setting that indicates that all video and audio autoplay is blocked -->
    <string name="quick_setting_option_autoplay_blocked">Blokeatu audioa eta bideoa</string>
    <!-- Summary of delete browsing data on quit preference if it is set to on -->
    <string name="delete_browsing_data_quit_on">Aktibatuta</string>
    <!-- Summary of delete browsing data on quit preference if it is set to off -->
    <string name="delete_browsing_data_quit_off">Desaktibatuta</string>

    <!-- Summary of studies preference if it is set to on -->
    <string name="studies_on">Aktibatuta</string>
    <!-- Summary of studies data on quit preference if it is set to off -->
    <string name="studies_off">Desaktibatuta</string>

    <!-- Category header of a preference that allows a user to alter settings related to web permissions. -->
    <string name="preferences_category_permissions">Baimenak</string>
    <!-- Category header of a preference that allows a user to alter settings related to web content. -->
    <string name="preferences_category_content">Edukia</string>
    <!-- Preference for altering the default browsing mode. When enabled, the desktop site will always be requested. -->
    <string name="preference_feature_desktop_mode_default">Eskatu beti mahaigainerako gunea</string>

    <!-- Collections -->
    <!-- Collections header on home fragment -->
    <string name="collections_header">Bildumak</string>
    <!-- Content description (not visible, for screen readers etc.): Opens the collection menu when pressed -->
    <string name="collection_menu_button_content_description">Bildumaren menua</string>
    <!-- Label to describe what collections are to a new user without any collections -->
    <string name="no_collections_description2">Bildu zure interesekoa dena.\nMultzokatu antzerako bilaketak, guneak eta fitxak geroago sarbide zuzena izateko.</string>
    <!-- Title for the "select tabs" step of the collection creator -->
    <string name="create_collection_select_tabs">Hautatu fitxak</string>
    <!-- Title for the "select collection" step of the collection creator -->
    <string name="create_collection_select_collection">Hautatu bilduma</string>
    <!-- Title for the "name collection" step of the collection creator -->
    <string name="create_collection_name_collection">Izendatu bilduma</string>
    <!-- Button to add new collection for the "select collection" step of the collection creator -->
    <string name="create_collection_add_new_collection">Gehitu bilduma berria</string>
    <!-- Button to select all tabs in the "select tabs" step of the collection creator -->
    <string name="create_collection_select_all">Hautatu denak</string>
    <!-- Button to deselect all tabs in the "select tabs" step of the collection creator -->
    <string name="create_collection_deselect_all">Desautatu denak</string>
    <!-- Text to prompt users to select the tabs to save in the "select tabs" step of the collection creator -->
    <string name="create_collection_save_to_collection_empty">Hautatu gorde beharreko fitxak</string>
    <!-- Text to show users how many tabs they have selected in the "select tabs" step of the collection creator.
     %d is a placeholder for the number of tabs selected. -->
    <string name="create_collection_save_to_collection_tabs_selected">%d fitxa hautatuta</string>
    <!-- Text to show users they have one tab selected in the "select tabs" step of the collection creator.
    %d is a placeholder for the number of tabs selected. -->
    <string name="create_collection_save_to_collection_tab_selected">Fitxa %d hautatuta</string>
    <!-- Text shown in snackbar when multiple tabs have been saved in a collection -->
    <string name="create_collection_tabs_saved">Fitxak gordeta!</string>
    <!-- Text shown in snackbar when one or multiple tabs have been saved in a new collection -->
    <string name="create_collection_tabs_saved_new_collection">Bilduma gordeta!</string>
    <!-- Text shown in snackbar when one tab has been saved in a collection -->
    <string name="create_collection_tab_saved">Fitxa gordeta!</string>
    <!-- Content description (not visible, for screen readers etc.): button to close the collection creator -->
    <string name="create_collection_close">Itxi</string>
    <!-- Button to save currently selected tabs in the "select tabs" step of the collection creator-->
    <string name="create_collection_save">Gorde</string>

    <!-- Snackbar action to view the collection the user just created or updated -->
    <string name="create_collection_view">Ikusi</string>

    <!-- Text for the OK button from collection dialogs -->
    <string name="create_collection_positive">Ados</string>
    <!-- Text for the cancel button from collection dialogs -->
    <string name="create_collection_negative">Utzi</string>

    <!-- Default name for a new collection in "name new collection" step of the collection creator. %d is a placeholder for the number of collections-->
    <string name="create_collection_default_name">%d. bilduma</string>

    <!-- Share -->
    <!-- Share screen header -->
    <string name="share_header_2">Partekatu</string>
    <!-- Content description (not visible, for screen readers etc.):
        "Share" button. Opens the share menu when pressed. -->
    <string name="share_button_content_description">Partekatu</string>
    <!-- Text for the Save to PDF feature in the share menu -->
    <string name="share_save_to_pdf">Gorde PDF gisa</string>
    <!-- Text for error message when generating a PDF file Text. -->
    <string name="unable_to_save_to_pdf_error">Ezin da PDFa sortu</string>
    <!-- Text for standard error snackbar dismiss button. -->
    <string name="standard_snackbar_error_dismiss">Baztertu</string>
    <!-- Text for error message when printing a page and it fails. -->
    <string name="unable_to_print_page_error">Ezin da orria inprimatu</string>
    <!-- Text for the print feature in the share and browser menu -->
    <string name="menu_print">Inprimatu</string>
    <!-- Sub-header in the dialog to share a link to another sync device -->
    <string name="share_device_subheader">Bidali gailura</string>
    <!-- Sub-header in the dialog to share a link to an app from the full list -->
    <string name="share_link_all_apps_subheader">Ekintza guztiak</string>
    <!-- Sub-header in the dialog to share a link to an app from the most-recent sorted list -->
    <string name="share_link_recent_apps_subheader">Erabilitako azkenak</string>
    <!-- Text for the copy link action in the share screen. -->
    <string name="share_copy_link_to_clipboard">Kopiatu arbelean</string>
    <!-- Toast shown after copying link to clipboard -->
    <string name="toast_copy_link_to_clipboard">Arbelean kopiatuta</string>
    <!-- An option from the share dialog to sign into sync -->
    <string name="sync_sign_in">Hasi saioa Sync-en</string>
     <!-- An option from the three dot menu to sync and save data -->
    <string name="sync_menu_sync_and_save_data">Sinkronizatu eta gorde datuak</string>
    <!-- An option from the share dialog to send link to all other sync devices -->
    <string name="sync_send_to_all">Bidali gailu guztietara</string>
    <!-- An option from the share dialog to reconnect to sync -->
    <string name="sync_reconnect">Birkonektatu Sync-era</string>
    <!-- Text displayed when sync is offline and cannot be accessed -->
    <string name="sync_offline">Deskonektatuta</string>
    <!-- An option to connect additional devices -->
    <string name="sync_connect_device">Konektatu beste gailu bat</string>
    <!-- The dialog text shown when additional devices are not available -->
    <string name="sync_connect_device_dialog" tools:ignore="BrandUsage">Fitxa bat bidaltzeko, hasi saioa Firefoxen gutxienez beste gailu batean.</string>
    <!-- Confirmation dialog button -->
    <string name="sync_confirmation_button">Ulertuta</string>

    <!-- Share error message -->
    <string name="share_error_snackbar">Ezin da aplikazio honetara partekatu</string>
    <!-- Add new device screen title -->
    <string name="sync_add_new_device_title">Bidali gailura</string>
    <!-- Text for the warning message on the Add new device screen -->
    <string name="sync_add_new_device_message">Konektatutako gailurik ez</string>
    <!-- Text for the button to learn about sending tabs -->
    <string name="sync_add_new_device_learn_button">Fitxak bidaltzeari buruzko argibide gehiago…</string>
    <!-- Text for the button to connect another device -->
    <string name="sync_add_new_device_connect_button">Konektatu beste gailu bat…</string>

    <!-- Notifications -->
    <!-- Text shown in the notification that pops up to remind the user that a private browsing session is active. -->
    <string name="notification_pbm_delete_text_2">Itxi fitxa pribatuak</string>


    <!-- Text shown in the notification that pops up to remind the user that a private browsing session is active for Android 14+ -->
    <string name="notification_erase_title_android_14">Itxi fitxa pribatuak?</string>
    <string name="notification_erase_text_android_14">Sakatu edo pasatu zeharka jakinarazpen hau fitxa pribatuak ixteko.</string>

    <!-- Name of the marketing notification channel. Displayed in the "App notifications" system settings for the app -->
    <string name="notification_marketing_channel_name">Marketina</string>

    <!-- Title shown in the notification that pops up to remind the user to set fenix as default browser.
    The app name is in the text, due to limitations with localizing Nimbus experiments -->
    <string name="nimbus_notification_default_browser_title" tools:ignore="BrandUsage,UnusedResources">Firefox azkarra eta pribatua da</string>
    <!-- Text shown in the notification that pops up to remind the user to set fenix as default browser.
    The app name is in the text, due to limitations with localizing Nimbus experiments -->
    <string name="nimbus_notification_default_browser_text" tools:ignore="BrandUsage,UnusedResources">Egizu Firefox zure nabigatzaile lehenetsia</string>
    <!-- Title shown in the notification that pops up to re-engage the user -->
    <string name="notification_re_engagement_title">Probatu nabigatze pribatua</string>
    <!-- Text shown in the notification that pops up to re-engage the user.
    %1$s is a placeholder that will be replaced by the app name. -->
    <string name="notification_re_engagement_text">Nabigatu cookie edo historiarik gorde gabe %1$s(e)n</string>

    <!-- Title A shown in the notification that pops up to re-engage the user -->
    <string name="notification_re_engagement_A_title">Nabigatu lorratzik utzi gabe</string>

    <!-- Text A shown in the notification that pops up to re-engage the user.
    %1$s is a placeholder that will be replaced by the app name. -->
    <string name="notification_re_engagement_A_text">%1$s(e)n nabigatze pribatuak ez du zure informaziorik gordetzen.</string>
    <!-- Title B shown in the notification that pops up to re-engage the user -->
    <string name="notification_re_engagement_B_title">Hasi zure lehenengo bilaketarekin</string>
    <!-- Text B shown in the notification that pops up to re-engage the user -->
    <string name="notification_re_engagement_B_text">Bilatu inguruko zerbait. Edo aurkitu zerbait dibertigarria.</string>

    <!-- Survey -->
    <!-- Text shown in the fullscreen message that pops up to ask user to take a short survey.
    The app name is in the text, due to limitations with localizing Nimbus experiments -->
    <string name="nimbus_survey_message_text" tools:ignore="BrandUsage">Lagundu Firefox hobetzen inkesta txiki bat betez.</string>
    <!-- Preference for taking the short survey. -->
    <string name="preferences_take_survey">Bete inkesta</string>
    <!-- Preference for not taking the short survey. -->
    <string name="preferences_not_take_survey">Ez, eskerrik asko</string>

    <!-- Snackbar -->
    <!-- Text shown in snackbar when user deletes a collection -->
    <string name="snackbar_collection_deleted">Bilduma ezabatuta</string>
    <!-- Text shown in snackbar when user renames a collection -->
    <string name="snackbar_collection_renamed">Bilduma berrizendatuta</string>
    <!-- Text shown in snackbar when user closes a tab -->
    <string name="snackbar_tab_closed">Fitxa itxita</string>
    <!-- Text shown in snackbar when user closes all tabs -->
    <string name="snackbar_tabs_closed">Fitxak itxita</string>
    <!-- Text shown in snackbar when user closes multiple inactive tabs. %1$s will be replaced with the number of tabs closed. -->
    <string name="snackbar_num_tabs_closed">Fitxak itxita: %1$s</string>
    <!-- Text shown in snackbar when user bookmarks a list of tabs. Parameter will be replaced by the name of the folder the bookmark was saved into.-->
    <string name="snackbar_message_bookmarks_saved_in">Laster-markak &quot;%s&quot; karpetan gordeta!</string>
    <!-- Text shown in snackbar when user adds a site to shortcuts -->
    <string name="snackbar_added_to_shortcuts">Lasterbideetara gehituta!</string>
    <!-- Text shown in snackbar when user closes a private tab -->
    <string name="snackbar_private_tab_closed">Fitxa pribatua itxita</string>
    <!-- Text shown in snackbar when user closes all private tabs -->
    <string name="snackbar_private_tabs_closed">Fitxa pribatuak itxita</string>
    <!-- Text shown in snackbar when user erases their private browsing data -->
    <string name="snackbar_private_data_deleted">Nabigatze pribatuko datuak ezabatuta</string>
    <!-- Text shown in snackbar to undo deleting a tab, top site or collection -->
    <string name="snackbar_deleted_undo">DESEGIN</string>
    <!-- Text shown in snackbar when user removes a top site -->
    <string name="snackbar_top_site_removed">Gunea kenduta</string>
    <!-- QR code scanner prompt which appears after scanning a code, but before navigating to it
        First parameter is the name of the app, second parameter is the URL or text scanned-->
    <string name="qr_scanner_confirmation_dialog_message">Baimendu %1$s aplikazioari %2$s irekitzea</string>
    <!-- QR code scanner prompt dialog positive option to allow navigation to scanned link -->
    <string name="qr_scanner_dialog_positive">BAIMENDU</string>
    <!-- QR code scanner prompt dialog positive option to deny navigation to scanned link -->
    <string name="qr_scanner_dialog_negative">UKATU</string>
    <!-- QR code scanner prompt dialog error message shown when a hostname does not contain http or https. -->
    <string name="qr_scanner_dialog_invalid">Web helbidea ez da baliozkoa.</string>
    <!-- QR code scanner prompt dialog positive option when there is an error -->
    <string name="qr_scanner_dialog_invalid_ok">Ados</string>
    <!-- Tab collection deletion prompt dialog message. Placeholder will be replaced with the collection name -->
    <string name="tab_collection_dialog_message">Ziur zaude %1$s bilduma ezabatu nahi duzula?</string>
    <!-- Tab collection deletion prompt dialog option to delete the collection -->
    <string name="tab_collection_dialog_positive">Ezabatu</string>
    <!-- Message for copying the URL via long press on the toolbar -->
    <string name="url_copied">URLa kopiatuta</string>

    <!-- Sample text for accessibility font size -->
    <string name="accessibility_text_size_sample_text_1">Adibide-testua da hau. Ezarpen honekin tamaina handiagotu edo txikiagotzean testua nola agertuko den erakusteko dago hemen.</string>
    <!-- Summary for Accessibility Text Size Scaling Preference -->
    <string name="preference_accessibility_text_size_summary">Handiagotu edo txikiagotu webguneetako testua</string>
    <!-- Title for Accessibility Text Size Scaling Preference -->
    <string name="preference_accessibility_font_size_title">Letra-tamaina</string>

    <!-- Title for Accessibility Text Automatic Size Scaling Preference -->
    <string name="preference_accessibility_auto_size_2">Letra-tamaina automatikoa</string>
    <!-- Summary for Accessibility Text Automatic Size Scaling Preference -->
    <string name="preference_accessibility_auto_size_summary">Letra-tamaina zure Androideko ezarpenekin bat etorriko da. Desgaitu letra-tamaina hemen kudeatzeko.</string>

    <!-- Title for the Delete browsing data preference -->
    <string name="preferences_delete_browsing_data">Ezabatu nabigatze-datuak</string>
    <!-- Title for the tabs item in Delete browsing data -->
    <string name="preferences_delete_browsing_data_tabs_title_2">Irekitako fitxak</string>
    <!-- Subtitle for the tabs item in Delete browsing data, parameter will be replaced with the number of open tabs -->
    <string name="preferences_delete_browsing_data_tabs_subtitle">%d fitxa</string>
    <!-- Title for the data and history items in Delete browsing data -->
    <!-- Title for the history item in Delete browsing data -->
    <string name="preferences_delete_browsing_data_browsing_history_title">Nabigatze-historia</string>
    <!-- Subtitle for the data and history items in delete browsing data, parameter will be replaced with the
        number of history items the user has -->
    <string name="preferences_delete_browsing_data_browsing_data_subtitle">%d helbide</string>
    <!-- Title for the cookies and site data items in Delete browsing data -->
    <string name="preferences_delete_browsing_data_cookies_and_site_data">Cookieak eta guneetako datuak</string>
    <!-- Subtitle for the cookies item in Delete browsing data -->
    <string name="preferences_delete_browsing_data_cookies_subtitle">Webgune gehienetan saioa amaituko duzu</string>
    <!-- Title for the cached images and files item in Delete browsing data -->
    <string name="preferences_delete_browsing_data_cached_files">Cachean gordetako argazki eta fitxategiak</string>
    <!-- Subtitle for the cached images and files item in Delete browsing data -->
    <string name="preferences_delete_browsing_data_cached_files_subtitle">Biltegiratze tokia libratzen du</string>
    <!-- Title for the site permissions item in Delete browsing data -->
    <string name="preferences_delete_browsing_data_site_permissions">Gunearen baimenak</string>
    <!-- Title for the downloads item in Delete browsing data -->
    <string name="preferences_delete_browsing_data_downloads">Deskargak</string>
    <!-- Text for the button to delete browsing data -->
    <string name="preferences_delete_browsing_data_button">Ezabatu nabigatze-datuak</string>

    <!-- Title for the Delete browsing data on quit preference -->
    <string name="preferences_delete_browsing_data_on_quit">Ezabatu nabigatze-datuak irteterakoan</string>
    <!-- Summary for the Delete browsing data on quit preference. "Quit" translation should match delete_browsing_data_on_quit_action translation. -->
    <string name="preference_summary_delete_browsing_data_on_quit_2">Nabigatze-datuak automatikoki ezabatzen ditu menu nagusian \&quot;Irten\&quot; hautatzerakoan</string>
    <!-- Action item in menu for the Delete browsing data on quit feature -->
    <string name="delete_browsing_data_on_quit_action">Irten</string>

    <!-- Title text of a delete browsing data dialog. -->
    <string name="delete_history_prompt_title">Ezabatu beharreko denbora-tartea</string>
    <!-- Body text of a delete browsing data dialog. -->
    <string name="delete_history_prompt_body_2">Historia kentzen du (beste gailuetatik sinkronizatutako historia ere bai)</string>
    <!-- Radio button in the delete browsing data dialog to delete history items for the last hour. -->
    <string name="delete_history_prompt_button_last_hour">Azken ordua</string>
    <!-- Radio button in the delete browsing data dialog to delete history items for today and yesterday. -->
    <string name="delete_history_prompt_button_today_and_yesterday">Gaur eta atzo</string>
    <!-- Radio button in the delete browsing data dialog to delete all history. -->
    <string name="delete_history_prompt_button_everything">Guztia</string>

    <!-- Dialog message to the user asking to delete browsing data. Parameter will be replaced by app name. -->
    <string name="delete_browsing_data_prompt_message_3">%s(e)k hautatutako nabigazio datuak ezabatuko ditu.</string>
    <!-- Text for the cancel button for the data deletion dialog -->
    <string name="delete_browsing_data_prompt_cancel">Utzi</string>
    <!-- Text for the allow button for the data deletion dialog -->
    <string name="delete_browsing_data_prompt_allow">Ezabatu</string>
    <!-- Text for the snackbar confirmation that the data was deleted -->
    <string name="preferences_delete_browsing_data_snackbar">Nabigatze-datuak ezabatuta</string>

    <!-- Text for the snackbar to show the user that the deletion of browsing data is in progress -->
    <string name="deleting_browsing_data_in_progress">Nabigatze-datuak ezabatzen…</string>

    <!-- Dialog message to the user asking to delete all history items inside the opened group. Parameter will be replaced by a history group name. -->
    <string name="delete_all_history_group_prompt_message">Ezabatu &quot;%s&quot; taldeko gune guztiak?</string>
    <!-- Text for the cancel button for the history group deletion dialog -->
    <string name="delete_history_group_prompt_cancel">Utzi</string>
    <!-- Text for the allow button for the history group dialog -->
    <string name="delete_history_group_prompt_allow">Ezabatu</string>
    <!-- Text for the snackbar confirmation that the history group was deleted -->
    <string name="delete_history_group_snackbar">Taldea ezabatuta</string>

    <!-- Onboarding -->
    <!-- text to display in the snackbar once account is signed-in -->
    <string name="onboarding_firefox_account_sync_is_on">Sinkronizazioa aktibo dago</string>

    <!-- Onboarding theme -->
    <!-- Text shown in snackbar when multiple tabs have been sent to device -->
    <string name="sync_sent_tabs_snackbar">Fitxak bidalita!</string>
    <!-- Text shown in snackbar when one tab has been sent to device  -->
    <string name="sync_sent_tab_snackbar">Fitxa bidalita!</string>
    <!-- Text shown in snackbar when sharing tabs failed  -->
    <string name="sync_sent_tab_error_snackbar">Ezin da bidali</string>
    <!-- Text shown in snackbar for the "retry" action that the user has after sharing tabs failed -->
    <string name="sync_sent_tab_error_snackbar_action">SAIATU BERRIRO</string>
    <!-- Title of QR Pairing Fragment -->
    <string name="sync_scan_code">Eskaneatu kodea</string>
    <!-- Instructions on how to access pairing -->
    <string name="sign_in_instructions" tools:ignore="BrandUsage"><![CDATA[Ireki Firefox zure ordenagailuan eta zoaz <b>https://firefox.com/pair</b> helbidera]]></string>
    <!-- Text shown for sign in pairing when ready -->
    <string name="sign_in_ready_for_scan">Eskaneatzeko prest</string>
    <!-- Text shown for settings option for sign with pairing -->
    <string name="sign_in_with_camera">Hasi saioa zure kamerarekin</string>
    <!-- Text shown for settings option for sign with email -->
    <string name="sign_in_with_email">Erabili helbide elektronikoa horren ordez</string>
    <!-- Text shown for settings option for create new account text.'Firefox' intentionally hardcoded here.-->
    <string name="sign_in_create_account_text" tools:ignore="BrandUsage"><![CDATA[Ez daukazu konturik? <u>Sortu kontua</u> Firefox gailuen artean sinkronizatzeko.]]></string>
    <!-- Text shown in confirmation dialog to sign out of account. The first parameter is the name of the app (e.g. Firefox Preview) -->
    <string name="sign_out_confirmation_message_2">%s(e)k zure kontuarekin sinkronizatzeari utziko dio baina ez du gailu honetako zure nabigatze-daturik ezabatuko.</string>
    <!-- Option to continue signing out of account shown in confirmation dialog to sign out of account -->
    <string name="sign_out_disconnect">Deskonektatu</string>
    <!-- Option to cancel signing out shown in confirmation dialog to sign out of account -->
    <string name="sign_out_cancel">Utzi</string>
    <!-- Error message snackbar shown after the user tried to select a default folder which cannot be altered -->
    <string name="bookmark_cannot_edit_root">Ezin dira karpeta lehenetsiak editatu</string>

    <!-- Enhanced Tracking Protection -->
    <!-- Link displayed in enhanced tracking protection panel to access tracking protection settings -->
    <string name="etp_settings">Babesaren ezarpenak</string>
    <!-- Preference title for enhanced tracking protection settings -->
    <string name="preference_enhanced_tracking_protection">Jarraipenaren babes hobetua</string>
    <!-- Preference summary for enhanced tracking protection settings on/off switch -->
    <string name="preference_enhanced_tracking_protection_summary">Orain cookien erabateko babesarekin, guneen arteko jarraipen-elementuetarako gure oztopo boteretsuena.</string>
    <!-- Description of enhanced tracking protection. The parameter is the name of the application (For example: Firefox Fenix) -->
    <string name="preference_enhanced_tracking_protection_explanation_2">Lineako zure jardueraren jarraipena egiten duten elementu ohikoenetatik babesten zaitu %s(e)k.</string>
    <!-- Text displayed that links to website about enhanced tracking protection -->
    <string name="preference_enhanced_tracking_protection_explanation_learn_more">Argibide gehiago</string>
    <!-- Preference for enhanced tracking protection for the standard protection settings -->
    <string name="preference_enhanced_tracking_protection_standard_default_1">Oinarrizkoa (lehenetsia)</string>
    <!-- Preference description for enhanced tracking protection for the standard protection settings -->
    <string name="preference_enhanced_tracking_protection_standard_description_5">Orriak ohi bezala kargatuko dira baina jarraipen-elementu gutxiago blokeatuko dira.</string>
    <!--  Accessibility text for the Standard protection information icon  -->
    <string name="preference_enhanced_tracking_protection_standard_info_button">Jarraipenaren oinarrizko babesak blokeatzen duena</string>
    <!-- Preference for enhanced tracking protection for the strict protection settings -->
    <string name="preference_enhanced_tracking_protection_strict">Zorrotza</string>
    <!-- Preference description for enhanced tracking protection for the strict protection settings -->
    <string name="preference_enhanced_tracking_protection_strict_description_4">Jarraipenaren babes sendoagoa eta errendimendu hobea baina baliteke zenbait gune ondo ez ibiltzea.</string>
    <!--  Accessibility text for the Strict protection information icon  -->
    <string name="preference_enhanced_tracking_protection_strict_info_button">Jarraipenaren babes zorrotzak blokeatzen duena</string>
    <!-- Preference for enhanced tracking protection for the custom protection settings -->
    <string name="preference_enhanced_tracking_protection_custom">Pertsonalizatua</string>
    <!-- Preference description for enhanced tracking protection for the strict protection settings -->
    <string name="preference_enhanced_tracking_protection_custom_description_2">Aukeratu blokeatu beharreko jarraipen-elementu eta scriptak.</string>
    <!--  Accessibility text for the Strict protection information icon  -->
    <string name="preference_enhanced_tracking_protection_custom_info_button">Jarraipenaren babes pertsonalizatuak blokeatzen duena</string>
    <!-- Header for categories that are being blocked by current Enhanced Tracking Protection settings -->
    <!-- Preference for enhanced tracking protection for the custom protection settings for cookies-->
    <string name="preference_enhanced_tracking_protection_custom_cookies">Cookieak</string>
    <!-- Option for enhanced tracking protection for the custom protection settings for cookies-->
    <string name="preference_enhanced_tracking_protection_custom_cookies_1">Guneen arteko eta sare sozialetako jarraipen-elementuak</string>
    <!-- Option for enhanced tracking protection for the custom protection settings for cookies-->
    <string name="preference_enhanced_tracking_protection_custom_cookies_2">Bisitatu gabeko guneetako cookieak</string>
    <!-- Option for enhanced tracking protection for the custom protection settings for cookies-->
    <string name="preference_enhanced_tracking_protection_custom_cookies_3">Hirugarrenen cookie guztiak (webguneak apur litzake)</string>
    <!-- Option for enhanced tracking protection for the custom protection settings for cookies-->
    <string name="preference_enhanced_tracking_protection_custom_cookies_4">Cookie guztiak (webguneak apurtuko ditu)</string>
    <!-- Option for enhanced tracking protection for the custom protection settings for cookies-->
    <string name="preference_enhanced_tracking_protection_custom_cookies_5">Isolatu guneen arteko cookieak</string>
    <!-- Preference for Global Privacy Control for the custom privacy settings for Global Privacy Control. '&amp;' is replaced with the ampersand symbol: &-->
    <string name="preference_enhanced_tracking_protection_custom_global_privacy_control">Esan webguneei nire datuak ez partekatzeko edo saltzeko</string>
    <!-- Preference for enhanced tracking protection for the custom protection settings for tracking content -->
    <string name="preference_enhanced_tracking_protection_custom_tracking_content">Edukiaren jarraipena</string>
    <!-- Option for enhanced tracking protection for the custom protection settings for tracking content-->
    <string name="preference_enhanced_tracking_protection_custom_tracking_content_1">Fitxa guztietan</string>
    <!-- Option for enhanced tracking protection for the custom protection settings for tracking content-->
    <string name="preference_enhanced_tracking_protection_custom_tracking_content_2">Fitxa pribatuetan soilik</string>
    <!-- Preference for enhanced tracking protection for the custom protection settings -->
    <string name="preference_enhanced_tracking_protection_custom_cryptominers">Kriptomeatzariak</string>
    <!-- Preference for enhanced tracking protection for the custom protection settings -->
    <string name="preference_enhanced_tracking_protection_custom_known_fingerprinters">Hatz-marka bidezko jarraipena egiten duten elementu ezagunak</string>
    <!-- Button label for navigating to the Enhanced Tracking Protection details -->
    <string name="enhanced_tracking_protection_details">Xehetasunak</string>
    <!-- Header for categories that are being being blocked by current Enhanced Tracking Protection settings -->
    <string name="enhanced_tracking_protection_blocked">Blokeatuta</string>
    <!-- Header for categories that are being not being blocked by current Enhanced Tracking Protection settings -->
    <string name="enhanced_tracking_protection_allowed">Baimenduta</string>
    <!-- Category of trackers (social media trackers) that can be blocked by Enhanced Tracking Protection -->
    <string name="etp_social_media_trackers_title">Sare sozialetako jarraipen-elementuak</string>
    <!-- Description of social media trackers that can be blocked by Enhanced Tracking Protection -->
    <string name="etp_social_media_trackers_description">Sare sozialek zure webeko jardueraren jarraipena egiteko ahalmena mugatzen du.</string>
    <!-- Category of trackers (cross-site tracking cookies) that can be blocked by Enhanced Tracking Protection -->
    <string name="etp_cookies_title">Guneen arteko cookie jarraipen-egileak</string>
    <!-- Category of trackers (cross-site tracking cookies) that can be blocked by Enhanced Tracking Protection -->
    <string name="etp_cookies_title_2">Guneen arteko cookieak</string>
    <!-- Description of cross-site tracking cookies that can be blocked by Enhanced Tracking Protection -->
    <string name="etp_cookies_description">Hainbat gunetan zehar iragarleen eta estatistiken enpresek zure nabigatze-datuak biltzeko erabiltzen dituzten cookieak blokeatzen ditu.</string>
    <!-- Description of cross-site tracking cookies that can be blocked by Enhanced Tracking Protection -->
    <string name="etp_cookies_description_2">Cookien erabateko babesak zauden guneko cookieak isolatzen ditu, hortaz jarraipen-elementuek (adib. iragarki-sareek) ezin dituzte erabili guneen arteko zure jarraipena egiteko.</string>
    <!-- Category of trackers (cryptominers) that can be blocked by Enhanced Tracking Protection -->
    <string name="etp_cryptominers_title">Kriptomeatzariak</string>
    <!-- Description of cryptominers that can be blocked by Enhanced Tracking Protection -->
    <string name="etp_cryptominers_description">Script maltzurrek diru digitala ustiatzeko zure gailurako sarbidea lortzea eragozten du.</string>
    <!-- Description of fingerprinters that can be blocked by Enhanced Tracking Protection -->
    <string name="etp_known_fingerprinters_description">Jarraipena egiteko erabil litezkeen zure gailuari buruzko identifikazio bakarreko datuak biltzea eragozten du.</string>
    <!-- Category of trackers (tracking content) that can be blocked by Enhanced Tracking Protection -->
    <string name="etp_tracking_content_title">Edukiaren jarraipena</string>
    <!-- Description of tracking content that can be blocked by Enhanced Tracking Protection -->
    <string name="etp_tracking_content_description">Jarraipenerako kodea izan lezaketen kanpoko iragarkiak, bideoak eta bestelako edukia kargatzea eragozten du. Zenbait webguneren eginbideetan eragina izan lezake.</string>
    <!-- Enhanced Tracking Protection message that protection is currently on for this site -->
    <string name="etp_panel_on">Babesak aktibo daude gune honetarako</string>
    <!-- Enhanced Tracking Protection message that protection is currently off for this site -->
    <string name="etp_panel_off">Babesak inaktibo daude gune honetarako</string>
    <!-- Header for exceptions list for which sites enhanced tracking protection is always off -->
    <string name="enhanced_tracking_protection_exceptions">Jarraipenaren babes hobetua desgaituta dago gune hauetarako</string>
    <!-- Content description (not visible, for screen readers etc.): Navigate
    back from ETP details (Ex: Tracking content) -->
    <string name="etp_back_button_content_description">Nabigatu atzera</string>
    <!-- About page link text to open what's new link -->
    <string name="about_whats_new">%s(r)en nobedadeak</string>
    <!-- Open source licenses page title
    The first parameter is the app name -->
    <string name="open_source_licenses_title">%s | Kode irekiko liburutegiak</string>

    <!-- Category of trackers (redirect trackers) that can be blocked by Enhanced Tracking Protection -->
    <string name="etp_redirect_trackers_title">Birbideraketen jarraipen-elementuak</string>

    <!-- Description of redirect tracker cookies that can be blocked by Enhanced Tracking Protection -->
    <string name="etp_redirect_trackers_description">Webgune jakinetara egindako birbideraketek ezarritako jarraipen-cookieak garbitzen ditu.</string>

    <!-- Preference for fingerprinting protection for the custom protection settings -->
    <string name="etp_suspected_fingerprinters_title">Susmopeko hatz-marka bidezko jarraipena</string>
    <!-- Description of fingerprinters that can be blocked by fingerprinting protection -->
    <string name="etp_suspected_fingerprinters_description">Hatz-marka bidezko jarraipenaren babesa gaitzen du, susmopeko jarraipen-elementuak gelditzeko.</string>
    <!-- Category of trackers (fingerprinters) that can be blocked by Enhanced Tracking Protection -->
    <string name="etp_known_fingerprinters_title">Hatz-marka bidezko jarraipena egiten duten elementu ezagunak</string>
    <!-- Description of the SmartBlock Enhanced Tracking Protection feature. The * symbol is intentionally hardcoded here,
         as we use it on the UI to indicate which trackers have been partially unblocked.  -->
    <string name="preference_etp_smartblock_description">Behean markatutako zenbait jarraipen-elementu erdizka desblokeatu dira orri honetan beraiekin elkarreragin duzulako *.</string>
    <!-- Text displayed that links to website about enhanced tracking protection SmartBlock -->
    <string name="preference_etp_smartblock_learn_more">Argibide gehiago</string>

    <!-- Content description (not visible, for screen readers etc.):
    Enhanced tracking protection exception preference icon for ETP settings. -->
    <string name="preference_etp_exceptions_icon_description">Jarraipenaren babes hobetuaren salbuespenen hobespen-ikonoa</string>

    <!-- About page link text to open support link -->
    <string name="about_support">Laguntza</string>
    <!-- About page link text to list of past crashes (like about:crashes on desktop) -->
    <string name="about_crashes">Hutsegiteak</string>
    <!-- About page link text to open privacy notice link -->
    <string name="about_privacy_notice">Pribatutasun-oharra</string>
    <!-- About page link text to open know your rights link -->
    <string name="about_know_your_rights">Ezagutu zure eskubideak</string>
    <!-- About page link text to open licensing information link -->
    <string name="about_licensing_information">Lizentziaren informazioa</string>
    <!-- About page link text to open a screen with libraries that are used -->
    <string name="about_other_open_source_libraries">Erabiltzen ditugun liburutegiak</string>

    <!-- Toast shown to the user when they are activating the secret dev menu
        The first parameter is number of long clicks left to enable the menu -->
    <string name="about_debug_menu_toast_progress">Arazketa-menua: %1$d klik falta dira gaitzeko</string>
    <string name="about_debug_menu_toast_done">Arazketa-menua gaituta</string>

    <!-- Browser long press popup menu -->
    <!-- Copy the current url -->
    <string name="browser_toolbar_long_press_popup_copy">Kopiatu</string>
    <!-- Paste & go the text in the clipboard. '&amp;' is replaced with the ampersand symbol: & -->
    <string name="browser_toolbar_long_press_popup_paste_and_go">Itsatsi eta joan</string>
    <!-- Paste the text in the clipboard -->
    <string name="browser_toolbar_long_press_popup_paste">Itsatsi</string>

    <!-- Snackbar message shown after an URL has been copied to clipboard. -->
    <string name="browser_toolbar_url_copied_to_clipboard_snackbar">URLa arbelean kopiatu da</string>

    <!-- Title text for the Add To Homescreen dialog -->
    <string name="add_to_homescreen_title">Gehitu hasierako pantailan</string>
    <!-- Cancel button text for the Add to Homescreen dialog -->
    <string name="add_to_homescreen_cancel">Utzi</string>
    <!-- Add button text for the Add to Homescreen dialog -->
    <string name="add_to_homescreen_add">Gehitu</string>
    <!-- Continue to website button text for the first-time Add to Homescreen dialog -->
    <string name="add_to_homescreen_continue">Jarraitu webgunera</string>
    <!-- Placeholder text for the TextView in the Add to Homescreen dialog -->
    <string name="add_to_homescreen_text_placeholder">Lasterbidearen izena</string>

    <!-- Describes the add to homescreen functionality -->
    <string name="add_to_homescreen_description_2">Modu errazean gehi dezakezu webgune hau zure gailuaren hasierako pantailan berehalako sarbidea izan eta aplikazio-moduko esperientziarekin azkarrago nabigatzeko.</string>

    <!-- Preference for managing the settings for logins and passwords in Fenix -->
    <string name="preferences_passwords_logins_and_passwords_2">Pasahitzak</string>
    <!-- Preference for managing the saving of logins and passwords in Fenix -->
    <string name="preferences_passwords_save_logins_2">Gorde pasahitzak</string>
    <!-- Preference option for asking to save passwords in Fenix -->
    <string name="preferences_passwords_save_logins_ask_to_save">Galdetu gorde aurretik</string>
    <!-- Preference option for never saving passwords in Fenix -->
    <string name="preferences_passwords_save_logins_never_save">Ez gorde inoiz</string>
    <!-- Preference for autofilling saved logins in Firefox (in web content), %1$s will be replaced with the app name -->
    <string name="preferences_passwords_autofill2">Automatikoki bete %1$s aplikazioan</string>
    <!-- Description for the preference for autofilling saved logins in Firefox (in web content), %1$s will be replaced with the app name -->
    <string name="preferences_passwords_autofill_description">Bete eta gorde webguneetako erabiltzaile-izen eta pasahitzak %1$s erabili bitartean.</string>
    <!-- Preference for autofilling logins from Fenix in other apps (e.g. autofilling the Twitter app) -->
    <string name="preferences_android_autofill">Automatikoki bete beste aplikazioetan</string>
    <!-- Description for the preference for autofilling logins from Fenix in other apps (e.g. autofilling the Twitter app) -->
    <string name="preferences_android_autofill_description">Bete erabiltzaile-izen eta pasahitzak zure gailuko beste aplikazioetan.</string>

    <!-- Preference option for adding a password -->
    <string name="preferences_logins_add_login_2">Gehitu pasahitza</string>

    <!-- Preference for syncing saved passwords in Fenix -->
    <string name="preferences_passwords_sync_logins_2">Sinkronizatu pasahitzak</string>
    <!-- Preference for syncing saved passwords in Fenix, when not signed in-->
    <string name="preferences_passwords_sync_logins_across_devices_2">Sinkronizatu pasahitzak gailuen artean</string>
    <!-- Preference to access list of saved passwords -->
    <string name="preferences_passwords_saved_logins_2">Gordetako pasahitzak</string>
    <!-- Description of empty list of saved passwords. Placeholder is replaced with app name.  -->
    <string name="preferences_passwords_saved_logins_description_empty_text_2">%s(e)n gordetzen edo sinkronizatzen dituzun pasahitzak hemen agertuko dira. Gordetzen dituzun pasahitz guztiak zifratuta daude.
</string>
    <!-- Clickable text for opening an external link for more information about Sync. -->
    <string name="preferences_passwords_saved_logins_description_empty_learn_more_link_2">Sinkronizazioari buruzko argibide gehiago</string>
    <!-- Preference to access list of login exceptions that we never save logins for -->
    <string name="preferences_passwords_exceptions">Salbuespenak</string>
    <!-- Empty description of list of login exceptions that we never save passwords for. Parameter will be replaced by app name. -->
    <string name="preferences_passwords_exceptions_description_empty_2">%s(e)k ez du pasahitzik gordeko hemen zerrendatutako guneetarako.</string>
    <!-- Description of list of login exceptions that we never save passwords for. Parameter will be replaced by app name. -->
    <string name="preferences_passwords_exceptions_description_2">%s(e)k ez du pasahitzik gordeko gune hauetarako.</string>
    <!-- Text on button to remove all saved login exceptions -->
    <string name="preferences_passwords_exceptions_remove_all">Ezabatu salbuespen guztiak</string>
    <!-- Hint for search box in passwords list -->
    <string name="preferences_passwords_saved_logins_search_2">Bilatu pasahitzak</string>
    <!-- The header for the site that a login is for -->
    <string name="preferences_passwords_saved_logins_site">Gunea</string>
    <!-- The header for the username for a login -->
    <string name="preferences_passwords_saved_logins_username">Erabiltzaile-izena</string>
    <!-- The header for the password for a login -->
    <string name="preferences_passwords_saved_logins_password">Pasahitza</string>
    <!-- Shown in snackbar to tell user that the password has been copied -->
    <string name="logins_password_copied">Pasahitza arbelean kopiatu da</string>
    <!-- Shown in snackbar to tell user that the username has been copied -->
    <string name="logins_username_copied">Erabiltzaile-izena arbelean kopiatu da</string>
    <!-- Content Description (for screenreaders etc) read for the button to copy a password in logins-->
    <string name="saved_logins_copy_password">Kopiatu pasahitza</string>
    <!-- Content Description (for screenreaders etc) read for the button to clear a password while editing a login-->
    <string name="saved_logins_clear_password">Garbitu pasahitza</string>
    <!-- Content Description (for screenreaders etc) read for the button to copy a username in logins -->
    <string name="saved_login_copy_username">Kopiatu erabiltzaile-izena</string>
    <!-- Content Description (for screenreaders etc) read for the button to clear a username while editing a login -->
    <string name="saved_login_clear_username">Garbitu erabiltzaile-izena</string>
    <!-- Content Description (for screenreaders etc) read for the button to clear the hostname field while creating a login -->
    <string name="saved_login_clear_hostname">Garbitu ostalaria</string>
    <!-- Content Description (for screenreaders etc) read for the button to open a site in logins -->
    <string name="saved_login_open_site">Ireki gunea nabigatzailean</string>
    <!-- Content Description (for screenreaders etc) read for the button to reveal a password in logins -->
    <string name="saved_login_reveal_password">Erakutsi pasahitza</string>
    <!-- Content Description (for screenreaders etc) read for the button to hide a password in logins -->
    <string name="saved_login_hide_password">Ezkutatu pasahitza</string>
    <!-- Message displayed in biometric prompt displayed for authentication before allowing users to view their passwords -->
    <string name="logins_biometric_prompt_message_2">Desblokeatu gordetako pasahitzak ikusteko</string>
    <!-- Title of warning dialog if users have no device authentication set up -->
    <string name="logins_warning_dialog_title_2">Bermatu gordetako zure pasahitzak</string>
    <!-- Message of warning dialog if users have no device authentication set up -->
    <string name="logins_warning_dialog_message_2">Konfiguratu gailua blokeatzeko patroia, PINa edo pasahitza zure gordetako pasahitzak babesteko zure gailua beste norbaitek izango balu.</string>
    <!-- Negative button to ignore warning dialog if users have no device authentication set up -->
    <string name="logins_warning_dialog_later">Geroago</string>
    <!-- Positive button to send users to set up a pin of warning dialog if users have no device authentication set up -->
    <string name="logins_warning_dialog_set_up_now">Konfiguratu orain</string>
    <!-- Title of PIN verification dialog to direct users to re-enter their device credentials to access their logins -->
    <string name="logins_biometric_prompt_message_pin">Desblokeatu zure gailua</string>

    <!-- Title for Accessibility Force Enable Zoom Preference -->
    <string name="preference_accessibility_force_enable_zoom">Egin zooma webgune guztietan</string>
    <!-- Summary for Accessibility Force Enable Zoom Preference -->
    <string name="preference_accessibility_force_enable_zoom_summary">Gaitu atximurka bidez zoom egitea baimentzeko, bai eta webguneek keinu hau eragozten badute ere.</string>

    <!-- Saved logins sorting strategy menu item -by name- (if selected, it will sort saved logins alphabetically) -->
    <string name="saved_logins_sort_strategy_alphabetically">Izena (A-Z)</string>
    <!-- Saved logins sorting strategy menu item -by last used- (if selected, it will sort saved logins by last used) -->
    <string name="saved_logins_sort_strategy_last_used">Azkenekoz erabilia</string>

    <!-- Content description (not visible, for screen readers etc.) -->
    <string name="saved_logins_menu_dropdown_chevron_icon_content_description_2">Ordenatu pasahitzen menua</string>

    <!-- Autofill -->
    <!-- Preference and title for managing the autofill settings -->
    <string name="preferences_autofill">Betetze automatikoa</string>
    <!-- Preference and title for managing the settings for addresses -->
    <string name="preferences_addresses">Helbideak</string>
    <!-- Preference and title for managing the settings for payment methods -->
    <string name="preferences_credit_cards_2">Ordainketa metodoak</string>
    <!-- Preference for saving and autofilling credit cards -->
    <string name="preferences_credit_cards_save_and_autofill_cards_2">Gorde eta bete ordainketa metodoak</string>
    <!-- Preference summary for saving and autofilling payment method data. Parameter will be replaced by app name. -->
    <string name="preferences_credit_cards_save_and_autofill_cards_summary_2">Gordetzen dituzun ordainketa metodo guztiak zifratzen ditu %s(e)k</string>
    <!-- Preference option for syncing credit cards across devices. This is displayed when the user is not signed into sync -->
    <string name="preferences_credit_cards_sync_cards_across_devices">Sinkronizatu txartelak gailuen artean</string>
    <!-- Preference option for syncing credit cards across devices. This is displayed when the user is signed into sync -->
    <string name="preferences_credit_cards_sync_cards">Sinkronizatu txartelak</string>

    <!-- Preference option for adding a card -->
    <string name="preferences_credit_cards_add_credit_card_2">Gehitu txartela</string>
    <!-- Preference option for managing saved cards -->
    <string name="preferences_credit_cards_manage_saved_cards_2">Kudeatu txartelak</string>
    <!-- Preference option for adding an address -->
    <string name="preferences_addresses_add_address">Gehitu helbidea</string>
    <!-- Preference option for managing saved addresses -->
    <string name="preferences_addresses_manage_addresses">Kudeatu helbideak</string>

    <!-- Preference for saving and filling addresses -->
    <string name="preferences_addresses_save_and_autofill_addresses_2">Gorde eta osatu helbideak</string>

    <!-- Preference summary for saving and filling address data -->
    <string name="preferences_addresses_save_and_autofill_addresses_summary_2">Telefono zenbakiak eta helbide elektronikoak ere baditu</string>

    <!-- Title of the "Add card" screen -->
    <string name="credit_cards_add_card">Gehitu txartela</string>
    <!-- Title of the "Edit card" screen -->
    <string name="credit_cards_edit_card">Editatu txartela</string>
    <!-- The header for the card number of a credit card -->
    <string name="credit_cards_card_number">Txartelaren zenbakia</string>
    <!-- The header for the expiration date of a credit card -->
    <string name="credit_cards_expiration_date">Iraungitze-data</string>
    <!-- The label for the expiration date month of a credit card to be used by a11y services-->
    <string name="credit_cards_expiration_date_month">Iraungitze-dataren hilabetea</string>
    <!-- The label for the expiration date year of a credit card to be used by a11y services-->
    <string name="credit_cards_expiration_date_year">Iraungitze-dataren urtea</string>
    <!-- The header for the name on the credit card -->
    <string name="credit_cards_name_on_card">Txarteleko izena</string>
    <!-- The text for the "Delete card" menu item for deleting a credit card -->
    <string name="credit_cards_menu_delete_card">Ezabatu txartela</string>
    <!-- The text for the "Delete card" button for deleting a credit card -->
    <string name="credit_cards_delete_card_button">Ezabatu txartela</string>
    <!-- The text for the confirmation message of "Delete card" dialog -->
    <string name="credit_cards_delete_dialog_confirmation_2">Ezabatu txartela?</string>
    <!-- The text for the positive button on "Delete card" dialog -->
    <string name="credit_cards_delete_dialog_button">Ezabatu</string>
    <!-- The title for the "Save" menu item for saving a credit card -->
    <string name="credit_cards_menu_save">Gorde</string>
    <!-- The text for the "Save" button for saving a credit card -->
    <string name="credit_cards_save_button">Gorde</string>
    <!-- The text for the "Cancel" button for cancelling adding, updating or deleting a credit card -->
    <string name="credit_cards_cancel_button">Utzi</string>
    <!-- Title of the "Saved cards" screen -->
    <string name="credit_cards_saved_cards">Gordetako txartelak</string>

    <!-- Error message for card number validation -->
    <string name="credit_cards_number_validation_error_message_2">Idatzi baliozko txartel-zenbakia</string>
    <!-- Error message for card name on card validation -->
    <string name="credit_cards_name_on_card_validation_error_message_2">Gehitu izena</string>
    <!-- Message displayed in biometric prompt displayed for authentication before allowing users to view their saved credit cards -->
    <string name="credit_cards_biometric_prompt_message">Desblokeatu gordetako txartelak ikusteko</string>

    <!-- Title of warning dialog if users have no device authentication set up -->
    <string name="credit_cards_warning_dialog_title_2">Bermatu gordetako zure ordainketa metodoak</string>
    <!-- Message of warning dialog if users have no device authentication set up -->
    <string name="credit_cards_warning_dialog_message_3">Konfiguratu gailua blokeatzeko patroia, PINa edo pasahitza gordetako zure ordainketa metodoak babesteko zure gailua beste norbaitek izango balu.</string>
    <!-- Positive button to send users to set up a pin of warning dialog if users have no device authentication set up -->
    <string name="credit_cards_warning_dialog_set_up_now">Konfiguratu orain</string>
    <!-- Negative button to ignore warning dialog if users have no device authentication set up -->
    <string name="credit_cards_warning_dialog_later">Geroago</string>
    <!-- Title of PIN verification dialog to direct users to re-enter their device credentials to access their credit cards -->
    <string name="credit_cards_biometric_prompt_message_pin">Desblokeatu zure gailua</string>

    <!-- Message displayed in biometric prompt for authentication, before allowing users to use their stored payment method information -->
    <string name="credit_cards_biometric_prompt_unlock_message_2">Desblokeatu gordetako ordainketa metodoak erabiltzeko</string>
    <!-- Title of the "Add address" screen -->
    <string name="addresses_add_address">Gehitu helbidea</string>
    <!-- Title of the "Edit address" screen -->
    <string name="addresses_edit_address">Editatu helbidea</string>
    <!-- Title of the "Manage addresses" screen -->
    <string name="addresses_manage_addresses">Kudeatu helbideak</string>
    <!-- The header for the name of an address. Name represents a person's full name, typically made up of a first, middle and last name, e.g. John Joe Doe. -->
    <string name="addresses_name">Izena</string>
    <!-- The header for the street address of an address -->
    <string name="addresses_street_address">Helbidea</string>
    <!-- The header for the city of an address -->
    <string name="addresses_city">Hiria</string>
    <!-- The header for the subregion of an address when "state" should be used -->
    <string name="addresses_state">Estatua</string>
    <!-- The header for the subregion of an address when "province" should be used -->
    <string name="addresses_province">Probintzia</string>
    <!-- The header for the zip code of an address -->
    <string name="addresses_zip">Posta-kodea</string>
    <!-- The header for the country or region of an address -->
    <string name="addresses_country">Herrialdea edo eskualdea</string>
    <!-- The header for the phone number of an address -->
    <string name="addresses_phone">Telefonoa</string>
    <!-- The header for the email of an address -->
    <string name="addresses_email">Helbide elektronikoa</string>
    <!-- The text for the "Save" button for saving an address -->
    <string name="addresses_save_button">Gorde</string>
    <!-- The text for the "Cancel" button for cancelling adding, updating or deleting an address -->
    <string name="addresses_cancel_button">Utzi</string>
    <!-- The text for the "Delete address" button for deleting an address -->
    <string name="addressess_delete_address_button">Ezabatu helbidea</string>
    <!-- The title for the "Delete address" confirmation dialog -->
    <string name="addressess_confirm_dialog_message_2">Ezabatu helbidea?</string>
    <!-- The text for the positive button on "Delete address" dialog -->
    <string name="addressess_confirm_dialog_ok_button">Ezabatu</string>
    <!-- The text for the negative button on "Delete address" dialog -->
    <string name="addressess_confirm_dialog_cancel_button">Utzi</string>
    <!-- The text for the "Save address" menu item for saving an address -->
    <string name="address_menu_save_address">Gorde helbidea</string>
    <!-- The text for the "Delete address" menu item for deleting an address -->
    <string name="address_menu_delete_address">Ezabatu helbidea</string>

    <!-- Title of the Add search engine screen -->
    <string name="search_engine_add_custom_search_engine_title">Gehitu bilaketa-motorra</string>
    <!-- Content description (not visible, for screen readers etc.): Title for the button that navigates to add new engine screen -->
    <string name="search_engine_add_custom_search_engine_button_content_description">Gehitu bilaketa-motor berria</string>
    <!-- Title of the Edit search engine screen -->
    <string name="search_engine_edit_custom_search_engine_title">Editatu bilaketa-motorra</string>
    <!-- Text for the menu button to edit a search engine -->
    <string name="search_engine_edit">Editatu</string>
    <!-- Text for the menu button to delete a search engine -->
    <string name="search_engine_delete">Ezabatu</string>

    <!-- Label for the TextField in which user enters custom search engine name -->
    <string name="search_add_custom_engine_name_label">Izena</string>
    <!-- Placeholder text shown in the Search Engine Name text field before a user enters text -->
    <string name="search_add_custom_engine_name_hint_2">Bilaketa-motorraren izena</string>
    <!-- Label for the TextField in which user enters custom search engine URL -->
    <string name="search_add_custom_engine_url_label">Bilaketa-katearen URLa</string>
    <!-- Placeholder text shown in the Search String TextField before a user enters text -->
    <string name="search_add_custom_engine_search_string_hint_2">Bilatzeko erabili beharreko URLa</string>
    <!-- Description text for the Search String TextField. The %s is part of the string -->
    <string name="search_add_custom_engine_search_string_example" formatted="false">Ordezkatu galdera-katea &quot;%s&quot; testuarekin. Adibidez:\nhttps://www.google.com/search?q=%s</string>

    <!-- Accessibility description for the form in which details about the custom search engine are entered -->
    <string name="search_add_custom_engine_form_description">Bilaketa-motor pertsonalizatuaren xehetasunak</string>

    <!-- Label for the TextField in which user enters custom search engine suggestion URL -->
    <string name="search_add_custom_engine_suggest_url_label">Bilaketa-iradokizunen APIa (aukerakoa)</string>
    <!-- Placeholder text shown in the Search Suggestion String TextField before a user enters text -->
    <string name="search_add_custom_engine_suggest_string_hint">Bilaketa-iradokizunen APIaren URLa</string>
    <!-- Description text for the Search Suggestion String TextField. The %s is part of the string -->
    <string name="search_add_custom_engine_suggest_string_example_2" formatted="false">Ordezkatu galdera &quot;%s&quot;-rekin. Adibidea:\nhttps://suggestqueries.google.com/complete/search?client=firefox&amp;q=%s</string>
    <!-- The text for the "Save" button for saving a custom search engine -->
    <string name="search_custom_engine_save_button">Gorde</string>

    <!-- Text shown when a user leaves the name field empty -->
    <string name="search_add_custom_engine_error_empty_name">Idatzi bilaketa-motorraren izena</string>
    <!-- Text shown when a user leaves the search string field empty -->
    <string name="search_add_custom_engine_error_empty_search_string">Idatzi bilaketa-katea</string>
    <!-- Text shown when a user leaves out the required template string -->
    <string name="search_add_custom_engine_error_missing_template">Egiaztatu bilaketa-katea adibidearen formatuarekin bat datorrela</string>
    <!-- Text shown when we aren't able to validate the custom search query. The first parameter is the url of the custom search engine -->
    <string name="search_add_custom_engine_error_cannot_reach">Errorea &quot;%s&quot; helbidera konektatzean</string>
    <!-- Text shown when a user creates a new search engine -->
    <string name="search_add_custom_engine_success_message">%s sortuta</string>
    <!-- Text shown when a user successfully edits a custom search engine -->
    <string name="search_edit_custom_engine_success_message">%s gordeta</string>
    <!-- Text shown when a user successfully deletes a custom search engine -->
    <string name="search_delete_search_engine_success_message">%s ezabatuta</string>

    <!-- Heading for the instructions to allow a permission -->
    <string name="phone_feature_blocked_intro">Baimentzeko:</string>
    <!-- First step for the allowing a permission -->
    <string name="phone_feature_blocked_step_settings">1. Zoaz Android sistemako ezarpenetara</string>
    <!-- Second step for the allowing a permission -->
    <string name="phone_feature_blocked_step_permissions"><![CDATA[2. Sakatu <b>Baimenak</b>]]></string>
    <!-- Third step for the allowing a permission (Fore example: Camera) -->
    <string name="phone_feature_blocked_step_feature"><![CDATA[3. Txandakatu <b>%1$s</b> piztuta egon dadin]]></string>

    <!-- Label that indicates a site is using a secure connection -->
    <string name="quick_settings_sheet_secure_connection_2">Konexioa segurua da</string>
    <!-- Label that indicates a site is using a insecure connection -->
    <string name="quick_settings_sheet_insecure_connection_2">Konexioa ez da segurua</string>
    <!-- Label to clear site data -->
    <string name="clear_site_data">Garbitu cookieak eta gunearen datuak</string>
    <!-- Confirmation message for a dialog confirming if the user wants to delete all data for current site -->
    <string name="confirm_clear_site_data"><![CDATA[Ziur zaude <b>%s</b> guneko cookie eta datu guztiak garbitu nahi dituzula?]]></string>
    <!-- Confirmation message for a dialog confirming if the user wants to delete all the permissions for all sites-->
    <string name="confirm_clear_permissions_on_all_sites">Ziur zaude gune guztietako baimen guztiak garbitu nahi dituzula?</string>
    <!-- Confirmation message for a dialog confirming if the user wants to delete all the permissions for a site-->
    <string name="confirm_clear_permissions_site">Ziur zaude gune honetako baimen guztiak garbitu nahi dituzula?</string>
    <!-- Confirmation message for a dialog confirming if the user wants to set default value a permission for a site-->
    <string name="confirm_clear_permission_site">Ziur zaude gune honetako baimen hau garbitu nahi duzula?</string>
    <!-- label shown when there are not site exceptions to show in the site exception settings -->
    <string name="no_site_exceptions">Salbuespenik ez gune honetarako</string>
    <!-- Bookmark deletion confirmation -->
    <string name="bookmark_deletion_confirmation">Ziur zaude laster-marka hau ezabatu nahi duzula?</string>
    <!-- Browser menu button that adds a shortcut to the home fragment -->
    <string name="browser_menu_add_to_shortcuts">Gehitu lasterbideetara</string>
    <!-- Browser menu button that removes a shortcut from the home fragment -->
    <string name="browser_menu_remove_from_shortcuts">Kendu lasterbideetatik</string>
    <!-- text shown before the issuer name to indicate who its verified by, parameter is the name of
     the certificate authority that verified the ticket-->
    <string name="certificate_info_verified_by">Egiaztatzailea: %1$s </string>
    <!-- Login overflow menu delete button -->
    <string name="login_menu_delete_button">Ezabatu</string>
    <!-- Login overflow menu edit button -->
    <string name="login_menu_edit_button">Editatu</string>
    <!-- Message in delete confirmation dialog for password -->
    <string name="login_deletion_confirmation_2">Ziur zaude pasahitz hau ezabatu nahi duzula?</string>
    <!-- Positive action of a dialog asking to delete  -->
    <string name="dialog_delete_positive">Ezabatu</string>
    <!-- Negative action of a dialog asking to delete login -->
    <string name="dialog_delete_negative">Utzi</string>
    <!--  The saved password options menu description. -->
    <string name="login_options_menu_2">Pasahitzaren aukerak</string>
    <!--  The editable text field for a website address. -->
    <string name="saved_login_hostname_description_3">Webgunearen helbidearen testu-eremu editagarria.</string>
    <!--  The editable text field for a username. -->
    <string name="saved_login_username_description_3">Erabiltzaile-izenaren testu-eremu editagarria.</string>
    <!--  The editable text field for a login's password. -->
    <string name="saved_login_password_description_2">Pasahitzaren testu-eremu editagarria.</string>
    <!--  The button description to save changes to an edited password. -->
    <string name="save_changes_to_login_2">Gorde aldaketak.</string>
    <!--  The page title for editing a saved password. -->
    <string name="edit_2">Editatu pasahitza</string>
    <!--  The page title for adding new password. -->
    <string name="add_login_2">Gehitu pasahitza</string>
    <!--  Error text displayed underneath the password field when it is in an error case. -->
    <string name="saved_login_password_required_2">Idatzi pasahitz bat</string>
    <!--  The error message in add login view when username field is blank. -->
    <string name="saved_login_username_required_2">Idatzi erabiltzaile-izen bat</string>
    <!--  The error message in add login view when hostname field is blank. -->
    <string name="saved_login_hostname_required" tools:ignore="UnusedResources">Ostalari-izena behar da</string>
    <!--  The error message in add login view when hostname field is blank. -->
    <string name="saved_login_hostname_required_2" tools:ignore="UnusedResources">Idatzi web helbide bat</string>
    <!-- Voice search button content description  -->
    <string name="voice_search_content_description">Ahots bidezko bilaketa</string>
    <!-- Voice search prompt description displayed after the user presses the voice search button -->
    <string name="voice_search_explainer">Hitz egin orain</string>

    <!--  The error message in edit login view when a duplicate username exists. -->
    <string name="saved_login_duplicate">Erabiltzaile-izen hori badago lehendik ere</string>

    <!-- This is the hint text that is shown inline on the hostname field of the create new login page. 'https://www.example.com' intentionally hardcoded here -->
    <string name="add_login_hostname_hint_text">https://www.adibidea.eus</string>
    <!-- This is an error message shown below the hostname field of the add login page when a hostname does not contain http or https. -->
    <string name="add_login_hostname_invalid_text_3">Web helbideak &quot;https://&quot; edo &quot;http://&quot; izan behar du</string>
    <!-- This is an error message shown below the hostname field of the add login page when a hostname is invalid. -->
    <string name="add_login_hostname_invalid_text_2">Baliozko ostalari-izena behar da</string>

    <!-- Synced Tabs -->
    <!-- Text displayed to ask user to connect another device as no devices found with account -->
    <string name="synced_tabs_connect_another_device">Konektatu beste gailu bat.</string>
    <!-- Text displayed asking user to re-authenticate -->
    <string name="synced_tabs_reauth">Autentifikatu berriro mesedez.</string>
    <!-- Text displayed when user has disabled tab syncing in Firefox Sync Account -->
    <string name="synced_tabs_enable_tab_syncing">Gaitu fitxen sinkronizazioa mesedez.</string>
    <!-- Text displayed when user has no tabs that have been synced -->
    <string name="synced_tabs_no_tabs" tools:ignore="BrandUsage">Ez daukazu fitxarik irekita beste gailuetako Firefoxetan.</string>
    <!-- Text displayed in the synced tabs screen when a user is not signed in to Firefox Sync describing Synced Tabs -->
    <string name="synced_tabs_sign_in_message">Ikusi zure beste gailuetako fitxen zerrenda.</string>

    <!-- Text displayed on a button in the synced tabs screen to link users to sign in when a user is not signed in to Firefox Sync -->
    <string name="synced_tabs_sign_in_button">Hasi saioa sinkronizatzeko</string>

    <!-- The text displayed when a synced device has no tabs to show in the list of Synced Tabs. -->
    <string name="synced_tabs_no_open_tabs">Irekitako fitxarik ez</string>

    <!-- Content description for expanding a group of synced tabs. -->
    <string name="synced_tabs_expand_group">Zabaldu sinkronizatutako fitxen taldea</string>
    <!-- Content description for collapsing a group of synced tabs. -->
    <string name="synced_tabs_collapse_group">Tolestu sinkronizatutako fitxen taldea</string>

    <!-- Top Sites -->
    <!-- Title text displayed in the dialog when shortcuts limit is reached. -->
    <string name="shortcut_max_limit_title">Lasterbideen mugara iritsi da</string>
    <!-- Content description text displayed in the dialog when shortcut limit is reached. -->
    <string name="shortcut_max_limit_content">Lasterbide berria gehitzeko, kendu aurretik dagoen bat. Sakatu eta mantendu gunea eta hautatu kentzeko aukera.</string>
    <!-- Confirmation dialog button text when top sites limit is reached. -->
    <string name="top_sites_max_limit_confirmation_button">Ados, ulertuta</string>

    <!-- Label for the preference to show the shortcuts for the most visited top sites on the homepage -->
    <string name="top_sites_toggle_top_recent_sites_4">Lasterbideak</string>
    <!-- Title text displayed in the rename top site dialog. -->
    <string name="top_sites_rename_dialog_title">Izena</string>
    <!-- Hint for renaming title of a shortcut -->
    <string name="shortcut_name_hint">Lasterbidearen izena</string>
    <!-- Hint for editing URL of a shortcut. -->
    <string name="shortcut_url_hint">Lasterbidearen URLa</string>
    <!-- Dialog button text for canceling the rename top site prompt. -->
    <string name="top_sites_rename_dialog_cancel">Utzi</string>

    <!-- Text for the menu button to open the homepage settings. -->
    <string name="top_sites_menu_settings">Ezarpenak</string>
    <!-- Text for the menu button to navigate to sponsors and privacy support articles. '&amp;' is replaced with the ampersand symbol: & -->
    <string name="top_sites_menu_sponsor_privacy">Gure babesleak eta zure pribatutasuna</string>
    <!-- Label text displayed for a sponsored top site. -->
    <string name="top_sites_sponsored_label">Babesleak hornituta</string>

    <!-- Text for the menu item to edit a top site. -->
    <string name="top_sites_edit_top_site">Editatu</string>
    <!-- Text for the dialog title to edit a top site. -->
    <string name="top_sites_edit_dialog_title">Editatu lasterbidea</string>
    <!-- Button caption to confirm the edit of the top site. -->
    <string name="top_sites_edit_dialog_save">Gorde</string>
    <!-- Error message when the user entered an invalid URL -->
    <string name="top_sites_edit_dialog_url_error">Idatzi baliozko URLa</string>
    <!-- Label for the URL edit field in the edit top site dialog. -->
    <string name="top_sites_edit_dialog_url_title">URLa</string>

    <!-- Inactive tabs in the tabs tray -->
    <!-- Title text displayed in the tabs tray when a tab has been unused for 14 days. -->
    <string name="inactive_tabs_title">Fitxa inaktiboak</string>
    <!-- Content description for closing all inactive tabs -->
    <string name="inactive_tabs_delete_all">Itxi fitxa inaktibo guztiak</string>

    <!-- Content description for expanding the inactive tabs section. -->
    <string name="inactive_tabs_expand_content_description">Zabaldu fitxa inaktiboak</string>
    <!-- Content description for collapsing the inactive tabs section. -->
    <string name="inactive_tabs_collapse_content_description">Tolestu fitxa inaktiboak</string>

    <!-- Inactive tabs auto-close message in the tabs tray -->
    <!-- The header text of the auto-close message when the user is asked if they want to turn on the auto-closing of inactive tabs. -->
    <string name="inactive_tabs_auto_close_message_header" tools:ignore="UnusedResources">Automatikoki itxi hilabete ondoren?</string>
    <!-- A description below the header to notify the user what the inactive tabs auto-close feature is. -->
    <string name="inactive_tabs_auto_close_message_description" tools:ignore="BrandUsage,UnusedResources">Azken hilabetean ikusi ez dituzun fitxak itxi ditzake Firefoxek.</string>
    <!-- A call to action below the description to allow the user to turn on the auto closing of inactive tabs. -->
    <string name="inactive_tabs_auto_close_message_action" tools:ignore="UnusedResources">AKTIBATU AUTOMATIKOKI IXTEA</string>

    <!-- Text for the snackbar to confirm auto-close is enabled for inactive tabs -->
    <string name="inactive_tabs_auto_close_message_snackbar">Automatikoki ixtea gaituta</string>

    <!-- Awesome bar suggestion's headers -->
    <!-- Search suggestions title for Firefox Suggest. -->
    <string name="firefox_suggest_header" tools:ignore="BrandUsage">Firefoxen iradokizunak</string>

    <!-- Title for search suggestions when Google is the default search suggestion engine. -->
    <string name="google_search_engine_suggestion_header">Google bilaketa</string>
    <!-- Title for search suggestions when the default search suggestion engine is anything other than Google. The first parameter is default search engine name. -->
    <string name="other_default_search_engine_suggestion_header">%s bilaketa</string>

    <!-- Default browser experiment -->
    <!-- Default browser card title -->
    <string name="default_browser_experiment_card_title">Aldatu zure nabigatzaile lehenetsia</string>
    <!-- Default browser card text -->
    <string name="default_browser_experiment_card_text" tools:ignore="BrandUsage">Ireki webgune, posta elektroniko eta mezuetako loturak Firefoxen automatikoki.</string>

    <!-- Content description for close button in collection placeholder. -->
    <string name="remove_home_collection_placeholder_content_description">Kendu</string>

    <!-- Content description radio buttons with a link to more information -->
    <string name="radio_preference_info_content_description">Egin klik xehetasun gehiagorako</string>

    <!-- Content description for the action bar "up" button -->
    <string name="action_bar_up_description">Nabigatu gora</string>

    <!-- Content description for privacy content close button -->
    <string name="privacy_content_close_button_content_description">Itxi</string>

    <!-- Pocket recommended stories -->
    <!-- Header text for a section on the home screen. -->
    <string name="pocket_stories_header_1">Hausnartzeko moduko istorioak</string>
    <!-- Header text for a section on the home screen. -->
    <string name="pocket_stories_categories_header">Gaiaren araberako istorioak</string>
    <!-- Text of a button allowing users to access an external url for more Pocket recommendations. -->
    <string name="pocket_stories_placeholder_text">Aurkitu gehiago</string>
    <!-- Title of an app feature. Smaller than a heading. The first parameter is product name Pocket -->
    <string name="pocket_stories_feature_title_2">%s(e)k hornitua.</string>
    <!-- Caption for describing a certain feature. The placeholder is for a clickable text (eg: Learn more) which will load an url in a new tab when clicked.  -->
    <string name="pocket_stories_feature_caption" tools:ignore="BrandUsage">Firefoxen familiakoa. %s</string>
    <!-- Clickable text for opening an external link for more information about Pocket. -->
    <string name="pocket_stories_feature_learn_more">Argibide gehiago</string>

    <!-- Text indicating that the Pocket story that also displays this text is a sponsored story by other 3rd party entity. -->
    <string name="pocket_stories_sponsor_indication">Babesleak hornituta</string>

    <!-- Snackbar message for enrolling in a Nimbus experiment from the secret settings when Studies preference is Off.-->
    <string name="experiments_snackbar">Gaitu telemetry datuak bidaltzeko.</string>
    <!-- Snackbar button text to navigate to telemetry settings.-->
    <string name="experiments_snackbar_button">Joan ezarpenetara</string>

    <!-- Review quality check feature-->
    <!-- Name for the review quality check feature used as title for the panel. -->
    <string name="review_quality_check_feature_name_2" moz:removedIn="136" tools:ignore="UnusedResources">Balorazioen egiaztatzailea</string>
    <!-- Summary for grades A and B for review quality check adjusted grading. -->
    <string name="review_quality_check_grade_a_b_description" moz:removedIn="136" tools:ignore="UnusedResources">Balorazio fidagarriak</string>
    <!-- Summary for grade C for review quality check adjusted grading. -->
    <string name="review_quality_check_grade_c_description" moz:removedIn="136" tools:ignore="UnusedResources">Balorazio fidagarri eta fidagaitzen nahasketa</string>
    <!-- Summary for grades D and F for review quality check adjusted grading. -->
    <string name="review_quality_check_grade_d_f_description" moz:removedIn="136" tools:ignore="UnusedResources">Balorazio fidagaitzak</string>
    <!-- Text for title presenting the reliability of a product's reviews. -->
    <string name="review_quality_check_grade_title" moz:removedIn="136" tools:ignore="UnusedResources">Zenbateraino dira fidagarriak balorazio hauek?</string>
    <!-- Title for when the rating has been updated by the review checker -->
    <string name="review_quality_check_adjusted_rating_title" moz:removedIn="136" tools:ignore="UnusedResources">Egokitutako balorazioa</string>
    <!-- Description for a product's adjusted star rating. The text presents that the product's reviews which were evaluated as unreliable were removed from the adjusted rating. -->
    <string name="review_quality_check_adjusted_rating_description_2" moz:removedIn="136" tools:ignore="UnusedResources">Balorazio fidagarrietan oinarrituta</string>
    <!-- Title for list of highlights from a product's review emphasizing a product's important traits. -->
    <string name="review_quality_check_highlights_title" moz:removedIn="136" tools:ignore="UnusedResources">Azken balorazioetan nabarmentzekoak</string>
    <!-- Title for section explaining how we analyze the reliability of a product's reviews. -->
    <string name="review_quality_check_explanation_title" moz:removedIn="136" tools:ignore="UnusedResources">Nola antzematen dugun balorazioen kalitatea</string>
    <!-- Paragraph explaining how we analyze the reliability of a product's reviews. First parameter is the Fakespot product name. In the phrase "Fakespot by Mozilla", "by" can be localized. Does not need to stay by. -->
    <string name="review_quality_check_explanation_body_reliability" moz:removedIn="136" tools:ignore="UnusedResources">Mozillaren %s Adimen Artifizial (AA) teknologia erabiltzen dugu produktuen balorazioen fidagarritasuna egiaztatzeko. Honek balorazioen kalitatea neurtzen lagunduko dizu, ez produktuen kalitatea.</string>
    <!-- Paragraph explaining the grading system we use to classify the reliability of a product's reviews. -->
    <string name="review_quality_check_info_review_grade_header" moz:removedIn="136" tools:ignore="UnusedResources"><![CDATA[Produktuen balorazioei A eta F arteko <b>letra maila</b> bat esleitzen diegu.]]></string>
    <!-- Description explaining grades A and B for review quality check adjusted grading. -->
    <string name="review_quality_check_info_grade_info_AB" moz:removedIn="136" tools:ignore="UnusedResources">Balorazio fidagarriak. Uste dugu balorazioak benetako bezeroenak direla eta zintzo eta aurreiritzirik gabe utzi dituztela.</string>
    <!-- Description explaining grade C for review quality check adjusted grading. -->
    <string name="review_quality_check_info_grade_info_C" moz:removedIn="136" tools:ignore="UnusedResources">Uste dugu balorazio fidagarri eta fidagaitzen arteko nahasketa bat dagoela.</string>
    <!-- Description explaining grades D and F for review quality check adjusted grading. -->
    <string name="review_quality_check_info_grade_info_DF" moz:removedIn="136" tools:ignore="UnusedResources">Balorazio fidagaitzak. Uste dugu balorazioak ziurrenik faltsuak direla edo kritika aurreiritzidunak dituztela.</string>

    <!-- Paragraph explaining how a product's adjusted grading is calculated. -->
    <string name="review_quality_check_explanation_body_adjusted_grading" moz:removedIn="136" tools:ignore="UnusedResources"><![CDATA[<b>Egokitutako balorazioa</b> fidagarriak direla uste ditugun balorazioetan dago oinarrituta soilik.]]></string>
    <!-- Paragraph explaining product review highlights. First parameter is the name of the retailer (e.g. Amazon). -->
    <string name="review_quality_check_explanation_body_highlights" moz:removedIn="136" tools:ignore="UnusedResources"><![CDATA[<b>Nabarmentzekoak</b> %s(e)ko azken 80 egunetan fidagarriak direla uste ditugun balorazioak dira.]]></string>
    <!-- Text for learn more caption presenting a link with information about review quality. First parameter is for clickable text defined in review_quality_check_info_learn_more_link. -->
    <string name="review_quality_check_info_learn_more" moz:removedIn="136" tools:ignore="UnusedResources">Argibide gehiago %s(r)i buruz.</string>
    <!-- Clickable text that links to review quality check SuMo page. First parameter is the Fakespot product name. -->
    <string name="review_quality_check_info_learn_more_link_2" moz:removedIn="136" tools:ignore="UnusedResources">Nola antzematen duen %s(e)k balorazioen kalitatea</string>
    <!-- Text for title of settings section. -->
    <string name="review_quality_check_settings_title" moz:removedIn="136" tools:ignore="UnusedResources">Ezarpenak</string>
    <!-- Text for label for switch preference to show recommended products from review quality check settings section. -->
    <string name="review_quality_check_settings_recommended_products" moz:removedIn="136" tools:ignore="UnusedResources">Erakutsi iragarkiak balorazioen egiaztatzailean</string>
    <!-- Description for switch preference to show recommended products from review quality check settings section. First parameter is for clickable text defined in review_quality_check_settings_recommended_products_learn_more.-->
    <string name="review_quality_check_settings_recommended_products_description_2" moz:removedIn="136" tools:ignore="UnusedResources">Tarteka iragarkiak ikusiko dituzu produktu aproposentzat. Fidatzeko balorazioak dituzten produktuak iragartzen ditugu soilik. %s</string>
    <!-- Clickable text that links to review quality check recommended products support article. -->
    <string name="review_quality_check_settings_recommended_products_learn_more" moz:removedIn="136" tools:ignore="UnusedResources">Argibide gehiago</string>
    <!-- Text for turning sidebar off button from review quality check settings section. -->
    <string name="review_quality_check_settings_turn_off" moz:removedIn="136" tools:ignore="UnusedResources">Desgaitu balorazioen egiaztatzailea</string>
    <!-- Text for title of recommended product section. This is displayed above a product image, suggested as an alternative to the product reviewed. -->
    <string name="review_quality_check_ad_title" moz:removedIn="136" tools:ignore="UnusedResources">Kontuan hartzeko gehiago</string>
    <!-- Caption for recommended product section indicating this is an ad by Fakespot. First parameter is the Fakespot product name. -->
    <string name="review_quality_check_ad_caption" moz:removedIn="136" tools:ignore="UnusedResources">%s(r)en iragarkia</string>
    <!-- Caption for review quality check panel. First parameter is for clickable text defined in review_quality_check_powered_by_link. -->
    <string name="review_quality_check_powered_by_2" moz:removedIn="136" tools:ignore="UnusedResources">Balorazioen egiaztatzailea %s(e)k hornituta</string>
    <!-- Clickable text that links to Fakespot.com. First parameter is the Fakespot product name. In the phrase "Fakespot by Mozilla", "by" can be localized. Does not need to stay by. -->
    <string name="review_quality_check_powered_by_link" moz:removedIn="136" tools:ignore="UnusedResources">Mozillaren %s</string>
    <!-- Text for title of warning card informing the user that the current analysis is outdated. -->
    <string name="review_quality_check_outdated_analysis_warning_title" moz:removedIn="136" tools:ignore="UnusedResources">Egiaztatu beharreko informazio berria</string>
    <!-- Text for button from warning card informing the user that the current analysis is outdated. Clicking this should trigger the product's re-analysis. -->
    <string name="review_quality_check_outdated_analysis_warning_action" moz:removedIn="136" tools:ignore="UnusedResources">Egiaztatu orain</string>
    <!-- Title for warning card informing the user that the current product does not have enough reviews for a review analysis. -->
    <string name="review_quality_check_no_reviews_warning_title" moz:removedIn="136" tools:ignore="UnusedResources">Balorazio nahikorik ez oraindik</string>
    <!-- Text for body of warning card informing the user that the current product does not have enough reviews for a review analysis. -->
    <string name="review_quality_check_no_reviews_warning_body" moz:removedIn="136" tools:ignore="UnusedResources">Produktu honek balorazio gehiago dituenean, hauen kalitatea egiaztatu ahal izango dugu.</string>
    <!-- Title for warning card informing the user that the current product is currently not available. -->
    <string name="review_quality_check_product_availability_warning_title" moz:removedIn="136" tools:ignore="UnusedResources">Produktua ez dago erabilgarri</string>
    <!-- Text for the body of warning card informing the user that the current product is currently not available. -->
    <string name="review_quality_check_product_availability_warning_body" moz:removedIn="136" tools:ignore="UnusedResources">Produktua berriz ere erabilgarri dagoela ikusten baduzu, jakinaraz iezaguzu eta balorazioak egiaztatzeari ekingo diogu.</string>
    <!-- Clickable text for warning card informing the user that the current product is currently not available. Clicking this should inform the server that the product is available. -->
    <string name="review_quality_check_product_availability_warning_action_2" moz:removedIn="136" tools:ignore="UnusedResources">Jakinarazi produktua berriz ere erabilgarri dagoela</string>
    <!-- Title for warning card informing the user that the current product's analysis is still processing. The parameter is the percentage progress (0-100%) of the analysis process (e.g. 56%). -->
    <string name="review_quality_check_analysis_in_progress_warning_title_2" moz:removedIn="136" tools:ignore="UnusedResources">Balorazioaren kalitatea egiaztatzen (%s)</string>
    <!-- Text for body of warning card informing the user that the current product's analysis is still processing. -->
    <string name="review_quality_check_analysis_in_progress_warning_body" moz:removedIn="136" tools:ignore="UnusedResources">60 bat segundo har litzake honek.</string>
    <!-- Title for info card displayed after the user reports a product is back in stock. -->
    <string name="review_quality_check_analysis_requested_info_title" moz:removedIn="136" tools:ignore="UnusedResources">Eskerrik asko jakinarazpenagatik!</string>
    <!-- Text for body of info card displayed after the user reports a product is back in stock. -->
    <string name="review_quality_check_analysis_requested_info_body" moz:removedIn="136" tools:ignore="UnusedResources">Produktu honen balorazioei buruzko informazioa 24 ordu barru izan behar genuke. Itzuli geroago mesedez.</string>

    <!-- Title for info card displayed when the user review checker while on a product that Fakespot does not analyze (e.g. gift cards, music). -->
    <string name="review_quality_check_not_analyzable_info_title" moz:removedIn="136" tools:ignore="UnusedResources">Ezin ditugu balorazio hauek egiaztatu</string>
    <!-- Text for body of info card displayed when the user review checker while on a product that Fakespot does not analyze (e.g. gift cards, music). -->
    <string name="review_quality_check_not_analyzable_info_body" moz:removedIn="136" tools:ignore="UnusedResources">Tamalez ezin dugu zenbait produktu moten balorazioen kalitatea egiaztatu. Adibidez, opari-txartelenak eta streaming bideo, musika eta bideoenak.</string>
    <!-- Title for info card displayed when another user reported the displayed product is back in stock. -->
    <string name="review_quality_check_analysis_requested_other_user_info_title" moz:removedIn="136" tools:ignore="UnusedResources">Informazioa laster egongo da erabilgarri</string>
    <!-- Text for body of info card displayed when another user reported the displayed product is back in stock. -->
    <string name="review_quality_check_analysis_requested_other_user_info_body" moz:removedIn="136" tools:ignore="UnusedResources">Produktu honen balorazioei buruzko informazioa 24 ordu barru izan behar genuke. Itzuli geroago mesedez.</string>
    <!-- Title for info card displayed to the user when analysis finished updating. -->
    <string name="review_quality_check_analysis_updated_confirmation_title" moz:removedIn="136" tools:ignore="UnusedResources">Analisia eguneratuta dago</string>
    <!-- Text for the action button from info card displayed to the user when analysis finished updating. -->
    <string name="review_quality_check_analysis_updated_confirmation_action" moz:removedIn="136" tools:ignore="UnusedResources">Ulertuta</string>
    <!-- Title for error card displayed to the user when an error occurred. -->
    <string name="review_quality_check_generic_error_title" moz:removedIn="136" tools:ignore="UnusedResources">Ez dago informaziorik erabilgarri</string>
    <!-- Text for body of error card displayed to the user when an error occurred. -->
    <string name="review_quality_check_generic_error_body" moz:removedIn="136" tools:ignore="UnusedResources">Arazoa konpontzen saiatzen ari gara. Itzuli geroago mesedez.</string>
    <!-- Title for error card displayed to the user when the device is disconnected from the network. -->
    <string name="review_quality_check_no_connection_title" moz:removedIn="136" tools:ignore="UnusedResources">Sareko konexiorik ez</string>
    <!-- Text for body of error card displayed to the user when the device is disconnected from the network. -->
    <string name="review_quality_check_no_connection_body" moz:removedIn="136" tools:ignore="UnusedResources">Egiaztatu sareko zure konexioa eta saiatu orria berritzen.</string>
    <!-- Title for card displayed to the user for products whose reviews were not analyzed yet. -->
    <string name="review_quality_check_no_analysis_title" moz:removedIn="136" tools:ignore="UnusedResources">Balorazio hauei buruzko informaziorik ez oraindik</string>
    <!-- Text for the body of card displayed to the user for products whose reviews were not analyzed yet. -->
    <string name="review_quality_check_no_analysis_body" moz:removedIn="136" tools:ignore="UnusedResources">Produktu hauen balorazioak fidatzekoak diren jakiteko, egiaztatu balorazioen kalitatea. 60 bat segundo hartzen ditu soilik.</string>
    <!-- Text for button from body of card displayed to the user for products whose reviews were not analyzed yet. Clicking this should trigger a product analysis. -->
    <string name="review_quality_check_no_analysis_link" moz:removedIn="136" tools:ignore="UnusedResources">Egiaztatu balorazioaren kalitatea</string>
    <!-- Headline for review quality check contextual onboarding card. -->
    <string name="review_quality_check_contextual_onboarding_title" moz:removedIn="136" tools:ignore="UnusedResources">Probatu produktuen balorazioetarako gure fidatzeko gida</string>
    <!-- Description for review quality check contextual onboarding card. The first and last two parameters are for retailer names (e.g. Amazon, Walmart). The second parameter is for the name of the application (e.g. Firefox). -->
    <string name="review_quality_check_contextual_onboarding_description" moz:removedIn="136" tools:ignore="UnusedResources">Erosi aurretik, ikusi %1$s(e)ko produktuen balorazioak zenbateraino diren fidagarriak. Balorazioen egiaztatzailea, %2$s(e)n eginbide esperimentala, nabigatzailean integratuta dago. %3$s eta %4$s(e)n ere badabil.</string>
    <!-- Description for review quality check contextual onboarding card. The first parameters is for retailer name (e.g. Amazon). The second parameter is for the name of the application (e.g. Firefox). -->
    <string name="review_quality_check_contextual_onboarding_description_one_vendor" moz:removedIn="136" tools:ignore="UnusedResources">Erosi aurretik, ikusi %1$s(e)ko produktuen balorazioak zenbateraino diren fidagarriak. Balorazioen egiaztatzailea %2$s(e)n eginbide esperimentala da eta nabigatzailean integratuta dago.</string>
    <!-- Paragraph presenting review quality check feature. First parameter is the Fakespot product name. Second parameter is for clickable text defined in review_quality_check_contextual_onboarding_learn_more_link. In the phrase "Fakespot by Mozilla", "by" can be localized. Does not need to stay by. -->
    <string name="review_quality_check_contextual_onboarding_learn_more" moz:removedIn="136" tools:ignore="UnusedResources">Mozillaren %1$s(r)en teknologia erabiliz, balorazio aurreiritzidun eta egiazkoak ez direnak saihesten laguntzen dizugu. Gure Adimen Artifizialeko modeloa uneoro ari da hobetzen zure erosketak babesteko. %2$s</string>
    <!-- Clickable text from the contextual onboarding card that links to review quality check support article. -->
    <string name="review_quality_check_contextual_onboarding_learn_more_link" moz:removedIn="136" tools:ignore="UnusedResources">Argibide gehiago</string>
    <!-- Caption text to be displayed in review quality check contextual onboarding card above the opt-in button. First parameter is Firefox app name, third parameter is the Fakespot product name. Second & fourth are for clickable texts defined in review_quality_check_contextual_onboarding_privacy_policy_3 and review_quality_check_contextual_onboarding_terms_use. -->
    <string name="review_quality_check_contextual_onboarding_caption_4" moz:removedIn="136" tools:ignore="UnusedResources">&quot;Bai, probatu&quot; aukeratuta, %1$s(r)en %2$s eta %3$s(r)en %4$s onartzen dituzu.</string>
    <!-- Clickable text from the review quality check contextual onboarding card that links to Fakespot privacy notice. -->
    <string name="review_quality_check_contextual_onboarding_privacy_policy_3" moz:removedIn="136" tools:ignore="UnusedResources">pribatutasun-oharra</string>
    <!-- Clickable text from the review quality check contextual onboarding card that links to Fakespot terms of use. -->
    <string name="review_quality_check_contextual_onboarding_terms_use" moz:removedIn="136" tools:ignore="UnusedResources">erabilera-baldintzak</string>
    <!-- Text for opt-in button from the review quality check contextual onboarding card. -->
    <string name="review_quality_check_contextual_onboarding_primary_button_text" moz:removedIn="136" tools:ignore="UnusedResources">Bai, probatu</string>
    <!-- Text for opt-out button from the review quality check contextual onboarding card. -->
<<<<<<< HEAD
    <string name="review_quality_check_contextual_onboarding_secondary_button_text">Une honetan ez</string>
=======
    <string name="review_quality_check_contextual_onboarding_secondary_button_text" moz:removedIn="136" tools:ignore="UnusedResources">Une honetan ez</string>
>>>>>>> 07ff4473
    <!-- Content description (not visible, for screen readers etc.) for opening browser menu button to open review quality check bottom sheet. -->
    <string name="review_quality_check_open_handle_content_description" moz:removedIn="136" tools:ignore="UnusedResources">Ireki balorazioen egiaztatzailea</string>
    <!-- Content description (not visible, for screen readers etc.) for closing browser menu button to open review quality check bottom sheet. -->
    <string name="review_quality_check_close_handle_content_description" moz:removedIn="136" tools:ignore="UnusedResources">Itxi balorazioen egiaztatzailea</string>
    <!-- Content description (not visible, for screen readers etc.) for review quality check star rating. First parameter is the number of stars (1-5) representing the rating. -->
    <string name="review_quality_check_star_rating_content_description" moz:removedIn="136" tools:ignore="UnusedResources">%1$s / 5 izar</string>
    <!-- Text for minimize button from highlights card. When clicked the highlights card should reduce its size. -->
    <string name="review_quality_check_highlights_show_less" moz:removedIn="136" tools:ignore="UnusedResources">Erakutsi gutxiago</string>
    <!-- Text for maximize button from highlights card. When clicked the highlights card should expand to its full size. -->
    <string name="review_quality_check_highlights_show_more" moz:removedIn="136" tools:ignore="UnusedResources">Erakutsi gehiago</string>
    <!-- Text for highlights card quality category header. Reviews shown under this header should refer the product's quality. -->
    <string name="review_quality_check_highlights_type_quality" moz:removedIn="136" tools:ignore="UnusedResources">Kalitatea</string>
    <!-- Text for highlights card price category header. Reviews shown under this header should refer the product's price. -->
    <string name="review_quality_check_highlights_type_price" moz:removedIn="136" tools:ignore="UnusedResources">Prezioa</string>
    <!-- Text for highlights card shipping category header. Reviews shown under this header should refer the product's shipping. -->
    <string name="review_quality_check_highlights_type_shipping" moz:removedIn="136" tools:ignore="UnusedResources">Bidalketa</string>
    <!-- Text for highlights card packaging and appearance category header. Reviews shown under this header should refer the product's packaging and appearance. -->
    <string name="review_quality_check_highlights_type_packaging_appearance" moz:removedIn="136" tools:ignore="UnusedResources">Paketatzea eta itxura</string>
    <!-- Text for highlights card competitiveness category header. Reviews shown under this header should refer the product's competitiveness. -->
    <string name="review_quality_check_highlights_type_competitiveness" moz:removedIn="136" tools:ignore="UnusedResources">Lehiakortasuna</string>

    <!-- Text that is surrounded by quotes. The parameter is the actual text that is in quotes. An example of that text could be: Excellent craftsmanship, and that is displayed as “Excellent craftsmanship”. The text comes from a buyer's review that the feature is highlighting"   -->
    <string name="surrounded_with_quotes" moz:removedIn="136" tools:ignore="UnusedResources">&quot;%s&quot;</string>

    <!-- Accessibility services actions labels. These will be appended to accessibility actions like "Double tap to.." but not by or applications but by services like Talkback. -->
    <!-- Action label for elements that can be collapsed if interacting with them. Talkback will append this to say "Double tap to collapse". -->
    <string name="a11y_action_label_collapse">tolestu</string>
    <!-- Current state for elements that can be collapsed if interacting with them. Talkback will dictate this after a state change. -->
    <string name="a11y_state_label_collapsed">tolestuta</string>
    <!-- Action label for elements that can be expanded if interacting with them. Talkback will append this to say "Double tap to expand". -->
    <string name="a11y_action_label_expand">zabaldu</string>
    <!-- Current state for elements that can be expanded if interacting with them. Talkback will dictate this after a state change. -->
    <string name="a11y_state_label_expanded">zabalduta</string>
    <!-- Action label for links to a website containing documentation about a wallpaper collection. Talkback will append this to say "Double tap to open link to learn more about this collection". -->
    <string name="a11y_action_label_wallpaper_collection_learn_more">ireki lotura bilduma honi buruzko argibide gehiagorako</string>
    <!-- Action label for links that point to an article. Talkback will append this to say "Double tap to read the article". -->
    <string name="a11y_action_label_read_article">irakurri artikulua</string>
    <!-- Action label for links to the Firefox Pocket website. Talkback will append this to say "Double tap to open link to learn more". -->
    <string name="a11y_action_label_pocket_learn_more">ireki lotura argibide gehiagorako</string>
    <!-- Content description for headings announced by accessibility service. The first parameter is the text of the heading. Talkback will announce the first parameter and then speak the word "Heading" indicating to the user that this text is a heading for a section. -->
    <string name="a11y_heading">%s, Goiburua</string>

    <!-- Title for dialog displayed when trying to access links present in a text. -->
    <string name="a11y_links_title">Loturak</string>
    <!-- Additional content description for text bodies that contain urls. -->
    <string name="a11y_links_available">Loturak erabilgarri</string>

    <!-- Translations feature-->

    <!-- Translation request dialog -->
    <!-- Title for the translation dialog that allows a user to translate the webpage. -->
    <string name="translations_bottom_sheet_title">Itzuli orria?</string>
    <!-- Title for the translation dialog after a translation was completed successfully.
    The first parameter is the name of the language that the page was translated from, for example, "French".
    The second parameter is the name of the language that the page was translated to, for example, "English". -->
    <string name="translations_bottom_sheet_title_translation_completed">Orria %1$s hizkuntzatik %2$s hizkuntzara itzuli da</string>
    <!-- Title for the translation dialog that allows a user to translate the webpage when a user uses the translation feature the first time. The first parameter is the name of the application, for example, "Fenix". -->
    <string name="translations_bottom_sheet_title_first_time">Probatu itzulpen pribatuak %1$s(e)n</string>
    <!-- Additional information on the translation dialog that appears when a user uses the translation feature the first time. The first parameter is clickable text with a link, for example, "Learn more". -->
    <string name="translations_bottom_sheet_info_message">Zure pribatutasunerako, itzulpenek inoiz ez dute zure gailua uzten. Hizkuntza berriak eta hobekuntzak laster datoz! %1$s</string>
    <!-- Text that links to additional information about the Firefox translations feature. -->
    <string name="translations_bottom_sheet_info_message_learn_more">Argibide gehiago</string>
    <!-- Label for the dropdown to select which language to translate from on the translations dialog. Usually the translate from language selected will be the same as the page language. -->
    <string name="translations_bottom_sheet_translate_from">Itzuli hemendik</string>
    <!-- Label for the dropdown to select which language to translate to on the translations dialog. Usually the translate to language selected will be the user's preferred language. -->
    <string name="translations_bottom_sheet_translate_to">Itzuli hona</string>
    <!-- Label for the dropdown to select which language to translate from on the translations dialog when the page language is not supported. This selection is to allow the user to select another language, in case we automatically detected the page language incorrectly. -->
    <string name="translations_bottom_sheet_translate_from_unsupported_language">Probatu beste iturburu-hizkuntza bat</string>
    <!-- Button text on the translations dialog to dismiss the dialog and return to the browser. -->
    <string name="translations_bottom_sheet_negative_button">Une honetan ez</string>
    <!-- Button text on the translations dialog to restore the translated website back to the original untranslated version. -->
    <string name="translations_bottom_sheet_negative_button_restore">Erakutsi jatorrizkoa</string>
    <!-- Accessibility announcement (not visible, for screen readers etc.) for the translations dialog after restore button was pressed that indicates the original untranslated page was loaded. -->
    <string name="translations_bottom_sheet_restore_accessibility_announcement">Jatorrizko itzuli gabeko orria kargatuta</string>
    <!-- Button text on the translations dialog when a translation error appears, used to dismiss the dialog and return to the browser. -->
    <string name="translations_bottom_sheet_negative_button_error">Eginda</string>
    <!-- Button text on the translations dialog to begin a translation of the website. -->
    <string name="translations_bottom_sheet_positive_button">Itzuli</string>
    <!-- Button text on the translations dialog when a translation error appears. -->
    <string name="translations_bottom_sheet_positive_button_error">Saiatu berriro</string>
    <!-- Inactive button text on the translations dialog that indicates a translation is currently in progress. This button will be accompanied by a loading icon. -->
    <string name="translations_bottom_sheet_translating_in_progress">Itzultzen</string>
    <!-- Button content description (not visible, for screen readers etc.) for the translations dialog translate button that indicates a translation is currently in progress. -->
    <string name="translations_bottom_sheet_translating_in_progress_content_description">Itzulpena burutzen</string>

    <!-- Default dropdown option when initially selecting a language from the translations dialog language selection dropdown. -->
    <string name="translations_bottom_sheet_default_dropdown_selection">Aukeratu hizkuntza</string>
    <!-- The title of the warning card informs the user that a translation could not be completed. -->
    <string name="translation_error_could_not_translate_warning_text">Arazo bat gertatu da itzultzean. Saiatu berriro mesedez.</string>
    <!-- The title of the warning card informs the user that the list of languages cannot be loaded. -->
    <string name="translation_error_could_not_load_languages_warning_text">Ezin dira hizkuntzak kargatu. Egiaztatu zure Interneterako konexioa eta saiatu berriro.</string>
    <!-- The title of the warning card informs the user that a language is not supported. The first parameter is the name of the language that is not supported. -->
    <string name="translation_error_language_not_supported_warning_text">Barkatu, %1$s ez dugu onartzen oraindik.</string>

    <!-- Snackbar title shown if the user closes the Translation Request dialogue and a translation is in progress. -->
    <string name="translation_in_progress_snackbar">Itzultzen…</string>

    <!-- Title for the data saving mode warning dialog used in the translation request dialog.
    This dialog will be presented when the user attempts to perform
    a translation without the necessary language files downloaded first when Android's data saver mode is enabled and the user is not using WiFi.
    The first parameter is the size in kilobytes or megabytes of the language file. -->
    <string name="translations_download_language_file_dialog_title">Deskargatu hizkuntzak datuak aurrezteko moduan (%1$s)?</string>


    <!-- Translations options dialog -->
    <!-- Title of the translation options dialog that allows a user to set their translation options for the site the user is currently on. -->
    <string name="translation_option_bottom_sheet_title_heading">Itzulpenen aukerak</string>
    <!-- Toggle switch label that allows a user to set the setting if they would like the browser to always offer or suggest translations when available. -->
    <string name="translation_option_bottom_sheet_always_translate">Eskaini beti itzultzea</string>
    <!-- Toggle switch label that allows a user to set if they would like a given language to automatically translate or not. The first parameter is the language name, for example, "Spanish". -->
    <string name="translation_option_bottom_sheet_always_translate_in_language">Itzuli beti %1$s</string>

    <!-- Toggle switch label that allows a user to set if they would like to never be offered a translation of the given language. The first parameter is the language name, for example, "Spanish". -->
    <string name="translation_option_bottom_sheet_never_translate_in_language">Inoiz ez itzuli %1$s</string>
    <!-- Toggle switch label that allows a user to set the setting if they would like the browser to never translate the site the user is currently visiting. -->
    <string name="translation_option_bottom_sheet_never_translate_site">Inoiz ez itzuli gune hau</string>
    <!-- Toggle switch description that will appear under the "Never translate these sites" settings toggle switch to provide more information on how this setting interacts with other settings. -->
    <string name="translation_option_bottom_sheet_switch_never_translate_site_description">Beste ezarpen guztiak baliogabetzen ditu</string>
    <!-- Toggle switch description that will appear under the "Never translate" and "Always translate" toggle switch settings to provide more information on how these  settings interacts with other settings. -->
    <string name="translation_option_bottom_sheet_switch_description">Itzultzeko eskaintzak baliogabetzen ditu</string>
    <!-- Button text for the button that will take the user to the translation settings dialog. -->
    <string name="translation_option_bottom_sheet_translation_settings">Itzulpenen ezarpenak</string>
    <!-- Button text for the button that will take the user to a website to learn more about how translations works in the given app. The first parameter is the name of the application, for example, "Fenix". -->
    <string name="translation_option_bottom_sheet_about_translations">%1$s(e)ko itzulpenei buruz</string>

    <!-- Content description (not visible, for screen readers etc.) for closing the translations bottom sheet. -->
    <string name="translation_option_bottom_sheet_close_content_description">Itxi itzulpenen orria</string>

    <!-- The title of the warning card informs the user that an error has occurred at page settings. -->
    <string name="translation_option_bottom_sheet_error_warning_text">Zenbait ezarpen ez daude erabilgarri behin-behinean.</string>

    <!-- Translation settings dialog -->
    <!-- Title of the translation settings dialog that allows a user to set their preferred translation settings. -->
    <string name="translation_settings_toolbar_title">Itzulpenak</string>
    <!-- Toggle switch label that indicates that the browser should signal or indicate when a translation is possible for any page. -->
    <string name="translation_settings_offer_to_translate">Ahal denean, eskaini itzultzea</string>
    <!-- Toggle switch label that indicates that downloading files required for translating is permitted when using data saver mode in Android. -->
    <string name="translation_settings_always_download">Deskargatu beti hizkuntzak datuak aurrezteko moduan</string>
    <!-- Section header text that begins the section of a list of different options the user may select to adjust their translation preferences. -->
    <string name="translation_settings_translation_preference">Itzulpenaren hobespenak</string>
    <!-- Button text for the button that will take the user to the automatic translations settings dialog. On the automatic translations settings dialog, the user can set if translations should occur automatically for a given language. -->
    <string name="translation_settings_automatic_translation">Itzulpen automatikoa</string>
    <!-- Button text for the button that will take the user to the never translate these sites dialog. On the never translate these sites dialog, the user can set if translations should never occur on certain websites. -->
    <string name="translation_settings_automatic_never_translate_sites">Inoiz ez itzuli gune hauek</string>
    <!-- Button text for the button that will take the user to the download languages dialog. On the download languages dialog, the user can manage which languages they would like to download for translations. -->
    <string name="translation_settings_download_language">Deskargatu hizkuntzak</string>

    <!-- Automatic translation preference screen -->
    <!-- Title of the automatic translation preference screen that will appear on the toolbar.-->
    <string name="automatic_translation_toolbar_title_preference">Itzulpen automatikoa</string>
    <!-- Screen header presenting the automatic translation preference feature. It will appear under the toolbar. -->
    <string name="automatic_translation_header_preference">Hautatu hizkuntza bat bere &quot;itzuli beti&quot; eta &quot;inoiz ez itzuli&quot; hobespenak kudeatzeko.</string>

    <!-- The title of the warning card informs the user that the system could not load languages for translation settings. -->
    <string name="automatic_translation_error_warning_text">Ezin dira hizkuntzak kargatu. Saiatu berriro geroago mesedez.</string>

    <!-- Automatic translation options preference screen -->
    <!-- Preference option for offering to translate. Radio button title text.-->
    <string name="automatic_translation_option_offer_to_translate_title_preference">Eskaini itzultzea (lehenetsia)</string>
    <!-- Preference option for offering to translate. Radio button summary text. The first parameter is the name of the app defined in app_name (for example: Fenix)-->
    <string name="automatic_translation_option_offer_to_translate_summary_preference">Hizkuntza honetako guneak itzultzea eskainiko du %1$s(e)k.</string>
    <!-- Preference option for always translate. Radio button title text. -->
    <string name="automatic_translation_option_always_translate_title_preference">Itzuli beti</string>
    <!-- Preference option for always translate. Radio button summary text. The first parameter is the name of the app defined in app_name (for example: Fenix)-->
    <string name="automatic_translation_option_always_translate_summary_preference">Orria kargatzean, hizkuntza hau automatikoki itzuliko du %1$s(e)k.</string>
    <!-- Preference option for never translate. Radio button title text.-->
    <string name="automatic_translation_option_never_translate_title_preference">Inoiz ez itzuli</string>
    <!-- Preference option for never translate. Radio button summary text. The first parameter is the name of the app defined in app_name (for example: Fenix)-->
    <string name="automatic_translation_option_never_translate_summary_preference">%1$s(e)k inoiz ez du eskainiko hizkuntza honetan dauden guneak itzultzea.</string>

    <!-- Never translate site preference screen -->
    <!-- Title of the never translate site preference screen that will appear on the toolbar.-->
    <string name="never_translate_site_toolbar_title_preference">Inoiz ez itzuli gune hauek</string>
    <!-- Screen header presenting the never translate site preference feature. It will appear under the toolbar. -->
    <string name="never_translate_site_header_preference">Gune berri bat gehitzeko: bisita ezazu eta itzulpen-menutik hautatu &quot;Inoiz ez itzuli gune hau&quot;.</string>
    <!-- Content description (not visible, for screen readers etc.): For a never-translated site list item that is selected.
             The first parameter is web site url (for example:"wikipedia.com") -->
    <string name="never_translate_site_item_list_content_description_preference">Kendu %1$s</string>
    <!-- The title of the warning card informs the user that an error has occurred at the never translate sites list. -->
    <string name="never_translate_site_error_warning_text">Ezin dira guneak kargatu. Saiatu berriro geroago mesedez.</string>
    <!-- The Delete site dialogue title will appear when the user clicks on a list item.
             The first parameter is web site url (for example:"wikipedia.com") -->
    <string name="never_translate_site_dialog_title_preference">%1$s ezabatu?</string>
    <!-- The Delete site dialogue positive button will appear when the user clicks on a list item. The site will be deleted. -->
    <string name="never_translate_site_dialog_confirm_delete_preference">Ezabatu</string>
    <!-- The Delete site dialogue negative button will appear when the user clicks on a list item. The dialog will be dismissed. -->
    <string name="never_translate_site_dialog_cancel_preference">Utzi</string>

    <!-- Download languages preference screen -->
    <!-- Title of the toolbar for the translation feature screen where users may download different languages for translation. -->
    <string name="download_languages_translations_toolbar_title_preference">Deskargatu hizkuntzak</string>
    <!-- Screen header presenting the download language preference feature. It will appear under the toolbar.The first parameter is "Learn More," a clickable text with a link. Talkback will append this to say "Double tap to open link to learn more". -->
    <string name="download_languages_header_preference">Deskargatu hizkuntza osoak itzulpen azkarragoetarako eta lineaz kanpo ere itzuli ahal izateko. %1$s</string>
    <!-- Clickable text from the screen header that links to a website. -->
    <string name="download_languages_header_learn_more_preference">Argibide gehiago</string>
    <!-- The subhead of the download language preference screen will appear above the pivot language. -->
    <string name="download_languages_available_languages_preference">Hizkuntza erabilgarriak</string>
    <!-- Text that will appear beside a core or pivot language package name to show that the language is necessary for the translation feature to function. -->
    <string name="download_languages_default_system_language_require_preference">beharrezkoa</string>
    <!-- A text for download language preference item.
    The first parameter is the language name, for example, "Spanish".
    The second parameter is the language file size, for example, "(3.91 KB)" or, if the language package name is a pivot language, "(required)". -->
    <string name="download_languages_language_item_preference">%1$s (%2$s)</string>
    <!-- The subhead of the download language preference screen will appear above the items that were not downloaded. -->
    <string name="download_language_header_preference">Deskargatu hizkuntzak</string>
    <!-- All languages list item. When the user presses this item, they can download all languages. -->
    <string name="download_language_all_languages_item_preference">Hizkuntza guztiak</string>
    <!-- All languages list item. When the user presses this item, they can delete all languages that were downloaded. -->
    <string name="download_language_all_languages_item_preference_to_delete">Ezabatu hizkuntza guztiak</string>
    <!-- Content description (not visible, for screen readers etc.): For a language list item that was downloaded, the user can now delete it. -->
    <string name="download_languages_item_content_description_downloaded_state">Ezabatu</string>
    <!-- Content description (not visible, for screen readers etc.): For a language list item, deleting is in progress. -->
    <string name="download_languages_item_content_description_delete_in_progress_state">Lanean</string>
    <!-- Content description (not visible, for screen readers etc.): For a language list item, downloading is in progress.
    The first parameter is the language name, for example, "Spanish".
    The second parameter is the language file size, for example, "(3.91 KB)". -->
    <string name="download_languages_item_content_description_download_in_progress_state">Gelditu %1$s hizkuntzaren deskarga (%2$s)</string>
    <!-- Content description (not visible, for screen readers etc.): For a language list item that was not downloaded. -->
    <string name="download_languages_item_content_description_not_downloaded_state">Deskargatu</string>

    <!-- The title of the warning card informs the user that an error has occurred when fetching the list of languages. -->
    <string name="download_languages_fetch_error_warning_text">Ezin dira hizkuntzak kargatu. Saiatu berriro geroago mesedez.</string>
    <!-- The title of the warning card informs the user that an error has occurred at downloading a language.
      The first parameter is the language name, for example, "Spanish". -->
    <string name="download_languages_error_warning_text"><![CDATA[Ezin da <b>%1$s</b> deskargatu. Saiatu berriro mesedez.]]></string>
    <!-- The title of the warning card informs the user that an error has occurred at deleting a language.
          The first parameter is the language name, for example, "Spanish". -->
    <string name="download_languages_delete_error_warning_text"><![CDATA[Ezin da <b>%1$s</b> ezabatu. Saiatu berriro mesedez.]]></string>

    <!-- Title for the dialog used by the translations feature to confirm deleting a language.
    The dialog will be presented when the user requests deletion of a language.
    The first parameter is the name of the language, for example, "Spanish" and the second parameter is the size in kilobytes or megabytes of the language file. -->
    <string name="delete_language_file_dialog_title">Ezabatu %1$s (%2$s)?</string>
    <!-- Additional information for the dialog used by the translations feature to confirm deleting a language. The first parameter is the name of the application, for example, "Fenix". -->
    <string name="delete_language_file_dialog_message">Hizkuntza hau ezabatuz gero, itzuli ahala deskargatuko ditu %1$s(e)k hizkuntzak zure cachera.</string>
    <!-- Title for the dialog used by the translations feature to confirm deleting all languages file.
    The dialog will be presented when the user requests deletion of all languages file.
    The first parameter is the size in kilobytes or megabytes of the language file. -->
    <string name="delete_language_all_languages_file_dialog_title">Ezabatu hizkuntza guztiak (%1$s)?</string>
    <!-- Additional information for the dialog used by the translations feature to confirm deleting all languages file. The first parameter is the name of the application, for example, "Fenix". -->
    <string name="delete_language_all_languages_file_dialog_message">Hizkuntza guztiak ezabatuz gero, itzuli ahala deskargatuko ditu %1$s(e)k hizkuntzak zure cachera.</string>
    <!-- Button text on the dialog used by the translations feature to confirm deleting a language. -->
    <string name="delete_language_file_dialog_positive_button_text">Ezabatu</string>
    <!-- Button text on the dialog used by the translations feature to cancel deleting a language. -->
    <string name="delete_language_file_dialog_negative_button_text">Utzi</string>

    <!-- Title for the data saving mode warning dialog used by the translations feature.
    This dialog will be presented when the user attempts to download a language or perform
    a translation without the necessary language files downloaded first when Android's data saver mode is enabled and the user is not using WiFi.
    The first parameter is the size in kilobytes or megabytes of the language file.-->
    <string name="download_language_file_dialog_title">Deskargatu datuak aurrezteko moduan egotean (%1$s)?</string>
    <!-- Additional information for the data saving mode warning dialog used by the translations feature. This text explains the reason a download is required for a translation. -->
    <string name="download_language_file_dialog_message_all_languages">Hizkuntzak erdizka deskargatzen ditugu zure cachera itzulpenak pribatu manten daitezen.</string>
    <!-- Checkbox label text on the data saving mode warning dialog used by the translations feature. This checkbox allows users to ignore the data usage warnings. -->
    <string name="download_language_file_dialog_checkbox_text">Deskargatu beti datuak aurrezteko moduan</string>
    <!-- Button text on the data saving mode warning dialog used by the translations feature to allow users to confirm they wish to continue and download the language file. -->
    <string name="download_language_file_dialog_positive_button_text">Deskargatu</string>
    <!-- Button text on the data saving mode warning dialog used by the translations feature to allow users to confirm they wish to continue and download the language file and perform a translation. -->
    <string name="download_language_file_dialog_positive_button_text_all_languages">Deskargatu eta itzuli</string>
    <!-- Button text on the data saving mode warning dialog used by the translations feature to allow users to cancel the action and not perform a download of the language file. -->
    <string name="download_language_file_dialog_negative_button_text">Utzi</string>

    <!-- Unified Trust Panel -->
    <!-- Title text for the protection panel banner when the site is not secure. -->
    <string name="protection_panel_banner_not_secure_title">Argi ibili gune honetan</string>
    <!-- Description text for the protection panel banner when the site is not secure. -->
    <string name="protection_panel_banner_not_secure_description">Zure konexioa ez da segurua.</string>
    <!-- Title text for the protection panel banner when tracking protection is disabled. -->
    <string name="protection_panel_banner_not_protected_title">Babesak desgaitu dituzu</string>
    <!-- Description text for the protection panel banner when tracking protection is disabled.
        The first parameter is the name of the app defined in app_name (for example: Fenix) -->
    <string name="protection_panel_banner_not_protected_description">%s ez dago guardian. Babesak berriro ere aktibatzea gomendatzen dugu.</string>
    <!-- Title text for the protection panel banner when tracking protection is enabled.
        The first parameter is the name of the app defined in app_name (for example: Fenix) -->
    <string name="protection_panel_banner_protected_title">%s guardian dago</string>
    <!-- Description text for the protection panel banner when tracking protection is enabled. -->
    <string name="protection_panel_banner_protected_description">Babestuta zaude. Zerbait ikusten badugu, jakinaraziko dizugu.</string>
    <!-- Label text for the Enhanced Tracking Protection toggle. -->
    <string name="protection_panel_etp_toggle_label">Jarraipenaren babes hobetua</string>
    <!-- Description text for the Enhanced Tracking Protection toggle when tracking protection is enabled. -->
    <string name="protection_panel_etp_toggle_enabled_description">Zerbaitek apurtuta badirudi gune honetan, saiatu babesak desaktibatzen.</string>
    <!-- Description text for the Enhanced Tracking Protection toggle when tracking protection is disabled. -->
    <string name="protection_panel_etp_toggle_disabled_description">Babesak desgaituta daude. Berriro ere aktibatzea gomendatzen dugu.</string>

    <!-- Debug drawer -->
    <!-- The user-facing title of the Debug Drawer feature. -->
    <string name="debug_drawer_title">Arazketa-tresnak</string>
    <!-- Content description (not visible, for screen readers etc.): Navigate back within the debug drawer. -->
    <string name="debug_drawer_back_button_content_description">Nabigatu atzera</string>

    <!-- Content description (not visible, for screen readers etc.): Open debug drawer. -->
    <string name="debug_drawer_fab_content_description">Ireki arazketarako menu lerrakorra</string>

    <!-- Debug drawer tabs tools -->
    <!-- The title of the Tab Tools feature in the Debug Drawer. -->
    <string name="debug_drawer_tab_tools_title">Fitxen tresnak</string>
    <!-- The title of the tab count section in Tab Tools. -->
    <string name="debug_drawer_tab_tools_tab_count_title">Fitxa kopurua</string>
    <!-- The active tab count category in the tab count section in Tab Tools. -->
    <string name="debug_drawer_tab_tools_tab_count_active">Aktibo</string>
    <!-- The inactive tab count category in the tab count section in Tab Tools. -->
    <string name="debug_drawer_tab_tools_tab_count_inactive">Inaktibo</string>
    <!-- The private tab count category in the tab count section in Tab Tools. -->
    <string name="debug_drawer_tab_tools_tab_count_private">Pribatua</string>
    <!-- The total tab count category in the tab count section in Tab Tools. -->
    <string name="debug_drawer_tab_tools_tab_count_total">Guztira</string>
    <!-- The title of the tab creation tool section in Tab Tools. -->
    <string name="debug_drawer_tab_tools_tab_creation_tool_title">Fitxak sortzeko tresna</string>
    <!-- The label of the text field in the tab creation tool. -->
    <string name="debug_drawer_tab_tools_tab_creation_tool_text_field_label">Sortu beharreko fitxa kopurua</string>
    <!-- The error message of the text field in the tab creation tool when the text field is empty -->
    <string name="debug_drawer_tab_tools_tab_quantity_empty_error">Testu-eremua hutsik dago</string>
    <!-- The error message of the text field in the tab creation tool when the text field has characters other than digits -->
    <string name="debug_drawer_tab_tools_tab_quantity_non_digits_error">Idatzi osoko zenbaki positiboak soilik</string>
    <!-- The error message of the text field in the tab creation tool when the text field is a zero -->
    <string name="debug_drawer_tab_tools_tab_quantity_non_zero_error">Idatzi zero baino handiagoa den zenbaki bat</string>
    <!-- The error message of the text field in the tab creation tool when the text field is a
        quantity greater than the max tabs. The first parameter is the maximum number of tabs
        that can be generated in one operation.-->
    <string name="debug_drawer_tab_tools_tab_quantity_exceed_max_error">Eragiketa bakarrean sor daitezkeen fitxa kopuru maximoa (%1$s) gainditu da</string>
    <!-- The button text to add tabs to the active tab group in the tab creation tool. -->
    <string name="debug_drawer_tab_tools_tab_creation_tool_button_text_active">Gehitu fitxa aktiboetara</string>
    <!-- The button text to add tabs to the inactive tab group in the tab creation tool. -->
    <string name="debug_drawer_tab_tools_tab_creation_tool_button_text_inactive">Gehitu fitxa inaktiboetara</string>
    <!-- The button text to add tabs to the private tab group in the tab creation tool. -->
    <string name="debug_drawer_tab_tools_tab_creation_tool_button_text_private">Gehitu fitxa pribatuetara</string>

    <!-- Micro survey -->

    <!-- Microsurvey -->
    <!-- Prompt view -->
    <!-- The microsurvey prompt title. Note: The word "Firefox" should NOT be translated -->
    <string name="micro_survey_prompt_title" tools:ignore="BrandUsage,UnusedResources">Lagun iezaguzu Firefox hobetzen. Minutu bat bakarrik izango da.</string>
    <!-- The continue button label -->
    <string name="micro_survey_continue_button_label" tools:ignore="UnusedResources">Jarraitu</string>
    <!-- Survey view -->
    <!-- The survey header -->
    <string name="micro_survey_survey_header_2">Bete inkesta mesedez</string>
    <!-- The privacy notice link -->
    <string name="micro_survey_privacy_notice_2">Pribatutasun-oharra</string>
    <!-- The submit button label text -->
    <string name="micro_survey_submit_button_label">Bidali</string>
    <!-- The survey completion header -->
    <string name="micro_survey_survey_header_confirmation" tools:ignore="UnusedResources">Inkesta burututa</string>
    <!-- The survey completion confirmation text -->
    <string name="micro_survey_feedback_confirmation">Eskerrik asko zure iritziagatik!</string>
    <!-- Option for likert scale -->
    <string name="likert_scale_option_1" tools:ignore="UnusedResources">Oso kontent</string>
    <!-- Option for likert scale -->
    <string name="likert_scale_option_2" tools:ignore="UnusedResources">Kontent</string>
    <!-- Option for likert scale -->
    <string name="likert_scale_option_3" tools:ignore="UnusedResources">Neutrala</string>
    <!-- Option for likert scale -->
    <string name="likert_scale_option_4" tools:ignore="UnusedResources">Kontentagaitz</string>
    <!-- Option for likert scale -->
    <string name="likert_scale_option_5" tools:ignore="UnusedResources">Oso kontentagaitz</string>

    <!-- Option for likert scale -->
    <string name="likert_scale_option_6" tools:ignore="UnusedResources">Ez dut erabiltzen</string>
    <!-- Option for likert scale. Note: The word "Firefox" should NOT be translated. -->
    <string name="likert_scale_option_7" tools:ignore="BrandUsage,UnusedResources">Ez du bilatzailea erabiltzen Firefoxen</string>
    <!-- Option for likert scale -->
    <string name="likert_scale_option_8" tools:ignore="UnusedResources">Ez dut sync erabiltzen</string>
    <!-- Text shown in prompt for printing microsurvey. "sec" It's an abbreviation for "second". Note: The word "Firefox" should NOT be translated. -->
    <string name="microsurvey_prompt_printing_title" tools:ignore="BrandUsage,UnusedResources">Lagundu Firefoxen inprimatzeko eginbidea hobetzen. Momentutxo bat bakarrik izango da</string>
    <!-- Text shown in prompt for search microsurvey. Note: The word "Firefox" should NOT be translated. -->
    <string name="microsurvey_prompt_search_title" tools:ignore="BrandUsage,UnusedResources">Lagundu Firefoxeko bilaketa hobetzen. Minutu bat bakarrik izango da</string>
    <!-- Text shown in prompt for sync microsurvey. Note: The word "Firefox" should NOT be translated. -->
    <string name="microsurvey_prompt_sync_title" tools:ignore="BrandUsage,UnusedResources">Lagundu Firefoxeko sinkronizazioa hobetzen. Minutu bat bakarrik izango da</string>
    <!-- Text shown in the survey title for printing microsurvey. Note: The word "Firefox" should NOT be translated. -->
    <string name="microsurvey_survey_printing_title" tools:ignore="BrandUsage,UnusedResources">Zenbateraino zaude gustura Firefoxen inprimatzeko eginbidearekin?</string>
    <!-- Text shown in the survey title for homepage microsurvey. Note: The word "Firefox" should NOT be translated. -->
    <string name="microsurvey_homepage_title" tools:ignore="BrandUsage,UnusedResources">Zenbateraino zaude pozik zure Firefoxen hasiera-orriarekin?</string>
    <!-- Text shown in the survey title for search experience microsurvey. Note: The word "Firefox" should NOT be translated. -->
    <string name="microsurvey_search_title" tools:ignore="BrandUsage,UnusedResources">Zenbateraino zaude gustura Firefoxen bilaketaren esperientziarekin?</string>
    <!-- Text shown in the survey title for sync experience microsurvey. Note: The word "Firefox" should NOT be translated. -->
    <string name="microsurvey_sync_title" tools:ignore="BrandUsage,UnusedResources">Zenbateraino zaude gustura Firefoxen sinkronizatzeko esperientziarekin?</string>
    <!-- Accessibility -->
    <!-- Content description for the survey application icon. Note: The word "Firefox" should NOT be translated.  -->
    <string name="microsurvey_app_icon_content_description" tools:ignore="BrandUsage">Firefoxen logoa</string>
    <!-- Content description for the survey feature icon. -->
    <string name="microsurvey_feature_icon_content_description">Inkesta eginbidearen ikonoa</string>
    <!-- Content description (not visible, for screen readers etc.) for closing microsurvey bottom sheet. -->
    <string name="microsurvey_close_handle_content_description">Itxi inkesta</string>
    <!-- Content description for "X" button that is closing microsurvey. -->
    <string name="microsurvey_close_button_content_description">Itxi</string>

    <!-- Debug drawer logins -->
    <!-- The title of the Logins feature in the Debug Drawer. -->
    <string name="debug_drawer_logins_title">Saio-hasierak</string>
    <!-- The title of the logins section in the Logins feature, where the parameter will be the site domain  -->
    <string name="debug_drawer_logins_current_domain_label">Uneko domeinua: %s</string>
    <!-- The label for a button to add a new fake login for the current domain in the Logins feature. -->
    <string name="debug_drawer_logins_add_login_button">Gehitu saio-hasiera faltsua domeinu honetarako</string>
    <!-- Content description for delete button where parameter will be the username of the login -->
    <string name="debug_drawer_logins_delete_login_button_content_description">Ezabatu %s erabiltzaile-izena duen saio-hasiera</string>

    <!-- Debug drawer addresses -->
    <!-- The title of the Addresses feature in the Debug Drawer. -->
    <string name="debug_drawer_addresses_title">Helbideak</string>
    <!-- The title of the section header for the list of debug locales that can be enabled and disabled. -->
    <string name="debug_drawer_addresses_debug_locales_header">Gaitu beharreko arazketarako hizkuntzak</string>

    <!-- Debug drawer "contextual feature recommendation" (CFR) tools -->
    <!-- The title of the CFR Tools feature in the Debug Drawer -->
    <string name="debug_drawer_cfr_tools_title">CFR Tresnak</string>
    <!-- The title of the reset CFR section in CFR Tools -->
    <string name="debug_drawer_cfr_tools_reset_cfr_title">Berrezarri CFRak</string>

    <!-- Glean debug tools -->
    <!-- The title of the glean debugging feature -->
    <string name="glean_debug_tools_title">Glean arazketa-tresnak</string>

    <!-- Messages explaining how to exit fullscreen mode -->
    <!-- Message shown to explain how to exit fullscreen mode when gesture navigation is enabled. -->
    <!-- Localisation note: this text should be as short as possible, max 68 chars -->
    <string name="exit_fullscreen_with_gesture_short">Irteteko, arrastatu goitik eta erabili atzerako keinua</string>
    <!-- Message shown to explain how to exit fullscreen mode when using back button navigation. -->
    <!-- Localisation note: this text should be as short as possible, max 68 chars -->
    <string name="exit_fullscreen_with_back_button_short">Irteteko, arrastatu goitik eta sakatu atzera</string>

    <!-- Beta Label Component !-->
    <!-- Text shown as a label or tag to indicate a feature or area is still undergoing active development. Note that here "Beta" should not be translated, as it is used as an icon styled element. -->
    <string name="beta_feature">BETA</string>

    <!-- Root certificate expiration warnings -->
    <!-- These strings for homepage cards and push notifications to be pushed to users running outdated versions of Firefox. We want to encourage these users to update to the latest version so their extensions and other features don't stop working when Firefox's old root certificate expires on 2025-03-14. For more information, see this SUMO article: https://support.mozilla.org/kb/root-certificate-expiration !-->
    <!-- Homepage card button to open Google Play Store. "Update" is a verb. -->
    <string name="certificate_warning_homepage_card_update_now_button" tools:ignore="UnusedResources">Eguneratu orain</string>
    <!-- Homepage card title about old Firefox version. "Update" is a verb. Note: The word "Firefox" should NOT be translated. -->
    <string name="certificate_warning_homepage_card_hca1_title" tools:ignore="BrandUsage,UnusedResources">Eguneratu Firefox nabigatzailea</string>
    <!-- Homepage card message about old Firefox version -->
    <string name="certificate_warning_homepage_card_hca1_message" tools:ignore="UnusedResources">Erro-ziurtagiri bat martxoaren 14an iraungiko da, zenbait eginbide ez ibiltzea eraginez.</string>
    <!-- Homepage card title about old Firefox version. "Update" is a verb. -->
    <string name="certificate_warning_homepage_card_hcr1_title" tools:ignore="UnusedResources">Eguneratu martxoaren 14a baino lehen</string>
    <!-- Homepage card message about old Firefox version. Note: The word "Firefox" should NOT be translated. -->
    <string name="certificate_warning_homepage_card_hcr1_message" tools:ignore="BrandUsage,UnusedResources">Erro-ziurtagiri bat iraungi egingo da, Firefoxen zure bertsioa ondo ez ibiltzea eraginez.</string>
    <!-- Homepage card title about old Firefox version -->
    <string name="certificate_warning_homepage_card_hcw2_title" tools:ignore="UnusedResources">7 egun baino gutxiago eguneratzeko</string>
    <!-- Homepage card message about old Firefox version. Note: The word "Firefox" should NOT be translated. -->
    <string name="certificate_warning_homepage_card_hcw2_message" tools:ignore="BrandUsage,UnusedResources">Martxoaren 14tik aurrera, gehigarriak eta Firefoxen bestelako eginbideak ez dira ibiliko erro-ziurtagiria iraungi egingo delako.</string>
    <!-- Homepage card title about old Firefox version. Note: The word "Firefox" should NOT be translated. -->
    <string name="certificate_warning_homepage_card_hcw3_title" tools:ignore="BrandUsage,UnusedResources">Azken aukera zure Firefox mantentzeko</string>
    <!-- Homepage card message about old Firefox version. Note: The word "Firefox" should NOT be translated. -->
    <string name="certificate_warning_homepage_card_hcw3_message" tools:ignore="BrandUsage,UnusedResources">Firefoxen zure bertsioa ez da ondo ibiliko martxoaren 14tik aurrera, erro-ziurtagiri bat iraungi egingo delako.</string>
    <!-- Push notification title about old Firefox version. "Update" is a noun. -->
    <string name="certificate_warning_push_notification_update_recommended_title" tools:ignore="UnusedResources">Eguneratzea gomendatuta</string>
    <!-- Push notification message about old Firefox version -->
    <string name="certificate_warning_push_notification_pnr1_message" tools:ignore="UnusedResources">Gehigarriak eta zenbait eginbide ez dira ibiliko martxoaren 14tik aurrera.</string>
    <!-- Push notification title about old Firefox version. Note: The word "Firefox" should NOT be translated. -->
    <string name="certificate_warning_push_notification_pnw2_title" tools:ignore="BrandUsage,UnusedResources">Firefoxen bertsio zahar batean zaude</string>
    <!-- Push notification message about old Firefox version. "Update" is a verb. -->
    <string name="certificate_warning_push_notification_pnw2_message" tools:ignore="UnusedResources">Eguneratu martxoaren 14a aurretik gehigarriak eta bestelako eginbideak erabiltzen jarraitzeko.</string>
    <!-- Push notification message about old Firefox version -->
    <string name="certificate_warning_push_notification_pnw3_message" tools:ignore="UnusedResources">Zenbait eginbide ez dira ibiliko bihartik aurrera.</string>
</resources><|MERGE_RESOLUTION|>--- conflicted
+++ resolved
@@ -341,7 +341,6 @@
     <string name="browser_menu_tools_description_with_translate_with_report_site" moz:removedIn="135" tools:ignore="UnusedResources">Irakurtzeko ikuspegia, Itzuli, %s, Inprimatu, Partekatu, Ireki aplikazioa</string>
     <!-- Browser menu description that describes the various tools related menu items inside of the tools sub-menu when the "Report broken site" feature is available-->
     <string name="browser_menu_tools_description_with_translate_with_report_site_2">Irakurtzeko ikuspegia, Itzuli, Eman hondatutako gunearen berri, Inprimatu, Partekatu, Ireki aplikazioa</string>
-<<<<<<< HEAD
     <!-- Browser menu description that describes the various tools related menu items inside of the tools sub-menu -->
     <string name="browser_menu_tools_description_with_translate_without_report_site">Irakurtzeko ikuspegia, Itzuli, Inprimatu, Partekatu, Ireki aplikazioa</string>
     <!-- Browser menu description that describes the various tools related menu items inside of the tools sub-menu
@@ -350,16 +349,6 @@
     <!-- Browser menu description that describes the various tools related menu items inside of the tools sub-menu when the "Report broken site" feature is available-->
     <string name="browser_menu_tools_description_with_report_site_2">Irakurtzeko ikuspegia, Eman hondatutako gunearen berri, Inprimatu, Partekatu, Ireki aplikazioa</string>
     <!-- Browser menu description that describes the various tools related menu items inside of the tools sub-menu -->
-=======
-    <!-- Browser menu description that describes the various tools related menu items inside of the tools sub-menu -->
-    <string name="browser_menu_tools_description_with_translate_without_report_site">Irakurtzeko ikuspegia, Itzuli, Inprimatu, Partekatu, Ireki aplikazioa</string>
-    <!-- Browser menu description that describes the various tools related menu items inside of the tools sub-menu
-         The first parameter is the label of the report site issue (for example: Report Site issue) -->
-    <string name="browser_menu_tools_description_with_report_site" moz:removedIn="135" tools:ignore="UnusedResources">Irakurtzeko ikuspegia, %s, Inprimatu, Partekatu, Ireki aplikazioa</string>
-    <!-- Browser menu description that describes the various tools related menu items inside of the tools sub-menu when the "Report broken site" feature is available-->
-    <string name="browser_menu_tools_description_with_report_site_2">Irakurtzeko ikuspegia, Eman hondatutako gunearen berri, Inprimatu, Partekatu, Ireki aplikazioa</string>
-    <!-- Browser menu description that describes the various tools related menu items inside of the tools sub-menu -->
->>>>>>> 07ff4473
     <string name="browser_menu_tools_description_without_report_site">Irakurtzeko ikuspegia, Inprimatu, Partekatu, Ireki aplikazioa</string>
     <!-- Browser menu label that navigates to the save sub-menu, which contains various save related menu items such as
          bookmarking a page, saving to collection, shortcut or as a PDF, and adding to home screen -->
@@ -377,11 +366,7 @@
     <!-- Browser menu label for turning OFF reader view of the current visited page -->
     <string name="browser_menu_turn_off_reader_view">Desaktibatu irakurtzeko ikuspegia</string>
     <!-- Browser menu button that reopens a private tab as a regular tab -->
-<<<<<<< HEAD
-    <string name="browser_menu_open_in_normal_tab">Eraman fitxa ez-pribatura</string>dsa
-=======
     <string name="browser_menu_open_in_normal_tab">Eraman fitxa ez-pribatura</string>
->>>>>>> 07ff4473
     <!-- Browser menu label for navigating to the translation feature, which provides language translation options the current visited page -->
     <string name="browser_menu_translate_page">Itzuli orria…</string>
     <!-- Browser menu label for navigating to the Web Compat Reporter feature, which provides users the ability to send bug reports for broken sites. -->
@@ -581,42 +566,6 @@
     <string name="onboarding_add_on_star_rating_content_description">Balorazioa: 5etik %1$s</string>
 
     <!-- Title for the privacy preferences dialog shown during onboarding. Note: The word "Firefox" should NOT be translated. -->
-<<<<<<< HEAD
-    <string name="onboarding_preferences_dialog_title" tools:ignore="BrandUsage,UnusedResources">Lagun iezaguzu Firefox hobetzen</string>
-    <!-- Title for the crash reporting option in the privacy preferences dialog shown during onboarding. -->
-    <string name="onboarding_preferences_dialog_crash_reporting_title" tools:ignore="UnusedResources">Bidali automatikoki hutsegite-txostenak</string>
-    <!-- Description for the crash reporting option in the privacy preferences dialog shown during onboarding. -->
-    <string name="onboarding_preferences_dialog_crash_reporting_description" tools:ignore="UnusedResources">Hutsegite-txostenek nabigatzailearen arazoak diagnostikatu eta konpontzen laguntzen digute. Txostenek datu pertsonal edo kontuzkoak izan litzakete. </string>
-    <!-- Learn more link for the crash reporting option in the privacy preferences dialog shown during onboarding. -->
-    <string name="onboarding_preferences_dialog_crash_reporting_learn_more" tools:ignore="UnusedResources">Hutsegite-txostenei buruzko argibide gehiago</string>
-    <!-- Title for the usage data option in the privacy preferences dialog shown during onboarding. Note: The word "Mozilla" should NOT be translated. -->
-    <string name="onboarding_preferences_dialog_usage_data_title" tools:ignore="UnusedResources">Bidali datu tekniko eta interakziozkoak Mozillara</string>
-
-    <!-- Description for the usage data option in the privacy preferences dialog shown during onboarding. Note: The word "Firefox" should NOT be translated. -->
-    <string name="onboarding_preferences_dialog_usage_data_description" tools:ignore="BrandUsage,UnusedResources">Zure gailuaren, hardware-konfigurazioaren eta Firefox erabiltzen duzun moduaren inguruko datuek eginbideak, errendimendua eta egonkortasuna hobetzen laguntzen die edonongo erabiltzaileei.</string>
-    <!-- Learn more link for the usage data option in the privacy preferences dialog shown during onboarding. -->
-    <string name="onboarding_preferences_dialog_usage_data_learn_more" tools:ignore="UnusedResources">Datuen erabilpenari buruzko argibide gehiago</string>
-    <!-- Positive button label for the privacy preferences dialog shown during onboarding. -->
-    <string name="onboarding_preferences_dialog_positive_button" tools:ignore="UnusedResources">Eginda</string>
-    <!-- Negative button label for the privacy preferences dialog shown during onboarding. -->
-    <string name="onboarding_preferences_dialog_negative_button" tools:ignore="UnusedResources">Utzi</string>
-    <!-- Terms of service onboarding title card label. 'Firefox' intentionally hardcoded here-->
-    <string name="onboarding_welcome_to_firefox" tools:ignore="UnusedResources,BrandUsage">Ongi etorri Firefoxera</string>
-    <!-- Terms of service onboarding page continue button label. -->
-    <string name="onboarding_term_of_service_agree_and_continue_button_label" tools:ignore="UnusedResources">Onartu eta jarraitu</string>
-    <!-- Line one of the terms of service onboarding page. 'Firefox' is intentionally hardcoded. %1$s is replaced by an active link, using onboarding_term_of_service_line_one_link_text as text (“Terms of Service”). -->
-    <string name="onboarding_term_of_service_line_one" tools:ignore="UnusedResources,BrandUsage">Jarraitzearekin bat, Firefoxen %1$s onartzen dituzu.</string>
-    <!-- Used as text for the link in onboarding_term_of_service_line_one. -->
-    <string name="onboarding_term_of_service_line_one_link_text" tools:ignore="UnusedResources,BrandUsage">Zerbitzu-baldintzak</string>
-    <!-- Line two of the terms of service onboarding page. 'Firefox' is intentionally hardcoded. %1$s is replaced by an active link, using onboarding_term_of_service_line_two_link_text as text (Privacy Notice”). -->
-    <string name="onboarding_term_of_service_line_two" tools:ignore="UnusedResources,BrandUsage">Firefoxi zure pribatutasunak axola dio. Irakurri gehiago gure %1$s.</string>
-    <!-- Used as text for the link in onboarding_term_of_service_line_two. -->
-    <string name="onboarding_term_of_service_line_two_link_text" tools:ignore="UnusedResources,BrandUsage">Pribatutasun-oharrean</string>
-    <!-- Line three of the terms of service onboarding page. 'Firefox' and 'Mozilla' are intentionally hardcoded. %1$S is replaced by an active link, using onboarding_term_of_service_line_three_link_text as text (Manage”). -->
-    <string name="onboarding_term_of_service_line_three" tools:ignore="UnusedResources,BrandUsage">Nabigatzailea hobetzen laguntzeko, Firefoxek diagnostiko- eta interakzio-datuak bidaltzen ditu Mozillara. %1$s</string>
-    <!-- Used as text for the link in onboarding_term_of_service_line_three. -->
-    <string name="onboarding_term_of_service_line_three_link_text" tools:ignore="UnusedResources,BrandUsage">Kudeatu</string>
-=======
     <string name="onboarding_preferences_dialog_title" tools:ignore="BrandUsage">Lagun iezaguzu Firefox hobetzen</string>
     <!-- Title for the crash reporting option in the privacy preferences dialog shown during onboarding. -->
     <string name="onboarding_preferences_dialog_crash_reporting_title">Bidali automatikoki hutsegite-txostenak</string>
@@ -651,7 +600,6 @@
     <string name="onboarding_term_of_service_line_three" tools:ignore="BrandUsage">Nabigatzailea hobetzen laguntzeko, Firefoxek diagnostiko- eta interakzio-datuak bidaltzen ditu Mozillara. %1$s</string>
     <!-- Used as text for the link in onboarding_term_of_service_line_three. -->
     <string name="onboarding_term_of_service_line_three_link_text">Kudeatu</string>
->>>>>>> 07ff4473
     <!-- Onboarding header for the toolbar selection card, used by Nimbus experiments. -->
     <string name="onboarding_customize_toolbar_title" tools:ignore="UnusedResources">Hautatu tresna-barraren kokapena</string>
     <!-- Onboarding sub header for toolbar selection card, used by Nimbus experiments. -->
@@ -659,11 +607,7 @@
     <!-- Onboarding label for 'Save and continue' button, used by Nimbus experiments. -->
     <string name="onboarding_save_and_continue_button">Gorde eta jarraitu</string>
     <!-- Onboarding toolbar selection card label for 'skip' button, used by Nimbus experiments. -->
-<<<<<<< HEAD
-    <string name="onboarding_customize_toolbar_skip_button">Saltatu</string>
-=======
     <string name="onboarding_customize_toolbar_skip_button" moz:removedIn="135" tools:ignore="UnusedResources">Saltatu</string>
->>>>>>> 07ff4473
     <!-- Onboarding toolbar selection card label for 'top' option, used by Nimbus experiments. -->
     <string name="onboarding_customize_toolbar_top_option">Goian</string>
     <!-- Onboarding toolbar selection card label for 'bottom' option, used by Nimbus experiments. -->
@@ -671,9 +615,6 @@
     <!-- Onboarding toolbar selection card content description for the main image. -->
     <string name="onboarding_customize_toolbar_main_image_content_description">Tresna-barraren hautapenerako ikuspegiaren goiburuko irudi handia, tresna-barra ilustratua erakutsiz.</string>
     <!-- Onboarding toolbar selection card content description for the toolbar placement image. %1$s is placeholder for either 'top' or 'bottom'. -->
-<<<<<<< HEAD
-    <string name="onboarding_customize_toolbar_placement_content_description">%1$s tresna-barraren irudia</string>
-=======
     <string name="onboarding_customize_toolbar_placement_content_description" moz:removedIn="135" tools:ignore="UnusedResources">%1$s tresna-barraren irudia</string>
 
     <!-- Onboarding toolbar selection card content description for the toolbar placement image. -->
@@ -682,7 +623,6 @@
 
     <!-- Onboarding toolbar selection card label for 'Not now' button, used by Nimbus experiments. -->
     <string name="onboarding_customize_toolbar_not_now_button" moz:removedIn="136" tools:ignore="UnusedResources">Une honetan ez</string>
->>>>>>> 07ff4473
 
     <!-- Onboarding header for the theme selection card, used by Nimbus experiments. -->
     <string name="onboarding_customize_theme_title" tools:ignore="UnusedResources">Hautatu itxura</string>
@@ -691,11 +631,7 @@
     <!-- Onboarding label for 'Save and start browsing' button, used by Nimbus experiments. -->
     <string name="onboarding_save_and_start_button">Gorde eta hasi nabigatzen</string>
     <!-- Onboarding theme selection card label for 'skip' button, used by Nimbus experiments. -->
-<<<<<<< HEAD
-    <string name="onboarding_customize_theme_skip_button">Saltatu</string>
-=======
     <string name="onboarding_customize_theme_skip_button" moz:removedIn="135" tools:ignore="UnusedResources">Saltatu</string>
->>>>>>> 07ff4473
     <!-- Onboarding theme selection card label for 'dark' option, used by Nimbus experiments. -->
     <string name="onboarding_customize_theme_dark_option">Iluna</string>
     <!-- Onboarding theme selection card label for 'light' option, used by Nimbus experiments. -->
@@ -707,12 +643,9 @@
     <!-- Onboarding theme selection card content description for the theme selection image. %1$s is placeholder for either 'system', 'light' or 'dark'. -->
     <string name="onboarding_customize_theme_content_description">%1$s itxuraren irudia</string>
 
-<<<<<<< HEAD
-=======
     <!-- Onboarding theme selection card label for 'Not now' button, used by Nimbus experiments. -->
     <string name="onboarding_customize_theme_not_now_button" moz:removedIn="136" tools:ignore="UnusedResources">Une honetan ez</string>
 
->>>>>>> 07ff4473
     <!-- Search Widget -->
     <!-- Content description for searching with a widget. The first parameter is the name of the application.-->
     <string name="search_widget_content_description_2">Ireki %1$s fitxa berria</string>
@@ -1123,10 +1056,6 @@
     <string name="preferences_marketing_data_description_3" tools:ignore="BrandUsage">Partekatu Firefox aurkitu zenuen moduari buruzko informazioa Mozillaren marketin-bazkideekin. Firefox hazi eta Internet hobea eraikitzen laguntzen digu honek</string>
     <!-- Learn more link for marketing data preference -->
     <string name="preferences_marketing_data_learn_more">Marketin-datuei buruzko argibide gehiago</string>
-<<<<<<< HEAD
-=======
-
->>>>>>> 07ff4473
     <!-- Preference switch title for automatically submitting crash reports -->
     <string name="preferences_automatically_send_crashes_title">Bidali automatikoki hutsegite-txostenak</string>
     <string name="preferences_automatically_submit_crashes_title" moz:removedIn="136" tools:ignore="UnusedResources">Bidali automatikoki hutsegite-txostenak</string>
@@ -1436,13 +1365,8 @@
     <!-- The error message of the URL text field when an invalid URL has been entered. -->
     <string name="webcompat_reporter_url_error_invalid">Idatzi baliozko URLa</string>
     <!-- The label/title of an optional field in the Web Compat Reporter feature for explaining a high-level reason why the site is broken. -->
-<<<<<<< HEAD
-    <string name="webcompat_reporter_label_whats_broken">Zer dago hondatuta? (aukerakoa)</string>
-    <!-- The placeholder text for the dropdown where a user can select a high-level reason why the site is broken. -->
-=======
     <string name="webcompat_reporter_label_whats_broken" moz:removedIn="136" tools:ignore="UnusedResources">Zer dago hondatuta? (aukerakoa)</string>
     <!-- The placeholder text for the dropdown where a user selects a high-level reason why the site is broken. -->
->>>>>>> 07ff4473
     <string name="webcompat_reporter_choose_reason">Aukeratu arrazoia</string>
     <!-- The label/title of an optional field in the Web Compat Reporter feature for adding additional information. -->
     <string name="webcompat_reporter_label_description">Azaldu arazoa (aukerakoa)</string>
@@ -1454,14 +1378,11 @@
     <string name="webcompat_reporter_send">Bidali</string>
 
 
-<<<<<<< HEAD
-=======
     <!-- Text for a snackbar to confirm the successful submission of a WebCompat report. -->
     <string name="webcompat_reporter_success_snackbar_text">Zure txostena bidali da</string>
     <!-- Button text for closing or dismissing the snackbar shown after successfully submitting a WebCompat report. -->
     <string name="webcompat_reporter_dismiss_success_snackbar_text">Itxi</string>
 
->>>>>>> 07ff4473
     <!-- These reason strings are dropdown options on a WebCompat reporter form, indicating what is broken on the site. -->
     <!-- Broken site reason text for site slow or not working -->
     <string name="webcompat_reporter_reason_slow">Gunea makal dabil edo ez dabil</string>
@@ -2761,11 +2682,7 @@
     <!-- Text for opt-in button from the review quality check contextual onboarding card. -->
     <string name="review_quality_check_contextual_onboarding_primary_button_text" moz:removedIn="136" tools:ignore="UnusedResources">Bai, probatu</string>
     <!-- Text for opt-out button from the review quality check contextual onboarding card. -->
-<<<<<<< HEAD
-    <string name="review_quality_check_contextual_onboarding_secondary_button_text">Une honetan ez</string>
-=======
     <string name="review_quality_check_contextual_onboarding_secondary_button_text" moz:removedIn="136" tools:ignore="UnusedResources">Une honetan ez</string>
->>>>>>> 07ff4473
     <!-- Content description (not visible, for screen readers etc.) for opening browser menu button to open review quality check bottom sheet. -->
     <string name="review_quality_check_open_handle_content_description" moz:removedIn="136" tools:ignore="UnusedResources">Ireki balorazioen egiaztatzailea</string>
     <!-- Content description (not visible, for screen readers etc.) for closing browser menu button to open review quality check bottom sheet. -->
