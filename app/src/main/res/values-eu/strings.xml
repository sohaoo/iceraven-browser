<?xml version="1.0" encoding="utf-8"?>
<resources xmlns:tools="http://schemas.android.com/tools" xmlns:moz="http://mozac.org/tools">

    <!-- App name for private browsing mode. The first parameter is the name of the app defined in app_name (for example: Fenix)-->
    <string name="app_name_private_5">Pribatua %s</string>
    <!-- App name for private browsing mode. The first parameter is the name of the app defined in app_name (for example: Fenix)-->
    <string name="app_name_private_4">%s (Pribatua)</string>

    <!-- Home Fragment -->
    <!-- Content description (not visible, for screen readers etc.): "Three dot" menu button. -->
    <string name="content_description_menu">Aukera gehiago</string>
    <!-- Content description (not visible, for screen readers etc.): "Private Browsing" menu button. -->
    <string name="content_description_private_browsing_button">Gaitu nabigatze pribatua</string>
    <!-- Content description (not visible, for screen readers etc.): "Private Browsing" menu button. -->
    <string name="content_description_disable_private_browsing_button">Desgaitu nabigatze pribatua</string>
    <!-- Placeholder text shown in the search bar before a user enters text for the default engine -->
    <string name="search_hint">Bilatu edo idatzi helbidea</string>
    <!-- Placeholder text shown in the search bar before a user enters text for a general engine -->
    <string name="search_hint_general_engine">Bilatu webean</string>
    <!-- Placeholder text shown in search bar when using history search -->
    <string name="history_search_hint">Bilatu historia</string>
    <!-- Placeholder text shown in search bar when using bookmarks search -->
    <string name="bookmark_search_hint">Bilatu laster-markak</string>
    <!-- Placeholder text shown in search bar when using tabs search -->
    <string name="tab_search_hint">Bilatu fitxak</string>
    <!-- Placeholder text shown in the search bar when using application search engines -->
    <string name="application_search_hint">Idatzi bilaketa-terminoak</string>
    <!-- No Open Tabs Message Description -->
    <string name="no_open_tabs_description">Irekitako fitxak hemen erakutsiko dira.</string>

    <!-- No Private Tabs Message Description -->
    <string name="no_private_tabs_description">Zure fitxa pribatuak hemen erakutsiko dira.</string>

    <!-- Tab tray multi select title in app bar. The first parameter is the number of tabs selected -->
    <string name="tab_tray_multi_select_title">%1$d hautatuta</string>
    <!-- Label of button in create collection dialog for creating a new collection  -->
    <string name="tab_tray_add_new_collection">Gehitu bilduma berria</string>
    <!-- Label of editable text in create collection dialog for naming a new collection  -->
    <string name="tab_tray_add_new_collection_name">Izena</string>
    <!-- Label of button in save to collection dialog for selecting a current collection  -->
    <string name="tab_tray_select_collection">Hautatu bilduma</string>
    <!-- Content description for close button while in multiselect mode in tab tray -->
    <string name="tab_tray_close_multiselect_content_description">Irten hautapen anitzeko modutik</string>
    <!-- Content description for save to collection button while in multiselect mode in tab tray -->
    <string name="tab_tray_collection_button_multiselect_content_description">Gorde hautatutako fitxak bilduman</string>

    <!-- Content description on checkmark while tab is selected in multiselect mode in tab tray -->
    <string name="tab_tray_multiselect_selected_content_description">Hautatuta</string>

    <!-- Home - Recently saved bookmarks -->
    <!-- Title for the home screen section with recently saved bookmarks. -->
    <string name="recently_saved_title">Gordetako azkenak</string>
    <!-- Content description for the button which navigates the user to show all of their saved bookmarks. -->
    <string name="recently_saved_show_all_content_description_2">Erakutsi gordetako laster-marka guztiak</string>

    <!-- Text for the menu button to remove a recently saved bookmark from the user's home screen -->
    <string name="recently_saved_menu_item_remove">Kendu</string>

    <!-- About content. The first parameter is the name of the application. (For example: Fenix) -->
    <string name="about_content">%1$s Mozillak egina da.</string>

    <!-- Private Browsing -->
    <!-- Explanation for private browsing displayed to users on home view when they first enable private mode
        The first parameter is the name of the app defined in app_name (for example: Fenix) -->
    <string name="private_browsing_placeholder_description_2">%1$s(e)k fitxa pribatuetako zure bilaketa- eta nabigatze-historia garbitzen du hauek ixtean edo aplikaziotik irtetean. Honek ez zaitu anonimo egiten webguneen edo zure interneteko zerbitzu-hornitzailearen aurrean baina erraztu egiten du ordenagailu hau erabiltzen duten beste erabiltzaileengandik online duzun jarduera pribatu mantentzen.</string>
    <string name="private_browsing_common_myths">
       Nabigatze pribatuari buruzko ohiko mitoak
    </string>

    <!-- True Private Browsing Mode -->
    <!-- Title for info card on private homescreen in True Private Browsing Mode. -->
    <string name="felt_privacy_desc_card_title">Ez utzi arrastorik gailu honetan</string>
    <!-- Explanation for private browsing displayed to users on home view when they first enable
        private mode in our new Total Private Browsing mode.
        The first parameter is the name of the app defined in app_name (for example: Firefox Nightly)
        The second parameter is the clickable link text in felt_privacy_info_card_subtitle_link_text -->
    <string name="felt_privacy_info_card_subtitle_2">%1$s(e)k zure cookieak, historia eta guneetako datuak ezabatzen ditu fitxa pribatu guztiak ixten dituzunean. %2$s</string>
    <!-- Clickable portion of the explanation for private browsing that links the user to our
        about privacy page.
        This string is used in felt_privacy_info_card_subtitle as the second parameter.-->
    <string name="felt_privacy_info_card_subtitle_link_text">Nork ikus lezake nire jarduera?</string>

    <!-- Private mode shortcut "contextual feature recommendation" (CFR) -->
    <!-- Text for the Private mode shortcut CFR message for adding a private mode shortcut to open private tabs from the Home screen -->
    <string name="private_mode_cfr_message_2">Sakatu behin zure hurrengo fitxa pribatua irekitzeko.</string>
    <!-- Text for the positive button to accept adding a Private Browsing shortcut to the Home screen -->
    <string name="private_mode_cfr_pos_button_text">Gehitu hasierako pantailan</string>
    <!-- Text for the negative button to decline adding a Private Browsing shortcut to the Home screen -->
    <string name="cfr_neg_button_text">Ez, eskerrik asko</string>

    <!-- Open in App "contextual feature recommendation" (CFR) -->
    <!-- Text for the info message. The first parameter is the name of the application.-->
    <string name="open_in_app_cfr_info_message_2">Loturak aplikazioetan automatikoki irekitzeko ezar dezakezu %1$s.</string>
    <!-- Text for the positive action button -->
    <string name="open_in_app_cfr_positive_button_text">Joan ezarpenetara</string>
    <!-- Text for the negative action button -->
    <string name="open_in_app_cfr_negative_button_text">Baztertu</string>

    <!-- Total cookie protection "contextual feature recommendation" (CFR) -->
    <!-- Text for the message displayed in the contextual feature recommendation popup promoting the total cookie protection feature. -->
    <string name="tcp_cfr_message">Gure pribatutasun-eginbiderik ahaltsuenak guneen arteko jarraipen-elementuak isolatzen ditu.</string>
    <!-- Text displayed that links to website containing documentation about the "Total cookie protection" feature. -->
    <string name="tcp_cfr_learn_more">Cookien erabateko babesari buruzko argibide gehiago</string>

    <!-- Private browsing erase action "contextual feature recommendation" (CFR) -->
    <!-- Text for the message displayed in the contextual feature recommendation popup promoting the erase private browsing feature. -->
    <string name="erase_action_cfr_message">Sakatu hemen nabigatze pribatuko saioa hasteko. Ezabatu zure historia, cookieak — dena.</string>


    <!-- Text for the info dialog when camera permissions have been denied but user tries to access a camera feature. -->
    <string name="camera_permissions_needed_message">Kamerarako sarbidea behar da. Joan Androideko ezarpenetara, sakatu baimenetan eta sakatu baimendu.</string>
    <!-- Text for the positive action button to go to Android Settings to grant permissions. -->
    <string name="camera_permissions_needed_positive_button_text">Joan ezarpenetara</string>
    <!-- Text for the negative action button to dismiss the dialog. -->
    <string name="camera_permissions_needed_negative_button_text">Baztertu</string>

    <!-- Text for the banner message to tell users about our auto close feature. -->
    <string name="tab_tray_close_tabs_banner_message">Ezarri irekitako fitxak automatikoki ixtea, azken egun, aste edo hilabetean ikusi ez badira</string>
    <!-- Text for the positive action button to go to Settings for auto close tabs. -->
    <string name="tab_tray_close_tabs_banner_positive_button_text">Ikusi aukerak</string>
    <!-- Text for the negative action button to dismiss the Close Tabs Banner. -->
    <string name="tab_tray_close_tabs_banner_negative_button_text">Baztertu</string>

    <!-- Text for the banner message to tell users about our inactive tabs feature. -->
    <string name="tab_tray_inactive_onboarding_message">Azken bi asteetan ikusi ez dituzun fitxak hona eramaten dira.</string>
    <!-- Text for the action link to go to Settings for inactive tabs. -->
    <string name="tab_tray_inactive_onboarding_button_text">Desaktibatu ezarpenetan</string>

    <!-- Text for title for the auto-close dialog of the inactive tabs. -->
    <string name="tab_tray_inactive_auto_close_title">Automatikoki itxi hilabete ondoren?</string>
    <!-- Text for the body for the auto-close dialog of the inactive tabs.
        The first parameter is the name of the application.-->
    <string name="tab_tray_inactive_auto_close_body_2">Azken hilabetean ikusi ez dituzun fitxak itxi ditzake %1$s(e)k.</string>
    <!-- Content description for close button in the auto-close dialog of the inactive tabs. -->
    <string name="tab_tray_inactive_auto_close_button_content_description">Itxi</string>

    <!-- Text for turn on auto close tabs button in the auto-close dialog of the inactive tabs. -->
    <string name="tab_tray_inactive_turn_on_auto_close_button_2">Aktibatu automatikoki ixtea</string>


    <!-- Home screen icons - Long press shortcuts -->
    <!-- Shortcut action to open new tab -->
    <string name="home_screen_shortcut_open_new_tab_2">Fitxa berria</string>
    <!-- Shortcut action to open new private tab -->
    <string name="home_screen_shortcut_open_new_private_tab_2">Fitxa pribatu berria</string>

    <!-- Shortcut action to open Passwords screens -->
    <string name="home_screen_shortcut_open_password_screen">Pasahitzen lasterbidea</string>

    <!-- Recent Tabs -->
    <!-- Header text for jumping back into the recent tab in the home screen -->
    <string name="recent_tabs_header">Itzuli zeudenera</string>
    <!-- Button text for showing all the tabs in the tabs tray -->
    <string name="recent_tabs_show_all">Erakutsi denak</string>

    <!-- Content description for the button which navigates the user to show all recent tabs in the tabs tray. -->
    <string name="recent_tabs_show_all_content_description_2">Azken fitxa guztiak erakusteko botoia</string>

    <!-- Text for button in synced tab card that opens synced tabs tray -->
    <string name="recent_tabs_see_all_synced_tabs_button_text">Ikusi sinkronizatutako fitxa guztiak</string>
    <!-- Accessibility description for device icon used for recent synced tab -->
    <string name="recent_tabs_synced_device_icon_content_description">Sinkronizatutako gailua</string>
    <!-- Text for the dropdown menu to remove a recent synced tab from the homescreen -->
    <string name="recent_synced_tab_menu_item_remove">Kendu</string>
    <!-- Text for the menu button to remove a grouped highlight from the user's browsing history
         in the Recently visited section -->
    <string name="recent_tab_menu_item_remove">Kendu</string>

    <!-- History Metadata -->
    <!-- Header text for a section on the home screen that displays grouped highlights from the
         user's browsing history, such as topics they have researched or explored on the web -->
    <string name="history_metadata_header_2">Bisitatutako azkenak</string>
    <!-- Text for the menu button to remove a grouped highlight from the user's browsing history
         in the Recently visited section -->
    <string name="recently_visited_menu_item_remove">Kendu</string>
    <!-- Content description for the button which navigates the user to show all of their history. -->
    <string name="past_explorations_show_all_content_description_2">Erakutsi esplorazio guztiak</string>

    <!-- Browser Fragment -->
    <!-- Content description (not visible, for screen readers etc.): Navigate backward (browsing history) -->
    <string name="browser_menu_back">Atzera</string>
    <!-- Content description (not visible, for screen readers etc.): Navigate forward (browsing history) -->
    <string name="browser_menu_forward">Aurrera</string>
    <!-- Content description (not visible, for screen readers etc.): Refresh current website -->
    <string name="browser_menu_refresh">Berritu</string>
    <!-- Content description (not visible, for screen readers etc.): Stop loading current website -->
    <string name="browser_menu_stop">Gelditu</string>
    <!-- Browser menu button that opens the addon manager -->
    <string name="browser_menu_add_ons">Gehigarriak</string>
    <!-- Browser menu button that opens account settings -->
    <string name="browser_menu_account_settings">Kontuaren informazioa</string>
    <!-- Text displayed when there are no add-ons to be shown -->
    <string name="no_add_ons">Gehigarririk ez hemen</string>
    <!-- Browser menu button that sends a user to help articles -->
    <string name="browser_menu_help">Laguntza</string>
    <!-- Browser menu button that sends a to a the what's new article -->
    <string name="browser_menu_whats_new">Nobedadeak</string>
    <!-- Browser menu button that opens the settings menu -->
    <string name="browser_menu_settings">Ezarpenak</string>
    <!-- Browser menu button that opens a user's library -->
    <string name="browser_menu_library">Biltegia</string>
    <!-- Browser menu toggle that requests a desktop site -->
    <string name="browser_menu_desktop_site">Mahaigainerako gunea</string>
    <!-- Browser menu button that reopens a private tab as a regular tab -->
    <string name="browser_menu_open_in_regular_tab">Ireki fitxa arruntean</string>
    <!-- Browser menu toggle that adds a shortcut to the site on the device home screen. -->
    <string name="browser_menu_add_to_homescreen">Gehitu hasierako pantailan</string>
    <!-- Browser menu toggle that installs a Progressive Web App shortcut to the site on the device home screen. -->
    <string name="browser_menu_install_on_homescreen">Instalatu</string>
    <!-- Content description (not visible, for screen readers etc.) for the Resync tabs button -->
    <string name="resync_button_content_description">Sinkronizatu berriro</string>
    <!-- Browser menu button that opens the find in page menu -->
    <string name="browser_menu_find_in_page">Bilatu orrian</string>
    <!-- Browser menu button that opens the translations dialog, which has options to translate the current browser page. -->
    <string name="browser_menu_translations">Itzuli orria</string>
    <!-- Browser menu button that saves the current tab to a collection -->
    <string name="browser_menu_save_to_collection_2">Gorde bilduman</string>

    <!-- Browser menu button that open a share menu to share the current site -->
    <string name="browser_menu_share">Partekatu</string>
    <!-- Browser menu button shown in custom tabs that opens the current tab in Fenix
        The first parameter is the name of the app defined in app_name (for example: Fenix) -->
    <string name="browser_menu_open_in_fenix">Ireki %1$s nabigatzailean</string>
    <!-- Browser menu text shown in custom tabs to indicate this is a Fenix tab
        The first parameter is the name of the app defined in app_name (for example: Fenix) -->
    <string name="browser_menu_powered_by">%1$s TEKNOLOGIAREKIN</string>

    <!-- Browser menu text shown in custom tabs to indicate this is a Fenix tab
        The first parameter is the name of the app defined in app_name (for example: Fenix) -->
    <string name="browser_menu_powered_by2">%1$s nabigatzaileak hornitua</string>

    <!-- Browser menu button to put the current page in reader mode -->
    <string name="browser_menu_read">Irakurtzeko ikuspegia</string>
    <!-- Browser menu button content description to close reader mode and return the user to the regular browser -->
    <string name="browser_menu_read_close">Itxi irakurtzeko ikuspegia</string>
    <!-- Browser menu button to open the current page in an external app -->
    <string name="browser_menu_open_app_link">Ireki aplikazioan</string>

    <!-- Browser menu button to show reader view appearance controls e.g. the used font type and size -->
    <string name="browser_menu_customize_reader_view">Pertsonalizatu irakurtzeko ikuspegia</string>
    <!-- Browser menu label for adding a bookmark -->
    <string name="browser_menu_add">Gehitu</string>
    <!-- Browser menu label for editing a bookmark -->
    <string name="browser_menu_edit">Editatu</string>

    <!-- Button shown on the home page that opens the Customize home settings -->
    <string name="browser_menu_customize_home_1">Pertsonalizatu hasiera-orria</string>

    <!-- Browser Toolbar -->
    <!-- Content description for the Home screen button on the browser toolbar -->
    <string name="browser_toolbar_home">Hasiera-pantaila</string>

    <!-- Content description (not visible, for screen readers etc.): Erase button: Erase the browsing
         history and go back to the home screen. -->
    <string name="browser_toolbar_erase">Ezabatu nabigatze-historia</string>
    <!-- Content description for the translate page toolbar button that opens the translations dialog when no translation has occurred. -->
    <string name="browser_toolbar_translate">Itzuli orria</string>

    <!-- Content description (not visible, for screen readers etc.) for the translate page toolbar button that opens the translations dialog when the page is translated successfully.
         The first parameter is the name of the language that is displayed in the original page. (For example: English)
         The second parameter is the name of the language which the page was translated to. (For example: French) -->
    <string name="browser_toolbar_translated_successfully">Orria %1$s hizkuntzatik %2$s hizkuntzara itzuli da.</string>

    <!-- Locale Settings Fragment -->
    <!-- Content description for tick mark on selected language -->
    <string name="a11y_selected_locale_content_description">Hautatutako hizkuntza</string>
    <!-- Text for default locale item -->
    <string name="default_locale_text">Erabili gailuaren hizkuntza</string>
    <!-- Placeholder text shown in the search bar before a user enters text -->
    <string name="locale_search_hint">Bilatu hizkuntza</string>

    <!-- Search Fragment -->
    <!-- Button in the search view that lets a user search by scanning a QR code -->
    <string name="search_scan_button">Eskaneatu</string>
    <!-- Button in the search view when shortcuts are displayed that takes a user to the search engine settings -->
    <string name="search_shortcuts_engine_settings">Bilaketa-motorren ezarpenak</string>
    <!-- Button in the search view that lets a user navigate to the site in their clipboard -->
    <string name="awesomebar_clipboard_title">Osatu lotura arbeletik</string>

    <!-- Button in the search suggestions onboarding that allows search suggestions in private sessions -->
    <string name="search_suggestions_onboarding_allow_button">Baimendu</string>
    <!-- Button in the search suggestions onboarding that does not allow search suggestions in private sessions -->
    <string name="search_suggestions_onboarding_do_not_allow_button">Ez baimendu</string>
    <!-- Search suggestion onboarding hint title text -->
    <string name="search_suggestions_onboarding_title">Baimendu bilaketa-iradokizunak saio pribatuetan?</string>
    <!-- Search suggestion onboarding hint description text, first parameter is the name of the app defined in app_name (for example: Fenix)-->
    <string name="search_suggestions_onboarding_text">Helbide-barran idazten duzun oro bilaketa-motor lehenetsiarekin partekatuko du %s(e)k.</string>

    <!-- Search engine suggestion title text. The first parameter is the name of the suggested engine-->
    <string name="search_engine_suggestions_title">Bilatu %s erabiliz</string>
    <!-- Search engine suggestion description text -->
    <string name="search_engine_suggestions_description">Bilatu helbide-barratik zuzenean</string>

    <!-- Menu option in the search selector menu to open the search settings -->
    <string name="search_settings_menu_item">Bilaketa-ezarpenak</string>

    <!-- Header text for the search selector menu -->
    <string name="search_header_menu_item_2">Oraingoan, bilatu honekin:</string>

    <!-- Content description (not visible, for screen readers etc.): Search engine icon. The first parameter is the search engine name (for example: DuckDuckGo). -->
    <string name="search_engine_icon_content_description" tools:ignore="UnusedResources">%s bilaketa-motorra</string>

    <!-- Home onboarding -->
    <!-- Onboarding home screen popup dialog, shown on top of the Jump back in section. -->
    <string name="onboarding_home_screen_jump_back_contextual_hint_2">Ezagut ezazu zure hasiera-orri pertsonalizatua. Azken fitxak, laster-markak eta bilaketa-emaitzak hemen agertuko dira.</string>
    <!-- Home onboarding dialog welcome screen title text. -->
    <string name="onboarding_home_welcome_title_2">Ongi etorri Internet pertsonalago batera</string>
    <!-- Home onboarding dialog welcome screen description text. -->
    <string name="onboarding_home_welcome_description">Kolore gehiago. Pribatutasun hobea. Irabazi-asmoen gainetik, jendearekiko betidaniko konpromisoa.</string>
    <!-- Home onboarding dialog sign into sync screen title text. -->
    <string name="onboarding_home_sync_title_3">Pantailak aldatzea inoiz baino errazagoa da</string>
    <!-- Home onboarding dialog sign into sync screen description text. -->
    <string name="onboarding_home_sync_description">Berrekin utzitako lekutik zure hasierako orriko beste gailuetako fitxekin.</string>
    <!-- Text for the button to continue the onboarding on the home onboarding dialog. -->
    <string name="onboarding_home_get_started_button">Hasi erabiltzen</string>
    <!-- Text for the button to navigate to the sync sign in screen on the home onboarding dialog. -->
    <string name="onboarding_home_sign_in_button">Hasi saioa</string>
    <!-- Text for the button to skip the onboarding on the home onboarding dialog. -->
    <string name="onboarding_home_skip_button">Saltatu</string>

    <!-- Onboarding home screen sync popup dialog message, shown on top of Recent Synced Tabs in the Jump back in section. -->
    <string name="sync_cfr_message">Zure fitxak sinkronizatzen ari dira! Jarraitu zure beste gailuan utzi zenuen tokitik.</string>

    <!-- Content description (not visible, for screen readers etc.): Close button for the home onboarding dialog -->
    <string name="onboarding_home_content_description_close_button">Itxi</string>

    <!-- Notification pre-permission dialog -->
    <!-- Enable notification pre permission dialog title
        The first parameter is the name of the app defined in app_name (for example: Fenix) -->
    <string name="onboarding_home_enable_notifications_title" moz:removedIn="124" tools:ignore="UnusedResources">Jakinarazpenek %s(r)i zuku gehiago ateratzen laguntzen dute</string>
    <!-- Enable notification pre permission dialog description with rationale
        The first parameter is the name of the app defined in app_name (for example: Fenix) -->
    <string name="onboarding_home_enable_notifications_description" moz:removedIn="124" tools:ignore="UnusedResources">Sinkronizatu zure fitxak gailuen artean, kudeatu deskargak, jaso aholkuak %s(r)en pribatutasun-babesari zuku gehien ateratzeko, eta gehiago.</string>
    <!-- Text for the button to request notification permission on the device -->
    <string name="onboarding_home_enable_notifications_positive_button" moz:removedIn="124" tools:ignore="UnusedResources">Jarraitu</string>
    <!-- Text for the button to not request notification permission on the device and dismiss the dialog -->
    <string name="onboarding_home_enable_notifications_negative_button" moz:removedIn="124" tools:ignore="UnusedResources">Une honetan ez</string>

    <!-- Juno first user onboarding flow experiment, strings are marked unused as they are only referenced by Nimbus experiments. -->
    <!-- Description for learning more about our privacy notice. -->
    <string name="juno_onboarding_privacy_notice_text">Firefoxen pribatutasun-oharra</string>
    <!-- Description for learning more about our privacy notice. -->
    <string name="juno_onboarding_privacy_notice_text_2" moz:removedIn="125" tools:ignore="UnusedResources">Argibide gehiago gure pribatutasun-oharrean</string>
    <!-- Title for set firefox as default browser screen used by Nimbus experiments. -->
    <string name="juno_onboarding_default_browser_title_nimbus_2">Zu seguru mantentzea dugu xede</string>
    <!-- Title for set firefox as default browser screen used by Nimbus experiments.
        Note: The word "Firefox" should NOT be translated -->
    <string name="juno_onboarding_default_browser_title_nimbus_3" tools:ignore="UnusedResources">Ezagutu zergatik milioika pertsonek atsegin duten Firefox</string>
    <!-- Title for set firefox as default browser screen used by Nimbus experiments. -->
    <string name="juno_onboarding_default_browser_title_nimbus_4" tools:ignore="UnusedResources">Nabigatze segurua aukera gehiagorekin</string>
    <!-- Description for set firefox as default browser screen used by Nimbus experiments. -->
    <string name="juno_onboarding_default_browser_description_nimbus_3">Irabazi asmorik gabeko erakundeak babestutako gure nabigatzaileak laguntzen du eragozten enpresek zure webeko jarraipena sekretupean egin dezaten.</string>
    <!-- Description for set firefox as default browser screen used by Nimbus experiments. -->
    <string name="juno_onboarding_default_browser_description_nimbus_4" tools:ignore="UnusedResources">100 milioi pertsona baino gehiagok beraien pribatutasuna babesten duten irabazi-asmorik gabeko batek sostengatutako nabigatzailea aukeratuz.</string>
    <!-- Description for set firefox as default browser screen used by Nimbus experiments. -->
    <string name="juno_onboarding_default_browser_description_nimbus_5" tools:ignore="UnusedResources">Jarraipen-elementu ezagunak? Automatikoki blokeatzen dira. Hedapenak? Probatu denak, 700 guztira. PDFak? Integratutako gure irakurgailuarekin erraz kudea daitezke.</string>
    <!-- Description for set firefox as default browser screen used by Nimbus experiments. -->
    <string name="juno_onboarding_default_browser_description_nimbus_2" moz:RemovedIn="124" tools:ignore="UnusedResources">Irabazi asmorik gabeko erakundeak babestutako gure nabigatzaileak laguntzen du
eragozten enpresek zure webeko jarraipena sekretupean egin dezaten.\n\n
Argibide gehiago gure pribatutasun-oharrean.</string>
    <!-- Text for the link to the privacy notice webpage for set as firefox default browser screen.
    This is part of the string with the key "juno_onboarding_default_browser_description". -->
    <string name="juno_onboarding_default_browser_description_link_text" moz:RemovedIn="124" tools:ignore="UnusedResources">pribatutasun-oharrean</string>
    <!-- Text for the button to set firefox as default browser on the device -->
    <string name="juno_onboarding_default_browser_positive_button" tools:ignore="UnusedResources">Ezarri nabigatzaile lehenetsi gisa</string>
    <!-- Text for the button dismiss the screen and move on with the flow -->
    <string name="juno_onboarding_default_browser_negative_button" tools:ignore="UnusedResources">Une honetan ez</string>
    <!-- Title for sign in to sync screen. -->
    <string name="juno_onboarding_sign_in_title_2">Mantendu zifratzea gailuen artean salto egitean</string>
    <!-- Description for sign in to sync screen. Nimbus experiments do not support string placeholders.
     Note: The word "Firefox" should NOT be translated -->
    <string name="juno_onboarding_sign_in_description_2">Saioa hasita eta sinkronizatuta zaudenean, seguruago zaude. Firefoxek
zure pasahitzak, laster-markak eta gehiago zifratzen du.</string>
    <!-- Text for the button to sign in to sync on the device -->
    <string name="juno_onboarding_sign_in_positive_button" tools:ignore="UnusedResources">Hasi saioa</string>
    <!-- Text for the button dismiss the screen and move on with the flow -->
    <string name="juno_onboarding_sign_in_negative_button" tools:ignore="UnusedResources">Une honetan ez</string>
    <!-- Title for enable notification permission screen used by Nimbus experiments. Nimbus experiments do not support string placeholders.
        Note: The word "Firefox" should NOT be translated -->
    <string name="juno_onboarding_enable_notifications_title_nimbus_2">Jakinarazpenek Firefoxekin seguruago egoten laguntzen dizute</string>
    <!-- Description for enable notification permission screen used by Nimbus experiments. Nimbus experiments do not support string placeholders.
       Note: The word "Firefox" should NOT be translated -->
    <string name="juno_onboarding_enable_notifications_description_nimbus_2">Bidali fitxak gailuen artean modu seguruan eta aurkitu Firefoxen bestelako pribatutasun eginbideak.</string>
    <!-- Text for the button to request notification permission on the device -->
    <string name="juno_onboarding_enable_notifications_positive_button" tools:ignore="UnusedResources">Aktibatu jakinarazpenak</string>
    <!-- Text for the button dismiss the screen and move on with the flow -->
    <string name="juno_onboarding_enable_notifications_negative_button" tools:ignore="UnusedResources">Une honetan ez</string>

    <!-- Title for add search widget screen used by Nimbus experiments. Nimbus experiments do not support string placeholders.
        Note: The word "Firefox" should NOT be translated -->
    <string name="juno_onboarding_add_search_widget_title" tools:ignore="UnusedResources">Probatu Firefoxen bilaketa widget-a</string>

    <!-- Description for add search widget screen used by Nimbus experiments. Nimbus experiments do not support string placeholders.
        Note: The word "Firefox" should NOT be translated -->
    <string name="juno_onboarding_add_search_widget_description" tools:ignore="UnusedResources">Firefox zure hasierako pantailan dela, sarbide zuzena izango duzu pribatutasuna hobesten eta guneen arteko jarraipen elementuak blokeatzen dituen nabigatzailera.</string>
    <!-- Text for the button to add search widget on the device used by Nimbus experiments. Nimbus experiments do not support string placeholders.
        Note: The word "Firefox" should NOT be translated -->
    <string name="juno_onboarding_add_search_widget_positive_button" tools:ignore="UnusedResources">Gehitu Firefox widget-a</string>
    <!-- Text for the button to dismiss the screen and move on with the flow -->
    <string name="juno_onboarding_add_search_widget_negative_button" tools:ignore="UnusedResources">Une honetan ez</string>

    <!-- Search Widget -->
    <!-- Content description for searching with a widget. The first parameter is the name of the application.-->
    <string name="search_widget_content_description_2">Ireki %1$s fitxa berria</string>
    <!-- Text preview for smaller sized widgets -->
    <string name="search_widget_text_short">Bilatu</string>
    <!-- Text preview for larger sized widgets -->
    <string name="search_widget_text_long">Bilatu webean</string>

    <!-- Content description (not visible, for screen readers etc.): Voice search -->
    <string name="search_widget_voice">Ahots bidezko bilaketa</string>

    <!-- Preferences -->
    <!-- Title for the settings page-->
    <string name="settings">Ezarpenak</string>
    <!-- Preference category for general settings -->
    <string name="preferences_category_general">Orokorra</string>
    <!-- Preference category for all links about Fenix -->
    <string name="preferences_category_about">Honi buruz</string>
    <!-- Preference category for settings related to changing the default search engine -->
    <string name="preferences_category_select_default_search_engine">Hautatu bat</string>
    <!-- Preference for settings related to managing search shortcuts for the quick search menu -->
    <string name="preferences_manage_search_shortcuts_2">Kudeatu ordezko bilaketa-motorrak</string>
    <!-- Summary for preference for settings related to managing search shortcuts for the quick search menu -->
    <string name="preferences_manage_search_shortcuts_summary">Editatu bilaketa menuan ikusgai dauden motorrak</string>
    <!-- Preference category for settings related to managing search shortcuts for the quick search menu -->
    <string name="preferences_category_engines_in_search_menu">Bilaketa menuan ikusgai dauden motorrak</string>
    <!-- Preference for settings related to changing the default search engine -->
    <string name="preferences_default_search_engine">Bilaketa-motor lehenetsia</string>
    <!-- Preference for settings related to Search -->
    <string name="preferences_search">Bilaketa</string>
    <!-- Preference for settings related to Search engines -->
    <string name="preferences_search_engines">Bilaketa-motorrak</string>
    <!-- Preference for settings related to Search engines suggestions-->
    <string name="preferences_search_engines_suggestions">Bilaketa-motorretako gomendioak</string>
    <!-- Preference Category for settings related to Search address bar -->
    <string name="preferences_settings_address_bar">Helbide-barrako hobespenak</string>
    <!-- Preference Category for settings to Firefox Suggest -->
    <string name="preference_search_address_bar_fx_suggest">Helbide-barra - Firefox Suggest</string>
    <!-- Preference link to Learn more about Firefox Suggest -->
    <string name="preference_search_learn_about_fx_suggest">Firefox Suggest-i buruzko argibide gehiago</string>
    <!-- Preference link to rating Fenix on the Play Store -->
    <string name="preferences_rate">Puntuatu Google Play-n</string>
    <!-- Preference linking to about page for Fenix
        The first parameter is the name of the app defined in app_name (for example: Fenix) -->
    <string name="preferences_about">%1$s(r)i buruz</string>
    <!-- Preference for settings related to changing the default browser -->
    <string name="preferences_set_as_default_browser">Ezarri nabigatzaile lehenetsi gisa</string>
    <!-- Preference category for advanced settings -->
    <string name="preferences_category_advanced">Aurreratua</string>
    <!-- Preference category for privacy and security settings -->
    <string name="preferences_category_privacy_security">Pribatutasuna eta segurtasuna</string>
    <!-- Preference for advanced site permissions -->
    <string name="preferences_site_permissions">Gunearen baimenak</string>
    <!-- Preference for private browsing options -->
    <string name="preferences_private_browsing_options">Nabigatze pribatua</string>
    <!-- Preference for opening links in a private tab-->
    <string name="preferences_open_links_in_a_private_tab">Ireki lotura fitxa pribatuan</string>
    <!-- Preference for allowing screenshots to be taken while in a private tab-->
    <string name="preferences_allow_screenshots_in_private_mode">Baimendu pantaila-argazkiak nabigatze pribatuan</string>
    <!-- Will inform the user of the risk of activating Allow screenshots in private browsing option -->
    <string name="preferences_screenshots_in_private_mode_disclaimer">Baimenduta badago, fitxa pribatuak ere ikusgai izango dira hainbat aplikazio irekita daudenean</string>
    <!-- Preference for adding private browsing shortcut -->
    <string name="preferences_add_private_browsing_shortcut">Gehitu nabigatze pribaturako lasterbidea</string>
    <!-- Preference for enabling "HTTPS-Only" mode -->
    <string name="preferences_https_only_title">HTTPS-Only modua</string>

    <!-- Label for cookie banner section in quick settings panel. -->
    <string name="cookie_banner_blocker">Cookie iragarki-banden blokeatzailea</string>
    <!-- Preference for removing cookie/consent banners from sites automatically in private mode. See reduce_cookie_banner_summary for additional context. -->
    <string name="preferences_cookie_banner_reduction_private_mode">Cookie iragarki-banden blokeatzailea nabigatze pribatuan</string>

    <!-- Text for indicating cookie banner handling is off this site, this is shown as part of the protections panel with the tracking protection toggle -->
    <string name="reduce_cookie_banner_off_for_site">Desaktibatuta gune honetarako</string>
    <!-- Text for cancel button indicating that cookie banner reduction is not supported for the current site, this is shown as part of the cookie banner details view. -->
    <string name="cookie_banner_handling_details_site_is_not_supported_cancel_button">Utzi</string>
    <!-- Text for request support button indicating that cookie banner reduction is not supported for the current site, this is shown as part of the cookie banner details view. -->
    <string name="cookie_banner_handling_details_site_is_not_supported_request_support_button_2">Bidali eskaera</string>
    <!-- Text for title indicating that cookie banner reduction is not supported for the current site, this is shown as part of the cookie banner details view. -->
    <string name="cookie_banner_handling_details_site_is_not_supported_title_2">Eskatu gune honetarako euskarria?</string>
    <!-- Label for the snackBar, after the user reports with success a website where cookie banner reducer did not work -->
    <string name="cookie_banner_handling_report_site_snack_bar_text_2">Eskaera bidalita</string>
    <!-- Text for indicating cookie banner handling is on this site, this is shown as part of the protections panel with the tracking protection toggle -->
    <string name="reduce_cookie_banner_on_for_site">Aktibatuta gune honetarako</string>
    <!-- Text for indicating that a request for unsupported site was sent to Nimbus (it's a Mozilla library for experiments), this is shown as part of the protections panel with the tracking protection toggle -->
    <string name="reduce_cookie_banner_unsupported_site_request_submitted_2">Euskarri-eskaera bidalita</string>
    <!-- Text for indicating cookie banner handling is currently not supported for this site, this is shown as part of the protections panel with the tracking protection toggle -->
    <string name="reduce_cookie_banner_unsupported_site">Une honetan gune honetarako euskarririk ez</string>
    <!-- Title text for a detail explanation indicating cookie banner handling is on this site, this is shown as part of the cookie banner panel in the toolbar. The first parameter is a shortened URL of the current site-->
    <string name="reduce_cookie_banner_details_panel_title_on_for_site_1">Aktibatu cookie iragarki-banden blokeatzailea %1$s gunerako?</string>
    <!-- Title text for a detail explanation indicating cookie banner handling is off this site, this is shown as part of the cookie banner panel in the toolbar. The first parameter is a shortened URL of the current site-->
    <string name="reduce_cookie_banner_details_panel_title_off_for_site_1">Desaktibatu cookie iragarki-banden blokeatzailea %1$s gunerako?</string>
    <!-- Title text for a detail explanation indicating cookie banner reducer didn't work for the current site, this is shown as part of the cookie banner panel in the toolbar. The first parameter is the application name-->
    <string name="reduce_cookie_banner_details_panel_title_unsupported_site_request_2">%1$s(e)k ezin ditu cookie-eskaerak automatikoki baztertu gune honetan. Etorkizunean gune honetarako euskarria gehitzeko eskaera bidal dezakezu.</string>

    <!-- Long text for a detail explanation indicating what will happen if cookie banner handling is off for a site, this is shown as part of the cookie banner panel in the toolbar. The first parameter is the application name -->
    <string name="reduce_cookie_banner_details_panel_description_off_for_site_1">Desaktibatu eta %1$s(e)k gune honetako cookieak garbitu eta orria berrituko du. Saioa amaitu edo erosketa-orgak hustu litezke.</string>
    <!-- Long text for a detail explanation indicating what will happen if cookie banner handling is on for a site, this is shown as part of the cookie banner panel in the toolbar. The first parameter is the application name -->
    <string name="reduce_cookie_banner_details_panel_description_on_for_site_3">Aktibatu eta %1$s gune honetako cookie iragarki-bandak automatikoki ukatzen saiatuko da.</string>

    <!--Title for the cookie banner re-engagement CFR, the placeholder is replaced with app name -->
    <string name="cookie_banner_cfr_title">%1$s(e)k cookieak ukatu ditu zure partez</string>
    <!--Message for the cookie banner re-engagement CFR -->
    <string name="cookie_banner_cfr_message">Distrazio gutxiago, cookie gutxiago zure jarraipena egiten gune honetan.</string>

    <!-- Description of the preference to enable "HTTPS-Only" mode. -->
    <string name="preferences_https_only_summary">Automatikoki saiatzen da guneetara konektatzen HTTPS zifratze-protokoloa erabiliz, segurtasun gehiago lortzeko.</string>
    <!-- Summary of https only preference if https only is set to off -->
    <string name="preferences_https_only_off">Desaktibatuta</string>
    <!-- Summary of https only preference if https only is set to on in all tabs -->
    <string name="preferences_https_only_on_all">Fitxa guztietan aktibatuta</string>
    <!-- Summary of https only preference if https only is set to on in private tabs only -->
    <string name="preferences_https_only_on_private">Fitxa pribatuetan aktibatuta</string>
    <!-- Text displayed that links to website containing documentation about "HTTPS-Only" mode -->
    <string name="preferences_http_only_learn_more">Argibide gehiago</string>
    <!-- Option for the https only setting -->
    <string name="preferences_https_only_in_all_tabs">Gaitu fitxa guztietan</string>
    <!-- Option for the https only setting -->
    <string name="preferences_https_only_in_private_tabs">Gaitu fitxa pribatuetan soilik</string>
    <!-- Title shown in the error page for when trying to access a http website while https only mode is enabled. -->
    <string name="errorpage_httpsonly_title">Gune segurua ez dago erabilgarri</string>
    <!-- Message shown in the error page for when trying to access a http website while https only mode is enabled. The message has two paragraphs. This is the first. -->
    <string name="errorpage_httpsonly_message_title">Oso litekeena da webguneak HTTPS ez onartzea.</string>
    <!-- Message shown in the error page for when trying to access a http website while https only mode is enabled. The message has two paragraphs. This is the second. -->
    <string name="errorpage_httpsonly_message_summary">Halere, baliteke erasotzaile bat tartean izatea. Webgunera jarraituz gero, ez zenuke kontuzko informaziorik sartu behar. Jarraitzen baduzu, HTTPS-Only modua behin-behinean desgaitu egingo da gunerako.</string>
    <!-- Preference for accessibility -->
    <string name="preferences_accessibility">Erabilgarritasuna</string>
    <!-- Preference to override the Mozilla account server -->
    <string name="preferences_override_account_server">Mozilla kontu-zerbitzari pertsonalizatua</string>
    <!-- Preference to override the Sync token server -->
    <string name="preferences_override_sync_tokenserver">Sinkronizaziorako zerbitzari pertsonalizatua</string>
    <!-- Toast shown after updating the Mozilla account/Sync server override preferences -->
    <string name="toast_override_account_sync_server_done">Mozilla kontuko/Sync zerbitzaria aldatuta. Aplikaziotik irteten aldaketak aplikatzeko…</string>
    <!-- Preference category for account information -->
    <string name="preferences_category_account">Kontua</string>
    <!-- Preference for changing where the toolbar is positioned -->
    <string name="preferences_toolbar">Tresna-barra</string>
    <!-- Preference for changing default theme to dark or light mode -->
    <string name="preferences_theme">Itxura</string>
    <!-- Preference for customizing the home screen -->
    <string name="preferences_home_2">Hasiera-orria</string>
    <!-- Preference for gestures based actions -->
    <string name="preferences_gestures">Keinuak</string>
    <!-- Preference for settings related to visual options -->
    <string name="preferences_customize">Pertsonalizatu</string>
    <!-- Preference description for banner about signing in -->
    <string name="preferences_sign_in_description_2">Hasi saioa fitxak, laster-markak, pasahitzak eta gehiago sinkronizatzeko.</string>
    <!-- Preference shown instead of account display name while account profile information isn't available yet. -->
    <string name="preferences_account_default_name_2">Mozilla kontua</string>
    <!-- Preference text for account title when there was an error syncing FxA -->
    <string name="preferences_account_sync_error">Birkonektatu sinkronizatzeari berrekiteko</string>
    <!-- Preference for language -->
    <string name="preferences_language">Hizkuntza</string>
    <!-- Preference for data choices -->
    <string name="preferences_data_choices">Datu-aukerak</string>
    <!-- Preference for data collection -->
    <string name="preferences_data_collection">Datu-bilketa</string>
    <!-- Preference for developers -->
    <string name="preferences_remote_debugging">USB bidezko urruneko arazketa</string>
    <!-- Preference title for switch preference to show search suggestions -->
    <string name="preferences_show_search_suggestions">Erakutsi bilaketa-iradokizunak</string>
    <!-- Preference title for switch preference to show voice search button -->
    <string name="preferences_show_voice_search">Erakutsi ahots bidezko bilaketa</string>
    <!-- Preference title for switch preference to show search suggestions also in private mode -->
    <string name="preferences_show_search_suggestions_in_private">Erakutsi saio pribatuetan</string>
    <!-- Preference title for switch preference to show a clipboard suggestion when searching -->
    <string name="preferences_show_clipboard_suggestions">Erakutsi arbeleko gomendioak</string>
    <!-- Preference title for switch preference to suggest browsing history when searching -->
    <string name="preferences_search_browsing_history">Bilatu nabigatze-historia</string>
    <!-- Preference title for switch preference to suggest bookmarks when searching -->
    <string name="preferences_search_bookmarks">Bilatu laster-markak</string>
    <!-- Preference title for switch preference to suggest synced tabs when searching -->
    <string name="preferences_search_synced_tabs">Bilatu sinkronizatutako fitxak</string>
    <!-- Preference for account settings -->
    <string name="preferences_account_settings">Kontu-ezarpenak</string>

    <!-- Preference for enabling url autocomplete-->
    <string name="preferences_enable_autocomplete_urls">Osatu automatikoki URLak</string>
    <!-- Preference title for switch preference to show sponsored Firefox Suggest search suggestions -->
    <string name="preferences_show_sponsored_suggestions">Babesleen gomendioak</string>
    <!-- Summary for preference to show sponsored Firefox Suggest search suggestions.
         The first parameter is the name of the application. -->
    <string name="preferences_show_sponsored_suggestions_summary">Lagundu %1$s tartekako babesleen gomendioekin</string>
    <!-- Preference title for switch preference to show Firefox Suggest search suggestions for web content.
         The first parameter is the name of the application. -->
    <string name="preferences_show_nonsponsored_suggestions">%1$s(r)en gomendioak</string>
    <!-- Summary for preference to show Firefox Suggest search suggestions for web content -->
    <string name="preferences_show_nonsponsored_suggestions_summary">Eskuratu zure bilaketarekin erlazionatutako webean zeharreko gomendioak</string>
    <!-- Preference for open links in third party apps -->
    <string name="preferences_open_links_in_apps">Ireki loturak aplikazioetan</string>

    <!-- Preference for open links in third party apps always open in apps option -->
    <string name="preferences_open_links_in_apps_always">Beti</string>
    <!-- Preference for open links in third party apps ask before opening option -->
    <string name="preferences_open_links_in_apps_ask">Galdetu ireki aurretik</string>
    <!-- Preference for open links in third party apps never open in apps option -->
    <string name="preferences_open_links_in_apps_never">Inoiz ez</string>
    <!-- Preference for open download with an external download manager app -->
    <string name="preferences_external_download_manager">Kanpoko deskarga-kudeatzailea</string>
    <!-- Preference for enabling gecko engine logs -->
    <string name="preferences_enable_gecko_logs">Gaitu Gecko erregistroak</string>
    <!-- Message to indicate users that we are quitting the application to apply the changes -->
    <string name="quit_application">Aplikaziotik irteten aldaketak aplikatzeko…</string>

    <!-- Preference for add_ons -->
    <string name="preferences_addons">Gehigarriak</string>

    <!-- Preference for installing a local add-on -->
    <string name="preferences_install_local_addon">Instalatu gehigarria fitxategitik</string>
    <!-- Preference for notifications -->
    <string name="preferences_notifications">Jakinarazpenak</string>

    <!-- Summary for notification preference indicating notifications are allowed -->
    <string name="notifications_allowed_summary">Baimenduta</string>
    <!-- Summary for notification preference indicating notifications are not allowed -->
    <string name="notifications_not_allowed_summary">Ez dago baimenduta</string>

    <!-- Add-on Preferences -->
    <!-- Preference to customize the configured AMO (addons.mozilla.org) collection -->
    <string name="preferences_customize_amo_collection">Gehigarrien bilduma pertsonalizatua</string>
    <!-- Button caption to confirm the add-on collection configuration -->
    <string name="customize_addon_collection_ok">Ados</string>
    <!-- Button caption to abort the add-on collection configuration -->
    <string name="customize_addon_collection_cancel">Utzi</string>
    <!-- Hint displayed on input field for custom collection name -->
    <string name="customize_addon_collection_hint">Bildumaren izena</string>
    <!-- Hint displayed on input field for custom collection user ID-->
    <string name="customize_addon_collection_user_hint">Bildumaren jabea (erabiltzaile-IDa)</string>
    <!-- Toast shown after confirming the custom add-on collection configuration -->
    <string name="toast_customize_addon_collection_done">Gehigarrien bilduma aldatu egin da. Aplikaziotik irteten aldaketak aplikatzeko…</string>

    <!-- Customize Home -->
    <!-- Header text for jumping back into the recent tab in customize the home screen -->
    <string name="customize_toggle_jump_back_in">Itzuli zeudenera</string>
    <!-- Title for the customize home screen section with recently saved bookmarks. -->
    <string name="customize_toggle_recent_bookmarks">Azken laster-markak</string>
    <!-- Title for the customize home screen section with recently visited. Recently visited is
    a section where users see a list of tabs that they have visited in the past few days -->
    <string name="customize_toggle_recently_visited">Bisitatutako azkenak</string>

    <!-- Title for the customize home screen section with Pocket. -->
    <string name="customize_toggle_pocket_2">Hausnartzeko moduko istorioak</string>
    <!-- Summary for the customize home screen section with Pocket. The first parameter is product name Pocket -->
    <string name="customize_toggle_pocket_summary">%s(e)k hornitutako artikuluak</string>
    <!-- Title for the customize home screen section with sponsored Pocket stories. -->
    <string name="customize_toggle_pocket_sponsored">Babesleen istorioak</string>
    <!-- Title for the opening wallpaper settings screen -->
    <string name="customize_wallpapers">Horma-paperak</string>
    <!-- Title for the customize home screen section with sponsored shortcuts. -->
    <string name="customize_toggle_contile">Babesleen lasterbideak</string>

    <!-- Wallpapers -->
    <!-- Content description for various wallpapers. The first parameter is the name of the wallpaper -->
    <string name="wallpapers_item_name_content_description">Horma-paper elementua: %1$s</string>
    <!-- Snackbar message for when wallpaper is selected -->
    <string name="wallpaper_updated_snackbar_message">Horma-papera eguneratuta!</string>
    <!-- Snackbar label for action to view selected wallpaper -->
    <string name="wallpaper_updated_snackbar_action">Ikusi</string>
    <!-- Snackbar message for when wallpaper couldn't be downloaded -->
    <string name="wallpaper_download_error_snackbar_message">Ezin da horma-papera deskargatu</string>
    <!-- Snackbar label for action to retry downloading the wallpaper -->
    <string name="wallpaper_download_error_snackbar_action">Saiatu berriro</string>
    <!-- Snackbar message for when wallpaper couldn't be selected because of the disk error -->
    <string name="wallpaper_select_error_snackbar_message">Ezin da horma-papera aldatu</string>
    <!-- Text displayed that links to website containing documentation about the "Limited Edition" wallpapers. -->
    <string name="wallpaper_learn_more">Argibide gehiago</string>

    <!-- Text for classic wallpapers title. The first parameter is the Firefox name. -->
    <string name="wallpaper_classic_title">%s klasikoa</string>
    <!-- Text for artist series wallpapers title. "Artist series" represents a collection of artist collaborated wallpapers. -->
    <string name="wallpaper_artist_series_title">Artisten serieak</string>
    <!-- Description text for the artist series wallpapers with learn more link. The first parameter is the learn more string defined in wallpaper_learn_more. "Independent voices" is the name of the wallpaper collection -->
    <string name="wallpaper_artist_series_description_with_learn_more">Ahots Independenteen bilduma. %s</string>
    <!-- Description text for the artist series wallpapers. "Independent voices" is the name of the wallpaper collection -->
    <string name="wallpaper_artist_series_description">Ahots Independenteen bilduma.</string>
    <!-- Wallpaper onboarding dialog header text. -->
    <string name="wallpapers_onboarding_dialog_title_text">Probatu kolore ukitu bat</string>
    <!-- Wallpaper onboarding dialog body text. -->
    <string name="wallpapers_onboarding_dialog_body_text">Aukeratu zuri egokitzen zaizun horma-papera.</string>
    <!-- Wallpaper onboarding dialog learn more button text. The button navigates to the wallpaper settings screen. -->
    <string name="wallpapers_onboarding_dialog_explore_more_button_text">Arakatu horma-paper gehiago</string>

    <!-- Add-ons general availability nimbus message-->
    <!-- Title of the Nimbus message for add-ons general availability-->
    <string name="addon_ga_message_title" tools:ignore="UnusedResources">Gehigarri berriak erabilgarri orain</string>
    <!-- Body of the Nimbus message for add-ons general availability. 'Firefox' intentionally hardcoded here-->
    <string name="addon_ga_message_body" tools:ignore="UnusedResources">Eman begiratua Firefox zure egiten lagunduko dizuten 100 gehigarri berri baino gehiagori.</string>
    <!-- Button text of the Nimbus message for add-ons general availability. -->
    <string name="addon_ga_message_button" tools:ignore="UnusedResources">Esploratu gehigarriak</string>

    <!-- Add-on process crash dialog to user -->
    <!-- Title of a dialog shown to the user when enough errors have occurred with addons and they need to be temporarily disabled -->
    <string name="addon_process_crash_dialog_title" tools:ignore="UnusedResources">Gehigarriak aldi baterako desgaitu dira</string>
    <!-- The first parameter is the application name. This is a message shown to the user when too many errors have occurred with the addons process and they have been disabled. The user can decide if they would like to continue trying to start add-ons or if they'd rather continue without them. -->
    <string name="addon_process_crash_dialog_message" tools:ignore="UnusedResources">Gehigarri bat edo gehiago ez dabil eta zure sistema desegonkortzen ari da. %1$s saiatu da gehigarriak berrabiarazten, arrakastarik gabe.\n\nEz da gehigarririk berrabiaraziko zure uneko saioan.\n\nGeghiarriak kendu edo desgaitzeak arazoa konpon lezake.</string>
    <!-- This will cause the add-ons to try restarting but the dialog will reappear if it is unsuccessful again -->
    <string name="addon_process_crash_dialog_retry_button_text" tools:ignore="UnusedResources">Probatu gehigarriak berrabiarazten</string>
    <!-- The user will continue with all add-ons disabled -->
    <string name="addon_process_crash_dialog_disable_addons_button_text" tools:ignore="UnusedResources">Jarraitu gehigarriak desgaituta</string>

    <!-- Account Preferences -->
    <!-- Preference for managing your account via accounts.firefox.com -->
    <string name="preferences_manage_account">Kudeatu kontua</string>
    <!-- Summary of the preference for managing your account via accounts.firefox.com. -->
    <string name="preferences_manage_account_summary">Aldatu zure pasahitza, kudeatu datuen bilketa edo ezabatu zure kontua</string>
    <!-- Preference for triggering sync -->
    <string name="preferences_sync_now">Sinkronizatu orain</string>
    <!-- Preference category for sync -->
    <string name="preferences_sync_category">Aukeratu zer sinkronizatu</string>
    <!-- Preference for syncing history -->
    <string name="preferences_sync_history">Historia</string>
    <!-- Preference for syncing bookmarks -->
    <string name="preferences_sync_bookmarks">Laster-markak</string>
    <!-- Preference for syncing logins -->
    <string name="preferences_sync_logins" moz:RemovedIn="125" tools:ignore="UnusedResources">Saio-hasierak</string>
    <!-- Preference for syncing passwords -->
    <string name="preferences_sync_logins_2">Pasahitzak</string>
    <!-- Preference for syncing tabs -->
    <string name="preferences_sync_tabs_2">Irekitako fitxak</string>
    <!-- Preference for signing out -->
    <string name="preferences_sign_out">Amaitu saioa</string>
    <!-- Preference displays and allows changing current FxA device name -->
    <string name="preferences_sync_device_name">Gailuaren izena</string>
    <!-- Text shown when user enters empty device name -->
    <string name="empty_device_name_error">Gailuaren izenak ezin du hutsik egon.</string>
    <!-- Label indicating that sync is in progress -->
    <string name="sync_syncing_in_progress">Sinkronizatzen…</string>

    <!-- Label summary indicating that sync failed. The first parameter is the date stamp showing last time it succeeded -->
    <string name="sync_failed_summary">Sinkronizazioak huts egin du. Azken sinkronizazioa: %s</string>
    <!-- Label summary showing never synced -->
    <string name="sync_failed_never_synced_summary">Sinkronizazioak huts egin du. Azken sinkronizazioa: inoiz ez</string>
    <!-- Label summary the date we last synced. The first parameter is date stamp showing last time synced -->
    <string name="sync_last_synced_summary">Azken sinkronizazioa: %s</string>
    <!-- Label summary showing never synced -->
    <string name="sync_never_synced_summary">Azken sinkronizazioa: inoiz ez</string>

    <!-- Text for displaying the default device name.
        The first parameter is the application name, the second is the device manufacturer name
        and the third is the device model. -->
    <string name="default_device_name_2">%1$s / %2$s %3$s</string>

    <!-- Preference for syncing credit cards -->
    <string name="preferences_sync_credit_cards" moz:RemovedIn="125" tools:ignore="UnusedResources">Kreditu-txartelak</string>
    <!-- Preference for syncing payment methods -->
    <string name="preferences_sync_credit_cards_2">Ordainketa metodoak</string>
    <!-- Preference for syncing addresses -->
    <string name="preferences_sync_address">Helbideak</string>

    <!-- Send Tab -->
    <!-- Name of the "receive tabs" notification channel. Displayed in the "App notifications" system settings for the app -->
    <string name="fxa_received_tab_channel_name">Jasotako fitxak</string>
    <!-- Description of the "receive tabs" notification channel. Displayed in the "App notifications" system settings for the app -->
    <string name="fxa_received_tab_channel_description">Beste Firefox gailuetatik jasotako fitxen jakinarazpenak.</string>
    <!--  The body for these is the URL of the tab received  -->
    <string name="fxa_tab_received_notification_name">Fitxa jasota</string>
    <!-- %s is the device name -->
    <string name="fxa_tab_received_from_notification_name">%s gailuko fitxa</string>

    <!-- Advanced Preferences -->
    <!-- Preference for tracking protection exceptions -->
    <string name="preferences_tracking_protection_exceptions">Salbuespenak</string>


    <!-- Button in Exceptions Preference to turn on tracking protection for all sites (remove all exceptions) -->
    <string name="preferences_tracking_protection_exceptions_turn_on_for_all">Gaitu gune guztietarako</string>

    <!-- Text displayed when there are no exceptions -->
    <string name="exceptions_empty_message_description">Salbuespenen bitartez jarraipenaren babesa desgai daiteke gune jakinetarako.</string>
    <!-- Text displayed when there are no exceptions, with learn more link that brings users to a tracking protection SUMO page -->
    <string name="exceptions_empty_message_learn_more_link">Argibide gehiago</string>

    <!-- Preference switch for usage and technical data collection -->
    <string name="preference_usage_data">Erabilera eta datu teknikoak</string>
    <!-- Preference description for usage and technical data collection -->
    <string name="preferences_usage_data_description">Nabigatzailearen errendimenduaren, erabilpenaren, hardwarearen eta pertsonalizazioen inguruko datuak partekatzen ditu Mozillarekin %1$s hobetzen laguntzeko</string>
    <!-- Preference switch for marketing data collection -->
    <string name="preferences_marketing_data">Marketing datuak</string>
    <!-- Preference description for marketing data collection -->
    <string name="preferences_marketing_data_description2">Oinarrizko erabilpen-datuak partekatzen ditu Adjust-ekin, mugikorretarako gure marketing hornitzailearekin</string>
    <!-- Title for studies preferences -->
    <string name="preference_experiments_2">Esperimentuak</string>
    <!-- Summary for studies preferences -->
    <string name="preference_experiments_summary_2">Mozillari esperimentuak instalatu eta exekutatzea baimentzen du</string>

    <!-- Turn On Sync Preferences -->
    <!-- Header of the Sync and save your data preference view -->
    <string name="preferences_sync_2">Sinkronizatu eta gorde datuak</string>
    <!-- Preference for reconnecting to FxA sync -->
    <string name="preferences_sync_sign_in_to_reconnect">Hasi saioa birkonektatzeko</string>
    <!-- Preference for removing FxA account -->
    <string name="preferences_sync_remove_account">Kendu kontua</string>

    <!-- Pairing Feature strings -->
    <!-- Instructions on how to access pairing -->
    <string name="pair_instructions_2"><![CDATA[Eskaneatu <b>firefox.com/pair</b> helbideko QR kodea]]></string>

    <!-- Toolbar Preferences -->
    <!-- Preference for using top toolbar -->
    <string name="preference_top_toolbar">Goian</string>
    <!-- Preference for using bottom toolbar -->
    <string name="preference_bottom_toolbar">Behean</string>

    <!-- Theme Preferences -->
    <!-- Preference for using light theme -->
    <string name="preference_light_theme">Argia</string>
    <!-- Preference for using dark theme -->
    <string name="preference_dark_theme">Iluna</string>

    <!-- Preference for using using dark or light theme automatically set by battery -->
    <string name="preference_auto_battery_theme">Bateria-aurrezlea ezarrita</string>
    <!-- Preference for using following device theme -->
    <string name="preference_follow_device_theme">Erabili gailuaren itxura</string>

    <!-- Gestures Preferences-->
    <!-- Preferences for using pull to refresh in a webpage -->
    <string name="preference_gestures_website_pull_to_refresh">Ekarri behera berritzeko</string>
    <!-- Preference for using the dynamic toolbar -->
    <string name="preference_gestures_dynamic_toolbar">Korritu tresna-barra ezkutatzeko</string>

    <!-- Preference for switching tabs by swiping horizontally on the toolbar -->
    <string name="preference_gestures_swipe_toolbar_switch_tabs">Pasatu zeharka tresna-barra fitxak aldatzeko</string>
    <!-- Preference for showing the opened tabs by swiping up on the toolbar-->
    <string name="preference_gestures_swipe_toolbar_show_tabs">Pasatu gora tresna-barra fitxak irekitzeko</string>

    <!-- Library -->
    <!-- Option in Library to open Downloads page -->
    <string name="library_downloads">Deskargak</string>
    <!-- Option in library to open Bookmarks page -->
    <string name="library_bookmarks">Laster-markak</string>
    <!-- Option in library to open Desktop Bookmarks root page -->
    <string name="library_desktop_bookmarks_root">Mahaigaineko laster-markak</string>
    <!-- Option in library to open Desktop Bookmarks "menu" page -->
    <string name="library_desktop_bookmarks_menu">Laster-marken menua</string>
    <!-- Option in library to open Desktop Bookmarks "toolbar" page -->
    <string name="library_desktop_bookmarks_toolbar">Laster-marken tresna-barra</string>
    <!-- Option in library to open Desktop Bookmarks "unfiled" page -->
    <string name="library_desktop_bookmarks_unfiled">Beste laster-markak</string>
    <!-- Option in Library to open History page -->
    <string name="library_history">Historia</string>
    <!-- Option in Library to open a new tab -->
    <string name="library_new_tab">Fitxa berria</string>
    <!-- Settings Page Title -->
    <string name="settings_title">Ezarpenak</string>
    <!-- Content description (not visible, for screen readers etc.): "Close button for library settings" -->
    <string name="content_description_close_button">Itxi</string>

    <!-- Title to show in alert when a lot of tabs are to be opened
    %d is a placeholder for the number of tabs that will be opened -->
    <string name="open_all_warning_title">Ireki %d fitxa?</string>
    <!-- Message to warn users that a large number of tabs will be opened
    %s will be replaced by app name. -->
    <string name="open_all_warning_message">Hainbeste fitxa irekitzeak %s moteldu dezake orriak kargatzen diren bitartean. Ziur zaude jarraitu nahi duzula?</string>
    <!-- Dialog button text for confirming open all tabs -->
    <string name="open_all_warning_confirm">Ireki fitxak</string>
    <!-- Dialog button text for canceling open all tabs -->
    <string name="open_all_warning_cancel">Utzi</string>

    <!-- Text to show users they have one page in the history group section of the History fragment.
    %d is a placeholder for the number of pages in the group. -->
    <string name="history_search_group_site_1">Orri %d</string>

    <!-- Text to show users they have multiple pages in the history group section of the History fragment.
    %d is a placeholder for the number of pages in the group. -->
    <string name="history_search_group_sites_1">%d orri</string>

    <!-- Option in library for Recently Closed Tabs -->
    <string name="library_recently_closed_tabs">Itxitako azken fitxak</string>
    <!-- Option in library to open Recently Closed Tabs page -->
    <string name="recently_closed_show_full_history">Erakutsi historia guztia</string>
    <!-- Text to show users they have multiple tabs saved in the Recently Closed Tabs section of history.
    %d is a placeholder for the number of tabs selected. -->
    <string name="recently_closed_tabs">%d fitxa</string>
    <!-- Text to show users they have one tab saved in the Recently Closed Tabs section of history.
    %d is a placeholder for the number of tabs selected. -->
    <string name="recently_closed_tab">Fitxa %d</string>
    <!-- Recently closed tabs screen message when there are no recently closed tabs -->
    <string name="recently_closed_empty_message">Itxitako azken fitxarik ez hemen</string>

    <!-- Tab Management -->
    <!-- Title of preference for tabs management -->
    <string name="preferences_tabs">Fitxak</string>
    <!-- Title of preference that allows a user to specify the tab view -->
    <string name="preferences_tab_view">Fitxen ikuspegia</string>
    <!-- Option for a list tab view -->
    <string name="tab_view_list">Zerrenda</string>
    <!-- Option for a grid tab view -->
    <string name="tab_view_grid">Sareta</string>
    <!-- Title of preference that allows a user to auto close tabs after a specified amount of time -->
    <string name="preferences_close_tabs">Itxi fitxak</string>
    <!-- Option for auto closing tabs that will never auto close tabs, always allows user to manually close tabs -->
    <string name="close_tabs_manually">Eskuz</string>
    <!-- Option for auto closing tabs that will auto close tabs after one day -->
    <string name="close_tabs_after_one_day">Egun bat ondoren</string>
    <!-- Option for auto closing tabs that will auto close tabs after one week -->
    <string name="close_tabs_after_one_week">Astebete ondoren</string>
    <!-- Option for auto closing tabs that will auto close tabs after one month -->
    <string name="close_tabs_after_one_month">Hilabete ondoren</string>

    <!-- Title of preference that allows a user to specify the auto-close settings for open tabs -->
    <string name="preference_auto_close_tabs" tools:ignore="UnusedResources">Automatikoki itxi irekitako fitxak</string>

    <!-- Opening screen -->
    <!-- Title of a preference that allows a user to choose what screen to show after opening the app -->
    <string name="preferences_opening_screen">Irekitze-pantaila</string>
    <!-- Option for always opening the homepage when re-opening the app -->
    <string name="opening_screen_homepage">Hasiera-orria</string>
    <!-- Option for always opening the user's last-open tab when re-opening the app -->
    <string name="opening_screen_last_tab">Azken fitxa</string>
    <!-- Option for always opening the homepage when re-opening the app after four hours of inactivity -->
    <string name="opening_screen_after_four_hours_of_inactivity">Hasiera-orria, lau orduz inaktibo egon ondoren</string>
    <!-- Summary for tabs preference when auto closing tabs setting is set to manual close-->
    <string name="close_tabs_manually_summary">Itxi eskuz</string>
    <!-- Summary for tabs preference when auto closing tabs setting is set to auto close tabs after one day-->
    <string name="close_tabs_after_one_day_summary">Itxi egun baten ondoren</string>
    <!-- Summary for tabs preference when auto closing tabs setting is set to auto close tabs after one week-->
    <string name="close_tabs_after_one_week_summary">Itxi astebete ondoren</string>
    <!-- Summary for tabs preference when auto closing tabs setting is set to auto close tabs after one month-->
    <string name="close_tabs_after_one_month_summary">Itxi hilabete ondoren</string>

    <!-- Summary for homepage preference indicating always opening the homepage when re-opening the app -->
    <string name="opening_screen_homepage_summary">Ireki hasiera-orrian</string>
    <!-- Summary for homepage preference indicating always opening the last-open tab when re-opening the app -->
    <string name="opening_screen_last_tab_summary">Ireki azken fitxan</string>
    <!-- Summary for homepage preference indicating opening the homepage when re-opening the app after four hours of inactivity -->
    <string name="opening_screen_after_four_hours_of_inactivity_summary">Ireki hasiera-orrian lau ordu ondoren</string>

    <!-- Inactive tabs -->
    <!-- Category header of a preference that allows a user to enable or disable the inactive tabs feature -->
    <string name="preferences_inactive_tabs">Eraman fitxa zaharrak inaktiboetara</string>
    <!-- Title of inactive tabs preference -->
    <string name="preferences_inactive_tabs_title">Azken bi asteetan ikusi ez dituzun fitxak inaktiboen atalera eramaten dira.</string>

    <!-- Studies -->
    <!-- Title of the remove studies button -->
    <string name="studies_remove">Kendu</string>
    <!-- Title of the active section on the studies list -->
    <string name="studies_active">Aktibo</string>
    <!-- Description for studies, it indicates why Firefox use studies. The first parameter is the name of the application. -->
    <string name="studies_description_2">Noizean behin esperimentuak instala eta exekuta litzake %1$s(e)k.</string>
    <!-- Learn more link for studies, links to an article for more information about studies. -->
    <string name="studies_learn_more">Argibide gehiago</string>
    <!-- Dialog message shown after removing a study -->
    <string name="studies_restart_app">Aplikazioa itxi egingo da aldaketak aplikatzeko</string>
    <!-- Dialog button to confirm the removing a study. -->
    <string name="studies_restart_dialog_ok">Ados</string>
    <!-- Dialog button text for canceling removing a study. -->
    <string name="studies_restart_dialog_cancel">Utzi</string>
    <!-- Toast shown after turning on/off studies preferences -->
    <string name="studies_toast_quit_application" tools:ignore="UnusedResources">Aplikaziotik irteten aldaketak aplikatzeko…</string>

    <!-- Sessions -->
    <!-- Title for the list of tabs -->
    <string name="tab_header_label">Irekitako fitxak</string>
    <!-- Title for the list of tabs in the current private session -->
    <string name="tabs_header_private_tabs_title">Fitxa pribatuak</string>
    <!-- Title for the list of tabs in the synced tabs -->
    <string name="tabs_header_synced_tabs_title">Sinkronizatutako fitxak</string>
    <!-- Content description (not visible, for screen readers etc.): Add tab button. Adds a news tab when pressed -->
    <string name="add_tab">Gehitu fitxa</string>
    <!-- Content description (not visible, for screen readers etc.): Add tab button. Adds a news tab when pressed -->
    <string name="add_private_tab">Gehitu fitxa pribatua</string>
    <!-- Text for the new tab button to indicate adding a new private tab in the tab -->
    <string name="tab_drawer_fab_content">Pribatua</string>
    <!-- Text for the new tab button to indicate syncing command on the synced tabs page -->
    <string name="tab_drawer_fab_sync">Sinkronizatu</string>
    <!-- Text shown in the menu for sharing all tabs -->
    <string name="tab_tray_menu_item_share">Partekatu fitxa guztiak</string>
    <!-- Text shown in the menu to view recently closed tabs -->
    <string name="tab_tray_menu_recently_closed">Itxitako azken fitxak</string>
    <!-- Text shown in the tabs tray inactive tabs section -->
    <string name="tab_tray_inactive_recently_closed" tools:ignore="UnusedResources">Itxitako azkenak</string>
    <!-- Text shown in the menu to view account settings -->
    <string name="tab_tray_menu_account_settings">Kontu-ezarpenak</string>
    <!-- Text shown in the menu to view tab settings -->
    <string name="tab_tray_menu_tab_settings">Fitxen ezarpenak</string>
    <!-- Text shown in the menu for closing all tabs -->
    <string name="tab_tray_menu_item_close">Itxi fitxa guztiak</string>
    <!-- Text shown in the multiselect menu for bookmarking selected tabs. -->
    <string name="tab_tray_multiselect_menu_item_bookmark">Egin laster-marka</string>
    <!-- Text shown in the multiselect menu for closing selected tabs. -->
    <string name="tab_tray_multiselect_menu_item_close">Itxi</string>
    <!-- Content description for tabs tray multiselect share button -->
    <string name="tab_tray_multiselect_share_content_description">Partekatu hautatutako fitxak</string>
    <!-- Content description for tabs tray multiselect menu -->
    <string name="tab_tray_multiselect_menu_content_description">Hautatutako fitxen menua</string>
    <!-- Content description (not visible, for screen readers etc.): Removes tab from collection button. Removes the selected tab from collection when pressed -->
    <string name="remove_tab_from_collection">Kendu fitxa bildumatik</string>
    <!-- Text for button to enter multiselect mode in tabs tray -->
    <string name="tabs_tray_select_tabs">Hautatu fitxak</string>
    <!-- Content description (not visible, for screen readers etc.): Close tab button. Closes the current session when pressed -->
    <string name="close_tab">Itxi fitxa</string>
    <!-- Content description (not visible, for screen readers etc.): Close tab <title> button. First parameter is tab title  -->
    <string name="close_tab_title">Itxi %s fitxa</string>
    <!-- Content description (not visible, for screen readers etc.): Opens the open tabs menu when pressed -->
    <string name="open_tabs_menu">Ireki fitxen menua</string>
    <!-- Open tabs menu item to save tabs to collection -->
    <string name="tabs_menu_save_to_collection1">Gorde fitxak bilduman</string>
    <!-- Text for the menu button to delete a collection -->
    <string name="collection_delete">Ezabatu bilduma</string>
    <!-- Text for the menu button to rename a collection -->
    <string name="collection_rename">Berrizendatu bilduma</string>
    <!-- Text for the button to open tabs of the selected collection -->
    <string name="collection_open_tabs">Ireki fitxak</string>


    <!-- Hint for adding name of a collection -->
    <string name="collection_name_hint">Bildumaren izena</string>
    <!-- Text for the menu button to rename a top site -->
    <string name="rename_top_site">Berrizendatu</string>
    <!-- Text for the menu button to remove a top site -->
    <string name="remove_top_site">Kendu</string>

    <!-- Text for the menu button to delete a top site from history -->
    <string name="delete_from_history">Ezabatu historiatik</string>
    <!-- Postfix for private WebApp titles, placeholder is replaced with app name -->
    <string name="pwa_site_controls_title_private">%1$s (modu pribatua)</string>

    <!-- History -->
    <!-- Text for the button to search all history -->
    <string name="history_search_1">Idatzi bilaketa-terminoak</string>
    <!-- Text for the button to clear all history -->
    <string name="history_delete_all">Ezabatu historia</string>
    <!-- Text for the snackbar to confirm that multiple browsing history items has been deleted -->
    <string name="history_delete_multiple_items_snackbar">Historia ezabatuta</string>
    <!-- Text for the snackbar to confirm that a single browsing history item has been deleted. The first parameter is the shortened URL of the deleted history item. -->
    <string name="history_delete_single_item_snackbar">%1$s ezabatuta</string>
    <!-- Context description text for the button to delete a single history item -->
    <string name="history_delete_item">Ezabatu</string>
    <!-- History multi select title in app bar
    The first parameter is the number of bookmarks selected -->
    <string name="history_multi_select_title">%1$d hautatuta</string>
    <!-- Text for the header that groups the history for today -->
    <string name="history_today">Gaur</string>
    <!-- Text for the header that groups the history for yesterday -->
    <string name="history_yesterday">Atzo</string>
    <!-- Text for the header that groups the history the past 7 days -->
    <string name="history_7_days">Azken 7 egunak</string>
    <!-- Text for the header that groups the history the past 30 days -->
    <string name="history_30_days">Azken 30 egunak</string>
    <!-- Text for the header that groups the history older than the last month -->
    <string name="history_older">Zaharragoa</string>
    <!-- Text shown when no history exists -->
    <string name="history_empty_message">Historiarik ez hemen</string>

    <!-- Downloads -->
    <!-- Text for the snackbar to confirm that multiple downloads items have been removed -->
    <string name="download_delete_multiple_items_snackbar_1">Deskargak kenduta</string>
    <!-- Text for the snackbar to confirm that a single download item has been removed. The first parameter is the name of the download item. -->
    <string name="download_delete_single_item_snackbar">%1$s kenduta</string>
    <!-- Text shown when no download exists -->
    <string name="download_empty_message_1">Deskargatutako fitxategirik ez</string>
    <!-- History multi select title in app bar
    The first parameter is the number of downloads selected -->
    <string name="download_multi_select_title">%1$d hautatuta</string>


    <!-- Text for the button to remove a single download item -->
    <string name="download_delete_item_1">Kendu</string>


    <!-- Crashes -->
    <!-- Title text displayed on the tab crash page. This first parameter is the name of the application (For example: Fenix) -->
    <string name="tab_crash_title_2">Sentitzen dugu. %1$s(e)k ezin du orri hori kargatu.</string>
    <!-- Send crash report checkbox text on the tab crash page -->
    <string name="tab_crash_send_report">Bidali hutsegite-txostena Mozillara</string>
    <!-- Close tab button text on the tab crash page -->
    <string name="tab_crash_close">Itxi fitxa</string>
    <!-- Restore tab button text on the tab crash page -->
    <string name="tab_crash_restore">Berreskuratu fitxa</string>

    <!-- Bookmarks -->
    <!-- Confirmation message for a dialog confirming if the user wants to delete the selected folder -->
    <string name="bookmark_delete_folder_confirmation_dialog">Ziur zaude karpeta hau ezabatu nahi duzula?</string>
    <!-- Confirmation message for a dialog confirming if the user wants to delete multiple items including folders. Parameter will be replaced by app name. -->
    <string name="bookmark_delete_multiple_folders_confirmation_dialog">%s(e)k hautatutako elementuak ezabatuko ditu</string>
    <!-- Text for the cancel button on delete bookmark dialog -->
    <string name="bookmark_delete_negative">Utzi</string>
    <!-- Screen title for adding a bookmarks folder -->
    <string name="bookmark_add_folder">Gehitu karpeta</string>
    <!-- Snackbar title shown after a bookmark has been created. -->
    <string name="bookmark_saved_snackbar">Laster-marka gordeta!</string>
    <!-- Snackbar edit button shown after a bookmark has been created. -->
    <string name="edit_bookmark_snackbar_action">EDITATU</string>
    <!-- Bookmark overflow menu edit button -->
    <string name="bookmark_menu_edit_button">Editatu</string>
    <!-- Bookmark overflow menu copy button -->
    <string name="bookmark_menu_copy_button">Kopiatu</string>
    <!-- Bookmark overflow menu share button -->
    <string name="bookmark_menu_share_button">Partekatu</string>
    <!-- Bookmark overflow menu open in new tab button -->
    <string name="bookmark_menu_open_in_new_tab_button">Ireki fitxa berrian</string>
    <!-- Bookmark overflow menu open in private tab button -->
    <string name="bookmark_menu_open_in_private_tab_button">Ireki fitxa pribatuan</string>
    <!-- Bookmark overflow menu open all in tabs button -->
    <string name="bookmark_menu_open_all_in_tabs_button">Ireki guztiak fitxa berrietan</string>
    <!-- Bookmark overflow menu open all in private tabs button -->
    <string name="bookmark_menu_open_all_in_private_tabs_button">Ireki guztiak fitxa pribatuetan</string>
    <!-- Bookmark overflow menu delete button -->
    <string name="bookmark_menu_delete_button">Ezabatu</string>
    <!--Bookmark overflow menu save button -->
    <string name="bookmark_menu_save_button">Gorde</string>
    <!-- Bookmark multi select title in app bar
     The first parameter is the number of bookmarks selected -->
    <string name="bookmarks_multi_select_title">%1$d hautatuta</string>
    <!-- Bookmark editing screen title -->
    <string name="edit_bookmark_fragment_title">Editatu laster-marka</string>
    <!-- Bookmark folder editing screen title -->
    <string name="edit_bookmark_folder_fragment_title">Editatu karpeta</string>
    <!-- Bookmark sign in button message -->
    <string name="bookmark_sign_in_button">Hasi saioa sinkronizatutako laster-markak ikusteko</string>
    <!-- Bookmark URL editing field label -->
    <string name="bookmark_url_label">URLa</string>
    <!-- Bookmark FOLDER editing field label -->
    <string name="bookmark_folder_label">KARPETA</string>
    <!-- Bookmark NAME editing field label -->
    <string name="bookmark_name_label">IZENA</string>
    <!-- Bookmark add folder screen title -->
    <string name="bookmark_add_folder_fragment_label">Gehitu karpeta</string>
    <!-- Bookmark select folder screen title -->
    <string name="bookmark_select_folder_fragment_label">Hautatu karpeta</string>
    <!-- Bookmark editing error missing title -->
    <string name="bookmark_empty_title_error">Izenburua eduki behar du</string>
    <!-- Bookmark editing error missing or improper URL -->
    <string name="bookmark_invalid_url_error">URL baliogabea</string>
    <!-- Bookmark screen message for empty bookmarks folder -->
    <string name="bookmarks_empty_message">Laster-markarik ez hemen</string>
    <!-- Bookmark snackbar message on deletion
     The first parameter is the host part of the URL of the bookmark deleted, if any -->
    <string name="bookmark_deletion_snackbar_message">%1$s ezabatuta</string>
    <!-- Bookmark snackbar message on deleting multiple bookmarks not including folders-->
    <string name="bookmark_deletion_multiple_snackbar_message_2">Laster-markak ezabatuta</string>
    <!-- Bookmark snackbar message on deleting multiple bookmarks including folders-->
    <string name="bookmark_deletion_multiple_snackbar_message_3">Hautatutako karpetak ezabatzen</string>
    <!-- Bookmark undo button for deletion snackbar action -->
    <string name="bookmark_undo_deletion">DESEGIN</string>

    <!-- Text for the button to search all bookmarks -->
    <string name="bookmark_search">Idatzi bilaketa-terminoak</string>

    <!-- Site Permissions -->
    <!-- Button label that take the user to the Android App setting -->
    <string name="phone_feature_go_to_settings">Joan ezarpenetara</string>

    <!-- Content description (not visible, for screen readers etc.): Quick settings sheet
        to give users access to site specific information / settings. For example:
        Secure settings status and a button to modify site permissions -->
    <string name="quick_settings_sheet">Ezarpenen orri bizkorra</string>
    <!-- Label that indicates that this option it the recommended one -->
    <string name="phone_feature_recommended">Gomendatua</string>
    <!-- Button label for clearing all the information of site permissions-->
    <string name="clear_permissions">Garbitu baimenak</string>
    <!-- Text for the OK button on Clear permissions dialog -->
    <string name="clear_permissions_positive">Ados</string>
    <!-- Text for the cancel button on Clear permissions dialog -->
    <string name="clear_permissions_negative">Utzi</string>
    <!-- Button label for clearing a site permission-->
    <string name="clear_permission">Garbitu baimena</string>
    <!-- Text for the OK button on Clear permission dialog -->
    <string name="clear_permission_positive">Ados</string>
    <!-- Text for the cancel button on Clear permission dialog -->
    <string name="clear_permission_negative">Utzi</string>
    <!-- Button label for clearing all the information on all sites-->
    <string name="clear_permissions_on_all_sites">Garbitu gune guztietako baimenak</string>
    <!-- Preference for altering video and audio autoplay for all websites -->
    <string name="preference_browser_feature_autoplay">Erreprodukzio automatikoa</string>
    <!-- Preference for altering the camera access for all websites -->
    <string name="preference_phone_feature_camera">Kamera</string>
    <!-- Preference for altering the microphone access for all websites -->
    <string name="preference_phone_feature_microphone">Mikrofonoa</string>
    <!-- Preference for altering the location access for all websites -->
    <string name="preference_phone_feature_location">Kokapena</string>
    <!-- Preference for altering the notification access for all websites -->
    <string name="preference_phone_feature_notification">Jakinarazpena</string>
    <!-- Preference for altering the persistent storage access for all websites -->
    <string name="preference_phone_feature_persistent_storage">Biltegiratze iraunkorra</string>
    <!-- Preference for altering the storage access setting for all websites -->
    <string name="preference_phone_feature_cross_origin_storage_access">Guneen arteko cookieak</string>
    <!-- Preference for altering the EME access for all websites -->
    <string name="preference_phone_feature_media_key_system_access">DRM bidez kontrolatutako edukia</string>
    <!-- Label that indicates that a permission must be asked always -->
    <string name="preference_option_phone_feature_ask_to_allow">Galdetu baimentzeko</string>
    <!-- Label that indicates that a permission must be blocked -->
    <string name="preference_option_phone_feature_blocked">Blokeatuta</string>
    <!-- Label that indicates that a permission must be allowed -->
    <string name="preference_option_phone_feature_allowed">Baimenduta</string>
    <!--Label that indicates a permission is by the Android OS-->
    <string name="phone_feature_blocked_by_android">Androidek blokeatuta</string>
    <!-- Preference for showing a list of websites that the default configurations won't apply to them -->
    <string name="preference_exceptions">Salbuespenak</string>

    <!-- Summary of tracking protection preference if tracking protection is set to off -->
    <string name="tracking_protection_off">Desaktibatuta</string>

    <!-- Summary of tracking protection preference if tracking protection is set to standard -->
    <string name="tracking_protection_standard">Oinarrizkoa</string>
    <!-- Summary of tracking protection preference if tracking protection is set to strict -->
    <string name="tracking_protection_strict">Zorrotza</string>
    <!-- Summary of tracking protection preference if tracking protection is set to custom -->
    <string name="tracking_protection_custom">Pertsonalizatua</string>
    <!-- Label for global setting that indicates that all video and audio autoplay is allowed -->
    <string name="preference_option_autoplay_allowed2">Baimendu audioa eta bideoa</string>
    <!-- Label for site specific setting that indicates that all video and audio autoplay is allowed -->
    <string name="quick_setting_option_autoplay_allowed">Baimendu audioa eta bideoa</string>
    <!-- Label that indicates that video and audio autoplay is only allowed over Wi-Fi -->
    <string name="preference_option_autoplay_allowed_wifi_only2">Blokeatu audioa eta bideoa datu mugikorretan soilik</string>
    <!-- Subtext that explains 'autoplay on Wi-Fi only' option -->
    <string name="preference_option_autoplay_allowed_wifi_subtext">Audioa eta bideoa WiFi bidez erreproduzituko dira soilik</string>
    <!-- Label for global setting that indicates that video autoplay is allowed, but audio autoplay is blocked -->
    <string name="preference_option_autoplay_block_audio2">Blokeatu audioa soilik</string>
    <!-- Label for site specific setting that indicates that video autoplay is allowed, but audio autoplay is blocked -->
    <string name="quick_setting_option_autoplay_block_audio">Blokeatu audioa soilik</string>
    <!-- Label for global setting that indicates that all video and audio autoplay is blocked -->
    <string name="preference_option_autoplay_blocked3">Blokeatu audioa eta bideoa</string>
    <!-- Label for site specific setting that indicates that all video and audio autoplay is blocked -->
    <string name="quick_setting_option_autoplay_blocked">Blokeatu audioa eta bideoa</string>
    <!-- Summary of delete browsing data on quit preference if it is set to on -->
    <string name="delete_browsing_data_quit_on">Aktibatuta</string>
    <!-- Summary of delete browsing data on quit preference if it is set to off -->
    <string name="delete_browsing_data_quit_off">Desaktibatuta</string>

    <!-- Summary of studies preference if it is set to on -->
    <string name="studies_on">Aktibatuta</string>
    <!-- Summary of studies data on quit preference if it is set to off -->
    <string name="studies_off">Desaktibatuta</string>

    <!-- Collections -->
    <!-- Collections header on home fragment -->
    <string name="collections_header">Bildumak</string>
    <!-- Content description (not visible, for screen readers etc.): Opens the collection menu when pressed -->
    <string name="collection_menu_button_content_description">Bildumaren menua</string>
    <!-- Label to describe what collections are to a new user without any collections -->
    <string name="no_collections_description2">Bildu zure interesekoa dena.\nMultzokatu antzerako bilaketak, guneak eta fitxak geroago sarbide zuzena izateko.</string>
    <!-- Title for the "select tabs" step of the collection creator -->
    <string name="create_collection_select_tabs">Hautatu fitxak</string>
    <!-- Title for the "select collection" step of the collection creator -->
    <string name="create_collection_select_collection">Hautatu bilduma</string>
    <!-- Title for the "name collection" step of the collection creator -->
    <string name="create_collection_name_collection">Izendatu bilduma</string>
    <!-- Button to add new collection for the "select collection" step of the collection creator -->
    <string name="create_collection_add_new_collection">Gehitu bilduma berria</string>
    <!-- Button to select all tabs in the "select tabs" step of the collection creator -->
    <string name="create_collection_select_all">Hautatu denak</string>
    <!-- Button to deselect all tabs in the "select tabs" step of the collection creator -->
    <string name="create_collection_deselect_all">Desautatu denak</string>
    <!-- Text to prompt users to select the tabs to save in the "select tabs" step of the collection creator -->
    <string name="create_collection_save_to_collection_empty">Hautatu gorde beharreko fitxak</string>
    <!-- Text to show users how many tabs they have selected in the "select tabs" step of the collection creator.
     %d is a placeholder for the number of tabs selected. -->
    <string name="create_collection_save_to_collection_tabs_selected">%d fitxa hautatuta</string>
    <!-- Text to show users they have one tab selected in the "select tabs" step of the collection creator.
    %d is a placeholder for the number of tabs selected. -->
    <string name="create_collection_save_to_collection_tab_selected">Fitxa %d hautatuta</string>
    <!-- Text shown in snackbar when multiple tabs have been saved in a collection -->
    <string name="create_collection_tabs_saved">Fitxak gordeta!</string>
    <!-- Text shown in snackbar when one or multiple tabs have been saved in a new collection -->
    <string name="create_collection_tabs_saved_new_collection">Bilduma gordeta!</string>
    <!-- Text shown in snackbar when one tab has been saved in a collection -->
    <string name="create_collection_tab_saved">Fitxa gordeta!</string>
    <!-- Content description (not visible, for screen readers etc.): button to close the collection creator -->
    <string name="create_collection_close">Itxi</string>
    <!-- Button to save currently selected tabs in the "select tabs" step of the collection creator-->
    <string name="create_collection_save">Gorde</string>

    <!-- Snackbar action to view the collection the user just created or updated -->
    <string name="create_collection_view">Ikusi</string>

    <!-- Text for the OK button from collection dialogs -->
    <string name="create_collection_positive">Ados</string>
    <!-- Text for the cancel button from collection dialogs -->
    <string name="create_collection_negative">Utzi</string>

    <!-- Default name for a new collection in "name new collection" step of the collection creator. %d is a placeholder for the number of collections-->
    <string name="create_collection_default_name">%d. bilduma</string>

    <!-- Share -->
    <!-- Share screen header -->
    <string name="share_header_2">Partekatu</string>
    <!-- Content description (not visible, for screen readers etc.):
        "Share" button. Opens the share menu when pressed. -->
    <string name="share_button_content_description">Partekatu</string>
    <!-- Text for the Save to PDF feature in the share menu -->
    <string name="share_save_to_pdf">Gorde PDF gisa</string>
    <!-- Text for error message when generating a PDF file Text. -->
    <string name="unable_to_save_to_pdf_error">Ezin da PDFa sortu</string>
    <!-- Text for standard error snackbar dismiss button. -->
    <string name="standard_snackbar_error_dismiss">Baztertu</string>
    <!-- Text for error message when printing a page and it fails. -->
    <string name="unable_to_print_page_error">Ezin da orria inprimatu</string>
    <!-- Text for the print feature in the share and browser menu -->
    <string name="menu_print">Inprimatu</string>
    <!-- Sub-header in the dialog to share a link to another sync device -->
    <string name="share_device_subheader">Bidali gailura</string>
    <!-- Sub-header in the dialog to share a link to an app from the full list -->
    <string name="share_link_all_apps_subheader">Ekintza guztiak</string>
    <!-- Sub-header in the dialog to share a link to an app from the most-recent sorted list -->
    <string name="share_link_recent_apps_subheader">Erabilitako azkenak</string>
    <!-- Text for the copy link action in the share screen. -->
    <string name="share_copy_link_to_clipboard">Kopiatu arbelean</string>
    <!-- Toast shown after copying link to clipboard -->
    <string name="toast_copy_link_to_clipboard">Arbelean kopiatuta</string>
    <!-- An option from the share dialog to sign into sync -->
    <string name="sync_sign_in">Hasi saioa Sync-en</string>
     <!-- An option from the three dot menu to sync and save data -->
    <string name="sync_menu_sync_and_save_data">Sinkronizatu eta gorde datuak</string>
    <!-- An option from the share dialog to send link to all other sync devices -->
    <string name="sync_send_to_all">Bidali gailu guztietara</string>
    <!-- An option from the share dialog to reconnect to sync -->
    <string name="sync_reconnect">Birkonektatu Sync-era</string>
    <!-- Text displayed when sync is offline and cannot be accessed -->
    <string name="sync_offline">Deskonektatuta</string>
    <!-- An option to connect additional devices -->
    <string name="sync_connect_device">Konektatu beste gailu bat</string>
    <!-- The dialog text shown when additional devices are not available -->
    <string name="sync_connect_device_dialog">Fitxa bat bidaltzeko, hasi saioa Firefoxen gutxienez beste gailu batean.</string>
    <!-- Confirmation dialog button -->
    <string name="sync_confirmation_button">Ulertuta</string>

    <!-- Share error message -->
    <string name="share_error_snackbar">Ezin da aplikazio honetara partekatu</string>
    <!-- Add new device screen title -->
    <string name="sync_add_new_device_title">Bidali gailura</string>
    <!-- Text for the warning message on the Add new device screen -->
    <string name="sync_add_new_device_message">Konektatutako gailurik ez</string>
    <!-- Text for the button to learn about sending tabs -->
    <string name="sync_add_new_device_learn_button">Fitxak bidaltzeari buruzko argibide gehiago…</string>
    <!-- Text for the button to connect another device -->
    <string name="sync_add_new_device_connect_button">Konektatu beste gailu bat…</string>

    <!-- Notifications -->
    <!-- Text shown in the notification that pops up to remind the user that a private browsing session is active. -->
    <string name="notification_pbm_delete_text_2">Itxi fitxa pribatuak</string>

    <!-- Text shown in the notification that pops up to remind the user that a private browsing session is active for Android 14+ -->
    <string name="notification_erase_title_android_14">Itxi fitxa pribatuak?</string>
    <string name="notification_erase_text_android_14">Sakatu edo pasatu zeharka jakinarazpen hau fitxa pribatuak ixteko.</string>

    <!-- Name of the marketing notification channel. Displayed in the "App notifications" system settings for the app -->
    <string name="notification_marketing_channel_name">Marketina</string>

    <!-- Title shown in the notification that pops up to remind the user to set fenix as default browser.
    The app name is in the text, due to limitations with localizing Nimbus experiments -->
    <string name="nimbus_notification_default_browser_title" tools:ignore="UnusedResources">Firefox azkarra eta pribatua da</string>
    <!-- Text shown in the notification that pops up to remind the user to set fenix as default browser.
    The app name is in the text, due to limitations with localizing Nimbus experiments -->
    <string name="nimbus_notification_default_browser_text" tools:ignore="UnusedResources">Egizu Firefox zure nabigatzaile lehenetsia</string>
    <!-- Title shown in the notification that pops up to re-engage the user -->
    <string name="notification_re_engagement_title">Probatu nabigatze pribatua</string>
    <!-- Text shown in the notification that pops up to re-engage the user.
    %1$s is a placeholder that will be replaced by the app name. -->
    <string name="notification_re_engagement_text">Nabigatu cookie edo historiarik gorde gabe %1$s(e)n</string>

    <!-- Title A shown in the notification that pops up to re-engage the user -->
    <string name="notification_re_engagement_A_title">Nabigatu lorratzik utzi gabe</string>

    <!-- Text A shown in the notification that pops up to re-engage the user.
    %1$s is a placeholder that will be replaced by the app name. -->
    <string name="notification_re_engagement_A_text">%1$s(e)n nabigatze pribatuak ez du zure informaziorik gordetzen.</string>
    <!-- Title B shown in the notification that pops up to re-engage the user -->
    <string name="notification_re_engagement_B_title">Hasi zure lehenengo bilaketarekin</string>
    <!-- Text B shown in the notification that pops up to re-engage the user -->
    <string name="notification_re_engagement_B_text">Bilatu inguruko zerbait. Edo aurkitu zerbait dibertigarria.</string>

    <!-- Survey -->
    <!-- Text shown in the fullscreen message that pops up to ask user to take a short survey.
    The app name is in the text, due to limitations with localizing Nimbus experiments -->
    <string name="nimbus_survey_message_text">Lagundu Firefox hobetzen inkesta txiki bat betez.</string>
    <!-- Preference for taking the short survey. -->
    <string name="preferences_take_survey">Bete inkesta</string>
    <!-- Preference for not taking the short survey. -->
    <string name="preferences_not_take_survey">Ez, eskerrik asko</string>

    <!-- Snackbar -->
    <!-- Text shown in snackbar when user deletes a collection -->
    <string name="snackbar_collection_deleted">Bilduma ezabatuta</string>
    <!-- Text shown in snackbar when user renames a collection -->
    <string name="snackbar_collection_renamed">Bilduma berrizendatuta</string>
    <!-- Text shown in snackbar when user closes a tab -->
    <string name="snackbar_tab_closed">Fitxa itxita</string>
    <!-- Text shown in snackbar when user closes all tabs -->
    <string name="snackbar_tabs_closed">Fitxak itxita</string>
    <!-- Text shown in snackbar when user bookmarks a list of tabs -->
    <string name="snackbar_message_bookmarks_saved">Laster-markak gordeta!</string>
    <!-- Text shown in snackbar when user adds a site to shortcuts -->
    <string name="snackbar_added_to_shortcuts">Lasterbideetara gehituta!</string>
    <!-- Text shown in snackbar when user closes a private tab -->
    <string name="snackbar_private_tab_closed">Fitxa pribatua itxita</string>
    <!-- Text shown in snackbar when user closes all private tabs -->
    <string name="snackbar_private_tabs_closed">Fitxa pribatuak itxita</string>
    <!-- Text shown in snackbar when user erases their private browsing data -->
    <string name="snackbar_private_data_deleted">Nabigatze pribatuko datuak ezabatuta</string>
    <!-- Text shown in snackbar to undo deleting a tab, top site or collection -->
    <string name="snackbar_deleted_undo">DESEGIN</string>
    <!-- Text shown in snackbar when user removes a top site -->
    <string name="snackbar_top_site_removed">Gunea kenduta</string>
    <!-- QR code scanner prompt which appears after scanning a code, but before navigating to it
        First parameter is the name of the app, second parameter is the URL or text scanned-->
    <string name="qr_scanner_confirmation_dialog_message">Baimendu %1$s aplikazioari %2$s irekitzea</string>
    <!-- QR code scanner prompt dialog positive option to allow navigation to scanned link -->
    <string name="qr_scanner_dialog_positive">BAIMENDU</string>
    <!-- QR code scanner prompt dialog positive option to deny navigation to scanned link -->
    <string name="qr_scanner_dialog_negative">UKATU</string>
    <!-- QR code scanner prompt dialog error message shown when a hostname does not contain http or https. -->
    <string name="qr_scanner_dialog_invalid">Web helbidea ez da baliozkoa.</string>
    <!-- QR code scanner prompt dialog positive option when there is an error -->
    <string name="qr_scanner_dialog_invalid_ok">Ados</string>
    <!-- Tab collection deletion prompt dialog message. Placeholder will be replaced with the collection name -->
    <string name="tab_collection_dialog_message">Ziur zaude %1$s bilduma ezabatu nahi duzula?</string>
    <!-- Collection and tab deletion prompt dialog message. This will show when the last tab from a collection is deleted -->
    <string name="delete_tab_and_collection_dialog_message">Fitxa hau ezabatzean bilduma osoa ere ezabatu egingo da. Uneoro sor ditzakezu bildumak.</string>
    <!-- Collection and tab deletion prompt dialog title. Placeholder will be replaced with the collection name. This will show when the last tab from a collection is deleted -->
    <string name="delete_tab_and_collection_dialog_title">%1$s ezabatu?</string>
    <!-- Tab collection deletion prompt dialog option to delete the collection -->
    <string name="tab_collection_dialog_positive">Ezabatu</string>
    <!-- Text displayed in a notification when the user enters full screen mode -->
    <string name="full_screen_notification">Pantaila osoko moduan sartzen</string>
    <!-- Message for copying the URL via long press on the toolbar -->
    <string name="url_copied">URLa kopiatuta</string>

    <!-- Sample text for accessibility font size -->
    <string name="accessibility_text_size_sample_text_1">Adibide-testua da hau. Ezarpen honekin tamaina handiagotu edo txikiagotzean testua nola agertuko den erakusteko dago hemen.</string>
    <!-- Summary for Accessibility Text Size Scaling Preference -->
    <string name="preference_accessibility_text_size_summary">Handiagotu edo txikiagotu webguneetako testua</string>
    <!-- Title for Accessibility Text Size Scaling Preference -->
    <string name="preference_accessibility_font_size_title">Letra-tamaina</string>

    <!-- Title for Accessibility Text Automatic Size Scaling Preference -->
    <string name="preference_accessibility_auto_size_2">Letra-tamaina automatikoa</string>
    <!-- Summary for Accessibility Text Automatic Size Scaling Preference -->
    <string name="preference_accessibility_auto_size_summary">Letra-tamaina zure Androideko ezarpenekin bat etorriko da. Desgaitu letra-tamaina hemen kudeatzeko.</string>

    <!-- Title for the Delete browsing data preference -->
    <string name="preferences_delete_browsing_data">Ezabatu nabigatze-datuak</string>
    <!-- Title for the tabs item in Delete browsing data -->
    <string name="preferences_delete_browsing_data_tabs_title_2">Irekitako fitxak</string>
    <!-- Subtitle for the tabs item in Delete browsing data, parameter will be replaced with the number of open tabs -->
    <string name="preferences_delete_browsing_data_tabs_subtitle">%d fitxa</string>
    <!-- Title for the data and history items in Delete browsing data -->
    <!-- Title for the history item in Delete browsing data -->
    <string name="preferences_delete_browsing_data_browsing_history_title">Nabigatze-historia</string>
    <!-- Subtitle for the data and history items in delete browsing data, parameter will be replaced with the
        number of history items the user has -->
    <string name="preferences_delete_browsing_data_browsing_data_subtitle">%d helbide</string>
    <!-- Title for the cookies and site data items in Delete browsing data -->
    <string name="preferences_delete_browsing_data_cookies_and_site_data">Cookieak eta guneetako datuak</string>
    <!-- Subtitle for the cookies item in Delete browsing data -->
    <string name="preferences_delete_browsing_data_cookies_subtitle">Webgune gehienetan saioa amaituko duzu</string>
    <!-- Title for the cached images and files item in Delete browsing data -->
    <string name="preferences_delete_browsing_data_cached_files">Cachean gordetako argazki eta fitxategiak</string>
    <!-- Subtitle for the cached images and files item in Delete browsing data -->
    <string name="preferences_delete_browsing_data_cached_files_subtitle">Biltegiratze tokia libratzen du</string>
    <!-- Title for the site permissions item in Delete browsing data -->
    <string name="preferences_delete_browsing_data_site_permissions">Gunearen baimenak</string>
    <!-- Title for the downloads item in Delete browsing data -->
    <string name="preferences_delete_browsing_data_downloads">Deskargak</string>
    <!-- Text for the button to delete browsing data -->
    <string name="preferences_delete_browsing_data_button">Ezabatu nabigatze-datuak</string>

    <!-- Title for the Delete browsing data on quit preference -->
    <string name="preferences_delete_browsing_data_on_quit">Ezabatu nabigatze-datuak irteterakoan</string>
    <!-- Summary for the Delete browsing data on quit preference. "Quit" translation should match delete_browsing_data_on_quit_action translation. -->
    <string name="preference_summary_delete_browsing_data_on_quit_2">Nabigatze-datuak automatikoki ezabatzen ditu menu nagusian \&quot;Irten\&quot; hautatzerakoan</string>
    <!-- Action item in menu for the Delete browsing data on quit feature -->
    <string name="delete_browsing_data_on_quit_action">Irten</string>

    <!-- Title text of a delete browsing data dialog. -->
    <string name="delete_history_prompt_title">Ezabatu beharreko denbora-tartea</string>
    <!-- Body text of a delete browsing data dialog. -->
    <string name="delete_history_prompt_body" moz:RemovedIn="130" tools:ignore="UnusedResources">Historia (beste gailuetatik sinkronizatutakoa barne), cookieak eta bestelako nabigazio-datuak ezabatzen ditu.</string>
    <!-- Body text of a delete browsing data dialog. -->
    <string name="delete_history_prompt_body_2">Historia kentzen du (beste gailuetatik sinkronizatutako historia ere bai)</string>
    <!-- Radio button in the delete browsing data dialog to delete history items for the last hour. -->
    <string name="delete_history_prompt_button_last_hour">Azken ordua</string>
    <!-- Radio button in the delete browsing data dialog to delete history items for today and yesterday. -->
    <string name="delete_history_prompt_button_today_and_yesterday">Gaur eta atzo</string>
    <!-- Radio button in the delete browsing data dialog to delete all history. -->
    <string name="delete_history_prompt_button_everything">Guztia</string>

    <!-- Dialog message to the user asking to delete browsing data. Parameter will be replaced by app name. -->
    <string name="delete_browsing_data_prompt_message_3">%s(e)k hautatutako nabigazio datuak ezabatuko ditu.</string>
    <!-- Text for the cancel button for the data deletion dialog -->
    <string name="delete_browsing_data_prompt_cancel">Utzi</string>
    <!-- Text for the allow button for the data deletion dialog -->
    <string name="delete_browsing_data_prompt_allow">Ezabatu</string>
    <!-- Text for the snackbar confirmation that the data was deleted -->
    <string name="preferences_delete_browsing_data_snackbar">Nabigatze-datuak ezabatuta</string>

    <!-- Text for the snackbar to show the user that the deletion of browsing data is in progress -->
    <string name="deleting_browsing_data_in_progress">Nabigatze-datuak ezabatzen…</string>

    <!-- Dialog message to the user asking to delete all history items inside the opened group. Parameter will be replaced by a history group name. -->
    <string name="delete_all_history_group_prompt_message">Ezabatu &quot;%s&quot; taldeko gune guztiak?</string>
    <!-- Text for the cancel button for the history group deletion dialog -->
    <string name="delete_history_group_prompt_cancel">Utzi</string>
    <!-- Text for the allow button for the history group dialog -->
    <string name="delete_history_group_prompt_allow">Ezabatu</string>
    <!-- Text for the snackbar confirmation that the history group was deleted -->
    <string name="delete_history_group_snackbar">Taldea ezabatuta</string>

    <!-- Onboarding -->
    <!-- text to display in the snackbar once account is signed-in -->
    <string name="onboarding_firefox_account_sync_is_on">Sinkronizazioa aktibo dago</string>

    <!-- Onboarding theme -->
    <!-- Text shown in snackbar when multiple tabs have been sent to device -->
    <string name="sync_sent_tabs_snackbar">Fitxak bidalita!</string>
    <!-- Text shown in snackbar when one tab has been sent to device  -->
    <string name="sync_sent_tab_snackbar">Fitxa bidalita!</string>
    <!-- Text shown in snackbar when sharing tabs failed  -->
    <string name="sync_sent_tab_error_snackbar">Ezin da bidali</string>
    <!-- Text shown in snackbar for the "retry" action that the user has after sharing tabs failed -->
    <string name="sync_sent_tab_error_snackbar_action">SAIATU BERRIRO</string>
    <!-- Title of QR Pairing Fragment -->
    <string name="sync_scan_code">Eskaneatu kodea</string>
    <!-- Instructions on how to access pairing -->
    <string name="sign_in_instructions"><![CDATA[Ireki Firefox zure ordenagailuan eta zoaz <b>https://firefox.com/pair</b> helbidera]]></string>
    <!-- Text shown for sign in pairing when ready -->
    <string name="sign_in_ready_for_scan">Eskaneatzeko prest</string>
    <!-- Text shown for settings option for sign with pairing -->
    <string name="sign_in_with_camera">Hasi saioa zure kamerarekin</string>
    <!-- Text shown for settings option for sign with email -->
    <string name="sign_in_with_email">Erabili helbide elektronikoa horren ordez</string>
    <!-- Text shown for settings option for create new account text.'Firefox' intentionally hardcoded here.-->
    <string name="sign_in_create_account_text"><![CDATA[Ez daukazu konturik? <u>Sortu kontua</u> Firefox gailuen artean sinkronizatzeko.]]></string>
    <!-- Text shown in confirmation dialog to sign out of account. The first parameter is the name of the app (e.g. Firefox Preview) -->
    <string name="sign_out_confirmation_message_2">%s(e)k zure kontuarekin sinkronizatzeari utziko dio baina ez du gailu honetako zure nabigatze-daturik ezabatuko.</string>
    <!-- Option to continue signing out of account shown in confirmation dialog to sign out of account -->
    <string name="sign_out_disconnect">Deskonektatu</string>
    <!-- Option to cancel signing out shown in confirmation dialog to sign out of account -->
    <string name="sign_out_cancel">Utzi</string>
    <!-- Error message snackbar shown after the user tried to select a default folder which cannot be altered -->
    <string name="bookmark_cannot_edit_root">Ezin dira karpeta lehenetsiak editatu</string>

    <!-- Enhanced Tracking Protection -->
    <!-- Link displayed in enhanced tracking protection panel to access tracking protection settings -->
    <string name="etp_settings">Babesaren ezarpenak</string>
    <!-- Preference title for enhanced tracking protection settings -->
    <string name="preference_enhanced_tracking_protection">Jarraipenaren babes hobetua</string>
    <!-- Preference summary for enhanced tracking protection settings on/off switch -->
    <string name="preference_enhanced_tracking_protection_summary">Orain cookien erabateko babesarekin, guneen arteko jarraipen-elementuetarako gure oztopo boteretsuena.</string>
    <!-- Description of enhanced tracking protection. The parameter is the name of the application (For example: Firefox Fenix) -->
    <string name="preference_enhanced_tracking_protection_explanation_2">Lineako zure jardueraren jarraipena egiten duten elementu ohikoenetatik babesten zaitu %s(e)k.</string>
    <!-- Text displayed that links to website about enhanced tracking protection -->
    <string name="preference_enhanced_tracking_protection_explanation_learn_more">Argibide gehiago</string>
    <!-- Preference for enhanced tracking protection for the standard protection settings -->
    <string name="preference_enhanced_tracking_protection_standard_default_1">Oinarrizkoa (lehenetsia)</string>
    <!-- Preference description for enhanced tracking protection for the standard protection settings -->
    <string name="preference_enhanced_tracking_protection_standard_description_5">Orriak ohi bezala kargatuko dira baina jarraipen-elementu gutxiago blokeatuko dira.</string>
    <!--  Accessibility text for the Standard protection information icon  -->
    <string name="preference_enhanced_tracking_protection_standard_info_button">Jarraipenaren oinarrizko babesak blokeatzen duena</string>
    <!-- Preference for enhanced tracking protection for the strict protection settings -->
    <string name="preference_enhanced_tracking_protection_strict">Zorrotza</string>
    <!-- Preference description for enhanced tracking protection for the strict protection settings -->
    <string name="preference_enhanced_tracking_protection_strict_description_4">Jarraipenaren babes sendoagoa eta errendimendu hobea baina baliteke zenbait gune ondo ez ibiltzea.</string>
    <!--  Accessibility text for the Strict protection information icon  -->
    <string name="preference_enhanced_tracking_protection_strict_info_button">Jarraipenaren babes zorrotzak blokeatzen duena</string>
    <!-- Preference for enhanced tracking protection for the custom protection settings -->
    <string name="preference_enhanced_tracking_protection_custom">Pertsonalizatua</string>
    <!-- Preference description for enhanced tracking protection for the strict protection settings -->
    <string name="preference_enhanced_tracking_protection_custom_description_2">Aukeratu blokeatu beharreko jarraipen-elementu eta scriptak.</string>
    <!--  Accessibility text for the Strict protection information icon  -->
    <string name="preference_enhanced_tracking_protection_custom_info_button">Jarraipenaren babes pertsonalizatuak blokeatzen duena</string>
    <!-- Header for categories that are being blocked by current Enhanced Tracking Protection settings -->
    <!-- Preference for enhanced tracking protection for the custom protection settings for cookies-->
    <string name="preference_enhanced_tracking_protection_custom_cookies">Cookieak</string>
    <!-- Option for enhanced tracking protection for the custom protection settings for cookies-->
    <string name="preference_enhanced_tracking_protection_custom_cookies_1">Guneen arteko eta sare sozialetako jarraipen-elementuak</string>
    <!-- Option for enhanced tracking protection for the custom protection settings for cookies-->
    <string name="preference_enhanced_tracking_protection_custom_cookies_2">Bisitatu gabeko guneetako cookieak</string>
    <!-- Option for enhanced tracking protection for the custom protection settings for cookies-->
    <string name="preference_enhanced_tracking_protection_custom_cookies_3">Hirugarrenen cookie guztiak (webguneak apur litzake)</string>
    <!-- Option for enhanced tracking protection for the custom protection settings for cookies-->
    <string name="preference_enhanced_tracking_protection_custom_cookies_4">Cookie guztiak (webguneak apurtuko ditu)</string>
    <!-- Option for enhanced tracking protection for the custom protection settings for cookies-->
    <string name="preference_enhanced_tracking_protection_custom_cookies_5">Isolatu guneen arteko cookieak</string>
    <!-- Preference for Global Privacy Control for the custom privacy settings for Global Privacy Control. '&amp;' is replaced with the ampersand symbol: &-->
    <string name="preference_enhanced_tracking_protection_custom_global_privacy_control">Esan webguneei nire datuak ez partekatzeko edo saltzeko</string>
    <!-- Preference for enhanced tracking protection for the custom protection settings for tracking content -->
    <string name="preference_enhanced_tracking_protection_custom_tracking_content">Edukiaren jarraipena</string>
    <!-- Option for enhanced tracking protection for the custom protection settings for tracking content-->
    <string name="preference_enhanced_tracking_protection_custom_tracking_content_1">Fitxa guztietan</string>
    <!-- Option for enhanced tracking protection for the custom protection settings for tracking content-->
    <string name="preference_enhanced_tracking_protection_custom_tracking_content_2">Fitxa pribatuetan soilik</string>
    <!-- Preference for enhanced tracking protection for the custom protection settings -->
    <string name="preference_enhanced_tracking_protection_custom_cryptominers">Kriptomeatzariak</string>
    <!-- Preference for enhanced tracking protection for the custom protection settings -->
    <string name="preference_enhanced_tracking_protection_custom_fingerprinters">Hatz-marka bidezko jarraipena</string>
    <!-- Button label for navigating to the Enhanced Tracking Protection details -->
    <string name="enhanced_tracking_protection_details">Xehetasunak</string>
    <!-- Header for categories that are being being blocked by current Enhanced Tracking Protection settings -->
    <string name="enhanced_tracking_protection_blocked">Blokeatuta</string>
    <!-- Header for categories that are being not being blocked by current Enhanced Tracking Protection settings -->
    <string name="enhanced_tracking_protection_allowed">Baimenduta</string>
    <!-- Category of trackers (social media trackers) that can be blocked by Enhanced Tracking Protection -->
    <string name="etp_social_media_trackers_title">Sare sozialetako jarraipen-elementuak</string>
    <!-- Description of social media trackers that can be blocked by Enhanced Tracking Protection -->
    <string name="etp_social_media_trackers_description">Sare sozialek zure webeko jardueraren jarraipena egiteko ahalmena mugatzen du.</string>
    <!-- Category of trackers (cross-site tracking cookies) that can be blocked by Enhanced Tracking Protection -->
    <string name="etp_cookies_title">Guneen arteko cookie jarraipen-egileak</string>
    <!-- Category of trackers (cross-site tracking cookies) that can be blocked by Enhanced Tracking Protection -->
    <string name="etp_cookies_title_2">Guneen arteko cookieak</string>
    <!-- Description of cross-site tracking cookies that can be blocked by Enhanced Tracking Protection -->
    <string name="etp_cookies_description">Hainbat gunetan zehar iragarleen eta estatistiken enpresek zure nabigatze-datuak biltzeko erabiltzen dituzten cookieak blokeatzen ditu.</string>
    <!-- Description of cross-site tracking cookies that can be blocked by Enhanced Tracking Protection -->
    <string name="etp_cookies_description_2">Cookien erabateko babesak zauden guneko cookieak isolatzen ditu, hortaz jarraipen-elementuek (adib. iragarki-sareek) ezin dituzte erabili guneen arteko zure jarraipena egiteko.</string>
    <!-- Category of trackers (cryptominers) that can be blocked by Enhanced Tracking Protection -->
    <string name="etp_cryptominers_title">Kriptomeatzariak</string>
    <!-- Description of cryptominers that can be blocked by Enhanced Tracking Protection -->
    <string name="etp_cryptominers_description">Script maltzurrek diru digitala ustiatzeko zure gailurako sarbidea lortzea eragozten du.</string>
    <!-- Category of trackers (fingerprinters) that can be blocked by Enhanced Tracking Protection -->
    <string name="etp_fingerprinters_title">Hatz-marka bidezko jarraipena</string>
    <!-- Description of fingerprinters that can be blocked by Enhanced Tracking Protection -->
    <string name="etp_fingerprinters_description">Jarraipena egiteko erabil litezkeen zure gailuari buruzko identifikazio bakarreko datuak biltzea eragozten du.</string>
    <!-- Category of trackers (tracking content) that can be blocked by Enhanced Tracking Protection -->
    <string name="etp_tracking_content_title">Edukiaren jarraipena</string>
    <!-- Description of tracking content that can be blocked by Enhanced Tracking Protection -->
    <string name="etp_tracking_content_description">Jarraipenerako kodea izan lezaketen kanpoko iragarkiak, bideoak eta bestelako edukia kargatzea eragozten du. Zenbait webguneren eginbideetan eragina izan lezake.</string>
    <!-- Enhanced Tracking Protection message that protection is currently on for this site -->
    <string name="etp_panel_on">Babesak aktibo daude gune honetarako</string>
    <!-- Enhanced Tracking Protection message that protection is currently off for this site -->
    <string name="etp_panel_off">Babesak inaktibo daude gune honetarako</string>
    <!-- Header for exceptions list for which sites enhanced tracking protection is always off -->
    <string name="enhanced_tracking_protection_exceptions">Jarraipenaren babes hobetua desgaituta dago gune hauetarako</string>
    <!-- Content description (not visible, for screen readers etc.): Navigate
    back from ETP details (Ex: Tracking content) -->
    <string name="etp_back_button_content_description">Nabigatu atzera</string>
    <!-- About page link text to open what's new link -->
    <string name="about_whats_new">%s(r)en nobedadeak</string>
    <!-- Open source licenses page title
    The first parameter is the app name -->
    <string name="open_source_licenses_title">%s | Kode irekiko liburutegiak</string>

    <!-- Category of trackers (redirect trackers) that can be blocked by Enhanced Tracking Protection -->
    <string name="etp_redirect_trackers_title">Birbideraketen jarraipen-elementuak</string>

    <!-- Description of redirect tracker cookies that can be blocked by Enhanced Tracking Protection -->
    <string name="etp_redirect_trackers_description">Webgune jakinetara egindako birbideraketek ezarritako jarraipen-cookieak garbitzen ditu.</string>

    <!-- Description of the SmartBlock Enhanced Tracking Protection feature. The * symbol is intentionally hardcoded here,
         as we use it on the UI to indicate which trackers have been partially unblocked.  -->
    <string name="preference_etp_smartblock_description">Behean markatutako zenbait jarraipen-elementu erdizka desblokeatu dira orri honetan beraiekin elkarreragin duzulako *.</string>
    <!-- Text displayed that links to website about enhanced tracking protection SmartBlock -->
    <string name="preference_etp_smartblock_learn_more">Argibide gehiago</string>

    <!-- Content description (not visible, for screen readers etc.):
    Enhanced tracking protection exception preference icon for ETP settings. -->
    <string name="preference_etp_exceptions_icon_description">Jarraipenaren babes hobetuaren salbuespenen hobespen-ikonoa</string>

    <!-- About page link text to open support link -->
    <string name="about_support">Laguntza</string>
    <!-- About page link text to list of past crashes (like about:crashes on desktop) -->
    <string name="about_crashes">Hutsegiteak</string>
    <!-- About page link text to open privacy notice link -->
    <string name="about_privacy_notice">Pribatutasun-oharra</string>
    <!-- About page link text to open know your rights link -->
    <string name="about_know_your_rights">Ezagutu zure eskubideak</string>
    <!-- About page link text to open licensing information link -->
    <string name="about_licensing_information">Lizentziaren informazioa</string>
    <!-- About page link text to open a screen with libraries that are used -->
    <string name="about_other_open_source_libraries">Erabiltzen ditugun liburutegiak</string>

    <!-- Toast shown to the user when they are activating the secret dev menu
        The first parameter is number of long clicks left to enable the menu -->
    <string name="about_debug_menu_toast_progress">Arazketa-menua: %1$d klik falta dira gaitzeko</string>
    <string name="about_debug_menu_toast_done">Arazketa-menua gaituta</string>

    <!-- Browser long press popup menu -->
    <!-- Copy the current url -->
    <string name="browser_toolbar_long_press_popup_copy">Kopiatu</string>
    <!-- Paste & go the text in the clipboard. '&amp;' is replaced with the ampersand symbol: & -->
    <string name="browser_toolbar_long_press_popup_paste_and_go">Itsatsi eta joan</string>
    <!-- Paste the text in the clipboard -->
    <string name="browser_toolbar_long_press_popup_paste">Itsatsi</string>

    <!-- Snackbar message shown after an URL has been copied to clipboard. -->
    <string name="browser_toolbar_url_copied_to_clipboard_snackbar">URLa arbelean kopiatu da</string>

    <!-- Title text for the Add To Homescreen dialog -->
    <string name="add_to_homescreen_title">Gehitu hasierako pantailan</string>
    <!-- Cancel button text for the Add to Homescreen dialog -->
    <string name="add_to_homescreen_cancel">Utzi</string>
    <!-- Add button text for the Add to Homescreen dialog -->
    <string name="add_to_homescreen_add">Gehitu</string>
    <!-- Continue to website button text for the first-time Add to Homescreen dialog -->
    <string name="add_to_homescreen_continue">Jarraitu webgunera</string>
    <!-- Placeholder text for the TextView in the Add to Homescreen dialog -->
    <string name="add_to_homescreen_text_placeholder">Lasterbidearen izena</string>

    <!-- Describes the add to homescreen functionality -->
    <string name="add_to_homescreen_description_2">Modu errazean gehi dezakezu webgune hau zure gailuaren hasierako pantailan berehalako sarbidea izan eta aplikazio-moduko esperientziarekin azkarrago nabigatzeko.</string>

    <!-- Preference for managing the settings for logins and passwords in Fenix -->
    <string name="preferences_passwords_logins_and_passwords" moz:RemovedIn="125" tools:ignore="UnusedResources">Saio-hasierak eta pasahitzak</string>
    <!-- Preference for managing the settings for logins and passwords in Fenix -->
    <string name="preferences_passwords_logins_and_passwords_2">Pasahitzak</string>
    <!-- Preference for managing the saving of logins and passwords in Fenix -->
    <string name="preferences_passwords_save_logins" moz:RemovedIn="125" tools:ignore="UnusedResources">Gorde saio-hasierak eta pasahitzak</string>
    <!-- Preference for managing the saving of logins and passwords in Fenix -->
    <string name="preferences_passwords_save_logins_2">Gorde pasahitzak</string>
    <!-- Preference option for asking to save passwords in Fenix -->
    <string name="preferences_passwords_save_logins_ask_to_save">Galdetu gorde aurretik</string>
    <!-- Preference option for never saving passwords in Fenix -->
    <string name="preferences_passwords_save_logins_never_save">Ez gorde inoiz</string>
    <!-- Preference for autofilling saved logins in Firefox (in web content), %1$s will be replaced with the app name -->
    <string name="preferences_passwords_autofill2">Automatikoki bete %1$s aplikazioan</string>
    <!-- Description for the preference for autofilling saved logins in Firefox (in web content), %1$s will be replaced with the app name -->
    <string name="preferences_passwords_autofill_description">Bete eta gorde webguneetako erabiltzaile-izen eta pasahitzak %1$s erabili bitartean.</string>
    <!-- Preference for autofilling logins from Fenix in other apps (e.g. autofilling the Twitter app) -->
    <string name="preferences_android_autofill">Automatikoki bete beste aplikazioetan</string>
    <!-- Description for the preference for autofilling logins from Fenix in other apps (e.g. autofilling the Twitter app) -->
    <string name="preferences_android_autofill_description">Bete erabiltzaile-izen eta pasahitzak zure gailuko beste aplikazioetan.</string>

    <!-- Preference option for adding a login -->
    <string name="preferences_logins_add_login" moz:RemovedIn="125" tools:ignore="UnusedResources">Gehitu saio-hasiera</string>

    <!-- Preference option for adding a password -->
    <string name="preferences_logins_add_login_2">Gehitu pasahitza</string>

    <!-- Preference for syncing saved passwords in Fenix -->
    <string name="preferences_passwords_sync_logins" moz:RemovedIn="125" tools:ignore="UnusedResources">Sinkronizatu saio-hasierak</string>
    <!-- Preference for syncing saved passwords in Fenix -->
    <string name="preferences_passwords_sync_logins_2">Sinkronizatu pasahitzak</string>
    <!-- Preference for syncing saved logins in Fenix, when not signed in-->
    <string name="preferences_passwords_sync_logins_across_devices" moz:RemovedIn="125" tools:ignore="UnusedResources">Sinkronizatu saio-hasierak gailuen artean</string>
    <!-- Preference for syncing saved passwords in Fenix, when not signed in-->
    <string name="preferences_passwords_sync_logins_across_devices_2">Sinkronizatu pasahitzak gailuen artean</string>
    <!-- Preference to access list of saved logins -->
    <string name="preferences_passwords_saved_logins" moz:RemovedIn="125" tools:ignore="UnusedResources">Gordetako saio-hasierak</string>
    <!-- Preference to access list of saved passwords -->
    <string name="preferences_passwords_saved_logins_2">Gordetako pasahitzak</string>
    <!-- Description of empty list of saved passwords. Placeholder is replaced with app name.  -->
    <string name="preferences_passwords_saved_logins_description_empty_text" moz:RemovedIn="125" tools:ignore="UnusedResources">%s(e)n gordetzen edo sinkronizatzen dituzun saio-hasierak hemen agertuko dira.</string>
    <!-- Description of empty list of saved passwords. Placeholder is replaced with app name.  -->
    <string name="preferences_passwords_saved_logins_description_empty_text_2">%s(e)n gordetzen edo sinkronizatzen dituzun pasahitzak hemen agertuko dira. Gordetzen dituzun pasahitz guztiak zifratuta daude.
</string>
    <!-- Preference to access list of saved logins -->
    <string name="preferences_passwords_saved_logins_description_empty_learn_more_link" moz:RemovedIn="125" tools:ignore="UnusedResources">Sinkronizazioari buruzko argibide gehiago.</string>
    <!-- Clickable text for opening an external link for more information about Sync. -->
    <string name="preferences_passwords_saved_logins_description_empty_learn_more_link_2">Sinkronizazioari buruzko argibide gehiago</string>
    <!-- Preference to access list of login exceptions that we never save logins for -->
    <string name="preferences_passwords_exceptions">Salbuespenak</string>
    <!-- Empty description of list of login exceptions that we never save logins for -->
    <string name="preferences_passwords_exceptions_description_empty" moz:RemovedIn="125" tools:ignore="UnusedResources">Gorde gabeko saio-hasiera eta pasahitzak hemen erakutsiko dira.</string>
    <!-- Empty description of list of login exceptions that we never save passwords for. Parameter will be replaced by app name. -->
    <string name="preferences_passwords_exceptions_description_empty_2">%s(e)k ez du pasahitzik gordeko hemen zerrendatutako guneetarako.</string>
    <!-- Description of list of login exceptions that we never save logins for -->
    <string name="preferences_passwords_exceptions_description" moz:RemovedIn="125" tools:ignore="UnusedResources">Gune hauetarako ez da saio-hasiera eta pasahitzik gordeko.</string>
    <!-- Description of list of login exceptions that we never save passwords for. Parameter will be replaced by app name. -->
    <string name="preferences_passwords_exceptions_description_2">%s(e)k ez du pasahitzik gordeko gune hauetarako.</string>
    <!-- Text on button to remove all saved login exceptions -->
    <string name="preferences_passwords_exceptions_remove_all">Ezabatu salbuespen guztiak</string>
    <!-- Hint for search box in logins list -->
    <string name="preferences_passwords_saved_logins_search" moz:RemovedIn="125" tools:ignore="UnusedResources">Bilatu saio-hasierak</string>
    <!-- Hint for search box in passwords list -->
    <string name="preferences_passwords_saved_logins_search_2">Bilatu pasahitzak</string>
    <!-- The header for the site that a login is for -->
    <string name="preferences_passwords_saved_logins_site">Gunea</string>
    <!-- The header for the username for a login -->
    <string name="preferences_passwords_saved_logins_username">Erabiltzaile-izena</string>
    <!-- The header for the password for a login -->
    <string name="preferences_passwords_saved_logins_password">Pasahitza</string>
    <!-- Shown in snackbar to tell user that the password has been copied -->
    <string name="logins_password_copied">Pasahitza arbelean kopiatu da</string>
    <!-- Shown in snackbar to tell user that the username has been copied -->
    <string name="logins_username_copied">Erabiltzaile-izena arbelean kopiatu da</string>
    <!-- Content Description (for screenreaders etc) read for the button to copy a password in logins-->
    <string name="saved_logins_copy_password">Kopiatu pasahitza</string>
    <!-- Content Description (for screenreaders etc) read for the button to clear a password while editing a login-->
    <string name="saved_logins_clear_password">Garbitu pasahitza</string>
    <!-- Content Description (for screenreaders etc) read for the button to copy a username in logins -->
    <string name="saved_login_copy_username">Kopiatu erabiltzaile-izena</string>
    <!-- Content Description (for screenreaders etc) read for the button to clear a username while editing a login -->
    <string name="saved_login_clear_username">Garbitu erabiltzaile-izena</string>
    <!-- Content Description (for screenreaders etc) read for the button to clear the hostname field while creating a login -->
    <string name="saved_login_clear_hostname">Garbitu ostalaria</string>
    <!-- Content Description (for screenreaders etc) read for the button to open a site in logins -->
    <string name="saved_login_open_site">Ireki gunea nabigatzailean</string>
    <!-- Content Description (for screenreaders etc) read for the button to reveal a password in logins -->
    <string name="saved_login_reveal_password">Erakutsi pasahitza</string>
    <!-- Content Description (for screenreaders etc) read for the button to hide a password in logins -->
    <string name="saved_login_hide_password">Ezkutatu pasahitza</string>
    <!-- Message displayed in biometric prompt displayed for authentication before allowing users to view their logins -->
    <string name="logins_biometric_prompt_message" moz:RemovedIn="125" tools:ignore="UnusedResources">Desblokeatu gordetako saio-hasierak ikusteko</string>
    <!-- Message displayed in biometric prompt displayed for authentication before allowing users to view their passwords -->
    <string name="logins_biometric_prompt_message_2">Desblokeatu gordetako pasahitzak ikusteko</string>
    <!-- Title of warning dialog if users have no device authentication set up -->
    <string name="logins_warning_dialog_title" moz:RemovedIn="125" tools:ignore="UnusedResources">Lortu zure saio-hasierak eta pasahitzak</string>
    <!-- Title of warning dialog if users have no device authentication set up -->
    <string name="logins_warning_dialog_title_2">Bermatu gordetako zure pasahitzak</string>
    <!-- Message of warning dialog if users have no device authentication set up -->
    <string name="logins_warning_dialog_message" moz:RemovedIn="125" tools:ignore="UnusedResources">Konfiguratu gailua blokeatzeko patroia, PINa edo pasahitza zure saio-hasierak eta pasahitzak babesteko zure gailua beste norbaitek izango balu.</string>
    <!-- Message of warning dialog if users have no device authentication set up -->
    <string name="logins_warning_dialog_message_2">Konfiguratu gailua blokeatzeko patroia, PINa edo pasahitza zure gordetako pasahitzak babesteko zure gailua beste norbaitek izango balu.</string>
    <!-- Negative button to ignore warning dialog if users have no device authentication set up -->
    <string name="logins_warning_dialog_later">Geroago</string>
    <!-- Positive button to send users to set up a pin of warning dialog if users have no device authentication set up -->
    <string name="logins_warning_dialog_set_up_now">Konfiguratu orain</string>
    <!-- Title of PIN verification dialog to direct users to re-enter their device credentials to access their logins -->
    <string name="logins_biometric_prompt_message_pin">Desblokeatu zure gailua</string>

    <!-- Title for Accessibility Force Enable Zoom Preference -->
    <string name="preference_accessibility_force_enable_zoom">Egin zooma webgune guztietan</string>
    <!-- Summary for Accessibility Force Enable Zoom Preference -->
    <string name="preference_accessibility_force_enable_zoom_summary">Gaitu atximurka bidez zoom egitea baimentzeko, bai eta webguneek keinu hau eragozten badute ere.</string>

    <!-- Saved logins sorting strategy menu item -by name- (if selected, it will sort saved logins alphabetically) -->
    <string name="saved_logins_sort_strategy_alphabetically">Izena (A-Z)</string>
    <!-- Saved logins sorting strategy menu item -by last used- (if selected, it will sort saved logins by last used) -->
    <string name="saved_logins_sort_strategy_last_used">Azkenekoz erabilia</string>
    <!-- Content description (not visible, for screen readers etc.): Sort saved logins dropdown menu chevron icon -->
    <string name="saved_logins_menu_dropdown_chevron_icon_content_description" moz:RemovedIn="125" tools:ignore="UnusedResources">Ordenatu saio-hasieren menua</string>

    <!-- Content description (not visible, for screen readers etc.) -->
    <string name="saved_logins_menu_dropdown_chevron_icon_content_description_2">Ordenatu pasahitzen menua</string>

    <!-- Autofill -->
    <!-- Preference and title for managing the autofill settings -->
    <string name="preferences_autofill">Betetze automatikoa</string>
    <!-- Preference and title for managing the settings for addresses -->
    <string name="preferences_addresses">Helbideak</string>
    <!-- Preference and title for managing the settings for credit cards -->
    <string name="preferences_credit_cards" moz:RemovedIn="125" tools:ignore="UnusedResources">Kreditu-txartelak</string>
    <!-- Preference and title for managing the settings for payment methods -->
    <string name="preferences_credit_cards_2">Ordainketa metodoak</string>
    <!-- Preference for saving and autofilling credit cards -->
    <string name="preferences_credit_cards_save_and_autofill_cards" moz:RemovedIn="125" tools:ignore="UnusedResources">Gorde eta osatu automatikoki kreditu-txartelak</string>
    <!-- Preference for saving and autofilling credit cards -->
    <string name="preferences_credit_cards_save_and_autofill_cards_2">Gorde eta bete ordainketa metodoak</string>
    <!-- Preference summary for saving and autofilling credit card data -->
    <string name="preferences_credit_cards_save_and_autofill_cards_summary" moz:RemovedIn="125" tools:ignore="UnusedResources">Datuak zifratuta daude</string>
    <!-- Preference summary for saving and autofilling payment method data. Parameter will be replaced by app name. -->
    <string name="preferences_credit_cards_save_and_autofill_cards_summary_2">Gordetzen dituzun ordainketa metodo guztiak zifratzen ditu %s(e)k</string>
    <!-- Preference option for syncing credit cards across devices. This is displayed when the user is not signed into sync -->
    <string name="preferences_credit_cards_sync_cards_across_devices">Sinkronizatu txartelak gailuen artean</string>
    <!-- Preference option for syncing credit cards across devices. This is displayed when the user is signed into sync -->
    <string name="preferences_credit_cards_sync_cards">Sinkronizatu txartelak</string>
    <!-- Preference option for adding a credit card -->
    <string name="preferences_credit_cards_add_credit_card" moz:RemovedIn="125" tools:ignore="UnusedResources">Gehitu kreditu-txartela</string>

    <!-- Preference option for adding a card -->
    <string name="preferences_credit_cards_add_credit_card_2">Gehitu txartela</string>
    <!-- Preference option for managing saved credit cards -->
    <string name="preferences_credit_cards_manage_saved_cards" moz:RemovedIn="125" tools:ignore="UnusedResources">Kudeatu gordetako txartelak</string>
    <!-- Preference option for managing saved cards -->
    <string name="preferences_credit_cards_manage_saved_cards_2">Kudeatu txartelak</string>
    <!-- Preference option for adding an address -->
    <string name="preferences_addresses_add_address">Gehitu helbidea</string>
    <!-- Preference option for managing saved addresses -->
    <string name="preferences_addresses_manage_addresses">Kudeatu helbideak</string>
    <!-- Preference for saving and autofilling addresses -->
    <string name="preferences_addresses_save_and_autofill_addresses" moz:RemovedIn="125" tools:ignore="UnusedResources">Gorde eta osatu automatikoki helbideak</string>

    <!-- Preference for saving and filling addresses -->
    <string name="preferences_addresses_save_and_autofill_addresses_2">Gorde eta osatu helbideak</string>
    <!-- Preference summary for saving and autofilling address data -->
    <string name="preferences_addresses_save_and_autofill_addresses_summary" moz:RemovedIn="125" tools:ignore="UnusedResources">Kontuan izan zenbakiak, helbide elektronikoak eta bidalketa-helbideak</string>

    <!-- Preference summary for saving and filling address data -->
    <string name="preferences_addresses_save_and_autofill_addresses_summary_2">Telefono zenbakiak eta helbide elektronikoak ere baditu</string>

    <!-- Title of the "Add card" screen -->
    <string name="credit_cards_add_card">Gehitu txartela</string>
    <!-- Title of the "Edit card" screen -->
    <string name="credit_cards_edit_card">Editatu txartela</string>
    <!-- The header for the card number of a credit card -->
    <string name="credit_cards_card_number">Txartelaren zenbakia</string>
    <!-- The header for the expiration date of a credit card -->
    <string name="credit_cards_expiration_date">Iraungitze-data</string>
    <!-- The label for the expiration date month of a credit card to be used by a11y services-->
    <string name="credit_cards_expiration_date_month">Iraungitze-dataren hilabetea</string>
    <!-- The label for the expiration date year of a credit card to be used by a11y services-->
    <string name="credit_cards_expiration_date_year">Iraungitze-dataren urtea</string>
    <!-- The header for the name on the credit card -->
    <string name="credit_cards_name_on_card">Txarteleko izena</string>
    <!-- The text for the "Delete card" menu item for deleting a credit card -->
    <string name="credit_cards_menu_delete_card">Ezabatu txartela</string>
    <!-- The text for the "Delete card" button for deleting a credit card -->
    <string name="credit_cards_delete_card_button">Ezabatu txartela</string>
    <!-- The text for the confirmation message of "Delete card" dialog -->
    <string name="credit_cards_delete_dialog_confirmation" moz:RemovedIn="125" tools:ignore="UnusedResources">Ziur zaude kreditu-txartel hau ezabatu nahi duzula?</string>
    <!-- The text for the confirmation message of "Delete card" dialog -->
    <string name="credit_cards_delete_dialog_confirmation_2">Ezabatu txartela?</string>
    <!-- The text for the positive button on "Delete card" dialog -->
    <string name="credit_cards_delete_dialog_button">Ezabatu</string>
    <!-- The title for the "Save" menu item for saving a credit card -->
    <string name="credit_cards_menu_save">Gorde</string>
    <!-- The text for the "Save" button for saving a credit card -->
    <string name="credit_cards_save_button">Gorde</string>
    <!-- The text for the "Cancel" button for cancelling adding, updating or deleting a credit card -->
    <string name="credit_cards_cancel_button">Utzi</string>
    <!-- Title of the "Saved cards" screen -->
    <string name="credit_cards_saved_cards">Gordetako txartelak</string>

    <!-- Error message for credit card number validation -->
    <string name="credit_cards_number_validation_error_message" moz:RemovedIn="125" tools:ignore="UnusedResources">Idatzi baliozko kreditu-txartel zenbakia</string>
    <!-- Error message for card number validation -->
    <string name="credit_cards_number_validation_error_message_2">Idatzi baliozko txartel-zenbakia</string>
    <!-- Error message for credit card name on card validation -->
    <string name="credit_cards_name_on_card_validation_error_message" moz:RemovedIn="125" tools:ignore="UnusedResources">Bete eremu hau mesedez</string>
    <!-- Error message for card name on card validation -->
    <string name="credit_cards_name_on_card_validation_error_message_2">Gehitu izena</string>
    <!-- Message displayed in biometric prompt displayed for authentication before allowing users to view their saved credit cards -->
    <string name="credit_cards_biometric_prompt_message">Desblokeatu gordetako txartelak ikusteko</string>

    <!-- Title of warning dialog if users have no device authentication set up -->
    <string name="credit_cards_warning_dialog_title" moz:RemovedIn="125" tools:ignore="UnusedResources">Bermatu zure kreditu-txartelak</string>
    <!-- Title of warning dialog if users have no device authentication set up -->
    <string name="credit_cards_warning_dialog_title_2">Bermatu gordetako zure ordainketa metodoak</string>
    <!-- Message of warning dialog if users have no device authentication set up -->
    <string name="credit_cards_warning_dialog_message" moz:RemovedIn="125" tools:ignore="UnusedResources">Konfiguratu gailua blokeatzeko patroia, PINa edo pasahitza zure gordetako kreditu-txartelak babesteko zure gailua beste norbaitek izango balu.</string>
    <!-- Message of warning dialog if users have no device authentication set up -->
    <string name="credit_cards_warning_dialog_message_3">Konfiguratu gailua blokeatzeko patroia, PINa edo pasahitza gordetako zure ordainketa metodoak babesteko zure gailua beste norbaitek izango balu.</string>
    <!-- Positive button to send users to set up a pin of warning dialog if users have no device authentication set up -->
    <string name="credit_cards_warning_dialog_set_up_now">Konfiguratu orain</string>
    <!-- Negative button to ignore warning dialog if users have no device authentication set up -->
    <string name="credit_cards_warning_dialog_later">Geroago</string>
    <!-- Title of PIN verification dialog to direct users to re-enter their device credentials to access their credit cards -->
    <string name="credit_cards_biometric_prompt_message_pin">Desblokeatu zure gailua</string>
    <!-- Message displayed in biometric prompt for authentication, before allowing users to use their stored credit card information -->
    <string name="credit_cards_biometric_prompt_unlock_message" moz:RemovedIn="125" tools:ignore="UnusedResources">Desblokeatu gordetako kreditu txartelaren informazioa erabiltzeko</string>

    <!-- Message displayed in biometric prompt for authentication, before allowing users to use their stored payment method information -->
    <string name="credit_cards_biometric_prompt_unlock_message_2">Desblokeatu gordetako ordainketa metodoak erabiltzeko</string>
    <!-- Title of the "Add address" screen -->
    <string name="addresses_add_address">Gehitu helbidea</string>
    <!-- Title of the "Edit address" screen -->
    <string name="addresses_edit_address">Editatu helbidea</string>
    <!-- Title of the "Manage addresses" screen -->
    <string name="addresses_manage_addresses">Kudeatu helbideak</string>
    <!-- The header for the first name of an address -->
    <string name="addresses_first_name" moz:removedIn="125" tools:ignore="UnusedResources">Izena</string>
    <!-- The header for the middle name of an address -->
    <string name="addresses_middle_name" moz:removedIn="125" tools:ignore="UnusedResources">Bigarren izena</string>
    <!-- The header for the last name of an address -->
    <string name="addresses_last_name" moz:removedIn="125" tools:ignore="UnusedResources">Abizena</string>
    <!-- The header for the name of an address. Name represents a person's full name, typically made up of a first, middle and last name, e.g. John Joe Doe. -->
    <string name="addresses_name">Izena</string>
    <!-- The header for the street address of an address -->
    <string name="addresses_street_address">Helbidea</string>
    <!-- The header for the city of an address -->
    <string name="addresses_city">Hiria</string>
    <!-- The header for the subregion of an address when "state" should be used -->
    <string name="addresses_state">Estatua</string>
    <!-- The header for the subregion of an address when "province" should be used -->
    <string name="addresses_province">Probintzia</string>
    <!-- The header for the zip code of an address -->
    <string name="addresses_zip">Posta-kodea</string>
    <!-- The header for the country or region of an address -->
    <string name="addresses_country">Herrialdea edo eskualdea</string>
    <!-- The header for the phone number of an address -->
    <string name="addresses_phone">Telefonoa</string>
    <!-- The header for the email of an address -->
    <string name="addresses_email">Helbide elektronikoa</string>
    <!-- The text for the "Save" button for saving an address -->
    <string name="addresses_save_button">Gorde</string>
    <!-- The text for the "Cancel" button for cancelling adding, updating or deleting an address -->
    <string name="addresses_cancel_button">Utzi</string>
    <!-- The text for the "Delete address" button for deleting an address -->
    <string name="addressess_delete_address_button">Ezabatu helbidea</string>
    <!-- The title for the "Delete address" confirmation dialog -->
    <string name="addressess_confirm_dialog_message" moz:RemovedIn="125" tools:ignore="UnusedResources">Ziur zaude helbide hau ezabatu nahi duzula?</string>
    <!-- The title for the "Delete address" confirmation dialog -->
    <string name="addressess_confirm_dialog_message_2">Ezabatu helbidea?</string>
    <!-- The text for the positive button on "Delete address" dialog -->
    <string name="addressess_confirm_dialog_ok_button">Ezabatu</string>
    <!-- The text for the negative button on "Delete address" dialog -->
    <string name="addressess_confirm_dialog_cancel_button">Utzi</string>
    <!-- The text for the "Save address" menu item for saving an address -->
    <string name="address_menu_save_address">Gorde helbidea</string>
    <!-- The text for the "Delete address" menu item for deleting an address -->
    <string name="address_menu_delete_address">Ezabatu helbidea</string>

    <!-- Title of the Add search engine screen -->
    <string name="search_engine_add_custom_search_engine_title">Gehitu bilaketa-motorra</string>
    <!-- Content description (not visible, for screen readers etc.): Title for the button that navigates to add new engine screen -->
    <string name="search_engine_add_custom_search_engine_button_content_description">Gehitu bilaketa-motor berria</string>
    <!-- Title of the Edit search engine screen -->
    <string name="search_engine_edit_custom_search_engine_title">Editatu bilaketa-motorra</string>
    <!-- Text for the menu button to edit a search engine -->
    <string name="search_engine_edit">Editatu</string>
    <!-- Text for the menu button to delete a search engine -->
    <string name="search_engine_delete">Ezabatu</string>

    <!-- Label for the TextField in which user enters custom search engine name -->
    <string name="search_add_custom_engine_name_label">Izena</string>
    <!-- Placeholder text shown in the Search Engine Name text field before a user enters text -->
    <string name="search_add_custom_engine_name_hint_2">Bilaketa-motorraren izena</string>
    <!-- Label for the TextField in which user enters custom search engine URL -->
    <string name="search_add_custom_engine_url_label">Bilaketa-katearen URLa</string>
    <!-- Placeholder text shown in the Search String TextField before a user enters text -->
    <string name="search_add_custom_engine_search_string_hint_2">Bilatzeko erabili beharreko URLa</string>
    <!-- Description text for the Search String TextField. The %s is part of the string -->
    <string name="search_add_custom_engine_search_string_example" formatted="false">Ordezkatu galdera-katea &quot;%s&quot; testuarekin. Adibidez:\nhttps://www.google.com/search?q=%s</string>

    <!-- Accessibility description for the form in which details about the custom search engine are entered -->
    <string name="search_add_custom_engine_form_description">Bilaketa-motor pertsonalizatuaren xehetasunak</string>

    <!-- Label for the TextField in which user enters custom search engine suggestion URL -->
    <string name="search_add_custom_engine_suggest_url_label">Bilaketa-iradokizunen APIa (aukerakoa)</string>
    <!-- Placeholder text shown in the Search Suggestion String TextField before a user enters text -->
    <string name="search_add_custom_engine_suggest_string_hint">Bilaketa-iradokizunen APIaren URLa</string>
    <!-- Description text for the Search Suggestion String TextField. The %s is part of the string -->
    <string name="search_add_custom_engine_suggest_string_example_2" formatted="false">Ordezkatu galdera &quot;%s&quot;-rekin. Adibidea:\nhttps://suggestqueries.google.com/complete/search?client=firefox&amp;q=%s</string>
    <!-- The text for the "Save" button for saving a custom search engine -->
    <string name="search_custom_engine_save_button">Gorde</string>

    <!-- Text shown when a user leaves the name field empty -->
    <string name="search_add_custom_engine_error_empty_name">Idatzi bilaketa-motorraren izena</string>
    <!-- Text shown when a user leaves the search string field empty -->
    <string name="search_add_custom_engine_error_empty_search_string">Idatzi bilaketa-katea</string>
    <!-- Text shown when a user leaves out the required template string -->
    <string name="search_add_custom_engine_error_missing_template">Egiaztatu bilaketa-katea adibidearen formatuarekin bat datorrela</string>
    <!-- Text shown when we aren't able to validate the custom search query. The first parameter is the url of the custom search engine -->
    <string name="search_add_custom_engine_error_cannot_reach">Errorea &quot;%s&quot; helbidera konektatzean</string>
    <!-- Text shown when a user creates a new search engine -->
    <string name="search_add_custom_engine_success_message">%s sortuta</string>
    <!-- Text shown when a user successfully edits a custom search engine -->
    <string name="search_edit_custom_engine_success_message">%s gordeta</string>
    <!-- Text shown when a user successfully deletes a custom search engine -->
    <string name="search_delete_search_engine_success_message">%s ezabatuta</string>

    <!-- Heading for the instructions to allow a permission -->
    <string name="phone_feature_blocked_intro">Baimentzeko:</string>
    <!-- First step for the allowing a permission -->
    <string name="phone_feature_blocked_step_settings">1. Zoaz Android sistemako ezarpenetara</string>
    <!-- Second step for the allowing a permission -->
    <string name="phone_feature_blocked_step_permissions"><![CDATA[2. Sakatu <b>Baimenak</b>]]></string>
    <!-- Third step for the allowing a permission (Fore example: Camera) -->
    <string name="phone_feature_blocked_step_feature"><![CDATA[3. Txandakatu <b>%1$s</b> piztuta egon dadin]]></string>

    <!-- Label that indicates a site is using a secure connection -->
    <string name="quick_settings_sheet_secure_connection_2">Konexioa segurua da</string>
    <!-- Label that indicates a site is using a insecure connection -->
    <string name="quick_settings_sheet_insecure_connection_2">Konexioa ez da segurua</string>
    <!-- Label to clear site data -->
    <string name="clear_site_data">Garbitu cookieak eta gunearen datuak</string>
    <!-- Confirmation message for a dialog confirming if the user wants to delete all data for current site -->
    <string name="confirm_clear_site_data"><![CDATA[Ziur zaude <b>%s</b> guneko cookie eta datu guztiak garbitu nahi dituzula?]]></string>
    <!-- Confirmation message for a dialog confirming if the user wants to delete all the permissions for all sites-->
    <string name="confirm_clear_permissions_on_all_sites">Ziur zaude gune guztietako baimen guztiak garbitu nahi dituzula?</string>
    <!-- Confirmation message for a dialog confirming if the user wants to delete all the permissions for a site-->
    <string name="confirm_clear_permissions_site">Ziur zaude gune honetako baimen guztiak garbitu nahi dituzula?</string>
    <!-- Confirmation message for a dialog confirming if the user wants to set default value a permission for a site-->
    <string name="confirm_clear_permission_site">Ziur zaude gune honetako baimen hau garbitu nahi duzula?</string>
    <!-- label shown when there are not site exceptions to show in the site exception settings -->
    <string name="no_site_exceptions">Salbuespenik ez gune honetarako</string>
    <!-- Bookmark deletion confirmation -->
    <string name="bookmark_deletion_confirmation">Ziur zaude laster-marka hau ezabatu nahi duzula?</string>
    <!-- Browser menu button that adds a shortcut to the home fragment -->
    <string name="browser_menu_add_to_shortcuts">Gehitu lasterbideetara</string>
    <!-- Browser menu button that removes a shortcut from the home fragment -->
    <string name="browser_menu_remove_from_shortcuts">Kendu lasterbideetatik</string>
    <!-- text shown before the issuer name to indicate who its verified by, parameter is the name of
     the certificate authority that verified the ticket-->
    <string name="certificate_info_verified_by">Egiaztatzailea: %1$s </string>
    <!-- Login overflow menu delete button -->
    <string name="login_menu_delete_button">Ezabatu</string>
    <!-- Login overflow menu edit button -->
    <string name="login_menu_edit_button">Editatu</string>
    <!-- Message in delete confirmation dialog for logins -->
    <string name="login_deletion_confirmation" moz:RemovedIn="125" tools:ignore="UnusedResources">Ziur zaude saio-hasiera hau ezabatu nahi duzula?</string>
    <!-- Message in delete confirmation dialog for password -->
    <string name="login_deletion_confirmation_2">Ziur zaude pasahitz hau ezabatu nahi duzula?</string>
    <!-- Positive action of a dialog asking to delete  -->
    <string name="dialog_delete_positive">Ezabatu</string>
    <!-- Negative action of a dialog asking to delete login -->
    <string name="dialog_delete_negative">Utzi</string>
    <!--  The saved login options menu description. -->
    <string name="login_options_menu" moz:RemovedIn="125" tools:ignore="UnusedResources">Saio-hasieren aukerak</string>
    <!--  The saved password options menu description. -->
    <string name="login_options_menu_2">Pasahitzaren aukerak</string>
    <!--  The editable text field for a login's web address. -->
    <string name="saved_login_hostname_description" moz:RemovedIn="125" tools:ignore="UnusedResources">Saio-hasieraren web helbiderako testu-eremu editagarria.</string>
    <!--  The editable text field for a website address. -->
    <string name="saved_login_hostname_description_3">Webgunearen helbidearen testu-eremu editagarria.</string>
    <!--  The editable text field for a login's username. -->
    <string name="saved_login_username_description" moz:RemovedIn="125" tools:ignore="UnusedResources">Saio-hasieraren erabiltzaile-izenerako testu-eremu editagarria.</string>
    <!--  The editable text field for a username. -->
    <string name="saved_login_username_description_3">Erabiltzaile-izenaren testu-eremu editagarria.</string>
    <!--  The editable text field for a login's password. -->
    <string name="saved_login_password_description" moz:RemovedIn="125" tools:ignore="UnusedResources">Saio-hasieraren pasahitzerako testu-eremu editagarria.</string>
    <!--  The editable text field for a login's password. -->
    <string name="saved_login_password_description_2">Pasahitzaren testu-eremu editagarria.</string>
    <!--  The button description to save changes to an edited login. -->
    <string name="save_changes_to_login" moz:RemovedIn="125" tools:ignore="UnusedResources">Gorde saio-hasieraren aldaketak.</string>
    <!--  The button description to save changes to an edited password. -->
    <string name="save_changes_to_login_2">Gorde aldaketak.</string>
    <!--  The page title for editing a saved login. -->
    <string name="edit" moz:RemovedIn="125" tools:ignore="UnusedResources">Editatu</string>
    <!--  The page title for editing a saved password. -->
    <string name="edit_2">Editatu pasahitza</string>
    <!--  The page title for adding new login. -->
    <string name="add_login" moz:RemovedIn="125" tools:ignore="UnusedResources">Gehitu saio-hasiera berria</string>
    <!--  The page title for adding new password. -->
    <string name="add_login_2">Gehitu pasahitza</string>
    <!--  The error message in add/edit login view when password field is blank. -->
    <string name="saved_login_password_required" moz:RemovedIn="125" tools:ignore="UnusedResources">Pasahitza behar da</string>
    <!--  Error text displayed underneath the password field when it is in an error case. -->
    <string name="saved_login_password_required_2">Idatzi pasahitz bat</string>
    <!--  The error message in add login view when username field is blank. -->
    <string name="saved_login_username_required" moz:RemovedIn="125" tools:ignore="UnusedResources">Erabiltzaile-izena behar da</string>
    <!--  The error message in add login view when username field is blank. -->
    <string name="saved_login_username_required_2">Idatzi erabiltzaile-izen bat</string>
    <!--  The error message in add login view when hostname field is blank. -->
    <string name="saved_login_hostname_required" tools:ignore="UnusedResources">Ostalari-izena behar da</string>
    <!--  The error message in add login view when hostname field is blank. -->
    <string name="saved_login_hostname_required_2" tools:ignore="UnusedResources">Idatzi web helbide bat</string>
    <!-- Voice search button content description  -->
    <string name="voice_search_content_description">Ahots bidezko bilaketa</string>
    <!-- Voice search prompt description displayed after the user presses the voice search button -->
    <string name="voice_search_explainer">Hitz egin orain</string>

    <!--  The error message in edit login view when a duplicate username exists. -->
    <string name="saved_login_duplicate">Erabiltzaile-izen hori badago lehendik ere</string>

    <!-- This is the hint text that is shown inline on the hostname field of the create new login page. 'https://www.example.com' intentionally hardcoded here -->
    <string name="add_login_hostname_hint_text">https://www.adibidea.eus</string>
    <!-- This is an error message shown below the hostname field of the add login page when a hostname does not contain http or https. -->
    <string name="add_login_hostname_invalid_text_3">Web helbideak &quot;https://&quot; edo &quot;http://&quot; izan behar du</string>
    <!-- This is an error message shown below the hostname field of the add login page when a hostname is invalid. -->
    <string name="add_login_hostname_invalid_text_2">Baliozko ostalari-izena behar da</string>

    <!-- Synced Tabs -->
    <!-- Text displayed to ask user to connect another device as no devices found with account -->
    <string name="synced_tabs_connect_another_device">Konektatu beste gailu bat.</string>
    <!-- Text displayed asking user to re-authenticate -->
    <string name="synced_tabs_reauth">Autentifikatu berriro mesedez.</string>
    <!-- Text displayed when user has disabled tab syncing in Firefox Sync Account -->
    <string name="synced_tabs_enable_tab_syncing">Gaitu fitxen sinkronizazioa mesedez.</string>
    <!-- Text displayed when user has no tabs that have been synced -->
    <string name="synced_tabs_no_tabs">Ez daukazu fitxarik irekita beste gailuetako Firefoxetan.</string>
    <!-- Text displayed in the synced tabs screen when a user is not signed in to Firefox Sync describing Synced Tabs -->
    <string name="synced_tabs_sign_in_message">Ikusi zure beste gailuetako fitxen zerrenda.</string>

    <!-- Text displayed on a button in the synced tabs screen to link users to sign in when a user is not signed in to Firefox Sync -->
    <string name="synced_tabs_sign_in_button">Hasi saioa sinkronizatzeko</string>

    <!-- The text displayed when a synced device has no tabs to show in the list of Synced Tabs. -->
    <string name="synced_tabs_no_open_tabs">Irekitako fitxarik ez</string>

    <!-- Content description for expanding a group of synced tabs. -->
    <string name="synced_tabs_expand_group">Zabaldu sinkronizatutako fitxen taldea</string>
    <!-- Content description for collapsing a group of synced tabs. -->
    <string name="synced_tabs_collapse_group">Tolestu sinkronizatutako fitxen taldea</string>

    <!-- Top Sites -->
    <!-- Title text displayed in the dialog when shortcuts limit is reached. -->
    <string name="shortcut_max_limit_title">Lasterbideen mugara iritsi da</string>
    <!-- Content description text displayed in the dialog when shortcut limit is reached. -->
    <string name="shortcut_max_limit_content">Lasterbide berria gehitzeko, kendu aurretik dagoen bat. Sakatu eta mantendu gunea eta hautatu kentzeko aukera.</string>
    <!-- Confirmation dialog button text when top sites limit is reached. -->
    <string name="top_sites_max_limit_confirmation_button">Ados, ulertuta</string>

    <!-- Label for the preference to show the shortcuts for the most visited top sites on the homepage -->
    <string name="top_sites_toggle_top_recent_sites_4">Lasterbideak</string>
    <!-- Title text displayed in the rename top site dialog. -->
    <string name="top_sites_rename_dialog_title">Izena</string>
    <!-- Hint for renaming title of a shortcut -->
    <string name="shortcut_name_hint">Lasterbidearen izena</string>
    <!-- Button caption to confirm the renaming of the top site. -->
    <string name="top_sites_rename_dialog_ok">Ados</string>
    <!-- Dialog button text for canceling the rename top site prompt. -->
    <string name="top_sites_rename_dialog_cancel">Utzi</string>

    <!-- Text for the menu button to open the homepage settings. -->
    <string name="top_sites_menu_settings">Ezarpenak</string>
    <!-- Text for the menu button to navigate to sponsors and privacy support articles. '&amp;' is replaced with the ampersand symbol: & -->
    <string name="top_sites_menu_sponsor_privacy">Gure babesleak eta zure pribatutasuna</string>
    <!-- Label text displayed for a sponsored top site. -->
    <string name="top_sites_sponsored_label">Babesleak hornituta</string>

    <!-- Inactive tabs in the tabs tray -->
    <!-- Title text displayed in the tabs tray when a tab has been unused for 14 days. -->
    <string name="inactive_tabs_title">Fitxa inaktiboak</string>
    <!-- Content description for closing all inactive tabs -->
    <string name="inactive_tabs_delete_all">Itxi fitxa inaktibo guztiak</string>

    <!-- Content description for expanding the inactive tabs section. -->
    <string name="inactive_tabs_expand_content_description">Zabaldu fitxa inaktiboak</string>
    <!-- Content description for collapsing the inactive tabs section. -->
    <string name="inactive_tabs_collapse_content_description">Tolestu fitxa inaktiboak</string>

    <!-- Inactive tabs auto-close message in the tabs tray -->
    <!-- The header text of the auto-close message when the user is asked if they want to turn on the auto-closing of inactive tabs. -->
    <string name="inactive_tabs_auto_close_message_header" tools:ignore="UnusedResources">Automatikoki itxi hilabete ondoren?</string>
    <!-- A description below the header to notify the user what the inactive tabs auto-close feature is. -->
    <string name="inactive_tabs_auto_close_message_description" tools:ignore="UnusedResources">Azken hilabetean ikusi ez dituzun fitxak itxi ditzake Firefoxek.</string>
    <!-- A call to action below the description to allow the user to turn on the auto closing of inactive tabs. -->
    <string name="inactive_tabs_auto_close_message_action" tools:ignore="UnusedResources">AKTIBATU AUTOMATIKOKI IXTEA</string>

    <!-- Text for the snackbar to confirm auto-close is enabled for inactive tabs -->
    <string name="inactive_tabs_auto_close_message_snackbar">Automatikoki ixtea gaituta</string>

    <!-- Awesome bar suggestion's headers -->
    <!-- Search suggestions title for Firefox Suggest. -->
    <string name="firefox_suggest_header">Firefoxen iradokizunak</string>

    <!-- Title for search suggestions when Google is the default search suggestion engine. -->
    <string name="google_search_engine_suggestion_header">Google bilaketa</string>
    <!-- Title for search suggestions when the default search suggestion engine is anything other than Google. The first parameter is default search engine name. -->
    <string name="other_default_search_engine_suggestion_header">%s bilaketa</string>

    <!-- Default browser experiment -->
    <!-- Default browser card title -->
    <string name="default_browser_experiment_card_title">Aldatu zure nabigatzaile lehenetsia</string>
    <!-- Default browser card text -->
    <string name="default_browser_experiment_card_text">Ireki webgune, posta elektroniko eta mezuetako loturak Firefoxen automatikoki.</string>

    <!-- Content description for close button in collection placeholder. -->
    <string name="remove_home_collection_placeholder_content_description">Kendu</string>

    <!-- Content description radio buttons with a link to more information -->
    <string name="radio_preference_info_content_description">Egin klik xehetasun gehiagorako</string>

    <!-- Content description for the action bar "up" button -->
    <string name="action_bar_up_description" moz:removedIn="124" tools:ignore="UnusedResources">Nabigatu gora</string>

    <!-- Content description for privacy content close button -->
    <string name="privacy_content_close_button_content_description">Itxi</string>

    <!-- Pocket recommended stories -->
    <!-- Header text for a section on the home screen. -->
    <string name="pocket_stories_header_1">Hausnartzeko moduko istorioak</string>
    <!-- Header text for a section on the home screen. -->
    <string name="pocket_stories_categories_header">Gaiaren araberako istorioak</string>
    <!-- Text of a button allowing users to access an external url for more Pocket recommendations. -->
    <string name="pocket_stories_placeholder_text">Aurkitu gehiago</string>
    <!-- Title of an app feature. Smaller than a heading. The first parameter is product name Pocket -->
    <string name="pocket_stories_feature_title_2">%s(e)k hornitua.</string>
    <!-- Caption for describing a certain feature. The placeholder is for a clickable text (eg: Learn more) which will load an url in a new tab when clicked.  -->
    <string name="pocket_stories_feature_caption">Firefoxen familiakoa. %s</string>
    <!-- Clickable text for opening an external link for more information about Pocket. -->
    <string name="pocket_stories_feature_learn_more">Argibide gehiago</string>

    <!-- Text indicating that the Pocket story that also displays this text is a sponsored story by other 3rd party entity. -->
    <string name="pocket_stories_sponsor_indication">Babesleak hornituta</string>

    <!-- Snackbar message for enrolling in a Nimbus experiment from the secret settings when Studies preference is Off.-->
    <string name="experiments_snackbar">Gaitu telemetry datuak bidaltzeko.</string>
    <!-- Snackbar button text to navigate to telemetry settings.-->
    <string name="experiments_snackbar_button">Joan ezarpenetara</string>

    <!-- Review quality check feature-->
    <!-- Name for the review quality check feature used as title for the panel. -->
    <string name="review_quality_check_feature_name_2">Balorazioen egiaztatzailea</string>
    <!-- Summary for grades A and B for review quality check adjusted grading. -->
    <string name="review_quality_check_grade_a_b_description">Balorazio fidagarriak</string>
    <!-- Summary for grade C for review quality check adjusted grading. -->
    <string name="review_quality_check_grade_c_description">Balorazio fidagarri eta fidagaitzen nahasketa</string>
    <!-- Summary for grades D and F for review quality check adjusted grading. -->
    <string name="review_quality_check_grade_d_f_description">Balorazio fidagaitzak</string>
    <!-- Text for title presenting the reliability of a product's reviews. -->
    <string name="review_quality_check_grade_title">Zenbateraino dira fidagarriak balorazio hauek?</string>
    <!-- Title for when the rating has been updated by the review checker -->
    <string name="review_quality_check_adjusted_rating_title">Egokitutako balorazioa</string>
    <!-- Description for a product's adjusted star rating. The text presents that the product's reviews which were evaluated as unreliable were removed from the adjusted rating. -->
    <string name="review_quality_check_adjusted_rating_description_2">Balorazio fidagarrietan oinarrituta</string>
    <!-- Title for list of highlights from a product's review emphasizing a product's important traits. -->
    <string name="review_quality_check_highlights_title">Azken balorazioetan nabarmentzekoak</string>
    <!-- Title for section explaining how we analyze the reliability of a product's reviews. -->
    <string name="review_quality_check_explanation_title">Nola antzematen dugun balorazioen kalitatea</string>
    <!-- Paragraph explaining how we analyze the reliability of a product's reviews. First parameter is the Fakespot product name. In the phrase "Fakespot by Mozilla", "by" can be localized. Does not need to stay by. -->
    <string name="review_quality_check_explanation_body_reliability">Mozillaren %s Adimen Artifizial (AA) teknologia erabiltzen dugu produktuen balorazioen fidagarritasuna egiaztatzeko. Honek balorazioen kalitatea neurtzen lagunduko dizu, ez produktuen kalitatea.</string>
    <!-- Paragraph explaining the grading system we use to classify the reliability of a product's reviews. -->
    <string name="review_quality_check_info_review_grade_header"><![CDATA[Produktuen balorazioei A eta F arteko <b>letra maila</b> bat esleitzen diegu.]]></string>
    <!-- Description explaining grades A and B for review quality check adjusted grading. -->
    <string name="review_quality_check_info_grade_info_AB">Balorazio fidagarriak. Uste dugu balorazioak benetako bezeroenak direla eta zintzo eta aurreiritzirik gabe utzi dituztela.</string>
    <!-- Description explaining grade C for review quality check adjusted grading. -->
    <string name="review_quality_check_info_grade_info_C">Uste dugu balorazio fidagarri eta fidagaitzen arteko nahasketa bat dagoela.</string>
    <!-- Description explaining grades D and F for review quality check adjusted grading. -->
    <string name="review_quality_check_info_grade_info_DF">Balorazio fidagaitzak. Uste dugu balorazioak ziurrenik faltsuak direla edo kritika aurreiritzidunak dituztela.</string>

    <!-- Paragraph explaining how a product's adjusted grading is calculated. -->
    <string name="review_quality_check_explanation_body_adjusted_grading"><![CDATA[<b>Egokitutako balorazioa</b> fidagarriak direla uste ditugun balorazioetan dago oinarrituta soilik.]]></string>
    <!-- Paragraph explaining product review highlights. First parameter is the name of the retailer (e.g. Amazon). -->
    <string name="review_quality_check_explanation_body_highlights"><![CDATA[<b>Nabarmentzekoak</b> %s(e)ko azken 80 egunetan fidagarriak direla uste ditugun balorazioak dira.]]></string>
    <!-- Text for learn more caption presenting a link with information about review quality. First parameter is for clickable text defined in review_quality_check_info_learn_more_link. -->
    <string name="review_quality_check_info_learn_more">Argibide gehiago %s(r)i buruz.</string>
    <!-- Clickable text that links to review quality check SuMo page. First parameter is the Fakespot product name. -->
    <string name="review_quality_check_info_learn_more_link_2">Nola antzematen duen %s(e)k balorazioen kalitatea</string>
    <!-- Text for title of settings section. -->
    <string name="review_quality_check_settings_title">Ezarpenak</string>
    <!-- Text for label for switch preference to show recommended products from review quality check settings section. -->
    <string name="review_quality_check_settings_recommended_products">Erakutsi iragarkiak balorazioen egiaztatzailean</string>
    <!-- Description for switch preference to show recommended products from review quality check settings section. First parameter is for clickable text defined in review_quality_check_settings_recommended_products_learn_more.-->
    <string name="review_quality_check_settings_recommended_products_description_2" tools:ignore="UnusedResources">Tarteka iragarkiak ikusiko dituzu produktu aproposentzat. Fidatzeko balorazioak dituzten produktuak iragartzen ditugu soilik. %s</string>
    <!-- Clickable text that links to review quality check recommended products support article. -->
    <string name="review_quality_check_settings_recommended_products_learn_more" tools:ignore="UnusedResources">Argibide gehiago</string>
    <!-- Text for turning sidebar off button from review quality check settings section. -->
    <string name="review_quality_check_settings_turn_off">Desgaitu balorazioen egiaztatzailea</string>
    <!-- Text for title of recommended product section. This is displayed above a product image, suggested as an alternative to the product reviewed. -->
    <string name="review_quality_check_ad_title" tools:ignore="UnusedResources">Kontuan hartzeko gehiago</string>
    <!-- Caption for recommended product section indicating this is an ad by Fakespot. First parameter is the Fakespot product name. -->
    <string name="review_quality_check_ad_caption" tools:ignore="UnusedResources">%s(r)en iragarkia</string>
    <!-- Caption for review quality check panel. First parameter is for clickable text defined in review_quality_check_powered_by_link. -->
    <string name="review_quality_check_powered_by_2">Balorazioen egiaztatzailea %s(e)k hornituta</string>
    <!-- Clickable text that links to Fakespot.com. First parameter is the Fakespot product name. In the phrase "Fakespot by Mozilla", "by" can be localized. Does not need to stay by. -->
    <string name="review_quality_check_powered_by_link" tools:ignore="UnusedResources">Mozillaren %s</string>
    <!-- Text for title of warning card informing the user that the current analysis is outdated. -->
    <string name="review_quality_check_outdated_analysis_warning_title" tools:ignore="UnusedResources">Egiaztatu beharreko informazio berria</string>
    <!-- Text for button from warning card informing the user that the current analysis is outdated. Clicking this should trigger the product's re-analysis. -->
    <string name="review_quality_check_outdated_analysis_warning_action" tools:ignore="UnusedResources">Egiaztatu orain</string>
    <!-- Title for warning card informing the user that the current product does not have enough reviews for a review analysis. -->
    <string name="review_quality_check_no_reviews_warning_title">Balorazio nahikorik ez oraindik</string>
    <!-- Text for body of warning card informing the user that the current product does not have enough reviews for a review analysis. -->
    <string name="review_quality_check_no_reviews_warning_body">Produktu honek balorazio gehiago dituenean, hauen kalitatea egiaztatu ahal izango dugu.</string>
    <!-- Title for warning card informing the user that the current product is currently not available. -->
    <string name="review_quality_check_product_availability_warning_title">Produktua ez dago erabilgarri</string>
    <!-- Text for the body of warning card informing the user that the current product is currently not available. -->
    <string name="review_quality_check_product_availability_warning_body">Produktua berriz ere erabilgarri dagoela ikusten baduzu, jakinaraz iezaguzu eta balorazioak egiaztatzeari ekingo diogu.</string>
    <!-- Clickable text for warning card informing the user that the current product is currently not available. Clicking this should inform the server that the product is available. -->
    <string name="review_quality_check_product_availability_warning_action_2">Jakinarazi produktua berriz ere erabilgarri dagoela</string>
    <!-- Title for warning card informing the user that the current product's analysis is still processing. The parameter is the percentage progress (0-100%) of the analysis process (e.g. 56%). -->
    <string name="review_quality_check_analysis_in_progress_warning_title_2">Balorazioaren kalitatea egiaztatzen (%s)</string>
    <!-- Text for body of warning card informing the user that the current product's analysis is still processing. -->
    <string name="review_quality_check_analysis_in_progress_warning_body">60 bat segundo har litzake honek.</string>
    <!-- Title for info card displayed after the user reports a product is back in stock. -->
    <string name="review_quality_check_analysis_requested_info_title">Eskerrik asko jakinarazpenagatik!</string>
    <!-- Text for body of info card displayed after the user reports a product is back in stock. -->
    <string name="review_quality_check_analysis_requested_info_body">Produktu honen balorazioei buruzko informazioa 24 ordu barru izan behar genuke. Itzuli geroago mesedez.</string>

    <!-- Title for info card displayed when the user review checker while on a product that Fakespot does not analyze (e.g. gift cards, music). -->
    <string name="review_quality_check_not_analyzable_info_title">Ezin ditugu balorazio hauek egiaztatu</string>
    <!-- Text for body of info card displayed when the user review checker while on a product that Fakespot does not analyze (e.g. gift cards, music). -->
    <string name="review_quality_check_not_analyzable_info_body">Tamalez ezin dugu zenbait produktu moten balorazioen kalitatea egiaztatu. Adibidez, opari-txartelenak eta streaming bideo, musika eta bideoenak.</string>
    <!-- Title for info card displayed when another user reported the displayed product is back in stock. -->
    <string name="review_quality_check_analysis_requested_other_user_info_title" tools:ignore="UnusedResources">Informazioa laster egongo da erabilgarri</string>
    <!-- Text for body of info card displayed when another user reported the displayed product is back in stock. -->
    <string name="review_quality_check_analysis_requested_other_user_info_body" tools:ignore="UnusedResources">Produktu honen balorazioei buruzko informazioa 24 ordu barru izan behar genuke. Itzuli geroago mesedez.</string>
    <!-- Title for info card displayed to the user when analysis finished updating. -->
    <string name="review_quality_check_analysis_updated_confirmation_title" tools:ignore="UnusedResources">Analisia eguneratuta dago</string>
    <!-- Text for the action button from info card displayed to the user when analysis finished updating. -->
    <string name="review_quality_check_analysis_updated_confirmation_action" tools:ignore="UnusedResources">Ulertuta</string>
    <!-- Title for error card displayed to the user when an error occurred. -->
    <string name="review_quality_check_generic_error_title">Ez dago informaziorik erabilgarri</string>
    <!-- Text for body of error card displayed to the user when an error occurred. -->
    <string name="review_quality_check_generic_error_body">Arazoa konpontzen saiatzen ari gara. Itzuli geroago mesedez.</string>
    <!-- Title for error card displayed to the user when the device is disconnected from the network. -->
    <string name="review_quality_check_no_connection_title">Sareko konexiorik ez</string>
    <!-- Text for body of error card displayed to the user when the device is disconnected from the network. -->
    <string name="review_quality_check_no_connection_body">Egiaztatu sareko zure konexioa eta saiatu orria berritzen.</string>
    <!-- Title for card displayed to the user for products whose reviews were not analyzed yet. -->
    <string name="review_quality_check_no_analysis_title">Balorazio hauei buruzko informaziorik ez oraindik</string>
    <!-- Text for the body of card displayed to the user for products whose reviews were not analyzed yet. -->
    <string name="review_quality_check_no_analysis_body">Produktu hauen balorazioak fidatzekoak diren jakiteko, egiaztatu balorazioen kalitatea. 60 bat segundo hartzen ditu soilik.</string>
    <!-- Text for button from body of card displayed to the user for products whose reviews were not analyzed yet. Clicking this should trigger a product analysis. -->
    <string name="review_quality_check_no_analysis_link">Egiaztatu balorazioaren kalitatea</string>
    <!-- Headline for review quality check contextual onboarding card. -->
    <string name="review_quality_check_contextual_onboarding_title">Probatu produktuen balorazioetarako gure fidatzeko gida</string>
    <!-- Description for review quality check contextual onboarding card. The first and last two parameters are for retailer names (e.g. Amazon, Walmart). The second parameter is for the name of the application (e.g. Firefox). -->
    <string name="review_quality_check_contextual_onboarding_description">Erosi aurretik, ikusi %1$s(e)ko produktuen balorazioak zenbateraino diren fidagarriak. Balorazioen egiaztatzailea, %2$s(e)n eginbide esperimentala, nabigatzailean integratuta dago. %3$s eta %4$s(e)n ere badabil.</string>
    <!-- Description for review quality check contextual onboarding card. The first parameters is for retailer name (e.g. Amazon). The second parameter is for the name of the application (e.g. Firefox). -->
    <string name="review_quality_check_contextual_onboarding_description_one_vendor">Erosi aurretik, ikusi %1$s(e)ko produktuen balorazioak zenbateraino diren fidagarriak. Balorazioen egiaztatzailea %2$s(e)n eginbide esperimentala da eta nabigatzailean integratuta dago.</string>
    <!-- Paragraph presenting review quality check feature. First parameter is the Fakespot product name. Second parameter is for clickable text defined in review_quality_check_contextual_onboarding_learn_more_link. In the phrase "Fakespot by Mozilla", "by" can be localized. Does not need to stay by. -->
    <string name="review_quality_check_contextual_onboarding_learn_more">Mozillaren %1$s(r)en teknologia erabiliz, balorazio aurreiritzidun eta egiazkoak ez direnak saihesten laguntzen dizugu. Gure Adimen Artifizialeko modeloa uneoro ari da hobetzen zure erosketak babesteko. %2$s</string>
    <!-- Clickable text from the contextual onboarding card that links to review quality check support article. -->
    <string name="review_quality_check_contextual_onboarding_learn_more_link">Argibide gehiago</string>
<<<<<<< HEAD
    <!-- Caption text to be displayed in review quality check contextual onboarding card above the opt-in button. First parameter is the Fakespot product name. Following parameters are for clickable texts defined in review_quality_check_contextual_onboarding_privacy_policy and review_quality_check_contextual_onboarding_terms_use. In the phrase "Fakespot by Mozilla", "by" can be localized. Does not need to stay by. -->
    <string name="review_quality_check_contextual_onboarding_caption" moz:RemovedIn="123" tools:ignore="UnusedResources">&quot;Bai, probatu&quot; aukeratuta, Mozillaren %1$s(r)en %2$s eta %3$s onartzen dituzu.</string>
    <!-- Caption text to be displayed in review quality check contextual onboarding card above the opt-in button. Parameter is the Fakespot product name. After the colon, what appears are two links, each on their own line. The first link is to a Privacy policy (review_quality_check_contextual_onboarding_privacy_policy_2). The second link is to Terms of use (review_quality_check_contextual_onboarding_terms_use_2). -->
    <string name="review_quality_check_contextual_onboarding_caption_2" moz:RemovedIn="123" tools:ignore="UnusedResources">&quot;Bai, probatu&quot; hautatuz gero, ondorengoa onartzen duzu %1$s(e)tik:</string>
=======
>>>>>>> 73c9a42a
    <!-- Caption text to be displayed in review quality check contextual onboarding card above the opt-in button. First parameter is Firefox app name, third parameter is the Fakespot product name. Second & fourth are for clickable texts defined in review_quality_check_contextual_onboarding_privacy_policy_3 and review_quality_check_contextual_onboarding_terms_use. -->
    <string name="review_quality_check_contextual_onboarding_caption_3" moz:RemovedIn="124" tools:ignore="UnusedResources">&quot;Bai, probatu&quot; aukeratuta, %1$s(r)en %2$s eta %3$s(r)en %4$s onartzen dituzu.</string>
    <!-- Caption text to be displayed in review quality check contextual onboarding card above the opt-in button. First parameter is Firefox app name, third parameter is the Fakespot product name. Second & fourth are for clickable texts defined in review_quality_check_contextual_onboarding_privacy_policy_3 and review_quality_check_contextual_onboarding_terms_use. -->
    <string name="review_quality_check_contextual_onboarding_caption_4">&quot;Bai, probatu&quot; aukeratuta, %1$s(r)en %2$s eta %3$s(r)en %4$s onartzen dituzu.</string>
<<<<<<< HEAD
    <!-- Clickable text from the review quality check contextual onboarding card that links to Fakespot privacy policy. -->
    <string name="review_quality_check_contextual_onboarding_privacy_policy" moz:RemovedIn="123" tools:ignore="UnusedResources">pribatutasun-politika</string>
    <!-- Clickable text from the review quality check contextual onboarding card that links to Fakespot privacy policy. -->
    <string name="review_quality_check_contextual_onboarding_privacy_policy_2" moz:RemovedIn="123" tools:ignore="UnusedResources">Pribatutasun-politika</string>
=======
>>>>>>> 73c9a42a
    <!-- Clickable text from the review quality check contextual onboarding card that links to Fakespot privacy notice. -->
    <string name="review_quality_check_contextual_onboarding_privacy_policy_3">pribatutasun-oharra</string>
    <!-- Clickable text from the review quality check contextual onboarding card that links to Fakespot terms of use. -->
    <string name="review_quality_check_contextual_onboarding_terms_use">erabilera-baldintzak</string>
    <!-- Text for opt-in button from the review quality check contextual onboarding card. -->
    <string name="review_quality_check_contextual_onboarding_primary_button_text">Bai, probatu</string>
    <!-- Text for opt-out button from the review quality check contextual onboarding card. -->
    <string name="review_quality_check_contextual_onboarding_secondary_button_text">Une honetan ez</string>
    <!-- Text for the first CFR presenting the review quality check feature. -->
    <string name="review_quality_check_first_cfr_message">Ikusi ea produktu honen balorazioak fidagarriak diren — erosi aurretik.</string>
    <!-- Text displayed in the first CFR presenting the review quality check feature that opens the review checker when clicked. -->
    <string name="review_quality_check_first_cfr_action" tools:ignore="UnusedResources">Probatu balorazioen egiaztatzailea</string>
    <!-- Text for the second CFR presenting the review quality check feature. -->
    <string name="review_quality_check_second_cfr_message">Fidagarriak dira balorazio hauek? Egiaztatu orain egokitutako balorazioa ikusteko.</string>
    <!-- Text displayed in the second CFR presenting the review quality check feature that opens the review checker when clicked. -->
    <string name="review_quality_check_second_cfr_action" tools:ignore="UnusedResources">Ireki balorazioen egiaztatzailea</string>
    <!-- Flag showing that the review quality check feature is work in progress. -->
    <string name="review_quality_check_beta_flag">Beta</string>
    <!-- Content description (not visible, for screen readers etc.) for opening browser menu button to open review quality check bottom sheet. -->
    <string name="review_quality_check_open_handle_content_description">Ireki balorazioen egiaztatzailea</string>
    <!-- Content description (not visible, for screen readers etc.) for closing browser menu button to open review quality check bottom sheet. -->
    <string name="review_quality_check_close_handle_content_description">Itxi balorazioen egiaztatzailea</string>
    <!-- Content description (not visible, for screen readers etc.) for review quality check star rating. First parameter is the number of stars (1-5) representing the rating. -->
    <string name="review_quality_check_star_rating_content_description">%1$s / 5 izar</string>
    <!-- Text for minimize button from highlights card. When clicked the highlights card should reduce its size. -->
    <string name="review_quality_check_highlights_show_less">Erakutsi gutxiago</string>
    <!-- Text for maximize button from highlights card. When clicked the highlights card should expand to its full size. -->
    <string name="review_quality_check_highlights_show_more">Erakutsi gehiago</string>
    <!-- Text for highlights card quality category header. Reviews shown under this header should refer the product's quality. -->
    <string name="review_quality_check_highlights_type_quality">Kalitatea</string>
    <!-- Text for highlights card price category header. Reviews shown under this header should refer the product's price. -->
    <string name="review_quality_check_highlights_type_price">Prezioa</string>
    <!-- Text for highlights card shipping category header. Reviews shown under this header should refer the product's shipping. -->
    <string name="review_quality_check_highlights_type_shipping">Bidalketa</string>
    <!-- Text for highlights card packaging and appearance category header. Reviews shown under this header should refer the product's packaging and appearance. -->
    <string name="review_quality_check_highlights_type_packaging_appearance">Paketatzea eta itxura</string>
    <!-- Text for highlights card competitiveness category header. Reviews shown under this header should refer the product's competitiveness. -->
    <string name="review_quality_check_highlights_type_competitiveness">Lehiakortasuna</string>

    <!-- Text that is surrounded by quotes. The parameter is the actual text that is in quotes. An example of that text could be: Excellent craftsmanship, and that is displayed as “Excellent craftsmanship”. The text comes from a buyer's review that the feature is highlighting"   -->
    <string name="surrounded_with_quotes">&quot;%s&quot;</string>

    <!-- Accessibility services actions labels. These will be appended to accessibility actions like "Double tap to.." but not by or applications but by services like Talkback. -->
    <!-- Action label for elements that can be collapsed if interacting with them. Talkback will append this to say "Double tap to collapse". -->
    <string name="a11y_action_label_collapse">tolestu</string>
    <!-- Current state for elements that can be collapsed if interacting with them. Talkback will dictate this after a state change. -->
    <string name="a11y_state_label_collapsed">tolestuta</string>
    <!-- Action label for elements that can be expanded if interacting with them. Talkback will append this to say "Double tap to expand". -->
    <string name="a11y_action_label_expand">zabaldu</string>
    <!-- Current state for elements that can be expanded if interacting with them. Talkback will dictate this after a state change. -->
    <string name="a11y_state_label_expanded">zabalduta</string>
    <!-- Action label for links to a website containing documentation about a wallpaper collection. Talkback will append this to say "Double tap to open link to learn more about this collection". -->
    <string name="a11y_action_label_wallpaper_collection_learn_more">ireki lotura bilduma honi buruzko argibide gehiagorako</string>
    <!-- Action label for links that point to an article. Talkback will append this to say "Double tap to read the article". -->
    <string name="a11y_action_label_read_article">irakurri artikulua</string>
    <!-- Action label for links to the Firefox Pocket website. Talkback will append this to say "Double tap to open link to learn more". -->
    <string name="a11y_action_label_pocket_learn_more">ireki lotura argibide gehiagorako</string>
    <!-- Content description for headings announced by accessibility service. The first parameter is the text of the heading. Talkback will announce the first parameter and then speak the word "Heading" indicating to the user that this text is a heading for a section. -->
    <string name="a11y_heading">%s, Goiburua</string>

    <!-- Title for dialog displayed when trying to access links present in a text. -->
    <string name="a11y_links_title">Loturak</string>
    <!-- Additional content description for text bodies that contain urls. -->
    <string name="a11y_links_available">Loturak erabilgarri</string>

    <!-- Translations feature-->

    <!-- Translation request dialog -->
    <!-- Title for the translation dialog that allows a user to translate the webpage. -->
    <string name="translations_bottom_sheet_title">Itzuli orria?</string>
    <!-- Title for the translation dialog after a translation was completed successfully.
    The first parameter is the name of the language that the page was translated from, for example, "French".
    The second parameter is the name of the language that the page was translated to, for example, "English". -->
    <string name="translations_bottom_sheet_title_translation_completed">Orria %1$s hizkuntzatik %2$s hizkuntzara itzuli da</string>
    <!-- Title for the translation dialog that allows a user to translate the webpage when a user uses the translation feature the first time. The first parameter is the name of the application, for example, "Fenix". -->
    <string name="translations_bottom_sheet_title_first_time">Probatu itzulpen pribatuak %1$s(e)n</string>
    <!-- Additional information on the translation dialog that appears when a user uses the translation feature the first time. The first parameter is clickable text with a link, for example, "Learn more". -->
    <string name="translations_bottom_sheet_info_message">Zure pribatutasunerako, itzulpenek inoiz ez dute zure gailua uzten. Hizkuntza berriak eta hobekuntzak laster datoz! %1$s</string>
    <!-- Text that links to additional information about the Firefox translations feature. -->
    <string name="translations_bottom_sheet_info_message_learn_more">Argibide gehiago</string>
    <!-- Label for the dropdown to select which language to translate from on the translations dialog. Usually the translate from language selected will be the same as the page language. -->
    <string name="translations_bottom_sheet_translate_from">Itzuli hemendik</string>
    <!-- Label for the dropdown to select which language to translate to on the translations dialog. Usually the translate to language selected will be the user's preferred language. -->
    <string name="translations_bottom_sheet_translate_to">Itzuli hona</string>
    <!-- Button text on the translations dialog to dismiss the dialog and return to the browser. -->
    <string name="translations_bottom_sheet_negative_button">Une honetan ez</string>
    <!-- Button text on the translations dialog to restore the translated website back to the original untranslated version. -->
    <string name="translations_bottom_sheet_negative_button_restore">Erakutsi jatorrizkoa</string>
    <!-- Button text on the translations dialog when a translation error appears, used to dismiss the dialog and return to the browser. -->
    <string name="translations_bottom_sheet_negative_button_error">Eginda</string>
    <!-- Button text on the translations dialog to begin a translation of the website. -->
    <string name="translations_bottom_sheet_positive_button">Itzuli</string>
    <!-- Button text on the translations dialog when a translation error appears. -->
    <string name="translations_bottom_sheet_positive_button_error">Saiatu berriro</string>
    <!-- Inactive button text on the translations dialog that indicates a translation is currently in progress. This button will be accompanied by a loading icon. -->
    <string name="translations_bottom_sheet_translating_in_progress">Itzultzen</string>
    <!-- Button content description (not visible, for screen readers etc.) for the translations dialog translate button that indicates a translation is currently in progress. -->
    <string name="translations_bottom_sheet_translating_in_progress_content_description">Itzulpena burutzen</string>

    <!-- Default dropdown option when initially selecting a language from the translations dialog language selection dropdown. -->
    <string name="translations_bottom_sheet_default_dropdown_selection">Aukeratu hizkuntza</string>
    <!-- The title of the warning card informs the user that a translation could not be completed. -->
    <string name="translation_error_could_not_translate_warning_text">Arazo bat gertatu da itzultzean. Saiatu berriro mesedez.</string>
    <!-- The title of the warning card informs the user that the list of languages cannot be loaded. -->
    <string name="translation_error_could_not_load_languages_warning_text">Ezin dira hizkuntzak kargatu. Egiaztatu zure Interneterako konexioa eta saiatu berriro.</string>
    <!-- The title of the warning card informs the user that a language is not supported. The first parameter is the name of the language that is not supported. -->
    <string name="translation_error_language_not_supported_warning_text">Barkatu, %1$s ez dugu onartzen oraindik.</string>
    <!-- Button text on the warning card when a language is not supported. The link will take the user to a page to a support page about translations. -->
    <string name="translation_error_language_not_supported_learn_more">Argibide gehiago</string>

    <!-- Snackbar title shown if the user closes the Translation Request dialogue and a translation is in progress. -->
    <string name="translation_in_progress_snackbar">Itzultzen…</string>

<<<<<<< HEAD
=======
    <!-- Title for the data saving mode warning dialog used in the translation request dialog.
    This dialog will be presented when the user attempts to perform
    a translation without the necessary language files downloaded first when Android's data saver mode is enabled and the user is not using WiFi.
    The first parameter is the size in kilobytes or megabytes of the language file. -->
    <string name="translations_download_language_file_dialog_title">Deskargatu hizkuntzak datuak aurrezteko moduan (%1$s)?</string>


>>>>>>> 73c9a42a
    <!-- Translations options dialog -->
    <!-- Title of the translation options dialog that allows a user to set their translation options for the site the user is currently on. -->
    <string name="translation_option_bottom_sheet_title">Itzulpenen aukerak</string>
    <!-- Toggle switch label that allows a user to set the setting if they would like the browser to always offer or suggest translations when available. -->
    <string name="translation_option_bottom_sheet_always_translate">Eskaini beti itzultzea</string>
    <!-- Toggle switch label that allows a user to set if they would like a given language to automatically translate or not. The first parameter is the language name, for example, "Spanish". -->
    <string name="translation_option_bottom_sheet_always_translate_in_language">Itzuli beti %1$s</string>

    <!-- Toggle switch label that allows a user to set if they would like to never be offered a translation of the given language. The first parameter is the language name, for example, "Spanish". -->
    <string name="translation_option_bottom_sheet_never_translate_in_language">Inoiz ez itzuli %1$s</string>
    <!-- Toggle switch label that allows a user to set the setting if they would like the browser to never translate the site the user is currently visiting. -->
    <string name="translation_option_bottom_sheet_never_translate_site">Inoiz ez itzuli gune hau</string>
    <!-- Toggle switch description that will appear under the "Never translate these sites" settings toggle switch to provide more information on how this setting interacts with other settings. -->
    <string name="translation_option_bottom_sheet_switch_never_translate_site_description">Beste ezarpen guztiak baliogabetzen ditu</string>
    <!-- Toggle switch description that will appear under the "Never translate" and "Always translate" toggle switch settings to provide more information on how these  settings interacts with other settings. -->
    <string name="translation_option_bottom_sheet_switch_description">Itzultzeko eskaintzak baliogabetzen ditu</string>
    <!-- Button text for the button that will take the user to the translation settings dialog. -->
    <string name="translation_option_bottom_sheet_translation_settings">Itzulpenen ezarpenak</string>
    <!-- Button text for the button that will take the user to a website to learn more about how translations works in the given app. The first parameter is the name of the application, for example, "Fenix". -->
    <string name="translation_option_bottom_sheet_about_translations">%1$s(e)ko itzulpenei buruz</string>

    <!-- Translation settings dialog -->
    <!-- Title of the translation settings dialog that allows a user to set their preferred translation settings. -->
    <string name="translation_settings_toolbar_title">Itzulpenak</string>
    <!-- Toggle switch label that indicates that the browser should signal or indicate when a translation is possible for any page. -->
    <string name="translation_settings_offer_to_translate">Ahal denean, eskaini itzultzea</string>
    <!-- Toggle switch label that indicates that downloading files required for translating is permitted when using data saver mode in Android. -->
    <string name="translation_settings_always_download">Deskargatu beti hizkuntzak datuak aurrezteko moduan</string>
    <!-- Section header text that begins the section of a list of different options the user may select to adjust their translation preferences. -->
    <string name="translation_settings_translation_preference">Itzulpenaren hobespenak</string>
    <!-- Button text for the button that will take the user to the automatic translations settings dialog. On the automatic translations settings dialog, the user can set if translations should occur automatically for a given language. -->
    <string name="translation_settings_automatic_translation">Itzulpen automatikoa</string>
    <!-- Button text for the button that will take the user to the never translate these sites dialog. On the never translate these sites dialog, the user can set if translations should never occur on certain websites. -->
    <string name="translation_settings_automatic_never_translate_sites">Inoiz ez itzuli gune hauek</string>
    <!-- Button text for the button that will take the user to the download languages dialog. On the download languages dialog, the user can manage which languages they would like to download for translations. -->
    <string name="translation_settings_download_language">Deskargatu hizkuntzak</string>

    <!-- Automatic translation preference screen -->
    <!-- Title of the automatic translation preference screen that will appear on the toolbar.-->
    <string name="automatic_translation_toolbar_title_preference">Itzulpen automatikoa</string>
    <!-- Screen header presenting the automatic translation preference feature. It will appear under the toolbar. -->
    <string name="automatic_translation_header_preference">Hautatu hizkuntza bat bere &quot;itzuli beti&quot; eta &quot;inoiz ez itzuli&quot; hobespenak kudeatzeko.</string>

    <!-- Automatic translation options preference screen -->
    <!-- Preference option for offering to translate. Radio button title text.-->
    <string name="automatic_translation_option_offer_to_translate_title_preference">Eskaini itzultzea (lehenetsia)</string>
    <!-- Preference option for offering to translate. Radio button summary text. The first parameter is the name of the app defined in app_name (for example: Fenix)-->
    <string name="automatic_translation_option_offer_to_translate_summary_preference">Hizkuntza honetako guneak itzultzea eskainiko du %1$s(e)k.</string>
    <!-- Preference option for always translate. Radio button title text. -->
    <string name="automatic_translation_option_always_translate_title_preference">Itzuli beti</string>
    <!-- Preference option for always translate. Radio button summary text. The first parameter is the name of the app defined in app_name (for example: Fenix)-->
    <string name="automatic_translation_option_always_translate_summary_preference">Orria kargatzean, hizkuntza hau automatikoki itzuliko du %1$s(e)k.</string>
    <!-- Preference option for never translate. Radio button title text.-->
    <string name="automatic_translation_option_never_translate_title_preference">Inoiz ez itzuli</string>
    <!-- Preference option for never translate. Radio button summary text. The first parameter is the name of the app defined in app_name (for example: Fenix)-->
    <string name="automatic_translation_option_never_translate_summary_preference">%1$s(e)k inoiz ez du eskainiko hizkuntza honetan dauden guneak itzultzea.</string>

    <!-- Never translate site preference screen -->
    <!-- Title of the never translate site preference screen that will appear on the toolbar.-->
    <string name="never_translate_site_toolbar_title_preference">Inoiz ez itzuli gune hauek</string>
    <!-- Screen header presenting the never translate site preference feature. It will appear under the toolbar. -->
    <string name="never_translate_site_header_preference">Gune berri bat gehitzeko: bisita ezazu eta itzulpen-menutik hautatu &quot;Inoiz ez itzuli gune hau&quot;.</string>
    <!-- Content description (not visible, for screen readers etc.): For a never-translated site list item that is selected.
             The first parameter is web site url (for example:"wikipedia.com") -->
    <string name="never_translate_site_item_list_content_description_preference">Kendu %1$s</string>
    <!-- The Delete site dialogue title will appear when the user clicks on a list item.
             The first parameter is web site url (for example:"wikipedia.com") -->
    <string name="never_translate_site_dialog_title_preference">%1$s ezabatu?</string>
    <!-- The Delete site dialogue positive button will appear when the user clicks on a list item. The site will be deleted. -->
    <string name="never_translate_site_dialog_confirm_delete_preference">Ezabatu</string>
    <!-- The Delete site dialogue negative button will appear when the user clicks on a list item. The dialog will be dismissed. -->
    <string name="never_translate_site_dialog_cancel_preference">Utzi</string>

    <!-- Download languages preference screen -->
    <!-- Title of the download languages preference screen toolbar.-->
    <string name="download_languages_toolbar_title_preference">Deskargatu hizkuntzak</string>
    <!-- Screen header presenting the download language preference feature. It will appear under the toolbar.The first parameter is "Learn More," a clickable text with a link. Talkback will append this to say "Double tap to open link to learn more". -->
    <string name="download_languages_header_preference">Deskargatu hizkuntza osoak itzulpen azkarragoetarako eta lineaz kanpo ere itzuli ahal izateko. %1$s</string>
    <!-- Clickable text from the screen header that links to a website. -->
    <string name="download_languages_header_learn_more_preference">Argibide gehiago</string>
    <!-- The subhead of the download language preference screen will appear above the pivot language. -->
    <string name="download_languages_available_languages_preference">Hizkuntza erabilgarriak</string>
    <!-- Text that will appear beside a core or pivot language package name to show that the language is necessary for the translation feature to function. -->
    <string name="download_languages_default_system_language_require_preference">beharrezkoa</string>
    <!-- A text for download language preference item.
    The first parameter is the language name, for example, "Spanish".
    The second parameter is the language file size, for example, "(3.91 KB)" or, if the language package name is a pivot language, "(required)". -->
    <string name="download_languages_language_item_preference">%1$s (%2$s)</string>
    <!-- The subhead of the download language preference screen will appear above the items that were not downloaded. -->
    <string name="download_language_header_preference">Deskargatu hizkuntzak</string>
    <!-- All languages list item. When the user presses this item, they can download or delete all languages. -->
    <string name="download_language_all_languages_item_preference">Hizkuntza guztiak</string>
    <!-- Content description (not visible, for screen readers etc.): For a language list item that was downloaded, the user can now delete it. -->
    <string name="download_languages_item_content_description_downloaded_state">Ezabatu</string>
    <!-- Content description (not visible, for screen readers etc.): For a language list item, downloading is in progress. -->
    <string name="download_languages_item_content_description_in_progress_state">Lanean</string>
    <!-- Content description (not visible, for screen readers etc.): For a language list item that was not downloaded. -->
    <string name="download_languages_item_content_description_not_downloaded_state">Deskargatu</string>
    <!-- Content description (not visible, for screen readers etc.): For a language list item that is selected. -->
    <string name="download_languages_item_content_description_selected_state">Hautatuta</string>

    <!-- Title for the dialog used by the translations feature to confirm deleting a language.
    The dialog will be presented when the user requests deletion of a language.
    The first parameter is the name of the language, for example, "Spanish" and the second parameter is the size in kilobytes or megabytes of the language file. -->
    <string name="delete_language_file_dialog_title">Ezabatu %1$s (%2$s)?</string>
    <!-- Additional information for the dialog used by the translations feature to confirm deleting a language. The first parameter is the name of the application, for example, "Fenix". -->
    <string name="delete_language_file_dialog_message">Hizkuntza hau ezabatuz gero, itzuli ahala deskargatuko ditu %1$s(e)k hizkuntzak zure cachera.</string>
    <!-- Title for the dialog used by the translations feature to confirm deleting all languages file.
    The dialog will be presented when the user requests deletion of all languages file.
    The first parameter is the size in kilobytes or megabytes of the language file. -->
    <string name="delete_language_all_languages_file_dialog_title">Ezabatu hizkuntza guztiak (%1$s)?</string>
    <!-- Additional information for the dialog used by the translations feature to confirm deleting all languages file. The first parameter is the name of the application, for example, "Fenix". -->
    <string name="delete_language_all_languages_file_dialog_message">Hizkuntza guztiak ezabatuz gero, itzuli ahala deskargatuko ditu %1$s(e)k hizkuntzak zure cachera.</string>
    <!-- Button text on the dialog used by the translations feature to confirm deleting a language. -->
    <string name="delete_language_file_dialog_positive_button_text">Ezabatu</string>
    <!-- Button text on the dialog used by the translations feature to cancel deleting a language. -->
    <string name="delete_language_file_dialog_negative_button_text">Utzi</string>

    <!-- Title for the data saving mode warning dialog used by the translations feature.
    This dialog will be presented when the user attempts to download a language or perform
    a translation without the necessary language files downloaded first when Android's data saver mode is enabled and the user is not using WiFi.
    The first parameter is the size in kilobytes or megabytes of the language file.-->
    <string name="download_language_file_dialog_title">Deskargatu datuak aurrezteko moduan egotean (%1$s)?</string>
    <!-- Additional information for the data saving mode warning dialog used by the translations feature. This text explains the reason a download is required for a translation. -->
    <string name="download_language_file_dialog_message_all_languages">Hizkuntzak erdizka deskargatzen ditugu zure cachera itzulpenak pribatu manten daitezen.</string>
    <!-- Checkbox label text on the data saving mode warning dialog used by the translations feature. This checkbox allows users to ignore the data usage warnings. -->
    <string name="download_language_file_dialog_checkbox_text">Deskargatu beti datuak aurrezteko moduan</string>
    <!-- Button text on the data saving mode warning dialog used by the translations feature to allow users to confirm they wish to continue and download the language file. -->
    <string name="download_language_file_dialog_positive_button_text">Deskargatu</string>
    <!-- Button text on the data saving mode warning dialog used by the translations feature to allow users to confirm they wish to continue and download the language file and perform a translation. -->
    <string name="download_language_file_dialog_positive_button_text_all_languages">Deskargatu eta itzuli</string>
    <!-- Button text on the data saving mode warning dialog used by the translations feature to allow users to cancel the action and not perform a download of the language file. -->
    <string name="download_language_file_dialog_negative_button_text">Utzi</string>

    <!-- Debug drawer -->
    <!-- The user-facing title of the Debug Drawer feature. -->
    <string name="debug_drawer_title">Arazketa-tresnak</string>
    <!-- Content description (not visible, for screen readers etc.): Navigate back within the debug drawer. -->
    <string name="debug_drawer_back_button_content_description">Nabigatu atzera</string>
    <!-- The title of the Tab Tools feature in the Debug Drawer. -->
    <string name="debug_drawer_tab_tools_title">Fitxen tresnak</string>
    <!-- The title of the tab count section in Tab Tools. -->
    <string name="debug_drawer_tab_tools_tab_count_title">Fitxa kopurua</string>
    <!-- The active tab count category in the tab count section in Tab Tools. -->
    <string name="debug_drawer_tab_tools_tab_count_normal">Aktibo</string>
    <!-- The inactive tab count category in the tab count section in Tab Tools. -->
    <string name="debug_drawer_tab_tools_tab_count_inactive">Inaktibo</string>
    <!-- The private tab count category in the tab count section in Tab Tools. -->
    <string name="debug_drawer_tab_tools_tab_count_private">Pribatua</string>
    <!-- The total tab count category in the tab count section in Tab Tools. -->
    <string name="debug_drawer_tab_tools_tab_count_total">Guztira</string>
    <!-- The title of the tab creation tool section in Tab Tools. -->
    <string name="debug_drawer_tab_tools_tab_creation_tool_title">Fitxak sortzeko tresna</string>
    <!-- The label of the text field in the tab creation tool. -->
    <string name="debug_drawer_tab_tools_tab_creation_tool_text_field_label">Sortu beharreko fitxa kopurua</string>
    <!-- The button text to add tabs to the active tab group in the tab creation tool. -->
    <string name="debug_drawer_tab_tools_tab_creation_tool_button_text_active">Gehitu fitxa aktiboetara</string>
    <!-- The button text to add tabs to the inactive tab group in the tab creation tool. -->
    <string name="debug_drawer_tab_tools_tab_creation_tool_button_text_inactive">Gehitu fitxa inaktiboetara</string>
    <!-- The button text to add tabs to the private tab group in the tab creation tool. -->
    <string name="debug_drawer_tab_tools_tab_creation_tool_button_text_private">Gehitu fitxa pribatuetara</string>
</resources><|MERGE_RESOLUTION|>--- conflicted
+++ resolved
@@ -2355,24 +2355,10 @@
     <string name="review_quality_check_contextual_onboarding_learn_more">Mozillaren %1$s(r)en teknologia erabiliz, balorazio aurreiritzidun eta egiazkoak ez direnak saihesten laguntzen dizugu. Gure Adimen Artifizialeko modeloa uneoro ari da hobetzen zure erosketak babesteko. %2$s</string>
     <!-- Clickable text from the contextual onboarding card that links to review quality check support article. -->
     <string name="review_quality_check_contextual_onboarding_learn_more_link">Argibide gehiago</string>
-<<<<<<< HEAD
-    <!-- Caption text to be displayed in review quality check contextual onboarding card above the opt-in button. First parameter is the Fakespot product name. Following parameters are for clickable texts defined in review_quality_check_contextual_onboarding_privacy_policy and review_quality_check_contextual_onboarding_terms_use. In the phrase "Fakespot by Mozilla", "by" can be localized. Does not need to stay by. -->
-    <string name="review_quality_check_contextual_onboarding_caption" moz:RemovedIn="123" tools:ignore="UnusedResources">&quot;Bai, probatu&quot; aukeratuta, Mozillaren %1$s(r)en %2$s eta %3$s onartzen dituzu.</string>
-    <!-- Caption text to be displayed in review quality check contextual onboarding card above the opt-in button. Parameter is the Fakespot product name. After the colon, what appears are two links, each on their own line. The first link is to a Privacy policy (review_quality_check_contextual_onboarding_privacy_policy_2). The second link is to Terms of use (review_quality_check_contextual_onboarding_terms_use_2). -->
-    <string name="review_quality_check_contextual_onboarding_caption_2" moz:RemovedIn="123" tools:ignore="UnusedResources">&quot;Bai, probatu&quot; hautatuz gero, ondorengoa onartzen duzu %1$s(e)tik:</string>
-=======
->>>>>>> 73c9a42a
     <!-- Caption text to be displayed in review quality check contextual onboarding card above the opt-in button. First parameter is Firefox app name, third parameter is the Fakespot product name. Second & fourth are for clickable texts defined in review_quality_check_contextual_onboarding_privacy_policy_3 and review_quality_check_contextual_onboarding_terms_use. -->
     <string name="review_quality_check_contextual_onboarding_caption_3" moz:RemovedIn="124" tools:ignore="UnusedResources">&quot;Bai, probatu&quot; aukeratuta, %1$s(r)en %2$s eta %3$s(r)en %4$s onartzen dituzu.</string>
     <!-- Caption text to be displayed in review quality check contextual onboarding card above the opt-in button. First parameter is Firefox app name, third parameter is the Fakespot product name. Second & fourth are for clickable texts defined in review_quality_check_contextual_onboarding_privacy_policy_3 and review_quality_check_contextual_onboarding_terms_use. -->
     <string name="review_quality_check_contextual_onboarding_caption_4">&quot;Bai, probatu&quot; aukeratuta, %1$s(r)en %2$s eta %3$s(r)en %4$s onartzen dituzu.</string>
-<<<<<<< HEAD
-    <!-- Clickable text from the review quality check contextual onboarding card that links to Fakespot privacy policy. -->
-    <string name="review_quality_check_contextual_onboarding_privacy_policy" moz:RemovedIn="123" tools:ignore="UnusedResources">pribatutasun-politika</string>
-    <!-- Clickable text from the review quality check contextual onboarding card that links to Fakespot privacy policy. -->
-    <string name="review_quality_check_contextual_onboarding_privacy_policy_2" moz:RemovedIn="123" tools:ignore="UnusedResources">Pribatutasun-politika</string>
-=======
->>>>>>> 73c9a42a
     <!-- Clickable text from the review quality check contextual onboarding card that links to Fakespot privacy notice. -->
     <string name="review_quality_check_contextual_onboarding_privacy_policy_3">pribatutasun-oharra</string>
     <!-- Clickable text from the review quality check contextual onboarding card that links to Fakespot terms of use. -->
@@ -2486,8 +2472,6 @@
     <!-- Snackbar title shown if the user closes the Translation Request dialogue and a translation is in progress. -->
     <string name="translation_in_progress_snackbar">Itzultzen…</string>
 
-<<<<<<< HEAD
-=======
     <!-- Title for the data saving mode warning dialog used in the translation request dialog.
     This dialog will be presented when the user attempts to perform
     a translation without the necessary language files downloaded first when Android's data saver mode is enabled and the user is not using WiFi.
@@ -2495,7 +2479,6 @@
     <string name="translations_download_language_file_dialog_title">Deskargatu hizkuntzak datuak aurrezteko moduan (%1$s)?</string>
 
 
->>>>>>> 73c9a42a
     <!-- Translations options dialog -->
     <!-- Title of the translation options dialog that allows a user to set their translation options for the site the user is currently on. -->
     <string name="translation_option_bottom_sheet_title">Itzulpenen aukerak</string>
