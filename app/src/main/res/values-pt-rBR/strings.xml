--- conflicted
+++ resolved
@@ -326,13 +326,10 @@
     <string name="browser_menu_back_button_content_description">Voltar ao menu principal</string>
     <!-- Content description (not visible, for screen readers etc.) for bottom sheet handlebar main menu. -->
     <string name="browser_main_menu_handlebar_content_description">Fechar menu principal</string>
-<<<<<<< HEAD
-=======
     <!-- Content description (not visible, for screen readers etc.) for main menu help button. -->
     <string name="browser_main_menu_content_description_help_button">Ajuda</string>
     <!-- Content description (not visible, for screen readers etc.) for main menu settings button. -->
     <string name="browser_main_menu_content_description_settings_button">Configurações</string>
->>>>>>> 6f8a28bf
     <!-- Content description (not visible, for screen readers etc.) for bottom sheet handlebar extensions menu. -->
     <string name="browser_extensions_menu_handlebar_content_description">Fechar menu de extensões</string>
     <!-- Content description (not visible, for screen readers etc.) for bottom sheet handlebar save menu. -->
@@ -437,15 +434,11 @@
     <string name="search_header_menu_item_2">Desta vez, pesquisar em:</string>
 
     <!-- Content description (not visible, for screen readers etc.): Search engine icon. The first parameter is the search engine name (for example: DuckDuckGo). -->
-<<<<<<< HEAD
-    <string name="search_engine_icon_content_description">Mecanismo de pesquisa %s</string>
-=======
     <string name="search_engine_icon_content_description" tools:ignore="UnusedResources" moz:removedIn="133">Mecanismo de pesquisa %s</string>
 
     <!-- Content description (not visible, for screen readers etc.): Search engine icon.
     The parameter is the search engine name (for example: DuckDuckGo). -->
     <string name="search_engine_icon_content_description_1">Mecanismo de pesquisa: %s</string>
->>>>>>> 6f8a28bf
 
     <!-- Home onboarding -->
     <!-- Onboarding home screen popup dialog, shown on top of the Jump back in section. -->
@@ -533,15 +526,9 @@
     <!-- Onboarding add-ons card, button for start browsing, used by Nimbus experiments. -->
     <string name="onboarding_add_on_start_browsing_button" tools:ignore="UnusedResources" moz:removedIn="133">Iniciar navegação</string>
     <!-- Onboarding add-ons card, for checking more add-ons on, used by Nimbus experiments. -->
-<<<<<<< HEAD
-    <string name="onboarding_add_on_explore_more_extensions_2" tools:ignore="UnusedResources">Descubra mais extensões</string>
-    <!-- Onboarding add-ons card, button for start browsing, used by Nimbus experiments. -->
-    <string name="onboarding_add_on_start_browsing_button_2" tools:ignore="UnusedResources">Iniciar navegação</string>
-=======
     <string name="onboarding_add_on_explore_more_extensions_2">Descubra mais extensões</string>
     <!-- Onboarding add-ons card, button for start browsing, used by Nimbus experiments. -->
     <string name="onboarding_add_on_start_browsing_button_2">Iniciar navegação</string>
->>>>>>> 6f8a28bf
     <!-- Ublock name for the onboarding add-ons card, used by Nimbus experiments. Note: The word "Ublock Origin" is a brand name should NOT be translated -->
     <string name="onboarding_add_on_ublock_name" tools:ignore="UnusedResources">uBlock Origin</string>
     <!-- Ublock description for the onboarding add-ons card, used by Nimbus experiments. -->
@@ -549,11 +536,7 @@
     <!-- Privacy Badger name for the onboarding add-ons card, used by Nimbus experiments. Note: The word "Privacy Badger" is a brand name should NOT be translated -->
     <string name="onboarding_add_on_privacy_badger_name" tools:ignore="UnusedResources">Privacy Badger</string>
     <!-- Privacy Badger description for the onboarding add-ons card, used by Nimbus experiments. -->
-<<<<<<< HEAD
-    <string name="onboarding_add_on_privacy_badger_description" tools:ignore="UnusedResources">Joia contra rastreamento. Bloqueia elementos de rastreamento invisíveis e anúncios que espionam você.</string>
-=======
     <string name="onboarding_add_on_privacy_badger_description" tools:ignore="UnusedResources">Uma preciosidade contra rastreamento. Bloqueia elementos de rastreamento invisíveis e anúncios que espionam você.</string>
->>>>>>> 6f8a28bf
     <!-- Search by Image name for the onboarding add-ons card, used by Nimbus experiments. Note: The word "Search by Image" is a brand name should NOT be translated -->
     <string name="onboarding_add_on_search_by_image_name" tools:ignore="UnusedResources">Search by Image</string>
     <!-- Search by Image description for the onboarding add-ons card, used by Nimbus experiments. -->
@@ -564,8 +547,6 @@
     <!-- Privacy Badger description for the onboarding add-ons card, used by Nimbus experiments. -->
     <string name="onboarding_add_on_dark_reader_description" tools:ignore="UnusedResources">Modo escuro personalizado para navegar na internet pelo celular.</string>
 
-<<<<<<< HEAD
-=======
     <!-- Label for the number of reviews for an add-on. The parameter is for the formatted number of reviews e.g. "1,234", "12,345", "123,456". -->
     <string name="onboarding_add_on_reviews_label">Avaliações: %1$s</string>
     <!-- Content description for the add-on icon. -->
@@ -581,7 +562,6 @@
     <!-- Content description for the star rating group. -->
     <string name="onboarding_add_on_star_rating_content_description">Classificado como %1$s de 5</string>
 
->>>>>>> 6f8a28bf
     <!-- Search Widget -->
     <!-- Content description for searching with a widget. The first parameter is the name of the application.-->
     <string name="search_widget_content_description_2">Abrir nova aba no %1$s</string>
@@ -1384,11 +1364,7 @@
     <!-- Bookmark snackbar message for deleting a single item. Parameter is the title of the item being deleted -->
     <string name="bookmark_delete_single_item">%s excluído</string>
     <!-- Bookmark snackbar message for deleting multiple items. Parameter is the number of items being deleted -->
-<<<<<<< HEAD
-    <string name="bookmark_delete_multiple_items" tools:ignore="UnusedResources">Itens excluídos: %s</string>
-=======
     <string name="bookmark_delete_multiple_items">Itens excluídos: %s</string>
->>>>>>> 6f8a28bf
     <!-- Text for the button to search all bookmarks -->
     <string name="bookmark_search">Digite termos de pesquisa</string>
 
@@ -1396,13 +1372,10 @@
     <string name="bookmark_navigate_back_button_content_description">Voltar</string>
     <!-- Content description for the bookmark list new folder navigation bar button -->
     <string name="bookmark_add_new_folder_button_content_description">Adicionar nova pasta</string>
-<<<<<<< HEAD
-=======
     <!-- Content description for the bookmark screen delete bookmark navigation bar button -->
     <string name="bookmark_delete_bookmark_content_description">Excluir favorito</string>
     <!-- Content description for the bookmark screen delete bookmark folder navigation bar button -->
     <string name="bookmark_delete_folder_content_description">Excluir pasta</string>
->>>>>>> 6f8a28bf
     <!-- Content description for bookmark search floating action button -->
     <string name="bookmark_search_button_content_description">Pesquisar nos favoritos</string>
     <!-- Content description for the overflow menu for a bookmark item. Paramter will a folder name or bookmark title. -->
@@ -1421,11 +1394,7 @@
     <string name="bookmark_empty_list_folder_description">Adicione favoritos enquanto navega para poder encontrar seus sites preferidos mais tarde.</string>
 
     <!-- Description for the add new folder button when selecting a folder. -->
-<<<<<<< HEAD
-    <string name="bookmark_select_folder_new_folder_button_title" tools:ignore="UnusedResources">Nova pasta</string>
-=======
     <string name="bookmark_select_folder_new_folder_button_title">Nova pasta</string>
->>>>>>> 6f8a28bf
 
     <!-- Site Permissions -->
     <!-- Button label that take the user to the Android App setting -->
@@ -1677,15 +1646,9 @@
     <!-- Text shown in snackbar when user closes multiple inactive tabs. %1$s will be replaced with the number of tabs closed. -->
     <string name="snackbar_num_tabs_closed">Abas fechadas: %1$s</string>
     <!-- Text shown in snackbar when user bookmarks a list of tabs -->
-<<<<<<< HEAD
-    <string name="snackbar_message_bookmarks_saved">Favoritos salvos!</string>
-    <!-- Text shown in snackbar when user bookmarks a list of tabs. Parameter will be replaced by the name of the folder the bookmark was saved into.-->
-    <string name="snackbar_message_bookmarks_saved_in" tools:ignore="UnusedResources">Favoritos salvos em “%s”!</string>
-=======
     <string name="snackbar_message_bookmarks_saved" moz:removedIn="132" tools:ignore="UnusedResources">Favoritos salvos!</string>
     <!-- Text shown in snackbar when user bookmarks a list of tabs. Parameter will be replaced by the name of the folder the bookmark was saved into.-->
     <string name="snackbar_message_bookmarks_saved_in">Favoritos salvos em “%s”!</string>
->>>>>>> 6f8a28bf
     <!-- Text shown in snackbar when user adds a site to shortcuts -->
     <string name="snackbar_added_to_shortcuts">Adicionado aos atalhos!</string>
     <!-- Text shown in snackbar when user closes a private tab -->
