<?xml version="1.0" encoding="utf-8"?>
<resources xmlns:tools="http://schemas.android.com/tools" xmlns:moz="http://mozac.org/tools">
    <!-- App name for private browsing mode. The first parameter is the name of the app defined in app_name (for example: Fenix)-->
    <string name="app_name_private_5">%s privativo</string>
    <!-- App name for private browsing mode. The first parameter is the name of the app defined in app_name (for example: Fenix)-->
    <string name="app_name_private_4">%s (privativo)</string>

    <!-- Home Fragment -->
    <!-- Content description (not visible, for screen readers etc.): "Three dot" menu button. -->
    <string name="content_description_menu">Mais opções</string>
    <!-- Content description (not visible, for screen readers etc.): "Private Browsing" menu button. -->
    <string name="content_description_private_browsing_button">Ativar navegação privativa</string>
    <!-- Content description (not visible, for screen readers etc.): "Private Browsing" menu button. -->
    <string name="content_description_disable_private_browsing_button">Desativar navegação privativa</string>
    <!-- Placeholder text shown in the search bar before a user enters text for the default engine -->
    <string name="search_hint">Pesquise ou digite um endereço</string>
    <!-- Placeholder text shown in the search bar before a user enters text for a general engine -->
    <string name="search_hint_general_engine">Pesquisar na web</string>
    <!-- Placeholder text shown in search bar when using history search -->
    <string name="history_search_hint">Pesquisar no histórico</string>
    <!-- Placeholder text shown in search bar when using bookmarks search -->
    <string name="bookmark_search_hint">Pesquisar nos favoritos</string>
    <!-- Placeholder text shown in search bar when using tabs search -->
    <string name="tab_search_hint">Pesquisar nas abas</string>
    <!-- Placeholder text shown in the search bar when using application search engines -->
    <string name="application_search_hint">Digite termos de pesquisa</string>
    <!-- No Open Tabs Message Description -->
    <string name="no_open_tabs_description">Suas abas abertas são mostradas aqui.</string>

    <!-- No Private Tabs Message Description -->
    <string name="no_private_tabs_description">Suas abas privativas são mostradas aqui.</string>

    <!-- Tab tray multi select title in app bar. The first parameter is the number of tabs selected -->
    <string name="tab_tray_multi_select_title">%1$d selecionadas</string>
    <!-- Label of button in create collection dialog for creating a new collection  -->
    <string name="tab_tray_add_new_collection">Nova coleção</string>
    <!-- Label of editable text in create collection dialog for naming a new collection  -->
    <string name="tab_tray_add_new_collection_name">Nome</string>
    <!-- Label of button in save to collection dialog for selecting a current collection  -->
    <string name="tab_tray_select_collection">Selecionar coleção</string>
    <!-- Content description for close button while in multiselect mode in tab tray -->
    <string name="tab_tray_close_multiselect_content_description">Sair do modo de seleção múltipla</string>
    <!-- Content description for save to collection button while in multiselect mode in tab tray -->
    <string name="tab_tray_collection_button_multiselect_content_description">Salvar abas selecionadas em coleção</string>
    <!-- Content description on checkmark while tab is selected in multiselect mode in tab tray -->
    <string name="tab_tray_multiselect_selected_content_description">Selecionada</string>

    <!-- Home - Bookmarks -->
    <!-- Title for the home screen section with bookmarks. -->
    <string name="home_bookmarks_title">Favoritos</string>
    <!-- Content description for the button which navigates the user to show all of their bookmarks. -->
    <string name="home_bookmarks_show_all_content_description">Mostrar todos os favoritos</string>
    <!-- Text for the menu button to remove a recently saved bookmark from the user's home screen -->
    <string name="home_bookmarks_menu_item_remove">Remover</string>

    <!-- About content. The first parameter is the name of the application. (For example: Fenix) -->
    <string name="about_content">O %1$s é produzido pela Mozilla.</string>

    <!-- Private Browsing -->
    <!-- Explanation for private browsing displayed to users on home view when they first enable private mode
        The first parameter is the name of the app defined in app_name (for example: Fenix) -->
    <string name="private_browsing_placeholder_description_2">O %1$s limpa o histórico de pesquisa e navegação de abas privativas quando você as fecha ou sai do aplicativo. Apesar disso não tornar você anônimo em sites ou no seu provedor de internet, facilita manter o que você faz online privativo de qualquer outra pessoa que use este dispositivo.</string>
    <string name="private_browsing_common_myths">
       Lendas comuns sobre navegação privativa
    </string>

    <!-- True Private Browsing Mode -->
    <!-- Title for info card on private homescreen in True Private Browsing Mode. -->
    <string name="felt_privacy_desc_card_title">Não deixe rastros neste dispositivo</string>

    <!-- Explanation for private browsing displayed to users on home view when they first enable
        private mode in our new Total Private Browsing mode.
        The first parameter is the name of the app defined in app_name (for example: Firefox Nightly)
        The second parameter is the clickable link text in felt_privacy_info_card_subtitle_link_text -->
    <string name="felt_privacy_info_card_subtitle_2">O %1$s exclui seus cookies, histórico e dados de sites quando você fecha todas as abas privativas. %2$s</string>
    <!-- Clickable portion of the explanation for private browsing that links the user to our
        about privacy page.
        This string is used in felt_privacy_info_card_subtitle as the second parameter.-->
    <string name="felt_privacy_info_card_subtitle_link_text">Quem pode ver minha atividade?</string>

    <!-- Private mode shortcut "contextual feature recommendation" (CFR) -->
    <!-- Text for the Private mode shortcut CFR message for adding a private mode shortcut to open private tabs from the Home screen -->
    <string name="private_mode_cfr_message_2">Abra a próxima aba privativa com apenas um toque.</string>
    <!-- Text for the positive button to accept adding a Private Browsing shortcut to the Home screen -->
    <string name="private_mode_cfr_pos_button_text">Adicionar à tela do dispositivo</string>
    <!-- Text for the negative button to decline adding a Private Browsing shortcut to the Home screen -->
    <string name="cfr_neg_button_text">Não, obrigado</string>

    <!-- Open in App "contextual feature recommendation" (CFR) -->
    <!-- Text for the info message. The first parameter is the name of the application.-->
    <string name="open_in_app_cfr_info_message_2">Você pode configurar o %1$s para abrir links em aplicativos automaticamente.</string>
    <!-- Text for the positive action button -->
    <string name="open_in_app_cfr_positive_button_text">Ir para configurações</string>

    <!-- Text for the negative action button -->
    <string name="open_in_app_cfr_negative_button_text">Descartar</string>

    <!-- Total cookie protection "contextual feature recommendation" (CFR) -->
    <!-- Text for the message displayed in the contextual feature recommendation popup promoting the total cookie protection feature. -->
    <string name="tcp_cfr_message">Nosso recurso de privacidade mais poderoso isola melhor ainda rastreadores entre sites.</string>
    <!-- Text displayed that links to website containing documentation about the "Total cookie protection" feature. -->
    <string name="tcp_cfr_learn_more">Conheça a proteção total contra cookies</string>


    <!-- Private browsing erase action "contextual feature recommendation" (CFR) -->
    <!-- Text for the message displayed in the contextual feature recommendation popup promoting the erase private browsing feature. -->
    <string name="erase_action_cfr_message">Toque aqui para iniciar uma nova sessão privativa. Exclua o histórico, cookies, tudo.</string>


    <!-- Toolbar "contextual feature recommendation" (CFR) -->
    <!-- Text for the title displayed in the contextual feature recommendation popup promoting the navigation bar. -->
    <string name="navbar_cfr_title">Navegue mais rápido com o novo sistema de navegação</string>

    <!-- Text for the message displayed in the contextual feature recommendation popup promoting the navigation bar. -->
    <string name="navbar_cfr_message" moz:removedIn="130" tools:ignore="UnusedResources">Esta barra é escondida quando você desliza a tela para baixo, para ter mais espaço de navegação.</string>

    <!-- Text for the message displayed in the contextual feature recommendation popup promoting the navigation bar. -->
    <string name="navbar_cfr_message_2">Em um site, esta barra é escondida quando você desliza a tela para baixo, para ter mais espaço de navegação.</string>

    <!-- Text for the message displayed for the popup promoting the long press of navigation in the navigation bar. -->
    <string name="navbar_navigation_buttons_cfr_message">Mantenha o toque sobre as setas para passar de uma página para outra no histórico desta aba.</string>

    <!-- Tablet navigation bar "contextual feature recommendation" (CFR) -->
    <!-- Text for the title displayed in the contextual feature recommendation popup promoting the tablet navigation bar. -->
<<<<<<< HEAD
    <string name="tablet_nav_bar_cfr_title">Novidade: setas de voltar e avançar com apenas um toque.</string>
    <!-- Text for the message displayed in the contextual feature recommendation popup promoting the tablet navigation bar. -->
    <string name="tablet_nav_bar_cfr_message">Desfrute de uma navegação mais rápida, sempre ao alcance de seus dedos.</string>
=======
    <string name="tablet_nav_bar_cfr_title" moz:removedIn="132" tools:ignore="UnusedResources">Novidade: setas de voltar e avançar com apenas um toque.</string>
    <!-- Text for the message displayed in the contextual feature recommendation popup promoting the tablet navigation bar. -->
    <string name="tablet_nav_bar_cfr_message" moz:removedIn="132" tools:ignore="UnusedResources">Desfrute de uma navegação mais rápida, sempre ao alcance de seus dedos.</string>
>>>>>>> 80823484

    <!-- Text for the info dialog when camera permissions have been denied but user tries to access a camera feature. -->
    <string name="camera_permissions_needed_message">É necessário acesso à câmera. Use as configurações do Android para mudar as permissões para permitir acesso.</string>
    <!-- Text for the positive action button to go to Android Settings to grant permissions. -->
    <string name="camera_permissions_needed_positive_button_text">Ir para configurações</string>
    <!-- Text for the negative action button to dismiss the dialog. -->
    <string name="camera_permissions_needed_negative_button_text">Descartar</string>

    <!-- Text for the banner message to tell users about our auto close feature. -->
    <string name="tab_tray_close_tabs_banner_message">Você pode fazer com que abas abertas não vistas no último dia, semana ou mês sejam fechadas automaticamente.</string>
    <!-- Text for the positive action button to go to Settings for auto close tabs. -->
    <string name="tab_tray_close_tabs_banner_positive_button_text">Ver opções</string>
    <!-- Text for the negative action button to dismiss the Close Tabs Banner. -->
    <string name="tab_tray_close_tabs_banner_negative_button_text">Descartar</string>

    <!-- Text for the banner message to tell users about our inactive tabs feature. -->
    <string name="tab_tray_inactive_onboarding_message">Abas que você não usa há duas semanas são movidas para cá.</string>
    <!-- Text for the action link to go to Settings for inactive tabs. -->
    <string name="tab_tray_inactive_onboarding_button_text">desativar nas configurações</string>

    <!-- Text for title for the auto-close dialog of the inactive tabs. -->
    <string name="tab_tray_inactive_auto_close_title">Fechar automaticamente após um mês sem uso?</string>
    <!-- Text for the body for the auto-close dialog of the inactive tabs.
        The first parameter is the name of the application.-->
    <string name="tab_tray_inactive_auto_close_body_2">O %1$s pode fechar abas que você não usou no mês anterior.</string>
    <!-- Content description for close button in the auto-close dialog of the inactive tabs. -->
    <string name="tab_tray_inactive_auto_close_button_content_description">Fechar</string>

    <!-- Text for turn on auto close tabs button in the auto-close dialog of the inactive tabs. -->
    <string name="tab_tray_inactive_turn_on_auto_close_button_2">Ativar fechamento automático</string>


    <!-- Home screen icons - Long press shortcuts -->
    <!-- Shortcut action to open new tab -->
    <string name="home_screen_shortcut_open_new_tab_2">Nova aba</string>
    <!-- Shortcut action to open new private tab -->
    <string name="home_screen_shortcut_open_new_private_tab_2">Nova aba privativa</string>

    <!-- Shortcut action to open Passwords screen -->
    <string name="home_screen_shortcut_passwords">Senhas</string>

    <!-- Recent Tabs -->
    <!-- Header text for jumping back into the recent tab in the home screen -->
    <string name="recent_tabs_header">Voltar direto para</string>
    <!-- Button text for showing all the tabs in the tabs tray -->
    <string name="recent_tabs_show_all">Mostrar tudo</string>

    <!-- Content description for the button which navigates the user to show all recent tabs in the tabs tray. -->
    <string name="recent_tabs_show_all_content_description_2">Botão de exibir todas as abas recentes</string>

    <!-- Text for button in synced tab card that opens synced tabs tray -->
    <string name="recent_tabs_see_all_synced_tabs_button_text">Ver todas as abas sincronizadas</string>
    <!-- Accessibility description for device icon used for recent synced tab -->
    <string name="recent_tabs_synced_device_icon_content_description">Dispositivo sincronizado</string>
    <!-- Text for the dropdown menu to remove a recent synced tab from the homescreen -->
    <string name="recent_synced_tab_menu_item_remove">Remover</string>
    <!-- Text for the menu button to remove a grouped highlight from the user's browsing history
         in the Recently visited section -->
    <string name="recent_tab_menu_item_remove">Remover</string>

    <!-- History Metadata -->
    <!-- Header text for a section on the home screen that displays grouped highlights from the
         user's browsing history, such as topics they have researched or explored on the web -->
    <string name="history_metadata_header_2">Visitado recentemente</string>
    <!-- Text for the menu button to remove a grouped highlight from the user's browsing history
         in the Recently visited section -->
    <string name="recently_visited_menu_item_remove">Remover</string>

    <!-- Content description for the button which navigates the user to show all of their history. -->
    <string name="past_explorations_show_all_content_description_2">Mostrar todas as navegações anteriores</string>

    <!-- Browser Fragment -->
    <!-- Content description (not visible, for screen readers etc.): Navigate backward (browsing history) -->
    <string name="browser_menu_back">Voltar</string>
    <!-- Content description (not visible, for screen readers etc.): Navigate forward (browsing history) -->
    <string name="browser_menu_forward">Avançar</string>
    <!-- Content description (not visible, for screen readers etc.): Refresh current website -->
    <string name="browser_menu_refresh">Atualizar</string>
    <!-- Content description (not visible, for screen readers etc.): Stop loading current website -->
    <string name="browser_menu_stop">Parar</string>
    <!-- Browser menu button that opens the extensions manager -->
    <string name="browser_menu_extensions">Extensões</string>
    <!-- Browser menu banner header text for extensions onboarding.
        The first parameter is the name of the app defined in app_name (for example: Fenix). -->
    <string name="browser_menu_extensions_banner_onboarding_header">Deixe o %s do seu jeito</string>
    <!-- Browser menu banner body text for extensions onboarding.
        The first parameter is the name of the app defined in app_name (for example: Fenix). -->
    <string name="browser_menu_extensions_banner_onboarding_body">Extensões melhoram sua navegação, desde alterar a aparência e o funcionamento do %s até reforçar sua privacidade e segurança.</string>
    <!-- Browser menu banner link text for learning more about extensions -->
    <string name="browser_menu_extensions_banner_learn_more">Saiba mais</string>
    <!-- Browser menu button that opens the extensions manager -->
    <string name="browser_menu_manage_extensions">Gerenciar extensões</string>
    <!-- Content description (not visible, for screen readers etc.): Section heading for recommended extensions.-->
    <string name="browser_menu_recommended_section_content_description">Extensões recomendadas</string>
    <!-- Content description (not visible, for screen readers etc.): Label for plus icon used to add extensions. -->
    <string name="browser_menu_extension_plus_icon_content_description">Adicionar extensão</string>
    <!-- Browser menu button that opens AMO in a tab -->
    <string name="browser_menu_discover_more_extensions">Descobrir mais extensões</string>
    <!-- Browser menu description that is shown when one or more extensions are disabled due to extension errors -->
    <string name="browser_menu_extensions_disabled_description">Desativado temporariamente</string>
    <!-- Browser menu button that opens account settings -->
    <string name="browser_menu_account_settings">Informações da conta</string>
    <!-- Browser menu button that sends a user to help articles -->
    <string name="browser_menu_help">Ajuda</string>
    <!-- Browser menu button that sends a to a the what's new article -->
    <string name="browser_menu_whats_new">Novidades</string>
    <!-- Browser menu button that opens the settings menu -->
    <string name="browser_menu_settings">Configurações</string>
    <!-- Browser menu button that opens a user's library -->
    <string name="browser_menu_library">Biblioteca</string>
    <!-- Browser menu toggle that requests a desktop site -->
    <string name="browser_menu_desktop_site">Site de computador</string>
    <!-- Browser menu button that reopens a private tab as a regular tab -->
    <string name="browser_menu_open_in_regular_tab">Abrir em aba normal</string>
    <!-- Browser menu toggle that adds a shortcut to the site on the device home screen. -->
    <string name="browser_menu_add_to_homescreen">Adicionar à tela do dispositivo</string>
    <!-- Browser menu toggle that adds a shortcut to the site on the device home screen. -->
    <string name="browser_menu_add_to_homescreen_2">Adicionar à tela do dispositivo…</string>
    <!-- Text for notifying users that Xiaomi devices require additional permissions to add to home screen -->
    <string name="browser_menu_add_to_homescreen_xiaomi">Dispositivos Xiaomi podem exigir permissões adicionais para adicionar atalhos na tela inicial. Verifique as configurações.</string>
    <!-- Content description (not visible, for screen readers etc.) for the Resync tabs button -->
    <string name="resync_button_content_description">Ressincronizar</string>
    <!-- Browser menu button that opens the find in page menu -->
    <string name="browser_menu_find_in_page">Procurar na página</string>
    <!-- Browser menu button that opens the find in page menu -->
    <string name="browser_menu_find_in_page_2">Procurar na página…</string>
    <!-- Browser menu button that opens the translations dialog, which has options to translate the current browser page. -->
    <string name="browser_menu_translations">Traduzir página</string>
    <!-- Browser menu button that saves the current tab to a collection -->
    <string name="browser_menu_save_to_collection">Salvar em coleção…</string>
    <!-- Browser menu button that saves the current tab to a collection -->
    <string name="browser_menu_save_to_collection_2">Salvar em coleção</string>
    <!-- Browser menu button that open a share menu to share the current site -->
    <string name="browser_menu_share">Compartilhar</string>

    <!-- Browser menu button that open a share menu to share the current site -->
    <string name="browser_menu_share_2">Compartilhar…</string>
    <!-- Browser menu button shown in custom tabs that opens the current tab in Fenix
        The first parameter is the name of the app defined in app_name (for example: Fenix) -->
    <string name="browser_menu_open_in_fenix">Abrir no %1$s</string>
    <!-- Browser menu text shown in custom tabs to indicate this is a Fenix tab
        The first parameter is the name of the app defined in app_name (for example: Fenix) -->
    <string name="browser_menu_powered_by">COM TECNOLOGIA %1$s</string>
    <!-- Browser menu text shown in custom tabs to indicate this is a Fenix tab
        The first parameter is the name of the app defined in app_name (for example: Fenix) -->
    <string name="browser_menu_powered_by2">Com tecnologia %1$s</string>
    <!-- Browser menu button to put the current page in reader mode -->
    <string name="browser_menu_read">Modo de leitura</string>
    <!-- Browser menu button content description to close reader mode and return the user to the regular browser -->
    <string name="browser_menu_read_close">Fechar modo de leitura</string>
    <!-- Browser menu button to open the current page in an external app -->
    <string name="browser_menu_open_app_link">Abrir em aplicativo</string>

    <!-- Browser menu button to show reader view appearance controls e.g. the used font type and size -->
    <string name="browser_menu_customize_reader_view">Personalizar modo de leitura</string>
    <!-- Browser menu button to show reader view appearance controls e.g. the used font type and size -->
    <string name="browser_menu_customize_reader_view_2">Personalizar modo de leitura</string>
    <!-- Browser menu label for adding a bookmark -->
    <string name="browser_menu_add">Adicionar</string>
    <!-- Browser menu label for editing a bookmark -->
    <string name="browser_menu_edit">Editar</string>

    <!-- Button shown on the home page that opens the Customize home settings -->
    <string name="browser_menu_customize_home_1">Personalizar tela inicial</string>

    <!-- Browser menu label to sign in to sync on the device using Mozilla accounts -->
    <string name="browser_menu_sign_in">Entrar</string>

    <!-- Browser menu caption label for the "Sign in" browser menu item described in `browser_menu_sign_in` -->
    <string name="browser_menu_sign_in_caption">Sincronize senhas, abas e muito mais</string>

    <!-- Browser menu label to sign back in to sync on the device when the user's account needs to be reauthenticated -->
    <string name="browser_menu_sign_back_in_to_sync">Entre novamente para sincronizar</string>
    <!-- Browser menu caption label for the "Sign back in to sync" browser menu item described in `browser_menu_sign_back_in_to_sync` when there is an error in syncing -->
    <string name="browser_menu_syncing_paused_caption">Sincronização pausada</string>
    <!-- Browser menu label that creates a private tab -->
    <string name="browser_menu_new_private_tab">Nova aba privativa</string>
    <!-- Browser menu label that navigates to the Password screen -->
    <string name="browser_menu_passwords">Senhas</string>

    <!-- Browser menu label that navigates to the SUMO page for the Firefox for Android release notes.
         The first parameter is the name of the app defined in app_name (for example: Fenix)-->
    <string name="browser_menu_new_in_firefox">Novidades no %1$s</string>

    <!-- Browser menu label that toggles the request for the desktop site of the currently visited page -->
    <string name="browser_menu_switch_to_desktop_site">Mudar para a versão de computador do site</string>
    <!-- Browser menu label that toggles the request for the mobile site of the currently visited page -->
    <string name="browser_menu_switch_to_mobile_site">Mudar para versão de dispositivos móveis</string>
    <!-- Browser menu label that navigates to the page tools sub-menu -->
    <string name="browser_menu_tools">Ferramentas</string>
    <!-- Content description (not visible, for screen readers etc.): Back button for all menu redesign sub-menu -->
    <string name="browser_menu_back_button_content_description">Voltar ao menu principal</string>
    <!-- Browser menu description that describes the various tools related menu items inside of the tools sub-menu -->
    <string name="browser_menu_tools_description_with_translate">Modo de leitura, traduzir, imprimir, compartilhar, abrir aplicativo</string>
    <!-- Browser menu description that describes the various tools related menu items inside of the tools sub-menu -->
    <string name="browser_menu_tools_description">Modo de leitura, imprimir, compartilhar, abrir aplicativo</string>
    <!-- Browser menu label that navigates to the save sub-menu, which contains various save related menu items such as
         bookmarking a page, saving to collection, shortcut or as a PDF, and adding to home screen -->
    <string name="browser_menu_save">Salvar</string>

    <!-- Browser menu description that describes the various save related menu items inside of the save sub-menu -->
    <string name="browser_menu_save_description">Adicionar favorito, atalho, tela inicial, coleção, PDF</string>
    <!-- Browser menu label that bookmarks the currently visited page -->
    <string name="browser_menu_bookmark_this_page">Adicionar aos favoritos</string>
    <!-- Browser menu label that navigates to the edit bookmark screen for the current bookmarked page -->
    <string name="browser_menu_edit_bookmark">Editar favorito</string>
    <!-- Browser menu label that the saves the currently visited page as a PDF -->
    <string name="browser_menu_save_as_pdf">Salvar como PDF…</string>
    <!-- Browser menu label for turning ON reader view of the current visited page -->
    <string name="browser_menu_turn_on_reader_view">Ativar modo de leitura</string>
    <!-- Browser menu label for turning OFF reader view of the current visited page -->
    <string name="browser_menu_turn_off_reader_view">Desativar modo de leitura</string>
    <!-- Browser menu label for navigating to the translation feature, which provides language translation options the current visited page -->
    <string name="browser_menu_translate_page">Traduzir página…</string>
    <!-- Browser menu label that is displayed when the current page has been translated by the translation feature.
         The first parameter is the name of the language that page was translated to (e.g. English). -->
    <string name="browser_menu_translated_to">Traduzido para %1$s</string>
    <!-- Browser menu label for the print feature -->
    <string name="browser_menu_print">Imprimir…</string>

    <!-- Browser menu label for the Delete browsing data on quit feature.
        The first parameter is the name of the app defined in app_name (for example: Fenix). -->
    <string name="browser_menu_delete_browsing_data_on_quit">Sair do %1$s</string>

<<<<<<< HEAD
=======
    <!-- Menu "contextual feature recommendation" (CFR) -->
    <!-- Text for the title in the contextual feature recommendation popup promoting the menu feature. -->
    <string name="menu_cfr_title">Novidade: menu simplificado</string>
    <!-- Text for the message in the contextual feature recommendation popup promoting the menu feature. -->
    <string name="menu_cfr_body">Encontre mais rápido o que precisa, desde navegação privativa até ações de salvar.</string>

>>>>>>> 80823484
    <!-- Extensions management fragment -->
    <!-- Text displayed when there are no extensions to be shown -->
    <string name="extensions_management_no_extensions">Nenhuma extensão aqui</string>

    <!-- Browser Toolbar -->
    <!-- Content description for the Home screen button on the browser toolbar -->
    <string name="browser_toolbar_home">Tela inicial</string>

    <!-- Content description (not visible, for screen readers etc.): Erase button: Erase the browsing
         history and go back to the home screen. -->
    <string name="browser_toolbar_erase">Apagar histórico de navegação</string>
    <!-- Content description for the translate page toolbar button that opens the translations dialog when no translation has occurred. -->
    <string name="browser_toolbar_translate">Traduzir página</string>

    <!-- Content description (not visible, for screen readers etc.) for the translate page toolbar button that opens the translations dialog when the page is translated successfully.
         The first parameter is the name of the language that is displayed in the original page. (For example: English)
         The second parameter is the name of the language which the page was translated to. (For example: French) -->
    <string name="browser_toolbar_translated_successfully">Página traduzida de %1$s para %2$s.</string>

    <!-- Locale Settings Fragment -->
    <!-- Content description for tick mark on selected language -->
    <string name="a11y_selected_locale_content_description">Selecionar idioma</string>
    <!-- Text for default locale item -->
    <string name="default_locale_text">Usar idioma do dispositivo</string>

    <!-- Placeholder text shown in the search bar before a user enters text -->
    <string name="locale_search_hint">Pesquisar idioma</string>

    <!-- Search Fragment -->
    <!-- Button in the search view that lets a user search by scanning a QR code -->
    <string name="search_scan_button">Digitalizar</string>
    <!-- Button in the search view when shortcuts are displayed that takes a user to the search engine settings -->
    <string name="search_shortcuts_engine_settings">Configurações de mecanismos de pesquisa</string>
    <!-- Button in the search view that lets a user navigate to the site in their clipboard -->
    <string name="awesomebar_clipboard_title">Usar link da área de transferência</string>
    <!-- Button in the search suggestions onboarding that allows search suggestions in private sessions -->
    <string name="search_suggestions_onboarding_allow_button">Permitir</string>
    <!-- Button in the search suggestions onboarding that does not allow search suggestions in private sessions -->
    <string name="search_suggestions_onboarding_do_not_allow_button">Não permitir</string>
    <!-- Search suggestion onboarding hint title text -->
    <string name="search_suggestions_onboarding_title">Permitir sugestões de pesquisa em sessões privativas?</string>
    <!-- Search suggestion onboarding hint description text, first parameter is the name of the app defined in app_name (for example: Fenix)-->
    <string name="search_suggestions_onboarding_text">O %s irá compartilhar o que você digitar na barra de endereços com seu mecanismo de pesquisa padrão.</string>

    <!-- Search engine suggestion title text. The first parameter is the name of the suggested engine-->
    <string name="search_engine_suggestions_title">Pesquisar com %s</string>
    <!-- Search engine suggestion description text -->
    <string name="search_engine_suggestions_description">Pesquisar diretamente na barra de endereços</string>

    <!-- Menu option in the search selector menu to open the search settings -->
    <string name="search_settings_menu_item">Config. de pesquisa</string>

    <!-- Header text for the search selector menu -->
    <string name="search_header_menu_item_2">Desta vez, pesquisar em:</string>

    <!-- Content description (not visible, for screen readers etc.): Search engine icon. The first parameter is the search engine name (for example: DuckDuckGo). -->
    <string name="search_engine_icon_content_description" tools:ignore="UnusedResources">Mecanismo de pesquisa %s</string>

    <!-- Home onboarding -->
    <!-- Onboarding home screen popup dialog, shown on top of the Jump back in section. -->
    <string name="onboarding_home_screen_jump_back_contextual_hint_2" moz:removedIn="132">Conheça sua tela inicial personalizada. Abas recentes, favoritos e resultados de pesquisa aparecem aqui.</string>
    <!-- Home onboarding dialog welcome screen title text. -->
    <string name="onboarding_home_welcome_title_2">Boas-vindas a uma internet mais pessoal</string>
    <!-- Home onboarding dialog welcome screen description text. -->
    <string name="onboarding_home_welcome_description">Mais cores. Melhor privacidade. Mesmo compromisso com pessoas acima de lucros.</string>
    <!-- Home onboarding dialog sign into sync screen title text. -->
    <string name="onboarding_home_sync_title_3">Mudar de tela está mais fácil do que nunca</string>
    <!-- Home onboarding dialog sign into sync screen description text. -->
    <string name="onboarding_home_sync_description">Continue agora de onde parou, com abas de outros dispositivos na sua tela inicial.</string>
    <!-- Text for the button to continue the onboarding on the home onboarding dialog. -->
    <string name="onboarding_home_get_started_button">Introdução</string>
    <!-- Text for the button to navigate to the sync sign in screen on the home onboarding dialog. -->
    <string name="onboarding_home_sign_in_button">Entrar</string>
    <!-- Text for the button to skip the onboarding on the home onboarding dialog. -->
    <string name="onboarding_home_skip_button">Pular</string>

    <!-- Onboarding home screen sync popup dialog message, shown on top of Recent Synced Tabs in the Jump back in section. -->
    <string name="sync_cfr_message">Suas abas estão sendo sincronizadas! Continue de onde parou em outro dispositivo.</string>

    <!-- Content description (not visible, for screen readers etc.): Close button for the home onboarding dialog -->
    <string name="onboarding_home_content_description_close_button">Fechar</string>

    <!-- Notification pre-permission dialog -->
    <!-- Enable notification pre permission dialog title
        The first parameter is the name of the app defined in app_name (for example: Fenix) -->
    <string name="onboarding_home_enable_notifications_title" moz:removedIn="124" tools:ignore="UnusedResources">Notificações ajudam você a aproveitar mais o %s</string>
    <!-- Enable notification pre permission dialog description with rationale
        The first parameter is the name of the app defined in app_name (for example: Fenix) -->
    <string name="onboarding_home_enable_notifications_description" moz:removedIn="124" tools:ignore="UnusedResources">Sincronize suas abas entre dispositivos, gerencie arquivos baixados, receba dicas de como aproveitar ao máximo a proteção de privacidade do %s e muito mais.</string>
    <!-- Text for the button to request notification permission on the device -->
    <string name="onboarding_home_enable_notifications_positive_button" moz:removedIn="124" tools:ignore="UnusedResources">Avançar</string>
    <!-- Text for the button to not request notification permission on the device and dismiss the dialog -->
    <string name="onboarding_home_enable_notifications_negative_button" moz:removedIn="124" tools:ignore="UnusedResources">Agora não</string>

    <!-- Juno first user onboarding flow experiment, strings are marked unused as they are only referenced by Nimbus experiments. -->
    <!-- Description for learning more about our privacy notice. -->
    <string name="juno_onboarding_privacy_notice_text" tools:ignore="BrandUsage">Aviso de privacidade do Firefox</string>
    <!-- Title for set firefox as default browser screen used by Nimbus experiments. -->
    <string name="juno_onboarding_default_browser_title_nimbus_2">Adoramos manter você seguro</string>
    <!-- Title for set firefox as default browser screen used by Nimbus experiments.
        Note: The word "Firefox" should NOT be translated -->
    <string name="juno_onboarding_default_browser_title_nimbus_3" tools:ignore="BrandUsage,UnusedResources">Descubra por que milhões adoram o Firefox</string>
    <!-- Title for set firefox as default browser screen used by Nimbus experiments. -->
    <string name="juno_onboarding_default_browser_title_nimbus_4" tools:ignore="UnusedResources">Navegação segura com mais opções</string>
    <!-- Description for set firefox as default browser screen used by Nimbus experiments. -->
    <string name="juno_onboarding_default_browser_description_nimbus_3">Nosso navegador respaldado por uma entidade sem fins lucrativos ajuda a impedir que empresas sigam você secretamente pela web.</string>
    <!-- Description for set firefox as default browser screen used by Nimbus experiments. -->
    <string name="juno_onboarding_default_browser_description_nimbus_4" tools:ignore="UnusedResources">Mais de 100 milhões de pessoas protegem sua privacidade escolhendo um navegador respaldado por uma organização sem fins lucrativos.</string>
    <!-- Description for set firefox as default browser screen used by Nimbus experiments. -->
    <string name="juno_onboarding_default_browser_description_nimbus_5" tools:ignore="UnusedResources">Rastreadores conhecidos? Bloqueados automaticamente. Extensões? Experimente todas as 700. Documentos PDF? Nosso leitor integrado facilita gerenciar.</string>
    <!-- Description for set firefox as default browser screen used by Nimbus experiments. -->
    <string name="juno_onboarding_default_browser_description_nimbus_2" moz:RemovedIn="124" tools:ignore="UnusedResources">Nosso navegador respaldado por uma entidade sem fins lucrativos ajuda a impedir que empresas sigam você secretamente pela web.\n\nSaiba mais em nosso aviso de privacidade.</string>
    <!-- Text for the link to the privacy notice webpage for set as firefox default browser screen.
    This is part of the string with the key "juno_onboarding_default_browser_description". -->
    <string name="juno_onboarding_default_browser_description_link_text" moz:RemovedIn="124" tools:ignore="UnusedResources">aviso de privacidade</string>
    <!-- Text for the button to set firefox as default browser on the device -->
    <string name="juno_onboarding_default_browser_positive_button" tools:ignore="UnusedResources">Definir como navegador padrão</string>
    <!-- Text for the button dismiss the screen and move on with the flow -->
    <string name="juno_onboarding_default_browser_negative_button" tools:ignore="UnusedResources">Agora não</string>
    <!-- Title for sign in to sync screen. -->
    <string name="juno_onboarding_sign_in_title_2">Proteja-se com criptografia ao alternar entre dispositivos</string>
    <!-- Description for sign in to sync screen. Nimbus experiments do not support string placeholders.
     Note: The word "Firefox" should NOT be translated -->
    <string name="juno_onboarding_sign_in_description_2" moz:RemovedIn="130" tools:ignore="BrandUsage,UnusedResources">Uma vez conectado e sincronizado, você fica mais seguro. O Firefox criptografa senhas, favoritos e muito mais.</string>
    <!-- Description for sign in to sync screen. Nimbus experiments do not support string placeholders.
     Note: The word "Firefox" should NOT be translated -->
    <string name="juno_onboarding_sign_in_description_3" tools:ignore="BrandUsage">O Firefox criptografa suas senhas, favoritos e muito mais ao sincronizar seus dados.</string>
    <!-- Text for the button to sign in to sync on the device -->
    <string name="juno_onboarding_sign_in_positive_button" tools:ignore="UnusedResources">Entrar</string>
    <!-- Text for the button dismiss the screen and move on with the flow -->
    <string name="juno_onboarding_sign_in_negative_button" tools:ignore="UnusedResources">Agora não</string>
    <!-- Title for enable notification permission screen used by Nimbus experiments. Nimbus experiments do not support string placeholders.
        Note: The word "Firefox" should NOT be translated -->
    <string name="juno_onboarding_enable_notifications_title_nimbus_2" tools:ignore="BrandUsage">Notificações ajudam você a ficar mais seguro com o Firefox</string>
    <!-- Description for enable notification permission screen used by Nimbus experiments. Nimbus experiments do not support string placeholders.
       Note: The word "Firefox" should NOT be translated -->
    <string name="juno_onboarding_enable_notifications_description_nimbus_2" tools:ignore="BrandUsage">Envie abas entre seus dispositivos com segurança e descubra outros recursos de privacidade no Firefox.</string>
    <!-- Text for the button to request notification permission on the device -->
    <string name="juno_onboarding_enable_notifications_positive_button" tools:ignore="UnusedResources">Ativar notificações</string>
    <!-- Text for the button dismiss the screen and move on with the flow -->
    <string name="juno_onboarding_enable_notifications_negative_button" tools:ignore="UnusedResources">Agora não</string>

    <!-- Title for add search widget screen used by Nimbus experiments. Nimbus experiments do not support string placeholders.
        Note: The word "Firefox" should NOT be translated -->
    <string name="juno_onboarding_add_search_widget_title" tools:ignore="BrandUsage,UnusedResources">Experimente o widget de pesquisa do Firefox</string>
    <!-- Description for add search widget screen used by Nimbus experiments. Nimbus experiments do not support string placeholders.
        Note: The word "Firefox" should NOT be translated -->
    <string name="juno_onboarding_add_search_widget_description" tools:ignore="BrandUsage,UnusedResources">Com o Firefox na tela inicial do celular, você tem acesso fácil ao navegador que prioriza a privacidade e bloqueia rastreadores entre sites.</string>
    <!-- Text for the button to add search widget on the device used by Nimbus experiments. Nimbus experiments do not support string placeholders.
        Note: The word "Firefox" should NOT be translated -->
    <string name="juno_onboarding_add_search_widget_positive_button" tools:ignore="BrandUsage,UnusedResources">Adicionar widget do Firefox</string>
    <!-- Text for the button to dismiss the screen and move on with the flow -->
    <string name="juno_onboarding_add_search_widget_negative_button" tools:ignore="UnusedResources">Agora não</string>

    <!-- Search Widget -->
    <!-- Content description for searching with a widget. The first parameter is the name of the application.-->
    <string name="search_widget_content_description_2">Abrir nova aba no %1$s</string>
    <!-- Text preview for smaller sized widgets -->
    <string name="search_widget_text_short">Pesquisar</string>
    <!-- Text preview for larger sized widgets -->
    <string name="search_widget_text_long">Pesquisar na web</string>

    <!-- Content description (not visible, for screen readers etc.): Voice search -->
    <string name="search_widget_voice">Pesquisa por voz</string>

    <!-- Preferences -->
    <!-- Title for the settings page-->
    <string name="settings">Configurações</string>
    <!-- Preference category for general settings -->
    <string name="preferences_category_general">Geral</string>
    <!-- Preference category for all links about Fenix -->
    <string name="preferences_category_about">Sobre</string>
    <!-- Preference category for settings related to changing the default search engine -->
    <string name="preferences_category_select_default_search_engine">Selecione um</string>
    <!-- Preference for settings related to managing search shortcuts for the quick search menu -->
    <string name="preferences_manage_search_shortcuts_2">Gerenciar mecanismos de pesquisa alternativos</string>
    <!-- Summary for preference for settings related to managing search shortcuts for the quick search menu -->
    <string name="preferences_manage_search_shortcuts_summary">Editar mecanismos visíveis no menu de pesquisa</string>
    <!-- Preference category for settings related to managing search shortcuts for the quick search menu -->
    <string name="preferences_category_engines_in_search_menu">Mecanismos visíveis no menu de pesquisa</string>
    <!-- Preference for settings related to changing the default search engine -->
    <string name="preferences_default_search_engine">Mecanismo de pesquisa padrão</string>
    <!-- Preference for settings related to Search -->
    <string name="preferences_search">Pesquisa</string>
    <!-- Preference for settings related to Search engines -->
    <string name="preferences_search_engines">Mecanismos de pesquisa</string>
    <!-- Preference for settings related to Search engines suggestions-->
    <string name="preferences_search_engines_suggestions">Sugestões de mecanismos de pesquisa</string>
    <!-- Preference Category for settings related to Search address bar -->
    <string name="preferences_settings_address_bar">Preferências da barra de endereços</string>
    <!-- Preference Category for settings to Firefox Suggest -->
    <string name="preference_search_address_bar_fx_suggest" tools:ignore="BrandUsage">Barra de endereços - Sugestões Firefox</string>
    <!-- Preference link to Learn more about Firefox Suggest -->
    <string name="preference_search_learn_about_fx_suggest" tools:ignore="BrandUsage">Saiba mais sobre o Sugestões Firefox</string>
    <!-- Preference link to rating Fenix on the Play Store -->
    <string name="preferences_rate">Avalie no Google Play</string>
    <!-- Preference linking to about page for Fenix
        The first parameter is the name of the app defined in app_name (for example: Fenix) -->
    <string name="preferences_about">Sobre o %1$s</string>
    <!-- Preference for settings related to changing the default browser -->
    <string name="preferences_set_as_default_browser">Definir como navegador padrão</string>
    <!-- Preference category for advanced settings -->
    <string name="preferences_category_advanced">Avançado</string>
    <!-- Preference category for privacy and security settings -->
    <string name="preferences_category_privacy_security">Privacidade e segurança</string>
    <!-- Preference for advanced site permissions -->
    <string name="preferences_site_permissions">Permissões de sites</string>
    <!-- Preference for private browsing options -->
    <string name="preferences_private_browsing_options">Navegação privativa</string>
    <!-- Preference for opening links in a private tab-->
    <string name="preferences_open_links_in_a_private_tab">Abrir links em abas privativas</string>
    <!-- Preference for allowing screenshots to be taken while in a private tab-->
    <string name="preferences_allow_screenshots_in_private_mode">Permitir captura de tela na navegação privativa</string>
    <!-- Will inform the user of the risk of activating Allow screenshots in private browsing option -->
    <string name="preferences_screenshots_in_private_mode_disclaimer">Se permitido, abas privativas também permanecem visíveis ao mudar para outros aplicativos</string>
    <!-- Preference for adding private browsing shortcut -->
    <string name="preferences_add_private_browsing_shortcut">Adicionar atalho para navegação privativa</string>
    <!-- Preference for enabling "HTTPS-Only" mode -->
    <string name="preferences_https_only_title">Modo somente HTTPS</string>

    <!-- Label for cookie banner section in quick settings panel. -->
    <string name="cookie_banner_blocker">Bloqueador de avisos de cookies</string>
    <!-- Preference for removing cookie/consent banners from sites automatically in private mode. See reduce_cookie_banner_summary for additional context. -->
    <string name="preferences_cookie_banner_reduction_private_mode">Bloqueador de avisos de cookies na navegação privativa</string>

    <!-- Text for indicating cookie banner handling is off this site, this is shown as part of the protections panel with the tracking protection toggle -->
    <string name="reduce_cookie_banner_off_for_site">Desativado neste site</string>
    <!-- Text for cancel button indicating that cookie banner reduction is not supported for the current site, this is shown as part of the cookie banner details view. -->
    <string name="cookie_banner_handling_details_site_is_not_supported_cancel_button">Cancelar</string>
    <!-- Text for request support button indicating that cookie banner reduction is not supported for the current site, this is shown as part of the cookie banner details view. -->
    <string name="cookie_banner_handling_details_site_is_not_supported_request_support_button_2">Enviar pedido</string>
    <!-- Text for title indicating that cookie banner reduction is not supported for the current site, this is shown as part of the cookie banner details view. -->
    <string name="cookie_banner_handling_details_site_is_not_supported_title_2">Solicitar funcionar neste site?</string>
    <!-- Label for the snackBar, after the user reports with success a website where cookie banner reducer did not work -->
    <string name="cookie_banner_handling_report_site_snack_bar_text_2">Pedido enviado</string>
    <!-- Text for indicating cookie banner handling is on this site, this is shown as part of the protections panel with the tracking protection toggle -->
    <string name="reduce_cookie_banner_on_for_site">Ativado neste site</string>
    <!-- Text for indicating that a request for unsupported site was sent to Nimbus (it's a Mozilla library for experiments), this is shown as part of the protections panel with the tracking protection toggle -->
    <string name="reduce_cookie_banner_unsupported_site_request_submitted_2">Solicitação de funcionar enviada</string>
    <!-- Text for indicating cookie banner handling is currently not supported for this site, this is shown as part of the protections panel with the tracking protection toggle -->
    <string name="reduce_cookie_banner_unsupported_site">Site atualmente não suportado</string>
    <!-- Title text for a detail explanation indicating cookie banner handling is on this site, this is shown as part of the cookie banner panel in the toolbar. The first parameter is a shortened URL of the current site-->
    <string name="reduce_cookie_banner_details_panel_title_on_for_site_1">Ativar bloqueador de avisos de cookies em %1$s?</string>

    <!-- Title text for a detail explanation indicating cookie banner handling is off this site, this is shown as part of the cookie banner panel in the toolbar. The first parameter is a shortened URL of the current site-->
    <string name="reduce_cookie_banner_details_panel_title_off_for_site_1">Desativar bloqueador de avisos de cookies em %1$s?</string>
    <!-- Title text for a detail explanation indicating cookie banner reducer didn't work for the current site, this is shown as part of the cookie banner panel in the toolbar. The first parameter is the application name-->
    <string name="reduce_cookie_banner_details_panel_title_unsupported_site_request_2">O %1$s não pode rejeitar solicitações de cookies automaticamente neste site. Você pode enviar uma solicitação para passar a funcionar neste site.</string>

    <!-- Long text for a detail explanation indicating what will happen if cookie banner handling is off for a site, this is shown as part of the cookie banner panel in the toolbar. The first parameter is the application name -->
    <string name="reduce_cookie_banner_details_panel_description_off_for_site_1">Desative e o %1$s limpa cookies e recarrega este site. Isso pode desconectar você de uma conta ou esvaziar um carrinho de compras.</string>
    <!-- Long text for a detail explanation indicating what will happen if cookie banner handling is on for a site, this is shown as part of the cookie banner panel in the toolbar. The first parameter is the application name -->
    <string name="reduce_cookie_banner_details_panel_description_on_for_site_3">Ative e o %1$s tenta recusar avisos de cookies automaticamente neste site.</string>

    <!--Title for the cookie banner re-engagement CFR, the placeholder is replaced with app name -->
    <string name="cookie_banner_cfr_title">O %1$s acabou de recusar cookies para você</string>
    <!--Message for the cookie banner re-engagement CFR -->
    <string name="cookie_banner_cfr_message">Menos distrações, menos cookies rastreando você neste site.</string>

    <!-- Description of the preference to enable "HTTPS-Only" mode. -->
    <string name="preferences_https_only_summary">Tentar se conectar com sites usando automaticamente o protocolo de criptografia HTTPS para maior segurança.</string>
    <!-- Summary of https only preference if https only is set to off -->
    <string name="preferences_https_only_off">Desativado</string>
    <!-- Summary of https only preference if https only is set to on in all tabs -->
    <string name="preferences_https_only_on_all">Ativado em todas as abas</string>
    <!-- Summary of https only preference if https only is set to on in private tabs only -->
    <string name="preferences_https_only_on_private">Ativado em abas privativas</string>
    <!-- Text displayed that links to website containing documentation about "HTTPS-Only" mode -->
    <string name="preferences_http_only_learn_more">Saiba mais</string>
    <!-- Option for the https only setting -->
    <string name="preferences_https_only_in_all_tabs">Ativar em todas as abas</string>
    <!-- Option for the https only setting -->
    <string name="preferences_https_only_in_private_tabs">Ativar apenas em abas privativas</string>
    <!-- Title shown in the error page for when trying to access a http website while https only mode is enabled. -->
    <string name="errorpage_httpsonly_title">Site seguro não disponível</string>
    <!-- Message shown in the error page for when trying to access a http website while https only mode is enabled. The message has two paragraphs. This is the first. -->
    <string name="errorpage_httpsonly_message_title">Provavelmente o site não oferece suporte a HTTPS.</string>
    <!-- Message shown in the error page for when trying to access a http website while https only mode is enabled. The message has two paragraphs. This is the second. -->
    <string name="errorpage_httpsonly_message_summary">No entanto, também é possível que um invasor esteja envolvido. Se você continuar para o site, não deve inserir nenhuma informação sensível. Se continuar, o modo somente HTTPS é desativado temporariamente no site.</string>
    <!-- Preference for accessibility -->
    <string name="preferences_accessibility">Acessibilidade</string>
    <!-- Preference to override the Mozilla account server -->
    <string name="preferences_override_account_server">Servidor personalizado de conta Mozilla</string>
    <!-- Preference to override the Sync token server -->
    <string name="preferences_override_sync_tokenserver">Servidor personalizado de sincronização</string>
    <!-- Toast shown after updating the Mozilla account/Sync server override preferences -->
    <string name="toast_override_account_sync_server_done">Modificado o servidor de conta Mozilla e sincronização. Saindo do aplicativo para aplicar as mudanças…</string>
    <!-- Preference category for account information -->
    <string name="preferences_category_account">Conta</string>
    <!-- Preference for changing where the AddressBar is positioned -->
    <string name="preferences_toolbar_2">Local da barra de endereços</string>
    <!-- Preference for changing default theme to dark or light mode -->
    <string name="preferences_theme">Tema</string>
    <!-- Preference for customizing the home screen -->
    <string name="preferences_home_2">Tela inicial</string>
    <!-- Preference for gestures based actions -->
    <string name="preferences_gestures">Gestos</string>
    <!-- Preference for settings related to visual options -->
    <string name="preferences_customize">Personalizar</string>
    <!-- Preference description for banner about signing in -->
    <string name="preferences_sign_in_description_2">Entre para sincronizar abas, favoritos, senhas e muito mais.</string>
    <!-- Preference shown instead of account display name while account profile information isn't available yet. -->
    <string name="preferences_account_default_name_2">Conta Mozilla</string>
    <!-- Preference text for account title when there was an error syncing FxA -->
    <string name="preferences_account_sync_error">Reconecte para retomar a sincronização</string>
    <!-- Preference for language -->
    <string name="preferences_language">Idioma</string>
    <!-- Preference for translations -->
    <string name="preferences_translations">Tradução</string>
    <!-- Preference for data choices -->
    <string name="preferences_data_choices">Escolha de dados</string>
    <!-- Preference for data collection -->
    <string name="preferences_data_collection">Coleta de dados</string>
    <!-- Preference for developers -->
    <string name="preferences_remote_debugging">Depuração remota via USB</string>
    <!-- Preference title for switch preference to show search suggestions -->
    <string name="preferences_show_search_suggestions">Mostrar sugestões de pesquisa</string>
    <!-- Preference title for switch preference to show voice search button -->
    <string name="preferences_show_voice_search">Mostrar pesquisa por voz</string>
    <!-- Preference title for switch preference to show search suggestions also in private mode -->
    <string name="preferences_show_search_suggestions_in_private">Mostrar em sessões privativas</string>
    <!-- Preference title for switch preference to show a clipboard suggestion when searching -->
    <string name="preferences_show_clipboard_suggestions">Mostrar sugestões a partir da área de transferência</string>
    <!-- Preference title for switch preference to suggest browsing history when searching -->
    <string name="preferences_search_browsing_history">Pesquisar no histórico de navegação</string>
    <!-- Preference title for switch preference to suggest bookmarks when searching -->
    <string name="preferences_search_bookmarks">Pesquisar nos favoritos</string>
    <!-- Preference title for switch preference to suggest synced tabs when searching -->
    <string name="preferences_search_synced_tabs">Pesquisar em abas sincronizadas</string>
    <!-- Preference for account settings -->
    <string name="preferences_account_settings">Configurações da conta</string>
    <!-- Preference for enabling url autocomplete-->
    <string name="preferences_enable_autocomplete_urls">Completar endereços automaticamente</string>
    <!-- Preference title for switch preference to show sponsored Firefox Suggest search suggestions -->
    <string name="preferences_show_sponsored_suggestions">Sugestões de patrocinadores</string>
    <!-- Summary for preference to show sponsored Firefox Suggest search suggestions.
         The first parameter is the name of the application. -->
    <string name="preferences_show_sponsored_suggestions_summary">Apoie o %1$s com sugestões patrocinadas ocasionais</string>
    <!-- Preference title for switch preference to show Firefox Suggest search suggestions for web content.
         The first parameter is the name of the application. -->
    <string name="preferences_show_nonsponsored_suggestions">Sugestões do %1$s</string>
    <!-- Summary for preference to show Firefox Suggest search suggestions for web content -->
    <string name="preferences_show_nonsponsored_suggestions_summary">Receber sugestões da web relacionadas à sua pesquisa</string>
    <!-- Preference for open links in third party apps -->
    <string name="preferences_open_links_in_apps">Abrir links em aplicativos</string>

    <!-- Preference for open links in third party apps always open in apps option -->
    <string name="preferences_open_links_in_apps_always">Sempre</string>
    <!-- Preference for open links in third party apps ask before opening option -->
    <string name="preferences_open_links_in_apps_ask">Perguntar antes de abrir</string>
    <!-- Preference for open links in third party apps never open in apps option -->
    <string name="preferences_open_links_in_apps_never">Nunca</string>
    <!-- Preference for open download with an external download manager app -->
    <string name="preferences_external_download_manager">Gerenciador de downloads externo</string>
    <!-- Preference for enabling gecko engine logs -->
    <string name="preferences_enable_gecko_logs">Ativar logs do Gecko</string>
    <!-- Message to indicate users that we are quitting the application to apply the changes -->
    <string name="quit_application">Fechando o aplicativo para aplicar as alterações…</string>

    <!-- Preference for extensions -->
    <string name="preferences_extensions">Extensões</string>
    <!-- Preference for installing a local extension -->
    <string name="preferences_install_local_extension">Instalar extensão a partir de arquivo</string>
    <!-- Preference for notifications -->
    <string name="preferences_notifications">Notificações</string>

    <!-- Summary for notification preference indicating notifications are allowed -->
    <string name="notifications_allowed_summary">Permitido</string>
    <!-- Summary for notification preference indicating notifications are not allowed -->
    <string name="notifications_not_allowed_summary">Não permitido</string>

    <!-- Add-on Permissions -->
    <!-- The title of the required permissions section from addon's permissions screen -->
    <string name="addons_permissions_heading_required" tools:ignore="UnusedResources">Obrigatório</string>
    <!-- The title of the optional permissions section from addon's permissions screen -->
    <string name="addons_permissions_heading_optional" tools:ignore="UnusedResources">Opcional</string>
    <!-- The title of the origin permission option allowing a user to enable the extension to run on all sites -->
    <string name="addons_permissions_allow_for_all_sites" tools:ignore="UnusedResources">Permitir em todos os sites</string>
    <!-- The subtitle for the allow for all sites preference toggle -->
    <string name="addons_permissions_allow_for_all_sites_subtitle" tools:ignore="UnusedResources">Se confia nesta extensão, pode dar permissão em todos os sites.</string>

    <!-- The text shown when an extension does not require permissions -->
    <string name="addons_does_not_require_permissions">Esta extensão não requer nenhuma permissão.</string>

    <!-- Add-on Preferences -->
    <!-- Preference to customize the configured AMO (addons.mozilla.org) collection -->
    <string name="preferences_customize_extension_collection">Coleção personalizada de extensões</string>
    <!-- Button caption to confirm the add-on collection configuration -->
    <string name="customize_addon_collection_ok">OK</string>
    <!-- Button caption to abort the add-on collection configuration -->
    <string name="customize_addon_collection_cancel">Cancelar</string>
    <!-- Hint displayed on input field for custom collection name -->
    <string name="customize_addon_collection_hint">Nome da coleção</string>
    <!-- Hint displayed on input field for custom collection user ID-->
    <string name="customize_addon_collection_user_hint">Proprietário da coleção (ID de usuário)</string>

    <!-- Toast shown after confirming the custom extension collection configuration -->
    <string name="toast_customize_extension_collection_done">Coleção de extensões modificada. Saindo do aplicativo para aplicar as alterações…</string>

    <!-- Customize Home -->
    <!-- Header text for jumping back into the recent tab in customize the home screen -->
    <string name="customize_toggle_jump_back_in">Voltar direto para</string>
    <!-- Title for the customize home screen section with bookmarks. -->
    <string name="customize_toggle_bookmarks">Favoritos</string>
    <!-- Title for the customize home screen section with recently visited. Recently visited is
    a section where users see a list of tabs that they have visited in the past few days -->
    <string name="customize_toggle_recently_visited">Visitado recentemente</string>

    <!-- Title for the customize home screen section with Pocket. -->
    <string name="customize_toggle_pocket_2">Histórias que instigam o pensamento</string>
    <!-- Summary for the customize home screen section with Pocket. The first parameter is product name Pocket -->
    <string name="customize_toggle_pocket_summary">Artigos sugeridos pelo %s</string>
    <!-- Title for the customize home screen section with sponsored Pocket stories. -->
    <string name="customize_toggle_pocket_sponsored">Histórias patrocinadas</string>
    <!-- Title for the opening wallpaper settings screen -->
    <string name="customize_wallpapers">Fundo de tela</string>

    <!-- Title for the customize home screen section with sponsored shortcuts. -->
    <string name="customize_toggle_contile">Atalhos patrocinados</string>

    <!-- Wallpapers -->
    <!-- Content description for various wallpapers. The first parameter is the name of the wallpaper -->
    <string name="wallpapers_item_name_content_description">Item de fundo de tela: %1$s</string>
    <!-- Snackbar message for when wallpaper is selected -->
    <string name="wallpaper_updated_snackbar_message">Fundo de tela alterado!</string>
    <!-- Snackbar label for action to view selected wallpaper -->
    <string name="wallpaper_updated_snackbar_action">Ver</string>

    <!-- Snackbar message for when wallpaper couldn't be downloaded -->
    <string name="wallpaper_download_error_snackbar_message">Não foi possível baixar o fundo de tela</string>
    <!-- Snackbar label for action to retry downloading the wallpaper -->
    <string name="wallpaper_download_error_snackbar_action">Tentar novamente</string>
    <!-- Snackbar message for when wallpaper couldn't be selected because of the disk error -->
    <string name="wallpaper_select_error_snackbar_message">Não foi possível mudar o fundo de tela</string>
    <!-- Text displayed that links to website containing documentation about the "Limited Edition" wallpapers. -->
    <string name="wallpaper_learn_more">Saiba mais</string>

    <!-- Text for classic wallpapers title. The first parameter is the Firefox name. -->
    <string name="wallpaper_classic_title">%s clássico</string>
    <!-- Text for artist series wallpapers title. "Artist series" represents a collection of artist collaborated wallpapers. -->
    <string name="wallpaper_artist_series_title">Série de artistas</string>
    <!-- Description text for the artist series wallpapers with learn more link. The first parameter is the learn more string defined in wallpaper_learn_more. "Independent voices" is the name of the wallpaper collection -->
    <string name="wallpaper_artist_series_description_with_learn_more">Coleção de vozes independentes. %s</string>
    <!-- Description text for the artist series wallpapers. "Independent voices" is the name of the wallpaper collection -->
    <string name="wallpaper_artist_series_description">Coleção de vozes independentes.</string>
    <!-- Wallpaper onboarding dialog header text. -->
    <string name="wallpapers_onboarding_dialog_title_text">Experimente um toque de cores</string>
    <!-- Wallpaper onboarding dialog body text. -->
    <string name="wallpapers_onboarding_dialog_body_text">Escolha um fundo de tela que combina com você.</string>
    <!-- Wallpaper onboarding dialog learn more button text. The button navigates to the wallpaper settings screen. -->
    <string name="wallpapers_onboarding_dialog_explore_more_button_text">Mais fundos de tela</string>

    <!-- Add-ons general availability nimbus message-->
    <!-- Title of the Nimbus message for extension general availability-->
    <string name="addon_ga_message_title_2" tools:ignore="UnusedResources">Novas extensões agora disponíveis</string>
    <!-- Body of the Nimbus message for add-ons general availability. 'Firefox' intentionally hardcoded here-->
    <string name="addon_ga_message_body" tools:ignore="BrandUsage,UnusedResources">Confira mais de 100 novas extensões que permitem deixar o Firefox do seu jeito.</string>

    <!-- Button text of the Nimbus message for extensions general availability. -->
    <string name="addon_ga_message_button_2" tools:ignore="UnusedResources">Descobrir extensões</string>

    <!-- Extension process crash dialog to user -->
    <!-- Title of the extension crash dialog shown to the user when enough errors have occurred with extensions and they need to be temporarily disabled -->
    <string name="extension_process_crash_dialog_title">Extensões estão temporariamente desativadas</string>
    <!-- This is a message shown to the user when too many errors have occurred with the extensions process and they have been disabled.
    The user can decide if they would like to continue trying to start extensions or if they'd rather continue without them.
    The first parameter is the application name. -->
    <string name="extension_process_crash_dialog_message">Uma ou mais extensões pararam de funcionar, tornando seu sistema instável. O %1$s tentou reiniciar as extensões sem sucesso.\n\nAs extensões não serão reiniciados durante a sessão atual.\n\nRemover ou desativar extensões pode resolver este problema.</string>
    <!-- Button text on the extension crash dialog to prompt the user to try restarting the extensions but the dialog will reappear if it is unsuccessful again -->
    <string name="extension_process_crash_dialog_retry_button_text" tools:ignore="UnusedResources">Experimente reiniciar as extensões</string>

    <!-- Button text on the extension crash dialog to prompt the user to continue with all extensions disabled. -->
    <string name="extension_process_crash_dialog_disable_extensions_button_text">Continuar com extensões desativadas</string>

    <!-- Account Preferences -->
    <!-- Preference for managing your account via accounts.firefox.com -->
    <string name="preferences_manage_account">Gerenciar conta</string>
    <!-- Summary of the preference for managing your account via accounts.firefox.com. -->
    <string name="preferences_manage_account_summary">Mude sua senha, gerencie a coleta de dados ou exclua sua conta</string>
    <!-- Preference for triggering sync -->
    <string name="preferences_sync_now">Sincronizar agora</string>
    <!-- Preference category for sync -->
    <string name="preferences_sync_category">Escolha o que sincronizar</string>
    <!-- Preference for syncing history -->
    <string name="preferences_sync_history">Histórico</string>
    <!-- Preference for syncing bookmarks -->
    <string name="preferences_sync_bookmarks">Favoritos</string>
    <!-- Preference for syncing passwords -->
    <string name="preferences_sync_logins_2">Senhas</string>
    <!-- Preference for syncing tabs -->
    <string name="preferences_sync_tabs_2">Abas abertas</string>
    <!-- Preference for signing out -->
    <string name="preferences_sign_out">Desconectar</string>
    <!-- Preference displays and allows changing current FxA device name -->
    <string name="preferences_sync_device_name">Nome do dispositivo</string>
    <!-- Text shown when user enters empty device name -->
    <string name="empty_device_name_error">O nome do dispositivo não pode estar vazio.</string>
    <!-- Label indicating that sync is in progress -->
    <string name="sync_syncing_in_progress">Sincronizando…</string>
    <!-- Label summary indicating that sync failed. The first parameter is the date stamp showing last time it succeeded -->
    <string name="sync_failed_summary">Falha na sincronização. Último sucesso: %s</string>
    <!-- Label summary showing never synced -->
    <string name="sync_failed_never_synced_summary">Falha na sincronização. Última sincronização: nunca</string>
    <!-- Label summary the date we last synced. The first parameter is date stamp showing last time synced -->
    <string name="sync_last_synced_summary">Última sincronização: %s</string>
    <!-- Label summary showing never synced -->
    <string name="sync_never_synced_summary">Última sincronização: nunca</string>

    <!-- Text for displaying the default device name.
        The first parameter is the application name, the second is the device manufacturer name
        and the third is the device model. -->
    <string name="default_device_name_2">%1$s no %2$s %3$s</string>

    <!-- Preference for syncing payment methods -->
    <string name="preferences_sync_credit_cards_2">Métodos de pagamento</string>
    <!-- Preference for syncing addresses -->
    <string name="preferences_sync_address">Endereços</string>

    <!-- Send Tab -->
    <!-- Name of the "receive tabs" notification channel. Displayed in the "App notifications" system settings for the app -->
    <string name="fxa_received_tab_channel_name">Abas recebidas</string>
    <!-- Description of the "receive tabs" notification channel. Displayed in the "App notifications" system settings for the app -->
    <string name="fxa_received_tab_channel_description" tools:ignore="BrandUsage">Notificações de abas recebidas de outros dispositivos Firefox.</string>
    <!--  The body for these is the URL of the tab received  -->
    <string name="fxa_tab_received_notification_name">Aba recebida</string>
    <!-- %s is the device name -->
    <string name="fxa_tab_received_from_notification_name">Aba de %s</string>

    <!-- Close Synced Tabs -->
    <!-- The title for a notification shown when the user closes tabs that are currently
    open on this device from another device that's signed in to the same Mozilla account.
    %1$s is a placeholder for the app name; %2$d is the number of tabs closed.  -->
    <string name="fxa_tabs_closed_notification_title">Abas do %1$s fechadas: %2$d</string>
    <!-- The body for a "closed synced tabs" notification. -->
    <string name="fxa_tabs_closed_text">Ver abas fechadas recentemente</string>

    <!-- Advanced Preferences -->
    <!-- Preference for tracking protection exceptions -->
    <string name="preferences_tracking_protection_exceptions">Exceções</string>
    <!-- Button in Exceptions Preference to turn on tracking protection for all sites (remove all exceptions) -->
    <string name="preferences_tracking_protection_exceptions_turn_on_for_all">Ativar em todos os sites</string>
    <!-- Text displayed when there are no exceptions -->
    <string name="exceptions_empty_message_description">Exceções permitem desativar a proteção contra rastreamento em sites selecionados.</string>
    <!-- Text displayed when there are no exceptions, with learn more link that brings users to a tracking protection SUMO page -->
    <string name="exceptions_empty_message_learn_more_link">Saiba mais</string>

    <!-- Preference switch for usage and technical data collection -->
    <string name="preference_usage_data">Uso e dados técnicos</string>
    <!-- Preference description for usage and technical data collection -->
    <string name="preferences_usage_data_description">Compartilhar dados de desempenho, uso, hardware e personalização do seu navegador com a Mozilla para nos ajudar a melhorar o %1$s</string>
    <!-- Preference switch for marketing data collection -->
    <string name="preferences_marketing_data">Dados de marketing</string>
    <!-- Preference description for marketing data collection -->
    <string name="preferences_marketing_data_description2">Compartilhar dados básicos de uso com a Adjust, nossa fornecedora de marketing em dispositivos móveis</string>
    <!-- Preference switch title for automatically submitting crash reports -->
    <string name="preferences_automatically_submit_crashes_title">Enviar relatórios de falhas automaticamente</string>
    <!-- Preference switch description for automatically submitting crash reports -->
    <string name="preferences_automatically_submit_crashes_description">Ao iniciar, compartilhar automaticamente com a Mozilla dados de falhas após ocorrer falhas</string>
    <!-- Title for studies preferences -->
    <string name="preference_experiments_2">Estudos</string>
    <!-- Summary for studies preferences -->
    <string name="preference_experiments_summary_2">Permitir que a Mozilla instale e execute estudos</string>

    <!-- Turn On Sync Preferences -->
    <!-- Header of the Sync and save your data preference view -->
    <string name="preferences_sync_2">Sincronize e salve seus dados</string>
    <!-- Preference for reconnecting to FxA sync -->
    <string name="preferences_sync_sign_in_to_reconnect">Entre para reconectar</string>
    <!-- Preference for removing FxA account -->
    <string name="preferences_sync_remove_account">Remover conta</string>

    <!-- Pairing Feature strings -->
    <!-- Instructions on how to access pairing -->
    <string name="pair_instructions_2"><![CDATA[Digitalize o código QR exibido em <b>firefox.com/pair</b>]]></string>

    <!-- Toolbar Preferences -->
    <!-- Preference for using top toolbar -->
    <string name="preference_top_toolbar">No alto</string>
    <!-- Preference for using bottom toolbar -->
    <string name="preference_bottom_toolbar">Embaixo</string>

    <!-- Theme Preferences -->
    <!-- Preference for using light theme -->
    <string name="preference_light_theme">Claro</string>
    <!-- Preference for using dark theme -->
    <string name="preference_dark_theme">Escuro</string>
    <!-- Preference for using using dark or light theme automatically set by battery -->
    <string name="preference_auto_battery_theme">Definido pela economia de bateria</string>
    <!-- Preference for using following device theme -->
    <string name="preference_follow_device_theme">Acompanhar tema do dispositivo</string>

    <!-- Gestures Preferences-->
    <!-- Preferences for using pull to refresh in a webpage -->
    <string name="preference_gestures_website_pull_to_refresh">Atualizar página ao deslizar para baixo desde o topo</string>
    <!-- Preference for using the dynamic toolbar -->
    <string name="preference_gestures_dynamic_toolbar">Ocultar barra de ferramentas ao deslizar para cima</string>
    <!-- Preference for showing the opened tabs by swiping up on the toolbar-->
    <string name="preference_gestures_swipe_toolbar_show_tabs">Abrir abas ao deslizar a barra de ferramentas para cima</string>

    <!-- Preference for using the dynamic toolbars -->
    <string name="preference_gestures_dynamic_toolbar_2">Ocultar barra de endereços e ferramentas ao deslizar verticalmente</string>
    <!-- Preference for switching tabs by swiping horizontally on the addressbar -->
    <string name="preference_gestures_swipe_toolbar_switch_tabs_2">Mudar de aba ao deslizar a barra de endereços para o lado</string>

    <!-- Library -->
    <!-- Option in Library to open Downloads page -->
    <string name="library_downloads">Downloads</string>
    <!-- Option in library to open Bookmarks page -->
    <string name="library_bookmarks">Favoritos</string>
    <!-- Option in library to open Desktop Bookmarks root page -->
    <string name="library_desktop_bookmarks_root">Favoritos no computador</string>
    <!-- Option in library to open Desktop Bookmarks "menu" page -->
    <string name="library_desktop_bookmarks_menu">Menu de favoritos</string>
    <!-- Option in library to open Desktop Bookmarks "toolbar" page -->
    <string name="library_desktop_bookmarks_toolbar">Barra de favoritos</string>
    <!-- Option in library to open Desktop Bookmarks "unfiled" page -->
    <string name="library_desktop_bookmarks_unfiled">Outros favoritos</string>
    <!-- Option in Library to open History page -->
    <string name="library_history">Histórico</string>
    <!-- Option in Library to open a new tab -->
    <string name="library_new_tab">Nova aba</string>
    <!-- Settings Page Title -->
    <string name="settings_title">Configurações</string>
    <!-- Content description (not visible, for screen readers etc.): "Close button for library settings" -->
    <string name="content_description_close_button">Fechar</string>

    <!-- Title to show in alert when a lot of tabs are to be opened
    %d is a placeholder for the number of tabs that will be opened -->
    <string name="open_all_warning_title">Abrir %d abas?</string>
    <!-- Message to warn users that a large number of tabs will be opened
    %s will be replaced by app name. -->
    <string name="open_all_warning_message">Abrir tantas abas pode deixar o %s lento enquanto as páginas são carregadas. Tem certeza que quer continuar?</string>
    <!-- Dialog button text for confirming open all tabs -->
    <string name="open_all_warning_confirm">Abrir abas</string>
    <!-- Dialog button text for canceling open all tabs -->
    <string name="open_all_warning_cancel">Cancelar</string>

    <!-- Text to show users they have one page in the history group section of the History fragment.
    %d is a placeholder for the number of pages in the group. -->
    <string name="history_search_group_site_1">%d página</string>

    <!-- Text to show users they have multiple pages in the history group section of the History fragment.
    %d is a placeholder for the number of pages in the group. -->
    <string name="history_search_group_sites_1">%d páginas</string>

    <!-- Option in library for Recently Closed Tabs -->
    <string name="library_recently_closed_tabs">Abas fechadas recentemente</string>
    <!-- Option in library to open Recently Closed Tabs page -->
    <string name="recently_closed_show_full_history">Mostrar todo o histórico</string>
    <!-- Text to show users they have multiple tabs saved in the Recently Closed Tabs section of history.
    %d is a placeholder for the number of tabs selected. -->
    <string name="recently_closed_tabs">%d abas</string>
    <!-- Text to show users they have one tab saved in the Recently Closed Tabs section of history.
    %d is a placeholder for the number of tabs selected. -->
    <string name="recently_closed_tab">%d aba</string>
    <!-- Recently closed tabs screen message when there are no recently closed tabs -->
    <string name="recently_closed_empty_message">Nenhuma aba fechada recentemente aqui</string>

    <!-- Tab Management -->
    <!-- Title of preference for tabs management -->
    <string name="preferences_tabs">Abas</string>
    <!-- Title of preference that allows a user to specify the tab view -->
    <string name="preferences_tab_view">Visão de abas</string>
    <!-- Option for a list tab view -->
    <string name="tab_view_list">Lista</string>
    <!-- Option for a grid tab view -->
    <string name="tab_view_grid">Grade</string>
    <!-- Title of preference that allows a user to auto close tabs after a specified amount of time -->
    <string name="preferences_close_tabs">Fechar abas</string>
    <!-- Option for auto closing tabs that will never auto close tabs, always allows user to manually close tabs -->
    <string name="close_tabs_manually">Manualmente</string>
    <!-- Option for auto closing tabs that will auto close tabs after one day -->
    <string name="close_tabs_after_one_day">Após um dia sem uso</string>
    <!-- Option for auto closing tabs that will auto close tabs after one week -->
    <string name="close_tabs_after_one_week">Após uma semana sem uso</string>
    <!-- Option for auto closing tabs that will auto close tabs after one month -->
    <string name="close_tabs_after_one_month">Após um mês sem uso</string>

    <!-- Title of preference that allows a user to specify the auto-close settings for open tabs -->
    <string name="preference_auto_close_tabs" tools:ignore="UnusedResources">Fechar abas abertas automaticamente</string>

    <!-- Opening screen -->
    <!-- Title of a preference that allows a user to choose what screen to show after opening the app -->
    <string name="preferences_opening_screen">Tela de abertura</string>
    <!-- Option for always opening the homepage when re-opening the app -->
    <string name="opening_screen_homepage">Tela inicial</string>
    <!-- Option for always opening the user's last-open tab when re-opening the app -->
    <string name="opening_screen_last_tab">Aba mais recente</string>
    <!-- Option for always opening the homepage when re-opening the app after four hours of inactivity -->
    <string name="opening_screen_after_four_hours_of_inactivity">Aba mais recente, ou tela inicial após quatro horas sem atividade</string>
    <!-- Summary for tabs preference when auto closing tabs setting is set to manual close-->
    <string name="close_tabs_manually_summary">Fechar manualmente</string>
    <!-- Summary for tabs preference when auto closing tabs setting is set to auto close tabs after one day-->
    <string name="close_tabs_after_one_day_summary">Fechar após um dia sem uso</string>
    <!-- Summary for tabs preference when auto closing tabs setting is set to auto close tabs after one week-->
    <string name="close_tabs_after_one_week_summary">Fechar após uma semana sem uso</string>
    <!-- Summary for tabs preference when auto closing tabs setting is set to auto close tabs after one month-->
    <string name="close_tabs_after_one_month_summary">Fechar após um mês sem uso</string>

    <!-- Summary for homepage preference indicating always opening the homepage when re-opening the app -->
    <string name="opening_screen_homepage_summary">Abrir na página inicial</string>
    <!-- Summary for homepage preference indicating always opening the last-open tab when re-opening the app -->
    <string name="opening_screen_last_tab_summary">Abrir na aba mais recente</string>
    <!-- Summary for homepage preference indicating opening the homepage when re-opening the app after four hours of inactivity -->
    <string name="opening_screen_after_four_hours_of_inactivity_summary">Abrir na página inicial após quatro horas sem atividade</string>

    <!-- Inactive tabs -->
    <!-- Category header of a preference that allows a user to enable or disable the inactive tabs feature -->
    <string name="preferences_inactive_tabs">Mover abas antigas para inativas</string>

    <!-- Title of inactive tabs preference -->
    <string name="preferences_inactive_tabs_title">Mover abas que você não usa há duas semanas para a seção de inativas</string>

    <!-- Studies -->
    <!-- Title of the remove studies button -->
    <string name="studies_remove">Remover</string>
    <!-- Title of the active section on the studies list -->
    <string name="studies_active">Ativado</string>
    <!-- Description for studies, it indicates why Firefox use studies. The first parameter is the name of the application. -->
    <string name="studies_description_2">O %1$s pode instalar e executar estudos de vez em quando.</string>
    <!-- Learn more link for studies, links to an article for more information about studies. -->
    <string name="studies_learn_more">Saiba mais</string>

    <!-- Dialog message shown after removing a study -->
    <string name="studies_restart_app">O aplicativo irá fechar para aplicar as alterações</string>
    <!-- Dialog button to confirm the removing a study. -->
    <string name="studies_restart_dialog_ok">OK</string>
    <!-- Dialog button text for canceling removing a study. -->
    <string name="studies_restart_dialog_cancel">Cancelar</string>

    <!-- Toast shown after turning on/off studies preferences -->
    <string name="studies_toast_quit_application" tools:ignore="UnusedResources">Fechando o aplicativo para aplicar as alterações…</string>

    <!-- Sessions -->
    <!-- Title for the list of tabs -->
    <string name="tab_header_label">Abas abertas</string>
    <!-- Title for the list of tabs in the current private session -->
    <string name="tabs_header_private_tabs_title">Abas privativas</string>
    <!-- Title for the list of tabs in the synced tabs -->
    <string name="tabs_header_synced_tabs_title">Abas sincronizadas</string>
    <!-- Content description (not visible, for screen readers etc.): Add tab button. Adds a news tab when pressed -->
    <string name="add_tab">Adicionar aba</string>
    <!-- Content description (not visible, for screen readers etc.): Add tab button. Adds a news tab when pressed -->
    <string name="add_private_tab">Adicionar aba privativa</string>
    <!-- Text for the new tab button to indicate adding a new private tab in the tab -->
    <string name="tab_drawer_fab_content">Privativa</string>
    <!-- Text for the new tab button to indicate syncing command on the synced tabs page -->
    <string name="tab_drawer_fab_sync">Sincronizar</string>
    <!-- Text shown in the menu for sharing all tabs -->
    <string name="tab_tray_menu_item_share">Compartilhar todas as abas</string>
    <!-- Text shown in the menu to view recently closed tabs -->
    <string name="tab_tray_menu_recently_closed">Abas fechadas recentemente</string>
    <!-- Text shown in the tabs tray inactive tabs section -->
    <string name="tab_tray_inactive_recently_closed" tools:ignore="UnusedResources">Fechado recentemente</string>
    <!-- Text shown in the menu to view account settings -->
    <string name="tab_tray_menu_account_settings">Configurações de contas</string>
    <!-- Text shown in the menu to view tab settings -->
    <string name="tab_tray_menu_tab_settings">Configurações de abas</string>
    <!-- Text shown in the menu for closing all tabs -->
    <string name="tab_tray_menu_item_close">Fechar todas as abas</string>
    <!-- Text shown in the multiselect menu for bookmarking selected tabs. -->
    <string name="tab_tray_multiselect_menu_item_bookmark">Favorito</string>
    <!-- Text shown in the multiselect menu for closing selected tabs. -->
    <string name="tab_tray_multiselect_menu_item_close">Fechar</string>
    <!-- Content description for tabs tray multiselect share button -->
    <string name="tab_tray_multiselect_share_content_description">Compartilhar abas selecionadas</string>
    <!-- Content description for tabs tray multiselect menu -->
    <string name="tab_tray_multiselect_menu_content_description">Menu de abas selecionadas</string>
    <!-- Content description (not visible, for screen readers etc.): Removes tab from collection button. Removes the selected tab from collection when pressed -->
    <string name="remove_tab_from_collection">Remover aba da coleção</string>
    <!-- Text for button to enter multiselect mode in tabs tray -->
    <string name="tabs_tray_select_tabs">Selecionar abas</string>
    <!-- Content description (not visible, for screen readers etc.): Close tab button. Closes the current session when pressed -->
    <string name="close_tab">Fechar aba</string>
    <!-- Content description (not visible, for screen readers etc.): Close tab <title> button. First parameter is tab title  -->
    <string name="close_tab_title">Fechar aba %s</string>
    <!-- Content description (not visible, for screen readers etc.): Opens the open tabs menu when pressed -->
    <string name="open_tabs_menu">Menu de abas abertas</string>
    <!-- Open tabs menu item to save tabs to collection -->
    <string name="tabs_menu_save_to_collection1">Salvar abas em coleção</string>
    <!-- Text for the menu button to delete a collection -->
    <string name="collection_delete">Excluir coleção</string>
    <!-- Text for the menu button to rename a collection -->
    <string name="collection_rename">Renomear coleção</string>
    <!-- Text for the button to open tabs of the selected collection -->
    <string name="collection_open_tabs">Abrir abas</string>

    <!-- Hint for adding name of a collection -->
    <string name="collection_name_hint">Nome da coleção</string>
    <!-- Text for the menu button to rename a top site -->
    <string name="rename_top_site" moz:removedIn="130" tools:ignore="UnusedResources">Renomear</string>
    <!-- Text for the menu button to remove a top site -->
    <string name="remove_top_site">Remover</string>

    <!-- Text for the menu button to delete a top site from history -->
    <string name="delete_from_history">Excluir do histórico</string>
    <!-- Postfix for private WebApp titles, placeholder is replaced with app name -->
    <string name="pwa_site_controls_title_private">%1$s (modo privativo)</string>

    <!-- History -->
    <!-- Text for the button to search all history -->
    <string name="history_search_1">Digite termos de pesquisa</string>
    <!-- Text for the button to clear all history -->
    <string name="history_delete_all">Limpar histórico</string>
    <!-- Text for the snackbar to confirm that multiple browsing history items has been deleted -->
    <string name="history_delete_multiple_items_snackbar">Histórico excluído</string>
    <!-- Text for the snackbar to confirm that a single browsing history item has been deleted. The first parameter is the shortened URL of the deleted history item. -->
    <string name="history_delete_single_item_snackbar">%1$s excluído</string>
    <!-- Context description text for the button to delete a single history item -->
    <string name="history_delete_item">Excluir</string>
    <!-- History multi select title in app bar
    The first parameter is the number of bookmarks selected -->
    <string name="history_multi_select_title">%1$d selecionados</string>
    <!-- Text for the header that groups the history for today -->
    <string name="history_today">Hoje</string>
    <!-- Text for the header that groups the history for yesterday -->
    <string name="history_yesterday">Ontem</string>
    <!-- Text for the header that groups the history the past 7 days -->
    <string name="history_7_days">Últimos 7 dias</string>
    <!-- Text for the header that groups the history the past 30 days -->
    <string name="history_30_days">Últimos 30 dias</string>
    <!-- Text for the header that groups the history older than the last month -->
    <string name="history_older">Mais antigos</string>
    <!-- Text shown when no history exists -->
    <string name="history_empty_message">Nenhum histórico aqui</string>

    <!-- Downloads -->
    <!-- Text for the snackbar to confirm that multiple downloads items have been removed -->
    <string name="download_delete_multiple_items_snackbar_1">Downloads removidos</string>
    <!-- Text for the snackbar to confirm that a single download item has been removed. The first parameter is the name of the download item. -->
    <string name="download_delete_single_item_snackbar">%1$s removido</string>
    <!-- Text shown when no download exists -->
    <string name="download_empty_message_1">Nenhum arquivo baixado</string>
    <!-- History multi select title in app bar
    The first parameter is the number of downloads selected -->
    <string name="download_multi_select_title">%1$d selecionados</string>


    <!-- Text for the button to remove a single download item -->
    <string name="download_delete_item_1">Remover</string>


    <!-- Crashes -->
    <!-- Title text displayed on the tab crash page. This first parameter is the name of the application (For example: Fenix) -->
    <string name="tab_crash_title_2">Desculpe. O %1$s não pode carregar essa página.</string>
    <!-- Send crash report checkbox text on the tab crash page -->
    <string name="tab_crash_send_report">Enviar relatório de travamento para a Mozilla</string>
    <!-- Close tab button text on the tab crash page -->
    <string name="tab_crash_close">Fechar aba</string>
    <!-- Restore tab button text on the tab crash page -->
    <string name="tab_crash_restore">Restaurar aba</string>

    <!-- Unsubmitted crash dialog title, The first parameter is the name of the app (e.g. Firefox)  -->
    <string name="unsubmitted_crash_dialog_title">%s precisou reiniciar</string>
    <!-- Unsubmitted crash dialog checkbox label for automatically sending reports in the future -->
    <string name="unsubmitted_crash_dialog_checkbox_label">Enviar relatórios de falhas automaticamente</string>
    <!-- Unsubmitted crash dialog negative button to dismiss the dialog -->
    <string name="unsubmitted_crash_dialog_negative_button">Fechar</string>
    <!-- Unsubmitted crash dialog positive button to submit crash report -->
    <string name="unsubmitted_crash_dialog_positive_button">Enviar relatório de falha</string>

    <!-- Bookmarks -->
    <!-- Confirmation message for a dialog confirming if the user wants to delete the selected folder -->
    <string name="bookmark_delete_folder_confirmation_dialog">Tem certeza que quer excluir esta pasta?</string>
    <!-- Confirmation message for a dialog confirming if the user wants to delete multiple items including folders. Parameter will be replaced by app name. -->
    <string name="bookmark_delete_multiple_folders_confirmation_dialog">O %s excluirá os itens selecionados.</string>
    <!-- Text for the cancel button on delete bookmark dialog -->
    <string name="bookmark_delete_negative">Cancelar</string>
    <!-- Screen title for adding a bookmarks folder -->
    <string name="bookmark_add_folder">Adicionar pasta</string>
    <!-- Snackbar title shown after a bookmark has been created. -->
    <string name="bookmark_saved_snackbar">Favorito salvo!</string>
    <!-- Snackbar title that confirms a bookmark was saved into a folder. Parameter will be replaced by the name of the folder the bookmark was saved into. -->
    <string name="bookmark_saved_in_folder_snackbar">Salvo em “%s”</string>
    <!-- Snackbar edit button shown after a bookmark has been created. -->
    <string name="edit_bookmark_snackbar_action">EDITAR</string>
    <!-- Bookmark overflow menu edit button -->
    <string name="bookmark_menu_edit_button">Editar</string>
    <!-- Bookmark overflow menu copy button -->
    <string name="bookmark_menu_copy_button">Copiar</string>
    <!-- Bookmark overflow menu share button -->
    <string name="bookmark_menu_share_button">Compartilhar</string>
    <!-- Bookmark overflow menu open in new tab button -->
    <string name="bookmark_menu_open_in_new_tab_button">Abrir em nova aba</string>
    <!-- Bookmark overflow menu open in private tab button -->
    <string name="bookmark_menu_open_in_private_tab_button">Abrir em aba privativa</string>
    <!-- Bookmark overflow menu open all in tabs button -->
    <string name="bookmark_menu_open_all_in_tabs_button">Abrir tudo em novas abas</string>
    <!-- Bookmark overflow menu open all in private tabs button -->
    <string name="bookmark_menu_open_all_in_private_tabs_button">Abrir tudo em abas privativas</string>
    <!-- Bookmark overflow menu delete button -->
    <string name="bookmark_menu_delete_button">Excluir</string>
    <!--Bookmark overflow menu save button -->
    <string name="bookmark_menu_save_button">Salvar</string>
    <!-- Bookmark multi select title in app bar
     The first parameter is the number of bookmarks selected -->
    <string name="bookmarks_multi_select_title">%1$d selecionados</string>
    <!-- Bookmark editing screen title -->
    <string name="edit_bookmark_fragment_title">Editar favorito</string>
    <!-- Bookmark folder editing screen title -->
    <string name="edit_bookmark_folder_fragment_title">Editar pasta</string>
    <!-- Bookmark sign in button message -->
    <string name="bookmark_sign_in_button">Entre para ver favoritos sincronizados</string>
    <!-- Bookmark URL editing field label -->
    <string name="bookmark_url_label">URL</string>
    <!-- Bookmark FOLDER editing field label -->
    <string name="bookmark_folder_label">PASTA</string>
    <!-- Text indicating which folder a bookmark or folder will be saved in -->
    <string name="bookmark_save_in_label">Salvar em</string>
    <!-- Bookmark NAME editing field label -->
    <string name="bookmark_name_label">NOME</string>
    <!-- Label for a text input field for a bookmark or folder name -->
    <string name="bookmark_name_label_normal_case">Nome</string>
    <!-- Bookmark add folder screen title -->
    <string name="bookmark_add_folder_fragment_label">Adicionar pasta</string>
    <!-- Bookmark select folder screen title -->
    <string name="bookmark_select_folder_fragment_label">Selecionar pasta</string>
    <!-- Bookmark editing error missing title -->
    <string name="bookmark_empty_title_error">Deve ter um título</string>
    <!-- Bookmark editing error missing or improper URL -->
    <string name="bookmark_invalid_url_error">URL inválida</string>
    <!-- Bookmark screen message for empty bookmarks folder -->
    <string name="bookmarks_empty_message">Nenhum favorito aqui</string>
    <!-- Bookmark snackbar message on deletion
     The first parameter is the host part of the URL of the bookmark deleted, if any -->
    <string name="bookmark_deletion_snackbar_message">Excluiu %1$s</string>
    <!-- Bookmark snackbar message on deleting multiple bookmarks not including folders-->
    <string name="bookmark_deletion_multiple_snackbar_message_2">Favoritos excluídos</string>
    <!-- Bookmark snackbar message on deleting multiple bookmarks including folders-->
    <string name="bookmark_deletion_multiple_snackbar_message_3">Excluindo pastas selecionadas</string>
    <!-- Bookmark undo button for deletion snackbar action -->
    <string name="bookmark_undo_deletion">DESFAZER</string>

    <!-- Text for the button to search all bookmarks -->
    <string name="bookmark_search">Digite termos de pesquisa</string>

    <!-- Content description for the bookmark navigation bar back button -->
    <string name="bookmark_navigate_back_button_content_description">Voltar</string>
    <!-- Content description for the bookmark list new folder navigation bar button -->
    <string name="bookmark_add_new_folder_button_content_description">Adicionar nova pasta</string>
    <!-- Content description for the bookmark navigation bar close button -->
    <string name="bookmark_close_button_content_description" tools:ignore="UnusedResources" moz:removedIn="130">Fechar favoritos</string>
    <!-- Content description for bookmark search floating action button -->
    <string name="bookmark_search_button_content_description">Pesquisar nos favoritos</string>
    <!-- Content description for the overflow menu for a bookmark item. Paramter will a folder name or bookmark title. -->
    <string name="bookmark_item_menu_button_content_description">Menu de %s</string>

    <!-- Title for the bookmark list empty state-->
    <string name="bookmark_empty_list_title">Nenhum favorito ainda</string>

    <!-- Description for the bookmark list empty state when you're not signed into sync. -->
    <string name="bookmark_empty_list_guest_description">Salve sites enquanto navega. Entre na conta para trazer favoritos de outros dispositivos sincronizados.</string>
    <!-- Text for the button to navigate to sync authentication -->
    <string name="bookmark_empty_list_guest_cta">Entrar na conta para sincronizar</string>
    <!-- Description for the bookmark list empty state when you're signed into sync. -->
    <string name="bookmark_empty_list_authenticated_description">Salve sites enquanto navega. Também são trazidos favoritos de outros dispositivos sincronizados.</string>
    <!-- Description for the bookmark list empty state when you're in an empty folder. -->
    <string name="bookmark_empty_list_folder_description">Adicione favoritos enquanto navega para poder encontrar seus sites preferidos mais tarde.</string>

    <!-- Site Permissions -->
    <!-- Button label that take the user to the Android App setting -->
    <string name="phone_feature_go_to_settings">Ir para configurações</string>
    <!-- Content description (not visible, for screen readers etc.): Quick settings sheet
        to give users access to site specific information / settings. For example:
        Secure settings status and a button to modify site permissions -->
    <string name="quick_settings_sheet">Folha de configurações rápidas</string>
    <!-- Label that indicates that this option it the recommended one -->
    <string name="phone_feature_recommended">Recomendado</string>
    <!-- Button label for clearing all the information of site permissions-->
    <string name="clear_permissions">Limpar permissões</string>
    <!-- Text for the OK button on Clear permissions dialog -->
    <string name="clear_permissions_positive">OK</string>
    <!-- Text for the cancel button on Clear permissions dialog -->
    <string name="clear_permissions_negative">Cancelar</string>
    <!-- Button label for clearing a site permission-->
    <string name="clear_permission">Limpar permissão</string>
    <!-- Text for the OK button on Clear permission dialog -->
    <string name="clear_permission_positive">OK</string>
    <!-- Text for the cancel button on Clear permission dialog -->
    <string name="clear_permission_negative">Cancelar</string>
    <!-- Button label for clearing all the information on all sites-->
    <string name="clear_permissions_on_all_sites">Limpar permissões em todos os sites</string>
    <!-- Preference for altering video and audio autoplay for all websites -->
    <string name="preference_browser_feature_autoplay">Reprodução automática</string>
    <!-- Preference for altering the camera access for all websites -->
    <string name="preference_phone_feature_camera">Câmera</string>
    <!-- Preference for altering the microphone access for all websites -->
    <string name="preference_phone_feature_microphone">Microfone</string>
    <!-- Preference for altering the location access for all websites -->
    <string name="preference_phone_feature_location">Localização</string>

    <!-- Preference for altering the notification access for all websites -->
    <string name="preference_phone_feature_notification">Notificações</string>
    <!-- Preference for altering the persistent storage access for all websites -->
    <string name="preference_phone_feature_persistent_storage">Armazenamento persistente</string>
    <!-- Preference for altering the storage access setting for all websites -->
    <string name="preference_phone_feature_cross_origin_storage_access">Cookies entre sites</string>
    <!-- Preference for altering the EME access for all websites -->
    <string name="preference_phone_feature_media_key_system_access">Conteúdo controlado por direitos autorais</string>
    <!-- Label that indicates that a permission must be asked always -->
    <string name="preference_option_phone_feature_ask_to_allow">Perguntar se deve permitir</string>
    <!-- Label that indicates that a permission must be blocked -->
    <string name="preference_option_phone_feature_blocked">Bloqueado</string>
    <!-- Label that indicates that a permission must be allowed -->
    <string name="preference_option_phone_feature_allowed">Permitido</string>
    <!--Label that indicates a permission is by the Android OS-->
    <string name="phone_feature_blocked_by_android">Bloqueado pelo Android</string>
    <!-- Preference for showing a list of websites that the default configurations won't apply to them -->
    <string name="preference_exceptions">Exceções</string>
    <!-- Summary of tracking protection preference if tracking protection is set to off -->
    <string name="tracking_protection_off">Desativada</string>
    <!-- Summary of tracking protection preference if tracking protection is set to standard -->
    <string name="tracking_protection_standard">Normal</string>
    <!-- Summary of tracking protection preference if tracking protection is set to strict -->
    <string name="tracking_protection_strict">Rigoroso</string>
    <!-- Summary of tracking protection preference if tracking protection is set to custom -->
    <string name="tracking_protection_custom">Personalizado</string>
    <!-- Label for global setting that indicates that all video and audio autoplay is allowed -->
    <string name="preference_option_autoplay_allowed2">Permitir áudio e vídeo</string>
    <!-- Label for site specific setting that indicates that all video and audio autoplay is allowed -->
    <string name="quick_setting_option_autoplay_allowed">Permitir áudio e vídeo</string>
    <!-- Label that indicates that video and audio autoplay is only allowed over Wi-Fi -->
    <string name="preference_option_autoplay_allowed_wifi_only2">Bloquear áudio e vídeo apenas em rede móvel</string>
    <!-- Subtext that explains 'autoplay on Wi-Fi only' option -->
    <string name="preference_option_autoplay_allowed_wifi_subtext">Áudio e vídeo só são reproduzidos automaticamente se o dispositivo estiver conectado a uma rede WiFi</string>
    <!-- Label for global setting that indicates that video autoplay is allowed, but audio autoplay is blocked -->
    <string name="preference_option_autoplay_block_audio2">Bloquear apenas áudio</string>
    <!-- Label for site specific setting that indicates that video autoplay is allowed, but audio autoplay is blocked -->
    <string name="quick_setting_option_autoplay_block_audio">Bloquear apenas áudio</string>
    <!-- Label for global setting that indicates that all video and audio autoplay is blocked -->
    <string name="preference_option_autoplay_blocked3">Bloquear áudio e vídeo</string>
    <!-- Label for site specific setting that indicates that all video and audio autoplay is blocked -->
    <string name="quick_setting_option_autoplay_blocked">Bloquear áudio e vídeo</string>
    <!-- Summary of delete browsing data on quit preference if it is set to on -->
    <string name="delete_browsing_data_quit_on">Ativado</string>
    <!-- Summary of delete browsing data on quit preference if it is set to off -->
    <string name="delete_browsing_data_quit_off">Desativado</string>

    <!-- Summary of studies preference if it is set to on -->
    <string name="studies_on">Ativado</string>
    <!-- Summary of studies data on quit preference if it is set to off -->
    <string name="studies_off">Desativado</string>

    <!-- Collections -->
    <!-- Collections header on home fragment -->
    <string name="collections_header">Coleções</string>
    <!-- Content description (not visible, for screen readers etc.): Opens the collection menu when pressed -->
    <string name="collection_menu_button_content_description">Menu de coleções</string>
    <!-- Label to describe what collections are to a new user without any collections -->
    <string name="no_collections_description2">Reúna o que é importante para você.\nAgrupe pesquisas, sites e abas semelhantes para acesso rápido mais tarde.</string>
    <!-- Title for the "select tabs" step of the collection creator -->
    <string name="create_collection_select_tabs">Selecionar abas</string>
    <!-- Title for the "select collection" step of the collection creator -->
    <string name="create_collection_select_collection">Selecionar coleção</string>
    <!-- Title for the "name collection" step of the collection creator -->
    <string name="create_collection_name_collection">Dê um nome à coleção</string>

    <!-- Button to add new collection for the "select collection" step of the collection creator -->
    <string name="create_collection_add_new_collection">Nova coleção</string>
    <!-- Button to select all tabs in the "select tabs" step of the collection creator -->
    <string name="create_collection_select_all">Selecionar tudo</string>
    <!-- Button to deselect all tabs in the "select tabs" step of the collection creator -->
    <string name="create_collection_deselect_all">Desmarcar tudo</string>
    <!-- Text to prompt users to select the tabs to save in the "select tabs" step of the collection creator -->
    <string name="create_collection_save_to_collection_empty">Selecione abas a salvar</string>
    <!-- Text to show users how many tabs they have selected in the "select tabs" step of the collection creator.
     %d is a placeholder for the number of tabs selected. -->
    <string name="create_collection_save_to_collection_tabs_selected">%d abas selecionadas</string>
    <!-- Text to show users they have one tab selected in the "select tabs" step of the collection creator.
    %d is a placeholder for the number of tabs selected. -->
    <string name="create_collection_save_to_collection_tab_selected">%d aba selecionada</string>
    <!-- Text shown in snackbar when multiple tabs have been saved in a collection -->
    <string name="create_collection_tabs_saved">Abas salvas!</string>
    <!-- Text shown in snackbar when one or multiple tabs have been saved in a new collection -->
    <string name="create_collection_tabs_saved_new_collection">Coleção salva!</string>
    <!-- Text shown in snackbar when one tab has been saved in a collection -->
    <string name="create_collection_tab_saved">Aba salva!</string>
    <!-- Content description (not visible, for screen readers etc.): button to close the collection creator -->
    <string name="create_collection_close">Fechar</string>
    <!-- Button to save currently selected tabs in the "select tabs" step of the collection creator-->
    <string name="create_collection_save">Salvar</string>

    <!-- Snackbar action to view the collection the user just created or updated -->
    <string name="create_collection_view">Ver</string>

    <!-- Text for the OK button from collection dialogs -->
    <string name="create_collection_positive">OK</string>
    <!-- Text for the cancel button from collection dialogs -->
    <string name="create_collection_negative">Cancelar</string>

    <!-- Default name for a new collection in "name new collection" step of the collection creator. %d is a placeholder for the number of collections-->
    <string name="create_collection_default_name">Coleção %d</string>

    <!-- Share -->
    <!-- Share screen header -->
    <string name="share_header_2">Compartilhar</string>
    <!-- Content description (not visible, for screen readers etc.):
        "Share" button. Opens the share menu when pressed. -->
    <string name="share_button_content_description">Compartilhar</string>
    <!-- Text for the Save to PDF feature in the share menu -->
    <string name="share_save_to_pdf">Salvar como PDF</string>
    <!-- Text for error message when generating a PDF file Text. -->
    <string name="unable_to_save_to_pdf_error">Não foi possível gerar PDF</string>
    <!-- Text for standard error snackbar dismiss button. -->
    <string name="standard_snackbar_error_dismiss">Descartar</string>
    <!-- Text for error message when printing a page and it fails. -->
    <string name="unable_to_print_page_error">Não foi possível imprimir esta página</string>
    <!-- Text for the print feature in the share and browser menu -->
    <string name="menu_print">Imprimir</string>
    <!-- Sub-header in the dialog to share a link to another sync device -->
    <string name="share_device_subheader">Enviar para dispositivo</string>
    <!-- Sub-header in the dialog to share a link to an app from the full list -->
    <string name="share_link_all_apps_subheader">Todas as ações</string>
    <!-- Sub-header in the dialog to share a link to an app from the most-recent sorted list -->
    <string name="share_link_recent_apps_subheader">Usado recentemente</string>
    <!-- Text for the copy link action in the share screen. -->
    <string name="share_copy_link_to_clipboard">Copiar para área de transferência</string>
    <!-- Toast shown after copying link to clipboard -->
    <string name="toast_copy_link_to_clipboard">Copiado para área de transferência</string>
    <!-- An option from the share dialog to sign into sync -->
    <string name="sync_sign_in">Entrar na conta para sincronizar</string>
     <!-- An option from the three dot menu to sync and save data -->
    <string name="sync_menu_sync_and_save_data">Sincronizar e salvar dados</string>
    <!-- An option from the share dialog to send link to all other sync devices -->
    <string name="sync_send_to_all">Enviar para todos os dispositivos</string>
    <!-- An option from the share dialog to reconnect to sync -->
    <string name="sync_reconnect">Reconectar para sincronizar</string>
    <!-- Text displayed when sync is offline and cannot be accessed -->
    <string name="sync_offline">Offline</string>
    <!-- An option to connect additional devices -->
    <string name="sync_connect_device">Conectar outro dispositivo</string>
    <!-- The dialog text shown when additional devices are not available -->
    <string name="sync_connect_device_dialog" tools:ignore="BrandUsage">Para enviar uma aba, entre no Firefox em pelo menos um outro dispositivo.</string>
    <!-- Confirmation dialog button -->
    <string name="sync_confirmation_button">Entendi</string>
    <!-- Share error message -->
    <string name="share_error_snackbar">Não é possível compartilhar com este aplicativo</string>
    <!-- Add new device screen title -->
    <string name="sync_add_new_device_title">Enviar para dispositivo</string>
    <!-- Text for the warning message on the Add new device screen -->
    <string name="sync_add_new_device_message">Nenhum dispositivo conectado</string>
    <!-- Text for the button to learn about sending tabs -->
    <string name="sync_add_new_device_learn_button">Saiba mais sobre envio de abas…</string>
    <!-- Text for the button to connect another device -->
    <string name="sync_add_new_device_connect_button">Conectar outro dispositivo…</string>

    <!-- Notifications -->
    <!-- Text shown in the notification that pops up to remind the user that a private browsing session is active. -->
    <string name="notification_pbm_delete_text_2">Fechar abas privativas</string>

    <!-- Microsuverys -->
    <!-- Text for option one, shown in microsurvey.-->
    <string name="microsurvey_survey_5_point_option_0" tools:ignore="UnusedResources" moz:removedIn="130">Neutro</string>
    <!-- Text for option two, shown in microsurvey.-->
    <string name="microsurvey_survey_5_point_option_1" tools:ignore="UnusedResources" moz:removedIn="130">Muito insatisfeito</string>
    <!-- Text for option three, shown in microsurvey.-->
    <string name="microsurvey_survey_5_point_option_2" tools:ignore="UnusedResources" moz:removedIn="130">Insatisfeito</string>
    <!-- Text for option four, shown in microsurvey.-->
    <string name="microsurvey_survey_5_point_option_3" tools:ignore="UnusedResources" moz:removedIn="130">Satisfeito</string>
    <!-- Text for option five, shown in microsurvey.-->
    <string name="microsurvey_survey_5_point_option_4" tools:ignore="UnusedResources" moz:removedIn="130">Muito satisfeito</string>


    <!-- Text shown in the notification that pops up to remind the user that a private browsing session is active for Android 14+ -->
    <string name="notification_erase_title_android_14">Fechar abas privativas?</string>

    <string name="notification_erase_text_android_14">Toque ou deslize esta notificação para fechar as abas privativas.</string>

    <!-- Name of the marketing notification channel. Displayed in the "App notifications" system settings for the app -->
    <string name="notification_marketing_channel_name">Marketing</string>

    <!-- Title shown in the notification that pops up to remind the user to set fenix as default browser.
    The app name is in the text, due to limitations with localizing Nimbus experiments -->
    <string name="nimbus_notification_default_browser_title" tools:ignore="BrandUsage,UnusedResources">Firefox é rápido e privativo</string>
    <!-- Text shown in the notification that pops up to remind the user to set fenix as default browser.
    The app name is in the text, due to limitations with localizing Nimbus experiments -->
    <string name="nimbus_notification_default_browser_text" tools:ignore="BrandUsage,UnusedResources">Torne o Firefox seu navegador padrão</string>
    <!-- Title shown in the notification that pops up to re-engage the user -->
    <string name="notification_re_engagement_title">Experimente a navegação privativa</string>
    <!-- Text shown in the notification that pops up to re-engage the user.
    %1$s is a placeholder that will be replaced by the app name. -->
    <string name="notification_re_engagement_text">Navegue sem salvar cookies nem histórico no %1$s</string>

    <!-- Title A shown in the notification that pops up to re-engage the user -->
    <string name="notification_re_engagement_A_title">Navegue sem deixar rastros</string>
    <!-- Text A shown in the notification that pops up to re-engage the user.
    %1$s is a placeholder that will be replaced by the app name. -->
    <string name="notification_re_engagement_A_text">A navegação privativa no %1$s não salva suas informações.</string>
    <!-- Title B shown in the notification that pops up to re-engage the user -->
    <string name="notification_re_engagement_B_title">Inicie sua primeira pesquisa</string>
    <!-- Text B shown in the notification that pops up to re-engage the user -->
    <string name="notification_re_engagement_B_text">Encontre algo por perto. Ou descubra algo divertido.</string>

    <!-- Survey -->
    <!-- Text shown in the fullscreen message that pops up to ask user to take a short survey.
    The app name is in the text, due to limitations with localizing Nimbus experiments -->
    <string name="nimbus_survey_message_text" tools:ignore="BrandUsage">Ajude a melhorar o Firefox respondendo a uma breve pesquisa de opinião.</string>
    <!-- Preference for taking the short survey. -->
    <string name="preferences_take_survey">Participar da pesquisa de opinião</string>
    <!-- Preference for not taking the short survey. -->
    <string name="preferences_not_take_survey">Não, obrigado</string>

    <!-- Snackbar -->
    <!-- Text shown in snackbar when user deletes a collection -->
    <string name="snackbar_collection_deleted">Coleção excluída</string>
    <!-- Text shown in snackbar when user renames a collection -->
    <string name="snackbar_collection_renamed">Coleção renomeada</string>
    <!-- Text shown in snackbar when user closes a tab -->
    <string name="snackbar_tab_closed">Aba fechada</string>
    <!-- Text shown in snackbar when user closes all tabs -->
    <string name="snackbar_tabs_closed">Abas fechadas</string>
    <!-- Text shown in snackbar when user closes multiple inactive tabs. %1$s will be replaced with the number of tabs closed. -->
    <string name="snackbar_num_tabs_closed">Abas fechadas: %1$s</string>
    <!-- Text shown in snackbar when user bookmarks a list of tabs -->
    <string name="snackbar_message_bookmarks_saved">Favoritos salvos!</string>
    <!-- Text shown in snackbar when user adds a site to shortcuts -->
    <string name="snackbar_added_to_shortcuts">Adicionado aos atalhos!</string>
    <!-- Text shown in snackbar when user closes a private tab -->
    <string name="snackbar_private_tab_closed">Aba privativa fechada</string>
    <!-- Text shown in snackbar when user closes all private tabs -->
    <string name="snackbar_private_tabs_closed">Abas privativas fechadas</string>
    <!-- Text shown in snackbar when user erases their private browsing data -->
    <string name="snackbar_private_data_deleted">Dados de navegação privativa excluídos</string>
    <!-- Text shown in snackbar to undo deleting a tab, top site or collection -->
    <string name="snackbar_deleted_undo">DESFAZER</string>
    <!-- Text shown in snackbar when user removes a top site -->
    <string name="snackbar_top_site_removed">Site removido</string>
    <!-- QR code scanner prompt which appears after scanning a code, but before navigating to it
        First parameter is the name of the app, second parameter is the URL or text scanned-->
    <string name="qr_scanner_confirmation_dialog_message">Permitir que o %1$s abra %2$s</string>
    <!-- QR code scanner prompt dialog positive option to allow navigation to scanned link -->
    <string name="qr_scanner_dialog_positive">PERMITIR</string>
    <!-- QR code scanner prompt dialog positive option to deny navigation to scanned link -->
    <string name="qr_scanner_dialog_negative">NEGAR</string>
    <!-- QR code scanner prompt dialog error message shown when a hostname does not contain http or https. -->
    <string name="qr_scanner_dialog_invalid">Endereço web não válido.</string>
    <!-- QR code scanner prompt dialog positive option when there is an error -->
    <string name="qr_scanner_dialog_invalid_ok">OK</string>
    <!-- Tab collection deletion prompt dialog message. Placeholder will be replaced with the collection name -->
    <string name="tab_collection_dialog_message">Tem certeza que quer excluir %1$s?</string>
    <!-- Tab collection deletion prompt dialog option to delete the collection -->
    <string name="tab_collection_dialog_positive">Excluir</string>

    <!-- Text displayed in a notification when the user enters full screen mode -->
    <string name="full_screen_notification" moz:removedIn="130" tools:ignore="UnusedResources">Modo tela inteira</string>
    <!-- Message for copying the URL via long press on the toolbar -->
    <string name="url_copied">URL copiada</string>

    <!-- Sample text for accessibility font size -->
    <string name="accessibility_text_size_sample_text_1">Este é um texto de exemplo. Está aqui para mostrar como o texto será exibido quando você usar esta configuração para aumentar ou diminuir o tamanho.</string>
    <!-- Summary for Accessibility Text Size Scaling Preference -->
    <string name="preference_accessibility_text_size_summary">Aumentar ou diminuir o texto em sites</string>
    <!-- Title for Accessibility Text Size Scaling Preference -->
    <string name="preference_accessibility_font_size_title">Tamanho das fontes</string>

    <!-- Title for Accessibility Text Automatic Size Scaling Preference -->
    <string name="preference_accessibility_auto_size_2">Dimensionamento automático de fontes</string>
    <!-- Summary for Accessibility Text Automatic Size Scaling Preference -->
    <string name="preference_accessibility_auto_size_summary">Usar a configuração do Android de tamanho de fontes de caracteres. Desative para definir aqui o tamanho.</string>

    <!-- Title for the Delete browsing data preference -->
    <string name="preferences_delete_browsing_data">Limpar dados de navegação</string>
    <!-- Title for the tabs item in Delete browsing data -->
    <string name="preferences_delete_browsing_data_tabs_title_2">Abas abertas</string>
    <!-- Subtitle for the tabs item in Delete browsing data, parameter will be replaced with the number of open tabs -->
    <string name="preferences_delete_browsing_data_tabs_subtitle">%d abas</string>
    <!-- Title for the data and history items in Delete browsing data -->
    <!-- Title for the history item in Delete browsing data -->
    <string name="preferences_delete_browsing_data_browsing_history_title">Histórico de navegação</string>
    <!-- Subtitle for the data and history items in delete browsing data, parameter will be replaced with the
        number of history items the user has -->
    <string name="preferences_delete_browsing_data_browsing_data_subtitle">%d endereços</string>

    <!-- Title for the cookies and site data items in Delete browsing data -->
    <string name="preferences_delete_browsing_data_cookies_and_site_data">Cookies e dados de sites</string>
    <!-- Subtitle for the cookies item in Delete browsing data -->
    <string name="preferences_delete_browsing_data_cookies_subtitle">Encerra sessões de acesso da maioria dos sites</string>
    <!-- Title for the cached images and files item in Delete browsing data -->
    <string name="preferences_delete_browsing_data_cached_files">Imagens e arquivos em cache</string>
    <!-- Subtitle for the cached images and files item in Delete browsing data -->
    <string name="preferences_delete_browsing_data_cached_files_subtitle">Libera espaço de armazenamento</string>
    <!-- Title for the site permissions item in Delete browsing data -->
    <string name="preferences_delete_browsing_data_site_permissions">Permissões de sites</string>
    <!-- Title for the downloads item in Delete browsing data -->
    <string name="preferences_delete_browsing_data_downloads">Histórico de downloads</string>
    <!-- Text for the button to delete browsing data -->
    <string name="preferences_delete_browsing_data_button">Limpar dados de navegação</string>
    <!-- Title for the Delete browsing data on quit preference -->
    <string name="preferences_delete_browsing_data_on_quit">Limpar dados de navegação ao sair</string>
    <!-- Summary for the Delete browsing data on quit preference. "Quit" translation should match delete_browsing_data_on_quit_action translation. -->
    <string name="preference_summary_delete_browsing_data_on_quit_2">Excluir automaticamente os dados de navegação selecionados abaixo ao tocar em \&quot;Sair\&quot; no menu principal</string>
    <!-- Action item in menu for the Delete browsing data on quit feature -->
    <string name="delete_browsing_data_on_quit_action">Sair</string>

    <!-- Title text of a delete browsing data dialog. -->
    <string name="delete_history_prompt_title">Intervalo de tempo a excluir</string>
    <!-- Body text of a delete browsing data dialog. -->
    <string name="delete_history_prompt_body" moz:RemovedIn="130" tools:ignore="UnusedResources">Remove o histórico (inclusive o histórico sincronizado de outros dispositivos), cookies e outros dados de navegação.</string>
    <!-- Body text of a delete browsing data dialog. -->
    <string name="delete_history_prompt_body_2">Remove o histórico (inclusive o histórico sincronizado de outros dispositivos)</string>
    <!-- Radio button in the delete browsing data dialog to delete history items for the last hour. -->
    <string name="delete_history_prompt_button_last_hour">Última hora</string>
    <!-- Radio button in the delete browsing data dialog to delete history items for today and yesterday. -->
    <string name="delete_history_prompt_button_today_and_yesterday">Hoje e ontem</string>
    <!-- Radio button in the delete browsing data dialog to delete all history. -->
    <string name="delete_history_prompt_button_everything">Tudo</string>

    <!-- Dialog message to the user asking to delete browsing data. Parameter will be replaced by app name. -->
    <string name="delete_browsing_data_prompt_message_3">O %s excluirá os dados de navegação selecionados.</string>
    <!-- Text for the cancel button for the data deletion dialog -->
    <string name="delete_browsing_data_prompt_cancel">Cancel</string>
    <!-- Text for the allow button for the data deletion dialog -->
    <string name="delete_browsing_data_prompt_allow">Excluir</string>
    <!-- Text for the snackbar confirmation that the data was deleted -->
    <string name="preferences_delete_browsing_data_snackbar">Dados de navegação excluídos</string>
    <!-- Text for the snackbar to show the user that the deletion of browsing data is in progress -->
    <string name="deleting_browsing_data_in_progress">Excluindo dados de navegação…</string>

    <!-- Dialog message to the user asking to delete all history items inside the opened group. Parameter will be replaced by a history group name. -->
    <string name="delete_all_history_group_prompt_message">Excluir todos os sites em “%s”</string>
    <!-- Text for the cancel button for the history group deletion dialog -->
    <string name="delete_history_group_prompt_cancel">Cancelar</string>
    <!-- Text for the allow button for the history group dialog -->
    <string name="delete_history_group_prompt_allow">Excluir</string>
    <!-- Text for the snackbar confirmation that the history group was deleted -->
    <string name="delete_history_group_snackbar">Grupo excluído</string>

    <!-- Onboarding -->
    <!-- text to display in the snackbar once account is signed-in -->
    <string name="onboarding_firefox_account_sync_is_on">A sincronização está ativada</string>

    <!-- Onboarding theme -->
    <!-- Text shown in snackbar when multiple tabs have been sent to device -->
    <string name="sync_sent_tabs_snackbar">Abas enviadas!</string>
    <!-- Text shown in snackbar when one tab has been sent to device  -->
    <string name="sync_sent_tab_snackbar">Aba enviada!</string>
    <!-- Text shown in snackbar when sharing tabs failed  -->
    <string name="sync_sent_tab_error_snackbar">Não foi possível enviar</string>
    <!-- Text shown in snackbar for the "retry" action that the user has after sharing tabs failed -->
    <string name="sync_sent_tab_error_snackbar_action">TENTAR NOVAMENTE</string>
    <!-- Title of QR Pairing Fragment -->
    <string name="sync_scan_code">Digitalize o código</string>
    <!-- Instructions on how to access pairing -->
    <string name="sign_in_instructions" tools:ignore="BrandUsage"><![CDATA[Em seu computador, abra o Firefox e acesse <b>https://firefox.com/pair</b>]]></string>
    <!-- Text shown for sign in pairing when ready -->
    <string name="sign_in_ready_for_scan">Pronto para digitalizar</string>
    <!-- Text shown for settings option for sign with pairing -->
    <string name="sign_in_with_camera">Conecte usando sua câmera</string>
    <!-- Text shown for settings option for sign with email -->
    <string name="sign_in_with_email">Usar email</string>
    <!-- Text shown for settings option for create new account text.'Firefox' intentionally hardcoded here.-->
    <string name="sign_in_create_account_text" tools:ignore="BrandUsage"><![CDATA[Ainda não tem conta? <u>Crie</u> para sincronizar o Firefox entre dispositivos.]]></string>
    <!-- Text shown in confirmation dialog to sign out of account. The first parameter is the name of the app (e.g. Firefox Preview) -->
    <string name="sign_out_confirmation_message_2">O %s deixará de sincronizar com sua conta, mas não excluirá seus dados de navegação neste dispositivo.</string>
    <!-- Option to continue signing out of account shown in confirmation dialog to sign out of account -->
    <string name="sign_out_disconnect">Desconectar</string>
    <!-- Option to cancel signing out shown in confirmation dialog to sign out of account -->
    <string name="sign_out_cancel">Cancelar</string>

    <!-- Error message snackbar shown after the user tried to select a default folder which cannot be altered -->
    <string name="bookmark_cannot_edit_root">Não é possível editar pastas padrão</string>

    <!-- Enhanced Tracking Protection -->
    <!-- Link displayed in enhanced tracking protection panel to access tracking protection settings -->
    <string name="etp_settings">Configurações de proteção</string>
    <!-- Preference title for enhanced tracking protection settings -->
    <string name="preference_enhanced_tracking_protection">Proteção aprimorada contra rastreamento</string>

    <!-- Preference summary for enhanced tracking protection settings on/off switch -->
    <string name="preference_enhanced_tracking_protection_summary">Agora com a proteção total contra cookies, nossa mais poderosa barreira contra rastreadores entre sites.</string>
    <!-- Description of enhanced tracking protection. The parameter is the name of the application (For example: Firefox Fenix) -->
    <string name="preference_enhanced_tracking_protection_explanation_2">O %s te protege de muitos dos rastreadores mais comuns que tentam seguir o que você faz online.</string>
    <!-- Text displayed that links to website about enhanced tracking protection -->
    <string name="preference_enhanced_tracking_protection_explanation_learn_more">Saiba mais</string>

    <!-- Preference for enhanced tracking protection for the standard protection settings -->
    <string name="preference_enhanced_tracking_protection_standard_default_1">Normal (padrão)</string>
    <!-- Preference description for enhanced tracking protection for the standard protection settings -->
    <string name="preference_enhanced_tracking_protection_standard_description_5">As páginas são carregadas normalmente, mas bloqueia menos rastreadores.</string>
    <!--  Accessibility text for the Standard protection information icon  -->
    <string name="preference_enhanced_tracking_protection_standard_info_button">O que é bloqueado pela proteção normal contra rastreamento</string>
    <!-- Preference for enhanced tracking protection for the strict protection settings -->
    <string name="preference_enhanced_tracking_protection_strict">Rigoroso</string>
    <!-- Preference description for enhanced tracking protection for the strict protection settings -->
    <string name="preference_enhanced_tracking_protection_strict_description_4">Proteção mais forte contra rastreamento e desempenho mais rápido, mas alguns sites podem não funcionar corretamente.</string>
    <!--  Accessibility text for the Strict protection information icon  -->
    <string name="preference_enhanced_tracking_protection_strict_info_button">O que é bloqueado pela proteção rigorosa contra rastreamento</string>
    <!-- Preference for enhanced tracking protection for the custom protection settings -->
    <string name="preference_enhanced_tracking_protection_custom">Personalizado</string>
    <!-- Preference description for enhanced tracking protection for the strict protection settings -->
    <string name="preference_enhanced_tracking_protection_custom_description_2">Escolha que rastreadores e scripts bloquear.</string>
    <!--  Accessibility text for the Strict protection information icon  -->
    <string name="preference_enhanced_tracking_protection_custom_info_button">O que é bloqueado pela proteção personalizada contra rastreamento</string>
    <!-- Header for categories that are being blocked by current Enhanced Tracking Protection settings -->
    <!-- Preference for enhanced tracking protection for the custom protection settings for cookies-->
    <string name="preference_enhanced_tracking_protection_custom_cookies">Cookies</string>
    <!-- Option for enhanced tracking protection for the custom protection settings for cookies-->
    <string name="preference_enhanced_tracking_protection_custom_cookies_1">Rastreadores entre sites e de mídias sociais</string>
    <!-- Option for enhanced tracking protection for the custom protection settings for cookies-->
    <string name="preference_enhanced_tracking_protection_custom_cookies_2">Cookies de sites não visitados</string>
    <!-- Option for enhanced tracking protection for the custom protection settings for cookies-->
    <string name="preference_enhanced_tracking_protection_custom_cookies_3">Todos os cookies de terceiros (pode atrapalhar alguns sites)</string>
    <!-- Option for enhanced tracking protection for the custom protection settings for cookies-->
    <string name="preference_enhanced_tracking_protection_custom_cookies_4">Todos os cookies (atrapalha vários sites)</string>
    <!-- Option for enhanced tracking protection for the custom protection settings for cookies-->
    <string name="preference_enhanced_tracking_protection_custom_cookies_5">Isolar cookies entre sites</string>
    <!-- Preference for Global Privacy Control for the custom privacy settings for Global Privacy Control. '&amp;' is replaced with the ampersand symbol: &-->
    <string name="preference_enhanced_tracking_protection_custom_global_privacy_control">Dizer aos sites para não compartilhar nem vender meus dados</string>
    <!-- Preference for enhanced tracking protection for the custom protection settings for tracking content -->
    <string name="preference_enhanced_tracking_protection_custom_tracking_content">Conteúdo com rastreamento</string>
    <!-- Option for enhanced tracking protection for the custom protection settings for tracking content-->
    <string name="preference_enhanced_tracking_protection_custom_tracking_content_1">Em todas as abas</string>
    <!-- Option for enhanced tracking protection for the custom protection settings for tracking content-->
    <string name="preference_enhanced_tracking_protection_custom_tracking_content_2">Só em abas privativas</string>
    <!-- Preference for enhanced tracking protection for the custom protection settings -->
    <string name="preference_enhanced_tracking_protection_custom_cryptominers">Criptomineradores</string>
    <!-- Preference for enhanced tracking protection for the custom protection settings -->
    <string name="preference_enhanced_tracking_protection_custom_fingerprinters" moz:RemovedIn="130" tools:ignore="UnusedResources">Fingerprinters</string>
    <!-- Preference for enhanced tracking protection for the custom protection settings -->
    <string name="preference_enhanced_tracking_protection_custom_known_fingerprinters">Rastreadores de identidade digital (fingerprinters) conhecidos</string>
    <!-- Button label for navigating to the Enhanced Tracking Protection details -->
    <string name="enhanced_tracking_protection_details">Detalhes</string>
    <!-- Header for categories that are being being blocked by current Enhanced Tracking Protection settings -->
    <string name="enhanced_tracking_protection_blocked">Bloqueado:</string>
    <!-- Header for categories that are being not being blocked by current Enhanced Tracking Protection settings -->
    <string name="enhanced_tracking_protection_allowed">Permitido:</string>
    <!-- Category of trackers (social media trackers) that can be blocked by Enhanced Tracking Protection -->
    <string name="etp_social_media_trackers_title">Rastreadores de mídias sociais</string>
    <!-- Description of social media trackers that can be blocked by Enhanced Tracking Protection -->
    <string name="etp_social_media_trackers_description">Limita a capacidade das redes sociais de rastrear sua atividade de navegação pela web.</string>
    <!-- Category of trackers (cross-site tracking cookies) that can be blocked by Enhanced Tracking Protection -->
    <string name="etp_cookies_title">Cookies de rastreamento entre sites</string>
    <!-- Category of trackers (cross-site tracking cookies) that can be blocked by Enhanced Tracking Protection -->
    <string name="etp_cookies_title_2">Cookies entre sites</string>
    <!-- Description of cross-site tracking cookies that can be blocked by Enhanced Tracking Protection -->
    <string name="etp_cookies_description">Bloqueia cookies usados por redes de anúncios e empresas de análises para coletar seus dados de navegação em vários sites.</string>
    <!-- Description of cross-site tracking cookies that can be blocked by Enhanced Tracking Protection -->
    <string name="etp_cookies_description_2">A proteção total contra cookies isola os cookies do site em que você está, assim os rastreadores, como de redes de anúncios, não conseguem usá-los para te seguir de um site para outro.</string>
    <!-- Category of trackers (cryptominers) that can be blocked by Enhanced Tracking Protection -->
    <string name="etp_cryptominers_title">Criptomineradores</string>
    <!-- Description of cryptominers that can be blocked by Enhanced Tracking Protection -->
    <string name="etp_cryptominers_description">Impede que scripts maliciosos obtenham acesso ao seu dispositivo para minerar moeda digital.</string>
    <!-- Category of trackers (fingerprinters) that can be blocked by Enhanced Tracking Protection -->
    <string name="etp_fingerprinters_title" moz:RemovedIn="130" tools:ignore="UnusedResources">Fingerprinters (rastreadores de identidade digital)</string>
    <!-- Description of fingerprinters that can be blocked by Enhanced Tracking Protection -->
    <string name="etp_fingerprinters_description" moz:RemovedIn="130" tools:ignore="UnusedResources">Impede a coleta de dados exclusivamente identificáveis sobre o seu dispositivo que podem ser usados para fins de rastreamento.</string>
    <!-- Description of fingerprinters that can be blocked by Enhanced Tracking Protection -->
    <string name="etp_known_fingerprinters_description">Impede a coleta de dados exclusivamente identificáveis sobre seu dispositivo, que podem ser usados para fins de rastreamento.</string>
    <!-- Category of trackers (tracking content) that can be blocked by Enhanced Tracking Protection -->
    <string name="etp_tracking_content_title">Conteúdo com rastreamento</string>

    <!-- Description of tracking content that can be blocked by Enhanced Tracking Protection -->
    <string name="etp_tracking_content_description">Impede o carregamento de anúncios, vídeos e outros conteúdos externos que contêm código de rastreamento. Pode afetar funcionalidades de alguns sites.</string>
    <!-- Enhanced Tracking Protection message that protection is currently on for this site -->
    <string name="etp_panel_on">As proteções estão ATIVADAS neste site</string>
    <!-- Enhanced Tracking Protection message that protection is currently off for this site -->
    <string name="etp_panel_off">As proteções estão DESATIVADAS neste site</string>
    <!-- Header for exceptions list for which sites enhanced tracking protection is always off -->
    <string name="enhanced_tracking_protection_exceptions">A proteção aprimorada contra rastreamento está desativada nesses sites</string>
    <!-- Content description (not visible, for screen readers etc.): Navigate
    back from ETP details (Ex: Tracking content) -->
    <string name="etp_back_button_content_description">Voltar à página anterior</string>
    <!-- About page link text to open what's new link -->
    <string name="about_whats_new">Novidades no %s</string>
    <!-- Open source licenses page title
    The first parameter is the app name -->
    <string name="open_source_licenses_title">%s | Bibliotecas de código aberto</string>

    <!-- Category of trackers (redirect trackers) that can be blocked by Enhanced Tracking Protection -->
    <string name="etp_redirect_trackers_title">Rastreadores de redirecionamento</string>
    <!-- Description of redirect tracker cookies that can be blocked by Enhanced Tracking Protection -->
    <string name="etp_redirect_trackers_description">Limpa cookies definidos por redirecionamento de sites de rastreamento conhecidos.</string>

    <!-- Preference for fingerprinting protection for the custom protection settings -->
    <string name="etp_suspected_fingerprinters_title">Suspeitos de ser rastreadores de identidade digital (fingerprinters)</string>
    <!-- Description of fingerprinters that can be blocked by fingerprinting protection -->
    <string name="etp_suspected_fingerprinters_description">Ativa a proteção contra rastreamento de identidade digital para impedir suspeitos.</string>
    <!-- Category of trackers (fingerprinters) that can be blocked by Enhanced Tracking Protection -->
    <string name="etp_known_fingerprinters_title">Rastreadores de identidade digital (fingerprinters) conhecidos</string>
    <!-- Description of the SmartBlock Enhanced Tracking Protection feature. The * symbol is intentionally hardcoded here,
         as we use it on the UI to indicate which trackers have been partially unblocked.  -->
    <string name="preference_etp_smartblock_description">Alguns rastreadores marcados abaixo foram parcialmente desbloqueados nesta página porque você interagiu com eles *.</string>
    <!-- Text displayed that links to website about enhanced tracking protection SmartBlock -->
    <string name="preference_etp_smartblock_learn_more">Saiba mais</string>

    <!-- Content description (not visible, for screen readers etc.):
    Enhanced tracking protection exception preference icon for ETP settings. -->
    <string name="preference_etp_exceptions_icon_description">Ícone de preferência de exceção de proteção aprimorada contra rastreamento</string>

    <!-- About page link text to open support link -->
    <string name="about_support">Suporte</string>
    <!-- About page link text to list of past crashes (like about:crashes on desktop) -->
    <string name="about_crashes">Travamentos</string>
    <!-- About page link text to open privacy notice link -->
    <string name="about_privacy_notice">Aviso de privacidade</string>
    <!-- About page link text to open know your rights link -->
    <string name="about_know_your_rights">Conheça seus direitos</string>
    <!-- About page link text to open licensing information link -->
    <string name="about_licensing_information">Informações de licenciamento</string>
    <!-- About page link text to open a screen with libraries that are used -->
    <string name="about_other_open_source_libraries">Bibliotecas que usamos</string>

    <!-- Toast shown to the user when they are activating the secret dev menu
        The first parameter is number of long clicks left to enable the menu -->
    <string name="about_debug_menu_toast_progress">Menu de depuração: %1$d clique(s) restante(s) para ativar</string>
    <string name="about_debug_menu_toast_done">Menu de depuração ativado</string>

    <!-- Browser long press popup menu -->
    <!-- Copy the current url -->
    <string name="browser_toolbar_long_press_popup_copy">Copiar</string>
    <!-- Paste & go the text in the clipboard. '&amp;' is replaced with the ampersand symbol: & -->
    <string name="browser_toolbar_long_press_popup_paste_and_go">Colar e abrir</string>
    <!-- Paste the text in the clipboard -->
    <string name="browser_toolbar_long_press_popup_paste">Colar</string>
    <!-- Snackbar message shown after an URL has been copied to clipboard. -->
    <string name="browser_toolbar_url_copied_to_clipboard_snackbar">URL copiada para área de transferência</string>

    <!-- Title text for the Add To Homescreen dialog -->
    <string name="add_to_homescreen_title">Adicionar à tela do dispositivo</string>
    <!-- Cancel button text for the Add to Homescreen dialog -->
    <string name="add_to_homescreen_cancel">Cancelar</string>
    <!-- Add button text for the Add to Homescreen dialog -->
    <string name="add_to_homescreen_add">Adicionar</string>
    <!-- Continue to website button text for the first-time Add to Homescreen dialog -->
    <string name="add_to_homescreen_continue">Seguir para o site</string>
    <!-- Placeholder text for the TextView in the Add to Homescreen dialog -->
    <string name="add_to_homescreen_text_placeholder">Nome do atalho</string>

    <!-- Describes the add to homescreen functionality -->
    <string name="add_to_homescreen_description_2">Você pode facilmente adicionar este site à tela inicial do dispositivo para ter acesso imediato e navegar mais rápido com uma experiência semelhante a um aplicativo.</string>

    <!-- Preference for managing the settings for logins and passwords in Fenix -->
    <string name="preferences_passwords_logins_and_passwords_2">Senhas</string>
    <!-- Preference for managing the saving of logins and passwords in Fenix -->
    <string name="preferences_passwords_save_logins_2">Salvar senhas</string>
    <!-- Preference option for asking to save passwords in Fenix -->
    <string name="preferences_passwords_save_logins_ask_to_save">Perguntar se deve salvar</string>
    <!-- Preference option for never saving passwords in Fenix -->
    <string name="preferences_passwords_save_logins_never_save">Nunca salvar</string>
    <!-- Preference for autofilling saved logins in Firefox (in web content), %1$s will be replaced with the app name -->
    <string name="preferences_passwords_autofill2">Preenchimento automático no %1$s</string>
    <!-- Description for the preference for autofilling saved logins in Firefox (in web content), %1$s will be replaced with the app name -->
    <string name="preferences_passwords_autofill_description">Preencher e salvar nomes de usuário e senhas em sites ao usar o %1$s.</string>
    <!-- Preference for autofilling logins from Fenix in other apps (e.g. autofilling the Twitter app) -->
    <string name="preferences_android_autofill">Preenchimento automático em outros aplicativos</string>
    <!-- Description for the preference for autofilling logins from Fenix in other apps (e.g. autofilling the Twitter app) -->
    <string name="preferences_android_autofill_description">Preencher nomes de usuário e senhas em outros aplicativos no dispositivo.</string>

    <!-- Preference option for adding a password -->
    <string name="preferences_logins_add_login_2">Adicionar senha</string>

    <!-- Preference for syncing saved passwords in Fenix -->
    <string name="preferences_passwords_sync_logins_2">Sincronizar senhas</string>
    <!-- Preference for syncing saved passwords in Fenix, when not signed in-->
    <string name="preferences_passwords_sync_logins_across_devices_2">Sincronizar senhas entre dispositivos</string>
    <!-- Preference to access list of saved passwords -->
    <string name="preferences_passwords_saved_logins_2">Senhas salvas</string>
    <!-- Description of empty list of saved passwords. Placeholder is replaced with app name.  -->
    <string name="preferences_passwords_saved_logins_description_empty_text_2">As senhas que você salva ou sincroniza no %s aparecem aqui. Todas as senhas que você salva são criptografadas.</string>
    <!-- Clickable text for opening an external link for more information about Sync. -->
    <string name="preferences_passwords_saved_logins_description_empty_learn_more_link_2">Saiba mais sobre sincronização</string>
    <!-- Preference to access list of login exceptions that we never save logins for -->
    <string name="preferences_passwords_exceptions">Exceções</string>
    <!-- Empty description of list of login exceptions that we never save passwords for. Parameter will be replaced by app name. -->
    <string name="preferences_passwords_exceptions_description_empty_2">O %s não salva senhas dos sites desta lista.</string>
    <!-- Description of list of login exceptions that we never save passwords for. Parameter will be replaced by app name. -->
    <string name="preferences_passwords_exceptions_description_2">O %s não salva senhas desses sites.</string>
    <!-- Text on button to remove all saved login exceptions -->
    <string name="preferences_passwords_exceptions_remove_all">Excluir todas as exceções</string>
    <!-- Hint for search box in passwords list -->
    <string name="preferences_passwords_saved_logins_search_2">Procurar senhas</string>
    <!-- The header for the site that a login is for -->
    <string name="preferences_passwords_saved_logins_site">Site</string>
    <!-- The header for the username for a login -->
    <string name="preferences_passwords_saved_logins_username">Nome de usuário</string>
    <!-- The header for the password for a login -->
    <string name="preferences_passwords_saved_logins_password">Senha</string>
    <!-- Shown in snackbar to tell user that the password has been copied -->
    <string name="logins_password_copied">Senha copiada para área de transferência</string>
    <!-- Shown in snackbar to tell user that the username has been copied -->
    <string name="logins_username_copied">Nome de usuário copiado para área de transferência</string>
    <!-- Content Description (for screenreaders etc) read for the button to copy a password in logins-->
    <string name="saved_logins_copy_password">Copiar senha</string>
    <!-- Content Description (for screenreaders etc) read for the button to clear a password while editing a login-->
    <string name="saved_logins_clear_password">Limpar senha</string>
    <!-- Content Description (for screenreaders etc) read for the button to copy a username in logins -->
    <string name="saved_login_copy_username">Copiar nome de usuário</string>
    <!-- Content Description (for screenreaders etc) read for the button to clear a username while editing a login -->
    <string name="saved_login_clear_username">Limpar nome de usuário</string>
    <!-- Content Description (for screenreaders etc) read for the button to clear the hostname field while creating a login -->
    <string name="saved_login_clear_hostname">Limpar nome de servidor</string>
    <!-- Content Description (for screenreaders etc) read for the button to open a site in logins -->
    <string name="saved_login_open_site">Abrir site no navegador</string>
    <!-- Content Description (for screenreaders etc) read for the button to reveal a password in logins -->
    <string name="saved_login_reveal_password">Exibir senha</string>
    <!-- Content Description (for screenreaders etc) read for the button to hide a password in logins -->
    <string name="saved_login_hide_password">Ocultar senha</string>
    <!-- Message displayed in biometric prompt displayed for authentication before allowing users to view their passwords -->
    <string name="logins_biometric_prompt_message_2">Desbloqueie para ver as senhas salvas</string>

    <!-- Title of warning dialog if users have no device authentication set up -->
    <string name="logins_warning_dialog_title_2">Proteja as senhas salvas</string>
    <!-- Message of warning dialog if users have no device authentication set up -->
    <string name="logins_warning_dialog_message_2">Configure um método de bloqueio do dispositivo (desenho, código PIN ou senha) para proteger o acesso a suas senhas salvas, caso outras pessoas usem seu dispositivo.</string>
    <!-- Negative button to ignore warning dialog if users have no device authentication set up -->
    <string name="logins_warning_dialog_later">Mais tarde</string>
    <!-- Positive button to send users to set up a pin of warning dialog if users have no device authentication set up -->
    <string name="logins_warning_dialog_set_up_now">Configurar agora</string>
    <!-- Title of PIN verification dialog to direct users to re-enter their device credentials to access their logins -->
    <string name="logins_biometric_prompt_message_pin">Desbloquear dispositivo</string>
    <!-- Title for Accessibility Force Enable Zoom Preference -->
    <string name="preference_accessibility_force_enable_zoom">Zoom em todos os sites</string>
    <!-- Summary for Accessibility Force Enable Zoom Preference -->
    <string name="preference_accessibility_force_enable_zoom_summary">Permitir zoom com movimento de pinça com dois dedos, mesmo em sites que tentam impedir este gesto.</string>

    <!-- Saved logins sorting strategy menu item -by name- (if selected, it will sort saved logins alphabetically) -->
    <string name="saved_logins_sort_strategy_alphabetically">Nome (A-Z)</string>
    <!-- Saved logins sorting strategy menu item -by last used- (if selected, it will sort saved logins by last used) -->
    <string name="saved_logins_sort_strategy_last_used">Data de uso</string>

    <!-- Content description (not visible, for screen readers etc.) -->
    <string name="saved_logins_menu_dropdown_chevron_icon_content_description_2">Menu de ordenação de senhas</string>

    <!-- Autofill -->
    <!-- Preference and title for managing the autofill settings -->
    <string name="preferences_autofill">Preenchimento automático</string>
    <!-- Preference and title for managing the settings for addresses -->
    <string name="preferences_addresses">Endereços</string>
    <!-- Preference and title for managing the settings for payment methods -->
    <string name="preferences_credit_cards_2">Métodos de pagamento</string>
    <!-- Preference for saving and autofilling credit cards -->
    <string name="preferences_credit_cards_save_and_autofill_cards_2">Salvar e preencher métodos de pagamento</string>
    <!-- Preference summary for saving and autofilling payment method data. Parameter will be replaced by app name. -->
    <string name="preferences_credit_cards_save_and_autofill_cards_summary_2">O %s criptografa todos os métodos de pagamento que você salva</string>
    <!-- Preference option for syncing credit cards across devices. This is displayed when the user is not signed into sync -->
    <string name="preferences_credit_cards_sync_cards_across_devices">Sincronizar cartões entre dispositivos</string>
    <!-- Preference option for syncing credit cards across devices. This is displayed when the user is signed into sync -->
    <string name="preferences_credit_cards_sync_cards">Sincronizar cartões</string>

    <!-- Preference option for adding a card -->
    <string name="preferences_credit_cards_add_credit_card_2">Adicionar cartão</string>
    <!-- Preference option for managing saved cards -->
    <string name="preferences_credit_cards_manage_saved_cards_2">Gerenciar cartões</string>
    <!-- Preference option for adding an address -->
    <string name="preferences_addresses_add_address">Adicionar endereço</string>
    <!-- Preference option for managing saved addresses -->
    <string name="preferences_addresses_manage_addresses">Gerenciar endereços</string>
    <!-- Preference for saving and filling addresses -->
    <string name="preferences_addresses_save_and_autofill_addresses_2">Salvar e preencher endereços</string>

    <!-- Preference summary for saving and filling address data -->
    <string name="preferences_addresses_save_and_autofill_addresses_summary_2">Incluir números de telefone e endereços de email</string>

    <!-- Title of the "Add card" screen -->
    <string name="credit_cards_add_card">Adicionar cartão</string>
    <!-- Title of the "Edit card" screen -->
    <string name="credit_cards_edit_card">Editar cartão</string>
    <!-- The header for the card number of a credit card -->
    <string name="credit_cards_card_number">Número do cartão</string>
    <!-- The header for the expiration date of a credit card -->
    <string name="credit_cards_expiration_date">Data de validade</string>
    <!-- The label for the expiration date month of a credit card to be used by a11y services-->
    <string name="credit_cards_expiration_date_month">Mês da data de validade</string>
    <!-- The label for the expiration date year of a credit card to be used by a11y services-->
    <string name="credit_cards_expiration_date_year">Ano da data de validade</string>
    <!-- The header for the name on the credit card -->
    <string name="credit_cards_name_on_card">Nome no cartão</string>
    <!-- The text for the "Delete card" menu item for deleting a credit card -->
    <string name="credit_cards_menu_delete_card">Excluir cartão</string>
    <!-- The text for the "Delete card" button for deleting a credit card -->
    <string name="credit_cards_delete_card_button">Excluir cartão</string>
    <!-- The text for the confirmation message of "Delete card" dialog -->
    <string name="credit_cards_delete_dialog_confirmation_2">Excluir cartão?</string>
    <!-- The text for the positive button on "Delete card" dialog -->
    <string name="credit_cards_delete_dialog_button">Excluir</string>
    <!-- The title for the "Save" menu item for saving a credit card -->
    <string name="credit_cards_menu_save">Salvar</string>
    <!-- The text for the "Save" button for saving a credit card -->
    <string name="credit_cards_save_button">Salvar</string>
    <!-- The text for the "Cancel" button for cancelling adding, updating or deleting a credit card -->
    <string name="credit_cards_cancel_button">Cancelar</string>

    <!-- Title of the "Saved cards" screen -->
    <string name="credit_cards_saved_cards">Cartões salvos</string>

    <!-- Error message for card number validation -->
    <string name="credit_cards_number_validation_error_message_2">Digite um número de cartão válido</string>
    <!-- Error message for card name on card validation -->
    <string name="credit_cards_name_on_card_validation_error_message_2">Adicionar um nome</string>
    <!-- Message displayed in biometric prompt displayed for authentication before allowing users to view their saved credit cards -->
    <string name="credit_cards_biometric_prompt_message">Desbloqueie para ver seus cartões salvos</string>
    <!-- Title of warning dialog if users have no device authentication set up -->
    <string name="credit_cards_warning_dialog_title_2">Proteja seus métodos de pagamento salvos</string>
    <!-- Message of warning dialog if users have no device authentication set up -->
    <string name="credit_cards_warning_dialog_message_3">Configure um método de bloqueio do dispositivo (desenho, código PIN ou senha) para proteger o acesso a seus métodos de pagamento salvos, caso outras pessoas usem seu dispositivo.</string>
    <!-- Positive button to send users to set up a pin of warning dialog if users have no device authentication set up -->
    <string name="credit_cards_warning_dialog_set_up_now">Configurar agora</string>
    <!-- Negative button to ignore warning dialog if users have no device authentication set up -->
    <string name="credit_cards_warning_dialog_later">Mais tarde</string>
    <!-- Title of PIN verification dialog to direct users to re-enter their device credentials to access their credit cards -->
    <string name="credit_cards_biometric_prompt_message_pin">Desbloquear dispositivo</string>

    <!-- Message displayed in biometric prompt for authentication, before allowing users to use their stored payment method information -->
    <string name="credit_cards_biometric_prompt_unlock_message_2">Desbloqueie para usar formas de pagamento salvas</string>
    <!-- Title of the "Add address" screen -->
    <string name="addresses_add_address">Adicionar endereço</string>
    <!-- Title of the "Edit address" screen -->
    <string name="addresses_edit_address">Editar endereço</string>
    <!-- Title of the "Manage addresses" screen -->
    <string name="addresses_manage_addresses">Gerenciar endereços</string>

    <!-- The header for the name of an address. Name represents a person's full name, typically made up of a first, middle and last name, e.g. John Joe Doe. -->
    <string name="addresses_name">Nome</string>
    <!-- The header for the street address of an address -->
    <string name="addresses_street_address">Endereço</string>
    <!-- The header for the city of an address -->
    <string name="addresses_city">Cidade</string>
    <!-- The header for the subregion of an address when "state" should be used -->
    <string name="addresses_state">Estado</string>
    <!-- The header for the subregion of an address when "province" should be used -->
    <string name="addresses_province">Província</string>
    <!-- The header for the zip code of an address -->
    <string name="addresses_zip">CEP</string>
    <!-- The header for the country or region of an address -->
    <string name="addresses_country">País ou região</string>
    <!-- The header for the phone number of an address -->
    <string name="addresses_phone">Telefone</string>
    <!-- The header for the email of an address -->
    <string name="addresses_email">Email</string>
    <!-- The text for the "Save" button for saving an address -->
    <string name="addresses_save_button">Salvar</string>
    <!-- The text for the "Cancel" button for cancelling adding, updating or deleting an address -->
    <string name="addresses_cancel_button">Cancelar</string>
    <!-- The text for the "Delete address" button for deleting an address -->
    <string name="addressess_delete_address_button">Excluir endereço</string>

    <!-- The title for the "Delete address" confirmation dialog -->
    <string name="addressess_confirm_dialog_message_2">Excluir este endereço?</string>
    <!-- The text for the positive button on "Delete address" dialog -->
    <string name="addressess_confirm_dialog_ok_button">Excluir</string>
    <!-- The text for the negative button on "Delete address" dialog -->
    <string name="addressess_confirm_dialog_cancel_button">Cancelar</string>
    <!-- The text for the "Save address" menu item for saving an address -->
    <string name="address_menu_save_address">Salvar endereço</string>
    <!-- The text for the "Delete address" menu item for deleting an address -->
    <string name="address_menu_delete_address">Excluir endereço</string>

    <!-- Title of the Add search engine screen -->
    <string name="search_engine_add_custom_search_engine_title">Adicionar mecanismo de pesquisa</string>
    <!-- Content description (not visible, for screen readers etc.): Title for the button that navigates to add new engine screen -->
    <string name="search_engine_add_custom_search_engine_button_content_description">Adicionar mecanismo de pesquisa</string>
    <!-- Title of the Edit search engine screen -->
    <string name="search_engine_edit_custom_search_engine_title">Editar mecanismo de pesquisa</string>
    <!-- Text for the menu button to edit a search engine -->
    <string name="search_engine_edit">Editar</string>
    <!-- Text for the menu button to delete a search engine -->
    <string name="search_engine_delete">Excluir</string>

    <!-- Label for the TextField in which user enters custom search engine name -->
    <string name="search_add_custom_engine_name_label">Nome</string>
    <!-- Placeholder text shown in the Search Engine Name text field before a user enters text -->
    <string name="search_add_custom_engine_name_hint_2">Nome do mecanismo de pesquisa</string>
    <!-- Label for the TextField in which user enters custom search engine URL -->
    <string name="search_add_custom_engine_url_label">URL do código de pesquisa</string>
    <!-- Placeholder text shown in the Search String TextField before a user enters text -->
    <string name="search_add_custom_engine_search_string_hint_2">URL a usar para pesquisar</string>
    <!-- Description text for the Search String TextField. The %s is part of the string -->
    <string name="search_add_custom_engine_search_string_example" formatted="false">Substitua a consulta por “%s”. Por exemplo:\nhttps://www.google.com/search?q=%s</string>

    <!-- Accessibility description for the form in which details about the custom search engine are entered -->
    <string name="search_add_custom_engine_form_description">Detalhes do mecanismo de pesquisa personalizado</string>

    <!-- Label for the TextField in which user enters custom search engine suggestion URL -->
    <string name="search_add_custom_engine_suggest_url_label">API de sugestões de pesquisa (opcional)</string>
    <!-- Placeholder text shown in the Search Suggestion String TextField before a user enters text -->
    <string name="search_add_custom_engine_suggest_string_hint">URL da API de sugestões de pesquisa</string>
    <!-- Description text for the Search Suggestion String TextField. The %s is part of the string -->
    <string name="search_add_custom_engine_suggest_string_example_2" formatted="false">Substitua a consulta por “%s”. Exemplo:\nhttps://suggestqueries.google.com/complete/search?client=firefox&amp;q=%s</string>
    <!-- The text for the "Save" button for saving a custom search engine -->
    <string name="search_custom_engine_save_button">Salvar</string>

    <!-- Text shown when a user leaves the name field empty -->
    <string name="search_add_custom_engine_error_empty_name">Digite o nome do mecanismo de pesquisa</string>
    <!-- Text shown when a user leaves the search string field empty -->
    <string name="search_add_custom_engine_error_empty_search_string">Digite um código de pesquisa</string>
    <!-- Text shown when a user leaves out the required template string -->
    <string name="search_add_custom_engine_error_missing_template">Verifique se o termo da pesquisa corresponde ao formato do exemplo</string>
    <!-- Text shown when we aren't able to validate the custom search query. The first parameter is the url of the custom search engine -->
    <string name="search_add_custom_engine_error_cannot_reach">Erro ao conectar com “%s”</string>
    <!-- Text shown when a user creates a new search engine -->
    <string name="search_add_custom_engine_success_message">%s criado</string>
    <!-- Text shown when a user successfully edits a custom search engine -->
    <string name="search_edit_custom_engine_success_message">%s salvo</string>
    <!-- Text shown when a user successfully deletes a custom search engine -->
    <string name="search_delete_search_engine_success_message">%s excluído</string>

    <!-- Heading for the instructions to allow a permission -->
    <string name="phone_feature_blocked_intro">Para permitir:</string>
    <!-- First step for the allowing a permission -->
    <string name="phone_feature_blocked_step_settings">1. Acesse as configurações do Android</string>
    <!-- Second step for the allowing a permission -->
    <string name="phone_feature_blocked_step_permissions"><![CDATA[2. Toque em <b>Permissões</b>]]></string>
    <!-- Third step for the allowing a permission (Fore example: Camera) -->
    <string name="phone_feature_blocked_step_feature"><![CDATA[3. Mude <b>%1$s</b> para PERMITIDO]]></string>

    <!-- Label that indicates a site is using a secure connection -->
    <string name="quick_settings_sheet_secure_connection_2">Conexão segura</string>
    <!-- Label that indicates a site is using a insecure connection -->
    <string name="quick_settings_sheet_insecure_connection_2">Conexão não segura</string>
    <!-- Label to clear site data -->
    <string name="clear_site_data">Limpar cookies e dados do site</string>
    <!-- Confirmation message for a dialog confirming if the user wants to delete all data for current site -->
    <string name="confirm_clear_site_data"><![CDATA[Tem certeza que quer limpar todos os cookies e dados do site <b>%s</b>?]]></string>
    <!-- Confirmation message for a dialog confirming if the user wants to delete all the permissions for all sites-->
    <string name="confirm_clear_permissions_on_all_sites">Tem certeza que quer limpar todas as permissões de todos os sites?</string>
    <!-- Confirmation message for a dialog confirming if the user wants to delete all the permissions for a site-->
    <string name="confirm_clear_permissions_site">Tem certeza que quer limpar todas as permissões deste site?</string>
    <!-- Confirmation message for a dialog confirming if the user wants to set default value a permission for a site-->
    <string name="confirm_clear_permission_site">Tem certeza que quer limpar esta permissão deste site?</string>
    <!-- label shown when there are not site exceptions to show in the site exception settings -->
    <string name="no_site_exceptions">Nenhuma exceção de sites</string>
    <!-- Bookmark deletion confirmation -->
    <string name="bookmark_deletion_confirmation">Tem certeza que quer excluir este favorito?</string>
    <!-- Browser menu button that adds a shortcut to the home fragment -->
    <string name="browser_menu_add_to_shortcuts">Adicionar aos atalhos</string>
    <!-- Browser menu button that removes a shortcut from the home fragment -->
    <string name="browser_menu_remove_from_shortcuts">Remover dos atalhos</string>
    <!-- text shown before the issuer name to indicate who its verified by, parameter is the name of
     the certificate authority that verified the ticket-->
    <string name="certificate_info_verified_by">Homologado por: %1$s </string>
    <!-- Login overflow menu delete button -->
    <string name="login_menu_delete_button">Excluir</string>
    <!-- Login overflow menu edit button -->
    <string name="login_menu_edit_button">Editar</string>
    <!-- Message in delete confirmation dialog for password -->
    <string name="login_deletion_confirmation_2">Tem certeza que quer excluir esta senha?</string>
    <!-- Positive action of a dialog asking to delete  -->
    <string name="dialog_delete_positive">Excluir</string>
    <!-- Negative action of a dialog asking to delete login -->
    <string name="dialog_delete_negative">Cancelar</string>
    <!--  The saved password options menu description. -->
    <string name="login_options_menu_2">Opções de senhas</string>
    <!--  The editable text field for a website address. -->
    <string name="saved_login_hostname_description_3">O campo de texto editável do endereço do site.</string>
    <!--  The editable text field for a username. -->
    <string name="saved_login_username_description_3">O campo de texto editável do nome de usuário.</string>
    <!--  The editable text field for a login's password. -->
    <string name="saved_login_password_description_2">O campo de texto editável da senha.</string>
    <!--  The button description to save changes to an edited password. -->
    <string name="save_changes_to_login_2">Salvar alterações.</string>
    <!--  The page title for editing a saved password. -->
    <string name="edit_2">Editar senha</string>
    <!--  The page title for adding new password. -->
    <string name="add_login_2">Adicionar senha</string>
    <!--  Error text displayed underneath the password field when it is in an error case. -->
    <string name="saved_login_password_required_2">Digite uma senha</string>
    <!--  The error message in add login view when username field is blank. -->
    <string name="saved_login_username_required_2">Digite um nome de usuário</string>
    <!--  The error message in add login view when hostname field is blank. -->
    <string name="saved_login_hostname_required" tools:ignore="UnusedResources">Nome de servidor é obrigatório</string>
    <!--  The error message in add login view when hostname field is blank. -->
    <string name="saved_login_hostname_required_2" tools:ignore="UnusedResources">Digite um endereço web</string>
    <!-- Voice search button content description  -->
    <string name="voice_search_content_description">Pesquisa por voz</string>
    <!-- Voice search prompt description displayed after the user presses the voice search button -->
    <string name="voice_search_explainer">Fale agora</string>

    <!--  The error message in edit login view when a duplicate username exists. -->
    <string name="saved_login_duplicate">Já existe uma conta com este nome de usuário</string>

    <!-- This is the hint text that is shown inline on the hostname field of the create new login page. 'https://www.example.com' intentionally hardcoded here -->
    <string name="add_login_hostname_hint_text">https://www.example.com</string>

    <!-- This is an error message shown below the hostname field of the add login page when a hostname does not contain http or https. -->
    <string name="add_login_hostname_invalid_text_3">O endereço web deve conter &quot;https://&quot; ou &quot;http://&quot;</string>
    <!-- This is an error message shown below the hostname field of the add login page when a hostname is invalid. -->
    <string name="add_login_hostname_invalid_text_2">Nome de servidor válido é obrigatório</string>

    <!-- Synced Tabs -->
    <!-- Text displayed to ask user to connect another device as no devices found with account -->
    <string name="synced_tabs_connect_another_device">Conecte outro dispositivo.</string>
    <!-- Text displayed asking user to re-authenticate -->
    <string name="synced_tabs_reauth">Autentique novamente.</string>
    <!-- Text displayed when user has disabled tab syncing in Firefox Sync Account -->
    <string name="synced_tabs_enable_tab_syncing">Ative a sincronização de abas.</string>
    <!-- Text displayed when user has no tabs that have been synced -->
    <string name="synced_tabs_no_tabs" tools:ignore="BrandUsage">Você não tem nenhuma aba aberta no Firefox em outros dispositivos.</string>

    <!-- Text displayed in the synced tabs screen when a user is not signed in to Firefox Sync describing Synced Tabs -->
    <string name="synced_tabs_sign_in_message">Veja uma lista de abas de seus outros dispositivos.</string>
    <!-- Text displayed on a button in the synced tabs screen to link users to sign in when a user is not signed in to Firefox Sync -->
    <string name="synced_tabs_sign_in_button">Entrar para sincronizar</string>

    <!-- The text displayed when a synced device has no tabs to show in the list of Synced Tabs. -->
    <string name="synced_tabs_no_open_tabs">Nenhuma aba aberta</string>

    <!-- Content description for expanding a group of synced tabs. -->
    <string name="synced_tabs_expand_group">Expandir grupo de abas sincronizadas</string>
    <!-- Content description for collapsing a group of synced tabs. -->
    <string name="synced_tabs_collapse_group">Recolher grupo de abas sincronizadas</string>

    <!-- Top Sites -->
    <!-- Title text displayed in the dialog when shortcuts limit is reached. -->
    <string name="shortcut_max_limit_title">Limite de atalhos atingido</string>
    <!-- Content description text displayed in the dialog when shortcut limit is reached. -->
    <string name="shortcut_max_limit_content">Para adicionar um novo atalho, remova outro. Mantenha o dedo sobre o site e selecione remover.</string>
    <!-- Confirmation dialog button text when top sites limit is reached. -->
    <string name="top_sites_max_limit_confirmation_button">OK, entendi</string>

    <!-- Label for the preference to show the shortcuts for the most visited top sites on the homepage -->
    <string name="top_sites_toggle_top_recent_sites_4">Atalhos</string>
    <!-- Title text displayed in the rename top site dialog. -->
    <string name="top_sites_rename_dialog_title">Nome</string>
    <!-- Hint for renaming title of a shortcut -->
    <string name="shortcut_name_hint">Nome do atalho</string>
    <!-- Hint for editing URL of a shortcut. -->
    <string name="shortcut_url_hint">URL do atalho</string>
    <!-- Button caption to confirm the renaming of the top site. -->
    <string name="top_sites_rename_dialog_ok" moz:removedIn="130" tools:ignore="UnusedResources">OK</string>
    <!-- Dialog button text for canceling the rename top site prompt. -->
    <string name="top_sites_rename_dialog_cancel">Cancelar</string>

    <!-- Text for the menu button to open the homepage settings. -->
    <string name="top_sites_menu_settings">Configurações</string>
    <!-- Text for the menu button to navigate to sponsors and privacy support articles. '&amp;' is replaced with the ampersand symbol: & -->
    <string name="top_sites_menu_sponsor_privacy">Nossos patrocinadores e sua privacidade</string>
    <!-- Label text displayed for a sponsored top site. -->
    <string name="top_sites_sponsored_label">Patrocinado</string>

    <!-- Text for the menu item to edit a top site. -->
    <string name="top_sites_edit_top_site">Editar</string>
    <!-- Text for the dialog title to edit a top site. -->
    <string name="top_sites_edit_dialog_title">Editar atalho</string>
    <!-- Button caption to confirm the edit of the top site. -->
    <string name="top_sites_edit_dialog_save">Salvar</string>
    <!-- Error message when the user entered an invalid URL -->
    <string name="top_sites_edit_dialog_url_error">Digite uma URL válida</string>
    <!-- Label for the URL edit field in the edit top site dialog. -->
    <string name="top_sites_edit_dialog_url_title">URL</string>

    <!-- Inactive tabs in the tabs tray -->
    <!-- Title text displayed in the tabs tray when a tab has been unused for 14 days. -->
    <string name="inactive_tabs_title">Abas inativas</string>
    <!-- Content description for closing all inactive tabs -->
    <string name="inactive_tabs_delete_all">Fechar todas as abas inativas</string>

    <!-- Content description for expanding the inactive tabs section. -->
    <string name="inactive_tabs_expand_content_description">Expandir abas inativas</string>
    <!-- Content description for collapsing the inactive tabs section. -->
    <string name="inactive_tabs_collapse_content_description">Recolher abas inativas</string>

    <!-- Inactive tabs auto-close message in the tabs tray -->
    <!-- The header text of the auto-close message when the user is asked if they want to turn on the auto-closing of inactive tabs. -->
    <string name="inactive_tabs_auto_close_message_header" tools:ignore="UnusedResources">Fechar automaticamente após um mês sem uso?</string>
    <!-- A description below the header to notify the user what the inactive tabs auto-close feature is. -->
    <string name="inactive_tabs_auto_close_message_description" tools:ignore="BrandUsage,UnusedResources">O Firefox pode fechar abas que você não viu no mês anterior.</string>
    <!-- A call to action below the description to allow the user to turn on the auto closing of inactive tabs. -->
    <string name="inactive_tabs_auto_close_message_action" tools:ignore="UnusedResources">ATIVAR FECHAMENTO AUTOMÁTICO</string>

    <!-- Text for the snackbar to confirm auto-close is enabled for inactive tabs -->
    <string name="inactive_tabs_auto_close_message_snackbar">Fechamento automático ativado</string>

    <!-- Awesome bar suggestion's headers -->
    <!-- Search suggestions title for Firefox Suggest. -->
    <string name="firefox_suggest_header" tools:ignore="BrandUsage">Sugestões Firefox</string>

    <!-- Title for search suggestions when Google is the default search suggestion engine. -->
    <string name="google_search_engine_suggestion_header">Pesquisa do Google</string>
    <!-- Title for search suggestions when the default search suggestion engine is anything other than Google. The first parameter is default search engine name. -->
    <string name="other_default_search_engine_suggestion_header">Pesquisa do %s</string>

    <!-- Default browser experiment -->
    <!-- Default browser card title -->
    <string name="default_browser_experiment_card_title">Mude seu navegador padrão</string>
    <!-- Default browser card text -->
    <string name="default_browser_experiment_card_text" tools:ignore="BrandUsage">Abra links, emails e mensagens automaticamente no Firefox.</string>

    <!-- Content description for close button in collection placeholder. -->
    <string name="remove_home_collection_placeholder_content_description">Remover</string>

    <!-- Content description radio buttons with a link to more information -->
    <string name="radio_preference_info_content_description">Clique para ver mais detalhes</string>

    <!-- Content description for the action bar "up" button -->
    <string name="action_bar_up_description" moz:removedIn="124" tools:ignore="UnusedResources">Ir para o topo</string>

    <!-- Content description for privacy content close button -->
    <string name="privacy_content_close_button_content_description">Fechar</string>

    <!-- Pocket recommended stories -->
    <!-- Header text for a section on the home screen. -->
    <string name="pocket_stories_header_1">Histórias que instigam o pensamento</string>
    <!-- Header text for a section on the home screen. -->
    <string name="pocket_stories_categories_header">Histórias por tópico</string>
    <!-- Text of a button allowing users to access an external url for more Pocket recommendations. -->
    <string name="pocket_stories_placeholder_text">Descubra mais</string>
    <!-- Title of an app feature. Smaller than a heading. The first parameter is product name Pocket -->
    <string name="pocket_stories_feature_title_2">Com tecnologia %s.</string>
    <!-- Caption for describing a certain feature. The placeholder is for a clickable text (eg: Learn more) which will load an url in a new tab when clicked.  -->
    <string name="pocket_stories_feature_caption" tools:ignore="BrandUsage">Parte da família Firefox. %s</string>
    <!-- Clickable text for opening an external link for more information about Pocket. -->
    <string name="pocket_stories_feature_learn_more">Saiba mais</string>

    <!-- Text indicating that the Pocket story that also displays this text is a sponsored story by other 3rd party entity. -->
    <string name="pocket_stories_sponsor_indication">Patrocinado</string>

    <!-- Snackbar message for enrolling in a Nimbus experiment from the secret settings when Studies preference is Off.-->
    <string name="experiments_snackbar">Ative a telemetria para enviar dados.</string>
    <!-- Snackbar button text to navigate to telemetry settings.-->
    <string name="experiments_snackbar_button">Ir para configurações</string>

    <!-- Review quality check feature-->
    <!-- Name for the review quality check feature used as title for the panel. -->
    <string name="review_quality_check_feature_name_2">Verificador de avaliações</string>
    <!-- Summary for grades A and B for review quality check adjusted grading. -->
    <string name="review_quality_check_grade_a_b_description">Avaliações confiáveis</string>
    <!-- Summary for grade C for review quality check adjusted grading. -->
    <string name="review_quality_check_grade_c_description">Mistura de avaliações confiáveis e não confiáveis</string>
    <!-- Summary for grades D and F for review quality check adjusted grading. -->
    <string name="review_quality_check_grade_d_f_description">Avaliações não confiáveis</string>
    <!-- Text for title presenting the reliability of a product's reviews. -->
    <string name="review_quality_check_grade_title">Quão confiáveis são essas avaliações?</string>
    <!-- Title for when the rating has been updated by the review checker -->
    <string name="review_quality_check_adjusted_rating_title">Classificação ajustada</string>
    <!-- Description for a product's adjusted star rating. The text presents that the product's reviews which were evaluated as unreliable were removed from the adjusted rating. -->
    <string name="review_quality_check_adjusted_rating_description_2">Baseado em avaliações confiáveis</string>
    <!-- Title for list of highlights from a product's review emphasizing a product's important traits. -->
    <string name="review_quality_check_highlights_title">Destaques de avaliações recentes</string>
    <!-- Title for section explaining how we analyze the reliability of a product's reviews. -->
    <string name="review_quality_check_explanation_title">Como determinamos a qualidade das avaliações</string>
    <!-- Paragraph explaining how we analyze the reliability of a product's reviews. First parameter is the Fakespot product name. In the phrase "Fakespot by Mozilla", "by" can be localized. Does not need to stay by. -->
    <string name="review_quality_check_explanation_body_reliability">Usamos tecnologia de inteligência artificial do %s da Mozilla para analisar a confiabilidade das avaliações de produtos. Isso só ajuda a estimar a qualidade das avaliações, não a qualidade do produto.</string>
    <!-- Paragraph explaining the grading system we use to classify the reliability of a product's reviews. -->
    <string name="review_quality_check_info_review_grade_header"><![CDATA[Atribuímos às avaliações de cada produto uma <b>nota com letra</b> de A a F.]]></string>
    <!-- Description explaining grades A and B for review quality check adjusted grading. -->
    <string name="review_quality_check_info_grade_info_AB">Avaliações confiáveis. Acreditamos que as avaliações provavelmente são de consumidores reais que deixaram avaliações honestas e imparciais.</string>
    <!-- Description explaining grade C for review quality check adjusted grading. -->
    <string name="review_quality_check_info_grade_info_C">Acreditamos que há uma mistura de avaliações confiáveis e não confiáveis.</string>
    <!-- Description explaining grades D and F for review quality check adjusted grading. -->
    <string name="review_quality_check_info_grade_info_DF">Avaliações não confiáveis. Acreditamos que as avaliações provavelmente são falsas ou de avaliadores tendenciosos.</string>
    <!-- Paragraph explaining how a product's adjusted grading is calculated. -->
    <string name="review_quality_check_explanation_body_adjusted_grading"><![CDATA[A <b>classificação ajustada</b> é baseada apenas em avaliações que acreditamos ser confiáveis.]]></string>
    <!-- Paragraph explaining product review highlights. First parameter is the name of the retailer (e.g. Amazon). -->
    <string name="review_quality_check_explanation_body_highlights"><![CDATA[Os <b>destaques</b> são provenientes de avaliações de %s feitas nos últimos 80 dias e que acreditamos ser confiáveis.]]></string>

    <!-- Text for learn more caption presenting a link with information about review quality. First parameter is for clickable text defined in review_quality_check_info_learn_more_link. -->
    <string name="review_quality_check_info_learn_more">Saiba mais sobre o %s.</string>
    <!-- Clickable text that links to review quality check SuMo page. First parameter is the Fakespot product name. -->
    <string name="review_quality_check_info_learn_more_link_2">como o %s determina a qualidade das avaliações</string>
    <!-- Text for title of settings section. -->
    <string name="review_quality_check_settings_title">Configurações</string>
    <!-- Text for label for switch preference to show recommended products from review quality check settings section. -->
    <string name="review_quality_check_settings_recommended_products">Mostrar anúncios no verificador de avaliações</string>
    <!-- Description for switch preference to show recommended products from review quality check settings section. First parameter is for clickable text defined in review_quality_check_settings_recommended_products_learn_more.-->
    <string name="review_quality_check_settings_recommended_products_description_2" tools:ignore="UnusedResources">Aparecem anúncios ocasionais de produtos relevantes. Só anunciamos produtos com avaliações confiáveis. %s</string>
    <!-- Clickable text that links to review quality check recommended products support article. -->
    <string name="review_quality_check_settings_recommended_products_learn_more" tools:ignore="UnusedResources">Saiba mais</string>
    <!-- Text for turning sidebar off button from review quality check settings section. -->
    <string name="review_quality_check_settings_turn_off">Desativar o verificador de avaliações</string>
    <!-- Text for title of recommended product section. This is displayed above a product image, suggested as an alternative to the product reviewed. -->
    <string name="review_quality_check_ad_title" tools:ignore="UnusedResources">Mais a considerar</string>
    <!-- Caption for recommended product section indicating this is an ad by Fakespot. First parameter is the Fakespot product name. -->
    <string name="review_quality_check_ad_caption" tools:ignore="UnusedResources">Anúncio de %s</string>
    <!-- Caption for review quality check panel. First parameter is for clickable text defined in review_quality_check_powered_by_link. -->
    <string name="review_quality_check_powered_by_2">O verificador de avaliações tem tecnologia %s</string>
    <!-- Clickable text that links to Fakespot.com. First parameter is the Fakespot product name. In the phrase "Fakespot by Mozilla", "by" can be localized. Does not need to stay by. -->
    <string name="review_quality_check_powered_by_link" tools:ignore="UnusedResources">%s da Mozilla</string>
    <!-- Text for title of warning card informing the user that the current analysis is outdated. -->
    <string name="review_quality_check_outdated_analysis_warning_title" tools:ignore="UnusedResources">Novas informações a verificar</string>
    <!-- Text for button from warning card informing the user that the current analysis is outdated. Clicking this should trigger the product's re-analysis. -->
    <string name="review_quality_check_outdated_analysis_warning_action" tools:ignore="UnusedResources">Verificar agora</string>
    <!-- Title for warning card informing the user that the current product does not have enough reviews for a review analysis. -->
    <string name="review_quality_check_no_reviews_warning_title">Ainda não há avaliações suficientes</string>
    <!-- Text for body of warning card informing the user that the current product does not have enough reviews for a review analysis. -->
    <string name="review_quality_check_no_reviews_warning_body">Quando este produto tiver mais avaliações, poderemos verificar sua qualidade.</string>
    <!-- Title for warning card informing the user that the current product is currently not available. -->
    <string name="review_quality_check_product_availability_warning_title">O produto não está disponível</string>

    <!-- Text for the body of warning card informing the user that the current product is currently not available. -->
    <string name="review_quality_check_product_availability_warning_body">Se você perceber que tem este produto novamente em estoque, informe para nós e trabalharemos na verificação de avaliações.</string>
    <!-- Clickable text for warning card informing the user that the current product is currently not available. Clicking this should inform the server that the product is available. -->
    <string name="review_quality_check_product_availability_warning_action_2">Informar que tem o produto em estoque</string>
    <!-- Title for warning card informing the user that the current product's analysis is still processing. The parameter is the percentage progress (0-100%) of the analysis process (e.g. 56%). -->
    <string name="review_quality_check_analysis_in_progress_warning_title_2">Verificando a qualidade das avaliações (%s)</string>
    <!-- Text for body of warning card informing the user that the current product's analysis is still processing. -->
    <string name="review_quality_check_analysis_in_progress_warning_body">Isso pode demorar cerca de 60 segundos.</string>
    <!-- Title for info card displayed after the user reports a product is back in stock. -->
    <string name="review_quality_check_analysis_requested_info_title">Obrigado por informar!</string>
    <!-- Text for body of info card displayed after the user reports a product is back in stock. -->
    <string name="review_quality_check_analysis_requested_info_body">Devemos ter informações sobre as avaliações deste produto em até 24 horas. Verifique novamente mais tarde.</string>
    <!-- Title for info card displayed when the user review checker while on a product that Fakespot does not analyze (e.g. gift cards, music). -->
    <string name="review_quality_check_not_analyzable_info_title">Não podemos verificar essas avaliações</string>
    <!-- Text for body of info card displayed when the user review checker while on a product that Fakespot does not analyze (e.g. gift cards, music). -->
    <string name="review_quality_check_not_analyzable_info_body">Infelizmente, não podemos verificar a qualidade das avaliações de determinados tipos de produtos. Por exemplo, cartões-presente e transmissão de vídeo, música e jogos.</string>
    <!-- Title for info card displayed when another user reported the displayed product is back in stock. -->
    <string name="review_quality_check_analysis_requested_other_user_info_title" tools:ignore="UnusedResources">Informações em breve</string>
    <!-- Text for body of info card displayed when another user reported the displayed product is back in stock. -->
    <string name="review_quality_check_analysis_requested_other_user_info_body" tools:ignore="UnusedResources">Devemos ter informações sobre as avaliações deste produto em até 24 horas. Verifique novamente mais tarde.</string>
    <!-- Title for info card displayed to the user when analysis finished updating. -->
    <string name="review_quality_check_analysis_updated_confirmation_title" tools:ignore="UnusedResources">A análise está atualizada</string>
    <!-- Text for the action button from info card displayed to the user when analysis finished updating. -->
    <string name="review_quality_check_analysis_updated_confirmation_action" tools:ignore="UnusedResources">Entendi</string>
    <!-- Title for error card displayed to the user when an error occurred. -->
    <string name="review_quality_check_generic_error_title">Nenhuma informação disponível no momento</string>
    <!-- Text for body of error card displayed to the user when an error occurred. -->
    <string name="review_quality_check_generic_error_body">Estamos trabalhando para resolver o problema. Verifique novamente mais tarde.</string>
    <!-- Title for error card displayed to the user when the device is disconnected from the network. -->
    <string name="review_quality_check_no_connection_title">Sem conexão de rede</string>
    <!-- Text for body of error card displayed to the user when the device is disconnected from the network. -->
    <string name="review_quality_check_no_connection_body">Verifique sua conexão de rede e experimente recarregar a página.</string>
    <!-- Title for card displayed to the user for products whose reviews were not analyzed yet. -->
    <string name="review_quality_check_no_analysis_title">Ainda não há informações sobre estas avaliações</string>
    <!-- Text for the body of card displayed to the user for products whose reviews were not analyzed yet. -->
    <string name="review_quality_check_no_analysis_body">Para saber se as avaliações deste produto são confiáveis, verifique a qualidade das avaliações. Demora apenas cerca de 60 segundos.</string>
    <!-- Text for button from body of card displayed to the user for products whose reviews were not analyzed yet. Clicking this should trigger a product analysis. -->
    <string name="review_quality_check_no_analysis_link">Verificar qualidade das avaliações</string>
    <!-- Headline for review quality check contextual onboarding card. -->
    <string name="review_quality_check_contextual_onboarding_title">Experimente nosso guia confiável de avaliações de produtos</string>

    <!-- Description for review quality check contextual onboarding card. The first and last two parameters are for retailer names (e.g. Amazon, Walmart). The second parameter is for the name of the application (e.g. Firefox). -->
    <string name="review_quality_check_contextual_onboarding_description">Veja a confiabilidade das avaliações de um produto em %1$s antes de comprar. O verificador de avaliações, um recurso experimental do %2$s, é integrado no navegador. Também funciona em %3$s e %4$s.</string>
    <!-- Description for review quality check contextual onboarding card. The first parameters is for retailer name (e.g. Amazon). The second parameter is for the name of the application (e.g. Firefox). -->
    <string name="review_quality_check_contextual_onboarding_description_one_vendor">Veja a confiabilidade das avaliações de um produto em %1$s antes de comprar. O verificador de avaliações, um recurso experimental do %2$s, é integrado no navegador.</string>
    <!-- Paragraph presenting review quality check feature. First parameter is the Fakespot product name. Second parameter is for clickable text defined in review_quality_check_contextual_onboarding_learn_more_link. In the phrase "Fakespot by Mozilla", "by" can be localized. Does not need to stay by. -->
    <string name="review_quality_check_contextual_onboarding_learn_more">Usando o poder do %1$s da Mozilla, ajudamos você a evitar avaliações tendenciosas e não autênticas. Nosso modelo de inteligência artificial está sempre melhorando para te proteger enquanto faz compras. %2$s</string>
    <!-- Clickable text from the contextual onboarding card that links to review quality check support article. -->
    <string name="review_quality_check_contextual_onboarding_learn_more_link">Saiba mais</string>
    <!-- Caption text to be displayed in review quality check contextual onboarding card above the opt-in button. First parameter is Firefox app name, third parameter is the Fakespot product name. Second & fourth are for clickable texts defined in review_quality_check_contextual_onboarding_privacy_policy_3 and review_quality_check_contextual_onboarding_terms_use. -->
    <string name="review_quality_check_contextual_onboarding_caption_3" moz:RemovedIn="124" tools:ignore="UnusedResources">Ao selecionar “Sim, experimentar” você declara que concorda com a %2$s do %1$s e os %4$s do %3$s.</string>
    <!-- Caption text to be displayed in review quality check contextual onboarding card above the opt-in button. First parameter is Firefox app name, third parameter is the Fakespot product name. Second & fourth are for clickable texts defined in review_quality_check_contextual_onboarding_privacy_policy_3 and review_quality_check_contextual_onboarding_terms_use. -->
    <string name="review_quality_check_contextual_onboarding_caption_4">Ao selecionar “Sim, experimentar” você declara que concorda com a %2$s do %1$s e os %4$s do %3$s.</string>
    <!-- Clickable text from the review quality check contextual onboarding card that links to Fakespot privacy notice. -->
    <string name="review_quality_check_contextual_onboarding_privacy_policy_3">aviso de privacidade</string>
    <!-- Clickable text from the review quality check contextual onboarding card that links to Fakespot terms of use. -->
    <string name="review_quality_check_contextual_onboarding_terms_use">termos de uso</string>
    <!-- Text for opt-in button from the review quality check contextual onboarding card. -->
    <string name="review_quality_check_contextual_onboarding_primary_button_text">Sim, experimentar</string>
    <!-- Text for opt-out button from the review quality check contextual onboarding card. -->
    <string name="review_quality_check_contextual_onboarding_secondary_button_text">Agora não</string>
    <!-- Text for the first CFR presenting the review quality check feature. -->
    <string name="review_quality_check_first_cfr_message">Descubra se você pode confiar nas avaliações deste produto, antes de comprar.</string>
    <!-- Text displayed in the first CFR presenting the review quality check feature that opens the review checker when clicked. -->
    <string name="review_quality_check_first_cfr_action" tools:ignore="UnusedResources">Experimentar o verificador de avaliações</string>
    <!-- Text for the second CFR presenting the review quality check feature. -->
    <string name="review_quality_check_second_cfr_message">Essas avaliações são confiáveis? Verifique agora para ver uma classificação ajustada.</string>
    <!-- Text displayed in the second CFR presenting the review quality check feature that opens the review checker when clicked. -->
    <string name="review_quality_check_second_cfr_action" tools:ignore="UnusedResources">Abrir o verificador de avaliações</string>

    <!-- Flag showing that the review quality check feature is work in progress. -->
    <string name="review_quality_check_beta_flag" moz:removedIn="130" tools:ignore="UnusedResources">Beta</string>
    <!-- Content description (not visible, for screen readers etc.) for opening browser menu button to open review quality check bottom sheet. -->
    <string name="review_quality_check_open_handle_content_description">Abrir o verificador de avaliações</string>
    <!-- Content description (not visible, for screen readers etc.) for closing browser menu button to open review quality check bottom sheet. -->
    <string name="review_quality_check_close_handle_content_description">Fechar o verificador de avaliações</string>
    <!-- Content description (not visible, for screen readers etc.) for review quality check star rating. First parameter is the number of stars (1-5) representing the rating. -->
    <string name="review_quality_check_star_rating_content_description">%1$s de 5 estrelas</string>
    <!-- Text for minimize button from highlights card. When clicked the highlights card should reduce its size. -->
    <string name="review_quality_check_highlights_show_less">Mostrar menos</string>
    <!-- Text for maximize button from highlights card. When clicked the highlights card should expand to its full size. -->
    <string name="review_quality_check_highlights_show_more">Mostrar mais</string>
    <!-- Text for highlights card quality category header. Reviews shown under this header should refer the product's quality. -->
    <string name="review_quality_check_highlights_type_quality">Qualidade</string>
    <!-- Text for highlights card price category header. Reviews shown under this header should refer the product's price. -->
    <string name="review_quality_check_highlights_type_price">Preço</string>
    <!-- Text for highlights card shipping category header. Reviews shown under this header should refer the product's shipping. -->
    <string name="review_quality_check_highlights_type_shipping">Envio</string>
    <!-- Text for highlights card packaging and appearance category header. Reviews shown under this header should refer the product's packaging and appearance. -->
    <string name="review_quality_check_highlights_type_packaging_appearance">Embalagem e aparência</string>
    <!-- Text for highlights card competitiveness category header. Reviews shown under this header should refer the product's competitiveness. -->
    <string name="review_quality_check_highlights_type_competitiveness">Competitividade</string>

    <!-- Text that is surrounded by quotes. The parameter is the actual text that is in quotes. An example of that text could be: Excellent craftsmanship, and that is displayed as “Excellent craftsmanship”. The text comes from a buyer's review that the feature is highlighting"   -->
    <string name="surrounded_with_quotes">“%s”</string>

    <!-- Accessibility services actions labels. These will be appended to accessibility actions like "Double tap to.." but not by or applications but by services like Talkback. -->
    <!-- Action label for elements that can be collapsed if interacting with them. Talkback will append this to say "Double tap to collapse". -->
    <string name="a11y_action_label_collapse">recolher</string>
    <!-- Current state for elements that can be collapsed if interacting with them. Talkback will dictate this after a state change. -->
    <string name="a11y_state_label_collapsed">recolhido</string>
    <!-- Action label for elements that can be expanded if interacting with them. Talkback will append this to say "Double tap to expand". -->
    <string name="a11y_action_label_expand">expandir</string>
    <!-- Current state for elements that can be expanded if interacting with them. Talkback will dictate this after a state change. -->
    <string name="a11y_state_label_expanded">expandido</string>
    <!-- Action label for links to a website containing documentation about a wallpaper collection. Talkback will append this to say "Double tap to open link to learn more about this collection". -->
    <string name="a11y_action_label_wallpaper_collection_learn_more">abrir link para saber mais sobre esta coleção</string>
    <!-- Action label for links that point to an article. Talkback will append this to say "Double tap to read the article". -->
    <string name="a11y_action_label_read_article">ler o artigo</string>
    <!-- Action label for links to the Firefox Pocket website. Talkback will append this to say "Double tap to open link to learn more". -->
    <string name="a11y_action_label_pocket_learn_more">abrir o link para saber mais</string>
    <!-- Content description for headings announced by accessibility service. The first parameter is the text of the heading. Talkback will announce the first parameter and then speak the word "Heading" indicating to the user that this text is a heading for a section. -->
    <string name="a11y_heading">%s, título de seção</string>

    <!-- Title for dialog displayed when trying to access links present in a text. -->
    <string name="a11y_links_title">Links</string>
    <!-- Additional content description for text bodies that contain urls. -->
    <string name="a11y_links_available">Links disponíveis</string>

    <!-- Translations feature-->

    <!-- Translation request dialog -->
    <!-- Title for the translation dialog that allows a user to translate the webpage. -->
    <string name="translations_bottom_sheet_title">Traduzir esta página?</string>
    <!-- Title for the translation dialog after a translation was completed successfully.
    The first parameter is the name of the language that the page was translated from, for example, "French".
    The second parameter is the name of the language that the page was translated to, for example, "English". -->
    <string name="translations_bottom_sheet_title_translation_completed">Página traduzida de %1$s para %2$s</string>
    <!-- Title for the translation dialog that allows a user to translate the webpage when a user uses the translation feature the first time. The first parameter is the name of the application, for example, "Fenix". -->
    <string name="translations_bottom_sheet_title_first_time">Experimente tradução privativa no %1$s</string>
    <!-- Additional information on the translation dialog that appears when a user uses the translation feature the first time. The first parameter is clickable text with a link, for example, "Learn more". -->
    <string name="translations_bottom_sheet_info_message">Para sua privacidade, o texto de tradução nunca sai do seu dispositivo. Novos idiomas e melhorias em breve! %1$s
</string>
    <!-- Text that links to additional information about the Firefox translations feature. -->
    <string name="translations_bottom_sheet_info_message_learn_more">Saiba mais</string>
    <!-- Label for the dropdown to select which language to translate from on the translations dialog. Usually the translate from language selected will be the same as the page language. -->
    <string name="translations_bottom_sheet_translate_from">Traduzir de</string>
    <!-- Label for the dropdown to select which language to translate to on the translations dialog. Usually the translate to language selected will be the user's preferred language. -->
    <string name="translations_bottom_sheet_translate_to">Traduzir para</string>
    <!-- Label for the dropdown to select which language to translate from on the translations dialog when the page language is not supported. This selection is to allow the user to select another language, in case we automatically detected the page language incorrectly. -->
    <string name="translations_bottom_sheet_translate_from_unsupported_language">Experimente outro idioma de origem</string>
    <!-- Button text on the translations dialog to dismiss the dialog and return to the browser. -->
    <string name="translations_bottom_sheet_negative_button">Agora não</string>
    <!-- Button text on the translations dialog to restore the translated website back to the original untranslated version. -->
    <string name="translations_bottom_sheet_negative_button_restore">Mostrar original</string>
    <!-- Accessibility announcement (not visible, for screen readers etc.) for the translations dialog after restore button was pressed that indicates the original untranslated page was loaded. -->
    <string name="translations_bottom_sheet_restore_accessibility_announcement">Carregada a página original não traduzida</string>
    <!-- Button text on the translations dialog when a translation error appears, used to dismiss the dialog and return to the browser. -->
    <string name="translations_bottom_sheet_negative_button_error">Pronto</string>
    <!-- Button text on the translations dialog to begin a translation of the website. -->
    <string name="translations_bottom_sheet_positive_button">Traduzir</string>
    <!-- Button text on the translations dialog when a translation error appears. -->
    <string name="translations_bottom_sheet_positive_button_error">Tentar novamente</string>
    <!-- Inactive button text on the translations dialog that indicates a translation is currently in progress. This button will be accompanied by a loading icon. -->
    <string name="translations_bottom_sheet_translating_in_progress">Traduzindo</string>
    <!-- Button content description (not visible, for screen readers etc.) for the translations dialog translate button that indicates a translation is currently in progress. -->
    <string name="translations_bottom_sheet_translating_in_progress_content_description">Tradução em andamento</string>

    <!-- Default dropdown option when initially selecting a language from the translations dialog language selection dropdown. -->
    <string name="translations_bottom_sheet_default_dropdown_selection">Escolha um idioma</string>
    <!-- The title of the warning card informs the user that a translation could not be completed. -->
    <string name="translation_error_could_not_translate_warning_text">Houve um problema ao traduzir. Tente novamente.</string>
    <!-- The title of the warning card informs the user that the list of languages cannot be loaded. -->
    <string name="translation_error_could_not_load_languages_warning_text">Não foi possível carregar idiomas. Verifique sua conexão com a internet e tente novamente.</string>
    <!-- The title of the warning card informs the user that a language is not supported. The first parameter is the name of the language that is not supported. -->
    <string name="translation_error_language_not_supported_warning_text">Desculpe, ainda não há suporte para %1$s.</string>

    <!-- Snackbar title shown if the user closes the Translation Request dialogue and a translation is in progress. -->
    <string name="translation_in_progress_snackbar">Traduzindo…</string>

    <!-- Title for the data saving mode warning dialog used in the translation request dialog.
    This dialog will be presented when the user attempts to perform
    a translation without the necessary language files downloaded first when Android's data saver mode is enabled and the user is not using WiFi.
    The first parameter is the size in kilobytes or megabytes of the language file. -->
    <string name="translations_download_language_file_dialog_title">Baixar idioma no modo de economia de dados (%1$s)?</string>


    <!-- Translations options dialog -->
    <!-- Title of the translation options dialog that allows a user to set their translation options for the site the user is currently on. -->
    <string name="translation_option_bottom_sheet_title_heading">Opções de tradução</string>
    <!-- Toggle switch label that allows a user to set the setting if they would like the browser to always offer or suggest translations when available. -->
    <string name="translation_option_bottom_sheet_always_translate">Sempre oferecer tradução</string>
    <!-- Toggle switch label that allows a user to set if they would like a given language to automatically translate or not. The first parameter is the language name, for example, "Spanish". -->
    <string name="translation_option_bottom_sheet_always_translate_in_language">Sempre traduzir %1$s</string>
    <!-- Toggle switch label that allows a user to set if they would like to never be offered a translation of the given language. The first parameter is the language name, for example, "Spanish". -->
    <string name="translation_option_bottom_sheet_never_translate_in_language">Nunca traduzir %1$s</string>
    <!-- Toggle switch label that allows a user to set the setting if they would like the browser to never translate the site the user is currently visiting. -->
    <string name="translation_option_bottom_sheet_never_translate_site">Nunca traduzir este site</string>
    <!-- Toggle switch description that will appear under the "Never translate these sites" settings toggle switch to provide more information on how this setting interacts with other settings. -->
    <string name="translation_option_bottom_sheet_switch_never_translate_site_description">Sobrepõe todas as outras configurações</string>
    <!-- Toggle switch description that will appear under the "Never translate" and "Always translate" toggle switch settings to provide more information on how these  settings interacts with other settings. -->
    <string name="translation_option_bottom_sheet_switch_description">Sobrepõe ofertas de traduzir</string>
    <!-- Button text for the button that will take the user to the translation settings dialog. -->
    <string name="translation_option_bottom_sheet_translation_settings">Configurações de tradução</string>
    <!-- Button text for the button that will take the user to a website to learn more about how translations works in the given app. The first parameter is the name of the application, for example, "Fenix". -->
    <string name="translation_option_bottom_sheet_about_translations">Sobre tradução no %1$s</string>

    <!-- Content description (not visible, for screen readers etc.) for closing the translations bottom sheet. -->
    <string name="translation_option_bottom_sheet_close_content_description">Fechar painel de tradução</string>

    <!-- The title of the warning card informs the user that an error has occurred at page settings. -->
    <string name="translation_option_bottom_sheet_error_warning_text">Algumas configurações estão temporariamente indisponíveis.</string>

    <!-- Translation settings dialog -->
    <!-- Title of the translation settings dialog that allows a user to set their preferred translation settings. -->
    <string name="translation_settings_toolbar_title">Tradução</string>
    <!-- Toggle switch label that indicates that the browser should signal or indicate when a translation is possible for any page. -->
    <string name="translation_settings_offer_to_translate">Oferecer tradução quando possível</string>
    <!-- Toggle switch label that indicates that downloading files required for translating is permitted when using data saver mode in Android. -->
    <string name="translation_settings_always_download">Sempre baixar idiomas no modo de economia de dados</string>
    <!-- Section header text that begins the section of a list of different options the user may select to adjust their translation preferences. -->
    <string name="translation_settings_translation_preference">Preferências de tradução</string>
    <!-- Button text for the button that will take the user to the automatic translations settings dialog. On the automatic translations settings dialog, the user can set if translations should occur automatically for a given language. -->
    <string name="translation_settings_automatic_translation">Tradução automática</string>
    <!-- Button text for the button that will take the user to the never translate these sites dialog. On the never translate these sites dialog, the user can set if translations should never occur on certain websites. -->
    <string name="translation_settings_automatic_never_translate_sites">Nunca traduzir esse sites</string>
    <!-- Button text for the button that will take the user to the download languages dialog. On the download languages dialog, the user can manage which languages they would like to download for translations. -->
    <string name="translation_settings_download_language">Baixar idiomas</string>

    <!-- Automatic translation preference screen -->
    <!-- Title of the automatic translation preference screen that will appear on the toolbar.-->
    <string name="automatic_translation_toolbar_title_preference">Tradução automática</string>
    <!-- Screen header presenting the automatic translation preference feature. It will appear under the toolbar. -->
    <string name="automatic_translation_header_preference">Selecione um idioma para gerenciar as preferências de ”sempre traduzir“ e ”nunca traduzir“.</string>

    <!-- The title of the warning card informs the user that the system could not load languages for translation settings. -->
    <string name="automatic_translation_error_warning_text">Não foi possível carregar idiomas. Tente novamente mais tarde.</string>

    <!-- Automatic translation options preference screen -->
    <!-- Preference option for offering to translate. Radio button title text.-->
    <string name="automatic_translation_option_offer_to_translate_title_preference">Oferecer tradução (padrão)</string>
    <!-- Preference option for offering to translate. Radio button summary text. The first parameter is the name of the app defined in app_name (for example: Fenix)-->
    <string name="automatic_translation_option_offer_to_translate_summary_preference">O %1$s oferece tradução de sites neste idioma.</string>
    <!-- Preference option for always translate. Radio button title text. -->
    <string name="automatic_translation_option_always_translate_title_preference">Sempre traduzir</string>
    <!-- Preference option for always translate. Radio button summary text. The first parameter is the name of the app defined in app_name (for example: Fenix)-->
    <string name="automatic_translation_option_always_translate_summary_preference">O %1$s traduz este idioma automaticamente quando a página é carregada.</string>
    <!-- Preference option for never translate. Radio button title text.-->
    <string name="automatic_translation_option_never_translate_title_preference">Nunca traduzir</string>
    <!-- Preference option for never translate. Radio button summary text. The first parameter is the name of the app defined in app_name (for example: Fenix)-->
    <string name="automatic_translation_option_never_translate_summary_preference">O %1$s nunca oferece tradução de sites neste idioma.</string>

    <!-- Never translate site preference screen -->
    <!-- Title of the never translate site preference screen that will appear on the toolbar.-->
    <string name="never_translate_site_toolbar_title_preference">Nunca traduzir esse sites</string>
    <!-- Screen header presenting the never translate site preference feature. It will appear under the toolbar. -->
    <string name="never_translate_site_header_preference">Para adicionar um site: Abra em uma aba e selecione “Nunca traduzir este site” no menu de tradução.</string>
    <!-- Content description (not visible, for screen readers etc.): For a never-translated site list item that is selected.
             The first parameter is web site url (for example:"wikipedia.com") -->
    <string name="never_translate_site_item_list_content_description_preference">Remover %1$s</string>
    <!-- The title of the warning card informs the user that an error has occurred at the never translate sites list. -->
    <string name="never_translate_site_error_warning_text">Não foi possível carregar sites. Tente novamente mais tarde.</string>
    <!-- The Delete site dialogue title will appear when the user clicks on a list item.
             The first parameter is web site url (for example:"wikipedia.com") -->
    <string name="never_translate_site_dialog_title_preference">Excluir %1$s?</string>
    <!-- The Delete site dialogue positive button will appear when the user clicks on a list item. The site will be deleted. -->
    <string name="never_translate_site_dialog_confirm_delete_preference">Excluir</string>
    <!-- The Delete site dialogue negative button will appear when the user clicks on a list item. The dialog will be dismissed. -->
    <string name="never_translate_site_dialog_cancel_preference">Cancelar</string>

    <!-- Download languages preference screen -->
    <!-- Title of the download languages preference screen toolbar.-->
    <string name="download_languages_toolbar_title_preference" moz:removedIn="130" tools:ignore="UnusedResources">Baixar idiomas</string>
    <!-- Title of the toolbar for the translation feature screen where users may download different languages for translation. -->
    <string name="download_languages_translations_toolbar_title_preference">Baixar idiomas</string>
    <!-- Screen header presenting the download language preference feature. It will appear under the toolbar.The first parameter is "Learn More," a clickable text with a link. Talkback will append this to say "Double tap to open link to learn more". -->
    <string name="download_languages_header_preference">Baixar idiomas completos para tradução mais rápida e traduzir sem acesso à internet. %1$s</string>
    <!-- Clickable text from the screen header that links to a website. -->
    <string name="download_languages_header_learn_more_preference">Saiba mais</string>
    <!-- The subhead of the download language preference screen will appear above the pivot language. -->
    <string name="download_languages_available_languages_preference">Idiomas disponíveis</string>
    <!-- Text that will appear beside a core or pivot language package name to show that the language is necessary for the translation feature to function. -->
    <string name="download_languages_default_system_language_require_preference">obrigatório</string>
    <!-- A text for download language preference item.
    The first parameter is the language name, for example, "Spanish".
    The second parameter is the language file size, for example, "(3.91 KB)" or, if the language package name is a pivot language, "(required)". -->
    <string name="download_languages_language_item_preference">%1$s (%2$s)</string>
    <!-- The subhead of the download language preference screen will appear above the items that were not downloaded. -->
    <string name="download_language_header_preference">Baixar idiomas</string>
    <!-- All languages list item. When the user presses this item, they can download all languages. -->
    <string name="download_language_all_languages_item_preference">Todos os idiomas</string>
    <!-- All languages list item. When the user presses this item, they can delete all languages that were downloaded. -->
    <string name="download_language_all_languages_item_preference_to_delete">Excluir todos os idiomas</string>
    <!-- Content description (not visible, for screen readers etc.): For a language list item that was downloaded, the user can now delete it. -->
    <string name="download_languages_item_content_description_downloaded_state">Excluir</string>
    <!-- Content description (not visible, for screen readers etc.): For a language list item, deleting is in progress. -->
    <string name="download_languages_item_content_description_delete_in_progress_state">Em andamento</string>
    <!-- Content description (not visible, for screen readers etc.): For a language list item, downloading is in progress.
    The first parameter is the language name, for example, "Spanish".
    The second parameter is the language file size, for example, "(3.91 KB)". -->
    <string name="download_languages_item_content_description_download_in_progress_state">Parar de baixar %1$s (%2$s)</string>
    <!-- Content description (not visible, for screen readers etc.): For a language list item that was not downloaded. -->
    <string name="download_languages_item_content_description_not_downloaded_state">Baixar</string>

    <!-- The title of the warning card informs the user that an error has occurred when fetching the list of languages. -->
    <string name="download_languages_fetch_error_warning_text">Não foi possível carregar idiomas. Tente novamente mais tarde.</string>
    <!-- The title of the warning card informs the user that an error has occurred at downloading a language.
      The first parameter is the language name, for example, "Spanish". -->
    <string name="download_languages_error_warning_text"><![CDATA[Não foi possível baixar <b>%1$s</b>. Tente novamente.]]></string>
    <!-- The title of the warning card informs the user that an error has occurred at deleting a language.
          The first parameter is the language name, for example, "Spanish". -->
    <string name="download_languages_delete_error_warning_text"><![CDATA[Não foi possível excluir <b>%1$s</b>. Tente novamente.]]></string>

    <!-- Title for the dialog used by the translations feature to confirm deleting a language.
    The dialog will be presented when the user requests deletion of a language.
    The first parameter is the name of the language, for example, "Spanish" and the second parameter is the size in kilobytes or megabytes of the language file. -->
    <string name="delete_language_file_dialog_title">Excluir %1$s (%2$s)?</string>

    <!-- Additional information for the dialog used by the translations feature to confirm deleting a language. The first parameter is the name of the application, for example, "Fenix". -->
    <string name="delete_language_file_dialog_message">Se excluir este idioma, o %1$s irá baixar partes do idioma no cache à medida que você pede traduções.</string>
    <!-- Title for the dialog used by the translations feature to confirm deleting all languages file.
    The dialog will be presented when the user requests deletion of all languages file.
    The first parameter is the size in kilobytes or megabytes of the language file. -->
    <string name="delete_language_all_languages_file_dialog_title">Excluir todos os idiomas (%1$s)?</string>
    <!-- Additional information for the dialog used by the translations feature to confirm deleting all languages file. The first parameter is the name of the application, for example, "Fenix". -->
    <string name="delete_language_all_languages_file_dialog_message">Se excluir todos os idiomas, o %1$s irá baixar partes de idiomas no cache à medida que você pede traduções.</string>
    <!-- Button text on the dialog used by the translations feature to confirm deleting a language. -->
    <string name="delete_language_file_dialog_positive_button_text">Excluir</string>
    <!-- Button text on the dialog used by the translations feature to cancel deleting a language. -->
    <string name="delete_language_file_dialog_negative_button_text">Cancelar</string>

    <!-- Title for the dialog used by the translations feature to confirm canceling a download in progress for a language file.
    The first parameter is the name of the language, for example, "Spanish". -->
    <string name="cancel_download_language_file_dialog_title" moz:removedIn="130" tools:ignore="UnusedResources">Cancelar download de %1$s?</string>
    <!-- Button text on the dialog used by the translations feature confirms canceling a download in progress for a language file. -->
    <string name="cancel_download_language_file_dialog_positive_button_text" moz:removedIn="130" tools:ignore="UnusedResources">Sim</string>
    <!-- Button text on the dialog used by the translations feature to dismiss the dialog. -->
    <string name="cancel_download_language_file_negative_button_text" moz:removedIn="130" tools:ignore="UnusedResources">Não</string>

    <!-- Title for the data saving mode warning dialog used by the translations feature.
    This dialog will be presented when the user attempts to download a language or perform
    a translation without the necessary language files downloaded first when Android's data saver mode is enabled and the user is not using WiFi.
    The first parameter is the size in kilobytes or megabytes of the language file.-->
    <string name="download_language_file_dialog_title">Baixar no modo de economia de dados (%1$s)?</string>
    <!-- Additional information for the data saving mode warning dialog used by the translations feature. This text explains the reason a download is required for a translation. -->
    <string name="download_language_file_dialog_message_all_languages">Partes de idiomas são baixadas no cache para manter a tradução privativa.</string>
    <!-- Checkbox label text on the data saving mode warning dialog used by the translations feature. This checkbox allows users to ignore the data usage warnings. -->
    <string name="download_language_file_dialog_checkbox_text">Sempre baixar no modo de economia de dados</string>
    <!-- Button text on the data saving mode warning dialog used by the translations feature to allow users to confirm they wish to continue and download the language file. -->
    <string name="download_language_file_dialog_positive_button_text">Baixar</string>
    <!-- Button text on the data saving mode warning dialog used by the translations feature to allow users to confirm they wish to continue and download the language file and perform a translation. -->
    <string name="download_language_file_dialog_positive_button_text_all_languages">Baixar e traduzir</string>
    <!-- Button text on the data saving mode warning dialog used by the translations feature to allow users to cancel the action and not perform a download of the language file. -->
    <string name="download_language_file_dialog_negative_button_text">Cancelar</string>

    <!-- Debug drawer -->
    <!-- The user-facing title of the Debug Drawer feature. -->
    <string name="debug_drawer_title">Ferramentas de depuração</string>
    <!-- Content description (not visible, for screen readers etc.): Navigate back within the debug drawer. -->
    <string name="debug_drawer_back_button_content_description">Voltar à página anterior</string>

    <!-- Content description (not visible, for screen readers etc.): Open debug drawer. -->
    <string name="debug_drawer_fab_content_description">Abrir painel de depuração</string>

    <!-- Debug drawer tabs tools -->
    <!-- The title of the Tab Tools feature in the Debug Drawer. -->
    <string name="debug_drawer_tab_tools_title">Ferramentas de abas</string>
    <!-- The title of the tab count section in Tab Tools. -->
    <string name="debug_drawer_tab_tools_tab_count_title">Número de abas</string>
    <!-- The active tab count category in the tab count section in Tab Tools. -->
    <string name="debug_drawer_tab_tools_tab_count_active">Ativo</string>
    <!-- The inactive tab count category in the tab count section in Tab Tools. -->
    <string name="debug_drawer_tab_tools_tab_count_inactive">Inativas</string>
    <!-- The private tab count category in the tab count section in Tab Tools. -->
    <string name="debug_drawer_tab_tools_tab_count_private">Privativas</string>
    <!-- The total tab count category in the tab count section in Tab Tools. -->
    <string name="debug_drawer_tab_tools_tab_count_total">Total</string>
    <!-- The title of the tab creation tool section in Tab Tools. -->
    <string name="debug_drawer_tab_tools_tab_creation_tool_title">Ferramenta de criação de abas</string>
    <!-- The label of the text field in the tab creation tool. -->
    <string name="debug_drawer_tab_tools_tab_creation_tool_text_field_label">Número de abas a criar</string>
    <!-- The error message of the text field in the tab creation tool when the text field is empty -->
    <string name="debug_drawer_tab_tools_tab_quantity_empty_error">O campo de texto está vazio</string>
    <!-- The error message of the text field in the tab creation tool when the text field has characters other than digits -->
    <string name="debug_drawer_tab_tools_tab_quantity_non_digits_error">Insira apenas números inteiros positivos</string>
    <!-- The error message of the text field in the tab creation tool when the text field is a zero -->
    <string name="debug_drawer_tab_tools_tab_quantity_non_zero_error">Insira um número maior que zero</string>
    <!-- The error message of the text field in the tab creation tool when the text field is a
        quantity greater than the max tabs. The first parameter is the maximum number of tabs
        that can be generated in one operation.-->
    <string name="debug_drawer_tab_tools_tab_quantity_exceed_max_error">Excedido o número máximo de abas (%1$s) que podem ser geradas em uma operação</string>
    <!-- The button text to add tabs to the active tab group in the tab creation tool. -->
    <string name="debug_drawer_tab_tools_tab_creation_tool_button_text_active">Adicionar às abas ativas</string>
    <!-- The button text to add tabs to the inactive tab group in the tab creation tool. -->
    <string name="debug_drawer_tab_tools_tab_creation_tool_button_text_inactive">Adicionar às abas inativas</string>
    <!-- The button text to add tabs to the private tab group in the tab creation tool. -->
    <string name="debug_drawer_tab_tools_tab_creation_tool_button_text_private">Adicionar às abas privativas</string>

    <!-- Micro survey -->

    <!-- Microsurvey -->
    <!-- Prompt view -->
    <!-- The microsurvey prompt title. Note: The word "Firefox" should NOT be translated -->
    <string name="micro_survey_prompt_title" tools:ignore="BrandUsage,UnusedResources">Ajude-nos a melhorar o Firefox. Só leva um minuto.</string>
    <!-- The continue button label -->
    <string name="micro_survey_continue_button_label" tools:ignore="UnusedResources">Avançar</string>
    <!-- Survey view -->
    <!-- The survey header -->
    <string name="micro_survey_survey_header_2">Complete a pesquisa de opinião</string>
    <!-- The privacy notice link -->
    <string name="micro_survey_privacy_notice_2">Aviso de privacidade</string>
    <!-- The submit button label text -->
    <string name="micro_survey_submit_button_label">Enviar</string>
    <!-- The survey completion header -->
    <string name="micro_survey_survey_header_confirmation" tools:ignore="UnusedResources">Pesquisa de opinião concluída</string>
    <!-- The survey completion confirmation text -->
    <string name="micro_survey_feedback_confirmation">Obrigado por sua opinião!</string>
    <!-- Option for likert scale -->
    <string name="likert_scale_option_1" tools:ignore="UnusedResources">Muito satisfeito</string>
    <!-- Option for likert scale -->
    <string name="likert_scale_option_2" tools:ignore="UnusedResources">Satisfeito</string>
    <!-- Option for likert scale -->
    <string name="likert_scale_option_3" tools:ignore="UnusedResources">Neutro</string>
    <!-- Option for likert scale -->
    <string name="likert_scale_option_4" tools:ignore="UnusedResources">Insatisfeito</string>
    <!-- Option for likert scale -->
    <string name="likert_scale_option_5" tools:ignore="UnusedResources">Muito insatisfeito</string>

    <!-- Option for likert scale -->
    <string name="likert_scale_option_6" tools:ignore="UnusedResources">Eu não uso</string>
    <!-- Option for likert scale. Note: The word "Firefox" should NOT be translated. -->
    <string name="likert_scale_option_7" tools:ignore="BrandUsage,UnusedResources">Não uso pesquisa no Firefox</string>
    <!-- Option for likert scale -->
    <string name="likert_scale_option_8" tools:ignore="UnusedResources">Eu não uso sincronização</string>
    <!-- Text shown in prompt for homepage microsurvey. Note: The word "Firefox" should NOT be translated. -->
    <string name="microsurvey_prompt_homepage_title" tools:ignore="BrandUsage,UnusedResources" moz:removedIn="130">Qual é seu nível de satisfação com a tela inicial do Firefox?</string>
    <!-- Text shown in prompt for printing microsurvey. "sec" It's an abbreviation for "second". Note: The word "Firefox" should NOT be translated. -->
    <string name="microsurvey_prompt_printing_title" tools:ignore="BrandUsage,UnusedResources">Ajude a melhorar a impressão no Firefox, é bem rápido</string>
    <!-- Text shown in prompt for search microsurvey. Note: The word "Firefox" should NOT be translated. -->
    <string name="microsurvey_prompt_search_title" tools:ignore="BrandUsage,UnusedResources">Ajude a melhorar a pesquisa no Firefox, é bem rápido</string>
    <!-- Text shown in prompt for sync microsurvey. Note: The word "Firefox" should NOT be translated. -->
    <string name="microsurvey_prompt_sync_title" tools:ignore="BrandUsage,UnusedResources">Ajude a melhorar a sincronização no Firefox, é bem rápido</string>
    <!-- Text shown in the survey title for printing microsurvey. Note: The word "Firefox" should NOT be translated. -->
    <string name="microsurvey_survey_printing_title" tools:ignore="BrandUsage,UnusedResources">Qual é seu nível de satisfação com impressão no Firefox?</string>
    <!-- Text shown in the survey title for homepage microsurvey. Note: The word "Firefox" should NOT be translated. -->
    <string name="microsurvey_homepage_title" tools:ignore="BrandUsage,UnusedResources">Qual é seu nível de satisfação com a tela inicial do Firefox?</string>
    <!-- Text shown in the survey title for search experience microsurvey. Note: The word "Firefox" should NOT be translated. -->
    <string name="microsurvey_search_title" tools:ignore="BrandUsage,UnusedResources">Qual é seu nível de satisfação com a experiência de pesquisa no Firefox?</string>
    <!-- Text shown in the survey title for sync experience microsurvey. Note: The word "Firefox" should NOT be translated. -->
    <string name="microsurvey_sync_title" tools:ignore="BrandUsage,UnusedResources">Qual é seu nível de satisfação com a experiência de sincronização no Firefox?</string>
    <!-- Accessibility -->
    <!-- Content description for the survey application icon. Note: The word "Firefox" should NOT be translated.  -->
    <string name="microsurvey_app_icon_content_description" tools:ignore="BrandUsage">Logotipo do Firefox</string>
    <!-- Content description for the survey feature icon. -->
    <string name="microsurvey_feature_icon_content_description">Ícone de recurso de pesquisa de opinião</string>
    <!-- Content description (not visible, for screen readers etc.) for opening microsurvey bottom sheet. -->
    <string name="microsurvey_open_handle_content_description" tools:ignore="UnusedResources" moz:removedIn="130">Abrir pesquisa de opinião</string>
    <!-- Content description (not visible, for screen readers etc.) for closing microsurvey bottom sheet. -->
    <string name="microsurvey_close_handle_content_description">Fechar pesquisa de opinião</string>
    <!-- Content description for "X" button that is closing microsurvey. -->
    <string name="microsurvey_close_button_content_description">Fechar</string>

    <!-- Debug drawer logins -->
    <!-- The title of the Logins feature in the Debug Drawer. -->
    <string name="debug_drawer_logins_title">Contas de acesso</string>
    <!-- The title of the logins section in the Logins feature, where the parameter will be the site domain  -->
    <string name="debug_drawer_logins_current_domain_label">Domínio atual: %s</string>
    <!-- The label for a button to add a new fake login for the current domain in the Logins feature. -->
    <string name="debug_drawer_logins_add_login_button">Adicionar uma conta fictícia neste domínio</string>
    <!-- Content description for delete button where parameter will be the username of the login -->
    <string name="debug_drawer_logins_delete_login_button_content_description">Excluir conta com nome de usuário %s</string>

    <!-- Debug drawer "contextual feature recommendation" (CFR) tools -->
    <!-- The title of the CFR Tools feature in the Debug Drawer -->
    <string name="debug_drawer_cfr_tools_title">Ferramentas CRF</string>
    <!-- The title of the reset CFR section in CFR Tools -->
    <string name="debug_drawer_cfr_tools_reset_cfr_title">Redefinir CFRs</string>

    <!-- Messages explaining how to exit fullscreen mode -->
    <!-- Message shown to explain how to exit fullscreen mode when gesture navigation is enabled -->
    <string name="exit_fullscreen_with_gesture" moz:removedIn="132" tools:ignore="UnusedResources">Para sair de tela inteira, deslize do topo para baixo e use o gesto de voltar</string>
    <!-- Message shown to explain how to exit fullscreen mode when using back button navigation -->
    <string name="exit_fullscreen_with_back_button" moz:removedIn="132" tools:ignore="UnusedResources">Para sair de tela inteira, deslize do topo para baixo e toque em Voltar</string>

    <!-- Message shown to explain how to exit fullscreen mode when gesture navigation is enabled. -->
    <!-- Localisation note: this text should be as short as possible, max 68 chars -->
    <string name="exit_fullscreen_with_gesture_short">Deslize do topo para baixo e use o gesto de voltar para sair</string>

    <!-- Message shown to explain how to exit fullscreen mode when using back button navigation. -->
    <!-- Localisation note: this text should be as short as possible, max 68 chars -->
    <string name="exit_fullscreen_with_back_button_short">Deslize do topo para baixo e toque em Voltar para sair de tela inteira</string>

    <!-- Beta Label Component !-->
    <!-- Text shown as a label or tag to indicate a feature or area is still undergoing active development. Note that here "Beta" should not be translated, as it is used as an icon styled element. -->
    <string name="beta_feature">BETA</string>
</resources><|MERGE_RESOLUTION|>--- conflicted
+++ resolved
@@ -122,15 +122,9 @@
 
     <!-- Tablet navigation bar "contextual feature recommendation" (CFR) -->
     <!-- Text for the title displayed in the contextual feature recommendation popup promoting the tablet navigation bar. -->
-<<<<<<< HEAD
-    <string name="tablet_nav_bar_cfr_title">Novidade: setas de voltar e avançar com apenas um toque.</string>
-    <!-- Text for the message displayed in the contextual feature recommendation popup promoting the tablet navigation bar. -->
-    <string name="tablet_nav_bar_cfr_message">Desfrute de uma navegação mais rápida, sempre ao alcance de seus dedos.</string>
-=======
     <string name="tablet_nav_bar_cfr_title" moz:removedIn="132" tools:ignore="UnusedResources">Novidade: setas de voltar e avançar com apenas um toque.</string>
     <!-- Text for the message displayed in the contextual feature recommendation popup promoting the tablet navigation bar. -->
     <string name="tablet_nav_bar_cfr_message" moz:removedIn="132" tools:ignore="UnusedResources">Desfrute de uma navegação mais rápida, sempre ao alcance de seus dedos.</string>
->>>>>>> 80823484
 
     <!-- Text for the info dialog when camera permissions have been denied but user tries to access a camera feature. -->
     <string name="camera_permissions_needed_message">É necessário acesso à câmera. Use as configurações do Android para mudar as permissões para permitir acesso.</string>
@@ -355,15 +349,12 @@
         The first parameter is the name of the app defined in app_name (for example: Fenix). -->
     <string name="browser_menu_delete_browsing_data_on_quit">Sair do %1$s</string>
 
-<<<<<<< HEAD
-=======
     <!-- Menu "contextual feature recommendation" (CFR) -->
     <!-- Text for the title in the contextual feature recommendation popup promoting the menu feature. -->
     <string name="menu_cfr_title">Novidade: menu simplificado</string>
     <!-- Text for the message in the contextual feature recommendation popup promoting the menu feature. -->
     <string name="menu_cfr_body">Encontre mais rápido o que precisa, desde navegação privativa até ações de salvar.</string>
 
->>>>>>> 80823484
     <!-- Extensions management fragment -->
     <!-- Text displayed when there are no extensions to be shown -->
     <string name="extensions_management_no_extensions">Nenhuma extensão aqui</string>
