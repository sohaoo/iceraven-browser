--- conflicted
+++ resolved
@@ -1418,24 +1418,6 @@
     <!-- Text shown in the notification that pops up to remind the user that a private browsing session is active. -->
     <string name="notification_pbm_delete_text_2">ᱯᱨᱟᱭᱣᱮᱴ ᱴᱮᱵᱽ ᱠᱚ ᱵᱚᱸᱫᱚᱭ ᱢᱮ</string>
 
-<<<<<<< HEAD
-    <!-- Microsuverys -->
-    <!-- Text shown in prompt for printing microsurvey. "sec" It's an abrevation for "second". -->
-    <string name="microsurvey_prompt_printing_title" tools:ignore="UnusedResources">Firefox ᱨᱮ ᱪᱷᱟᱯᱟ ᱜᱟᱱᱪᱷᱚ ᱞᱟᱹᱜᱤᱫ ᱜᱚᱲᱚ ᱮᱢᱚᱜ ᱢᱮ ᱾ ᱱᱚᱶᱟ ᱫᱚ ᱢᱤᱫ ᱴᱤᱡ ᱜᱟᱱ ᱚᱠᱛᱚ ᱤᱫᱤᱭᱟᱭ</string>
-    <!-- Text shown in prompt for printing microsurvey. 'Firefox' intentionally hardcoded here--> --&gt;
-    <string name="microsurvey_survey_printing_title" tools:ignore="UnusedResources">Firefox ᱨᱮ ᱪᱷᱟᱯᱟ ᱠᱟᱹᱢᱤᱦᱟᱨᱟ ᱥᱟᱞᱟᱜ ᱛᱤᱱᱟᱹᱜ ᱨᱟᱹᱥᱠᱟᱹ ᱢᱮᱱᱟᱢᱟᱸ ?</string>
-    <!-- Text for option one, shown in microsurvey.-->
-    <string name="microsurvey_survey_5_point_option_0" tools:ignore="UnusedResources">ᱱᱤᱣᱴᱨᱟᱞ</string>
-    <!-- Text for option two, shown in microsurvey.-->
-    <string name="microsurvey_survey_5_point_option_1" tools:ignore="UnusedResources">ᱟᱹᱰᱤ ᱵᱟᱱᱴᱷᱤᱠ</string>
-    <!-- Text for option three, shown in microsurvey.-->
-    <string name="microsurvey_survey_5_point_option_2" tools:ignore="UnusedResources">ᱵᱟᱱᱴᱷᱤᱠ</string>
-
-    <!-- Text for option four, shown in microsurvey.-->
-    <string name="microsurvey_survey_5_point_option_3" tools:ignore="UnusedResources">ᱨᱟᱹᱥᱠᱟᱹ</string>
-    <!-- Text for option five, shown in microsurvey.-->
-    <string name="microsurvey_survey_5_point_option_4" tools:ignore="UnusedResources">ᱟᱹᱰᱤ ᱨᱟᱹᱥᱠᱟᱹ</string>
-=======
     <!-- Text for option one, shown in microsurvey.-->
     <string name="microsurvey_survey_5_point_option_0" tools:ignore="UnusedResources" moz:removedIn="130">ᱱᱤᱣᱴᱨᱟᱞ</string>
     <!-- Text for option two, shown in microsurvey.-->
@@ -1447,7 +1429,6 @@
     <string name="microsurvey_survey_5_point_option_3" tools:ignore="UnusedResources" moz:removedIn="130">ᱨᱟᱹᱥᱠᱟᱹ</string>
     <!-- Text for option five, shown in microsurvey.-->
     <string name="microsurvey_survey_5_point_option_4" tools:ignore="UnusedResources" moz:removedIn="130">ᱟᱹᱰᱤ ᱨᱟᱹᱥᱠᱟᱹ</string>
->>>>>>> 6455719a
 
     <!-- Text shown in the notification that pops up to remind the user that a private browsing session is active for Android 14+ -->
     <string name="notification_erase_title_android_14">ᱯᱨᱟᱭᱣᱮᱴ ᱴᱮᱵᱽ ᱠᱚ ᱵᱚᱸᱫᱚᱭᱟᱢ ᱥᱮ ?</string>
@@ -2415,11 +2396,7 @@
     <!-- Text displayed in the second CFR presenting the review quality check feature that opens the review checker when clicked. -->
     <string name="review_quality_check_second_cfr_action" tools:ignore="UnusedResources">ᱫᱩᱦᱲᱟᱹ ᱧᱮᱞ ᱵᱤᱲᱟᱹᱣᱤᱭᱟᱹ ᱠᱷᱩᱞᱟᱹᱭ ᱢᱮ</string>
     <!-- Flag showing that the review quality check feature is work in progress. -->
-<<<<<<< HEAD
-    <string name="review_quality_check_beta_flag">ᱵᱤᱴᱟ</string>
-=======
     <string name="review_quality_check_beta_flag">Beta</string>
->>>>>>> 6455719a
     <!-- Content description (not visible, for screen readers etc.) for opening browser menu button to open review quality check bottom sheet. -->
     <string name="review_quality_check_open_handle_content_description">ᱫᱩᱦᱲᱟᱹ ᱧᱮᱞ ᱵᱤᱲᱟᱹᱣᱤᱭᱟᱹ ᱠᱷᱩᱞᱟᱹᱭ ᱢᱮ</string>
     <!-- Content description (not visible, for screen readers etc.) for closing browser menu button to open review quality check bottom sheet. -->
@@ -2636,13 +2613,6 @@
     <!-- Content description (not visible, for screen readers etc.): For a language list item that was downloaded, the user can now delete it. -->
     <string name="download_languages_item_content_description_downloaded_state">ᱢᱮᱴᱟᱣ ᱢᱮ</string>
     <!-- Content description (not visible, for screen readers etc.): For a language list item, downloading is in progress. -->
-<<<<<<< HEAD
-    <string name="download_languages_item_content_description_in_progress_state">ᱨᱮ ᱞᱟᱦᱟᱜ ᱠᱟᱱᱟ …</string>
-    <!-- Content description (not visible, for screen readers etc.): For a language list item that was not downloaded. -->
-    <string name="download_languages_item_content_description_not_downloaded_state">ᱰᱟᱣᱱᱞᱚᱰ</string>
-    <!-- Content description (not visible, for screen readers etc.): For a language list item that is selected. -->
-    <string name="download_languages_item_content_description_selected_state" moz:removedIn="127" tools:ignore="UnusedResources">ᱵᱟᱪᱷᱟᱣᱮᱱᱟ</string>
-=======
     <string name="download_languages_item_content_description_in_progress_state" moz:removedIn="129" tools:ignore="UnusedResources">ᱨᱮ ᱞᱟᱦᱟᱜ ᱠᱟᱱᱟ …</string>
     <!-- Content description (not visible, for screen readers etc.): For a language list item, deleting is in progress. -->
     <string name="download_languages_item_content_description_delete_in_progress_state">ᱨᱮ ᱞᱟᱦᱟᱜ ᱠᱟᱱᱟ …</string>
@@ -2652,7 +2622,6 @@
     <string name="download_languages_item_content_description_download_in_progress_state">%1$s ᱰᱟᱣᱱᱞᱚᱰ ᱵᱚᱸᱫᱚᱭ ᱢᱮ  (%2$s)</string>
     <!-- Content description (not visible, for screen readers etc.): For a language list item that was not downloaded. -->
     <string name="download_languages_item_content_description_not_downloaded_state">ᱰᱟᱣᱱᱞᱚᱰ</string>
->>>>>>> 6455719a
     <!-- The title of the warning card informs the user that an error has occurred when fetching the list of languages. -->
     <string name="download_languages_fetch_error_warning_text">ᱯᱟᱹᱨᱥᱤ ᱞᱟᱫᱮ ᱵᱟᱭ ᱜᱟᱱ ᱞᱮᱱᱟ ᱾ ᱫᱟᱭᱟᱠᱟᱛᱮ ᱪᱟᱭᱚᱢᱛᱮ ᱪᱮᱥᱴᱟ ᱵᱤᱲᱟᱹᱣ ᱢᱮ ᱾</string>
     <!-- The title of the warning card informs the user that an error has occurred at downloading a language.
@@ -2680,8 +2649,6 @@
     <!-- Button text on the dialog used by the translations feature to cancel deleting a language. -->
     <string name="delete_language_file_dialog_negative_button_text">ᱵᱟᱹᱰᱨᱟᱹ</string>
 
-<<<<<<< HEAD
-=======
     <!-- Title for the dialog used by the translations feature to confirm canceling a download in progress for a language file.
     The first parameter is the name of the language, for example, "Spanish". -->
     <string name="cancel_download_language_file_dialog_title">%1$s ᱰᱟᱣᱱᱞᱚᱰ ᱵᱟᱹᱰᱨᱟᱹᱭ ᱟ ᱥᱮ ?</string>
@@ -2690,7 +2657,6 @@
     <!-- Button text on the dialog used by the translations feature to dismiss the dialog. -->
     <string name="cancel_download_language_file_negative_button_text">ᱵᱟᱝ</string>
 
->>>>>>> 6455719a
     <!-- Title for the data saving mode warning dialog used by the translations feature.
     This dialog will be presented when the user attempts to download a language or perform
     a translation without the necessary language files downloaded first when Android's data saver mode is enabled and the user is not using WiFi.
@@ -2724,11 +2690,6 @@
     <!-- The title of the tab count section in Tab Tools. -->
     <string name="debug_drawer_tab_tools_tab_count_title">ᱴᱮᱵᱽ ᱦᱤᱥᱟᱹᱵᱽ</string>
     <!-- The active tab count category in the tab count section in Tab Tools. -->
-<<<<<<< HEAD
-    <string name="debug_drawer_tab_tools_tab_count_normal" moz:removedIn="127" tools:ignore="UnusedResources">ᱩᱥᱨᱟᱹᱣ</string>
-    <!-- The active tab count category in the tab count section in Tab Tools. -->
-=======
->>>>>>> 6455719a
     <string name="debug_drawer_tab_tools_tab_count_active">ᱩᱥᱨᱟᱹᱣ</string>
     <!-- The inactive tab count category in the tab count section in Tab Tools. -->
     <string name="debug_drawer_tab_tools_tab_count_inactive">ᱵᱟᱝᱪᱩᱦᱩᱞ</string>
@@ -2794,18 +2755,6 @@
     <string name="likert_scale_option_5" tools:ignore="UnusedResources">ᱟᱹᱰᱤ ᱵᱟᱱᱴᱷᱤᱠ</string>
     <!-- Option for likert scale -->
     <string name="likert_scale_option_6" tools:ignore="UnusedResources">ᱤᱧ ᱚᱱᱟ ᱵᱟᱹᱧ ᱵᱮᱣᱦᱟᱨ ᱮᱫᱟ</string>
-<<<<<<< HEAD
-    <!-- Text shown in prompt for homepage microsurvey. 'Firefox' intentionally hardcoded here- -->
-    <string name="microsurvey_prompt_homepage_title" tools:ignore="UnusedResources">ᱟᱢᱟᱜ Firefox ᱨᱮᱭᱟᱜ ᱚᱲᱟᱜᱥᱟᱦᱴᱟ ᱨᱮ ᱟᱢ ᱛᱤᱱᱟᱹᱜ ᱫᱷᱟᱹᱵᱤᱡ ᱥᱚᱦᱢᱚᱛ ᱜᱮᱭᱟᱢ ?</string>
-
-    <!-- Accessibility -->
-    <!-- Content description (not visible, for screen readers etc.) for opening microsurvey bottom sheet. -->
-    <string name="microsurvey_open_handle_content_description" tools:ignore="UnusedResources">ᱥᱚᱨᱵᱷᱮ ᱠᱷᱩᱞᱟᱹᱭ ᱢᱮ</string>
-    <!-- Content description (not visible, for screen readers etc.) for closing microsurvey bottom sheet. -->
-    <string name="microsurvey_close_handle_content_description" tools:ignore="UnusedResources">ᱥᱚᱨᱵᱷᱮ ᱵᱚᱸᱫᱚᱭ ᱢᱮ</string>
-    <!-- Content description for "X" button that is closing microsurvey. -->
-    <string name="microsurvey_close_button_content_description" tools:ignore="UnusedResources">ᱵᱚᱸᱫᱚᱭ ᱢᱮ</string>
-=======
     <!-- Text shown in prompt for homepage microsurvey. Note: The word "Firefox" should NOT be translated. -->
     <string name="microsurvey_prompt_homepage_title" tools:ignore="UnusedResources">ᱟᱢᱟᱜ Firefox ᱨᱮᱭᱟᱜ ᱚᱲᱟᱜᱥᱟᱦᱴᱟ ᱨᱮ ᱟᱢ ᱛᱤᱱᱟᱹᱜ ᱫᱷᱟᱹᱵᱤᱡ ᱥᱚᱦᱢᱚᱛ ᱜᱮᱭᱟᱢ ?</string>
 
@@ -2824,7 +2773,6 @@
     <string name="microsurvey_close_handle_content_description">ᱥᱚᱨᱵᱷᱮ ᱵᱚᱸᱫᱚᱭ ᱢᱮ</string>
     <!-- Content description for "X" button that is closing microsurvey. -->
     <string name="microsurvey_close_button_content_description">ᱵᱚᱸᱫᱚᱭ ᱢᱮ</string>
->>>>>>> 6455719a
 
     <!-- Debug drawer logins -->
     <!-- The title of the Logins feature in the Debug Drawer. -->
@@ -2835,8 +2783,6 @@
     <string name="debug_drawer_logins_add_login_button">ᱱᱚᱶᱟ ᱰᱚᱢᱮᱱ ᱞᱟᱹᱜᱤᱫ ᱢᱤᱫᱴᱟᱝ ᱱᱚᱠᱚᱞᱤ ᱞᱚᱜᱤᱱ ᱥᱮᱞᱮᱫ ᱢᱮ</string>
     <!-- Content description for delete button where parameter will be the username of the login -->
     <string name="debug_drawer_logins_delete_login_button_content_description">ᱵᱮᱵᱷᱟᱨᱤᱭᱟᱹᱧᱩᱛᱩᱢ %s ᱥᱟᱶᱛᱮ ᱵᱚᱞᱚ ᱢᱮᱴᱟᱣ ᱢᱮ</string>
-<<<<<<< HEAD
-=======
 
     <!-- Debug drawer "contextual feature recommendation" (CFR) tools -->
     <!-- The title of the CFR Tools feature in the Debug Drawer -->
@@ -2849,5 +2795,4 @@
     <string name="exit_fullscreen_with_gesture">ᱯᱩᱨᱟᱥᱠᱨᱤᱱ ᱵᱟᱹᱜᱤ ᱞᱟᱹᱜᱤᱫ, ᱪᱮᱛᱟᱱ ᱠᱷᱚᱱ ᱚᱨ ᱟᱬᱜᱚᱭ ᱢᱮ ᱟᱨ ᱛᱟᱭᱚᱢ ᱜᱮᱥᱪᱚᱨ ᱵᱮᱵᱷᱟᱨ ᱢᱮ</string>
     <!-- Message shown to explain how to exit fullscreen mode when using back button navigation -->
     <string name="exit_fullscreen_with_back_button">ᱯᱩᱨᱟᱥᱠᱨᱤᱱ ᱵᱟᱹᱜᱤ ᱞᱟᱹᱜᱤᱫ, ᱪᱮᱛᱟᱱ ᱠᱷᱚᱱ ᱚᱨ ᱟᱬᱜᱚᱭ ᱢᱮ ᱟᱨ ᱛᱟᱭᱚᱢ ᱢᱮᱫ ᱚᱛᱟᱭ ᱢᱮ</string>
->>>>>>> 6455719a
 </resources>