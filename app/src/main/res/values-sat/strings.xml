<?xml version="1.0" encoding="utf-8"?>
<resources xmlns:tools="http://schemas.android.com/tools" xmlns:moz="http://mozac.org/tools">
    <!-- App name for private browsing mode. The first parameter is the name of the app defined in app_name (for example: Fenix)-->
    <string name="app_name_private_5">ᱯᱨᱟᱭᱣᱮᱴ %s</string>
    <!-- App name for private browsing mode. The first parameter is the name of the app defined in app_name (for example: Fenix)-->
    <string name="app_name_private_4">%s (ᱯᱨᱟᱭᱣᱮᱴ)</string>

    <!-- Home Fragment -->
    <!-- Content description (not visible, for screen readers etc.): "Three dot" menu button. -->
    <string name="content_description_menu">ᱰᱷᱮᱨ ᱮᱴᱟᱜᱟᱜ</string>
    <!-- Content description (not visible, for screen readers etc.): "Private Browsing" menu button. -->
    <string name="content_description_private_browsing_button">ᱯᱨᱟᱭᱣᱮᱴ ᱵᱽᱨᱟᱣᱡᱤᱝ ᱦᱩᱭ ᱦᱚᱪᱚᱭ ᱢᱮ</string>
    <!-- Content description (not visible, for screen readers etc.): "Private Browsing" menu button. -->
    <string name="content_description_disable_private_browsing_button">ᱯᱨᱟᱭᱣᱮᱴ ᱵᱽᱨᱟᱣᱡᱤᱝ ᱵᱟᱝ ᱦᱩᱭ ᱦᱚᱪᱚᱜ ᱢᱮ</string>
    <!-- Placeholder text shown in the search bar before a user enters text for the default engine -->
    <string name="search_hint">ᱥᱮᱸᱫᱽᱨᱟ ᱟᱨ ᱵᱟᱝ ᱴᱷᱤᱠᱬᱟᱹ ᱟᱫᱮᱨ ᱢᱮ</string>
    <!-- Placeholder text shown in the search bar before a user enters text for a general engine -->
    <string name="search_hint_general_engine">ᱣᱮᱵᱽ ᱨᱮ ᱥᱮᱸᱫᱽᱨᱟᱭ ᱢᱮ</string>
    <!-- Placeholder text shown in search bar when using history search -->
    <string name="history_search_hint">ᱱᱟᱜᱟᱢ ᱠᱚ ᱥᱮᱸᱫᱽᱨᱟᱭ ᱢᱮ</string>
    <!-- Placeholder text shown in search bar when using bookmarks search -->
    <string name="bookmark_search_hint">ᱵᱩᱠᱢᱟᱨᱠ ᱠᱚ ᱥᱮᱸᱫᱽᱨᱟᱭ ᱢᱮ</string>
    <!-- Placeholder text shown in search bar when using tabs search -->
    <string name="tab_search_hint">ᱴᱮᱵᱽ ᱠᱚ ᱥᱮᱸᱫᱽᱨᱟᱭ ᱢᱮ</string>
    <!-- Placeholder text shown in the search bar when using application search engines -->
    <string name="application_search_hint">ᱥᱮᱸᱫᱽᱨᱟ ᱚᱞ ᱠᱚ ᱟᱫᱮᱨ ᱢᱮ</string>
    <!-- No Open Tabs Message Description -->
    <string name="no_open_tabs_description">ᱟᱢᱟᱜ ᱠᱷᱩᱞᱟᱹ ᱟᱠᱟᱱ ᱴᱮᱵᱽ ᱠᱚ ᱫᱚ ᱱᱚᱰᱮ ᱫᱮᱠᱷᱟᱣᱜᱼᱟ ᱾</string>
    <!-- No Private Tabs Message Description -->
    <string name="no_private_tabs_description">ᱟᱢᱟᱜ ᱱᱤᱡᱚᱨᱟᱜ ᱴᱮᱵᱽ ᱠᱚ ᱫᱚ ᱱᱚᱰᱮ ᱩᱫᱩᱜ ᱦᱩᱭᱩᱜ-ᱟ ᱾</string>
    <!-- Tab tray multi select title in app bar. The first parameter is the number of tabs selected -->
    <string name="tab_tray_multi_select_title">%1$d ᱵᱟᱪᱷᱟᱣᱮᱱᱟ</string>
    <!-- Label of button in create collection dialog for creating a new collection  -->
    <string name="tab_tray_add_new_collection">ᱱᱟᱶᱟ ᱛᱩᱢᱟᱹᱞ ᱥᱮᱞᱮᱫᱽ ᱢᱮ</string>
    <!-- Label of editable text in create collection dialog for naming a new collection  -->
    <string name="tab_tray_add_new_collection_name">ᱧᱩᱛᱩᱢ</string>
    <!-- Label of button in save to collection dialog for selecting a current collection  -->
    <string name="tab_tray_select_collection">ᱛᱩᱢᱟᱹᱞ ᱵᱟᱪᱷᱟᱣ ᱢᱮ</string>
    <!-- Content description for close button while in multiselect mode in tab tray -->
    <string name="tab_tray_close_multiselect_content_description">ᱢᱟᱹᱞᱴᱤᱥᱤᱞᱮᱠᱼᱴ ᱢᱳᱰ ᱵᱟᱹᱰ</string>
    <!-- Content description for save to collection button while in multiselect mode in tab tray -->
    <string name="tab_tray_collection_button_multiselect_content_description">ᱵᱟᱪᱷᱟᱣᱠᱟᱱ ᱴᱮᱵᱽ ᱠᱚ ᱛᱩᱢᱟᱹᱞ ᱥᱟᱺᱪᱟᱣ ᱢᱮ</string>
    <!-- Content description on checkmark while tab is selected in multiselect mode in tab tray -->
    <string name="tab_tray_multiselect_selected_content_description">ᱵᱟᱪᱷᱟᱣᱮᱱᱟ</string>

    <!-- Home - Recently saved bookmarks -->
    <!-- Title for the home screen section with recently saved bookmarks. -->
    <string name="recently_saved_title" moz:removedIn="127" tools:ignore="UnusedResources">ᱱᱤᱛ ᱥᱟᱺᱪᱟᱣᱟᱜ</string>
    <!-- Content description for the button which navigates the user to show all of their saved bookmarks. -->
    <string name="recently_saved_show_all_content_description_2" moz:removedIn="127" tools:ignore="UnusedResources">ᱡᱷᱚᱛᱚ ᱥᱟᱺᱪᱟᱣ ᱠᱟᱱ ᱵᱩᱠᱢᱟᱨᱠ ᱠᱚ ᱫᱮᱠᱷᱟᱣ ᱢᱮ</string>

    <!-- Text for the menu button to remove a recently saved bookmark from the user's home screen -->
    <string name="recently_saved_menu_item_remove" moz:removedIn="127" tools:ignore="UnusedResources">ᱚᱪᱚᱜᱽ ᱢᱮ</string>

    <!-- Home - Bookmarks -->
    <!-- Title for the home screen section with bookmarks. -->
    <string name="home_bookmarks_title">ᱵᱩᱠᱢᱟᱨᱠ ᱠᱚ</string>

    <!-- Content description for the button which navigates the user to show all of their bookmarks. -->
    <string name="home_bookmarks_show_all_content_description">ᱡᱷᱚᱛᱚ ᱵᱩᱠᱢᱟᱨᱠᱠᱚ ᱫᱮᱠᱷᱟᱣ ᱢᱮ</string>
    <!-- Text for the menu button to remove a recently saved bookmark from the user's home screen -->
    <string name="home_bookmarks_menu_item_remove">ᱚᱪᱚᱜᱽ ᱢᱮ</string>

    <!-- About content. The first parameter is the name of the application. (For example: Fenix) -->
    <string name="about_content">%1$s ᱛᱮᱭᱟᱨ ᱦᱩᱭ ᱠᱟᱱᱟ ᱢᱳᱡᱤᱞᱟ ᱫᱟᱨᱟᱭᱛᱮ ᱾</string>

    <!-- Private Browsing -->
    <!-- Explanation for private browsing displayed to users on home view when they first enable private mode
        The first parameter is the name of the app defined in app_name (for example: Fenix) -->
    <string name="private_browsing_placeholder_description_2">%1$s ᱟᱢᱟᱜ ᱥᱮᱸᱫᱽᱨᱟ ᱟᱨ ᱵᱽᱨᱟᱣᱡᱤᱝ ᱱᱟᱜᱟᱢ ᱯᱷᱟᱨᱪᱟᱭ ᱛᱟᱦᱮᱱᱟ ᱱᱤᱡᱮᱨᱟᱜ ᱴᱮᱵᱽ ᱠᱷᱚᱱ ᱡᱚᱠᱷᱚᱱ ᱟᱢ ᱚᱱᱟ ᱵᱚᱸᱫᱚᱭ ᱛᱟᱦᱮᱱᱟᱢ ᱵᱟᱝᱠᱷᱟᱱ ᱮᱯ ᱵᱟᱹᱜᱤ ᱜᱷᱟᱹᱰᱤᱠ ᱾
ᱡᱚᱦᱚᱜᱽ ᱱᱚᱶᱟ ᱫᱚ ᱮᱱᱚᱱᱚᱢᱟᱥ ᱵᱟᱭ ᱵᱮᱱᱟᱣ ᱢᱮᱭᱟ ᱣᱮᱵᱥᱟᱭᱤᱴ ᱨᱮ ᱟᱨ ᱟᱢᱟᱜ ᱤᱱᱴᱚᱨᱱᱮᱴ ᱥᱮᱣᱟ ᱮᱢᱚᱜᱤᱪ ᱠᱷᱚᱱ, ᱱᱚᱶᱟ ᱫᱚ ᱟᱥᱟᱱ ᱵᱮᱱᱟᱣ ᱛᱟᱦᱮᱱᱟᱭ ᱟᱢᱟᱜ ᱚᱱᱞᱟᱭᱤᱱ ᱠᱟᱹᱢᱤ ᱠᱚ ᱱᱤᱡᱮᱨᱟᱜ ᱫᱚᱦᱚ ᱞᱟᱹᱜᱤᱫ ᱩᱱᱠᱩ ᱠᱷᱚᱱ ᱡᱟᱦᱟᱸᱭ ᱠᱚ ᱱᱚᱶᱟ ᱥᱟᱫᱷᱚᱱ ᱵᱮᱵᱷᱟᱨ ᱛᱟᱦᱮᱱᱼᱟ ᱾</string>
    <string name="private_browsing_common_myths">ᱱᱤᱡᱮᱨᱟᱜ ᱵᱽᱨᱟᱣᱡᱤᱝ ᱵᱟᱵᱚᱛ ᱥᱚᱢᱟᱱ ᱮᱰᱮ ᱠᱚ</string>

    <!-- True Private Browsing Mode -->
    <!-- Title for info card on private homescreen in True Private Browsing Mode. -->
    <string name="felt_privacy_desc_card_title">ᱱᱚᱶᱟ ᱥᱟᱫᱷᱚᱱ ᱨᱮ ᱡᱟᱦᱟᱱ ᱪᱤᱱᱦᱟᱹ ᱟᱞᱚᱢ ᱫᱚᱦᱚᱭᱟ ᱾</string>
    <!-- Explanation for private browsing displayed to users on home view when they first enable
        private mode in our new Total Private Browsing mode.
        The first parameter is the name of the app defined in app_name (for example: Firefox Nightly)
        The second parameter is the clickable link text in felt_privacy_info_card_subtitle_link_text -->
    <string name="felt_privacy_info_card_subtitle_2">%1$s ᱟᱢᱟᱜ ᱠᱩᱠᱤ, ᱱᱟᱜᱟᱢ, ᱟᱨ ᱥᱟᱭᱤᱴ ᱰᱟᱴᱟ ᱢᱮᱴᱟᱣ ᱟ, ᱡᱟᱦᱟᱸ ᱛᱤᱱ ᱨᱮ ᱟᱢ ᱟᱢᱟᱜ ᱡᱷᱚᱛᱚ ᱯᱨᱟᱭᱣᱮᱴ ᱴᱮᱵᱽ ᱠᱚ ᱵᱚᱸᱫᱚᱭ ᱟ ᱾ %2$s</string>

    <!-- Clickable portion of the explanation for private browsing that links the user to our
        about privacy page.
        This string is used in felt_privacy_info_card_subtitle as the second parameter.-->
    <string name="felt_privacy_info_card_subtitle_link_text">ᱚᱠᱚᱭ ᱫᱚ ᱤᱧᱟᱜ ᱠᱟᱹᱢᱤ ᱦᱚᱨᱟ ᱠᱚ ᱧᱮᱞ ᱫᱟᱲᱮᱭᱟᱜᱼᱟ ?</string>

    <!-- Private mode shortcut "contextual feature recommendation" (CFR) -->
    <!-- Text for the Private mode shortcut CFR message for adding a private mode shortcut to open private tabs from the Home screen -->
    <string name="private_mode_cfr_message_2">ᱢᱤᱫᱴᱟᱝ ᱴᱤᱯᱟᱹᱣ ᱛᱮ ᱟᱢᱟᱜ ᱤᱱᱟᱹ ᱛᱟᱭᱚᱢᱟᱜ ᱯᱨᱟᱭᱵᱷᱮᱴ ᱴᱟᱵᱽ ᱡᱷᱤᱡᱽ ᱢᱮ ᱾</string>
    <!-- Text for the positive button to accept adding a Private Browsing shortcut to the Home screen -->
    <string name="private_mode_cfr_pos_button_text">ᱚᱲᱟᱜ ᱥᱠᱨᱤᱱ ᱨᱮ ᱥᱮᱞᱮᱫᱽ ᱢᱮ</string>
    <!-- Text for the negative button to decline adding a Private Browsing shortcut to the Home screen -->
    <string name="cfr_neg_button_text">ᱵᱟᱝᱟ ᱥᱟᱨᱦᱟᱣ</string>

    <!-- Open in App "contextual feature recommendation" (CFR) -->
    <!-- Text for the info message. The first parameter is the name of the application.-->
    <string name="open_in_app_cfr_info_message_2">ᱟᱢ ᱮᱯ ᱠᱚ ᱮᱢᱟᱱ ᱨᱮ ᱟᱡ ᱛᱮᱜᱮ ᱞᱤᱝᱠ ᱠᱚ ᱮᱢᱟᱱ ᱚᱰᱚᱠ ᱨᱮᱭᱟᱜ %1$s ᱨᱮ ᱥᱮᱴ ᱫᱟᱲᱮᱟᱜᱼᱟᱢ ᱾</string>
    <!-- Text for the positive action button -->
    <string name="open_in_app_cfr_positive_button_text">ᱥᱟᱡᱟᱣ ᱠᱚ ᱨᱮ ᱪᱟᱞᱟᱜ ᱢᱮ</string>

    <!-- Text for the negative action button -->
    <string name="open_in_app_cfr_negative_button_text">ᱵᱟᱹᱰ</string>

    <!-- Total cookie protection "contextual feature recommendation" (CFR) -->
    <!-- Text for the message displayed in the contextual feature recommendation popup promoting the total cookie protection feature. -->
    <string name="tcp_cfr_message">ᱟᱞᱮᱭᱟᱜ ᱡᱷᱚᱛᱚ ᱠᱷᱚᱱ ᱫᱟᱲᱮ ᱱᱤᱥᱚᱱ ᱯᱷᱤᱪᱚᱨ ᱫᱚ ᱯᱟᱧᱡᱟ ᱵᱟᱨ ᱯᱟᱦᱴᱟ ᱫᱟᱱᱟᱲ ᱠᱚ ᱵᱟᱫ ᱠᱚᱣᱟᱭ ᱾</string>
    <!-- Text displayed that links to website containing documentation about the "Total cookie protection" feature. -->
    <string name="tcp_cfr_learn_more">ᱢᱩᱴ ᱯᱟᱧᱡᱟ ᱨᱩᱠᱷᱤᱭᱟᱹ ᱵᱟᱵᱚᱛ ᱰᱷᱮᱨ ᱵᱟᱲᱟᱭ ᱢᱮ</string>


    <!-- Private browsing erase action "contextual feature recommendation" (CFR) -->
    <!-- Text for the message displayed in the contextual feature recommendation popup promoting the erase private browsing feature. -->
    <string name="erase_action_cfr_message">ᱢᱤᱫᱴᱟᱹᱝ ᱱᱟᱶᱟ ᱯᱚᱨᱤᱵᱮᱴ ᱠᱟᱹᱢᱤᱦᱚᱨᱟ ᱮᱛᱚᱦᱚᱵ ᱞᱟᱹᱜᱤᱫ ᱱᱚᱱᱰᱮ ᱚᱛᱟᱭ ᱢᱮ ᱾ ᱟᱢᱟᱜ ᱱᱟᱜᱟᱢ, ᱠᱩᱠᱤ ᱠᱚ ᱢᱮᱴᱟᱣ ᱢᱮ — ᱡᱚᱛᱚ ᱡᱤᱱᱤᱥ ᱾</string>


    <!-- Text for the info dialog when camera permissions have been denied but user tries to access a camera feature. -->
    <string name="camera_permissions_needed_message">ᱠᱚᱢᱨᱟ ᱵᱮᱵᱷᱟᱨ ᱫᱚᱨᱠᱟᱨ ᱾ ᱮᱸᱰᱨᱚᱭᱮᱰ ᱥᱟᱡᱟᱣ ᱛᱮ ᱪᱟᱹᱞᱟᱜ ᱢᱮ, ᱪᱷᱟᱹᱲ ᱨᱮ ᱚᱛᱟᱭ ᱢᱮ , ᱟᱨ ᱮᱞᱞᱟᱣ ᱨᱮ ᱚᱛᱟᱭ ᱢᱮ ᱾</string>
    <!-- Text for the positive action button to go to Android Settings to grant permissions. -->
    <string name="camera_permissions_needed_positive_button_text">ᱥᱟᱡᱟᱣ ᱠᱚ ᱨᱮ ᱪᱟᱞᱟᱜ ᱢᱮ</string>

    <!-- Text for the negative action button to dismiss the dialog. -->
    <string name="camera_permissions_needed_negative_button_text">ᱵᱟᱦᱨᱮ ᱚᱰᱚᱠ</string>

    <!-- Text for the banner message to tell users about our auto close feature. -->
    <string name="tab_tray_close_tabs_banner_message">ᱚᱠᱟ ᱠᱚ ᱫᱚ ᱢᱟᱲᱟᱝ ᱫᱤᱱ, ᱦᱟᱴ, ᱟᱨ ᱵᱟᱝ ᱢᱟᱦᱟ ᱠᱚᱨᱮ ᱵᱟᱝ ᱧᱮᱞ ᱟᱠᱟᱱᱟ ᱚᱱᱟ ᱠᱚ ᱫᱚ ᱠᱷᱭᱞᱟᱹ ᱴᱮᱵᱽ ᱠᱚ ᱨᱮ ᱟᱡ ᱛᱮᱜᱮ ᱵᱚᱸᱫᱚᱜ ᱢᱟ ᱾</string>
    <!-- Text for the positive action button to go to Settings for auto close tabs. -->
    <string name="tab_tray_close_tabs_banner_positive_button_text">ᱮᱴᱟᱜᱟ ᱚᱯᱥᱚᱱ ᱠᱚ ᱫᱮᱠᱷᱟᱣᱢᱮ</string>
    <!-- Text for the negative action button to dismiss the Close Tabs Banner. -->
    <string name="tab_tray_close_tabs_banner_negative_button_text">ᱵᱟᱹᱰ</string>

    <!-- Text for the banner message to tell users about our inactive tabs feature. -->
    <string name="tab_tray_inactive_onboarding_message">ᱟᱢᱟᱜ ᱴᱮᱵᱽ ᱚᱠᱟ ᱫᱚ ᱵᱟᱨ ᱦᱟᱴ ᱫᱷᱟᱹᱵᱤᱡ ᱵᱟᱝ ᱧᱮᱞ ᱠᱟᱱᱟ ᱚᱱᱟ ᱫᱚ ᱱᱚᱰᱮ ᱩᱪᱟᱹᱲᱚᱜᱼᱟ ᱾</string>
    <!-- Text for the action link to go to Settings for inactive tabs. -->
    <string name="tab_tray_inactive_onboarding_button_text">ᱥᱟᱡᱟᱣ ᱠᱚ ᱨᱮ ᱵᱚᱸᱫᱚᱭ ᱢᱮ</string>

    <!-- Text for title for the auto-close dialog of the inactive tabs. -->
    <string name="tab_tray_inactive_auto_close_title">ᱢᱤᱫ ᱪᱟᱸᱫᱚ ᱛᱟᱭᱚᱢ ᱟᱡ ᱛᱮ ᱵᱚᱸᱫᱽ ᱟᱢ ᱥᱮ?</string>
    <!-- Text for the body for the auto-close dialog of the inactive tabs.
        The first parameter is the name of the application.-->
    <string name="tab_tray_inactive_auto_close_body_2">ᱛᱤᱱᱟᱹᱜ ᱜᱟᱱ ᱪᱟᱸᱫᱚ ᱨᱮ ᱵᱟᱝ ᱠᱷᱩᱞᱟᱹ ᱠᱟᱱ ᱴᱮᱵᱽ ᱠᱚ %1$s ᱵᱚᱸᱫ ᱫᱟᱲᱮᱭᱟᱜᱼᱟᱭ ᱾</string>
    <!-- Content description for close button in the auto-close dialog of the inactive tabs. -->
    <string name="tab_tray_inactive_auto_close_button_content_description">ᱵᱚᱸᱫᱚᱭ ᱢᱮ</string>


    <!-- Text for turn on auto close tabs button in the auto-close dialog of the inactive tabs. -->
    <string name="tab_tray_inactive_turn_on_auto_close_button_2">ᱟᱡᱛᱮ-ᱵᱚᱸᱫ ᱮᱢ ᱪᱷᱚᱭ ᱢᱮ</string>


    <!-- Home screen icons - Long press shortcuts -->
    <!-- Shortcut action to open new tab -->
    <string name="home_screen_shortcut_open_new_tab_2">ᱱᱟᱶᱟ ᱴᱮᱵᱽ</string>
    <!-- Shortcut action to open new private tab -->
    <string name="home_screen_shortcut_open_new_private_tab_2">ᱱᱟᱶᱟ ᱱᱤᱡᱮᱨᱟᱜ ᱴᱮᱵᱽ</string>

    <!-- Shortcut action to open Passwords screen -->
    <string name="home_screen_shortcut_passwords">ᱫᱟᱱᱟᱝ ᱥᱟᱵᱟᱫᱽ ᱠᱚ</string>
<<<<<<< HEAD
    <!-- Shortcut action to open Passwords screen -->
    <string name="home_screen_shortcut_open_password_screen" moz:removedIn="126" tools:ignore="UnusedResources">ᱫᱟᱱᱟᱝ ᱥᱟᱵᱟᱫ ᱥᱚᱴᱠᱚᱴ</string>
=======
>>>>>>> 9f949a8e

    <!-- Recent Tabs -->
    <!-- Header text for jumping back into the recent tab in the home screen -->
    <string name="recent_tabs_header">ᱦᱮᱡ ᱨᱩᱣᱟᱹᱲᱚᱜ ᱢᱮ</string>
    <!-- Button text for showing all the tabs in the tabs tray -->
    <string name="recent_tabs_show_all">ᱡᱷᱚᱛᱚ ᱫᱮᱠᱷᱟᱣ ᱢᱮ</string>

    <!-- Content description for the button which navigates the user to show all recent tabs in the tabs tray. -->
    <string name="recent_tabs_show_all_content_description_2">ᱱᱤᱛᱚᱜᱟᱜ ᱴᱮᱵᱽ ᱵᱩᱛᱟᱹᱢ ᱠᱚ ᱡᱷᱚᱛᱚ ᱫᱮᱠᱷᱟᱣ ᱢᱮ</string>

    <!-- Text for button in synced tab card that opens synced tabs tray -->
    <string name="recent_tabs_see_all_synced_tabs_button_text">ᱤᱧᱟᱜ ᱡᱷᱚᱛᱚ ᱟᱹᱭᱩᱨ ᱢᱤᱫ ᱠᱟᱱ ᱴᱮᱵᱽ ᱠᱚ ᱫᱮᱠᱷᱟᱣ ᱢᱮ</string>
    <!-- Accessibility description for device icon used for recent synced tab -->
    <string name="recent_tabs_synced_device_icon_content_description">ᱟᱹᱭᱩᱨᱢᱤᱫ ᱠᱟᱱ ᱥᱟᱫᱷᱚᱱ ᱠᱚ</string>
    <!-- Text for the dropdown menu to remove a recent synced tab from the homescreen -->
    <string name="recent_synced_tab_menu_item_remove">ᱚᱪᱚᱜᱽ ᱢᱮ</string>
    <!-- Text for the menu button to remove a grouped highlight from the user's browsing history
         in the Recently visited section -->
    <string name="recent_tab_menu_item_remove">ᱚᱪᱚᱜᱽ ᱢᱮ</string>

    <!-- History Metadata -->
    <!-- Header text for a section on the home screen that displays grouped highlights from the
         user's browsing history, such as topics they have researched or explored on the web -->
    <string name="history_metadata_header_2">ᱱᱤᱛᱚᱜᱟᱜ ᱦᱤᱨᱤᱭᱟᱜ</string>
    <!-- Text for the menu button to remove a grouped highlight from the user's browsing history
         in the Recently visited section -->
    <string name="recently_visited_menu_item_remove">ᱚᱪᱚᱜᱽ ᱢᱮ</string>

    <!-- Content description for the button which navigates the user to show all of their history. -->
    <string name="past_explorations_show_all_content_description_2">ᱢᱟᱨᱮ ᱥᱮᱸᱫᱽᱨᱟ ᱠᱚ ᱜᱟᱠᱷᱟᱣ ᱢᱮ</string>

    <!-- Browser Fragment -->
    <!-- Content description (not visible, for screen readers etc.): Navigate backward (browsing history) -->
    <string name="browser_menu_back">ᱛᱟᱭᱚᱢ</string>
    <!-- Content description (not visible, for screen readers etc.): Navigate forward (browsing history) -->
    <string name="browser_menu_forward">ᱞᱟᱦᱟ</string>
    <!-- Content description (not visible, for screen readers etc.): Refresh current website -->
    <string name="browser_menu_refresh">ᱱᱟᱶᱟ ᱟᱹᱨᱩ</string>
    <!-- Content description (not visible, for screen readers etc.): Stop loading current website -->
    <string name="browser_menu_stop">ᱛᱤᱸᱜᱩ</string>
    <!-- Browser menu button that opens the extensions manager -->
    <string name="browser_menu_extensions">ᱮᱠᱥᱴᱮᱱᱥᱚᱱᱠᱚ</string>
    <!-- Browser menu button that opens the extensions manager -->
    <string name="browser_menu_manage_extensions">ᱮᱠᱮᱴᱮᱱᱮᱚᱱ ᱠᱚ ᱢᱮᱱᱟᱡᱽ ᱢᱮ</string>
    <!-- Browser menu button that opens AMO in a tab -->
    <string name="browser_menu_discover_more_extensions">ᱟᱨᱦᱚᱸ ᱰᱷᱮᱨ ᱮᱠᱥᱴᱮᱱᱥᱚᱱ ᱯᱟᱱᱛᱮ ᱢᱮ</string>
    <!-- Browser menu button that opens account settings -->
    <string name="browser_menu_account_settings">ᱠᱷᱟᱛᱟ ᱵᱤᱵᱨᱚᱬ</string>
    <!-- Browser menu button that sends a user to help articles -->
    <string name="browser_menu_help">ᱜᱚᱲᱚ</string>
    <!-- Browser menu button that sends a to a the what's new article -->
    <string name="browser_menu_whats_new">ᱪᱮᱫ ᱱᱟᱶᱟ ᱢᱮᱱᱟᱜ-ᱟ</string>
    <!-- Browser menu button that opens the settings menu -->
    <string name="browser_menu_settings">ᱥᱟᱡᱟᱣ ᱠᱚ</string>
    <!-- Browser menu button that opens a user's library -->
    <string name="browser_menu_library">ᱯᱩᱛᱷᱤ ᱚᱲᱟᱜ</string>
    <!-- Browser menu toggle that requests a desktop site -->
    <string name="browser_menu_desktop_site">ᱰᱮᱥᱠᱴᱟᱹᱯ ᱥᱟᱭᱤᱴ</string>
    <!-- Browser menu button that reopens a private tab as a regular tab -->
    <string name="browser_menu_open_in_regular_tab">ᱱᱟᱶᱟ ᱴᱮᱵᱽ ᱨᱮ ᱡᱷᱤᱡᱽ ᱢᱮ</string>
    <!-- Browser menu toggle that adds a shortcut to the site on the device home screen. -->
    <string name="browser_menu_add_to_homescreen">ᱚᱲᱟᱜ ᱥᱠᱨᱤᱱ ᱨᱮ ᱥᱮᱞᱮᱫᱽ ᱢᱮ</string>
    <!-- Browser menu toggle that adds a shortcut to the site on the device home screen. -->
    <string name="browser_menu_add_to_homescreen_2">ᱚᱲᱟᱜ ᱥᱠᱨᱤᱱ ᱨᱮ ᱥᱮᱞᱮᱫᱽ ᱢᱮ…</string>
<<<<<<< HEAD
    <!-- Browser menu toggle that installs a Progressive Web App shortcut to the site on the device home screen. -->
    <string name="browser_menu_install_on_homescreen" moz:removedIn="126" tools:ignore="UnusedResources">ᱵᱚᱦᱟᱞ ᱢᱮ</string>
=======
>>>>>>> 9f949a8e
    <!-- Content description (not visible, for screen readers etc.) for the Resync tabs button -->
    <string name="resync_button_content_description">ᱨᱤᱥᱭᱝᱠ</string>
    <!-- Browser menu button that opens the find in page menu -->
    <string name="browser_menu_find_in_page">ᱥᱟᱦᱴᱟ ᱨᱮ ᱥᱮᱸᱫᱽᱨᱟᱭ ᱢᱮ</string>
    <!-- Browser menu button that opens the find in page menu -->
    <string name="browser_menu_find_in_page_2">ᱥᱟᱦᱴᱟ ᱨᱮ ᱯᱟᱱᱛᱮ ᱢᱮ…</string>
    <!-- Browser menu button that opens the translations dialog, which has options to translate the current browser page. -->
    <string name="browser_menu_translations">ᱥᱟᱦᱴᱟ ᱛᱚᱨᱡᱚᱢᱟᱭ ᱢᱮ</string>
    <!-- Browser menu button that saves the current tab to a collection -->
    <string name="browser_menu_save_to_collection">ᱛᱩᱢᱟᱹᱞ ᱨᱮ ᱥᱟᱺᱪᱟᱣ ᱢᱮ…</string>
    <!-- Browser menu button that saves the current tab to a collection -->
    <string name="browser_menu_save_to_collection_2">ᱛᱩᱢᱟᱹᱞ ᱨᱮ ᱥᱟᱺᱪᱟᱣ ᱢᱮ</string>
    <!-- Browser menu button that open a share menu to share the current site -->
    <string name="browser_menu_share">ᱦᱟᱹᱴᱤᱧ</string>
    <!-- Browser menu button that open a share menu to share the current site -->
    <string name="browser_menu_share_2">ᱦᱟᱹᱴᱤᱧ ᱢᱮ…</string>
    <!-- Browser menu button shown in custom tabs that opens the current tab in Fenix
        The first parameter is the name of the app defined in app_name (for example: Fenix) -->
    <string name="browser_menu_open_in_fenix">%1$s ᱨᱮ ᱡᱷᱤᱡᱽ ᱢᱮ</string>
    <!-- Browser menu text shown in custom tabs to indicate this is a Fenix tab
        The first parameter is the name of the app defined in app_name (for example: Fenix) -->
    <string name="browser_menu_powered_by">%1$s ᱫᱟᱨᱟᱭ ᱛᱮ ᱫᱟᱲᱮ ᱮᱢ</string>
    <!-- Browser menu text shown in custom tabs to indicate this is a Fenix tab
        The first parameter is the name of the app defined in app_name (for example: Fenix) -->
    <string name="browser_menu_powered_by2">%1$s ᱫᱟᱨᱟᱭ ᱛᱮ ᱫᱟᱲᱮ ᱮᱢ</string>
    <!-- Browser menu button to put the current page in reader mode -->
    <string name="browser_menu_read">ᱨᱤᱰᱚᱨ ᱵᱷᱭᱩ</string>
    <!-- Browser menu button content description to close reader mode and return the user to the regular browser -->
    <string name="browser_menu_read_close">ᱨᱤᱰᱚᱨ ᱵᱷᱭᱩ ᱵᱚᱸᱫᱚᱭ ᱢᱮ</string>
    <!-- Browser menu button to open the current page in an external app -->
    <string name="browser_menu_open_app_link">ᱮᱯ ᱨᱮ ᱡᱷᱤᱡᱽ ᱢᱮ</string>

    <!-- Browser menu button to show reader view appearance controls e.g. the used font type and size -->
    <string name="browser_menu_customize_reader_view">ᱨᱤᱰᱟᱹᱨ ᱣᱤᱣ ᱠᱚᱥᱴᱚᱢᱟᱭᱤᱡᱽ ᱢᱮ</string>
    <!-- Browser menu label for adding a bookmark -->
    <string name="browser_menu_add">ᱥᱮᱞᱮᱫᱽ</string>
    <!-- Browser menu label for editing a bookmark -->
    <string name="browser_menu_edit">ᱥᱟᱯᱲᱟᱣ</string>

    <!-- Button shown on the home page that opens the Customize home settings -->
    <string name="browser_menu_customize_home_1">ᱚᱲᱟᱜᱥᱟᱦᱴᱟ ᱠᱩᱥᱤᱛᱮ ᱫᱚᱦᱚᱭ ᱢᱮ</string>

    <!-- Browser menu label to sign in to sync on the device using Mozilla accounts -->
    <string name="browser_menu_sign_in">ᱵᱚᱞᱚᱱ ᱥᱩᱦᱤ</string>
    <!-- Browser menu caption label for the "Sign in" browser menu item described in `browser_menu_sign_in` -->
    <string name="browser_menu_sign_in_caption">ᱫᱟᱱᱟᱝ ᱥᱟᱵᱟᱫᱽ, ᱴᱮᱵᱽ ᱟᱨ ᱟᱨᱦᱚᱸ ᱟᱭᱢᱟ ᱡᱤᱱᱤᱥᱠᱚ ᱟᱹᱭᱩᱨ ᱢᱤᱫ ᱢᱮ</string>

    <!-- Browser menu label to sign back in to sync on the device when the user's account needs to be reauthenticated -->
    <string name="browser_menu_sign_back_in_to_sync">ᱥᱭᱝᱠ ᱞᱟᱹᱜᱤᱫ ᱵᱚᱞᱚᱱ ᱥᱩᱦᱤ ᱢᱮ</string>
    <!-- Browser menu caption label for the "Sign back in to sync" browser menu item described in `browser_menu_sign_back_in_to_sync` when there is an error in syncing -->
    <string name="browser_menu_syncing_paused_caption">ᱟᱹᱭᱩᱨ ᱢᱤᱫ ᱛᱷᱩᱢ ᱠᱟᱱᱟ</string>
    <!-- Browser menu label that creates a private tab -->
    <string name="browser_menu_new_private_tab">ᱱᱟᱶᱟ ᱱᱤᱡᱮᱨᱟᱠ ᱴᱮᱵᱽ</string>
    <!-- Browser menu label that navigates to the Password screen -->
    <string name="browser_menu_passwords">ᱫᱟᱱᱟᱝ ᱥᱟᱵᱟᱫᱽ ᱠᱚ</string>
    <!-- Browser menu label that navigates to the SUMO page for the Firefox for Android release notes.
         The first parameter is the name of the app defined in app_name (for example: Fenix)-->
    <string name="browser_menu_new_in_firefox">%1$s ᱨᱮ ᱱᱟᱶᱟ</string>

    <!-- Browser menu label that toggles the request for the desktop site of the currently visited page -->
    <string name="browser_menu_switch_to_desktop_site">ᱰᱮᱥᱠᱴᱚᱯ ᱥᱟᱭᱤᱴ ᱛᱮ ᱪᱟᱞᱟᱜ ᱢᱮ</string>
    <!-- Browser menu label that navigates to the page tools sub-menu -->
    <string name="browser_menu_tools">ᱦᱟᱹᱛᱤᱭᱟᱹᱨ ᱠᱚ</string>
    <!-- Browser menu label that navigates to the save sub-menu, which contains various save related menu items such as
         bookmarking a page, saving to collection, shortcut or as a PDF, and adding to home screen -->
    <string name="browser_menu_save">ᱥᱟᱺᱪᱟᱣ ᱢᱮ</string>
    <!-- Browser menu label that bookmarks the currently visited page -->
    <string name="browser_menu_bookmark_this_page">ᱱᱚᱶᱟ ᱥᱟᱦᱴᱟ ᱵᱩᱩᱠᱢᱟᱨᱠ ᱢᱮ</string>
    <!-- Browser menu label that navigates to the edit bookmark screen for the current bookmarked page -->
    <string name="browser_menu_edit_bookmark">ᱵᱩᱠᱢᱟᱨᱠ ᱥᱟᱯᱲᱟᱣ ᱢᱮ</string>
    <!-- Browser menu label that the saves the currently visited page as a PDF -->
    <string name="browser_menu_save_as_pdf">PDF ᱞᱮᱠᱷᱟ ᱥᱟᱺᱪᱟᱣ ᱢᱮ…</string>
    <!-- Browser menu label for turning ON reader view of the current visited page -->
    <string name="browser_menu_turn_on_reader_view">ᱯᱟᱲᱦᱟᱣ ᱧᱮᱞᱡᱚᱝ ᱞᱮᱠᱷᱟ ᱮᱢ ᱪᱷᱚᱭ ᱢᱮ</string>
    <!-- Browser menu label for turning OFF reader view of the current visited page -->
    <string name="browser_menu_turn_off_reader_view">ᱯᱟᱲᱦᱟᱣ ᱧᱮᱞᱡᱚᱝ ᱞᱮᱠᱷᱟ ᱵᱚᱸᱫᱚᱭ ᱢᱮ</string>
    <!-- Browser menu label for navigating to the translation feature, which provides language translation options the current visited page -->
    <string name="browser_menu_translate_page">ᱥᱟᱦᱴᱟ ᱛᱚᱨᱡᱚᱢᱟᱭ ᱢᱮ…</string>
    <!-- Browser menu label that is displayed when the current page has been translated by the translation feature.
         The first parameter is the name of the language that page was translated to (e.g. English). -->
    <string name="browser_menu_translated_to">%1$s ᱛᱮ ᱛᱚᱨᱡᱚᱢᱟ ᱠᱟᱱᱟ</string>
    <!-- Browser menu label for the print feature -->
    <string name="browser_menu_print">ᱪᱷᱟᱯᱟ…</string>

    <!-- Extensions management fragment -->
    <!-- Text displayed when there are no extensions to be shown -->
    <string name="extensions_management_no_extensions">ᱪᱮᱫ ᱦᱚᱸ ᱮᱠᱥᱯᱮᱨᱤᱢᱮᱱᱴ ᱱᱚᱰᱮ ᱵᱟᱹᱱᱩᱜ ᱠᱟᱫᱟ</string>

    <!-- Browser Toolbar -->
    <!-- Content description for the Home screen button on the browser toolbar -->
    <string name="browser_toolbar_home">ᱚᱲᱟᱜ ᱥᱠᱨᱤᱱ</string>

    <!-- Content description (not visible, for screen readers etc.): Erase button: Erase the browsing
         history and go back to the home screen. -->
    <string name="browser_toolbar_erase">ᱵᱽᱨᱟᱣᱡᱤᱝ ᱱᱟᱜᱟᱢ ᱢᱮᱴᱟᱣ ᱢᱮ</string>
    <!-- Content description for the translate page toolbar button that opens the translations dialog when no translation has occurred. -->
    <string name="browser_toolbar_translate">ᱥᱟᱦᱴᱟ ᱛᱚᱨᱡᱚᱢᱟᱭ ᱢᱮ</string>
    <!-- Content description (not visible, for screen readers etc.) for the translate page toolbar button that opens the translations dialog when the page is translated successfully.
         The first parameter is the name of the language that is displayed in the original page. (For example: English)
         The second parameter is the name of the language which the page was translated to. (For example: French) -->
    <string name="browser_toolbar_translated_successfully">ᱥᱟᱦᱴᱟ %1$s ᱠᱷᱚᱱ %2$s ᱛᱚᱨᱡᱚᱢᱟ ᱟᱠᱟᱱᱟ ᱾</string>

    <!-- Locale Settings Fragment -->
    <!-- Content description for tick mark on selected language -->
    <string name="a11y_selected_locale_content_description">ᱵᱟᱪᱷᱟᱣᱟᱠᱟᱱ ᱯᱟᱹᱨᱥᱤ</string>
    <!-- Text for default locale item -->
    <string name="default_locale_text">ᱥᱟᱫᱷᱚᱱ ᱨᱮᱭᱟᱜ ᱯᱟᱹᱨᱥᱤ ᱯᱟᱸᱡᱟᱭ ᱢᱮ</string>
    <!-- Placeholder text shown in the search bar before a user enters text -->
    <string name="locale_search_hint">ᱯᱟᱹᱨᱥᱤ ᱥᱮᱸᱫᱽᱨᱟᱭ ᱢᱮ</string>

    <!-- Search Fragment -->
    <!-- Button in the search view that lets a user search by scanning a QR code -->
    <string name="search_scan_button">ᱥᱠᱟᱱ</string>
    <!-- Button in the search view when shortcuts are displayed that takes a user to the search engine settings -->
    <string name="search_shortcuts_engine_settings">ᱥᱮᱸᱫᱽᱨᱟᱭ ᱤᱧᱡᱤᱱ ᱥᱟᱡᱟᱣ ᱠᱚ</string>
    <!-- Button in the search view that lets a user navigate to the site in their clipboard -->
    <string name="awesomebar_clipboard_title">ᱠᱞᱤᱯᱷᱵᱚᱰ ᱠᱷᱚᱱ ᱞᱤᱝᱠ ᱯᱮᱨᱮᱡ ᱢᱮ</string>

    <!-- Button in the search suggestions onboarding that allows search suggestions in private sessions -->
    <string name="search_suggestions_onboarding_allow_button">ᱦᱮᱥᱟᱨᱤᱭᱟᱹ</string>
    <!-- Button in the search suggestions onboarding that does not allow search suggestions in private sessions -->
    <string name="search_suggestions_onboarding_do_not_allow_button">ᱟᱞᱚ ᱢᱟᱸᱡᱩᱨᱮᱭᱟᱢ</string>
    <!-- Search suggestion onboarding hint title text -->
    <string name="search_suggestions_onboarding_title">ᱥᱮᱸᱫᱽᱨᱟ ᱥᱚᱞᱦᱟ ᱱᱤᱡᱮᱨᱟᱜ ᱚᱠᱛᱚ ᱨᱮ ᱵᱟᱛᱟᱣ ᱮᱢᱟᱢ ᱥᱮ?</string>
    <!-- Search suggestion onboarding hint description text, first parameter is the name of the app defined in app_name (for example: Fenix)-->
    <string name="search_suggestions_onboarding_text">ᱟᱢᱟᱜ ᱢᱩᱞ ᱥᱟᱸᱽᱨᱟ ᱤᱧᱡᱤᱱ ᱨᱮᱭᱟᱜ ᱴᱷᱤᱠᱬᱟ ᱵᱟᱨ ᱨᱮ ᱡᱟᱦᱟᱸ ᱜᱮ ᱚᱞᱟᱢ ᱚᱱᱟ ᱠᱚ %s ᱡᱷᱚᱛᱚ ᱦᱟᱹᱴᱤᱧᱟᱭ ᱾</string>

    <!-- Search engine suggestion title text. The first parameter is the name of the suggested engine-->
    <string name="search_engine_suggestions_title">%s ᱥᱮᱸᱫᱽᱨᱟᱭ ᱢᱮ</string>

    <!-- Search engine suggestion description text -->
    <string name="search_engine_suggestions_description">ᱴᱷᱤᱠᱬᱟ ᱵᱟᱨ ᱠᱷᱚᱱ ᱥᱤᱫᱷᱟᱹ ᱥᱮᱸᱫᱽᱨᱟᱭ ᱢᱮ</string>

    <!-- Menu option in the search selector menu to open the search settings -->
    <string name="search_settings_menu_item">ᱥᱮᱸᱫᱽᱨᱟ ᱥᱟᱡᱟᱣ ᱠᱚ</string>

    <!-- Header text for the search selector menu -->
    <string name="search_header_menu_item_2">ᱱᱤᱛᱚᱜ ᱥᱮᱸᱫᱽᱨᱟᱭ ᱢᱮ :</string>

    <!-- Content description (not visible, for screen readers etc.): Search engine icon. The first parameter is the search engine name (for example: DuckDuckGo). -->
    <string name="search_engine_icon_content_description" tools:ignore="UnusedResources">%s ᱥᱮᱸᱫᱽᱨᱟ ᱤᱧᱡᱤᱱ</string>

    <!-- Home onboarding -->
    <!-- Onboarding home screen popup dialog, shown on top of the Jump back in section. -->
    <string name="onboarding_home_screen_jump_back_contextual_hint_2">ᱟᱢᱟᱜ ᱠᱩᱥᱤ ᱚᱲᱟᱜ ᱥᱟᱦᱴᱟ ᱧᱮᱞ ᱛᱟᱢ ᱾ ᱱᱤᱛᱚᱜᱟᱜ ᱴᱮᱵᱽ ᱠᱚ, ᱵᱩᱩᱠᱢᱟᱨᱠ ᱠᱚ ᱟᱨ ᱥᱮᱱᱫᱽᱨᱟ ᱛᱮᱞᱟ ᱫᱚ ᱱᱚᱰᱮ ᱫᱮᱠᱷᱟᱣᱜᱼᱟ ᱾</string>
    <!-- Home onboarding dialog welcome screen title text. -->
    <string name="onboarding_home_welcome_title_2">ᱱᱤᱡᱚᱨᱟᱜ ᱞᱮᱠᱷᱟ ᱤᱱᱴᱚᱨᱱᱮᱴ ᱨᱮ ᱟᱢᱟᱜ ᱥᱟᱹᱜᱩᱱ ᱫᱟᱨᱟᱢ</string>
    <!-- Home onboarding dialog welcome screen description text. -->
    <string name="onboarding_home_welcome_description">ᱰᱷᱮᱨ ᱨᱚᱝ ᱠᱚ ᱾ ᱵᱮᱥ ᱱᱤᱥᱚᱱ ᱾ ᱞᱟᱵᱷ ᱨᱮ ᱚᱱᱟ ᱥᱚᱯᱚᱛᱷ ᱜᱮ ᱡᱷᱚᱛᱚ ᱦᱚᱲ ᱾</string>
    <!-- Home onboarding dialog sign into sync screen title text. -->
    <string name="onboarding_home_sync_title_3">ᱯᱚᱨᱫᱟ ᱵᱚᱫᱚᱞ ᱫᱚ ᱱᱤᱛᱚᱜ ᱟᱹᱰᱤ ᱤᱫᱤᱜ ᱠᱟᱱᱟ</string>
    <!-- Home onboarding dialog sign into sync screen description text. -->
    <string name="onboarding_home_sync_description">ᱚᱲᱟᱜ ᱥᱟᱦᱴᱟ ᱨᱮ ᱱᱤᱛᱚᱜ ᱡᱟᱦᱟᱸ ᱠᱷᱚᱱ ᱮᱢ ᱟᱲᱟᱜ ᱞᱮᱜᱼᱟ ᱮᱴᱟᱜ ᱥᱟᱫᱷᱚᱱ ᱨᱮᱭᱟᱜ ᱴᱮᱵᱽ ᱠᱷᱚᱱ ᱯᱟᱧᱡᱟ ᱫᱟᱲᱮᱭᱟᱜᱼᱟᱢ ᱾ </string>
    <!-- Text for the button to continue the onboarding on the home onboarding dialog. -->
    <string name="onboarding_home_get_started_button">ᱫᱮᱞᱟ ᱮᱛᱦᱚᱵ ᱞᱮᱜᱮ ᱵᱚᱱ</string>
    <!-- Text for the button to navigate to the sync sign in screen on the home onboarding dialog. -->
    <string name="onboarding_home_sign_in_button">ᱵᱚᱞᱚᱱ ᱥᱩᱦᱤ</string>
    <!-- Text for the button to skip the onboarding on the home onboarding dialog. -->
    <string name="onboarding_home_skip_button">ᱟᱲᱟᱜ</string>

    <!-- Onboarding home screen sync popup dialog message, shown on top of Recent Synced Tabs in the Jump back in section. -->
    <string name="sync_cfr_message">ᱟᱢᱟᱜ ᱴᱮᱵᱽ ᱫᱚ ᱟᱹᱭᱩᱨ ᱢᱤᱫᱚᱜ ᱠᱟᱱᱟ! ᱮᱴᱟᱜ ᱥᱟᱫᱷᱚᱱ ᱨᱮᱭᱟᱜ ᱴᱮᱵᱽ ᱠᱷᱚᱱ ᱯᱟᱧᱡᱟ ᱫᱟᱲᱮᱭᱟᱜᱼᱟᱢ ᱾</string>
    <!-- Content description (not visible, for screen readers etc.): Close button for the home onboarding dialog -->
    <string name="onboarding_home_content_description_close_button">ᱵᱚᱸᱫᱚᱭ ᱢᱮ</string>

    <!-- Notification pre-permission dialog -->
    <!-- Enable notification pre permission dialog title
        The first parameter is the name of the app defined in app_name (for example: Fenix) -->
    <string name="onboarding_home_enable_notifications_title" moz:removedIn="124" tools:ignore="UnusedResources">%s ᱮᱛᱞᱟᱤᱭᱟᱹ ᱥᱟᱞᱟᱜ ᱵᱟᱹᱲᱛᱤ ᱠᱟᱹᱢᱤ ᱠᱚᱨᱟᱣ ᱨᱮ ᱜᱚᱲᱚ ᱮᱢᱚᱜᱼᱟᱭ</string>
    <!-- Enable notification pre permission dialog description with rationale
        The first parameter is the name of the app defined in app_name (for example: Fenix) -->
    <string name="onboarding_home_enable_notifications_description" moz:removedIn="124" tools:ignore="UnusedResources">ᱟᱢᱟᱜ ᱴᱮᱵᱽ ᱠᱚ ᱥᱟᱫᱷᱚᱱ ᱠᱚ ᱢᱩᱫᱽ ᱨᱮ ᱥᱤᱱᱠᱨᱚᱱᱤᱠᱮᱥᱚᱱ ᱢᱮ, ᱰᱟᱣᱩᱱᱞᱚᱰ ᱠᱚ ᱢᱮᱱᱮᱡᱽ ᱢᱮ, %s ᱦᱟᱜ ᱯᱨᱟᱭᱵᱷᱮᱥᱤ ᱨᱩᱠᱷᱤᱭᱟᱹ ᱠᱷᱚᱱ ᱡᱚᱛᱚ ᱠᱷᱚᱱ ᱰᱷᱮᱨ ᱵᱮᱵᱷᱟᱨ ᱞᱟᱹᱜᱤᱫ ᱴᱤᱯᱥ ᱧᱟᱢ ᱢᱮ, ᱟᱨᱦᱚᱸ ᱟᱭᱢᱟ ᱡᱤᱱᱤᱥ ᱵᱟᱲᱟᱭ ᱡᱚᱝ ᱢᱮ ᱾</string>
    <!-- Text for the button to request notification permission on the device -->
    <string name="onboarding_home_enable_notifications_positive_button" moz:removedIn="124" tools:ignore="UnusedResources">ᱞᱮᱛᱟᱲ</string>
    <!-- Text for the button to not request notification permission on the device and dismiss the dialog -->
    <string name="onboarding_home_enable_notifications_negative_button" moz:removedIn="124" tools:ignore="UnusedResources">ᱱᱤᱛᱚᱜ ᱫᱚ ᱵᱟᱝᱟ</string>

    <!-- Juno first user onboarding flow experiment, strings are marked unused as they are only referenced by Nimbus experiments. -->
    <!-- Description for learning more about our privacy notice. -->
    <string name="juno_onboarding_privacy_notice_text">ᱯᱷᱚᱭᱟᱨᱯᱷᱚᱠᱥ ᱡᱟᱹᱯᱛᱤ ᱠᱷᱚᱵᱚᱨ ᱾</string>
    <!-- Title for set firefox as default browser screen used by Nimbus experiments. -->
    <string name="juno_onboarding_default_browser_title_nimbus_2">ᱟᱢ ᱴᱷᱤᱠ ᱨᱮ ᱫᱚᱦᱚᱢᱮᱪᱷᱚ ᱞᱟᱹᱜᱤᱫ ᱠᱩᱥᱤᱭᱟᱜᱼᱟ ᱞᱮ</string>
    <!-- Title for set firefox as default browser screen used by Nimbus experiments.
        Note: The word "Firefox" should NOT be translated -->
    <string name="juno_onboarding_default_browser_title_nimbus_3" tools:ignore="UnusedResources">ᱪᱮᱫᱟᱜ ᱢᱤᱞᱤᱭᱚᱱ ᱦᱚᱲ ᱯᱷᱟᱭᱟᱨᱯᱷᱚᱠᱥ ᱠᱚ ᱫᱩᱞᱟᱹᱲᱟᱜ ᱠᱟᱱᱟ</string>
    <!-- Title for set firefox as default browser screen used by Nimbus experiments. -->
    <string name="juno_onboarding_default_browser_title_nimbus_4" tools:ignore="UnusedResources">ᱵᱟᱹᱲᱛᱤ ᱵᱟᱪᱷᱟᱣ ᱥᱟᱶᱛᱮ ᱨᱩᱠᱷᱤᱭᱟᱹ ᱵᱽᱨᱟᱣᱡᱤᱝ</string>
    <!-- Description for set firefox as default browser screen used by Nimbus experiments. -->
    <string name="juno_onboarding_default_browser_description_nimbus_3">ᱟᱞᱮᱭᱟᱜ ᱵᱮᱼᱯᱷᱟᱭᱫᱟ ᱵᱽᱨᱟᱣᱡᱚᱨ ᱫᱚ ᱵᱟᱦᱨᱮ ᱠᱚᱢᱯᱟᱱᱤ ᱠᱚ ᱣᱮᱵᱽ ᱨᱮ ᱟᱢ ᱯᱟᱸᱡᱟ ᱠᱚ ᱵᱚᱸᱫᱚᱜᱼᱟ ᱾</string>
    <!-- Description for set firefox as default browser screen used by Nimbus experiments. -->
    <string name="juno_onboarding_default_browser_description_nimbus_4" tools:ignore="UnusedResources">100 ᱠᱳᱴᱤ ᱠᱷᱚᱱ ᱦᱚᱸ ᱡᱟᱹᱥᱛᱤ ᱦᱚᱲ ᱢᱤᱫᱴᱟᱹᱝ ᱵᱟᱣᱨᱟᱣᱡᱟᱨ ᱵᱟᱪᱷᱱᱟᱣ ᱠᱟᱛᱮ ᱩᱱᱠᱩᱣᱟᱜ ᱱᱤᱡᱛᱟ ᱮ ᱨᱩᱠᱷᱤᱭᱟᱹ ᱭᱟ ᱾</string>
    <!-- Description for set firefox as default browser screen used by Nimbus experiments. -->
    <string name="juno_onboarding_default_browser_description_nimbus_5" tools:ignore="UnusedResources">ᱵᱟᱰᱟᱭᱚᱜ ᱠᱟᱱ ᱴᱨᱮᱠᱥᱚᱨ? ᱟᱡ ᱛᱮ ᱟᱠᱚᱴ ᱟᱠᱟᱱᱟ ᱾ ᱮᱠᱥᱴᱮᱱᱥᱚᱱᱠᱚ ? ᱡᱷᱚᱛᱚ ᱗᱐᱐ ᱜᱟᱱ ᱪᱮᱥᱴᱟᱭ ᱢᱮ ᱾ PDFs? ᱟᱞᱮᱭᱟᱜ ᱵᱮᱱᱟᱣ ᱟᱠᱟᱱ ᱯᱟᱲᱦᱟᱣᱤᱭᱟᱹ ᱫᱚ ᱱᱚᱣᱟ ᱠᱚ ᱪᱟᱞᱟᱣ ᱫᱚ ᱟᱞᱜᱟᱭᱟ ᱾</string>
    <!-- Description for set firefox as default browser screen used by Nimbus experiments. -->
    <string name="juno_onboarding_default_browser_description_nimbus_2" moz:RemovedIn="124" tools:ignore="UnusedResources">ᱟᱞᱮᱭᱟᱜ ᱵᱤᱱᱞᱟᱵᱷ ᱵᱽᱨᱟᱣᱡᱚᱨ ᱫᱚ ᱵᱟᱦᱨᱮ ᱠᱚᱢᱯᱟᱱᱤ ᱠᱚ ᱣᱮᱵᱽ ᱨᱮ ᱟᱢ ᱯᱟᱸᱡᱟ ᱠᱚ ᱵᱚᱸᱫᱚᱜᱼᱟ ᱾\n\n ᱟᱞᱮᱭᱟᱜ ᱱᱤᱥᱚᱱ ᱠᱷᱚᱵᱚᱨ ᱵᱟᱵᱚᱛ ᱰᱷᱮᱨ ᱥᱮᱬᱟᱭ ᱢᱮ ᱾</string>
    <!-- Text for the link to the privacy notice webpage for set as firefox default browser screen.
    This is part of the string with the key "juno_onboarding_default_browser_description". -->
    <string name="juno_onboarding_default_browser_description_link_text" moz:RemovedIn="124" tools:ignore="UnusedResources">ᱱᱤᱥᱚᱱ ᱨᱮᱭᱟᱜ ᱱᱚᱴᱤᱥ</string>
    <!-- Text for the button to set firefox as default browser on the device -->
    <string name="juno_onboarding_default_browser_positive_button" tools:ignore="UnusedResources">ᱢᱩᱞ ᱵᱽᱨᱟᱣᱩᱡᱟᱹᱨ ᱞᱮᱠᱷᱟ ᱥᱟᱡᱟᱣ ᱢᱮ</string>
    <!-- Text for the button dismiss the screen and move on with the flow -->
    <string name="juno_onboarding_default_browser_negative_button" tools:ignore="UnusedResources">ᱱᱤᱛᱚᱜ ᱫᱚ ᱵᱟᱝᱟ</string>
    <!-- Title for sign in to sync screen. -->
    <string name="juno_onboarding_sign_in_title_2">ᱮᱴᱟᱜ ᱥᱟᱫᱷᱟᱱ ᱛᱮ ᱫᱚᱱ ᱡᱷᱚᱜ ᱫᱟᱱᱟᱝ ᱨᱮ ᱛᱟᱦᱮᱸᱱ ᱢᱮ</string>
    <!-- Description for sign in to sync screen. Nimbus experiments do not support string placeholders.
     Note: The word "Firefox" should NOT be translated -->
    <string name="juno_onboarding_sign_in_description_2">ᱡᱟᱦᱟᱸ ᱛᱤ ᱨᱮ ᱟᱢ ᱥᱩᱦᱤ ᱮᱢ ᱠᱟᱜᱼᱟᱢ ᱟᱨ ᱟᱹᱭᱩᱨ ᱢᱤᱫ ᱮᱢ ᱛᱟᱦᱮᱸᱱᱟ, ᱟᱢ ᱫᱚ ᱴᱷᱤᱴ ᱨᱮᱢ ᱛᱟᱦᱮᱸᱟ ᱾ Firefox ᱟᱢᱟᱜ ᱫᱟᱱᱟᱝ ᱥᱟᱵᱟᱫ, ᱯᱩᱛᱷᱤᱪᱤᱱᱦᱟᱹ, ᱟᱨᱦᱚᱸ ᱟᱭᱢᱟ ᱮᱴᱟᱜ ᱠᱚ ᱡᱤᱱᱤᱥ ᱠᱟᱨᱮ ᱫᱟᱱᱟᱝ ᱨᱮ ᱫᱟᱦᱚ ᱢᱮᱭᱟᱭ ᱾</string>
    <!-- Text for the button to sign in to sync on the device -->
    <string name="juno_onboarding_sign_in_positive_button" tools:ignore="UnusedResources">ᱵᱚᱞᱚᱱ ᱥᱩᱦᱤ</string>
    <!-- Text for the button dismiss the screen and move on with the flow -->
    <string name="juno_onboarding_sign_in_negative_button" tools:ignore="UnusedResources">ᱱᱤᱛᱚᱜ ᱫᱚ ᱵᱟᱝᱟ</string>
    <!-- Title for enable notification permission screen used by Nimbus experiments. Nimbus experiments do not support string placeholders.
        Note: The word "Firefox" should NOT be translated -->
    <string name="juno_onboarding_enable_notifications_title_nimbus_2">Firefox ᱮᱛᱞᱟᱤᱭᱟᱹ ᱥᱟᱞᱟᱜ ᱟᱢ ᱴᱷᱤᱠ ᱨᱮ ᱫᱚᱦᱚᱢᱮ ᱞᱟᱹᱜᱤᱫ ᱜᱚᱲᱚ ᱮᱢᱚᱜᱼᱟᱭ</string>
    <!-- Description for enable notification permission screen used by Nimbus experiments. Nimbus experiments do not support string placeholders.
       Note: The word "Firefox" should NOT be translated -->
    <string name="juno_onboarding_enable_notifications_description_nimbus_2">ᱟᱢᱟᱜ ᱥᱟᱫᱷᱚᱱ ᱠᱚ ᱛᱟᱞᱟ ᱛᱮ ᱨᱩᱠᱷᱤᱭᱟ ᱛᱮ ᱴᱮᱵᱽ ᱠᱚ ᱵᱚᱫᱚᱞ ᱢᱮ ᱟᱨ Firefox ᱨᱮ ᱮᱴᱟᱜ ᱯᱨᱟᱭᱵᱷᱮᱴ ᱯᱷᱤᱪᱚᱨ ᱠᱚ ᱯᱟᱱᱛᱮ ᱧᱟᱢ ᱢᱮ ᱾</string>
    <!-- Text for the button to request notification permission on the device -->
    <string name="juno_onboarding_enable_notifications_positive_button" tools:ignore="UnusedResources">ᱠᱷᱚᱵᱚᱨ ᱠᱚ ᱦᱮᱡ ᱪᱷᱚᱭ ᱢᱮ</string>
    <!-- Text for the button dismiss the screen and move on with the flow -->
    <string name="juno_onboarding_enable_notifications_negative_button" tools:ignore="UnusedResources">ᱱᱤᱛᱚᱜ ᱫᱚ ᱵᱟᱝᱟ</string>

    <!-- Title for add search widget screen used by Nimbus experiments. Nimbus experiments do not support string placeholders.
        Note: The word "Firefox" should NOT be translated -->
    <string name="juno_onboarding_add_search_widget_title" tools:ignore="UnusedResources">Firefox ᱥᱮᱸᱫᱽᱨᱟ ᱣᱤᱡᱮᱴ ᱫᱩᱦᱲᱟᱹ ᱠᱩᱨᱩᱢᱩᱴᱩᱭ ᱢᱮ</string>
    <!-- Description for add search widget screen used by Nimbus experiments. Nimbus experiments do not support string placeholders.
        Note: The word "Firefox" should NOT be translated -->
    <string name="juno_onboarding_add_search_widget_description" tools:ignore="UnusedResources">ᱟᱢᱟᱜ ᱚᱲᱟᱜ ᱥᱠᱨᱤᱱ ᱨᱮ Firefox ᱥᱟᱶᱛᱮ, ᱟᱢᱟᱜ privacy-first browser ᱞᱟᱹᱜᱤᱫ ᱟᱞᱜᱟ ᱥᱮᱴᱮᱨ ᱦᱩᱭᱩᱜᱼᱟ ᱡᱟᱦᱟᱸ ᱫᱚ ᱠᱨᱚᱥ-ᱥᱟᱭᱤᱴ ᱴᱨᱟᱠᱟᱨᱥ (cross-site trackers) ᱵᱞᱚᱠ ᱠᱚᱣᱟ ᱾</string>
    <!-- Text for the button to add search widget on the device used by Nimbus experiments. Nimbus experiments do not support string placeholders.
        Note: The word "Firefox" should NOT be translated -->
    <string name="juno_onboarding_add_search_widget_positive_button" tools:ignore="UnusedResources">refox ᱣᱤᱡᱮᱴ ᱥᱮᱞᱮᱫ ᱢᱮ</string>
    <!-- Text for the button to dismiss the screen and move on with the flow -->
    <string name="juno_onboarding_add_search_widget_negative_button" tools:ignore="UnusedResources">ᱱᱤᱛᱚᱜ ᱫᱚ ᱵᱟᱝᱟ</string>

    <!-- Search Widget -->
    <!-- Content description for searching with a widget. The first parameter is the name of the application.-->
    <string name="search_widget_content_description_2">ᱱᱟᱶᱟ ᱴᱮᱵᱽ %1$s ᱡᱷᱤᱡᱽ ᱢᱮ</string>
    <!-- Text preview for smaller sized widgets -->
    <string name="search_widget_text_short">ᱥᱮᱸᱫᱽᱨᱟ</string>
    <!-- Text preview for larger sized widgets -->
    <string name="search_widget_text_long">ᱣᱮᱵ ᱨᱮ ᱥᱮᱸᱫᱽᱨᱟᱭ ᱢᱮ</string>
    <!-- Content description (not visible, for screen readers etc.): Voice search -->
    <string name="search_widget_voice">ᱨᱚᱲ ᱥᱮᱸᱫᱽᱨᱟ</string>

    <!-- Preferences -->
    <!-- Title for the settings page-->
    <string name="settings">ᱥᱟᱡᱟᱣ ᱠᱚ</string>
    <!-- Preference category for general settings -->
    <string name="preferences_category_general">ᱥᱟᱫᱷᱟᱨᱚᱬ</string>
    <!-- Preference category for all links about Fenix -->
    <string name="preferences_category_about">ᱵᱟᱵᱚᱛ</string>
    <!-- Preference category for settings related to changing the default search engine -->
    <string name="preferences_category_select_default_search_engine">ᱢᱤᱫᱴᱟᱝ ᱵᱟᱪᱷᱟᱣ ᱢᱮ</string>
    <!-- Preference for settings related to managing search shortcuts for the quick search menu -->
    <string name="preferences_manage_search_shortcuts_2">ᱥᱮᱸᱫᱽᱨᱟ ᱤᱧᱡᱤᱱ ᱵᱟᱪᱷᱱᱟᱣ ᱢᱮᱱᱮᱡᱽ ᱢᱮ</string>
    <!-- Summary for preference for settings related to managing search shortcuts for the quick search menu -->
    <string name="preferences_manage_search_shortcuts_summary">ᱥᱮᱸᱫᱽᱨᱟ ᱢᱮᱱᱩ ᱨᱮ ᱧᱮᱞᱚᱜ ᱠᱟᱱ ᱤᱧᱡᱤᱱ ᱠᱚ ᱥᱟᱯᱲᱟᱣ ᱢᱮ</string>
    <!-- Preference category for settings related to managing search shortcuts for the quick search menu -->
    <string name="preferences_category_engines_in_search_menu">ᱥᱮᱸᱫᱽᱨᱟ ᱢᱮᱱᱩ ᱨᱮ ᱧᱮᱞᱚᱜ ᱠᱟᱱ ᱤᱧᱡᱤᱱ ᱠᱚ</string>
    <!-- Preference for settings related to changing the default search engine -->
    <string name="preferences_default_search_engine">ᱢᱩᱞ ᱥᱮᱸᱫᱽᱨᱟ ᱤᱧᱡᱤᱱ</string>
    <!-- Preference for settings related to Search -->
    <string name="preferences_search">ᱥᱮᱸᱫᱽᱨᱟ</string>
    <!-- Preference for settings related to Search engines -->
    <string name="preferences_search_engines">ᱥᱮᱸᱫᱽᱨᱟ ᱤᱧᱡᱤᱱ</string>
    <!-- Preference for settings related to Search engines suggestions-->
    <string name="preferences_search_engines_suggestions">ᱥᱮᱸᱫᱽᱨᱟ ᱤᱧᱡᱤᱱ ᱠᱷᱚᱱ ᱵᱟᱛᱟᱣᱟᱜᱠᱚ</string>
    <!-- Preference Category for settings related to Search address bar -->
    <string name="preferences_settings_address_bar">ᱴᱷᱤᱠᱬᱟᱹ ᱵᱟᱨ ᱠᱩᱥᱤᱭᱟᱜ</string>
    <!-- Preference Category for settings to Firefox Suggest -->
    <string name="preference_search_address_bar_fx_suggest">ᱴᱷᱤᱠᱬᱟᱹ ᱵᱟᱨ - Firefox Suggest</string>
    <!-- Preference link to Learn more about Firefox Suggest -->
    <string name="preference_search_learn_about_fx_suggest">Firefox Suggest ᱵᱟᱵᱚᱛ ᱰᱷᱮᱨ ᱥᱮᱬᱟᱭ ᱢᱮ</string>
    <!-- Preference link to rating Fenix on the Play Store -->
    <string name="preferences_rate">ᱜᱩᱜᱚᱞ ᱯᱞᱮ ᱨᱮ ᱫᱚᱨ ᱢᱮ</string>
    <!-- Preference linking to about page for Fenix
        The first parameter is the name of the app defined in app_name (for example: Fenix) -->
    <string name="preferences_about">%1$s ᱵᱟᱵᱚᱛ</string>
    <!-- Preference for settings related to changing the default browser -->
    <string name="preferences_set_as_default_browser">ᱢᱩᱞ ᱵᱽᱨᱟᱣᱩᱡᱟᱹᱨ ᱞᱮᱠᱷᱟ ᱥᱟᱡᱟᱣ ᱢᱮ</string>
    <!-- Preference category for advanced settings -->
    <string name="preferences_category_advanced">ᱞᱟᱦᱟᱱᱛᱤ</string>
    <!-- Preference category for privacy and security settings -->
    <string name="preferences_category_privacy_security">ᱱᱤᱥᱚᱱ ᱟᱨ ᱡᱟᱹᱯᱛᱤ</string>
    <!-- Preference for advanced site permissions -->
    <string name="preferences_site_permissions">ᱥᱟᱭᱤᱴ ᱨᱮᱭᱟᱜ ᱪᱷᱟᱹᱲ ᱠᱚ</string>
    <!-- Preference for private browsing options -->
    <string name="preferences_private_browsing_options">ᱱᱤᱡᱮᱨᱟᱜ ᱵᱽᱨᱟᱣᱡᱤᱝ</string>
    <!-- Preference for opening links in a private tab-->
    <string name="preferences_open_links_in_a_private_tab">ᱞᱤᱝᱠ ᱠᱚ ᱱᱤᱡᱮᱨᱟᱜ ᱴᱮᱵᱽ ᱨᱮ ᱡᱷᱤᱡᱽ ᱢᱮ</string>
    <!-- Preference for allowing screenshots to be taken while in a private tab-->
    <string name="preferences_allow_screenshots_in_private_mode">ᱱᱤᱡᱮᱨᱟᱜ ᱵᱽᱨᱟᱣᱡᱤᱝ ᱨᱮ ᱥᱠᱨᱤᱱᱥᱚᱴ ᱠᱚ ᱦᱮᱥᱟᱨᱤᱭᱟᱹ ᱢᱮ</string>
    <!-- Will inform the user of the risk of activating Allow screenshots in private browsing option -->
    <string name="preferences_screenshots_in_private_mode_disclaimer">ᱡᱩᱫᱤ ᱢᱟᱸᱡᱩᱨ ᱮᱱᱟ, ᱯᱨᱟᱭᱣᱮᱴ ᱴᱮᱵᱽ ᱠᱚ ᱫᱚ ᱧᱮᱞᱚᱜ ᱜᱮᱭᱟ ᱡᱩᱫᱤ ᱢᱟᱹᱞᱴᱤᱯᱟᱹᱞ ᱮᱯ ᱠᱚ ᱠᱷᱩᱞᱟᱹ ᱛᱟᱦᱮᱸᱱᱟ</string>
    <!-- Preference for adding private browsing shortcut -->
    <string name="preferences_add_private_browsing_shortcut">ᱱᱤᱡᱮᱨᱟᱜ ᱵᱽᱨᱟᱣᱩᱡᱤᱝ ᱠᱷᱟᱴᱚᱢᱟᱪᱷᱟ ᱥᱮᱞᱮᱫᱽ ᱢᱮ</string>
    <!-- Preference for enabling "HTTPS-Only" mode -->
    <string name="preferences_https_only_title">ᱠᱷᱟᱹᱞᱤᱼHTTPS ᱢᱳᱰ</string>

    <!-- Label for cookie banner section in quick settings panel. -->
    <string name="cookie_banner_blocker">ᱠᱩᱠᱤ ᱵᱮᱱᱚᱨ ᱟᱠᱚᱴᱤᱭᱟᱹ</string>
    <!-- Preference for removing cookie/consent banners from sites automatically in private mode. See reduce_cookie_banner_summary for additional context. -->
    <string name="preferences_cookie_banner_reduction_private_mode">ᱯᱨᱟᱭᱣᱮᱴ ᱵᱽᱨᱟᱣᱡᱤᱝ ᱨᱮ ᱠᱩᱠᱤ ᱵᱮᱱᱚᱨ ᱟᱠᱚᱴᱤᱭᱟᱹ</string>
    <!-- Text for indicating cookie banner handling is off this site, this is shown as part of the protections panel with the tracking protection toggle -->
    <string name="reduce_cookie_banner_off_for_site">ᱱᱚᱶᱟ ᱥᱟᱭᱤᱴ ᱞᱟᱹᱜᱤᱫ ᱵᱚᱱᱫ ᱜᱮᱭᱟ</string>
    <!-- Text for cancel button indicating that cookie banner reduction is not supported for the current site, this is shown as part of the cookie banner details view. -->
    <string name="cookie_banner_handling_details_site_is_not_supported_cancel_button">ᱵᱟᱹᱰᱨᱟᱹ</string>
    <!-- Text for request support button indicating that cookie banner reduction is not supported for the current site, this is shown as part of the cookie banner details view. -->
    <string name="cookie_banner_handling_details_site_is_not_supported_request_support_button_2">ᱱᱮᱦᱚᱨ ᱵᱷᱮᱡᱟᱭ ᱢᱮ</string>
    <!-- Text for title indicating that cookie banner reduction is not supported for the current site, this is shown as part of the cookie banner details view. -->
    <string name="cookie_banner_handling_details_site_is_not_supported_title_2">ᱱᱚᱶᱟ ᱥᱟᱭᱤ ᱞᱟᱹᱜᱤᱫ ᱜᱚᱲᱚ ᱱᱮᱦᱚᱨᱟᱢ ᱥᱮ ?</string>
    <!-- Label for the snackBar, after the user reports with success a website where cookie banner reducer did not work -->
    <string name="cookie_banner_handling_report_site_snack_bar_text_2">ᱱᱮᱦᱚᱨ ᱵᱷᱮᱡᱟ ᱮᱱᱟ</string>
    <!-- Text for indicating cookie banner handling is on this site, this is shown as part of the protections panel with the tracking protection toggle -->
    <string name="reduce_cookie_banner_on_for_site">ᱱᱚᱶᱟ ᱥᱟᱭᱤᱴ ᱞᱟᱹᱜᱤᱫ ᱮᱢ ᱪᱷᱚ ᱜᱮᱭᱟ</string>
    <!-- Text for indicating that a request for unsupported site was sent to Nimbus (it's a Mozilla library for experiments), this is shown as part of the protections panel with the tracking protection toggle -->
    <string name="reduce_cookie_banner_unsupported_site_request_submitted_2">ᱜᱚᱲᱚ ᱱᱮᱦᱚᱨ ᱵᱷᱮᱡᱟ ᱮᱱᱟ</string>
    <!-- Text for indicating cookie banner handling is currently not supported for this site, this is shown as part of the protections panel with the tracking protection toggle -->
    <string name="reduce_cookie_banner_unsupported_site">ᱥᱟᱭᱟᱴ ᱱᱤᱛᱚᱜ ᱥᱟᱵ ᱨᱮ ᱵᱟᱹᱱᱩᱜᱼᱟ</string>

    <!-- Title text for a detail explanation indicating cookie banner handling is on this site, this is shown as part of the cookie banner panel in the toolbar. The first parameter is a shortened URL of the current site-->
    <string name="reduce_cookie_banner_details_panel_title_on_for_site_1">%1$s ᱞᱟᱹᱜᱤᱫ ᱠᱩᱠᱤ ᱵᱮᱱᱚᱨ ᱟᱠᱚᱴᱤᱭᱟᱹ ᱮᱢ ᱪᱷᱚᱭ ᱢᱮ?</string>
    <!-- Title text for a detail explanation indicating cookie banner handling is off this site, this is shown as part of the cookie banner panel in the toolbar. The first parameter is a shortened URL of the current site-->
    <string name="reduce_cookie_banner_details_panel_title_off_for_site_1">%1$s ᱞᱟᱹᱜᱤᱫ ᱠᱩᱠᱤ ᱵᱮᱱᱚᱨ ᱟᱠᱚᱴᱤᱭᱟᱹ ᱵᱚᱸᱫᱚ ᱪᱷᱚᱭ ᱢᱮ?</string>
    <!-- Title text for a detail explanation indicating cookie banner reducer didn't work for the current site, this is shown as part of the cookie banner panel in the toolbar. The first parameter is the application name-->
    <string name="reduce_cookie_banner_details_panel_title_unsupported_site_request_2">ᱱᱚᱶᱟ ᱥᱟᱭᱤᱴ ᱨᱮ %1$s ᱫᱚ ᱟᱡ ᱛᱮ ᱠᱩᱠᱤ ᱱᱚᱦᱚᱨ ᱵᱟᱝ ᱢᱟᱱᱟ ᱫᱟᱲᱮᱭᱟᱜ ᱠᱟᱱᱟᱭ ᱾ ᱵᱷᱚᱵᱤᱥᱚᱛ ᱨᱮ ᱱᱚᱶᱟ ᱥᱟᱭᱤᱴ ᱜᱚᱲᱚ ᱮᱢ ᱞᱟᱹᱜᱤᱫ ᱱᱮᱦᱚᱨ ᱵᱷᱮᱡᱟ ᱫᱟᱲᱮᱭᱟᱜᱼᱟᱢ ᱾
</string>

    <!-- Long text for a detail explanation indicating what will happen if cookie banner handling is off for a site, this is shown as part of the cookie banner panel in the toolbar. The first parameter is the application name -->
    <string name="reduce_cookie_banner_details_panel_description_off_for_site_1">ᱵᱚᱸᱫᱚᱭ ᱢᱮ ᱟᱨ %1$s ᱫᱚ ᱠᱩᱠᱤ ᱠᱚ ᱢᱮᱴᱟᱣ ᱠᱟᱛᱮ ᱱᱚᱣᱟ ᱥᱟᱦᱴᱟ ᱨᱤᱞᱚᱰ ᱟ ᱾ ᱱᱚᱶᱟ ᱫᱚ ᱟᱢ ᱵᱟᱦᱨᱮ ᱩᱰᱩᱠ ᱢᱮᱭᱟᱭ ᱥᱮ ᱠᱤᱨᱤᱧ ᱠᱟᱨᱴ ᱠᱷᱟᱹᱞᱤ ᱟ ᱾</string>

    <!-- Long text for a detail explanation indicating what will happen if cookie banner handling is on for a site, this is shown as part of the cookie banner panel in the toolbar. The first parameter is the application name -->
    <string name="reduce_cookie_banner_details_panel_description_on_for_site_3">ᱮᱢ ᱪᱷᱟᱭ ᱢᱮ ᱟᱨ %1$s ᱫᱚ ᱱᱚᱣᱟ ᱥᱟᱭᱤᱴᱨᱮ ᱡᱷᱚᱛᱚ ᱠᱩᱠᱤ ᱵᱮᱱᱟᱨ ᱠᱚ ᱟᱡ ᱛᱮ ᱢᱟᱱᱟ ᱞᱟᱹᱜᱤᱫ ᱮ ᱠᱩᱨᱩᱢᱩᱴᱩᱭᱟ ᱾</string>
    <!--Title for the cookie banner re-engagement CFR, the placeholder is replaced with app name -->
    <string name="cookie_banner_cfr_title">%1$s ᱫᱚ ᱟᱢ ᱞᱟᱹᱜᱤᱫ ᱱᱤᱛ ᱜᱮ ᱠᱩᱠᱤ ᱢᱟᱱᱟ ᱠᱮᱜᱼᱟᱭ</string>

    <!--Message for the cookie banner re-engagement CFR -->
    <string name="cookie_banner_cfr_message">ᱱᱤᱭᱟᱹ ᱥᱟᱭᱤᱴ ᱨᱮ ᱟᱢᱟᱜ ᱴᱨᱮᱠᱤᱝ ᱠᱚᱢ ᱜᱮ ᱦᱩᱭᱩᱜᱼᱟ, ᱠᱚᱢ ᱩᱞᱢᱟᱹᱞ ᱦᱩᱭᱩᱜᱼᱟ ᱾</string>

    <!-- Description of the preference to enable "HTTPS-Only" mode. -->
    <string name="preferences_https_only_summary">ᱵᱮᱰᱷᱟᱣ ᱠᱟᱱᱟ ᱨᱩᱠᱷᱤᱭᱟᱹ ᱞᱟᱹᱜᱤᱫ ᱛᱮ HTTPS ᱫᱟᱱᱟᱝ ᱵᱮᱵᱷᱟᱨ ᱛᱮ ᱥᱟᱭᱤᱴ ᱠᱚ ᱥᱟᱞᱟᱜ ᱟᱡ ᱛᱮ ᱡᱩᱲᱟᱹᱣ ᱵᱤᱲᱟᱹᱣ ᱾</string>
    <!-- Summary of https only preference if https only is set to off -->
    <string name="preferences_https_only_off">ᱵᱚᱸᱫᱚ</string>
    <!-- Summary of https only preference if https only is set to on in all tabs -->
    <string name="preferences_https_only_on_all">ᱡᱷᱚᱛᱚ ᱴᱮᱵᱽ ᱮᱢ ᱪᱷᱚᱭ ᱢᱮ</string>
    <!-- Summary of https only preference if https only is set to on in private tabs only -->
    <string name="preferences_https_only_on_private">ᱱᱤᱡᱮᱨᱟᱜ ᱴᱮᱵᱽ ᱨᱮ ᱜᱮ</string>
    <!-- Text displayed that links to website containing documentation about "HTTPS-Only" mode -->
    <string name="preferences_http_only_learn_more">ᱰᱷᱮᱨ ᱥᱮᱬᱟᱭ ᱢᱮ</string>
    <!-- Option for the https only setting -->
    <string name="preferences_https_only_in_all_tabs">ᱡᱷᱚᱛᱚ ᱴᱮᱵᱽ ᱠᱚᱨᱮ ᱮᱢ ᱪᱷᱚᱭ ᱢᱮ</string>
    <!-- Option for the https only setting -->
    <string name="preferences_https_only_in_private_tabs">ᱯᱨᱟᱭᱣᱮᱴ ᱴᱮᱵᱽ ᱨᱮᱜᱮ ᱮᱢ ᱪᱷᱚᱭ ᱢᱮ</string>
    <!-- Title shown in the error page for when trying to access a http website while https only mode is enabled. -->
    <string name="errorpage_httpsonly_title">ᱨᱩᱠᱷᱤᱭᱟᱹ ᱥᱟᱭᱤᱴ ᱫᱚ ᱵᱟᱹᱱᱩᱜ ᱟᱹᱱᱤᱡ</string>
    <!-- Message shown in the error page for when trying to access a http website while https only mode is enabled. The message has two paragraphs. This is the first. -->
    <string name="errorpage_httpsonly_message_title">ᱡᱟᱹᱥᱛᱤ ᱠᱷᱚᱱ ᱡᱟᱹᱥᱛᱤ, ᱣᱮᱵᱽᱥᱟᱭᱤᱴ ᱫᱚ HTTPS ᱵᱟᱭ ᱥᱟᱹᱯᱚᱴᱟᱭ ᱾</string>
    <!-- Message shown in the error page for when trying to access a http website while https only mode is enabled. The message has two paragraphs. This is the second. -->
    <string name="errorpage_httpsonly_message_summary">ᱢᱮᱱᱠᱷᱟᱱ, ᱱᱚᱶᱟ ᱦᱚᱸ ᱦᱩᱭ ᱫᱟᱲᱮᱭᱟᱜᱼᱟ ᱡᱮ ᱢᱤᱫᱴᱟᱝ ᱢᱩᱸᱦᱟᱹ ᱤᱡ ᱦᱚᱸ ᱛᱟᱦᱮᱸ ᱠᱚᱜᱼᱟᱭ ᱾ ᱟᱢ ᱡᱩᱫᱤ ᱣᱮᱵᱽᱥᱟᱭᱤᱴ ᱥᱮᱫ ᱞᱟᱦᱟᱜ ᱠᱷᱟᱱ ᱫᱚᱢ, ᱟᱢ ᱫᱚ ᱡᱟᱦᱟᱱᱟᱜ ᱥᱚᱢᱵᱮᱫᱚᱱ ᱡᱤᱱᱤᱥ ᱟᱞᱚᱢ ᱟᱫᱮᱨ ᱛᱟᱢᱟᱸ ᱾ ᱡᱤᱫᱤ ᱟᱢ ᱞᱟᱦᱟᱜ ᱠᱷᱟᱱ, HTTPSᱼᱢᱳᱰ ᱫᱚ ᱥᱟᱭᱤᱴ ᱞᱟᱹᱜᱤᱫ ᱛᱤᱱᱟᱹᱜ ᱜᱟᱱ ᱚᱠᱛᱚ ᱞᱟᱹᱜᱤᱫ ᱵᱚᱸᱫᱚᱜᱼᱟ ᱾</string>
    <!-- Preference for accessibility -->
    <string name="preferences_accessibility">ᱟᱹᱛᱩᱨ ᱫᱟᱲᱮᱭᱟᱜ</string>
    <!-- Preference to override the Mozilla account server -->
    <string name="preferences_override_account_server">ᱢᱚᱱᱮᱛᱮᱭᱟᱜ Mozilla ᱠᱷᱟᱛᱟ ᱥᱟᱹᱨᱣᱟᱹᱨ</string>
    <!-- Preference to override the Sync token server -->
    <string name="preferences_override_sync_tokenserver">ᱠᱩᱥᱤᱭᱟᱜ ᱥᱭᱝᱠ ᱥᱟᱹᱨᱣᱟᱹᱨ</string>
    <!-- Toast shown after updating the Mozilla account/Sync server override preferences -->
    <string name="toast_override_account_sync_server_done">Mozilla ᱠᱷᱟᱛᱟ/ ᱥᱭᱝᱠ ᱠᱟᱹᱨᱣᱟᱹᱨ ᱵᱚᱫᱚᱞᱮᱱᱟ ᱾ ᱵᱚᱫᱚᱞ ᱠᱚ ᱫᱚᱦᱚ ᱞᱟᱹᱜᱤᱫ ᱮᱯᱞᱤᱠᱮᱥᱚᱱ ᱵᱚᱸᱫᱚᱜ ᱠᱟᱱᱟ…</string>
    <!-- Preference category for account information -->
    <string name="preferences_category_account">ᱠᱷᱟᱛᱟ</string>
    <!-- Preference for changing where the toolbar is positioned -->
    <string name="preferences_toolbar" moz:removedIn="129" tools:ignore="UnusedResources">ᱴᱩᱞᱵᱟᱨ</string>
    <!-- Preference for changing where the AddressBar is positioned -->
    <string name="preferences_toolbar_2">ᱴᱷᱤᱠᱬᱟᱹᱵᱟᱨ ᱡᱟᱭᱜᱟ</string>
    <!-- Preference for changing default theme to dark or light mode -->
    <string name="preferences_theme">ᱩᱭᱦᱟᱹᱨ</string>
    <!-- Preference for customizing the home screen -->
    <string name="preferences_home_2">ᱚᱲᱟᱜ ᱥᱟᱦᱴᱟ</string>
    <!-- Preference for gestures based actions -->
    <string name="preferences_gestures">ᱪᱤᱱᱦᱟᱹ ᱠᱚ</string>
    <!-- Preference for settings related to visual options -->
    <string name="preferences_customize">ᱠᱩᱥᱤᱭᱟᱜ ᱛᱮᱭᱟᱨ</string>
    <!-- Preference description for banner about signing in -->
    <string name="preferences_sign_in_description_2">ᱟᱢᱟᱜ ᱴᱮᱵᱽ ᱠᱚ, ᱵᱩᱠᱢᱟᱨᱠ ᱠᱚ, ᱫᱟᱱᱟᱝ ᱥᱟᱵᱟᱫᱽ ᱠᱚ ᱟᱨ ᱵᱟᱹᱲᱛᱤ ᱠᱚ ᱛᱚᱞ ᱡᱚᱠᱷᱟᱭ ᱞᱟᱹᱜᱤᱫ ᱥᱩᱦᱤ ᱮᱢ ᱢᱮ ᱾</string>
    <!-- Preference shown instead of account display name while account profile information isn't available yet. -->
    <string name="preferences_account_default_name_2">Mozilla ᱠᱷᱟᱛᱟ</string>
    <!-- Preference text for account title when there was an error syncing FxA -->
    <string name="preferences_account_sync_error">ᱥᱭᱝᱠ ᱠᱚ ᱪᱟᱹᱞᱩ ᱫᱚᱦᱚ ᱞᱟᱹᱜᱤᱫ ᱫᱩᱦᱲᱟᱹ ᱡᱩᱰᱟᱹᱣ</string>
    <!-- Preference for language -->
    <string name="preferences_language">ᱯᱟᱹᱨᱥᱤ</string>
    <!-- Preference for translation -->
    <string name="preferences_translation" moz:removedIn="127" tools:ignore="UnusedResources">ᱛᱚᱨᱡᱚᱢᱟ</string>
    <!-- Preference for translations -->
    <string name="preferences_translations">ᱛᱚᱨᱡᱚᱢᱟᱠᱚ</string>
    <!-- Preference for data choices -->
    <string name="preferences_data_choices">ᱥᱟᱹᱠᱷᱤᱭᱟᱹᱛ ᱠᱩᱥᱤᱭᱟᱜ ᱠᱚ</string>
    <!-- Preference for data collection -->
    <string name="preferences_data_collection">ᱟᱸᱠᱲᱟ ᱛᱩᱢᱟᱹᱞ</string>
    <!-- Preference for developers -->
    <string name="preferences_remote_debugging">ᱨᱤᱢᱳᱴ ᱰᱤᱵᱚᱜᱤᱝ ᱣᱟᱭᱟ USB</string>
    <!-- Preference title for switch preference to show search suggestions -->
    <string name="preferences_show_search_suggestions">ᱥᱮᱸᱫᱽᱨᱟ ᱦᱩᱫᱤᱥ ᱠᱚ ᱩᱫᱩᱜ</string>
    <!-- Preference title for switch preference to show voice search button -->
    <string name="preferences_show_voice_search">ᱨᱚᱲ ᱥᱮᱸᱫᱽᱨᱟ ᱩᱫᱩᱜ</string>
    <!-- Preference title for switch preference to show search suggestions also in private mode -->
    <string name="preferences_show_search_suggestions_in_private">ᱱᱤᱡᱮᱨᱟᱜ ᱚᱠᱛᱚ ᱨᱮ ᱩᱫᱩᱜ ᱢᱮ</string>
    <!-- Preference title for switch preference to show a clipboard suggestion when searching -->
    <string name="preferences_show_clipboard_suggestions">ᱨᱮᱴᱚᱯᱵᱚᱰ ᱦᱩᱫᱤᱥ ᱠᱚ ᱩᱫᱩᱜ</string>
    <!-- Preference title for switch preference to suggest browsing history when searching -->
    <string name="preferences_search_browsing_history">ᱵᱽᱨᱟᱣᱩᱡᱤᱝ ᱦᱤᱛᱟᱹᱞ ᱥᱮᱸᱫᱽᱨᱟᱭ ᱢᱮ</string>
    <!-- Preference title for switch preference to suggest bookmarks when searching -->
    <string name="preferences_search_bookmarks">ᱵᱩᱠᱢᱟᱨᱠ ᱠᱚ ᱥᱮᱸᱫᱽᱨᱟᱭ ᱢᱮ</string>
    <!-- Preference title for switch preference to suggest synced tabs when searching -->
    <string name="preferences_search_synced_tabs">ᱥᱭᱝᱠ ᱟᱠᱟᱱ ᱴᱮᱵᱽ ᱠᱚ ᱥᱮᱸᱫᱽᱨᱟᱭ ᱢᱮ</string>
    <!-- Preference for account settings -->
    <string name="preferences_account_settings">ᱠᱷᱟᱛᱟ ᱨᱮᱭᱟᱜ ᱥᱟᱡᱟᱣ ᱠᱚ</string>
    <!-- Preference for enabling url autocomplete-->
    <string name="preferences_enable_autocomplete_urls">URLs ᱟᱡ ᱛᱮ ᱯᱩᱨᱟᱹᱣᱼᱜ ᱢᱟ</string>
    <!-- Preference title for switch preference to show sponsored Firefox Suggest search suggestions -->
    <string name="preferences_show_sponsored_suggestions">ᱰᱷᱟᱶᱨᱟ ᱠᱚᱣᱟᱜ ᱵᱟᱛᱟᱣᱠᱚ</string>
    <!-- Summary for preference to show sponsored Firefox Suggest search suggestions.
         The first parameter is the name of the application. -->
    <string name="preferences_show_sponsored_suggestions_summary">ᱚᱠᱛᱚ-ᱠᱟᱹᱣᱰᱤ ᱥᱚᱯᱚᱱᱥᱟᱨ ᱥᱟᱠᱟᱢ ᱛᱮ %1$s ᱠᱚ ᱥᱚᱦᱚᱫ ᱢᱮ</string>
    <!-- Preference title for switch preference to show Firefox Suggest search suggestions for web content.
         The first parameter is the name of the application. -->
    <string name="preferences_show_nonsponsored_suggestions">%1$s ᱠᱷᱚᱱ ᱵᱟᱛᱟᱣᱟᱜ</string>
    <!-- Summary for preference to show Firefox Suggest search suggestions for web content -->
    <string name="preferences_show_nonsponsored_suggestions_summary">ᱣᱮᱵᱽ ᱠᱷᱚᱱ ᱟᱢᱟᱜ ᱥᱮᱸᱫᱽᱨᱟ ᱵᱟᱵᱚᱛ ᱵᱟᱛᱟᱣᱠᱚ ᱧᱟᱢ ᱢᱮ</string>
    <!-- Preference for open links in third party apps -->
    <string name="preferences_open_links_in_apps">ᱞᱤᱝᱠ ᱠᱚ ᱮᱯ ᱨᱮ ᱡᱷᱤᱡᱽ ᱢᱮ</string>

    <!-- Preference for open links in third party apps always open in apps option -->
    <string name="preferences_open_links_in_apps_always">ᱡᱟᱣᱜᱮ</string>
    <!-- Preference for open links in third party apps ask before opening option -->
    <string name="preferences_open_links_in_apps_ask">ᱠᱷᱩᱞᱟᱹ ᱢᱟᱲᱟᱝ ᱨᱮ ᱠᱩᱠᱞᱤ ᱢᱮ</string>
    <!-- Preference for open links in third party apps never open in apps option -->
    <string name="preferences_open_links_in_apps_never">ᱛᱤᱥ ᱦᱚᱸ ᱵᱟᱝ</string>
    <!-- Preference for open download with an external download manager app -->
    <string name="preferences_external_download_manager">ᱵᱟᱦᱨᱮ ᱨᱮᱭᱟᱜ ᱰᱟᱣᱱᱞᱳᱰ ᱢᱮᱱᱮᱡᱟᱹᱨ</string>
    <!-- Preference for enabling gecko engine logs -->
    <string name="preferences_enable_gecko_logs">Gecko ᱞᱚᱜᱽ ᱮᱢ ᱪᱷᱚᱭ ᱢᱮ</string>
    <!-- Message to indicate users that we are quitting the application to apply the changes -->
    <string name="quit_application">ᱵᱚᱫᱚᱞ ᱫᱚᱦᱚ ᱞᱟᱹᱜᱤᱫ ᱮᱯᱞᱤᱠᱮᱥᱚᱱ ᱵᱚᱸᱫᱚᱜ ᱠᱟᱱᱟ…</string>

    <!-- Preference for extensions -->
    <string name="preferences_extensions">ᱯᱟᱥᱱᱟᱣ ᱠᱚ</string>
    <!-- Preference for installing a local extension -->
    <string name="preferences_install_local_extension">ᱨᱮᱫᱽ ᱠᱷᱚᱱ ᱮᱠᱥᱴᱮᱱᱥᱚᱱ ᱵᱚᱦᱟᱞ ᱢᱮ</string>
    <!-- Preference for notifications -->
    <string name="preferences_notifications">ᱤᱛᱞᱟᱹᱭ ᱠᱚ</string>

    <!-- Summary for notification preference indicating notifications are allowed -->
    <string name="notifications_allowed_summary">ᱦᱮᱥᱟᱹᱨᱤᱭᱟᱹ</string>

    <!-- Summary for notification preference indicating notifications are not allowed -->
    <string name="notifications_not_allowed_summary">ᱢᱟᱱᱟ ᱜᱮᱭᱟ</string>

    <!-- Add-on Permissions -->
    <!-- The title of the required permissions section from addon's permissions screen -->
    <string name="addons_permissions_heading_required" tools:ignore="UnusedResources">ᱞᱟᱹᱠᱛᱤ</string>
    <!-- The title of the optional permissions section from addon's permissions screen -->
    <string name="addons_permissions_heading_optional" tools:ignore="UnusedResources">ᱢᱚᱱᱮᱛᱮᱭᱟᱜ</string>
    <!-- The title of the origin permission option allowing a user to enable the extension to run on all sites -->
    <string name="addons_permissions_allow_for_all_sites" tools:ignore="UnusedResources">ᱡᱷᱚᱛᱚ ᱥᱟᱭᱤᱴ ᱞᱟᱹᱜᱤᱫ ᱮᱢᱪᱷᱚᱭ ᱢᱮ</string>
    <!-- The subtitle for the allow for all sites preference toggle -->
    <string name="addons_permissions_allow_for_all_sites_subtitle" tools:ignore="UnusedResources">ᱟᱢ ᱡᱩᱫᱤ ᱱᱚᱶᱟ ᱮᱠᱥᱴᱮᱱᱥᱚᱱ ᱪᱮᱛᱟᱱ ᱨᱮ ᱵᱷᱚᱨᱥᱟ ᱮᱫ ᱠᱷᱟᱱ, ᱟᱢ ᱫᱚ ᱡᱷᱚᱛᱚ ᱣᱮᱵᱽᱥᱟᱭᱤᱴ ᱨᱮ ᱦᱚᱠᱮᱢ ᱮᱢ ᱫᱟᱲᱮ ᱟᱭᱟ ᱾</string>

<<<<<<< HEAD
=======
    <!-- The text shown when an extension does not require permissions -->
    <string name="addons_does_not_require_permissions">ᱱᱚᱶᱟ ᱮᱠᱥᱴᱮᱱᱥᱚᱱ ᱨᱮ ᱡᱟᱦᱟᱸ ᱦᱚᱠ ᱞᱟᱹᱠᱛᱤ ᱵᱟᱹᱱᱩᱜ ᱟᱹᱱᱤᱡ ᱾</string>

>>>>>>> 9f949a8e
    <!-- Add-on Preferences -->
    <!-- Preference to customize the configured AMO (addons.mozilla.org) collection -->
    <string name="preferences_customize_extension_collection">ᱠᱟᱹᱥᱴᱚᱢ ᱮᱠᱥᱴᱮᱱᱥᱚᱱ ᱛᱩᱢᱟᱹᱞ</string>
    <!-- Button caption to confirm the add-on collection configuration -->
    <string name="customize_addon_collection_ok">ᱴᱷᱤᱠ</string>
    <!-- Button caption to abort the add-on collection configuration -->
    <string name="customize_addon_collection_cancel">ᱵᱟᱹᱰᱨᱟᱹ</string>
    <!-- Hint displayed on input field for custom collection name -->
    <string name="customize_addon_collection_hint">ᱛᱩᱢᱟᱹᱞ ᱧᱩᱛᱩᱢ</string>
    <!-- Hint displayed on input field for custom collection user ID-->
    <string name="customize_addon_collection_user_hint">ᱛᱩᱢᱟᱹᱞ ᱢᱟᱞᱤᱠ (ᱵᱮᱵᱷᱟᱨᱤᱭᱟᱹ ID)</string>

    <!-- Toast shown after confirming the custom extension collection configuration -->
    <string name="toast_customize_extension_collection_done">ᱮᱠᱥᱴᱮᱱᱥᱚᱱ ᱛᱩᱢᱟᱹᱞ ᱵᱚᱫᱚᱞᱮᱱᱟ ᱾ ᱵᱚᱫᱚᱞ ᱠᱚ ᱫᱚᱦᱚ ᱞᱟᱹᱜᱤᱫ ᱮᱯᱞᱤᱠᱮᱥᱚᱱ ᱵᱚᱸᱫᱚᱜ ᱠᱟᱱᱟ…</string>

    <!-- Customize Home -->
    <!-- Header text for jumping back into the recent tab in customize the home screen -->
    <string name="customize_toggle_jump_back_in">ᱦᱮᱡ ᱨᱩᱣᱟᱹᱲᱚᱜ ᱢᱮ</string>
    <!-- Title for the customize home screen section with recently saved bookmarks. -->
    <string name="customize_toggle_recent_bookmarks" moz:removedIn="127" tools:ignore="UnusedResources">ᱱᱤᱛᱚᱜᱼᱟᱜ ᱵᱩᱠᱢᱟᱨᱠ ᱠᱚ</string>
    <!-- Title for the customize home screen section with bookmarks. -->
    <string name="customize_toggle_bookmarks">ᱵᱩᱠᱢᱟᱨᱠᱠᱚ</string>
    <!-- Title for the customize home screen section with recently visited. Recently visited is
    a section where users see a list of tabs that they have visited in the past few days -->
    <string name="customize_toggle_recently_visited">ᱱᱤᱛᱚᱜᱟᱜ ᱦᱤᱨᱤᱭᱟᱜ</string>

    <!-- Title for the customize home screen section with Pocket. -->
    <string name="customize_toggle_pocket_2">ᱢᱚᱱᱮᱼᱜᱷᱟᱱᱴᱟ ᱠᱟᱹᱦᱱᱤᱠᱚ</string>
    <!-- Summary for the customize home screen section with Pocket. The first parameter is product name Pocket -->
    <string name="customize_toggle_pocket_summary">%s ᱫᱟᱨᱟᱭ ᱛᱮ ᱫᱟᱲᱮ ᱮᱢ ᱠᱟᱱ ᱚᱱᱚᱞᱠᱚ</string>
    <!-- Title for the customize home screen section with sponsored Pocket stories. -->
    <string name="customize_toggle_pocket_sponsored">ᱜᱟᱲᱚ ᱠᱟᱱ ᱠᱟᱹᱦᱱᱤ ᱠᱚ</string>
    <!-- Title for the opening wallpaper settings screen -->
    <string name="customize_wallpapers">ᱠᱟᱸᱛᱷᱪᱤᱛᱟᱹᱨ</string>

    <!-- Title for the customize home screen section with sponsored shortcuts. -->
    <string name="customize_toggle_contile">ᱠᱟᱹᱢᱤᱼᱤᱡ ᱠᱷᱟᱴᱚ ᱢᱟᱪᱷᱟ ᱠᱚ</string>

    <!-- Wallpapers -->
    <!-- Content description for various wallpapers. The first parameter is the name of the wallpaper -->
    <string name="wallpapers_item_name_content_description">ᱠᱟᱸᱛᱷᱪᱤᱛᱟᱹᱨ ᱡᱤᱱᱤᱥ : %1$s</string>
    <!-- Snackbar message for when wallpaper is selected -->
    <string name="wallpaper_updated_snackbar_message">ᱠᱟᱸᱛᱷᱪᱤᱛᱟᱹᱨ ᱦᱟᱹᱞᱤᱭᱟᱹᱠ ᱮᱱᱟ !</string>
    <!-- Snackbar label for action to view selected wallpaper -->
    <string name="wallpaper_updated_snackbar_action">ᱧᱮᱞ</string>

    <!-- Snackbar message for when wallpaper couldn't be downloaded -->
    <string name="wallpaper_download_error_snackbar_message">ᱠᱟᱱᱛᱷᱪᱤᱛᱟᱹᱨ ᱰᱟᱣᱱᱞᱳᱰ ᱵᱟᱭ ᱜᱟᱱ ᱞᱮᱱᱟ</string>
    <!-- Snackbar label for action to retry downloading the wallpaper -->
    <string name="wallpaper_download_error_snackbar_action">ᱫᱩᱦᱲᱟᱹ ᱠᱩᱨᱩᱢᱩᱴᱩᱭ ᱢᱮ</string>
    <!-- Snackbar message for when wallpaper couldn't be selected because of the disk error -->
    <string name="wallpaper_select_error_snackbar_message">ᱠᱟᱱᱛᱷᱪᱤᱛᱟᱹᱨ ᱵᱚᱫᱚᱞ ᱵᱟᱭ ᱜᱟᱱ ᱞᱮᱱᱟ</string>
    <!-- Text displayed that links to website containing documentation about the "Limited Edition" wallpapers. -->
    <string name="wallpaper_learn_more">ᱰᱷᱮᱨ ᱥᱮᱬᱟᱭ ᱢᱮ</string>

    <!-- Text for classic wallpapers title. The first parameter is the Firefox name. -->
    <string name="wallpaper_classic_title">ᱠᱞᱟᱥᱤᱠ %s</string>
    <!-- Text for artist series wallpapers title. "Artist series" represents a collection of artist collaborated wallpapers. -->
    <string name="wallpaper_artist_series_title">ᱟᱴᱤᱥᱴ ᱥᱤᱨᱤᱡᱽ</string>
    <!-- Description text for the artist series wallpapers with learn more link. The first parameter is the learn more string defined in wallpaper_learn_more. "Independent voices" is the name of the wallpaper collection -->
    <string name="wallpaper_artist_series_description_with_learn_more">ᱱᱟᱶᱟ ᱥᱟᱫᱤᱱ ᱨᱚᱲ ᱛᱩᱢᱟᱹᱞ ᱾%s</string>
    <!-- Description text for the artist series wallpapers. "Independent voices" is the name of the wallpaper collection -->
    <string name="wallpaper_artist_series_description">ᱱᱟᱶᱟ ᱥᱟᱫᱤᱱ ᱨᱚᱲ ᱛᱩᱢᱟᱹᱞ ᱾</string>
    <!-- Wallpaper onboarding dialog header text. -->
    <string name="wallpapers_onboarding_dialog_title_text">ᱨᱚᱝ ᱨᱮᱭᱟᱜ ᱟᱨᱮᱡ ᱧᱮᱞ ᱵᱤᱲᱟᱹᱣ ᱢᱮ</string>
    <!-- Wallpaper onboarding dialog body text. -->
    <string name="wallpapers_onboarding_dialog_body_text">ᱟᱢᱟᱜ ᱠᱩᱥᱤᱭᱟᱜ ᱠᱟᱱᱛᱷᱪᱤᱛᱟᱹᱨ ᱵᱟᱪᱷᱟᱣ ᱢᱮ ᱾</string>
    <!-- Wallpaper onboarding dialog learn more button text. The button navigates to the wallpaper settings screen. -->
    <string name="wallpapers_onboarding_dialog_explore_more_button_text">ᱰᱷᱮᱨ ᱠᱟᱱᱛᱷᱪᱤᱛᱟᱹᱨ ᱠᱚ ᱥᱮᱸᱫᱽᱨᱟᱭ ᱢᱮ</string>

    <!-- Add-ons general availability nimbus message-->
    <!-- Title of the Nimbus message for extension general availability-->
    <string name="addon_ga_message_title_2" tools:ignore="UnusedResources">ᱱᱟᱶᱟ ᱮᱠᱥᱴᱮᱱᱥᱚᱱ ᱱᱤᱛᱚᱜ ᱢᱮᱱᱟᱜᱼᱟ</string>

    <!-- Body of the Nimbus message for add-ons general availability. 'Firefox' intentionally hardcoded here-->
    <string name="addon_ga_message_body" tools:ignore="UnusedResources">100+ ᱱᱟᱣᱟ ᱮᱠᱥᱴᱮᱱᱥᱟᱱ ᱠᱚ ᱧᱮᱞ ᱢᱮ ᱡᱟᱦᱟᱸ ᱫᱚ ᱟᱢᱟᱜ Firefox ᱵᱮᱱᱟᱣ ᱮᱫᱟ ᱾</string>
    <!-- Button text of the Nimbus message for extensions general availability. -->
    <string name="addon_ga_message_button_2" tools:ignore="UnusedResources">ᱮᱠᱥᱴᱮᱱᱥᱚᱱᱠᱚ ᱯᱟᱧᱡᱟᱭ ᱢᱮ</string>

    <!-- Extension process crash dialog to user -->
    <!-- Title of the extension crash dialog shown to the user when enough errors have occurred with extensions and they need to be temporarily disabled -->
    <string name="extension_process_crash_dialog_title">ᱮᱠᱥᱴᱮᱱᱥᱚᱱ ᱫᱚ ᱛᱤᱱᱟᱹᱜ ᱜᱷᱟᱹᱬᱤᱡ ᱞᱟᱹᱜᱤᱫ ᱵᱚᱸᱫ ᱠᱟᱱᱟ</string>
    <!-- This is a message shown to the user when too many errors have occurred with the extensions process and they have been disabled.
    The user can decide if they would like to continue trying to start extensions or if they'd rather continue without them.
    The first parameter is the application name. -->
    <string name="extension_process_crash_dialog_message">ᱢᱤᱫ ᱟᱨᱵᱟᱝ ᱵᱟᱹᱲᱛᱤ ᱮᱠᱥᱴᱮᱱᱥᱚᱱ ᱠᱚ ᱠᱟᱹᱢᱤ ᱵᱚᱫᱚ ᱠᱮᱫᱟ, ᱡᱟᱦᱟᱸ ᱠᱷᱟᱹᱛᱤᱨ ᱟᱢᱟᱜ ᱥᱤᱥᱛᱚᱢ ᱴᱷᱤᱠ ᱥᱮ ᱵᱟᱭ ᱠᱟᱹᱢᱤᱭᱟᱭ ᱾ %1$s ᱫᱚ ᱮᱠᱥᱴᱮᱱᱥᱚᱱ ᱫᱩᱦᱲᱟᱹ ᱮᱦᱚᱵ ᱵᱟᱭ ᱜᱟᱱ ᱪᱷᱚ ᱞᱮᱫᱟᱭ ᱾\n\nᱮᱠᱥᱴᱮᱱᱥᱚᱱ ᱨᱮ ᱟᱢᱟᱜ ᱱᱤᱛᱚᱜᱟᱜ ᱠᱟᱹᱢᱤᱦᱚᱨᱟ ᱫᱚ ᱫᱩᱦᱲᱟᱹ ᱵᱟᱝ ᱮᱦᱚᱵᱚᱜᱼᱟ ᱾\n\nᱮᱠᱥᱴᱮᱱᱥᱚᱱ ᱠᱚ ᱚᱪᱚᱜ ᱥᱮ ᱵᱚᱸᱫ ᱞᱮᱠᱷᱟᱱ ᱱᱚᱶᱟ ᱢᱩᱫᱟᱹ ᱴᱷᱤᱠᱚᱜᱼᱟ ᱾</string>
    <!-- Button text on the extension crash dialog to prompt the user to try restarting the extensions but the dialog will reappear if it is unsuccessful again -->
    <string name="extension_process_crash_dialog_retry_button_text" tools:ignore="UnusedResources">ᱮᱠᱮᱴᱮᱱᱮᱚᱱ ᱫᱩᱦᱲᱟᱹ ᱮᱛᱦᱚᱵ ᱵᱤᱲᱟᱹᱣ ᱢᱮ</string>
    <!-- Button text on the extension crash dialog to prompt the user to continue with all extensions disabled. -->
    <string name="extension_process_crash_dialog_disable_extensions_button_text">ᱮᱠᱥᱴᱮᱱᱥᱚᱱ ᱵᱚᱸᱫ ᱠᱟᱛᱮ ᱞᱟᱦᱟᱜ ᱢᱮ</string>

    <!-- Account Preferences -->
    <!-- Preference for managing your account via accounts.firefox.com -->
    <string name="preferences_manage_account">ᱠᱷᱟᱛᱟ ᱢᱮᱱᱮᱡᱽ ᱢᱮ</string>
    <!-- Summary of the preference for managing your account via accounts.firefox.com. -->
    <string name="preferences_manage_account_summary">ᱟᱢᱟᱜ ᱫᱟᱱᱟᱝ ᱥᱟᱵᱟᱫᱽ ᱵᱚᱫᱚᱞ ᱢᱮ, ᱰᱟᱴᱟ ᱡᱟᱣᱨᱟ ᱢᱮᱱᱮᱡᱽ ᱢᱮ, ᱟᱨ ᱵᱟᱝ ᱟᱢᱟᱜ ᱠᱷᱟᱛᱟ ᱢᱮᱴᱟᱣ ᱢᱮ</string>
    <!-- Preference for triggering sync -->
    <string name="preferences_sync_now">ᱱᱤᱛᱚᱜ ᱥᱭᱝᱠ ᱢᱮ</string>
    <!-- Preference category for sync -->
    <string name="preferences_sync_category">ᱚᱠᱟ ᱥᱭᱝᱠ ᱨᱮᱭᱟᱜ ᱛᱟᱦᱮᱸᱱᱟ ᱵᱟᱪᱷᱟᱣ ᱢᱮ </string>
    <!-- Preference for syncing history -->
    <string name="preferences_sync_history">ᱱᱟᱜᱟᱢ</string>
    <!-- Preference for syncing bookmarks -->
    <string name="preferences_sync_bookmarks">ᱵᱩᱠᱢᱟᱨᱠ ᱠᱚ</string>
    <!-- Preference for syncing passwords -->
    <string name="preferences_sync_logins_2">ᱫᱟᱱᱟᱝ ᱥᱟᱵᱟᱫᱽ ᱠᱚ</string>
    <!-- Preference for syncing tabs -->
    <string name="preferences_sync_tabs_2">ᱡᱷᱤᱡᱽ ᱠᱟᱱ ᱴᱮᱵᱽ ᱠᱚ</string>
    <!-- Preference for signing out -->
    <string name="preferences_sign_out">ᱵᱟᱦᱨᱮ ᱚᱰᱚᱠ</string>
    <!-- Preference displays and allows changing current FxA device name -->
    <string name="preferences_sync_device_name">ᱥᱟᱫᱷᱚᱱ ᱧᱩᱛᱩᱢ</string>
    <!-- Text shown when user enters empty device name -->
    <string name="empty_device_name_error">ᱥᱟᱫᱷᱚᱱ ᱧᱩᱛᱩᱢ ᱠᱷᱟᱹᱞᱤ ᱵᱟᱝ ᱦᱩᱭ ᱫᱟᱰᱮᱜ-ᱟ ᱾</string>
    <!-- Label indicating that sync is in progress -->
    <string name="sync_syncing_in_progress">ᱥᱭᱝᱠ ᱦᱩᱭᱩ ᱠᱟᱱᱟ…</string>
    <!-- Label summary indicating that sync failed. The first parameter is the date stamp showing last time it succeeded -->
    <string name="sync_failed_summary">ᱥᱭᱝᱠ ᱰᱤᱜᱟᱹᱣ ᱾ ᱢᱟᱲᱟᱝ ᱨᱟᱹᱥ ᱞᱮᱠᱟᱛᱮ ᱪᱟᱵᱟ:%s</string>
    <!-- Label summary showing never synced -->
    <string name="sync_failed_never_synced_summary">ᱥᱭᱝᱠ ᱰᱤᱜᱟᱹᱣ ᱾ ᱢᱟᱲᱟᱝ ᱥᱭᱝᱠᱼᱰ:ᱛᱤᱥ ᱦᱚᱸ ᱵᱟᱝᱼᱟ</string>
    <!-- Label summary the date we last synced. The first parameter is date stamp showing last time synced -->
    <string name="sync_last_synced_summary">ᱢᱟᱲᱟᱝ ᱥᱭᱝᱠ ᱠᱚᱺ %s</string>
    <!-- Label summary showing never synced -->
    <string name="sync_never_synced_summary">ᱢᱟᱲᱟᱝ ᱥᱭᱝᱠ ᱠᱚᱺ ᱛᱤᱥ ᱦᱚᱸ ᱵᱟᱝᱟ</string>
    <!-- Text for displaying the default device name.
        The first parameter is the application name, the second is the device manufacturer name
        and the third is the device model. -->
    <string name="default_device_name_2">%1$s on %2$s %3$s</string>

    <!-- Preference for syncing payment methods -->
    <string name="preferences_sync_credit_cards_2">ᱜᱚᱱᱚᱝ ᱦᱚᱨᱟᱠᱚ</string>
    <!-- Preference for syncing addresses -->
    <string name="preferences_sync_address">ᱴᱷᱤᱠᱬᱟᱤᱭᱟᱹ</string>

    <!-- Send Tab -->
    <!-- Name of the "receive tabs" notification channel. Displayed in the "App notifications" system settings for the app -->
    <string name="fxa_received_tab_channel_name">ᱧᱟᱢᱟᱠᱟᱱ ᱴᱮᱵᱽ ᱠᱚ</string>

    <!-- Description of the "receive tabs" notification channel. Displayed in the "App notifications" system settings for the app -->
    <string name="fxa_received_tab_channel_description">ᱚᱞᱜᱟ Firefox ᱥᱟᱫᱷᱚᱱ ᱠᱷᱚᱱ ᱴᱮᱵᱽ ᱠᱚ ᱨᱮᱭᱟᱜ ᱠᱷᱚᱵᱚᱨ ᱧᱟᱢᱮᱱᱟ ᱾</string>
    <!--  The body for these is the URL of the tab received  -->
    <string name="fxa_tab_received_notification_name">ᱴᱮᱵᱽ ᱧᱟᱢᱮᱱᱟ</string>
    <!-- %s is the device name -->
    <string name="fxa_tab_received_from_notification_name">%s ᱠᱷᱚᱱ ᱴᱮᱵᱽ</string>

    <!-- Close Synced Tabs -->
    <!-- The title for a notification shown when the user closes tabs that are currently
    open on this device from another device that's signed in to the same Mozilla account.
    %1$s is a placeholder for the app name; %2$d is the number of tabs closed.  -->
    <string name="fxa_tabs_closed_notification_title">%1$s ᱴᱮᱵᱽᱠᱚ ᱵᱚᱸᱫ ᱠᱟᱱᱟ : %2$d</string>
    <!-- The body for a "closed synced tabs" notification. -->
    <string name="fxa_tabs_closed_text">ᱱᱤᱛᱚᱜᱽᱼᱟᱜ ᱵᱚᱸᱫᱚᱼᱟᱜ ᱴᱮᱵᱽ ᱠᱚ ᱫᱮᱠᱷᱟᱣ ᱢᱮ</string>

    <!-- Advanced Preferences -->
    <!-- Preference for tracking protection exceptions -->
    <string name="preferences_tracking_protection_exceptions">ᱪᱷᱟᱰᱟ ᱠᱚ</string>

    <!-- Button in Exceptions Preference to turn on tracking protection for all sites (remove all exceptions) -->
    <string name="preferences_tracking_protection_exceptions_turn_on_for_all">ᱡᱷᱚᱛᱚ ᱠᱚ ᱥᱟᱭᱤᱴ ᱞᱟᱹᱜᱤᱫ ᱛᱮ ᱚᱱ ᱢᱮ</string>
    <!-- Text displayed when there are no exceptions -->
    <string name="exceptions_empty_message_description">ᱵᱟᱪᱷᱟᱣᱟᱠᱟᱱ ᱫᱟᱭᱤᱴ ᱠᱚᱨᱮ ᱟᱢ ᱤᱪᱷᱟᱹ ᱚᱱᱩᱥᱟᱨ ᱜᱷᱮᱨ ᱮᱥᱮᱫ ᱵᱚᱸᱫᱚ ᱫᱟᱲᱮᱭᱟᱜᱼᱟᱢ ᱾</string>
    <!-- Text displayed when there are no exceptions, with learn more link that brings users to a tracking protection SUMO page -->
    <string name="exceptions_empty_message_learn_more_link">ᱰᱷᱮᱨ ᱥᱮᱬᱟᱭ ᱢᱮ</string>

    <!-- Preference switch for usage and technical data collection -->
    <string name="preference_usage_data">ᱵᱮᱵᱷᱟᱨ ᱟᱨ ᱴᱮᱠᱱᱤᱠᱟᱹᱞ ᱰᱟᱴᱟ ᱠᱚ</string>
    <!-- Preference description for usage and technical data collection -->
    <string name="preferences_usage_data_description">ᱟᱢᱟᱜ ᱵᱨᱟᱣᱡᱟᱚᱨ ᱨᱮᱭᱟᱜ ᱠᱟᱹᱢᱤ, ᱭᱩᱥᱮᱡ, ᱦᱟᱰᱣᱮᱨ ᱟᱨ ᱠᱟᱹᱥᱴᱚᱢᱟᱭᱡᱮᱥᱚᱱ ᱰᱟᱴᱟ ᱠᱚ Mozilla ᱥᱟᱞᱟᱜ ᱦᱟᱹᱴᱤᱧᱚᱜ ᱠᱟᱱᱟ ᱚᱠᱟ ᱫᱚ %1$s ᱵᱮᱥ ᱛᱮᱭᱟᱜ ᱨᱮ ᱜᱚᱲᱚ ᱮᱢᱟᱭ</string>
    <!-- Preference switch for marketing data collection -->
    <string name="preferences_marketing_data">ᱢᱟᱨᱠᱮᱴᱤᱝ ᱰᱟᱴᱟ</string>
    <!-- Preference description for marketing data collection -->
    <string name="preferences_marketing_data_description2">Adjust, ᱟᱞᱮᱭᱤᱡ ᱢᱚᱵᱟᱭᱤᱠ ᱢᱟᱨᱠᱮᱴᱤᱝ ᱣᱮᱱᱰᱚᱨ ᱥᱟᱶ ᱵᱮᱥᱤᱠ ᱭᱩᱥᱮᱡᱽ ᱰᱟᱴᱟ ᱦᱟᱹᱴᱤᱧᱚᱜᱼᱟ ᱾</string>
    <!-- Title for studies preferences -->
    <string name="preference_experiments_2">ᱯᱟᱲᱦᱟᱣ ᱠᱚ</string>
    <!-- Summary for studies preferences -->
    <string name="preference_experiments_summary_2">Mozilla ᱥᱚᱫᱽᱷ ᱞᱚ ᱟᱹᱛᱩᱨ ᱟᱨ ᱫᱟᱹᱲ ᱪᱷᱚ ᱞᱟᱹᱤᱫᱽ ᱢᱮᱛᱟᱭ ᱢᱮ</string>

    <!-- Turn On Sync Preferences -->
    <!-- Header of the Sync and save your data preference view -->
    <string name="preferences_sync_2">ᱥᱭᱝᱠᱢᱮ ᱟᱨ ᱟᱢᱟᱜ ᱰᱟᱴᱟ ᱥᱟᱺᱪᱟᱣ ᱛᱟᱢ</string>
    <!-- Preference for reconnecting to FxA sync -->
    <string name="preferences_sync_sign_in_to_reconnect">ᱫᱩᱲᱟᱹ ᱡᱚᱲᱟᱣ ᱞᱟᱹᱜᱤᱫ ᱛᱮ ᱵᱚᱞᱚᱱ ᱥᱩᱦᱤ ᱢᱮ</string>
    <!-- Preference for removing FxA account -->
    <string name="preferences_sync_remove_account">ᱠᱷᱟᱛᱟ ᱚᱪᱚᱜ ᱢᱮ</string>

    <!-- Pairing Feature strings -->
    <!-- Instructions on how to access pairing -->
    <string name="pair_instructions_2"><![CDATA[QR ᱠᱳᱰ ᱥᱠᱟᱱ ᱢᱮ ᱡᱟ <b>firefox.com/pair</b> ᱨᱮ ᱩᱫᱩᱠ ᱠᱟᱫᱟ ᱠᱚ]]></string>

    <!-- Toolbar Preferences -->
    <!-- Preference for using top toolbar -->
    <string name="preference_top_toolbar">ᱪᱮᱛᱟᱱ</string>
    <!-- Preference for using bottom toolbar -->
    <string name="preference_bottom_toolbar">ᱞᱟᱛᱟᱨ</string>

    <!-- Theme Preferences -->
    <!-- Preference for using light theme -->
    <string name="preference_light_theme">ᱢᱟᱨᱥᱟᱞ</string>
    <!-- Preference for using dark theme -->
    <string name="preference_dark_theme">ᱧᱩᱛ</string>

    <!-- Preference for using using dark or light theme automatically set by battery -->
    <string name="preference_auto_battery_theme">ᱵᱮᱴᱨᱭ ᱥᱮᱣᱟᱹᱨ ᱛᱮ ᱥᱮᱴ ᱦᱩᱭᱩᱜᱼᱟ</string>
    <!-- Preference for using following device theme -->
    <string name="preference_follow_device_theme">ᱥᱟᱫᱷᱚᱱ ᱩᱭᱦᱟᱹᱨ ᱯᱟᱸᱡᱟᱭ ᱢᱮ</string>

    <!-- Gestures Preferences-->
    <!-- Preferences for using pull to refresh in a webpage -->
    <string name="preference_gestures_website_pull_to_refresh">ᱱᱟᱶᱟ ᱟᱹᱨᱩ ᱞᱟᱹᱜᱤᱫ ᱛᱮ ᱚᱨ ᱢᱮ</string>
    <!-- Preference for using the dynamic toolbar -->
    <string name="preference_gestures_dynamic_toolbar">ᱴᱩᱞᱵᱟᱨ ᱩᱠᱩ ᱞᱟᱹᱜᱤᱫᱛᱮ ᱛᱚᱛᱨᱚᱭ ᱢᱮ</string>

    <!-- Preference for switching tabs by swiping horizontally on the toolbar -->
    <string name="preference_gestures_swipe_toolbar_switch_tabs" moz:removedIn="129" tools:ignore="UnusedResources">ᱴᱮᱵᱽ ᱠᱚ ᱵᱚᱫᱚᱞ‌ ᱞᱟᱹᱜᱤᱫᱛᱮ ᱴᱩᱞᱵᱟᱨ ᱫᱷᱟᱨᱮᱛᱮ ᱜᱷᱟᱥᱠᱟᱣ ᱢᱮ</string>
    <!-- Preference for showing the opened tabs by swiping up on the toolbar-->
    <string name="preference_gestures_swipe_toolbar_show_tabs">ᱴᱮᱵᱽ ᱠᱚ ᱠᱷᱩᱞᱟᱹ ᱞᱟᱹᱜᱤᱫ ᱴᱩᱞᱵᱟᱨ ᱥᱣᱟᱭᱤᱯ ᱢᱮ</string>

    <!-- Preference for using the dynamic toolbars -->
    <string name="preference_gestures_dynamic_toolbar_2">ᱴᱷᱤᱠᱬᱟᱹᱵᱟᱨ ᱟᱨ ᱦᱟᱹᱛᱷᱤᱭᱟᱹᱨᱵᱟᱨ ᱩᱠᱩ ᱞᱟᱹᱜᱤᱫ ᱠᱷᱚᱥᱨᱚᱫ ᱢᱮ</string>
    <!-- Preference for switching tabs by swiping horizontally on the addressbar -->
    <string name="preference_gestures_swipe_toolbar_switch_tabs_2">ᱴᱮᱵᱽ ᱠᱚ ᱵᱚᱫᱚᱞ‌ ᱞᱟᱹᱜᱤᱫ ᱥᱟᱭᱤᱰ ᱴᱷᱤᱠᱬᱟᱹᱵᱟᱨ ᱠᱷᱚᱥᱨᱚᱫ ᱢᱮ</string>

    <!-- Library -->
    <!-- Option in Library to open Downloads page -->
    <string name="library_downloads">ᱰᱟᱣᱱᱞᱚᱰ ᱠᱚ</string>
    <!-- Option in library to open Bookmarks page -->
    <string name="library_bookmarks">ᱵᱩᱠᱢᱟᱨᱠ ᱠᱚ</string>
    <!-- Option in library to open Desktop Bookmarks root page -->
    <string name="library_desktop_bookmarks_root">ᱰᱮᱥᱠᱴᱚᱯ ᱵᱩᱠᱢᱟᱨᱠ ᱠᱚ</string>
    <!-- Option in library to open Desktop Bookmarks "menu" page -->
    <string name="library_desktop_bookmarks_menu">ᱵᱩᱠᱢᱟᱨᱠ ᱢᱮᱱᱩ</string>
    <!-- Option in library to open Desktop Bookmarks "toolbar" page -->
    <string name="library_desktop_bookmarks_toolbar">ᱵᱩᱠᱢᱟᱨᱠ ᱦᱚᱛᱷᱤᱭᱟᱨ</string>
    <!-- Option in library to open Desktop Bookmarks "unfiled" page -->
    <string name="library_desktop_bookmarks_unfiled">ᱮᱴᱟᱜᱟ ᱵᱩᱠᱢᱟᱨᱠ ᱠᱚ</string>
    <!-- Option in Library to open History page -->
    <string name="library_history">ᱱᱟᱜᱟᱢ</string>
    <!-- Option in Library to open a new tab -->
    <string name="library_new_tab">ᱱᱟᱶᱟ ᱴᱮᱵᱽ</string>
    <!-- Settings Page Title -->
    <string name="settings_title">ᱥᱟᱡᱟᱣ ᱠᱚ</string>
    <!-- Content description (not visible, for screen readers etc.): "Close button for library settings" -->
    <string name="content_description_close_button">ᱵᱚᱸᱫᱚᱭ ᱢᱮ</string>

    <!-- Title to show in alert when a lot of tabs are to be opened
    %d is a placeholder for the number of tabs that will be opened -->
    <string name="open_all_warning_title">%d ᱴᱮᱵᱽᱠᱚ ᱠᱷᱩᱞᱟᱹᱭᱟᱢ ᱥᱮ ?</string>

    <!-- Message to warn users that a large number of tabs will be opened
    %s will be replaced by app name. -->
    <string name="open_all_warning_message">ᱥᱟᱦᱴᱟᱠᱚ ᱞᱟᱫᱮ ᱡᱷᱚᱛᱜ ᱟᱹᱰᱤᱜᱟᱱ ᱴᱮᱵᱽ ᱠᱚ ᱠᱷᱩᱞᱟᱹ ᱞᱮᱠᱷᱟᱱ %s ᱵᱟᱹᱭᱚᱜᱼᱟ ᱾ ᱟᱡ ᱥᱟᱹᱨᱤᱛᱮ ᱞᱟᱦᱟ ᱥᱮᱱᱟᱢ ᱠᱟᱱᱟ ᱥᱮ ?</string>
    <!-- Dialog button text for confirming open all tabs -->
    <string name="open_all_warning_confirm">ᱴᱮᱵᱽ ᱠᱚ ᱡᱷᱤᱡᱽ ᱢᱮ</string>
    <!-- Dialog button text for canceling open all tabs -->
    <string name="open_all_warning_cancel">ᱵᱟᱹᱰᱨᱟᱹ</string>

    <!-- Text to show users they have one page in the history group section of the History fragment.
    %d is a placeholder for the number of pages in the group. -->
    <string name="history_search_group_site_1">%d ᱥᱟᱦᱴᱟ</string>

    <!-- Text to show users they have multiple pages in the history group section of the History fragment.
    %d is a placeholder for the number of pages in the group. -->
    <string name="history_search_group_sites_1">%d ᱥᱟᱦᱴᱟ ᱠᱚ</string>

    <!-- Option in library for Recently Closed Tabs -->
    <string name="library_recently_closed_tabs">ᱱᱤᱛᱚᱜᱽᱼᱟᱜ ᱵᱚᱸᱫᱚᱼᱟᱜ ᱴᱮᱵᱽ ᱠᱚ</string>
    <!-- Option in library to open Recently Closed Tabs page -->
    <string name="recently_closed_show_full_history">ᱥᱟᱱᱟᱢ ᱱᱟᱜᱟᱢ ᱫᱮᱠᱷᱟᱣᱢᱮ</string>
    <!-- Text to show users they have multiple tabs saved in the Recently Closed Tabs section of history.
    %d is a placeholder for the number of tabs selected. -->
    <string name="recently_closed_tabs">%d ᱴᱮᱵᱽ ᱠᱚ</string>
    <!-- Text to show users they have one tab saved in the Recently Closed Tabs section of history.
    %d is a placeholder for the number of tabs selected. -->
    <string name="recently_closed_tab">%d ᱴᱮᱵᱽ</string>

    <!-- Recently closed tabs screen message when there are no recently closed tabs -->
    <string name="recently_closed_empty_message">ᱱᱤᱛᱚᱜᱽᱼᱟᱜ ᱵᱚᱸᱫᱚᱼᱟᱜ ᱴᱮᱵᱽ ᱠᱚ ᱵᱟᱹᱱᱩᱜᱼᱟ</string>

    <!-- Tab Management -->
    <!-- Title of preference for tabs management -->
    <string name="preferences_tabs">ᱴᱮᱵᱽ ᱠᱚ</string>
    <!-- Title of preference that allows a user to specify the tab view -->
    <string name="preferences_tab_view">ᱴᱮᱵᱽ ᱵᱷᱤᱭᱩ</string>
    <!-- Option for a list tab view -->
    <string name="tab_view_list">ᱞᱤᱥᱴᱤ</string>
    <!-- Option for a grid tab view -->
    <string name="tab_view_grid">ᱡᱟᱸᱜᱞᱟ</string>
    <!-- Title of preference that allows a user to auto close tabs after a specified amount of time -->
    <string name="preferences_close_tabs">ᱴᱮᱵᱽ ᱠᱚ ᱵᱚᱸᱫᱚᱭ ᱢᱮ</string>
    <!-- Option for auto closing tabs that will never auto close tabs, always allows user to manually close tabs -->
    <string name="close_tabs_manually">ᱛᱤ ᱛᱮᱭᱟᱜ</string>

    <!-- Option for auto closing tabs that will auto close tabs after one day -->
    <string name="close_tabs_after_one_day">ᱢᱤᱫ ᱢᱟᱦᱟ ᱛᱟᱭᱚᱢ</string>
    <!-- Option for auto closing tabs that will auto close tabs after one week -->
    <string name="close_tabs_after_one_week">ᱢᱤᱫ ᱦᱟᱴ ᱛᱟᱭᱚᱢ</string>
    <!-- Option for auto closing tabs that will auto close tabs after one month -->
    <string name="close_tabs_after_one_month">ᱢᱤᱫ ᱪᱟᱸᱫᱚ ᱛᱟᱭᱚᱢ</string>

    <!-- Title of preference that allows a user to specify the auto-close settings for open tabs -->
    <string name="preference_auto_close_tabs" tools:ignore="UnusedResources">ᱠᱦᱩᱞᱟᱹ ᱠᱟᱱ ᱴᱮᱵᱽ ᱠᱚ ᱟᱡᱛᱮ ᱵᱚᱸᱫ ᱢᱮ</string>

    <!-- Opening screen -->
    <!-- Title of a preference that allows a user to choose what screen to show after opening the app -->
    <string name="preferences_opening_screen">ᱠᱷᱩᱞᱟᱹᱜ ᱠᱟᱱ ᱥᱠᱨᱤᱱ</string>
    <!-- Option for always opening the homepage when re-opening the app -->
    <string name="opening_screen_homepage">ᱚᱲᱟᱜ ᱥᱟᱦᱴᱟ</string>
    <!-- Option for always opening the user's last-open tab when re-opening the app -->
    <string name="opening_screen_last_tab">ᱢᱩᱪᱟᱹᱫ ᱴᱮᱵᱽ</string>
    <!-- Option for always opening the homepage when re-opening the app after four hours of inactivity -->
    <string name="opening_screen_after_four_hours_of_inactivity">ᱯᱩᱱ ᱴᱟᱲᱟᱝ ᱵᱤᱱᱟᱹ ᱠᱟᱹᱢᱤ ᱞᱟᱦᱟ ᱨᱮ ᱚᱲᱟᱜ ᱥᱟᱦᱴᱟ</string>
    <!-- Summary for tabs preference when auto closing tabs setting is set to manual close-->
    <string name="close_tabs_manually_summary">ᱱᱤᱡᱮ ᱛᱮ ᱵᱚᱸᱫᱽ ᱢᱮ
</string>
    <!-- Summary for tabs preference when auto closing tabs setting is set to auto close tabs after one day-->
    <string name="close_tabs_after_one_day_summary">ᱢᱤᱫᱽ ᱫᱤᱱ ᱛᱟᱭᱚᱢ ᱛᱮ ᱵᱚᱸᱫᱚᱭ ᱢᱮ</string>
    <!-- Summary for tabs preference when auto closing tabs setting is set to auto close tabs after one week-->
    <string name="close_tabs_after_one_week_summary">ᱢᱤᱫᱽ ᱦᱟᱴ ᱛᱟᱭᱚᱢ ᱛᱮ ᱵᱚᱸᱫ ᱢᱮ</string>
    <!-- Summary for tabs preference when auto closing tabs setting is set to auto close tabs after one month-->
    <string name="close_tabs_after_one_month_summary">ᱢᱤᱫ ᱪᱟᱸᱫᱚ ᱛᱟᱭᱚᱢ ᱛᱮ ᱵᱚᱸᱫᱽ ᱢᱮ</string>

    <!-- Summary for homepage preference indicating always opening the homepage when re-opening the app -->
    <string name="opening_screen_homepage_summary">ᱚᱲᱟᱜ ᱥᱟᱦᱴᱟ ᱨᱮ</string>

    <!-- Summary for homepage preference indicating always opening the last-open tab when re-opening the app -->
    <string name="opening_screen_last_tab_summary">ᱢᱩᱪᱟᱹᱫ ᱴᱮᱵᱽ ᱨᱮ ᱠᱷᱩᱞᱟᱹᱭ ᱢᱮ</string>

    <!-- Summary for homepage preference indicating opening the homepage when re-opening the app after four hours of inactivity -->
    <string name="opening_screen_after_four_hours_of_inactivity_summary">ᱯᱩᱱ ᱴᱟᱲᱟᱝ ᱛᱟᱭᱚᱢ ᱚᱲᱟᱜ ᱥᱟᱦᱴᱟ ᱨᱮ ᱠᱷᱩᱞᱟᱹᱭ ᱢᱮ</string>

    <!-- Inactive tabs -->
    <!-- Category header of a preference that allows a user to enable or disable the inactive tabs feature -->
    <string name="preferences_inactive_tabs">ᱢᱟᱨᱮ ᱴᱟᱵᱽ ᱫᱚ ᱵᱟᱝ ᱪᱟᱹᱞᱩ ᱨᱮ ᱩᱪᱟᱹᱲ ᱢᱮ</string>
    <!-- Title of inactive tabs preference -->
    <string name="preferences_inactive_tabs_title">ᱟᱢᱟᱜ ᱴᱮᱵᱽ ᱚᱠᱟ ᱫᱚ ᱵᱟᱨ ᱦᱟᱴ ᱫᱷᱟᱹᱵᱤᱡ ᱵᱟᱝ ᱧᱮᱞ ᱠᱟᱱᱟ ᱚᱱᱟ ᱫᱚ ᱵᱟᱝ ᱪᱟᱹᱞᱩᱜ ᱛᱷᱟᱨ ᱨᱮ ᱩᱪᱟᱹᱲᱚᱜᱼᱟ ᱾</string>

    <!-- Studies -->
    <!-- Title of the remove studies button -->
    <string name="studies_remove">ᱚᱪᱚᱜ ᱢᱮ</string>

    <!-- Title of the active section on the studies list -->
    <string name="studies_active">ᱩᱥᱨᱟᱹᱣ</string>
    <!-- Description for studies, it indicates why Firefox use studies. The first parameter is the name of the application. -->
    <string name="studies_description_2">%1$s ᱵᱚᱦᱟᱞ ᱫᱟᱲᱮᱭᱟᱜᱼᱟ ᱟᱨ ᱥᱚᱢᱚᱭ ᱠᱷᱚᱱ ᱥᱚᱢᱚᱨ ᱯᱟᱲᱦᱟᱣ ᱠᱚ ᱪᱟᱹᱞᱩᱜᱼᱟ ᱾</string>
    <!-- Learn more link for studies, links to an article for more information about studies. -->
    <string name="studies_learn_more">ᱰᱷᱮᱨ ᱥᱮᱬᱟᱭ ᱢᱮ</string>
    <!-- Dialog message shown after removing a study -->
    <string name="studies_restart_app">ᱵᱚᱫᱚᱞ ᱠᱚ ᱫᱚᱦᱚ ᱞᱟᱹᱜᱤᱫ ᱮᱯᱞᱤᱠᱮᱥᱚᱱ ᱫᱚ ᱵᱚᱸᱫᱚᱜᱼᱟ</string>
    <!-- Dialog button to confirm the removing a study. -->
    <string name="studies_restart_dialog_ok">ᱴᱷᱤᱠ</string>
    <!-- Dialog button text for canceling removing a study. -->
    <string name="studies_restart_dialog_cancel">ᱵᱟᱹᱰᱨᱟᱹ</string>

    <!-- Toast shown after turning on/off studies preferences -->
    <string name="studies_toast_quit_application" tools:ignore="UnusedResources">ᱵᱚᱫᱚᱞ ᱫᱚᱦᱚ ᱞᱟᱹᱜᱤᱫ ᱮᱯᱞᱤᱠᱮᱥᱚᱱ ᱵᱚᱸᱫᱚᱜ ᱠᱟᱱᱟ…</string>

    <!-- Sessions -->
    <!-- Title for the list of tabs -->
    <string name="tab_header_label">ᱡᱷᱤᱡᱽ ᱟᱠᱟᱱ ᱴᱮᱵᱽ ᱠᱚ</string>
    <!-- Title for the list of tabs in the current private session -->
    <string name="tabs_header_private_tabs_title">ᱯᱨᱟᱭᱣᱮᱴ ᱴᱮᱵᱽ ᱠᱚ</string>
    <!-- Title for the list of tabs in the synced tabs -->
    <string name="tabs_header_synced_tabs_title">ᱥᱭᱝᱠᱼᱰ ᱴᱮᱵᱽ ᱠᱚ</string>
    <!-- Content description (not visible, for screen readers etc.): Add tab button. Adds a news tab when pressed -->
    <string name="add_tab">ᱴᱮᱵᱽ ᱥᱮᱞᱮᱫᱽ ᱢᱮ</string>
    <!-- Content description (not visible, for screen readers etc.): Add tab button. Adds a news tab when pressed -->
    <string name="add_private_tab">ᱱᱤᱡᱮᱨᱟᱜ ᱴᱮᱵᱽ ᱥᱮᱞᱮᱫᱽ ᱢᱮ</string>
    <!-- Text for the new tab button to indicate adding a new private tab in the tab -->
    <string name="tab_drawer_fab_content">ᱯᱨᱭᱣᱮᱴ</string>
    <!-- Text for the new tab button to indicate syncing command on the synced tabs page -->
    <string name="tab_drawer_fab_sync">ᱥᱭᱝᱠ</string>
    <!-- Text shown in the menu for sharing all tabs -->
    <string name="tab_tray_menu_item_share">ᱡᱷᱚᱛᱚ ᱴᱮᱵᱽ ᱠᱚ ᱦᱟᱹᱴᱧ ᱢᱮ</string>
    <!-- Text shown in the menu to view recently closed tabs -->
    <string name="tab_tray_menu_recently_closed">ᱱᱤᱛᱚᱜᱽᱼᱟᱜ ᱵᱚᱸᱫᱚᱼᱟᱜ ᱴᱮᱵᱽ ᱠᱚ</string>
    <!-- Text shown in the tabs tray inactive tabs section -->
    <string name="tab_tray_inactive_recently_closed" tools:ignore="UnusedResources">ᱱᱤᱛᱚᱜ ᱵᱚᱸᱫᱚᱼᱟᱜ</string>
    <!-- Text shown in the menu to view account settings -->
    <string name="tab_tray_menu_account_settings">ᱠᱷᱟᱛᱟ ᱨᱮᱭᱟᱜ ᱥᱟᱡᱟᱣ ᱠᱚ</string>
    <!-- Text shown in the menu to view tab settings -->
    <string name="tab_tray_menu_tab_settings">ᱴᱮᱵᱽ ᱨᱮᱭᱟᱜ ᱥᱟᱡᱟᱣ ᱠᱚ</string>
    <!-- Text shown in the menu for closing all tabs -->
    <string name="tab_tray_menu_item_close">ᱡᱷᱚᱛᱚ ᱴᱮᱵᱽ ᱠᱚ ᱵᱚᱸᱫᱚᱭ ᱢᱮ</string>
    <!-- Text shown in the multiselect menu for bookmarking selected tabs. -->
    <string name="tab_tray_multiselect_menu_item_bookmark">ᱵᱩᱻᱠᱢᱟᱨᱠ</string>
    <!-- Text shown in the multiselect menu for closing selected tabs. -->
    <string name="tab_tray_multiselect_menu_item_close">ᱵᱚᱸᱫᱽ</string>
    <!-- Content description for tabs tray multiselect share button -->
    <string name="tab_tray_multiselect_share_content_description">ᱵᱟᱪᱷᱟᱣ ᱟᱠᱟᱱ ᱴᱮᱵᱽ ᱠᱚ ᱦᱟᱹᱴᱤᱧ ᱢᱮ</string>
    <!-- Content description for tabs tray multiselect menu -->
    <string name="tab_tray_multiselect_menu_content_description">ᱵᱟᱪᱷᱟᱣ ᱟᱠᱟᱱ ᱴᱮᱵᱽ ᱢᱮᱱᱭᱩ ᱠᱚ</string>
    <!-- Content description (not visible, for screen readers etc.): Removes tab from collection button. Removes the selected tab from collection when pressed -->
    <string name="remove_tab_from_collection">ᱴᱮᱵᱽ ᱛᱩᱢᱟᱹᱞ ᱠᱷᱚᱱ ᱚᱪᱚᱜ ᱢᱮ</string>
    <!-- Text for button to enter multiselect mode in tabs tray -->
    <string name="tabs_tray_select_tabs">ᱴᱮᱵᱽ ᱠᱚ ᱵᱟᱪᱷᱟᱣ ᱢᱮ</string>
    <!-- Content description (not visible, for screen readers etc.): Close tab button. Closes the current session when pressed -->
    <string name="close_tab">ᱴᱮᱵᱽ ᱵᱚᱸᱫᱚᱭ ᱢᱮ</string>
    <!-- Content description (not visible, for screen readers etc.): Close tab <title> button. First parameter is tab title  -->
    <string name="close_tab_title">%s ᱴᱮᱵᱽ ᱵᱚᱸᱫᱚᱭ ᱢᱮ</string>
    <!-- Content description (not visible, for screen readers etc.): Opens the open tabs menu when pressed -->
    <string name="open_tabs_menu">ᱴᱮᱵᱽ ᱢᱮᱱᱭᱩ ᱡᱷᱤᱡᱽ ᱢᱮ</string>
    <!-- Open tabs menu item to save tabs to collection -->
    <string name="tabs_menu_save_to_collection1">ᱴᱮᱵᱽ ᱠᱚ ᱛᱩᱢᱟᱹᱞ ᱨᱮ ᱥᱟᱺᱪᱟᱣ ᱢᱮ</string>
    <!-- Text for the menu button to delete a collection -->
    <string name="collection_delete">ᱛᱩᱢᱟᱹᱞ ᱢᱮᱴᱟᱣ ᱢᱮ</string>
    <!-- Text for the menu button to rename a collection -->
    <string name="collection_rename">ᱛᱩᱢᱟᱹᱞ ᱫᱚᱦᱲᱟ ᱧᱩᱛᱩᱢ ᱢᱮ</string>
    <!-- Text for the button to open tabs of the selected collection -->
    <string name="collection_open_tabs">ᱡᱷᱤᱡᱽ ᱟᱠᱟᱱ ᱴᱮᱵᱽ ᱠᱚ</string>
    <!-- Hint for adding name of a collection -->
    <string name="collection_name_hint">ᱛᱩᱢᱟᱹᱞ ᱧᱩᱛᱩᱢ</string>
    <!-- Text for the menu button to rename a top site -->
    <string name="rename_top_site">ᱨᱤᱱᱮᱢ</string>
    <!-- Text for the menu button to remove a top site -->
    <string name="remove_top_site">ᱚᱪᱚᱜ ᱢᱮ</string>
    <!-- Text for the menu button to delete a top site from history -->
    <string name="delete_from_history">ᱱᱟᱜᱟᱢ ᱠᱷᱚᱱ ᱢᱮᱴᱟᱣ ᱢᱮ</string>
    <!-- Postfix for private WebApp titles, placeholder is replaced with app name -->
    <string name="pwa_site_controls_title_private">%1$s (ᱯᱨᱭᱣᱮᱴ ᱢᱳᱰ)</string>

    <!-- History -->
    <!-- Text for the button to search all history -->
    <string name="history_search_1">ᱥᱮᱸᱫᱽᱨᱟ ᱚᱞ ᱠᱚ ᱟᱫᱮᱨ ᱢᱮ</string>
    <!-- Text for the button to clear all history -->
    <string name="history_delete_all">ᱱᱟᱜᱟᱢ ᱢᱮᱴᱟᱣ ᱢᱮ</string>
    <!-- Text for the snackbar to confirm that multiple browsing history items has been deleted -->
    <string name="history_delete_multiple_items_snackbar">ᱱᱟᱜᱟᱢ ᱢᱮᱴᱟᱣᱮᱱᱟ</string>
    <!-- Text for the snackbar to confirm that a single browsing history item has been deleted. The first parameter is the shortened URL of the deleted history item. -->
    <string name="history_delete_single_item_snackbar">%1$s ᱢᱮᱴᱟᱣᱮᱱᱟ</string>
    <!-- Context description text for the button to delete a single history item -->
    <string name="history_delete_item">ᱢᱮᱴᱟᱣ ᱢᱮ</string>
    <!-- History multi select title in app bar
    The first parameter is the number of bookmarks selected -->
    <string name="history_multi_select_title">%1$d ᱵᱟᱪᱷᱟᱣᱮᱱᱟ</string>
    <!-- Text for the header that groups the history for today -->
    <string name="history_today">ᱛᱮᱦᱮᱸᱧ</string>
    <!-- Text for the header that groups the history for yesterday -->
    <string name="history_yesterday">ᱦᱚᱞᱟ</string>
    <!-- Text for the header that groups the history the past 7 days -->
    <string name="history_7_days">7 ᱫᱤᱱ ᱢᱟᱲᱟᱝ</string>
    <!-- Text for the header that groups the history the past 30 days -->
    <string name="history_30_days">30 ᱫᱤᱱ ᱢᱟᱲᱟᱝ</string>
    <!-- Text for the header that groups the history older than the last month -->
    <string name="history_older">ᱢᱟᱨᱮᱭᱟᱜ</string>
    <!-- Text shown when no history exists -->
    <string name="history_empty_message">ᱱᱚᱰᱮ ᱱᱟᱜᱟᱢ ᱵᱚᱱᱩᱜ-ᱟ</string>

    <!-- Downloads -->
    <!-- Text for the snackbar to confirm that multiple downloads items have been removed -->
    <string name="download_delete_multiple_items_snackbar_1">ᱰᱟᱣᱱᱞᱚᱰᱠᱚ ᱚᱪᱚᱜᱮᱱᱟ</string>
    <!-- Text for the snackbar to confirm that a single download item has been removed. The first parameter is the name of the download item. -->
    <string name="download_delete_single_item_snackbar">%1$s ᱚᱪᱚᱜᱮᱱᱟ</string>
    <!-- Text shown when no download exists -->
    <string name="download_empty_message_1">ᱱᱚᱰᱮ ᱰᱟᱣᱱᱞᱚᱰ ᱟᱠᱟᱱ ᱨᱮᱫ ᱠᱚ ᱵᱚᱱᱩᱜ-ᱟ</string>
    <!-- History multi select title in app bar
    The first parameter is the number of downloads selected -->
    <string name="download_multi_select_title">%1$d ᱵᱟᱪᱷᱟᱣᱮᱱᱟ</string>


    <!-- Text for the button to remove a single download item -->
    <string name="download_delete_item_1">ᱚᱪᱚᱜᱽ</string>


    <!-- Crashes -->
    <!-- Title text displayed on the tab crash page. This first parameter is the name of the application (For example: Fenix) -->
    <string name="tab_crash_title_2">ᱤᱠᱟ. %1$s ᱚᱱᱟ ᱥᱟᱦᱴᱟ ᱵᱟᱭ ᱞᱟᱫᱮ ᱫᱟᱲᱮᱼᱜ ᱠᱟᱱᱟ ᱾</string>
    <!-- Send crash report checkbox text on the tab crash page -->
    <string name="tab_crash_send_report">ᱨᱟᱹᱯᱩᱫ ᱨᱤᱯᱚᱴ Mozilla ᱴᱷᱮᱱ ᱠᱩᱞ ᱢᱮ</string>
    <!-- Close tab button text on the tab crash page -->
    <string name="tab_crash_close">ᱴᱮᱵᱽ ᱵᱚᱸᱫᱚᱭ ᱢᱮ</string>

    <!-- Restore tab button text on the tab crash page -->
    <string name="tab_crash_restore">ᱴᱮᱵᱽ ᱫᱩᱦᱲᱟᱹ ᱡᱚᱜᱟᱣ ᱢᱮ</string>

    <!-- Bookmarks -->
    <!-- Confirmation message for a dialog confirming if the user wants to delete the selected folder -->
    <string name="bookmark_delete_folder_confirmation_dialog">ᱪᱮᱫ ᱟᱢ ᱜᱚᱴᱟ ᱛᱮ ᱢᱮᱱᱟᱢᱼᱟ ᱱᱚᱶᱟ ᱯᱚᱴᱚᱢ ᱢᱮᱴᱟᱣ ᱞᱟ.ᱜᱤᱛ ᱛᱮ?</string>
    <!-- Confirmation message for a dialog confirming if the user wants to delete multiple items including folders. Parameter will be replaced by app name. -->
    <string name="bookmark_delete_multiple_folders_confirmation_dialog">%s ᱵᱟᱪᱷᱟᱣᱠᱟᱱ ᱡᱤᱱᱤᱥ ᱠᱚ ᱢᱮᱴᱟᱣ ᱟᱭ ᱾</string>
    <!-- Text for the cancel button on delete bookmark dialog -->
    <string name="bookmark_delete_negative">ᱵᱟᱹᱰᱨᱟᱹ</string>
    <!-- Screen title for adding a bookmarks folder -->
    <string name="bookmark_add_folder">ᱯᱚᱴᱚᱢ ᱥᱮᱞᱮᱫᱽ ᱢᱮ</string>
    <!-- Snackbar title shown after a bookmark has been created. -->
    <string name="bookmark_saved_snackbar">ᱵᱩᱠᱢᱟᱨᱠ ᱥᱟᱺᱪᱟᱣᱮᱱᱟ!</string>
    <!-- Snackbar edit button shown after a bookmark has been created. -->
    <string name="edit_bookmark_snackbar_action">ᱥᱟᱯᱲᱣ ᱢᱮ</string>
    <!-- Bookmark overflow menu edit button -->
    <string name="bookmark_menu_edit_button">ᱥᱟᱯᱲᱟᱣ</string>
    <!-- Bookmark overflow menu copy button -->
    <string name="bookmark_menu_copy_button">ᱱᱚᱠᱚᱞ ᱢᱮ</string>
    <!-- Bookmark overflow menu share button -->
    <string name="bookmark_menu_share_button">ᱦᱟᱹᱴᱤᱧ ᱢᱮ</string>
    <!-- Bookmark overflow menu open in new tab button -->
    <string name="bookmark_menu_open_in_new_tab_button">ᱱᱟᱶᱟ ᱴᱮᱵᱽ ᱨᱮ ᱡᱷᱤᱡᱽ ᱢᱮ</string>
    <!-- Bookmark overflow menu open in private tab button -->
    <string name="bookmark_menu_open_in_private_tab_button">ᱱᱤᱡᱮᱨᱟᱜ ᱴᱮᱵᱽ ᱨᱮ ᱡᱷᱤᱡᱽ ᱢᱮ</string>
    <!-- Bookmark overflow menu open all in tabs button -->
    <string name="bookmark_menu_open_all_in_tabs_button">ᱱᱟᱶᱟ ᱴᱮᱵᱽ ᱨᱮ ᱡᱷᱚᱛᱚ ᱡᱷᱤᱡᱽ ᱢᱮ</string>
    <!-- Bookmark overflow menu open all in private tabs button -->
    <string name="bookmark_menu_open_all_in_private_tabs_button">ᱱᱤᱡᱮᱨᱟᱜ ᱴᱮᱵ ᱨᱮ ᱡᱷᱚᱛᱚ ᱡᱷᱤᱡᱽ ᱢᱮ</string>
    <!-- Bookmark overflow menu delete button -->
    <string name="bookmark_menu_delete_button">ᱢᱮᱴᱟᱣ ᱢᱮ</string>
    <!--Bookmark overflow menu save button -->
    <string name="bookmark_menu_save_button">ᱥᱟᱺᱪᱟᱣ ᱢᱮ</string>
    <!-- Bookmark multi select title in app bar
     The first parameter is the number of bookmarks selected -->
    <string name="bookmarks_multi_select_title">%1$d ᱵᱟᱪᱷᱟᱣᱮᱱᱟ</string>
    <!-- Bookmark editing screen title -->
    <string name="edit_bookmark_fragment_title">ᱵᱩᱠᱢᱟᱨᱠ ᱥᱟᱯᱲᱣ ᱢᱮ</string>
    <!-- Bookmark folder editing screen title -->
    <string name="edit_bookmark_folder_fragment_title">ᱯᱚᱴᱚᱢ ᱥᱮᱞᱮᱫᱽ ᱢᱮ</string>
    <!-- Bookmark sign in button message -->
    <string name="bookmark_sign_in_button">ᱥᱭᱝᱠᱼᱰ ᱵᱩᱠᱢᱟᱨᱠ ᱠᱚ ᱧᱮᱞ ᱞᱟᱹᱜᱤᱫ ᱛᱮ ᱵᱚᱞᱚᱱ ᱥᱩᱦᱤ ᱢᱮ</string>
    <!-- Bookmark URL editing field label -->
    <string name="bookmark_url_label">URL</string>
    <!-- Bookmark FOLDER editing field label -->
    <string name="bookmark_folder_label">ᱯᱚᱴᱚᱢ</string>
    <!-- Bookmark NAME editing field label -->
    <string name="bookmark_name_label">ᱧᱩᱛᱩᱢ</string>
    <!-- Bookmark add folder screen title -->
    <string name="bookmark_add_folder_fragment_label">ᱯᱚᱴᱚᱢ ᱥᱮᱞᱮᱫᱽ ᱢᱮ</string>
    <!-- Bookmark select folder screen title -->
    <string name="bookmark_select_folder_fragment_label">ᱯᱚᱴᱚᱢ ᱵᱟᱪᱷᱟᱣ ᱢᱮ</string>
    <!-- Bookmark editing error missing title -->
    <string name="bookmark_empty_title_error">ᱧᱩᱛᱩᱢ ᱦᱩᱭ ᱫᱚᱨᱠᱟᱨ ᱠᱟᱱᱟ</string>
    <!-- Bookmark editing error missing or improper URL -->
    <string name="bookmark_invalid_url_error">ᱵᱟᱝ ᱵᱟᱛᱟᱣ URL</string>
    <!-- Bookmark screen message for empty bookmarks folder -->
    <string name="bookmarks_empty_message">ᱵᱩᱠᱢᱟᱨᱠ ᱠᱚ ᱱᱚᱰᱮ ᱵᱚᱱᱩᱜ-ᱟ</string>
    <!-- Bookmark snackbar message on deletion
     The first parameter is the host part of the URL of the bookmark deleted, if any -->
    <string name="bookmark_deletion_snackbar_message">%1$s ᱢᱮᱴᱟᱣᱮᱱᱟ</string>
    <!-- Bookmark snackbar message on deleting multiple bookmarks not including folders-->
    <string name="bookmark_deletion_multiple_snackbar_message_2">ᱵᱩᱠᱢᱟᱨᱠ ᱠᱚ ᱢᱮᱴᱟᱣᱮᱱᱟ</string>
    <!-- Bookmark snackbar message on deleting multiple bookmarks including folders-->
    <string name="bookmark_deletion_multiple_snackbar_message_3">ᱵᱟᱪᱷᱟᱣᱠᱟᱱ ᱯᱚᱴᱚᱢ ᱠᱚ ᱢᱮᱴᱟᱣ ᱦᱩᱭᱩ ᱠᱟᱱᱟ</string>
    <!-- Bookmark undo button for deletion snackbar action -->
    <string name="bookmark_undo_deletion">ᱚᱱᱰᱩ</string>

    <!-- Text for the button to search all bookmarks -->
    <string name="bookmark_search">ᱥᱮᱸᱫᱽᱨᱟ ᱟᱹᱲᱟᱹ ᱠᱚ ᱟᱫᱮᱨ ᱢᱮ</string>

    <!-- Site Permissions -->
    <!-- Button label that take the user to the Android App setting -->
    <string name="phone_feature_go_to_settings">ᱥᱟᱡᱟᱣ ᱠᱚ ᱨᱮ ᱪᱟᱞᱟᱜ ᱢᱮ</string>
    <!-- Content description (not visible, for screen readers etc.): Quick settings sheet
        to give users access to site specific information / settings. For example:
        Secure settings status and a button to modify site permissions -->
    <string name="quick_settings_sheet">ᱞᱚᱜᱚᱱ ᱥᱟᱡᱟᱣ ᱥᱤᱤᱴ</string>
    <!-- Label that indicates that this option it the recommended one -->
    <string name="phone_feature_recommended">ᱵᱟᱛᱟᱣᱟᱜ</string>
    <!-- Button label for clearing all the information of site permissions-->
    <string name="clear_permissions">ᱪᱷᱟᱹᱲ ᱠᱚ ᱯᱷᱟᱨᱪᱟᱭ ᱢᱮ</string>
    <!-- Text for the OK button on Clear permissions dialog -->
    <string name="clear_permissions_positive">ᱴᱷᱤᱠ</string>
    <!-- Text for the cancel button on Clear permissions dialog -->
    <string name="clear_permissions_negative">ᱵᱟᱹᱰᱨᱟᱹ</string>
    <!-- Button label for clearing a site permission-->
    <string name="clear_permission">ᱪᱷᱟᱹᱲ ᱯᱷᱟᱨᱪᱟᱭ ᱢᱮ</string>
    <!-- Text for the OK button on Clear permission dialog -->
    <string name="clear_permission_positive">ᱴᱷᱤᱠ</string>
    <!-- Text for the cancel button on Clear permission dialog -->
    <string name="clear_permission_negative">ᱵᱟᱹᱰᱨᱟᱹ</string>
    <!-- Button label for clearing all the information on all sites-->
    <string name="clear_permissions_on_all_sites">ᱥᱟᱱᱟᱢ ᱥᱟᱭᱤᱴ ᱨᱮ ᱪᱷᱟᱹᱲ ᱠᱚ ᱯᱷᱟᱨᱪᱟᱭ ᱢᱮ</string>
    <!-- Preference for altering video and audio autoplay for all websites -->
    <string name="preference_browser_feature_autoplay">ᱟᱡ ᱛᱮ ᱮᱱᱮᱡ</string>
    <!-- Preference for altering the camera access for all websites -->
    <string name="preference_phone_feature_camera">ᱠᱮᱢᱨᱟ</string>
    <!-- Preference for altering the microphone access for all websites -->
    <string name="preference_phone_feature_microphone">ᱢᱟᱭᱠᱨᱚᱯᱷᱚᱱ</string>
    <!-- Preference for altering the location access for all websites -->
    <string name="preference_phone_feature_location">ᱡᱟᱭᱜᱟ</string>
    <!-- Preference for altering the notification access for all websites -->
    <string name="preference_phone_feature_notification">ᱤᱛᱞᱟᱹᱭ</string>
    <!-- Preference for altering the persistent storage access for all websites -->
    <string name="preference_phone_feature_persistent_storage">ᱛᱟᱦᱮᱸᱱᱠᱟᱱ ᱡᱟᱭᱜᱟ</string>
    <!-- Preference for altering the storage access setting for all websites -->
    <string name="preference_phone_feature_cross_origin_storage_access">ᱥᱟᱭᱤᱨᱼᱵᱟᱨᱯᱟᱦᱴᱟ ᱠᱩᱠᱤᱡᱽ ᱠᱚ</string>
    <!-- Preference for altering the EME access for all websites -->
    <string name="preference_phone_feature_media_key_system_access">DRM-ᱠᱚᱵᱽᱡᱟ ᱡᱤᱱᱤᱥ</string>
    <!-- Label that indicates that a permission must be asked always -->
    <string name="preference_option_phone_feature_ask_to_allow">ᱦᱮᱥᱟᱨᱤᱭᱟᱹ ᱞᱟᱹᱜᱤᱫ ᱠᱩᱠᱞᱤ ᱢᱮ</string>
    <!-- Label that indicates that a permission must be blocked -->
    <string name="preference_option_phone_feature_blocked">ᱟᱠᱚᱴ ᱠᱟᱱᱟ</string>
    <!-- Label that indicates that a permission must be allowed -->
    <string name="preference_option_phone_feature_allowed">ᱵᱟᱛᱟᱣ ᱮᱢᱟᱠᱟᱱᱟ</string>
    <!--Label that indicates a permission is by the Android OS-->
    <string name="phone_feature_blocked_by_android">Android ᱫᱟᱨᱟᱭ ᱛᱮ ᱟᱠᱚᱴ ᱦᱩᱭ ᱟᱠᱟᱱᱟ</string>
    <!-- Preference for showing a list of websites that the default configurations won't apply to them -->
    <string name="preference_exceptions">ᱪᱷᱟᱰᱟ ᱠᱚ</string>
    <!-- Summary of tracking protection preference if tracking protection is set to off -->
    <string name="tracking_protection_off">ᱵᱚᱸᱫᱚ</string>
    <!-- Summary of tracking protection preference if tracking protection is set to standard -->
    <string name="tracking_protection_standard">ᱢᱟᱱᱚᱠ</string>
    <!-- Summary of tracking protection preference if tracking protection is set to strict -->
    <string name="tracking_protection_strict">ᱱᱤᱦᱟᱹᱛ</string>
    <!-- Summary of tracking protection preference if tracking protection is set to custom -->
    <string name="tracking_protection_custom">ᱠᱩᱥᱤᱭᱟᱜ</string>
    <!-- Label for global setting that indicates that all video and audio autoplay is allowed -->
    <string name="preference_option_autoplay_allowed2">ᱟᱰᱤᱭᱳ ᱟᱨ ᱣᱤᱰᱤᱭᱳ ᱦᱮᱥᱟᱨᱤᱭᱟᱹ ᱢᱮ</string>
    <!-- Label for site specific setting that indicates that all video and audio autoplay is allowed -->
    <string name="quick_setting_option_autoplay_allowed">ᱟᱰᱤᱭᱳ ᱟᱨ ᱣᱤᱰᱤᱭᱳ ᱦᱮᱥᱟᱨᱤᱭᱟᱹ ᱢᱮ</string>
    <!-- Label that indicates that video and audio autoplay is only allowed over Wi-Fi -->
    <string name="preference_option_autoplay_allowed_wifi_only2">ᱥᱮᱞᱩᱞᱟᱹᱨ ᱰᱟᱴᱟ ᱨᱮᱜᱤ ᱟᱰᱤᱭᱳ ᱟᱨ ᱣᱤᱰᱤᱭᱳ ᱟᱴᱠᱟᱣ ᱢᱮ</string>
    <!-- Subtext that explains 'autoplay on Wi-Fi only' option -->
    <string name="preference_option_autoplay_allowed_wifi_subtext">ᱟᱰᱤᱭᱳ ᱟᱨ ᱣᱤᱰᱤᱭᱳ Wi-Fi ᱨᱮ ᱮᱱᱮᱡᱚᱣᱟ</string>
    <!-- Label for global setting that indicates that video autoplay is allowed, but audio autoplay is blocked -->
    <string name="preference_option_autoplay_block_audio2">ᱟᱰᱤᱭᱳ ᱜᱤ ᱟᱴᱠᱟᱣ ᱢᱮ</string>
    <!-- Label for site specific setting that indicates that video autoplay is allowed, but audio autoplay is blocked -->
    <string name="quick_setting_option_autoplay_block_audio">ᱚᱰᱤᱭᱳ ᱜᱤ ᱟᱴᱠᱟᱣ ᱢᱮ</string>
    <!-- Label for global setting that indicates that all video and audio autoplay is blocked -->
    <string name="preference_option_autoplay_blocked3">ᱟᱰᱤᱭᱳ ᱟᱨ ᱣᱤᱰᱤᱭᱳ ᱟᱴᱠᱟᱣ ᱢᱮ</string>
    <!-- Label for site specific setting that indicates that all video and audio autoplay is blocked -->
    <string name="quick_setting_option_autoplay_blocked">ᱚᱰᱤᱭᱳ ᱟᱨ ᱣᱤᱰᱤᱭᱳ ᱟᱴᱠᱟᱣ ᱢᱮ</string>
    <!-- Summary of delete browsing data on quit preference if it is set to on -->
    <string name="delete_browsing_data_quit_on">ᱪᱚᱞᱩ</string>

    <!-- Summary of delete browsing data on quit preference if it is set to off -->
    <string name="delete_browsing_data_quit_off">ᱵᱚᱸᱫᱚ</string>

    <!-- Summary of studies preference if it is set to on -->
    <string name="studies_on">ᱪᱟᱹᱞᱩ</string>
    <!-- Summary of studies data on quit preference if it is set to off -->
    <string name="studies_off">ᱵᱚᱸᱫᱚ</string>

    <!-- Collections -->
    <!-- Collections header on home fragment -->
    <string name="collections_header">ᱛᱩᱢᱟᱹᱞ ᱠᱚ</string>
    <!-- Content description (not visible, for screen readers etc.): Opens the collection menu when pressed -->
    <string name="collection_menu_button_content_description">ᱛᱩᱢᱟᱹᱞ ᱢᱮᱱᱭᱩ</string>
    <!-- Label to describe what collections are to a new user without any collections -->
    <string name="no_collections_description2">ᱡᱤᱱᱤᱥ ᱠᱚ ᱡᱟᱣᱨᱟᱭ ᱢᱮ ᱚᱠᱟ ᱟᱢ ᱞᱟᱹᱜᱤᱫ ᱴᱷᱤᱠ ᱟ ᱾ \nᱞᱚᱜᱚᱱᱛᱮ ᱧᱟᱢ ᱞᱟᱹᱜᱤᱫ ᱥᱚᱢᱟᱱ ᱥᱮᱸᱫᱽᱨᱟ, ᱥᱟᱭᱤᱴ ᱟᱨ ᱴᱮᱵᱽ ᱠᱚ ᱡᱟᱣᱨᱟ ᱠᱟᱜ ᱢᱮ ᱾</string>
    <!-- Title for the "select tabs" step of the collection creator -->
    <string name="create_collection_select_tabs">ᱴᱮᱵᱽ ᱠᱚ ᱵᱟᱪᱷᱟᱣ ᱢᱮ</string>
    <!-- Title for the "select collection" step of the collection creator -->
    <string name="create_collection_select_collection">ᱛᱩᱢᱟᱹᱞ ᱵᱟᱪᱷᱟᱣ ᱢᱮ</string>
    <!-- Title for the "name collection" step of the collection creator -->
    <string name="create_collection_name_collection">ᱛᱩᱢᱟᱹᱞ ᱧᱩᱛᱩᱢᱼᱟᱜ ᱢᱮ</string>
    <!-- Button to add new collection for the "select collection" step of the collection creator -->
    <string name="create_collection_add_new_collection">ᱱᱟᱶᱟ ᱛᱩᱢᱟᱹᱞ ᱥᱮᱞᱮᱫᱽ ᱢᱮ</string>
    <!-- Button to select all tabs in the "select tabs" step of the collection creator -->
    <string name="create_collection_select_all">ᱡᱚᱛᱚ ᱵᱟᱪᱷᱟᱣ</string>
    <!-- Button to deselect all tabs in the "select tabs" step of the collection creator -->
    <string name="create_collection_deselect_all">ᱡᱚᱛᱚ ᱠᱚ ᱵᱟᱝ ᱵᱟᱪᱷᱟᱣ ᱢᱮ</string>
    <!-- Text to prompt users to select the tabs to save in the "select tabs" step of the collection creator -->
    <string name="create_collection_save_to_collection_empty">ᱥᱟᱺᱪᱟᱣ ᱞᱟᱹᱜᱤᱫ ᱛᱮ ᱴᱮᱵᱽ ᱠᱚ ᱵᱟᱪᱷᱟᱣ ᱢᱮ</string>
    <!-- Text to show users how many tabs they have selected in the "select tabs" step of the collection creator.
     %d is a placeholder for the number of tabs selected. -->
    <string name="create_collection_save_to_collection_tabs_selected">%d ᱴᱮᱵᱽ ᱠᱚ ᱵᱟᱪᱷᱟᱣ ᱟᱠᱟᱱᱟ</string>
    <!-- Text to show users they have one tab selected in the "select tabs" step of the collection creator.
    %d is a placeholder for the number of tabs selected. -->
    <string name="create_collection_save_to_collection_tab_selected">%d ᱴᱮᱵᱽ ᱵᱟᱪᱷᱟᱣ ᱟᱠᱟᱱᱟ</string>
    <!-- Text shown in snackbar when multiple tabs have been saved in a collection -->
    <string name="create_collection_tabs_saved">ᱴᱮᱵᱽ ᱠᱚ ᱥᱟᱺᱪᱟᱣᱮᱱᱟ!</string>
    <!-- Text shown in snackbar when one or multiple tabs have been saved in a new collection -->
    <string name="create_collection_tabs_saved_new_collection">ᱛᱩᱢᱟᱹᱞ ᱥᱟᱺᱪᱟᱣᱮᱱᱟ!</string>
    <!-- Text shown in snackbar when one tab has been saved in a collection -->
    <string name="create_collection_tab_saved">ᱴᱮᱵᱽ ᱥᱟᱺᱪᱟᱣᱮᱱᱟ!</string>
    <!-- Content description (not visible, for screen readers etc.): button to close the collection creator -->
    <string name="create_collection_close">ᱵᱚᱸᱫᱚᱭ ᱢᱮ</string>
    <!-- Button to save currently selected tabs in the "select tabs" step of the collection creator-->
    <string name="create_collection_save">ᱥᱟᱺᱪᱟᱣ ᱢᱮ</string>
    <!-- Snackbar action to view the collection the user just created or updated -->
    <string name="create_collection_view">ᱵᱷᱤᱭᱩ</string>

    <!-- Text for the OK button from collection dialogs -->
    <string name="create_collection_positive">ᱴᱷᱤᱠ</string>
    <!-- Text for the cancel button from collection dialogs -->
    <string name="create_collection_negative">ᱵᱟᱹᱰᱨᱟᱹ</string>

    <!-- Default name for a new collection in "name new collection" step of the collection creator. %d is a placeholder for the number of collections-->
    <string name="create_collection_default_name">%d ᱛᱩᱢᱟᱹᱞ</string>

    <!-- Share -->
    <!-- Share screen header -->
    <string name="share_header_2">ᱦᱟᱹᱴᱤᱧ ᱢᱮ</string>
    <!-- Content description (not visible, for screen readers etc.):
        "Share" button. Opens the share menu when pressed. -->
    <string name="share_button_content_description">ᱦᱟᱹᱴᱤᱧ ᱢᱮ</string>

    <!-- Text for the Save to PDF feature in the share menu -->
    <string name="share_save_to_pdf">PDF ᱞᱮᱠᱷᱟ ᱥᱟᱺᱪᱟᱣ ᱢᱮ</string>
    <!-- Text for error message when generating a PDF file Text. -->
    <string name="unable_to_save_to_pdf_error">PDF ᱛᱮᱭᱟᱨ ᱵᱟᱭ ᱜᱟᱱ ᱞᱮᱱᱟ</string>
    <!-- Text for standard error snackbar dismiss button. -->
    <string name="standard_snackbar_error_dismiss">ᱵᱚᱸᱫ</string>
    <!-- Text for error message when printing a page and it fails. -->
    <string name="unable_to_print_page_error">ᱱᱚᱶᱟ ᱥᱟᱦᱴᱟ ᱪᱷᱟᱯᱟ ᱵᱟᱭ ᱜᱟᱱᱚᱜ ᱠᱟᱱᱟ</string>
    <!-- Text for the print feature in the share and browser menu -->
    <string name="menu_print">ᱪᱷᱟᱯᱟ</string>
    <!-- Sub-header in the dialog to share a link to another sync device -->
    <string name="share_device_subheader">ᱥᱟᱫᱷᱚᱱ ᱨᱮ ᱠᱩᱞ ᱢᱮ</string>
    <!-- Sub-header in the dialog to share a link to an app from the full list -->
    <string name="share_link_all_apps_subheader">ᱡᱚᱛᱚ ᱠᱟᱹᱢᱤᱠᱚ</string>
    <!-- Sub-header in the dialog to share a link to an app from the most-recent sorted list -->
    <string name="share_link_recent_apps_subheader">ᱱᱤᱛᱚᱜ ᱵᱮᱵᱷᱟᱨᱟᱜ</string>
    <!-- Text for the copy link action in the share screen. -->
    <string name="share_copy_link_to_clipboard">ᱨᱮᱴᱚᱯ ᱵᱚᱰᱨᱮ ᱨᱮ ᱱᱚᱠᱚᱞᱮᱱᱟ!</string>
    <!-- Toast shown after copying link to clipboard -->
    <string name="toast_copy_link_to_clipboard">ᱨᱮᱴᱚᱯ ᱵᱳᱨᱰ ᱨᱮ ᱱᱚᱠᱚᱞᱮᱱᱟ</string>
    <!-- An option from the share dialog to sign into sync -->
    <string name="sync_sign_in">ᱥᱭᱝᱠ ᱞᱟᱹᱜᱤᱫ ᱵᱚᱞᱚᱱ ᱥᱩᱦᱤ ᱢᱮ</string>
     <!-- An option from the three dot menu to sync and save data -->
    <string name="sync_menu_sync_and_save_data">ᱥᱭᱝᱠ ᱟᱨ ᱰᱟᱴᱟ ᱥᱟᱺᱪᱟᱣ</string>
    <!-- An option from the share dialog to send link to all other sync devices -->
    <string name="sync_send_to_all">ᱡᱚᱛᱚ ᱥᱟᱫᱷᱚᱱ ᱛᱮ ᱵᱷᱮᱡᱟᱭᱢᱮ</string>
    <!-- An option from the share dialog to reconnect to sync -->
    <string name="sync_reconnect">ᱥᱭᱝᱠ ᱞᱟᱹᱜᱤᱫ ᱫᱩᱦᱲᱟᱹ ᱡᱩᱲᱟᱹᱣ</string>
    <!-- Text displayed when sync is offline and cannot be accessed -->
    <string name="sync_offline">ᱟᱸᱯᱷᱞᱟᱭᱤᱱ</string>
    <!-- An option to connect additional devices -->
    <string name="sync_connect_device">ᱚᱞᱜᱟ ᱥᱟᱫᱷᱚᱱ ᱡᱩᱰᱟᱹᱣ ᱢᱮ</string>
    <!-- The dialog text shown when additional devices are not available -->
    <string name="sync_connect_device_dialog">ᱴᱮᱵᱽ ᱵᱷᱮᱡᱟ ᱞᱟᱹᱜᱤᱫ, ᱢᱤᱫ ᱠᱷᱚᱱ ᱡᱟᱹᱥᱛᱤ ᱥᱟᱫᱷᱚᱱ ᱛᱮ Firefox ᱨᱮ ᱵᱚᱞᱚᱱ ᱢᱮ ᱾</string>
    <!-- Confirmation dialog button -->
    <string name="sync_confirmation_button">ᱵᱩᱡᱷᱟᱹᱣ ᱠᱮᱫᱟ</string>
    <!-- Share error message -->
    <string name="share_error_snackbar">ᱱᱚᱶᱟ ᱮᱯ ᱵᱷᱮᱡᱟ ᱵᱟᱝ ᱜᱟᱱᱚᱜᱼᱟ</string>
    <!-- Add new device screen title -->
    <string name="sync_add_new_device_title">ᱥᱟᱫᱷᱚᱱ ᱨᱮ ᱠᱩᱞ ᱢᱮ</string>

    <!-- Text for the warning message on the Add new device screen -->
    <string name="sync_add_new_device_message">ᱥᱟᱫᱷᱚᱱ ᱠᱚ ᱡᱚᱲᱟᱣ ᱵᱚᱱᱩᱜ-ᱟ</string>
    <!-- Text for the button to learn about sending tabs -->
    <string name="sync_add_new_device_learn_button">ᱴᱮᱵᱽ ᱠᱚ ᱮᱢᱟᱱ ᱵᱷᱮᱡᱟ ᱵᱟᱵᱚᱛ ᱵᱟᱰᱟᱭ ᱢᱮ…</string>
    <!-- Text for the button to connect another device -->
    <string name="sync_add_new_device_connect_button">ᱚᱞᱜᱟ ᱥᱟᱫᱷᱚᱱ ᱡᱩᱰᱟᱹᱣ ᱢᱮ…</string>

    <!-- Notifications -->
    <!-- Text shown in the notification that pops up to remind the user that a private browsing session is active. -->
    <string name="notification_pbm_delete_text_2">ᱯᱨᱟᱭᱣᱮᱴ ᱴᱮᱵᱽ ᱠᱚ ᱵᱚᱸᱫᱚᱭ ᱢᱮ</string>

    <!-- Microsuverys -->
    <!-- Text shown in prompt for printing microsurvey. "sec" It's an abrevation for "second". -->
    <string name="microsurvey_prompt_printing_title" tools:ignore="UnusedResources">Firefox ᱨᱮ ᱪᱷᱟᱯᱟ ᱜᱟᱱᱪᱷᱚ ᱞᱟᱹᱜᱤᱫ ᱜᱚᱲᱚ ᱮᱢᱚᱜ ᱢᱮ ᱾ ᱱᱚᱶᱟ ᱫᱚ ᱢᱤᱫ ᱴᱤᱡ ᱜᱟᱱ ᱚᱠᱛᱚ ᱤᱫᱤᱭᱟᱭ</string>
    <!-- Text shown in prompt for printing microsurvey. 'Firefox' intentionally hardcoded here--> --&gt;
    <string name="microsurvey_survey_printing_title" tools:ignore="UnusedResources">Firefox ᱨᱮ ᱪᱷᱟᱯᱟ ᱠᱟᱹᱢᱤᱦᱟᱨᱟ ᱥᱟᱞᱟᱜ ᱛᱤᱱᱟᱹᱜ ᱨᱟᱹᱥᱠᱟᱹ ᱢᱮᱱᱟᱢᱟᱸ ?</string>
    <!-- Text for option one, shown in microsurvey.-->
    <string name="microsurvey_survey_5_point_option_0" tools:ignore="UnusedResources">ᱱᱤᱣᱴᱨᱟᱞ</string>
    <!-- Text for option two, shown in microsurvey.-->
    <string name="microsurvey_survey_5_point_option_1" tools:ignore="UnusedResources">ᱟᱹᱰᱤ ᱵᱟᱱᱴᱷᱤᱠ</string>
    <!-- Text for option three, shown in microsurvey.-->
    <string name="microsurvey_survey_5_point_option_2" tools:ignore="UnusedResources">ᱵᱟᱱᱴᱷᱤᱠ</string>

    <!-- Text for option four, shown in microsurvey.-->
    <string name="microsurvey_survey_5_point_option_3" tools:ignore="UnusedResources">ᱨᱟᱹᱥᱠᱟᱹ</string>
    <!-- Text for option five, shown in microsurvey.-->
    <string name="microsurvey_survey_5_point_option_4" tools:ignore="UnusedResources">ᱟᱹᱰᱤ ᱨᱟᱹᱥᱠᱟᱹ</string>

    <!-- Text shown in the notification that pops up to remind the user that a private browsing session is active for Android 14+ -->
    <string name="notification_erase_title_android_14">ᱯᱨᱟᱭᱣᱮᱴ ᱴᱮᱵᱽ ᱠᱚ ᱵᱚᱸᱫᱚᱭᱟᱢ ᱥᱮ ?</string>
    <string name="notification_erase_text_android_14">ᱯᱨᱟᱭᱵᱷᱮᱴ ᱴᱮᱵᱽ ᱠᱚ ᱵᱚᱸᱫ ᱞᱟᱹᱜᱤᱫ ᱱᱚᱶᱟ ᱱᱚᱴᱤᱯᱷᱤᱠᱮᱥᱚᱱ ᱴᱤᱯᱟᱹᱣ ᱢᱮ ᱥᱮ ᱠᱷᱚᱥᱨᱚᱫ ᱢᱮ ᱾</string>

    <!-- Name of the marketing notification channel. Displayed in the "App notifications" system settings for the app -->
    <string name="notification_marketing_channel_name">ᱢᱟᱨᱠᱮᱴᱤᱝ</string>

    <!-- Title shown in the notification that pops up to remind the user to set fenix as default browser.
    The app name is in the text, due to limitations with localizing Nimbus experiments -->
    <string name="nimbus_notification_default_browser_title" tools:ignore="UnusedResources">Firefox ᱫᱚ ᱛᱮᱡᱽ ᱟᱨ ᱱᱤᱡᱮᱨᱟᱜ ᱜᱮ</string>
    <!-- Text shown in the notification that pops up to remind the user to set fenix as default browser.
    The app name is in the text, due to limitations with localizing Nimbus experiments -->
    <string name="nimbus_notification_default_browser_text" tools:ignore="UnusedResources">Firefox ᱟᱢᱟᱜ ᱢᱩᱞ ᱵᱽᱨᱟᱣᱡᱚᱨ ᱞᱮᱠᱷᱟ ᱫᱚᱦᱚᱭ ᱢᱮ</string>
    <!-- Title shown in the notification that pops up to re-engage the user -->
    <string name="notification_re_engagement_title">ᱱᱤᱡᱚᱨᱟᱜ ᱵᱽᱨᱟᱣᱡᱤᱝ ᱠᱩᱨᱩᱢᱩᱴᱩ ᱞᱮᱢ</string>

    <!-- Text shown in the notification that pops up to re-engage the user.
    %1$s is a placeholder that will be replaced by the app name. -->
    <string name="notification_re_engagement_text">%1$s ᱨᱮ ᱵᱟᱝ ᱥᱟᱧᱪᱟᱣ ᱠᱟᱱ ᱠᱩᱠᱤ ᱟᱨᱵᱟᱝ ᱦᱤᱛᱟᱹᱞ ᱠᱚ ᱵᱽᱨᱟᱣᱩᱡᱽ ᱢᱮ</string>

    <!-- Title A shown in the notification that pops up to re-engage the user -->
    <string name="notification_re_engagement_A_title">ᱵᱤᱱᱟᱹ ᱯᱟᱧᱡᱟ ᱛᱮ ᱵᱽᱨᱟᱣᱡᱽ ᱢᱮ</string>
    <!-- Text A shown in the notification that pops up to re-engage the user.
    %1$s is a placeholder that will be replaced by the app name. -->
    <string name="notification_re_engagement_A_text">%1$s ᱨᱮ ᱱᱤᱡᱮᱨᱟᱜ ᱞᱮᱠᱷᱟ ᱛᱮ ᱵᱽᱨᱟᱣᱡᱽ ᱠᱚᱨᱟᱣ ᱛᱮ ᱫᱚ ᱟᱢᱟᱜ ᱡᱤᱱᱤᱥ ᱵᱟᱝ ᱪᱤᱠᱟᱹᱜᱼᱟ ᱾</string>
    <!-- Title B shown in the notification that pops up to re-engage the user -->
    <string name="notification_re_engagement_B_title">ᱟᱢᱟᱜ ᱯᱩᱭᱞᱤ ᱥᱮᱸᱫᱽᱨᱟ ᱮᱛᱦᱚᱵ ᱢᱮ</string>
    <!-- Text B shown in the notification that pops up to re-engage the user -->
    <string name="notification_re_engagement_B_text">ᱥᱩᱨ ᱠᱚᱨᱮ ᱡᱟᱦᱱᱟᱜ ᱯᱟᱱᱛᱮ ᱢᱮ ᱾ ᱟᱨ ᱵᱟᱝ ᱡᱟᱦᱱᱟᱜ ᱢᱚᱡᱽ ᱯᱟᱱᱛᱮ ᱢᱮ ᱾</string>

    <!-- Survey -->
    <!-- Text shown in the fullscreen message that pops up to ask user to take a short survey.
    The app name is in the text, due to limitations with localizing Nimbus experiments -->
    <string name="nimbus_survey_message_text">ᱠᱷᱟᱴᱚ ᱥᱚᱨᱵᱷᱮ ᱞᱮᱠᱷᱟᱛᱮ Firefox ᱥᱩᱫᱷᱟᱨ ᱨᱮ ᱜᱚᱲᱚ ᱮᱢᱚᱜ ᱢᱮ ᱾</string>
    <!-- Preference for taking the short survey. -->
    <string name="preferences_take_survey">ᱥᱚᱨᱵᱷᱮ ᱤᱫᱤ ᱢᱮ</string>
    <!-- Preference for not taking the short survey. -->
    <string name="preferences_not_take_survey">ᱵᱟᱝᱟ ᱥᱟᱨᱦᱟᱣ</string>

    <!-- Snackbar -->
    <!-- Text shown in snackbar when user deletes a collection -->
    <string name="snackbar_collection_deleted">ᱛᱩᱢᱟᱹᱞ ᱢᱮᱴᱟᱣᱮᱱᱟ</string>
    <!-- Text shown in snackbar when user renames a collection -->
    <string name="snackbar_collection_renamed">ᱛᱩᱢᱟᱹᱞ ᱫᱚᱦᱲᱟ ᱧᱩᱛᱩᱢ ᱮᱢ ᱦᱩᱭᱮᱱᱟ</string>
    <!-- Text shown in snackbar when user closes a tab -->
    <string name="snackbar_tab_closed">ᱴᱮᱵᱽ ᱵᱚᱸᱫᱚᱭᱮᱱᱟ</string>
    <!-- Text shown in snackbar when user closes all tabs -->
    <string name="snackbar_tabs_closed">ᱴᱮᱵᱽ ᱠᱚ ᱵᱚᱸᱫᱚᱭᱮᱱᱟ</string>
    <!-- Text shown in snackbar when user bookmarks a list of tabs -->
    <string name="snackbar_message_bookmarks_saved">ᱵᱩᱻᱠᱢᱟᱨᱠ ᱠᱚ ᱥᱟᱺᱪᱟᱣ ᱮᱱᱟ!</string>
    <!-- Text shown in snackbar when user adds a site to shortcuts -->
    <string name="snackbar_added_to_shortcuts">!ᱠᱷᱟᱴᱚᱢᱟᱪᱷᱟ ᱛᱮ ᱥᱮᱞᱮᱫᱽ ᱮᱱᱟ!</string>
    <!-- Text shown in snackbar when user closes a private tab -->
    <string name="snackbar_private_tab_closed">ᱱᱤᱡᱮᱨᱟᱜ ᱴᱮᱵᱽ ᱵᱚᱸᱫᱚᱭᱮᱱᱟ</string>
    <!-- Text shown in snackbar when user closes all private tabs -->
    <string name="snackbar_private_tabs_closed">ᱯᱨᱟᱭᱣᱮᱴ ᱴᱮᱵᱽ ᱠᱚ ᱵᱚᱸᱫᱚᱭᱮᱱᱟ</string>
    <!-- Text shown in snackbar when user erases their private browsing data -->
    <string name="snackbar_private_data_deleted">ᱱᱤᱡᱚᱨᱟᱜ ᱵᱽᱨᱟᱣᱩᱡᱤᱝ ᱰᱟᱴᱟ ᱢᱮᱴᱟᱣᱮᱱᱟ</string>
    <!-- Text shown in snackbar to undo deleting a tab, top site or collection -->
    <string name="snackbar_deleted_undo">ᱚᱱᱰᱩ</string>
    <!-- Text shown in snackbar when user removes a top site -->
    <string name="snackbar_top_site_removed">ᱥᱟᱭᱤᱴ ᱚᱪᱚᱜ ᱦᱩᱭ ᱮᱱᱟ</string>
    <!-- QR code scanner prompt which appears after scanning a code, but before navigating to it
        First parameter is the name of the app, second parameter is the URL or text scanned-->
    <string name="qr_scanner_confirmation_dialog_message">%1$s ᱵᱟᱛᱟᱣ ᱮᱢᱟᱭ ᱢᱮ %2$s ᱡᱷᱤᱡᱽ ᱞᱟᱹᱜᱤᱫ ᱛᱮ</string>
    <!-- QR code scanner prompt dialog positive option to allow navigation to scanned link -->
    <string name="qr_scanner_dialog_positive">ᱢᱟᱹᱱᱡᱩᱨ</string>
    <!-- QR code scanner prompt dialog positive option to deny navigation to scanned link -->
    <string name="qr_scanner_dialog_negative">ᱵᱟᱹᱰ</string>
    <!-- QR code scanner prompt dialog error message shown when a hostname does not contain http or https. -->
    <string name="qr_scanner_dialog_invalid">ᱣᱮᱵᱽ ᱴᱷᱤᱠᱬᱟᱹ ᱵᱟᱭ ᱴᱷᱤᱠ ᱟ᱾</string>
    <!-- QR code scanner prompt dialog positive option when there is an error -->
    <string name="qr_scanner_dialog_invalid_ok">ᱴᱷᱤᱠ</string>
    <!-- Tab collection deletion prompt dialog message. Placeholder will be replaced with the collection name -->
    <string name="tab_collection_dialog_message">%1$s ᱢᱮᱴᱟᱣ ᱞᱟᱹᱜᱤᱫ ᱛᱮ ᱪᱮᱫ ᱟᱢ ᱜᱚᱴᱟ ᱛᱮ ᱢᱮᱱᱟᱢ-ᱟ?</string>
    <!-- Tab collection deletion prompt dialog option to delete the collection -->
    <string name="tab_collection_dialog_positive">ᱢᱮᱴᱟᱣ ᱢᱮ</string>

    <!-- Text displayed in a notification when the user enters full screen mode -->
    <string name="full_screen_notification">ᱯᱩᱨᱟᱹ ᱠᱨᱤᱱ ᱢᱳᱰ ᱵᱚᱞᱚᱱ ᱠᱟᱱᱟᱢ</string>
    <!-- Message for copying the URL via long press on the toolbar -->
    <string name="url_copied">URL ᱱᱚᱠᱚᱞ ᱮᱱᱟ</string>
    <!-- Sample text for accessibility font size -->
    <string name="accessibility_text_size_sample_text_1">ᱱᱚᱶᱟ ᱫᱚ ᱡᱮᱢᱚᱱ ᱟᱲᱟ ᱠᱟᱱᱟ ᱾ ᱱᱚᱶᱟ ᱫᱚ ᱥᱟᱡᱟᱣ ᱵᱚᱫᱚᱞ ᱠᱚ ᱫᱮᱠᱷᱟᱣ ᱞᱟᱹᱜᱤᱫ ᱠᱟᱱᱟ ᱚᱠᱟᱞᱠᱟᱛᱮ ᱟᱲᱟ ᱞᱚ ᱢᱟᱨᱟᱝ ᱟᱨ ᱵᱟᱝ ᱠᱟᱹᱴᱤᱡ ᱞᱮᱠᱷᱟᱱ ᱚᱠᱟᱞᱠᱟ ᱧᱮᱞᱚᱜᱼᱟ ᱾</string>
    <!-- Summary for Accessibility Text Size Scaling Preference -->
    <string name="preference_accessibility_text_size_summary">ᱣᱮᱵᱥᱟᱭᱤᱴ ᱨᱮ ᱚᱱᱚᱞ ᱠᱚ ᱢᱟᱨᱟᱝ ᱵᱟᱝᱠᱷᱟᱱ ᱦᱩᱰᱤᱧ ᱠᱚᱨᱟᱣ ᱢᱮ</string>
    <!-- Title for Accessibility Text Size Scaling Preference -->
    <string name="preference_accessibility_font_size_title">ᱪᱤᱠᱤ ᱨᱮᱭᱟᱜ ᱢᱟᱯ</string>

    <!-- Title for Accessibility Text Automatic Size Scaling Preference -->
    <string name="preference_accessibility_auto_size_2">ᱟᱡ ᱛᱮ ᱪᱤᱠᱤ ᱥᱟᱡᱟᱣ</string>

    <!-- Summary for Accessibility Text Automatic Size Scaling Preference -->
    <string name="preference_accessibility_auto_size_summary">ᱪᱤᱠᱤ ᱢᱟᱞ ᱫᱚ ᱮᱱᱰᱨᱚᱭᱮᱰ ᱥᱟᱡᱟᱣ ᱥᱟᱞᱟᱜ ᱥᱚᱢᱟᱱᱚᱜᱼᱟ ᱾ ᱪᱤᱠᱤ ᱢᱟᱯ ᱵᱚᱸᱫᱚ ᱞᱟᱹᱜᱤᱫ ᱱᱚᱰᱮ ᱢᱮᱱᱮᱡ ᱢᱮ ᱾</string>

    <!-- Title for the Delete browsing data preference -->
    <string name="preferences_delete_browsing_data">ᱵᱽᱨᱟᱣᱡᱤᱝ ᱰᱟᱴᱟ ᱢᱮᱴᱟᱣ</string>
    <!-- Title for the tabs item in Delete browsing data -->
    <string name="preferences_delete_browsing_data_tabs_title_2">ᱡᱷᱤᱡᱽ ᱴᱮᱵᱽ ᱠᱚ</string>
    <!-- Subtitle for the tabs item in Delete browsing data, parameter will be replaced with the number of open tabs -->
    <string name="preferences_delete_browsing_data_tabs_subtitle">%d ᱴᱮᱵᱽ ᱠᱚ</string>
    <!-- Title for the data and history items in Delete browsing data -->
    <!-- Title for the history item in Delete browsing data -->
    <string name="preferences_delete_browsing_data_browsing_history_title">ᱱᱟᱜᱟᱢ ᱯᱟᱱᱛᱮ</string>
    <!-- Subtitle for the data and history items in delete browsing data, parameter will be replaced with the
        number of history items the user has -->
    <string name="preferences_delete_browsing_data_browsing_data_subtitle">%d ᱴᱷᱤᱠᱬᱟᱹ ᱠᱚ</string>
    <!-- Title for the cookies and site data items in Delete browsing data -->
    <string name="preferences_delete_browsing_data_cookies_and_site_data">ᱠᱩᱠᱤᱡᱽ ᱟᱨ ᱥᱟᱭᱤᱴ ᱰᱟᱴᱟ</string>
    <!-- Subtitle for the cookies item in Delete browsing data -->
    <string name="preferences_delete_browsing_data_cookies_subtitle">ᱟᱢ ᱫᱚ ᱰᱷᱮᱨ ᱜᱟᱱ ᱥᱟᱭᱤᱴ ᱠᱷᱚᱱ ᱵᱟᱦᱨᱮ ᱩᱲᱩᱠ ᱢᱤᱭᱟ ᱠᱚ</string>
    <!-- Title for the cached images and files item in Delete browsing data -->
    <string name="preferences_delete_browsing_data_cached_files">ᱥᱟᱯ ᱦᱚᱭᱠᱟᱱ ᱪᱤᱛᱟᱹᱨ ᱟᱨ ᱨᱮᱫ ᱠᱚ</string>
    <!-- Subtitle for the cached images and files item in Delete browsing data -->
    <string name="preferences_delete_browsing_data_cached_files_subtitle">ᱡᱚᱜᱟᱣ ᱡᱟᱭᱜᱟ ᱠᱷᱚᱞᱤ ᱛᱟᱦᱮᱱ ᱟᱭ</string>
    <!-- Title for the site permissions item in Delete browsing data -->
    <string name="preferences_delete_browsing_data_site_permissions">ᱥᱟᱭᱤᱴ ᱨᱮᱭᱟᱜ ᱪᱷᱟᱹᱲ ᱠᱚ</string>
    <!-- Title for the downloads item in Delete browsing data -->
    <string name="preferences_delete_browsing_data_downloads">ᱰᱟᱣᱱᱞᱚᱰ ᱠᱚ</string>
    <!-- Text for the button to delete browsing data -->
    <string name="preferences_delete_browsing_data_button">ᱵᱽᱨᱟᱣᱡᱤᱝ ᱰᱟᱴᱟ ᱢᱮᱴᱟᱣ ᱢᱮ</string>
    <!-- Title for the Delete browsing data on quit preference -->
    <string name="preferences_delete_browsing_data_on_quit">ᱵᱽᱨᱟᱣᱡᱤᱝ ᱰᱟᱴᱟ ᱢᱮᱴᱟᱣ ᱢᱮ ᱟᱲᱟᱜ ᱜᱷᱚᱲᱤ</string>
    <!-- Summary for the Delete browsing data on quit preference. "Quit" translation should match delete_browsing_data_on_quit_action translation. -->
    <string name="preference_summary_delete_browsing_data_on_quit_2">ᱵᱽᱨᱟᱣᱩᱡᱤᱝ ᱰᱟᱴᱟ ᱟᱡ ᱛᱮ ᱢᱮᱴᱟᱣ ᱛᱟᱦᱮᱱᱟᱭ ᱡᱚᱠᱷᱚᱱ ᱟᱢ \&quot;ᱟᱲᱟᱹᱜ\&quot; ᱵᱟᱪᱷᱟᱣ ᱛᱟᱦᱮᱱᱟᱢ ᱢᱩᱞ ᱢᱮᱱᱩ ᱠᱷᱚᱱ</string>
    <!-- Action item in menu for the Delete browsing data on quit feature -->
    <string name="delete_browsing_data_on_quit_action">ᱟᱲᱟᱹᱜ ᱢᱮ</string>

    <!-- Title text of a delete browsing data dialog. -->
    <string name="delete_history_prompt_title">ᱢᱮᱴᱟᱣ ᱞᱟᱹᱜᱤᱫ ᱚᱠᱛᱚ ᱨᱮᱭᱟᱜ ᱨᱮᱧᱡᱽ</string>
    <!-- Body text of a delete browsing data dialog. -->
    <string name="delete_history_prompt_body" moz:RemovedIn="130" tools:ignore="UnusedResources">ᱦᱤᱛᱟᱹᱞ (ᱮᱴᱟᱜ ᱥᱟᱫᱷᱚᱱ ᱠᱷᱚᱱ ᱟᱹᱭᱩᱨ ᱢᱤᱫ ᱠᱟᱱ ᱦᱤᱛᱟᱹᱞ ᱢᱮᱥᱟ ᱠᱟᱛᱮ), ᱠᱩᱠᱤᱡᱽ ᱟᱨ ᱮᱴᱟᱜ ᱯᱟᱱᱛᱮᱭᱟᱜ ᱰᱟᱴᱟ ᱠᱚ ᱚᱪᱚᱜᱽ ᱟᱭ ᱾</string>
    <!-- Body text of a delete browsing data dialog. -->
    <string name="delete_history_prompt_body_2">ᱦᱤᱛᱟᱹᱞ ᱮ ᱚᱪᱚᱜᱽᱟᱭ (ᱥᱟᱶᱛᱮ ᱮᱴᱟᱜ ᱥᱟᱫᱷᱚᱱ ᱠᱷᱚᱱ ᱦᱤᱛᱟᱹᱞ ᱟᱹᱭᱩᱨ ᱢᱤᱫ)</string>
    <!-- Radio button in the delete browsing data dialog to delete history items for the last hour. -->
    <string name="delete_history_prompt_button_last_hour">ᱢᱩᱪᱟᱹᱫ ᱴᱟᱲᱟᱝ</string>
    <!-- Radio button in the delete browsing data dialog to delete history items for today and yesterday. -->
    <string name="delete_history_prompt_button_today_and_yesterday">ᱛᱮᱦᱮᱸᱧ ᱟᱨ ᱦᱚᱞᱟ</string>
    <!-- Radio button in the delete browsing data dialog to delete all history. -->
    <string name="delete_history_prompt_button_everything">ᱡᱷᱚᱛᱚᱣᱟᱜ</string>

    <!-- Dialog message to the user asking to delete browsing data. Parameter will be replaced by app name. -->
    <string name="delete_browsing_data_prompt_message_3">%s ᱵᱟᱪᱷᱟᱣᱟᱜ ᱵᱽᱨᱟᱣᱩᱡᱤᱝ ᱰᱟᱴᱟ ᱢᱮᱴᱟᱣ ᱟᱭ ᱾</string>
    <!-- Text for the cancel button for the data deletion dialog -->
    <string name="delete_browsing_data_prompt_cancel">ᱵᱟᱹᱰᱨᱟᱹ</string>
    <!-- Text for the allow button for the data deletion dialog -->
    <string name="delete_browsing_data_prompt_allow">ᱢᱮᱴᱟᱣ ᱢᱮ</string>
    <!-- Text for the snackbar confirmation that the data was deleted -->
    <string name="preferences_delete_browsing_data_snackbar">ᱵᱽᱨᱟᱣᱩᱡᱤᱝ ᱰᱟᱴᱟ ᱢᱮᱴᱟᱣᱮᱱᱟ</string>
    <!-- Text for the snackbar to show the user that the deletion of browsing data is in progress -->
    <string name="deleting_browsing_data_in_progress">ᱵᱽᱨᱟᱣᱩᱡᱤᱝ ᱰᱟᱴᱟ ᱢᱮᱴᱟᱣ ᱦᱩᱭᱩ ᱠᱟᱱᱟ…</string>

    <!-- Dialog message to the user asking to delete all history items inside the opened group. Parameter will be replaced by a history group name. -->
    <string name="delete_all_history_group_prompt_message">“%s” ᱨᱮ ᱡᱷᱚᱛᱚ ᱥᱟᱭᱤᱴ ᱠᱚ ᱢᱮᱴᱟᱣ ᱢᱮ ᱾</string>
    <!-- Text for the cancel button for the history group deletion dialog -->
    <string name="delete_history_group_prompt_cancel">ᱵᱟᱹᱰᱨᱟᱹ</string>
    <!-- Text for the allow button for the history group dialog -->
    <string name="delete_history_group_prompt_allow">ᱢᱮᱴᱟᱣ</string>
    <!-- Text for the snackbar confirmation that the history group was deleted -->
    <string name="delete_history_group_snackbar">ᱫᱳᱞ ᱢᱮᱴᱟᱣ ᱦᱩᱭ</string>

    <!-- Onboarding -->
    <!-- text to display in the snackbar once account is signed-in -->
    <string name="onboarding_firefox_account_sync_is_on">ᱥᱭᱝᱠ ᱪᱟᱹᱞᱩ ᱢᱮᱱᱟᱜ-ᱟ</string>

    <!-- Onboarding theme -->
    <!-- Text shown in snackbar when multiple tabs have been sent to device -->
    <string name="sync_sent_tabs_snackbar">ᱴᱮᱵᱽ ᱠᱚ ᱠᱩᱞ ᱦᱩᱭᱮᱱᱟ!</string>
    <!-- Text shown in snackbar when one tab has been sent to device  -->
    <string name="sync_sent_tab_snackbar">ᱴᱮᱵᱽ ᱠᱩᱞ ᱦᱩᱭᱮᱱᱟ!</string>
    <!-- Text shown in snackbar when sharing tabs failed  -->
    <string name="sync_sent_tab_error_snackbar">ᱵᱟᱝ ᱠᱩᱞ ᱫᱟᱲᱮᱞᱟᱱᱟ</string>
    <!-- Text shown in snackbar for the "retry" action that the user has after sharing tabs failed -->
    <string name="sync_sent_tab_error_snackbar_action">ᱨᱤᱴᱨᱭ</string>
    <!-- Title of QR Pairing Fragment -->
    <string name="sync_scan_code">ᱠᱳᱰ ᱥᱠᱟᱱ ᱢᱮ</string>
    <!-- Instructions on how to access pairing -->
    <string name="sign_in_instructions"><![CDATA[ᱟᱢᱟᱜ ᱠᱚᱢᱯᱤᱭᱩᱴᱟᱨ ᱨᱮ Firefox ᱡᱷᱤᱡᱽ ᱢᱮ ᱟᱨ <b>https://firefox.com/pair</b> ᱨᱮ ᱪᱟᱞᱟᱜ ᱢᱮ]]></string>
    <!-- Text shown for sign in pairing when ready -->
    <string name="sign_in_ready_for_scan">ᱥᱠᱟᱱ ᱞᱚᱜᱤᱫᱛᱮ ᱛᱮᱭᱟᱨ ᱢᱮᱱᱟᱢᱼᱟ</string>
    <!-- Text shown for settings option for sign with pairing -->
    <string name="sign_in_with_camera">ᱟᱢᱟᱜ ᱠᱮᱢᱮᱨᱟ ᱛᱮ ᱵᱚᱞᱚᱱ ᱥᱩᱦᱤ ᱢᱮ</string>
    <!-- Text shown for settings option for sign with email -->
    <string name="sign_in_with_email">ᱵᱟᱹᱫᱟᱹᱞ ᱛᱮ ᱮᱢᱮᱞ ᱵᱮᱵᱷᱟᱨ ᱢᱮ</string>
    <!-- Text shown for settings option for create new account text.'Firefox' intentionally hardcoded here.-->
    <string name="sign_in_create_account_text"><![CDATA[ᱠᱷᱟᱛᱟ ᱵᱟᱹᱱᱩᱜᱼᱟ? <u>ᱢᱤᱫᱴᱟᱝ ᱛᱮᱭᱟᱨ ᱢᱮ</u> ᱰᱥᱫᱷᱚᱱ ᱠᱚ ᱵᱷᱤᱛᱨᱤ ᱨᱮ Firefox ᱥᱭᱝᱠ ᱞᱟᱹᱜᱤᱫ ᱾]]></string>
    <!-- Text shown in confirmation dialog to sign out of account. The first parameter is the name of the app (e.g. Firefox Preview) -->
    <string name="sign_out_confirmation_message_2">%s ᱫᱚ ᱟᱢᱟᱜ ᱠᱷᱟᱛᱟ ᱥᱟᱞᱟᱜ ᱥᱭᱝᱠ ᱵᱚᱸᱫᱽᱚᱭ ᱟ , ᱦᱮᱞᱮ ᱟᱢᱟᱜ ᱚᱠᱟ ᱵᱽᱨᱟᱣᱩᱡᱤᱸᱝ ᱰᱟᱴᱟ ᱦᱚᱸ ᱟᱢᱟᱜ ᱥᱟᱫᱷᱚᱱ ᱨᱮ ᱵᱟᱭ ᱢᱮᱴᱟᱣᱜᱼᱟ ᱾</string>
    <!-- Option to continue signing out of account shown in confirmation dialog to sign out of account -->
    <string name="sign_out_disconnect">ᱡᱚᱱᱚᱲᱟᱣ ᱚᱪᱚᱜ</string>
    <!-- Option to cancel signing out shown in confirmation dialog to sign out of account -->
    <string name="sign_out_cancel">ᱵᱟᱹᱰᱨᱟᱹ</string>
    <!-- Error message snackbar shown after the user tried to select a default folder which cannot be altered -->
    <string name="bookmark_cannot_edit_root">ᱢᱩᱞ ᱯᱚᱴᱚᱢ ᱵᱟᱞᱮ ᱥᱟᱯᱲᱟᱣ ᱫᱟᱰᱮᱟ</string>

    <!-- Enhanced Tracking Protection -->
    <!-- Link displayed in enhanced tracking protection panel to access tracking protection settings -->
    <string name="etp_settings">ᱨᱚᱯᱷᱟ ᱥᱟᱡᱟᱣ ᱠᱚ</string>
    <!-- Preference title for enhanced tracking protection settings -->
    <string name="preference_enhanced_tracking_protection">ᱵᱟᱲᱦᱟᱣᱟᱠᱟᱱ ᱯᱟᱸᱡᱟ ᱨᱚᱯᱷᱟ</string>
    <!-- Preference summary for enhanced tracking protection settings on/off switch -->
    <string name="preference_enhanced_tracking_protection_summary">ᱱᱤᱛᱚᱜ ᱢᱩᱴ ᱜᱚᱴᱟ ᱥᱟᱦᱴᱟ ᱠᱩᱠᱤ ᱦᱮᱡ ᱥᱮᱴᱮᱨ ᱮᱱᱟ, ᱱᱚᱣᱟ ᱫᱚ ᱠᱨᱚᱥ-ᱥᱟᱭᱤᱴ ᱴᱨᱮᱠᱚᱨ ᱠᱚ ᱞᱟᱹᱜᱤᱫ ᱱᱤᱛ ᱦᱟᱹᱵᱤᱡ ᱡᱚᱛᱚ ᱠᱷᱚᱱ ᱢᱟᱨᱟᱝ ᱟᱠᱚᱴ ᱥᱟᱫᱷᱚᱱ ᱠᱟᱱᱟ ᱾</string>
    <!-- Description of enhanced tracking protection. The parameter is the name of the application (For example: Firefox Fenix) -->
    <string name="preference_enhanced_tracking_protection_explanation_2">​%s​ ᱫᱚ ᱟᱭᱢᱟ ᱥᱚᱢᱟᱱ ᱯᱟᱧᱡᱟ ᱫᱟᱱᱟᱲ ᱠᱚ ᱴᱷᱮᱱ ᱠᱷᱚᱱ ᱚᱱᱞᱟᱭᱤᱱ ᱨᱩᱠᱷᱤᱭᱟᱹᱭ ᱢᱮᱟᱭ ᱾</string>
    <!-- Text displayed that links to website about enhanced tracking protection -->
    <string name="preference_enhanced_tracking_protection_explanation_learn_more">ᱰᱷᱮᱨ ᱥᱮᱬᱟᱭ ᱢᱮ</string>
    <!-- Preference for enhanced tracking protection for the standard protection settings -->
    <string name="preference_enhanced_tracking_protection_standard_default_1">ᱱᱟᱯ (ᱢᱩᱞ ᱯᱷᱮᱲᱟᱛ)</string>
    <!-- Preference description for enhanced tracking protection for the standard protection settings -->
    <string name="preference_enhanced_tracking_protection_standard_description_5">ᱥᱟᱦᱴᱚ ᱫᱚ ᱴᱷᱤᱠ ᱛᱮ ᱞᱟᱫᱮᱜᱼᱟ, ᱢᱮᱱᱠᱷᱟᱱ ᱴᱨᱚᱠᱚᱨ ᱠᱚᱢ ᱵᱞᱚᱠᱚᱜᱼᱟ ᱾</string>
    <!--  Accessibility text for the Standard protection information icon  -->
    <string name="preference_enhanced_tracking_protection_standard_info_button">ᱢᱩᱞ ᱜᱷᱮᱨ ᱮᱥᱮᱫ ᱨᱚᱠᱷᱭᱟ ᱫᱚ ᱪᱮᱫ ᱮ ᱵᱞᱚᱠ ᱪᱷᱚ ᱠᱮᱜᱼᱟᱭ</string>
    <!-- Preference for enhanced tracking protection for the strict protection settings -->
    <string name="preference_enhanced_tracking_protection_strict">ᱱᱤᱦᱟᱹᱛ</string>
    <!-- Preference description for enhanced tracking protection for the strict protection settings -->
    <string name="preference_enhanced_tracking_protection_strict_description_4">ᱠᱚᱴᱮᱡ ᱯᱟᱧᱡᱟ ᱨᱩᱠᱷᱤᱭᱟᱹ ᱟᱨ ᱞᱚᱜᱚᱱ ᱜᱮ ᱠᱟᱹᱢᱤᱭᱟᱭ, ᱢᱮᱱᱠᱷᱟᱱ ᱡᱷᱚᱛᱚ ᱥᱟᱭᱤᱴ ᱠᱚᱨᱮ ᱫᱚ ᱵᱟᱭ ᱠᱟᱹᱢᱤᱭᱟ ᱾</string>
    <!--  Accessibility text for the Strict protection information icon  -->
    <string name="preference_enhanced_tracking_protection_strict_info_button">ᱴᱷᱤᱴ ᱜᱷᱮᱨ ᱮᱥᱮᱫ ᱨᱩᱠᱷᱭᱟ ᱫᱚ ᱪᱮᱫ ᱵᱞᱚᱠ ᱠᱮᱜᱼᱟᱭ</string>
    <!-- Preference for enhanced tracking protection for the custom protection settings -->
    <string name="preference_enhanced_tracking_protection_custom">ᱠᱩᱥᱤᱭᱟᱜ</string>
    <!-- Preference description for enhanced tracking protection for the strict protection settings -->
    <string name="preference_enhanced_tracking_protection_custom_description_2">ᱵᱟᱪᱷᱟᱣ ᱢᱮ ᱚᱠᱟ ᱯᱟᱧᱡᱟ ᱫᱟᱱᱟᱲ ᱠᱚ ᱟᱨ ᱥᱠᱨᱤᱯᱴ ᱞᱚ ᱵᱞᱚᱠ ᱠᱚᱣᱟ ᱾</string>
    <!--  Accessibility text for the Strict protection information icon  -->
    <string name="preference_enhanced_tracking_protection_custom_info_button">ᱠᱚᱥᱴᱚᱢ ᱜᱷᱮᱨ ᱮᱥᱮᱫ ᱯᱨᱚᱴᱮᱠᱥᱚᱱ ᱛᱮ ᱪᱮᱫ ᱵᱞᱚᱠ ᱟᱹᱠᱟᱱᱟ </string>
    <!-- Header for categories that are being blocked by current Enhanced Tracking Protection settings -->
    <!-- Preference for enhanced tracking protection for the custom protection settings for cookies-->
    <string name="preference_enhanced_tracking_protection_custom_cookies">ᱠᱩᱠᱤᱡ ᱠᱚ</string>
    <!-- Option for enhanced tracking protection for the custom protection settings for cookies-->
    <string name="preference_enhanced_tracking_protection_custom_cookies_1">ᱠᱨᱚᱥᱼᱥᱟᱭᱤᱴ ᱟᱨ ᱥᱳᱥᱤᱭᱟᱞ ᱢᱤᱰᱤᱭᱟ ᱯᱟᱧᱡᱟ ᱫᱟᱱᱟᱲ ᱠᱚ</string>
    <!-- Option for enhanced tracking protection for the custom protection settings for cookies-->
    <string name="preference_enhanced_tracking_protection_custom_cookies_2">ᱵᱟᱝ ᱦᱤᱨᱤᱠᱟᱱ ᱥᱟᱭᱤᱴ ᱠᱚ ᱠᱷᱚᱱ ᱠᱩᱩᱠᱤ ᱠᱚ</string>
    <!-- Option for enhanced tracking protection for the custom protection settings for cookies-->
    <string name="preference_enhanced_tracking_protection_custom_cookies_3">ᱡᱷᱚᱛᱚ ᱯᱮᱼᱯᱟᱨᱴᱭ ᱠᱩᱩᱠᱤ ᱠᱚ (ᱱᱚᱶᱟ ᱫᱚ ᱣᱮᱵᱥᱟᱭᱤᱴ ᱠᱚ ᱨᱟᱹᱯᱩᱫ ᱫᱟᱲᱮᱭᱟᱜᱼᱟᱭ)</string>
    <!-- Option for enhanced tracking protection for the custom protection settings for cookies-->
    <string name="preference_enhanced_tracking_protection_custom_cookies_4">ᱠᱷᱚᱛᱚ ᱠᱩᱩᱠᱤ ᱠᱚ (ᱱᱚᱶᱟ ᱫᱚ ᱣᱮᱵᱥᱟᱭᱤᱴ ᱠᱚ ᱨᱟᱹᱯᱩᱫᱟᱭ)</string>
    <!-- Option for enhanced tracking protection for the custom protection settings for cookies-->
    <string name="preference_enhanced_tracking_protection_custom_cookies_5">ᱡᱷᱚᱛᱚ ᱥᱟᱭᱤᱴ ᱠᱩᱠᱤᱡᱽ ᱠᱚ ᱛᱷᱚᱞᱚᱜᱽ ᱠᱟᱜ ᱢᱮ</string>
    <!-- Preference for Global Privacy Control for the custom privacy settings for Global Privacy Control. '&amp;' is replaced with the ampersand symbol: &-->
    <string name="preference_enhanced_tracking_protection_custom_global_privacy_control">ᱣᱮᱵᱽᱥᱟᱭᱤᱴ ᱵᱟᱛᱟᱣᱠᱚᱢ ᱡᱮ ᱰᱟᱴᱟ ᱫᱚ ᱟᱞᱚ ᱠᱚ ᱦᱵᱹᱴᱤᱧ ᱢᱟᱸ ᱥᱮ ᱟᱹᱠᱷᱨᱤᱧ ᱢᱟᱸ</string>
    <!-- Preference for enhanced tracking protection for the custom protection settings for tracking content -->
    <string name="preference_enhanced_tracking_protection_custom_tracking_content">ᱯᱟᱧᱡᱟ ᱫᱟᱱᱟᱲ ᱡᱤᱱᱤᱥ</string>
    <!-- Option for enhanced tracking protection for the custom protection settings for tracking content-->
    <string name="preference_enhanced_tracking_protection_custom_tracking_content_1">ᱡᱷᱚᱛᱚ ᱛᱮᱵᱽ ᱠᱚᱨᱮ</string>
    <!-- Option for enhanced tracking protection for the custom protection settings for tracking content-->
    <string name="preference_enhanced_tracking_protection_custom_tracking_content_2">ᱠᱷᱟᱹᱞᱤ ᱯᱨᱟᱭᱣᱮᱴ ᱴᱮᱵᱽ ᱠᱚᱨᱮ ᱜᱮ</string>
    <!-- Preference for enhanced tracking protection for the custom protection settings -->
    <string name="preference_enhanced_tracking_protection_custom_cryptominers">ᱠᱨᱭᱯᱴᱚᱢᱟᱭᱱᱟᱹᱨ ᱠᱚ</string>
    <!-- Preference for enhanced tracking protection for the custom protection settings -->
    <string name="preference_enhanced_tracking_protection_custom_fingerprinters">ᱴᱤᱯᱟᱹᱪᱷᱟᱯᱠᱚ ᱟᱜ</string>
    <!-- Button label for navigating to the Enhanced Tracking Protection details -->
    <string name="enhanced_tracking_protection_details">ᱵᱤᱵᱨᱚᱬ ᱠᱚ</string>
    <!-- Header for categories that are being being blocked by current Enhanced Tracking Protection settings -->
    <string name="enhanced_tracking_protection_blocked">ᱟᱠᱚᱴ ᱠᱟᱱᱟ</string>
    <!-- Header for categories that are being not being blocked by current Enhanced Tracking Protection settings -->
    <string name="enhanced_tracking_protection_allowed">ᱢᱟᱹᱱᱡᱩᱨ</string>
    <!-- Category of trackers (social media trackers) that can be blocked by Enhanced Tracking Protection -->
    <string name="etp_social_media_trackers_title">ᱥᱟᱸᱣᱛᱟ ᱢᱤᱰᱤᱭᱟ ᱯᱟᱧᱡᱟ ᱫᱟᱱᱟᱲ ᱠᱚ</string>
    <!-- Description of social media trackers that can be blocked by Enhanced Tracking Protection -->
    <string name="etp_social_media_trackers_description">ᱵᱽᱨᱟᱣᱩᱡᱤᱝ ᱠᱟᱹᱢᱤ ᱠᱚ ᱮᱢᱟᱱ ᱥᱚᱥᱤᱭᱟᱹᱢ ᱢᱮᱰᱤᱭᱟ ᱱᱮᱴᱣᱟᱨᱠ ᱨᱮ ᱜᱷᱮᱨ ᱮᱥᱮᱫ ᱠᱚ ᱣᱮᱵᱽ ᱨᱮ ᱞᱤᱢᱤᱴ ᱛᱟᱢᱟᱭ ᱾ </string>
    <!-- Category of trackers (cross-site tracking cookies) that can be blocked by Enhanced Tracking Protection -->
    <string name="etp_cookies_title">ᱠᱨᱚᱥᱼᱥᱟᱭᱤᱴ ᱜᱷᱮᱨ ᱮᱥᱮᱫ ᱠᱩᱠᱤ ᱠᱚ</string>
    <!-- Category of trackers (cross-site tracking cookies) that can be blocked by Enhanced Tracking Protection -->
    <string name="etp_cookies_title_2">ᱥᱟᱭᱤᱨᱼᱵᱟᱨᱯᱟᱦᱴᱟ ᱠᱩᱠᱤᱡᱽ ᱠᱚ</string>
    <!-- Description of cross-site tracking cookies that can be blocked by Enhanced Tracking Protection -->
    <string name="etp_cookies_description">ᱮᱰ ᱱᱮᱴᱣᱳᱨᱠ ᱠᱚ ᱟᱨ ᱮᱱᱟᱞᱭᱴᱤᱠ ᱠᱚᱢᱯᱟᱱᱤ ᱠᱚ ᱮᱢᱟᱱ ᱠᱩᱻᱠᱤᱡ ᱠᱚ, ᱚᱠᱟ ᱫᱚ ᱟᱭᱢᱟ ᱵᱽᱨᱟᱣᱩᱡᱤᱝ ᱰᱟᱴᱟ ᱠᱚ ᱠᱚᱢᱯᱟᱭᱤᱞ ᱞᱟᱹᱜᱤᱫᱽ ᱵᱮᱵᱷᱟᱨᱚᱜᱼᱟ ᱚᱱᱟ ᱠᱚ ᱵᱞᱚᱠ ᱟᱭ ᱾</string>
    <!-- Description of cross-site tracking cookies that can be blocked by Enhanced Tracking Protection -->
    <string name="etp_cookies_description_2">ᱢᱩᱴ ᱠᱩᱠᱤ ᱨᱩᱠᱷᱤᱭᱟᱹ ᱫᱚ ᱡᱟᱦᱟᱸ ᱥᱟᱭᱤᱴ ᱨᱮ ᱢᱮᱱᱟᱢᱟᱸ ᱚᱱᱰᱮ ᱠᱩᱠᱤ ᱛᱷᱚᱞᱚᱜᱽ ᱠᱚᱣᱟᱭ ᱢᱮᱱᱠᱷᱟᱱ ᱯᱟᱧᱡᱟᱤᱭᱟᱹ ᱡᱮᱞᱠᱟ ᱰᱷᱟᱶᱨᱟ ᱡᱟᱹᱞᱤ ᱠᱚ ᱫᱚ ᱟᱢ ᱵᱟᱠᱚ ᱯᱟᱧᱡᱟ ᱫᱟᱲᱮ ᱢᱮᱭᱟ ᱠᱚ ᱾</string>
    <!-- Category of trackers (cryptominers) that can be blocked by Enhanced Tracking Protection -->
    <string name="etp_cryptominers_title">ᱠᱨᱭᱯᱴᱚᱢᱟᱭᱱᱟᱹᱨ ᱠᱚ</string>
    <!-- Description of cryptominers that can be blocked by Enhanced Tracking Protection -->
    <string name="etp_cryptominers_description">ᱢᱟᱭᱤᱱ ᱰᱤᱡᱤᱴᱟᱞ ᱯᱩᱭᱥᱟᱹ ᱛᱮ ᱟᱢᱟᱜᱽ ᱥᱟᱫᱷᱚᱱ ᱨᱮ ᱢᱤᱞᱟᱠᱭᱩᱞᱟᱹᱥ ᱥᱠᱨᱤᱯᱼᱴ ᱠᱚ ᱟᱫᱮᱨ ᱵᱟᱹᱰ ᱜᱮᱭᱟ ᱾</string>
    <!-- Category of trackers (fingerprinters) that can be blocked by Enhanced Tracking Protection -->
    <string name="etp_fingerprinters_title">ᱴᱤᱯᱟᱹᱪᱷᱟᱯᱠᱚ ᱟᱜ ᱠᱚ</string>
    <!-- Description of fingerprinters that can be blocked by Enhanced Tracking Protection -->
    <string name="etp_fingerprinters_description">ᱜᱷᱮᱨ ᱮᱥᱮᱫ ᱠᱟᱹᱢᱤ ᱠᱚ ᱞᱟᱹᱜᱤᱫᱽ ᱥᱟᱫᱷᱚᱱ ᱨᱮᱭᱟᱜ ᱱᱟᱶᱟ ᱰᱟᱴᱟ ᱠᱚ ᱮᱢᱟᱱ ᱡᱟᱣᱨᱟ ᱠᱚ ᱵᱚᱸᱫᱚᱭᱟ ᱾</string>
    <!-- Category of trackers (tracking content) that can be blocked by Enhanced Tracking Protection -->
    <string name="etp_tracking_content_title">ᱯᱟᱧᱡᱟ ᱫᱟᱱᱟᱲ ᱡᱤᱱᱤᱥ</string>
    <!-- Description of tracking content that can be blocked by Enhanced Tracking Protection -->
    <string name="etp_tracking_content_description">ᱵᱟᱦᱨᱮ ᱮᱰ, ᱣᱤᱰᱤᱭᱚ, ᱟᱨ ᱚᱞᱜᱟ ᱡᱤᱱᱤᱥ ᱠᱚ ᱮᱢᱟᱱ ᱜᱷᱮᱨ ᱮᱥᱮᱫ ᱠᱳᱰ ᱠᱚ ᱞᱟᱹᱜᱤᱫᱽ ᱵᱟᱭ ᱞᱟᱫᱮ ᱪᱷᱚᱭ ᱟ ᱾ ᱚᱞᱜᱟ ᱣᱮᱵᱥᱟᱭᱤᱴ ᱠᱟᱹᱢᱤ ᱠᱚ ᱨᱮᱭᱟᱜ ᱫᱷᱚᱸᱜ ᱠᱚᱫᱚᱞ ᱫᱟᱲᱮᱭᱟᱜᱼᱟᱭ ᱾</string>
    <!-- Enhanced Tracking Protection message that protection is currently on for this site -->
    <string name="etp_panel_on">ᱱᱚᱶᱟ ᱥᱟᱭᱤᱴ ᱞᱟᱹᱜᱤᱫ ᱯᱨᱚᱴᱮᱠᱥᱚᱱ ᱠᱚ ᱪᱚᱞᱩ ᱢᱮᱱᱟᱜ-ᱟ</string>
    <!-- Enhanced Tracking Protection message that protection is currently off for this site -->
    <string name="etp_panel_off">ᱱᱚᱶᱟ ᱥᱟᱭᱤᱴ ᱞᱟᱹᱜᱤᱫ ᱯᱨᱚᱴᱮᱠᱥᱚᱱ ᱠᱚ ᱵᱚᱸᱫᱚ ᱢᱮᱱᱟᱜ-ᱟ</string>
    <!-- Header for exceptions list for which sites enhanced tracking protection is always off -->
    <string name="enhanced_tracking_protection_exceptions">ᱱᱚᱶᱟ ᱠᱚ ᱥᱟᱭᱤᱴ ᱞᱟᱹᱜᱤᱫ ᱵᱟᱲᱦᱟᱣᱟᱠᱟᱱ ᱯᱟᱸᱡᱟ ᱨᱚᱯᱷᱟ ᱵᱚᱸᱫᱚ ᱢᱮᱱᱟᱜ-ᱟ</string>
    <!-- Content description (not visible, for screen readers etc.): Navigate
    back from ETP details (Ex: Tracking content) -->
    <string name="etp_back_button_content_description">ᱯᱟᱹᱪᱷᱞᱟᱹᱥᱮᱱ ᱪᱟᱞᱟᱜ ᱢᱮ</string>
    <!-- About page link text to open what's new link -->
    <string name="about_whats_new">%s ᱨᱮ ᱪᱮᱫ ᱱᱟᱶᱟ ᱢᱮᱱᱟᱜᱼᱟ</string>
    <!-- Open source licenses page title
    The first parameter is the app name -->
    <string name="open_source_licenses_title">%s | OSS ᱯᱩᱛᱷᱤ ᱚᱲᱟᱜ</string>

    <!-- Category of trackers (redirect trackers) that can be blocked by Enhanced Tracking Protection -->
    <string name="etp_redirect_trackers_title">ᱨᱤᱰᱭᱨᱮᱠᱼᱴ ᱯᱟᱧᱡᱟ ᱫᱟᱱᱟᱲ ᱠᱚ</string>
    <!-- Description of redirect tracker cookies that can be blocked by Enhanced Tracking Protection -->
    <string name="etp_redirect_trackers_description">ᱠᱩᱩᱠᱤ ᱠᱚ ᱥᱟᱯᱷᱟᱭ ᱟ ᱚᱠᱟ ᱫᱚ ᱵᱟᱰᱟᱭᱠᱟᱱ ᱣᱮᱵᱥᱟᱭᱤᱴ ᱠᱚᱨᱮ ᱨᱤᱰᱟᱭᱨᱮᱠᱴ ᱟ ᱾</string>

    <!-- Description of the SmartBlock Enhanced Tracking Protection feature. The * symbol is intentionally hardcoded here,
         as we use it on the UI to indicate which trackers have been partially unblocked.  -->
    <string name="preference_etp_smartblock_description">ᱞᱟᱛᱟᱨ ᱨᱮ ᱪᱤᱱᱦᱟᱹ ᱞᱟᱱ ᱛᱤᱱᱟᱹᱝ ᱜᱟᱱ ᱴᱨᱟᱠᱚᱨ ᱠᱚ ᱫᱚ ᱠᱷᱟᱴᱚ ᱥᱟᱹᱦᱤᱡ ᱠᱚ ᱟᱹᱱᱵᱞᱚᱠ ᱠᱟᱱᱟ ᱠᱚ ᱪᱮᱫᱟᱜ ᱥᱮ ᱟᱢ ᱫᱚ ᱩᱱᱠᱩ ᱥᱟᱞᱟᱜ ᱠᱟᱹᱢᱤ ᱠᱟᱫᱟᱢ * ᱾</string>
    <!-- Text displayed that links to website about enhanced tracking protection SmartBlock -->
    <string name="preference_etp_smartblock_learn_more">ᱰᱷᱮᱨ ᱥᱮᱬᱟᱭ ᱢᱮ</string>

    <!-- Content description (not visible, for screen readers etc.):
    Enhanced tracking protection exception preference icon for ETP settings. -->
    <string name="preference_etp_exceptions_icon_description">ᱵᱟᱲᱦᱟᱣᱟᱠᱟᱱ ᱯᱟᱸᱡᱟ ᱨᱚᱯᱷᱟ ᱵᱟᱹᱨᱜᱤᱞ ᱠᱩᱥᱤ ᱪᱤᱱᱦᱟᱹ</string>

    <!-- About page link text to open support link -->
    <string name="about_support">ᱜᱚᱲᱚ</string>
    <!-- About page link text to list of past crashes (like about:crashes on desktop) -->
    <string name="about_crashes">ᱨᱟᱹᱯᱩᱫ ᱠᱚ</string>
    <!-- About page link text to open privacy notice link -->
    <string name="about_privacy_notice">ᱱᱤᱥᱚᱱ ᱨᱮᱭᱟᱜ ᱱᱚᱴᱤᱥ</string>
    <!-- About page link text to open know your rights link -->
    <string name="about_know_your_rights">ᱟᱢᱟᱜ ᱦᱚᱠ ᱠᱚ ᱵᱟᱲᱟᱭ ᱛᱟᱢ</string>
    <!-- About page link text to open licensing information link -->
    <string name="about_licensing_information">ᱞᱟᱭᱥᱮᱸᱱᱥ ᱨᱮᱭᱟᱜ ᱠᱷᱚᱵᱚᱨ</string>
    <!-- About page link text to open a screen with libraries that are used -->
    <string name="about_other_open_source_libraries">ᱯᱩᱛᱷᱤ ᱚᱲᱟᱜ ᱡᱟ ᱟᱞᱮ ᱵᱮᱵᱷᱟᱨ ᱟᱞᱮ</string>

    <!-- Toast shown to the user when they are activating the secret dev menu
        The first parameter is number of long clicks left to enable the menu -->
    <string name="about_debug_menu_toast_progress">ᱫᱚᱥ ᱥᱟᱦᱟ ᱢᱮᱱᱭᱩ:%1$d ᱮᱦᱚᱵᱽ ᱞᱟᱹᱜᱤᱫ ᱞᱮᱸᱜᱟ ᱥᱮᱫ ᱚᱛᱟᱭ ᱢᱮ</string>
    <string name="about_debug_menu_toast_done">ᱫᱚᱥ ᱥᱟᱦᱟ ᱢᱮᱱᱭᱩ ᱮᱢᱮᱱᱟ</string>

    <!-- Browser long press popup menu -->
    <!-- Copy the current url -->
    <string name="browser_toolbar_long_press_popup_copy">ᱱᱚᱠᱚᱞ ᱢᱮ</string>

    <!-- Paste & go the text in the clipboard. '&amp;' is replaced with the ampersand symbol: & -->
    <string name="browser_toolbar_long_press_popup_paste_and_go">ᱞᱟᱴᱷᱟᱭ ᱢᱮ ᱟᱨ ᱪᱟᱞᱟᱜ ᱢᱮ</string>
    <!-- Paste the text in the clipboard -->
    <string name="browser_toolbar_long_press_popup_paste">ᱞᱟᱴᱷᱟ</string>
    <!-- Snackbar message shown after an URL has been copied to clipboard. -->
    <string name="browser_toolbar_url_copied_to_clipboard_snackbar">URL ᱠᱞᱤᱯᱵᱳᱰ ᱨᱮ ᱱᱚᱠᱚᱞᱮᱱᱟ</string>

    <!-- Title text for the Add To Homescreen dialog -->
    <string name="add_to_homescreen_title">ᱚᱲᱟᱜ ᱤᱥᱠᱨᱤᱱ ᱨᱮ ᱥᱮᱞᱮᱫᱽ ᱢᱮ</string>
    <!-- Cancel button text for the Add to Homescreen dialog -->
    <string name="add_to_homescreen_cancel">ᱵᱟᱹᱰᱨᱟᱹ</string>
    <!-- Add button text for the Add to Homescreen dialog -->
    <string name="add_to_homescreen_add">ᱥᱮᱞᱮᱫᱽ ᱢᱮ</string>
    <!-- Continue to website button text for the first-time Add to Homescreen dialog -->
    <string name="add_to_homescreen_continue">ᱣᱮᱵᱥᱟᱭᱤᱴ ᱛᱮ ᱞᱟᱦᱟᱜ ᱢᱮ</string>
    <!-- Placeholder text for the TextView in the Add to Homescreen dialog -->
    <string name="add_to_homescreen_text_placeholder">ᱠᱷᱟᱴᱚᱢᱟᱪᱷᱟ ᱧᱩᱛᱩᱢ</string>

    <!-- Describes the add to homescreen functionality -->
    <string name="add_to_homescreen_description_2">ᱟᱢ ᱞᱚᱜᱚᱱ ᱵᱽᱨᱟᱣᱩᱡᱽ ᱟᱨ ᱮᱯ ᱞᱮᱠᱷᱟᱱ ᱢᱟᱨᱠᱷᱤ ᱤᱫᱤ ᱞᱟᱹᱜᱤᱫ ᱣᱮᱵᱥᱟᱭᱤᱴ ᱫᱚ ᱥᱟᱫᱷᱚᱱ ᱨᱮᱭᱟᱜ ᱚᱲᱟᱜ ᱥᱠᱨᱤᱱ ᱨᱮ ᱥᱮᱞᱮᱫᱽ ᱫᱟᱲᱮᱟᱜᱼᱟᱢ ᱾</string>

    <!-- Preference for managing the settings for logins and passwords in Fenix -->
    <string name="preferences_passwords_logins_and_passwords_2">ᱫᱟᱱᱟᱝ ᱥᱟᱵᱟᱫᱽ ᱠᱚ</string>
    <!-- Preference for managing the saving of logins and passwords in Fenix -->
    <string name="preferences_passwords_save_logins_2">ᱫᱟᱱᱟᱝ ᱥᱟᱵᱟᱫᱽ ᱠᱚ ᱥᱟᱺᱪᱟᱣ ᱢᱮ</string>
    <!-- Preference option for asking to save passwords in Fenix -->
    <string name="preferences_passwords_save_logins_ask_to_save">ᱥᱟᱺᱪᱟᱣ ᱞᱟᱹᱜᱤᱫᱛᱮ ᱠᱩᱠᱞᱤ</string>
    <!-- Preference option for never saving passwords in Fenix -->
    <string name="preferences_passwords_save_logins_never_save">ᱛᱤᱥ ᱦᱚᱸ ᱟᱞᱳᱢ ᱥᱟᱺᱪᱟᱣᱼᱟ</string>

    <!-- Preference for autofilling saved logins in Firefox (in web content), %1$s will be replaced with the app name -->
    <string name="preferences_passwords_autofill2">%1$s ᱨᱮ ᱟᱡ ᱛᱮ ᱯᱩᱨᱟᱹᱣ</string>
    <!-- Description for the preference for autofilling saved logins in Firefox (in web content), %1$s will be replaced with the app name -->
    <string name="preferences_passwords_autofill_description">%1$s ᱨᱮᱭᱟᱜ ᱵᱮᱵᱷᱟᱨ ᱣᱮᱵᱥᱟᱭᱤᱴ ᱨᱮ ᱵᱮᱵᱷᱟᱨᱤᱭᱟᱹ ᱟᱨ ᱫᱟᱱᱟᱝ ᱥᱟᱵᱟᱫᱽ ᱯᱩᱨᱟᱹᱣ ᱟᱨ ᱥᱟᱺᱪᱟᱣ ᱢᱮ ᱾</string>
    <!-- Preference for autofilling logins from Fenix in other apps (e.g. autofilling the Twitter app) -->
    <string name="preferences_android_autofill">ᱮᱴᱟᱜ ᱮᱯᱥ ᱨᱮ ᱟᱡ ᱛᱮ ᱯᱩᱨᱟᱹᱣ</string>
    <!-- Description for the preference for autofilling logins from Fenix in other apps (e.g. autofilling the Twitter app) -->
    <string name="preferences_android_autofill_description">ᱟᱢᱟᱜ ᱥᱟᱫᱷᱚᱱ ᱨᱮ ᱵᱮᱵᱷᱟᱨᱤᱭᱟᱹ ᱟᱨ ᱫᱟᱱᱟᱝ ᱥᱟᱵᱟᱫᱽ ᱯᱩᱨᱟᱹᱣ ᱢᱮ ᱾</string>

    <!-- Preference option for adding a password -->
    <string name="preferences_logins_add_login_2">ᱫᱟᱱᱟᱝ ᱥᱟᱵᱟᱫᱽ ᱥᱮᱞᱮᱫ ᱢᱮ</string>

    <!-- Preference for syncing saved passwords in Fenix -->
    <string name="preferences_passwords_sync_logins_2">ᱫᱟᱱᱟᱝ ᱥᱟᱵᱟᱫᱽᱠᱚ ᱟᱹᱭᱩᱨ ᱢᱤᱫ ᱢᱮ</string>
    <!-- Preference for syncing saved passwords in Fenix, when not signed in-->
    <string name="preferences_passwords_sync_logins_across_devices_2">ᱡᱷᱚᱛᱚ ᱥᱟᱫᱷᱚᱱ ᱵᱷᱤᱛᱨᱤ ᱨᱮ ᱫᱟᱱᱟᱝ ᱥᱟᱵᱟᱫᱽ ᱟᱹᱭᱩᱨ ᱢᱤᱫ ᱢᱮ</string>
    <!-- Preference to access list of saved passwords -->
    <string name="preferences_passwords_saved_logins_2">ᱥᱟᱧᱪᱟᱣ ᱠᱟᱱ ᱫᱟᱱᱟᱝ ᱥᱟᱵᱟᱫᱠᱚ</string>
    <!-- Description of empty list of saved passwords. Placeholder is replaced with app name.  -->
    <string name="preferences_passwords_saved_logins_description_empty_text_2">ᱟᱢ %s ᱨᱮ ᱚᱞ ᱟᱠᱟᱱ ᱥᱮ ᱟᱹᱭᱩᱨ ᱢᱤᱫ ᱟᱠᱟᱱ ᱫᱟᱱᱟᱝ ᱥᱟᱵᱟᱫᱽ ᱠᱚ ᱱᱚᱸᱰᱮ ᱞᱤᱥᱴᱤ ᱟ ᱾ ᱟᱢ ᱡᱟᱦᱟᱸᱱ ᱫᱟᱱᱟᱝ ᱥᱟᱵᱟᱫᱽ ᱮᱢ ᱥᱟᱧᱪᱟᱣ ᱟ ᱚᱱᱟ ᱠᱚᱫᱚ ᱫᱟᱱᱟᱝᱟᱜᱼᱟ ᱾</string>
    <!-- Clickable text for opening an external link for more information about Sync. -->
    <string name="preferences_passwords_saved_logins_description_empty_learn_more_link_2">ᱥᱭᱝᱠ ᱵᱟᱵᱚᱛ ᱰᱷᱮᱨ ᱵᱟᱰᱟᱭ ᱢᱮ</string>
    <!-- Preference to access list of login exceptions that we never save logins for -->
    <string name="preferences_passwords_exceptions">ᱪᱷᱟᱰᱟ ᱠᱚ</string>
    <!-- Empty description of list of login exceptions that we never save passwords for. Parameter will be replaced by app name. -->
    <string name="preferences_passwords_exceptions_description_empty_2">%s ᱫᱚ ᱱᱚᱰᱮ ᱞᱤᱥᱴᱤ ᱠᱟᱱ ᱥᱟᱭᱤᱴᱠᱚᱨᱮ ᱫᱟᱱᱟᱝ ᱥᱟᱵᱟᱫᱽ ᱵᱟᱭ ᱥᱟᱧᱪᱟᱣ ᱟ ᱾</string>
    <!-- Description of list of login exceptions that we never save passwords for. Parameter will be replaced by app name. -->
    <string name="preferences_passwords_exceptions_description_2">%s ᱫᱚ ᱱᱚᱰᱮ ᱢᱮᱱᱟᱜ ᱞᱤᱥᱴᱤ ᱠᱟᱱ ᱥᱟᱭᱤᱴᱠᱚᱨᱮ ᱫᱟᱱᱟᱝ ᱥᱟᱵᱟᱫᱽ ᱵᱟᱭ ᱥᱟᱧᱪᱟᱣ ᱟ ᱾</string>
    <!-- Text on button to remove all saved login exceptions -->
    <string name="preferences_passwords_exceptions_remove_all">ᱡᱷᱚᱛᱚ ᱪᱷᱟᱰᱟᱠᱚ ᱢᱮᱴᱟᱣ ᱢᱮ</string>
    <!-- Hint for search box in passwords list -->
    <string name="preferences_passwords_saved_logins_search_2">ᱫᱟᱱᱟᱝ ᱥᱟᱵᱟᱫᱽ ᱠᱚ ᱫᱮᱠᱷᱟᱣ ᱢᱮ</string>
    <!-- The header for the site that a login is for -->
    <string name="preferences_passwords_saved_logins_site">ᱥᱟᱭᱤᱴ</string>
    <!-- The header for the username for a login -->
    <string name="preferences_passwords_saved_logins_username">ᱵᱮᱵᱷᱟᱨᱤᱭᱟᱹ ᱧᱩᱛᱩᱢ</string>
    <!-- The header for the password for a login -->
    <string name="preferences_passwords_saved_logins_password">ᱫᱟᱱᱟᱝ ᱥᱟᱵᱟᱫᱽ</string>
    <!-- Shown in snackbar to tell user that the password has been copied -->
    <string name="logins_password_copied">ᱫᱟᱱᱟᱝ ᱥᱟᱵᱟᱫᱽ ᱨᱮᱴᱚᱵ-ᱵᱚᱰ ᱨᱮ ᱱᱚᱠᱚᱞᱮᱱᱟ</string>
    <!-- Shown in snackbar to tell user that the username has been copied -->
    <string name="logins_username_copied">ᱵᱮᱵᱷᱟᱨᱭᱤᱡ ᱧᱩᱛᱩᱢ ᱨᱮᱴᱚᱵᱼᱵᱚᱰ ᱨᱮ ᱱᱚᱠᱚᱞᱮᱱᱟ</string>
    <!-- Content Description (for screenreaders etc) read for the button to copy a password in logins-->
    <string name="saved_logins_copy_password">ᱫᱟᱱᱟᱝ ᱥᱟᱵᱟᱫᱽ ᱱᱚᱠᱚᱞ ᱢᱮ</string>
    <!-- Content Description (for screenreaders etc) read for the button to clear a password while editing a login-->
    <string name="saved_logins_clear_password">ᱫᱟᱱᱟᱝ ᱥᱟᱵᱟᱫᱽ ᱯᱷᱟᱨᱪᱟᱭ ᱢᱮ</string>
    <!-- Content Description (for screenreaders etc) read for the button to copy a username in logins -->
    <string name="saved_login_copy_username">ᱵᱮᱵᱷᱟᱨᱤᱡ ᱧᱩᱛᱩᱢ ᱱᱚᱠᱚᱞ ᱢᱮ</string>
    <!-- Content Description (for screenreaders etc) read for the button to clear a username while editing a login -->
    <string name="saved_login_clear_username">ᱵᱮᱵᱷᱟᱨᱤᱡ ᱧᱩᱛᱩᱢ ᱯᱷᱟᱨᱪᱟᱭ ᱢᱮ</string>
    <!-- Content Description (for screenreaders etc) read for the button to clear the hostname field while creating a login -->
    <string name="saved_login_clear_hostname">ᱦᱚᱥᱴᱧᱩᱛᱩᱢ ᱢᱮᱴᱟᱣ ᱢᱮ</string>
    <!-- Content Description (for screenreaders etc) read for the button to open a site in logins -->
    <string name="saved_login_open_site">ᱥᱟᱭᱤᱴ ᱵᱽᱨᱟᱣᱩᱡᱚᱨ ᱨᱮ ᱡᱷᱤᱡᱽ ᱢᱮ</string>
    <!-- Content Description (for screenreaders etc) read for the button to reveal a password in logins -->
    <string name="saved_login_reveal_password">ᱫᱟᱱᱟᱝ ᱥᱟᱵᱟᱫᱽ ᱫᱮᱠᱷᱟᱣ</string>
    <!-- Content Description (for screenreaders etc) read for the button to hide a password in logins -->
    <string name="saved_login_hide_password">ᱫᱟᱱᱟᱝ ᱥᱟᱵᱟᱫᱽ ᱩᱠᱩ</string>
    <!-- Message displayed in biometric prompt displayed for authentication before allowing users to view their passwords -->
    <string name="logins_biometric_prompt_message_2">ᱥᱟᱧᱪᱟᱣᱟᱠᱟᱱ ᱠᱟᱰ ᱠᱚ ᱧᱮᱞ ᱞᱟᱹᱜᱤᱫ ᱠᱷᱩᱞᱟᱹᱭ ᱢᱮ</string>
    <!-- Title of warning dialog if users have no device authentication set up -->
    <string name="logins_warning_dialog_title_2">ᱟᱢᱟᱜ ᱫᱟᱱᱟᱝ ᱥᱟᱵᱟᱫᱽ ᱠᱚ ᱨᱩᱠᱷᱤᱭᱟᱹᱭ ᱢᱮ</string>
    <!-- Message of warning dialog if users have no device authentication set up -->
    <string name="logins_warning_dialog_message_2">ᱥᱟᱫᱷᱚᱱ ᱠᱩᱞᱩᱯ ᱪᱤᱱᱦᱟᱹ, ᱯᱤᱱ, ᱟᱨ ᱵᱟᱝ ᱫᱟᱱᱟᱝ ᱥᱟᱵᱟᱫᱽ ᱟᱢᱟᱜ ᱥᱟᱧᱪᱟᱣ ᱫᱟᱱᱟᱝ ᱥᱟᱵᱟᱫᱽ  ᱠᱚ ᱮᱢᱟᱱ ᱨᱩᱠᱷᱭᱟ ᱞᱟᱹᱜᱤᱫ ᱡᱩᱫᱤ ᱚᱞᱜᱟ ᱦᱚᱲ ᱴᱷᱮᱱ ᱟᱢᱟᱜ ᱥᱟᱫᱷᱚᱱ ᱛᱟᱦᱮᱸᱱ ᱠᱷᱟᱱ ᱾</string>
    <!-- Negative button to ignore warning dialog if users have no device authentication set up -->
    <string name="logins_warning_dialog_later">ᱛᱟᱭᱚᱢ ᱛᱮ</string>
    <!-- Positive button to send users to set up a pin of warning dialog if users have no device authentication set up -->
    <string name="logins_warning_dialog_set_up_now">ᱱᱤᱛᱚᱜ ᱥᱟᱡᱟᱣ ᱢᱮ</string>
    <!-- Title of PIN verification dialog to direct users to re-enter their device credentials to access their logins -->
    <string name="logins_biometric_prompt_message_pin">ᱟᱢᱟᱜ ᱥᱟᱫᱷᱚᱱ ᱚᱱᱞᱚᱠ ᱢᱮ</string>
    <!-- Title for Accessibility Force Enable Zoom Preference -->
    <string name="preference_accessibility_force_enable_zoom">ᱥᱟᱱᱟᱢ ᱣᱮᱵᱥᱟᱭᱤᱴ ᱨᱮ ᱦᱩᱰᱩᱧ ᱢᱮ</string>
    <!-- Summary for Accessibility Force Enable Zoom Preference -->
    <string name="preference_accessibility_force_enable_zoom_summary">ᱯᱤᱸᱪ ᱟᱨ ᱡᱩᱻᱢ ᱮᱢ ᱪᱷᱚᱭ ᱢᱮ, ᱣᱮᱵᱥᱟᱭᱤᱴ ᱠᱚ ᱜᱮᱥᱪᱚᱨ ᱢᱟᱱᱟ ᱨᱮᱦᱚᱸ ᱱᱚᱶᱟ ᱮᱢ ᱪᱷᱚᱭ ᱢᱮ᱾</string>
    <!-- Saved logins sorting strategy menu item -by name- (if selected, it will sort saved logins alphabetically) -->
    <string name="saved_logins_sort_strategy_alphabetically">ᱧᱩᱛᱩᱢ (A-Z)</string>

    <!-- Saved logins sorting strategy menu item -by last used- (if selected, it will sort saved logins by last used) -->
    <string name="saved_logins_sort_strategy_last_used">ᱢᱟᱲᱟᱝ ᱵᱮᱵᱷᱟᱨᱟᱜ</string>

    <!-- Content description (not visible, for screen readers etc.) -->
    <string name="saved_logins_menu_dropdown_chevron_icon_content_description_2">ᱫᱟᱱᱟᱝ ᱥᱟᱵᱟᱫᱽ ᱢᱮᱱᱩ ᱥᱮᱴ ᱢᱮ</string>

    <!-- Autofill -->
    <!-- Preference and title for managing the autofill settings -->
    <string name="preferences_autofill">ᱟᱡ ᱛᱮ ᱯᱩᱨᱟᱹᱣ</string>
    <!-- Preference and title for managing the settings for addresses -->
    <string name="preferences_addresses">ᱴᱷᱤᱠᱬᱟᱤᱭᱟᱹ</string>

    <!-- Preference and title for managing the settings for payment methods -->
    <string name="preferences_credit_cards_2">ᱜᱚᱱᱚᱝ ᱦᱚᱨᱟᱠᱚ</string>
    <!-- Preference for saving and autofilling credit cards -->
    <string name="preferences_credit_cards_save_and_autofill_cards_2">ᱯᱮᱢᱮᱱᱴ ᱦᱚᱨᱟ ᱥᱟᱧᱪᱟᱣ ᱢᱮ ᱟᱨ ᱯᱮᱨᱮᱪ ᱢᱮ</string>
    <!-- Preference summary for saving and autofilling payment method data. Parameter will be replaced by app name. -->
    <string name="preferences_credit_cards_save_and_autofill_cards_summary_2">%s ᱫᱚ ᱟᱢ ᱡᱟᱦᱟᱸ ᱥᱟᱧᱪᱟᱣ ᱮᱫ ᱡᱷᱚᱛᱚ ᱛᱚᱨᱠᱟᱠᱚ ᱨᱩᱠᱷᱤᱭᱟᱹ ᱟ</string>
    <!-- Preference option for syncing credit cards across devices. This is displayed when the user is not signed into sync -->
    <string name="preferences_credit_cards_sync_cards_across_devices">ᱡᱷᱚᱛᱚ ᱥᱟᱫᱷᱚᱱ ᱵᱷᱤᱛᱨᱤ ᱨᱮ ᱠᱟᱰ ᱥᱭᱝᱠ ᱢᱮ</string>
    <!-- Preference option for syncing credit cards across devices. This is displayed when the user is signed into sync -->
    <string name="preferences_credit_cards_sync_cards">ᱠᱟᱰ ᱥᱭᱝᱠ ᱢᱮ</string>

    <!-- Preference option for adding a card -->
    <string name="preferences_credit_cards_add_credit_card_2">ᱠᱟᱰ ᱥᱮᱞᱮᱫᱽ ᱢᱮ</string>
    <!-- Preference option for managing saved cards -->
    <string name="preferences_credit_cards_manage_saved_cards_2">ᱠᱟᱰ ᱢᱮᱱᱮᱡᱽ ᱢᱮ</string>
    <!-- Preference option for adding an address -->
    <string name="preferences_addresses_add_address">ᱴᱷᱤᱠᱬᱟᱹ ᱥᱮᱞᱮᱫ ᱢᱮ</string>
    <!-- Preference option for managing saved addresses -->
    <string name="preferences_addresses_manage_addresses">ᱴᱷᱤᱠᱬᱟᱹᱤᱭᱟᱹ ᱡᱚᱛᱚᱱ ᱮᱢ</string>
    <!-- Preference for saving and filling addresses -->
    <string name="preferences_addresses_save_and_autofill_addresses_2">ᱴᱷᱤᱬᱟᱹᱤᱭᱟᱹ ᱥᱟᱧᱪᱟᱣ ᱟᱨ ᱟᱡ ᱛᱮ ᱯᱮᱨᱮᱡ ᱢᱮ</string>

    <!-- Preference summary for saving and filling address data -->
    <string name="preferences_addresses_save_and_autofill_addresses_summary_2">ᱯᱷᱚᱱ ᱱᱚᱢᱵᱚᱨ ᱟᱨ ᱤᱼᱢᱮᱞ ᱴᱷᱤᱠᱬᱟᱹ ᱥᱮᱞᱮᱫ ᱢᱮᱱᱟᱜᱼᱟ</string>

    <!-- Title of the "Add card" screen -->
    <string name="credit_cards_add_card">ᱠᱟᱰ ᱥᱮᱞᱮᱫᱽ ᱢᱮ</string>
    <!-- Title of the "Edit card" screen -->
    <string name="credit_cards_edit_card">ᱠᱟᱰ ᱥᱟᱯᱲᱟᱣ ᱢᱮ</string>
    <!-- The header for the card number of a credit card -->
    <string name="credit_cards_card_number">ᱠᱟᱰ ᱮᱞ</string>

    <!-- The header for the expiration date of a credit card -->
    <string name="credit_cards_expiration_date">ᱮᱠᱥᱯᱟᱭᱨᱮᱥᱚᱱ ᱢᱟᱦᱟᱸ</string>
    <!-- The label for the expiration date month of a credit card to be used by a11y services-->
    <string name="credit_cards_expiration_date_month">ᱮᱠᱥᱯᱟᱭᱨᱮᱥᱚᱱ ᱢᱟᱦᱟᱸ ᱪᱟᱸᱫᱚ</string>
    <!-- The label for the expiration date year of a credit card to be used by a11y services-->
    <string name="credit_cards_expiration_date_year">ᱮᱠᱥᱯᱟᱭᱨᱮᱥᱚᱱ ᱢᱟᱦᱟᱸ ᱥᱮᱨᱢᱟ</string>
    <!-- The header for the name on the credit card -->
    <string name="credit_cards_name_on_card">ᱠᱟᱰ ᱨᱮ ᱧᱩᱛᱩᱢ</string>
    <!-- The text for the "Delete card" menu item for deleting a credit card -->
    <string name="credit_cards_menu_delete_card">ᱠᱟᱰ ᱢᱮᱴᱟᱣ ᱢᱮ</string>
    <!-- The text for the "Delete card" button for deleting a credit card -->
    <string name="credit_cards_delete_card_button">ᱠᱟᱰ ᱢᱮᱴᱟᱣ ᱢᱮ</string>
    <!-- The text for the confirmation message of "Delete card" dialog -->
    <string name="credit_cards_delete_dialog_confirmation_2">ᱠᱟᱰ ᱢᱮᱴᱟᱣᱟᱢ ᱥᱮ ?</string>
    <!-- The text for the positive button on "Delete card" dialog -->
    <string name="credit_cards_delete_dialog_button">ᱢᱮᱴᱟᱣ ᱢᱮ</string>
    <!-- The title for the "Save" menu item for saving a credit card -->
    <string name="credit_cards_menu_save">ᱥᱟᱺᱪᱟᱣ</string>
    <!-- The text for the "Save" button for saving a credit card -->
    <string name="credit_cards_save_button">ᱥᱟᱺᱪᱟᱣ</string>
    <!-- The text for the "Cancel" button for cancelling adding, updating or deleting a credit card -->
    <string name="credit_cards_cancel_button">ᱵᱟᱹᱰᱨᱟᱹ</string>
    <!-- Title of the "Saved cards" screen -->
    <string name="credit_cards_saved_cards">ᱥᱟᱺᱪᱟᱣ ᱠᱟᱱ ᱠᱟᱰ</string>
    <!-- Error message for card number validation -->
    <string name="credit_cards_number_validation_error_message_2">ᱢᱤᱫᱴᱟᱝ ᱴᱷᱤᱠ ᱠᱨᱮᱰᱤᱴ ᱠᱟᱰ ᱮᱞ ᱟᱫᱮᱨ ᱢᱮ</string>
    <!-- Error message for card name on card validation -->
    <string name="credit_cards_name_on_card_validation_error_message_2">ᱧᱩᱛᱩᱢ ᱥᱮᱞᱮᱫ ᱢᱮ</string>
    <!-- Message displayed in biometric prompt displayed for authentication before allowing users to view their saved credit cards -->
    <string name="credit_cards_biometric_prompt_message">ᱥᱟᱺᱪᱟᱣᱟᱠᱟᱱ ᱠᱟᱰ ᱠᱚ ᱧᱮᱞ ᱞᱟᱹᱜᱤᱫ ᱠᱷᱩᱞᱟᱹᱭ ᱢᱮ</string>
    <!-- Title of warning dialog if users have no device authentication set up -->
    <string name="credit_cards_warning_dialog_title_2">ᱟᱢᱟᱜ ᱥᱟᱧᱪᱟᱣ ᱠᱟᱱ ᱜᱚᱱᱚᱝ ᱛᱚᱨᱠᱟᱠᱚ ᱨᱩᱠᱷᱤᱭᱟᱹᱭ ᱢᱮ</string>
    <!-- Message of warning dialog if users have no device authentication set up -->
    <string name="credit_cards_warning_dialog_message_3">ᱥᱟᱫᱷᱚᱱ ᱠᱩᱞᱩᱯ ᱪᱤᱱᱦᱟᱹ, ᱯᱤᱱ, ᱟᱨ ᱵᱟᱝ ᱫᱟᱱᱟᱝ ᱥᱟᱵᱟᱫ ᱟᱢᱟᱜ ᱥᱟᱧᱪᱟᱣ ᱜᱚᱱᱚᱝ ᱛᱚᱨᱠᱟᱠᱚ ᱮᱢᱟᱱ ᱨᱩᱠᱷᱭᱟ ᱞᱟᱹᱜᱤᱫ ᱡᱩᱫᱤ ᱚᱞᱜᱟ ᱦᱚᱲ ᱴᱷᱮᱱ ᱟᱢᱟᱜ ᱥᱟᱫᱷᱚᱱ ᱛᱟᱦᱮᱸᱱ ᱠᱷᱟᱱ ᱾</string>
    <!-- Positive button to send users to set up a pin of warning dialog if users have no device authentication set up -->
    <string name="credit_cards_warning_dialog_set_up_now">ᱱᱤᱛᱚᱜ ᱥᱟᱡᱟᱣ ᱢᱮ</string>
    <!-- Negative button to ignore warning dialog if users have no device authentication set up -->
    <string name="credit_cards_warning_dialog_later">ᱛᱟᱭᱚᱢ ᱛᱮ</string>
    <!-- Title of PIN verification dialog to direct users to re-enter their device credentials to access their credit cards -->
    <string name="credit_cards_biometric_prompt_message_pin">ᱟᱢᱟᱜ ᱥᱟᱫᱷᱚᱱ ᱚᱱᱞᱚᱠ ᱢᱮ</string>

    <!-- Message displayed in biometric prompt for authentication, before allowing users to use their stored payment method information -->
    <string name="credit_cards_biometric_prompt_unlock_message_2">ᱥᱟᱧᱪᱟᱣ ᱠᱟᱱ ᱜᱚᱱᱚᱝ ᱛᱚᱨᱠᱟ ᱵᱮᱵᱷᱟᱨ ᱞᱟᱹᱜᱤᱫ ᱠᱷᱤᱩᱞᱟᱹᱭ ᱢᱮ</string>
    <!-- Title of the "Add address" screen -->
    <string name="addresses_add_address">ᱴᱷᱤᱠᱬᱟᱹ ᱥᱮᱞᱮᱫ ᱢᱮ</string>
    <!-- Title of the "Edit address" screen -->
    <string name="addresses_edit_address">ᱴᱷᱤᱠᱬᱟᱹ ᱥᱟᱯᱲᱟᱣ ᱢᱮ</string>
    <!-- Title of the "Manage addresses" screen -->
    <string name="addresses_manage_addresses">ᱴᱷᱤᱠᱬᱟᱹᱤᱭᱟᱹ ᱡᱚᱛᱚᱱ ᱮᱢ</string>

    <!-- The header for the name of an address. Name represents a person's full name, typically made up of a first, middle and last name, e.g. John Joe Doe. -->
    <string name="addresses_name">ᱧᱩᱛᱩᱢ</string>
    <!-- The header for the street address of an address -->
    <string name="addresses_street_address">ᱥᱚᱰᱚᱠ ᱴᱷᱤᱠᱬᱟᱹ</string>
    <!-- The header for the city of an address -->
    <string name="addresses_city">ᱥᱚᱦᱚᱨ</string>
    <!-- The header for the subregion of an address when "state" should be used -->
    <string name="addresses_state">ᱯᱚᱱᱚᱛ</string>
    <!-- The header for the subregion of an address when "province" should be used -->
    <string name="addresses_province">ᱯᱚᱱᱚᱛ</string>
    <!-- The header for the zip code of an address -->
    <string name="addresses_zip">ᱡᱤᱯ</string>
    <!-- The header for the country or region of an address -->
    <string name="addresses_country">ᱫᱤᱥᱚᱢ ᱟᱨᱵᱟᱝ ᱡᱟᱭᱜᱟ</string>
    <!-- The header for the phone number of an address -->
    <string name="addresses_phone">ᱯᱷᱚᱱ</string>
    <!-- The header for the email of an address -->
    <string name="addresses_email">ᱤᱢᱮᱞ</string>
    <!-- The text for the "Save" button for saving an address -->
    <string name="addresses_save_button">ᱥᱟᱧᱪᱟᱣ</string>
    <!-- The text for the "Cancel" button for cancelling adding, updating or deleting an address -->
    <string name="addresses_cancel_button">ᱵᱟᱹᱰᱨᱟᱹ</string>
    <!-- The text for the "Delete address" button for deleting an address -->
    <string name="addressess_delete_address_button">ᱴᱷᱤᱠᱬᱟᱹ ᱢᱮᱴᱟᱣ ᱢᱮ</string>

    <!-- The title for the "Delete address" confirmation dialog -->
    <string name="addressess_confirm_dialog_message_2">ᱱᱚᱶᱟ ᱴᱷᱤᱠᱬᱟᱹ ᱢᱮᱴᱟᱣᱟ ᱥᱮ ?</string>
    <!-- The text for the positive button on "Delete address" dialog -->
    <string name="addressess_confirm_dialog_ok_button">ᱢᱮᱴᱟᱣ ᱢᱮ</string>
    <!-- The text for the negative button on "Delete address" dialog -->
    <string name="addressess_confirm_dialog_cancel_button">ᱵᱟᱹᱰᱨᱟᱹ</string>

    <!-- The text for the "Save address" menu item for saving an address -->
    <string name="address_menu_save_address">ᱴᱷᱤᱠᱬᱟᱹ ᱥᱟᱧᱪᱟᱣ ᱢᱮ</string>
    <!-- The text for the "Delete address" menu item for deleting an address -->
    <string name="address_menu_delete_address">ᱴᱷᱤᱠᱬᱟᱹ ᱢᱮᱴᱟᱣ ᱢᱮ</string>

    <!-- Title of the Add search engine screen -->
    <string name="search_engine_add_custom_search_engine_title">ᱥᱮᱸᱫᱽᱨᱟ ᱤᱧᱡᱤᱱ ᱥᱮᱞᱮᱫᱽ ᱢᱮ</string>
    <!-- Content description (not visible, for screen readers etc.): Title for the button that navigates to add new engine screen -->
    <string name="search_engine_add_custom_search_engine_button_content_description">ᱢᱤᱫᱴᱟᱝ ᱱᱟᱶᱟ ᱥᱮᱸᱫᱽᱨᱟ ᱤᱧᱡᱤᱱ ᱥᱮᱞᱮᱫ ᱢᱮ</string>
    <!-- Title of the Edit search engine screen -->
    <string name="search_engine_edit_custom_search_engine_title">ᱥᱮᱸᱫᱽᱨᱟ ᱤᱧᱡᱤᱱ ᱥᱟᱯᱲᱟᱣ ᱢᱮ</string>
    <!-- Text for the menu button to edit a search engine -->
    <string name="search_engine_edit">ᱥᱟᱯᱲᱟᱣ</string>
    <!-- Text for the menu button to delete a search engine -->
    <string name="search_engine_delete">ᱢᱮᱴᱟᱣ ᱢᱮ</string>

    <!-- Label for the TextField in which user enters custom search engine name -->
    <string name="search_add_custom_engine_name_label">ᱧᱩᱛᱩᱢ</string>

    <!-- Placeholder text shown in the Search Engine Name text field before a user enters text -->
    <string name="search_add_custom_engine_name_hint_2">ᱥᱮᱸᱫᱽᱨᱟ ᱤᱧᱡᱤᱱ ᱧᱩᱛᱩᱢ</string>
    <!-- Label for the TextField in which user enters custom search engine URL -->
    <string name="search_add_custom_engine_url_label">ᱥᱴᱨᱤᱝ URL ᱥᱮᱸᱫᱽᱨᱟᱭ ᱢᱮ</string>
    <!-- Placeholder text shown in the Search String TextField before a user enters text -->
    <string name="search_add_custom_engine_search_string_hint_2">ᱥᱮᱸᱫᱽᱨᱟ ᱞᱟᱹᱜᱤᱫ URL ᱵᱮᱵᱷᱟᱨ</string>
    <!-- Description text for the Search String TextField. The %s is part of the string -->
    <string name="search_add_custom_engine_search_string_example" formatted="false">“%s” ᱥᱟᱞᱟᱜ ᱠᱣᱮᱨᱭ ᱵᱚᱫᱚᱞ ᱢᱮ ᱾ ᱡᱮᱢᱚᱱ:\nhttps://www.google.com/search?q=%s</string>
    <!-- Accessibility description for the form in which details about the custom search engine are entered -->
    <string name="search_add_custom_engine_form_description">ᱠᱩᱥᱤᱭᱟᱜ ᱥᱮᱸᱫᱽᱨᱟ ᱤᱧᱡᱤᱱ ᱨᱮᱭᱟᱜ ᱵᱤᱵᱨᱚᱬ</string>

    <!-- Label for the TextField in which user enters custom search engine suggestion URL -->
    <string name="search_add_custom_engine_suggest_url_label">ᱵᱟᱛᱟᱣᱠᱚ ᱥᱮᱸᱫᱽᱨᱟ API (ᱢᱚᱱᱮᱛᱮᱭᱟᱜ)</string>
    <!-- Placeholder text shown in the Search Suggestion String TextField before a user enters text -->
    <string name="search_add_custom_engine_suggest_string_hint">ᱥᱚᱞᱟᱦ ᱥᱮᱸᱫᱽᱨᱟ API URL</string>
    <!-- Description text for the Search Suggestion String TextField. The %s is part of the string -->
    <string name="search_add_custom_engine_suggest_string_example_2" formatted="false">ᱯᱟᱱᱛᱮ ᱫᱚ “%s” ᱥᱟᱞᱟᱜ ᱛᱮ ᱵᱚᱫᱚᱞ ᱢᱮ ᱾ ᱫᱟᱹᱭᱠᱟᱹ ᱺ \nhttps://suggestqueries.google.com/complete/search?client=firefox&amp;q=%s</string>
    <!-- The text for the "Save" button for saving a custom search engine -->
    <string name="search_custom_engine_save_button">ᱥᱟᱺᱪᱟᱣ ᱢᱮ</string>

    <!-- Text shown when a user leaves the name field empty -->
    <string name="search_add_custom_engine_error_empty_name">ᱥᱮᱸᱫᱽᱨᱟ ᱤᱧᱡᱤᱱ ᱨᱮᱭᱟᱜ ᱧᱩᱛᱩᱢ ᱟᱫᱮᱨ ᱢᱮ</string>
    <!-- Text shown when a user leaves the search string field empty -->
    <string name="search_add_custom_engine_error_empty_search_string">ᱥᱮᱸᱫᱽᱨᱟ ᱥᱴᱨᱭᱸᱜ ᱟᱫᱮᱨ ᱢᱮ</string>
    <!-- Text shown when a user leaves out the required template string -->
    <string name="search_add_custom_engine_error_missing_template">ᱥᱮᱸᱫᱽᱨᱟ ᱥᱴᱨᱭᱸᱜ ᱢᱮᱪ ᱠᱚ ᱨᱮᱭᱟᱜ ᱡᱮᱢᱚᱱ ᱯᱷᱚᱨᱢᱟᱴ ᱠᱚ ᱧᱮᱞ ᱵᱤᱰᱟᱹᱣ ᱢᱮ</string>
    <!-- Text shown when we aren't able to validate the custom search query. The first parameter is the url of the custom search engine -->
    <string name="search_add_custom_engine_error_cannot_reach">%s ᱨᱮ ᱡᱩᱲᱟᱹᱣ ᱛᱮ ᱵᱷᱩᱞ ᱦᱩᱭᱮᱱᱟ</string>
    <!-- Text shown when a user creates a new search engine -->
    <string name="search_add_custom_engine_success_message">%s ᱛᱮᱭᱟᱨᱮᱱᱟ</string>
    <!-- Text shown when a user successfully edits a custom search engine -->
    <string name="search_edit_custom_engine_success_message">%s ᱥᱟᱺᱪᱟᱣᱮᱱᱟ</string>
    <!-- Text shown when a user successfully deletes a custom search engine -->
    <string name="search_delete_search_engine_success_message">%s ᱢᱮᱴᱟᱣᱮᱱᱟ</string>

    <!-- Heading for the instructions to allow a permission -->
    <string name="phone_feature_blocked_intro">ᱦᱮᱥᱟᱨᱤᱭᱟᱹ ᱮᱢ ᱞᱟᱹᱜᱤᱫ ᱛᱮ:</string>
    <!-- First step for the allowing a permission -->
    <string name="phone_feature_blocked_step_settings">᱑. Android ᱥᱟᱡᱟᱣ ᱠᱚ ᱨᱮ ᱪᱟᱞᱟᱜ ᱢᱮ</string>
    <!-- Second step for the allowing a permission -->
    <string name="phone_feature_blocked_step_permissions"><![CDATA[᱒. <b>ᱪᱷᱟᱹᱲ ᱠᱚ</b> ᱚᱛᱟᱭ ᱢᱮ]]></string>
    <!-- Third step for the allowing a permission (Fore example: Camera) -->
    <string name="phone_feature_blocked_step_feature"><![CDATA[᱓. <b>%1$s</b> ᱪᱚᱞᱩᱤ ᱢᱮ]]></string>

    <!-- Label that indicates a site is using a secure connection -->
    <string name="quick_settings_sheet_secure_connection_2">ᱡᱩᱲᱟᱹᱣ ᱫᱚ ᱨᱩᱠᱷᱤᱭᱟᱹ ᱜᱮᱭᱟ</string>
    <!-- Label that indicates a site is using a insecure connection -->
    <string name="quick_settings_sheet_insecure_connection_2">ᱡᱩᱲᱟᱹᱣ ᱫᱚ ᱵᱟᱭ ᱨᱩᱠᱷᱤᱭᱟᱹ ᱜᱮᱭᱟ</string>
    <!-- Label to clear site data -->
    <string name="clear_site_data">ᱠᱩᱠᱤᱡᱽ ᱠᱚ ᱟᱨ ᱥᱟᱭᱤᱴ ᱰᱟᱴᱟ ᱠᱚ ᱯᱷᱟᱨᱪᱟᱭ ᱢᱮ</string>
    <!-- Confirmation message for a dialog confirming if the user wants to delete all data for current site -->
    <string name="confirm_clear_site_data"><![CDATA[ᱟᱢ ᱪᱮᱫ ᱡᱷᱚᱛᱚ ᱞᱮᱠᱷᱟᱛᱮ ᱡᱷᱚᱛᱚ ᱠᱩᱠᱤᱡᱽ ᱠᱚ ᱟᱨ ᱰᱟᱴᱟ ᱱᱚᱶᱟ ᱥᱟᱭᱤᱴ ᱞᱟᱹᱜᱤᱫ ᱢᱮᱴᱟᱣ ᱥᱮᱱᱟᱢ ᱠᱟᱱᱟ ᱥᱮ <b>%s</b>?]]></string>
    <!-- Confirmation message for a dialog confirming if the user wants to delete all the permissions for all sites-->
    <string name="confirm_clear_permissions_on_all_sites">ᱟᱢ ᱪᱮᱫ ᱡᱷᱚᱛᱚ ᱞᱮᱠᱷᱟᱛᱮ ᱡᱷᱚᱛᱚ ᱚᱱᱩᱢᱚᱛᱤ ᱡᱷᱚᱛᱚ ᱥᱟᱭᱤᱴ ᱠᱚ ᱞᱟᱹᱜᱤᱫ ᱢᱮᱴᱟᱣ ᱥᱮᱱᱟᱢ ᱠᱟᱱᱟ ᱥᱮ?</string>
    <!-- Confirmation message for a dialog confirming if the user wants to delete all the permissions for a site-->
    <string name="confirm_clear_permissions_site">ᱟᱢ ᱪᱮᱫ ᱡᱷᱚᱛᱚ ᱞᱮᱠᱷᱟᱛᱮ ᱡᱷᱚᱛᱚ ᱚᱱᱩᱢᱚᱛᱤ ᱱᱚᱶᱟ ᱥᱟᱭᱤᱴ ᱞᱟᱹᱜᱤᱫ ᱢᱮᱴᱟᱣ ᱥᱮᱱᱟᱢ ᱠᱟᱱᱟ ᱥᱮ?</string>
    <!-- Confirmation message for a dialog confirming if the user wants to set default value a permission for a site-->
    <string name="confirm_clear_permission_site">ᱟᱢ ᱪᱮᱫ ᱡᱷᱚᱛᱚ ᱞᱮᱠᱷᱟᱛᱮ ᱱᱚᱶᱟ ᱚᱱᱩᱢᱚᱛᱤ ᱱᱚᱶᱟ ᱥᱟᱭᱤᱴ ᱞᱟᱹᱜᱤᱫ ᱢᱮᱴᱟᱣ ᱥᱮᱱᱟᱢ ᱠᱟᱱᱟ ᱥᱮ?</string>
    <!-- label shown when there are not site exceptions to show in the site exception settings -->
    <string name="no_site_exceptions">ᱥᱟᱭᱤᱴ ᱨᱮᱭᱟᱜ ᱪᱷᱟᱰᱟ ᱠᱚ ᱵᱚᱱᱩᱜ-ᱟ</string>
    <!-- Bookmark deletion confirmation -->
    <string name="bookmark_deletion_confirmation">ᱪᱮᱫ ᱟᱢ ᱜᱚᱴᱟ ᱢᱮᱱᱟᱢᱼᱟ ᱱᱚᱶᱟ ᱵᱩᱠᱢᱟᱨᱠ ᱢᱮᱴᱟᱣ ᱞᱟ.ᱜᱤᱫ ᱛᱮ?</string>
    <!-- Browser menu button that adds a shortcut to the home fragment -->
    <string name="browser_menu_add_to_shortcuts">ᱠᱷᱟᱴᱚᱢᱟᱪᱷᱟ ᱛᱮ ᱥᱮᱞᱮᱫᱽ ᱢᱮ</string>
    <!-- Browser menu button that removes a shortcut from the home fragment -->
    <string name="browser_menu_remove_from_shortcuts">ᱠᱷᱟᱴᱚᱢᱟᱪᱷᱟ ᱠᱷᱚᱱ ᱚᱪᱚᱜᱽ ᱢᱮ</string>
    <!-- text shown before the issuer name to indicate who its verified by, parameter is the name of
     the certificate authority that verified the ticket-->
    <string name="certificate_info_verified_by">ᱯᱚᱨᱢᱟᱱᱤᱡᱺ%1$s</string>
    <!-- Login overflow menu delete button -->
    <string name="login_menu_delete_button">ᱢᱮᱴᱟᱣ ᱢᱮ</string>
    <!-- Login overflow menu edit button -->
    <string name="login_menu_edit_button">ᱥᱟᱯᱲᱟᱣ</string>
    <!-- Message in delete confirmation dialog for password -->
    <string name="login_deletion_confirmation_2">ᱪᱮᱫ ᱟᱢ ᱜᱚᱴᱟ ᱛᱮ ᱢᱮᱱᱟᱢᱼᱟ ᱱᱚᱶᱟ ᱫᱟᱱᱟᱝ ᱥᱟᱵᱟᱫᱽ ᱢᱮᱴᱟᱣ ᱞᱟ.ᱜᱤᱛ ᱛᱮ?</string>
    <!-- Positive action of a dialog asking to delete  -->
    <string name="dialog_delete_positive">ᱢᱮᱴᱟᱣ ᱢᱮ</string>
    <!-- Negative action of a dialog asking to delete login -->
    <string name="dialog_delete_negative">ᱵᱟᱹᱰᱨᱟᱹ</string>
    <!--  The saved password options menu description. -->
    <string name="login_options_menu_2">ᱫᱟᱱᱟᱝ ᱥᱟᱵᱟᱫ ᱨᱮᱭᱟᱜ ᱵᱟᱪᱷᱟᱣ ᱠᱚ</string>
    <!--  The editable text field for a website address. -->
    <string name="saved_login_hostname_description_3">ᱣᱤᱵᱽ ᱴᱷᱤᱠᱬᱟᱹ ᱞᱟᱹᱜᱤᱫ ᱥᱟᱯᱲᱟᱣ ᱚᱞ ᱡᱟᱭᱜᱟ ᱾</string>
    <!--  The editable text field for a username. -->
    <string name="saved_login_username_description_3">ᱵᱤᱵᱷᱟᱨᱤᱭᱟᱹᱧᱩᱛᱩᱢ ᱞᱟᱹᱜᱤᱫ ᱥᱟᱯᱲᱟᱣ ᱚᱞ ᱡᱟᱭᱜᱟ ᱾</string>
    <!--  The editable text field for a login's password. -->
    <string name="saved_login_password_description_2">ᱫᱟᱱᱟᱝ ᱥᱟᱵᱟᱫ ᱞᱟᱹᱜᱤᱫ ᱥᱟᱯᱲᱟᱣ ᱚᱞ ᱡᱟᱭᱜᱟ ᱾</string>
    <!--  The button description to save changes to an edited password. -->
    <string name="save_changes_to_login_2">ᱵᱚᱫᱚᱞ ᱠᱚ ᱥᱟᱺᱪᱟᱣ ᱢᱮ ᱾</string>
    <!--  The page title for editing a saved password. -->
    <string name="edit_2">ᱫᱟᱱᱟᱝ ᱥᱟᱵᱟᱫᱽ ᱥᱟᱯᱲᱟᱣ ᱢᱮ</string>
    <!--  The page title for adding new password. -->
    <string name="add_login_2">ᱫᱟᱱᱟᱝ ᱥᱟᱵᱟᱫᱽ ᱥᱮᱞᱮᱫ ᱢᱮ</string>
    <!--  Error text displayed underneath the password field when it is in an error case. -->
    <string name="saved_login_password_required_2">ᱢᱤᱫᱴᱟᱹᱝ ᱥᱟᱵᱟᱫ ᱟᱫᱮᱨ ᱢᱮ</string>
    <!--  The error message in add login view when username field is blank. -->
    <string name="saved_login_username_required_2">ᱢᱤᱫᱴᱟᱹᱝ ᱵᱮᱵᱷᱟᱨᱤᱭᱟᱹ ᱧᱩᱛᱩᱢ ᱟᱫᱮᱨ ᱢᱮ</string>
    <!--  The error message in add login view when hostname field is blank. -->
    <string name="saved_login_hostname_required" tools:ignore="UnusedResources">ᱦᱚᱥᱴᱧᱩᱛᱩᱢ ᱫᱚᱨᱠᱟᱨ ᱠᱟᱱᱟ</string>
    <!--  The error message in add login view when hostname field is blank. -->
    <string name="saved_login_hostname_required_2" tools:ignore="UnusedResources">ᱢᱤᱫᱴᱟᱹᱝ ᱣᱮᱵᱽ ᱴᱷᱤᱠᱬᱟᱹ ᱟᱫᱮᱨ ᱢᱮ</string>
    <!-- Voice search button content description  -->
    <string name="voice_search_content_description">ᱨᱚᱲ ᱥᱮᱸᱫᱽᱨᱟ</string>

    <!-- Voice search prompt description displayed after the user presses the voice search button -->
    <string name="voice_search_explainer">ᱱᱤᱛᱚᱜ ᱨᱚᱲ ᱢᱮ</string>

    <!--  The error message in edit login view when a duplicate username exists. -->
    <string name="saved_login_duplicate">ᱢᱤᱫᱴᱟᱝ ᱵᱚᱞᱚ ᱵᱮᱵᱷᱟᱨᱤᱭᱟᱹ ᱢᱟᱲᱟᱝ ᱠᱷᱣᱱ ᱢᱮᱱᱟᱭᱟ ᱾</string>

    <!-- This is the hint text that is shown inline on the hostname field of the create new login page. 'https://www.example.com' intentionally hardcoded here -->
    <string name="add_login_hostname_hint_text">https://www.example.com</string>
    <!-- This is an error message shown below the hostname field of the add login page when a hostname does not contain http or https. -->
    <string name="add_login_hostname_invalid_text_3">ᱴᱷᱤᱠᱬᱟᱹ ᱨᱮ &quot;https://&quot; ᱟᱨ ᱵᱟᱝ &quot;http://&quot; ᱱᱤᱦᱟᱹᱛᱤ ᱫᱚᱨᱠᱟᱨ ᱠᱟᱱᱟ</string>
    <!-- This is an error message shown below the hostname field of the add login page when a hostname is invalid. -->
    <string name="add_login_hostname_invalid_text_2">ᱴᱷᱤᱠ ᱦᱚᱥᱴᱧᱩᱛᱩᱢ ᱫᱚᱨᱠᱟᱨ ᱠᱟᱱᱟ</string>

    <!-- Synced Tabs -->
    <!-- Text displayed to ask user to connect another device as no devices found with account -->
    <string name="synced_tabs_connect_another_device">ᱮᱴᱟᱜᱟᱼᱜ ᱥᱟᱫᱷᱚᱱ ᱡᱩᱰᱟᱹᱣ ᱢᱮ ᱾</string>
    <!-- Text displayed asking user to re-authenticate -->
    <string name="synced_tabs_reauth">ᱫᱚᱭᱟᱠᱟᱛᱮ ᱨᱤᱼᱚᱛᱷᱮᱱᱴᱤᱠᱮᱴ ᱢᱮ ᱾</string>
    <!-- Text displayed when user has disabled tab syncing in Firefox Sync Account -->
    <string name="synced_tabs_enable_tab_syncing">ᱫᱚᱭᱟᱠᱟᱛᱮ ᱴᱮᱵᱽ ᱥᱭᱝᱠᱤᱝ ᱮᱢ ᱪᱷᱚᱭ ᱢᱮ ᱾</string>
    <!-- Text displayed when user has no tabs that have been synced -->
    <string name="synced_tabs_no_tabs">ᱟᱢ ᱴᱷᱮᱱ ᱚᱠᱟ ᱦᱚᱸ ᱴᱮᱵᱽ ᱠᱚ ᱚᱞᱜᱟ Firefox ᱢᱮᱱᱟᱜ ᱥᱟᱫᱷᱚᱱ ᱨᱮ ᱵᱟᱝ ᱠᱷᱩᱞᱟᱹ ᱟᱠᱟᱱᱟ ᱾</string>
    <!-- Text displayed in the synced tabs screen when a user is not signed in to Firefox Sync describing Synced Tabs -->
    <string name="synced_tabs_sign_in_message">ᱟᱢᱟᱜ ᱮᱴᱟᱜ ᱥᱟᱫᱷᱚᱱ ᱠᱷᱚᱱ ᱴᱮᱵᱽ ᱞᱤᱥᱴᱤ ᱫᱮᱠᱷᱟᱣ ᱢᱮ ᱾</string>
    <!-- Text displayed on a button in the synced tabs screen to link users to sign in when a user is not signed in to Firefox Sync -->
    <string name="synced_tabs_sign_in_button">ᱥᱭᱝᱠ ᱞᱟᱹᱜᱤᱫ ᱵᱚᱞᱚᱱ ᱥᱩᱦᱤ ᱢᱮ</string>
    <!-- The text displayed when a synced device has no tabs to show in the list of Synced Tabs. -->
    <string name="synced_tabs_no_open_tabs">ᱠᱷᱩᱞᱟᱹᱠᱟᱱ ᱴᱮᱵᱽ ᱠᱚ ᱵᱟᱹᱱᱩᱜᱼᱟ</string>

    <!-- Content description for expanding a group of synced tabs. -->
    <string name="synced_tabs_expand_group">ᱟᱹᱭᱩᱨ ᱢᱤᱫ ᱴᱮᱵᱽ ᱠᱚ ᱨᱮᱭᱟᱜ ᱫᱳᱞ ᱯᱟᱥᱱᱟᱣ ᱢᱮ</string>
    <!-- Content description for collapsing a group of synced tabs. -->
    <string name="synced_tabs_collapse_group">ᱟᱹᱭᱩᱨ ᱢᱤᱫ ᱴᱮᱵᱽ ᱠᱚ ᱨᱮᱭᱟᱜ ᱫᱳᱞ ᱦᱚᱯᱚᱱ ᱪᱷᱚᱭ ᱢᱮ</string>

    <!-- Top Sites -->
    <!-- Title text displayed in the dialog when shortcuts limit is reached. -->
    <string name="shortcut_max_limit_title">ᱠᱷᱟᱴᱚᱢᱟᱪᱷᱟ ᱞᱤᱢᱤᱴ ᱥᱮᱴᱮᱨ ᱦᱩᱭ ᱮᱱᱟ</string>
    <!-- Content description text displayed in the dialog when shortcut limit is reached. -->
    <string name="shortcut_max_limit_content">ᱢᱤᱫ ᱱᱟᱶᱟ ᱠᱷᱟᱴᱚᱢᱟᱪᱷᱟ ᱥᱮᱞᱮᱫᱽ ᱞᱟᱹᱜᱤᱫ, ᱢᱤᱫᱴᱟᱝ ᱚᱰᱚᱠ ᱢᱮ ᱾ ᱥᱟᱭᱤᱴ ᱴᱤᱯᱟᱹᱣ ᱟᱨ ᱚᱛᱟ ᱛᱷᱤᱨ ᱠᱟᱛᱮ ᱵᱟᱪᱷᱟᱣ ᱢᱮ ᱟᱨ ᱚᱰᱚᱠ ᱢᱮ ᱾</string>
    <!-- Confirmation dialog button text when top sites limit is reached. -->
    <string name="top_sites_max_limit_confirmation_button">ᱴᱷᱤᱠ, ᱵᱟᱰᱟᱭ ᱠᱮᱜᱼᱟᱹᱧ</string>

    <!-- Label for the preference to show the shortcuts for the most visited top sites on the homepage -->
    <string name="top_sites_toggle_top_recent_sites_4">ᱠᱷᱟᱴᱚᱢᱟᱪᱷᱟ ᱠᱚ</string>
    <!-- Title text displayed in the rename top site dialog. -->
    <string name="top_sites_rename_dialog_title">ᱧᱩᱛᱩᱢ</string>
    <!-- Hint for renaming title of a shortcut -->
    <string name="shortcut_name_hint">ᱠᱷᱟᱴᱚᱢᱟᱪᱷᱟ ᱧᱩᱛᱩᱢ</string>
    <!-- Button caption to confirm the renaming of the top site. -->
    <string name="top_sites_rename_dialog_ok">ᱴᱷᱤᱠ</string>
    <!-- Dialog button text for canceling the rename top site prompt. -->
    <string name="top_sites_rename_dialog_cancel">ᱵᱟᱹᱰᱨᱟᱹ</string>

    <!-- Text for the menu button to open the homepage settings. -->
    <string name="top_sites_menu_settings">ᱥᱟᱡᱟᱣ ᱠᱚ</string>
    <!-- Text for the menu button to navigate to sponsors and privacy support articles. '&amp;' is replaced with the ampersand symbol: & -->
    <string name="top_sites_menu_sponsor_privacy">ᱟᱞᱮ ᱠᱟᱹᱢᱤᱠᱚ ᱟᱨ ᱟᱢᱟᱜ ᱱᱤᱥᱚᱱ ᱠᱚ</string>
    <!-- Label text displayed for a sponsored top site. -->
    <string name="top_sites_sponsored_label">ᱠᱟᱹᱢᱤᱼᱤᱭᱟᱹ ᱠᱟᱱᱟ</string>

    <!-- Inactive tabs in the tabs tray -->
    <!-- Title text displayed in the tabs tray when a tab has been unused for 14 days. -->
    <string name="inactive_tabs_title">ᱵᱟᱝ ᱩᱥᱨᱟᱹᱣ ᱴᱮᱵᱽᱥ</string>
    <!-- Content description for closing all inactive tabs -->
    <string name="inactive_tabs_delete_all">ᱵᱟᱝ ᱮᱠᱴᱤᱵᱷ ᱴᱮᱵᱽ ᱠᱚ ᱵᱚᱸᱫᱚᱭ ᱢᱮ</string>

    <!-- Content description for expanding the inactive tabs section. -->
    <string name="inactive_tabs_expand_content_description">ᱵᱟᱝ ᱠᱟᱹᱢᱤ ᱴᱮᱵᱽ ᱠᱚ ᱯᱟᱥᱱᱟᱣ ᱢᱮ</string>
    <!-- Content description for collapsing the inactive tabs section. -->
    <string name="inactive_tabs_collapse_content_description">ᱵᱟᱝ ᱠᱟᱹᱢᱤ ᱴᱮᱵᱽ ᱠᱚ ᱦᱩᱰᱤᱧ ᱪᱷᱚᱭ ᱢᱮ</string>

    <!-- Inactive tabs auto-close message in the tabs tray -->
    <!-- The header text of the auto-close message when the user is asked if they want to turn on the auto-closing of inactive tabs. -->
    <string name="inactive_tabs_auto_close_message_header" tools:ignore="UnusedResources">ᱢᱤᱫ ᱪᱟᱸᱫᱚ ᱛᱟᱭᱚᱢ ᱟᱡ ᱛᱮ ᱵᱚᱸᱫᱽ ᱟᱢ ᱥᱮ?</string>
    <!-- A description below the header to notify the user what the inactive tabs auto-close feature is. -->
    <string name="inactive_tabs_auto_close_message_description" tools:ignore="UnusedResources">ᱛᱤᱱᱟᱹᱜ ᱜᱟᱱ ᱪᱟᱸᱫᱚ ᱨᱮ ᱵᱟᱝ ᱠᱷᱩᱞᱟᱹ ᱠᱟᱱ ᱴᱮᱵᱽ ᱠᱚ Firefox ᱵᱚᱸᱫ ᱫᱟᱲᱮᱭᱟᱜᱼᱟᱭ᱾</string>
    <!-- A call to action below the description to allow the user to turn on the auto closing of inactive tabs. -->
    <string name="inactive_tabs_auto_close_message_action" tools:ignore="UnusedResources">ᱟᱡ ᱛᱮ ᱵᱚᱸᱫ ᱮᱢ ᱪᱷᱚᱭ ᱢᱮ</string>

    <!-- Text for the snackbar to confirm auto-close is enabled for inactive tabs -->
    <string name="inactive_tabs_auto_close_message_snackbar">ᱟᱡᱼᱛᱮᱼᱵᱚᱸᱫ ᱮᱢ ᱮᱱᱟ</string>

    <!-- Awesome bar suggestion's headers -->
    <!-- Search suggestions title for Firefox Suggest. -->
    <string name="firefox_suggest_header">Firefox ᱵᱟᱛᱟᱣ</string>

    <!-- Title for search suggestions when Google is the default search suggestion engine. -->
    <string name="google_search_engine_suggestion_header">Google ᱥᱮᱱᱫᱽᱨᱟ</string>
    <!-- Title for search suggestions when the default search suggestion engine is anything other than Google. The first parameter is default search engine name. -->
    <string name="other_default_search_engine_suggestion_header">%s ᱥᱮᱸᱫᱽᱨᱟᱭ ᱢᱮ</string>

    <!-- Default browser experiment -->
    <!-- Default browser card title -->
    <string name="default_browser_experiment_card_title">ᱟᱢᱟᱜ ᱢᱩᱞ ᱵᱽᱨᱟᱣᱡᱚᱨ ᱛᱮ ᱩᱪᱟᱹᱲᱚᱜ ᱢᱮ</string>
    <!-- Default browser card text -->
    <string name="default_browser_experiment_card_text">Firefox ᱟᱡ ᱛᱮ ᱠᱷᱩᱞᱟᱹ ᱪᱷᱚ ᱞᱟᱹᱜᱤᱫ ᱣᱮᱵᱥᱟᱭᱤᱴ, ᱤᱢᱮᱞ, ᱟᱨ ᱢᱮᱥᱮᱡᱽ ᱨᱮᱭᱟᱜ ᱞᱤᱝᱠ ᱥᱮᱴ ᱢᱮ ᱾ </string>

    <!-- Content description for close button in collection placeholder. -->
    <string name="remove_home_collection_placeholder_content_description">ᱚᱪᱟᱜ</string>

    <!-- Content description radio buttons with a link to more information -->
    <string name="radio_preference_info_content_description">ᱟᱨᱦᱚᱸ ᱵᱤᱵᱨᱚᱬ ᱞᱟᱹᱜᱤᱫ ᱱᱚᱰᱮ ᱚᱛᱟᱭ ᱢᱮ</string>

    <!-- Content description for the action bar "up" button -->
    <string name="action_bar_up_description" moz:removedIn="124" tools:ignore="UnusedResources">ᱪᱮᱛᱟᱱ ᱥᱮᱱ ᱱᱮᱣᱤᱜᱮᱴ ᱢᱮ</string>

    <!-- Content description for privacy content close button -->
    <string name="privacy_content_close_button_content_description">ᱵᱚᱸᱫ</string>

    <!-- Pocket recommended stories -->
    <!-- Header text for a section on the home screen. -->
    <string name="pocket_stories_header_1">ᱢᱚᱱᱮᱼᱜᱷᱟᱱᱴᱟ ᱠᱟᱹᱦᱱᱤ ᱠᱚ</string>
    <!-- Header text for a section on the home screen. -->
    <string name="pocket_stories_categories_header">ᱦᱟᱛᱟᱢ ᱞᱮᱠᱟᱛᱮ ᱠᱟᱹᱦᱱᱤ ᱠᱚ</string>
    <!-- Text of a button allowing users to access an external url for more Pocket recommendations. -->
    <string name="pocket_stories_placeholder_text">ᱟᱨᱦᱚᱸ ᱯᱟᱱᱛᱮ ᱧᱟᱢ ᱢᱮ</string>
    <!-- Title of an app feature. Smaller than a heading. The first parameter is product name Pocket -->
    <string name="pocket_stories_feature_title_2">%1$s ᱫᱟᱨᱟᱭ ᱛᱮ ᱫᱟᱲᱮ ᱮᱢ ᱾</string>
    <!-- Caption for describing a certain feature. The placeholder is for a clickable text (eg: Learn more) which will load an url in a new tab when clicked.  -->
    <string name="pocket_stories_feature_caption">Firefox  ᱜᱷᱟᱨᱚᱧᱡᱽ ᱨᱤᱱᱤᱡ ᱦᱟᱹᱴᱤᱧ ᱾ %s</string>
    <!-- Clickable text for opening an external link for more information about Pocket. -->
    <string name="pocket_stories_feature_learn_more">ᱰᱷᱮᱨ ᱥᱮᱬᱟᱭ ᱢᱮ</string>

    <!-- Text indicating that the Pocket story that also displays this text is a sponsored story by other 3rd party entity. -->
    <string name="pocket_stories_sponsor_indication">ᱠᱟᱹᱢᱤᱼᱤᱭᱟᱹ</string>

    <!-- Snackbar message for enrolling in a Nimbus experiment from the secret settings when Studies preference is Off.-->
    <string name="experiments_snackbar">ᱰᱟᱴᱟ ᱵᱷᱮᱡᱟ ᱞᱟᱹᱜᱤᱫ ᱴᱮᱞᱤᱢᱮᱴᱨᱭ ᱮᱢ ᱪᱷᱚᱭ ᱢᱮ ᱾</string>
    <!-- Snackbar button text to navigate to telemetry settings.-->
    <string name="experiments_snackbar_button">ᱥᱟᱡᱟᱣ ᱴᱷᱮᱱ ᱪᱟᱞᱟᱜ ᱢᱮ</string>

    <!-- Review quality check feature-->
    <!-- Name for the review quality check feature used as title for the panel. -->
    <string name="review_quality_check_feature_name_2">ᱫᱩᱦᱲᱟᱹ ᱧᱮᱞ ᱵᱤᱲᱟᱹᱣᱤᱭᱟᱹ</string>
    <!-- Summary for grades A and B for review quality check adjusted grading. -->
    <string name="review_quality_check_grade_a_b_description">ᱴᱷᱤᱠ ᱵᱟᱛᱟᱣᱟᱜᱠᱚ</string>
    <!-- Summary for grade C for review quality check adjusted grading. -->
    <string name="review_quality_check_grade_c_description">ᱴᱷᱤᱠ ᱵᱟᱛᱟᱣᱟᱜ ᱟᱨ ᱵᱤᱱᱥᱨᱚᱛ ᱢᱮᱥᱟᱢᱤᱥᱤ ᱧᱮᱞᱵᱤᱲᱟᱹᱣᱟᱜᱠᱚ</string>
    <!-- Summary for grades D and F for review quality check adjusted grading. -->
    <string name="review_quality_check_grade_d_f_description">ᱵᱤᱱᱥᱨᱚᱛ ᱧᱮᱞᱵᱤᱲᱟᱹᱣ</string>
    <!-- Text for title presenting the reliability of a product's reviews. -->
    <string name="review_quality_check_grade_title">ᱱᱚᱶᱟ ᱧᱮᱞᱵᱤᱲᱟᱹᱣᱠᱚ ᱛᱤᱱᱟᱹᱜ ᱵᱷᱚᱨᱥᱟ ᱫᱮᱲᱮᱭᱟᱜᱼᱟᱢ ?</string>
    <!-- Title for when the rating has been updated by the review checker -->
    <string name="review_quality_check_adjusted_rating_title">ᱨᱮᱴᱤᱝ ᱥᱚᱢᱚᱡᱚᱥ ᱮᱱᱟ</string>
    <!-- Description for a product's adjusted star rating. The text presents that the product's reviews which were evaluated as unreliable were removed from the adjusted rating. -->
    <string name="review_quality_check_adjusted_rating_description_2">ᱵᱷᱚᱨᱥᱟᱡᱚᱱᱚᱠ ᱧᱮᱞᱵᱤᱲᱟᱹᱣ ᱪᱮᱛᱟᱱ ᱨᱮ</string>
    <!-- Title for list of highlights from a product's review emphasizing a product's important traits. -->
    <string name="review_quality_check_highlights_title">ᱱᱤᱛᱚᱜᱟᱜ ᱧᱮᱞᱵᱤᱲᱟᱹᱣ ᱠᱷᱚᱱ ᱛᱤᱱᱟᱹᱜ ᱜᱟᱱ ᱪᱤᱱᱦᱟᱹᱦᱟᱜ</string>
    <!-- Title for section explaining how we analyze the reliability of a product's reviews. -->
    <string name="review_quality_check_explanation_title">ᱟᱞᱮ ᱫᱚ ᱧᱮᱞᱵᱤᱲᱟᱹᱣᱟᱜ ᱜᱩᱱ ᱫᱚ ᱪᱮᱫ ᱞᱮᱠᱷᱟ ᱞᱮ ᱵᱟᱲᱟᱭ ᱮᱫᱟ</string>
    <!-- Paragraph explaining how we analyze the reliability of a product's reviews. First parameter is the Fakespot product name. In the phrase "Fakespot by Mozilla", "by" can be localized. Does not need to stay by. -->
    <string name="review_quality_check_explanation_body_reliability">Mozilla  ᱯᱟᱦᱴᱟ ᱠᱷᱚᱱ %s ᱠᱷᱚᱱ AI ᱴᱮᱠᱱᱚᱞᱚᱡᱤ ᱵᱮᱵᱷᱟᱨ ᱠᱟᱛᱮᱜ ᱟᱞᱮ ᱯᱨᱚᱰᱚᱠᱴ ᱨᱤᱵᱷᱤᱭᱩ ᱨᱮᱱᱟᱜ ᱥᱟᱹᱨᱤᱜᱟᱱᱤ ᱧᱮᱞ ᱵᱤᱰᱟᱹᱣᱜ ᱮᱫᱟ ᱞᱮ ᱾ ᱱᱚᱶᱟ ᱫᱚ ᱧᱮᱞ ᱵᱤᱰᱟᱣᱜ ᱜᱩᱱ ᱵᱟᱲᱟᱭ ᱪᱷᱚ ᱨ ᱜᱚᱲᱚ ᱮᱢ ᱫᱟᱲᱮᱭᱟᱢᱟ, ᱯᱨᱚᱰᱚᱠᱴ ᱨᱮᱭᱟᱜ ᱢᱩᱞ ᱜᱩᱱ ᱵᱟᱵᱚᱛ ᱫᱚ ᱵᱟᱝᱟ ᱾</string>
    <!-- Paragraph explaining the grading system we use to classify the reliability of a product's reviews. -->
    <string name="review_quality_check_info_review_grade_header"><![CDATA[ᱟᱞᱮ ᱫᱚ ᱯᱨᱚᱰᱚᱠᱴ ᱨᱮᱭᱟᱜ ᱧᱮᱞ ᱵᱤᱰᱟᱣᱜ ᱫᱚ <b>ᱪᱤᱠᱤ ᱜᱽᱨᱮᱰ</b> A ᱠᱷᱚᱱ F ᱫᱷᱟᱹᱵᱤᱡ ᱞᱮ ᱮᱢ ᱮᱫᱟ ᱾]]></string>
<<<<<<< HEAD
=======
    <!-- Description explaining grades A and B for review quality check adjusted grading. -->
    <string name="review_quality_check_info_grade_info_AB">ᱵᱷᱚᱨᱥᱟ ᱧᱮᱞᱯᱚᱨᱚᱠᱠᱚ ᱾ ᱟᱞᱮ ᱵᱩᱡᱷᱟᱹᱣ ᱨᱮ ᱧᱮᱞᱯᱚᱨᱚᱠ ᱫᱚ ᱥᱟᱹᱨᱤ ᱦᱚᱲᱴᱷᱮᱱᱠᱷᱚᱱ ᱦᱟᱹᱡᱩᱜ ᱠᱟᱱᱟ, ᱟᱨ ᱱᱤᱥᱪᱟᱞ ᱧᱮᱞᱯᱚᱨᱚᱠᱠᱚ ᱠᱟᱱᱟ ᱾</string>
    <!-- Description explaining grade C for review quality check adjusted grading. -->
    <string name="review_quality_check_info_grade_info_C">ᱟᱞᱮ ᱵᱩᱡᱷᱟᱹᱣ ᱨᱮ ᱢᱮᱥᱟ ᱟᱨ ᱵᱟᱝ ᱴᱷᱤᱠ ᱧᱮᱞᱯᱚᱨᱚᱠ ᱢᱮᱱᱟᱜ ᱠᱟᱫᱟ ᱾</string>
    <!-- Description explaining grades D and F for review quality check adjusted grading. -->
    <string name="review_quality_check_info_grade_info_DF">ᱱᱤᱥᱪᱷᱚᱞ ᱧᱮᱞᱯᱚᱨᱚᱠᱠᱚ ᱾ ᱟᱞᱮ ᱵᱩᱡᱷᱟᱹᱣ ᱨᱮ ᱧᱮᱞᱯᱚᱨᱚᱠᱠᱚᱫᱚ ᱪᱷᱚᱞ ᱥᱮ ᱠᱤᱨᱤᱧ ᱧᱮᱞᱯᱚᱨᱚᱠᱷᱤᱭᱟᱹ ᱠᱟᱱᱟᱠᱚ ᱾</string>
    <!-- Paragraph explaining how a product's adjusted grading is calculated. -->
    <string name="review_quality_check_explanation_body_adjusted_grading"><![CDATA[<b>ᱨᱮᱴᱤᱝ</b> ᱫᱚ ᱪᱷᱚᱞ ᱜᱮᱭᱟ ᱡᱟᱦᱟᱸᱫᱚ ᱟᱞᱮ ᱵᱩᱡᱷᱟᱹᱣ ᱨᱮ ᱴᱷᱤᱠ ᱜᱮᱭᱟ ᱾]]></string>
    <!-- Paragraph explaining product review highlights. First parameter is the name of the retailer (e.g. Amazon). -->
    <string name="review_quality_check_explanation_body_highlights"><![CDATA[<b>ᱪᱤᱱᱦᱟᱹᱠᱚ</b>ᱫᱚ %s ᱧᱮᱞᱯᱚᱨᱚᱠᱷ ᱠᱷᱚᱱ ᱢᱩᱪᱟᱹᱫ 80 ᱢᱟᱦᱟᱸ ᱨᱮᱭᱟᱜ ᱠᱟᱱᱟ ᱡᱟᱦᱟᱸᱭ ᱫᱚ ᱟᱞᱮ ᱦᱤᱥᱟᱹᱵᱽ ᱛᱮ ᱵᱷᱚᱨᱥᱟ ᱜᱮᱭᱟ ᱾]]></string>
>>>>>>> 9f949a8e
    <!-- Text for learn more caption presenting a link with information about review quality. First parameter is for clickable text defined in review_quality_check_info_learn_more_link. -->
    <string name="review_quality_check_info_learn_more">%s ᱵᱟᱵᱚᱛ ᱰᱷᱮᱨ ᱵᱟᱰᱟᱭ ᱢᱮ ᱾</string>
    <!-- Clickable text that links to review quality check SuMo page. First parameter is the Fakespot product name. -->
    <string name="review_quality_check_info_learn_more_link_2">%s ᱫᱚ ᱧᱮᱞᱵᱤᱲᱟᱹᱣᱟᱜ ᱜᱩᱱ ᱫᱚ ᱪᱮᱫ ᱞᱮᱠᱷᱟ ᱵᱟᱲᱟᱭ ᱮᱫᱟ</string>
    <!-- Text for title of settings section. -->
    <string name="review_quality_check_settings_title">ᱥᱟᱡᱟᱣᱠᱚ</string>
    <!-- Text for label for switch preference to show recommended products from review quality check settings section. -->
    <string name="review_quality_check_settings_recommended_products">ᱫᱩᱦᱲᱟᱹ ᱧᱮᱞ ᱵᱤᱲᱟᱹᱣᱤᱭᱟᱹ ᱨᱮ ᱫᱷᱟᱶᱨᱟ ᱫᱮᱠᱷᱟᱣ ᱢᱮ</string>
<<<<<<< HEAD
=======
    <!-- Description for switch preference to show recommended products from review quality check settings section. First parameter is for clickable text defined in review_quality_check_settings_recommended_products_learn_more.-->
    <string name="review_quality_check_settings_recommended_products_description_2" tools:ignore="UnusedResources">ᱟᱢ ᱫᱚ ᱛᱤᱱᱛᱤᱱᱡᱷᱚᱜ ᱠᱚᱨᱮ ᱵᱟᱪᱷᱟᱣ ᱡᱤᱱᱤᱥᱠᱚᱢ ᱧᱮᱞ ᱜᱮᱭᱟ ᱾ ᱟᱞᱮ ᱫᱚ ᱚᱱᱟ ᱡᱤᱱᱤᱥᱠᱚᱜᱮ ᱰᱷᱟᱶᱨᱟᱜᱼᱟ ᱞᱮ ᱡᱟᱦᱟᱸ ᱫᱚ ᱡᱟᱹᱥᱛᱤ ᱵᱷᱚᱨᱥᱟ ᱧᱮᱞᱯᱚᱨᱚᱠ ᱛᱟᱦᱮᱸᱱᱟ ᱾%s
</string>
>>>>>>> 9f949a8e
    <!-- Clickable text that links to review quality check recommended products support article. -->
    <string name="review_quality_check_settings_recommended_products_learn_more" tools:ignore="UnusedResources">ᱰᱷᱮᱨ ᱥᱮᱬᱟᱭ ᱢᱮ</string>
    <!-- Text for turning sidebar off button from review quality check settings section. -->
    <string name="review_quality_check_settings_turn_off">ᱫᱩᱦᱲᱟᱹ ᱧᱮᱞ ᱵᱤᱲᱟᱹᱣᱤᱭᱟᱹ ᱵᱚᱸᱫᱚᱭ ᱢᱮ</string>
    <!-- Text for title of recommended product section. This is displayed above a product image, suggested as an alternative to the product reviewed. -->
    <string name="review_quality_check_ad_title" tools:ignore="UnusedResources">ᱰᱷᱮᱨ ᱮᱢ ᱧᱮᱞᱟ</string>
    <!-- Caption for recommended product section indicating this is an ad by Fakespot. First parameter is the Fakespot product name. -->
    <string name="review_quality_check_ad_caption" tools:ignore="UnusedResources">ᱰᱷᱟᱶᱨᱟᱤᱭᱟᱹ ᱫᱚ %s</string>
    <!-- Caption for review quality check panel. First parameter is for clickable text defined in review_quality_check_powered_by_link. -->
    <string name="review_quality_check_powered_by_2">ᱫᱩᱦᱲᱟᱹ ᱧᱮᱞ ᱵᱤᱲᱟᱹᱣᱤᱭᱟᱹ ᱫᱚ %s ᱜᱚᱲᱚ ᱥᱟᱦᱚᱫ ᱮᱢ ᱠᱟᱜᱼᱟᱭ</string>
    <!-- Clickable text that links to Fakespot.com. First parameter is the Fakespot product name. In the phrase "Fakespot by Mozilla", "by" can be localized. Does not need to stay by. -->
    <string name="review_quality_check_powered_by_link" tools:ignore="UnusedResources">%s Mozilla ᱛᱮ</string>
    <!-- Text for title of warning card informing the user that the current analysis is outdated. -->
    <string name="review_quality_check_outdated_analysis_warning_title" tools:ignore="UnusedResources">ᱧᱮᱞ ᱞᱟᱹᱜᱤᱫ ᱱᱚᱶᱟ ᱵᱤᱵᱨᱚᱬ</string>
    <!-- Text for button from warning card informing the user that the current analysis is outdated. Clicking this should trigger the product's re-analysis. -->
    <string name="review_quality_check_outdated_analysis_warning_action" tools:ignore="UnusedResources">ᱱᱤᱛᱚᱜ ᱧᱮᱞ ᱢᱮ</string>
    <!-- Title for warning card informing the user that the current product does not have enough reviews for a review analysis. -->
    <string name="review_quality_check_no_reviews_warning_title">ᱩᱱᱟᱹᱜ ᱧᱮᱞᱵᱤᱲᱟᱹᱣ ᱵᱟᱹᱱᱩᱜ ᱠᱟᱫᱟ</string>
    <!-- Text for body of warning card informing the user that the current product does not have enough reviews for a review analysis. -->
    <string name="review_quality_check_no_reviews_warning_body">ᱛᱤᱧ ᱡᱷᱚᱜ ᱡᱤᱱᱤᱥ ᱨᱮ ᱡᱟᱹᱥᱛᱤ ᱧᱮᱞᱵᱤᱲᱟᱹᱣ ᱛᱟᱦᱮᱸᱱᱟ, ᱟᱞᱮ ᱫᱚ ᱚᱱᱟ ᱨᱮᱭᱟᱜ ᱜᱩᱱ ᱵᱚᱵᱚᱛ ᱞᱮ ᱢᱮᱱ ᱫᱟᱲᱮᱭᱟᱜᱼᱟ ᱾</string>
    <!-- Title for warning card informing the user that the current product is currently not available. -->
    <string name="review_quality_check_product_availability_warning_title">ᱡᱤᱱᱤᱥ ᱫᱚ ᱵᱟᱹᱱᱩᱜ ᱠᱟᱫᱟ</string>
    <!-- Text for the body of warning card informing the user that the current product is currently not available. -->
    <string name="review_quality_check_product_availability_warning_body">ᱡᱩᱫᱤ ᱥᱴᱚᱠ ᱛᱮ ᱡᱤᱱᱤᱥ ᱦᱮᱡ ᱞᱮᱠᱷᱟᱢ ᱵᱩᱡᱷᱟᱹᱣ ᱠᱮᱫ ᱠᱷᱟᱱ, ᱟᱞᱮ ᱴᱷᱮᱱ ᱠᱷᱚᱵᱚᱨ ᱮᱢ ᱠᱟᱜ ᱢᱮ ᱟᱞᱮ ᱫᱚ ᱧᱮᱞᱵᱤᱲᱟᱹᱣᱠᱚᱞᱮ ᱧᱮᱞ ᱟ ᱾</string>
    <!-- Clickable text for warning card informing the user that the current product is currently not available. Clicking this should inform the server that the product is available. -->
    <string name="review_quality_check_product_availability_warning_action_2">ᱠᱷᱚᱵᱚᱨ ᱢᱮ ᱡᱮ ᱡᱤᱱᱤᱥ ᱫᱚ ᱥᱴᱚᱠ ᱨᱮ ᱦᱮᱡ ᱦᱩᱭ ᱮᱱᱟ</string>
    <!-- Title for warning card informing the user that the current product's analysis is still processing. The parameter is the percentage progress (0-100%) of the analysis process (e.g. 56%). -->
    <string name="review_quality_check_analysis_in_progress_warning_title_2">ᱧᱮᱞ ᱵᱤᱲᱟᱹᱣ ᱜᱩᱱ ᱧᱮᱞ ᱵᱤᱲᱟᱹᱣ ᱮᱫᱟ (%s)</string>
    <!-- Text for body of warning card informing the user that the current product's analysis is still processing. -->
    <string name="review_quality_check_analysis_in_progress_warning_body">ᱱᱚᱶᱟ ᱫᱚ 60 ᱴᱤᱡ ᱜᱟᱱ ᱚᱠᱛᱚ ᱤᱫᱤᱭᱟᱭ ᱾</string>
    <!-- Title for info card displayed after the user reports a product is back in stock. -->
    <string name="review_quality_check_analysis_requested_info_title">ᱠᱷᱚᱵᱚᱨ ᱮᱢ ᱞᱟᱹᱜᱤᱫ ᱟᱹᱰᱤ ᱥᱟᱯᱲᱟᱣ!</string>
    <!-- Text for body of info card displayed after the user reports a product is back in stock. -->
    <string name="review_quality_check_analysis_requested_info_body">ᱟᱞᱮ ᱴᱷᱮᱱ ᱫᱚ ᱱᱚᱶᱟ ᱡᱤᱱᱤᱥ ᱵᱚᱵᱛ ᱧᱮᱞ ᱵᱤᱰᱟᱣᱜ 24 ᱴᱟᱲᱟᱝ ᱜᱟᱱ ᱞᱟᱣᱟ ᱞᱮᱭᱟ ᱾ ᱫᱟᱭᱟᱠᱟᱛᱮ ᱧᱮᱞ ᱵᱤᱲᱟᱹᱣ ᱢᱮ ᱾</string>
    <!-- Title for info card displayed when the user review checker while on a product that Fakespot does not analyze (e.g. gift cards, music). -->
    <string name="review_quality_check_not_analyzable_info_title">ᱟᱞᱮ ᱫᱚ ᱱᱚᱶᱟ ᱵᱟᱞᱮ ᱧᱮᱞ ᱵᱤᱲᱟᱹᱣ ᱫᱟᱲᱮᱭᱟᱜᱼᱟ </string>
<<<<<<< HEAD
=======
    <!-- Text for body of info card displayed when the user review checker while on a product that Fakespot does not analyze (e.g. gift cards, music). -->
    <string name="review_quality_check_not_analyzable_info_body">ᱫᱩᱨᱵᱷᱟᱜᱽ ᱛᱮ, ᱟᱞᱮ ᱫᱚ ᱡᱷᱚᱛᱚ ᱡᱤᱱᱤᱥ ᱠᱚᱨᱮᱭᱟᱜ ᱧᱮᱞᱯᱚᱨᱚᱠ ᱵᱟᱞᱮ ᱫᱟᱲᱮᱭᱟᱫᱼᱟ ᱾ ᱡᱮᱢᱚᱱ, ᱜᱤᱯᱷᱴ ᱠᱟᱨᱰ ᱟᱨ ᱥᱴᱨᱤᱢᱤᱝ ᱣᱤᱰᱤᱭᱳ, ᱥᱮᱨᱮᱧ, ᱟᱨ ᱠᱷᱮᱞᱠᱚ ᱾</string>
>>>>>>> 9f949a8e
    <!-- Title for info card displayed when another user reported the displayed product is back in stock. -->
    <string name="review_quality_check_analysis_requested_other_user_info_title" tools:ignore="UnusedResources">ᱵᱤᱵᱨᱚᱬ ᱞᱚᱜᱚᱱ ᱜᱮ ᱦᱟᱹᱡᱩᱜ ᱠᱟᱱᱟ</string>
    <!-- Text for body of info card displayed when another user reported the displayed product is back in stock. -->
    <string name="review_quality_check_analysis_requested_other_user_info_body" tools:ignore="UnusedResources">ᱟᱞᱮ ᱴᱷᱮᱱ ᱫᱚ ᱱᱚᱶᱟ ᱡᱤᱱᱤᱥ ᱵᱚᱵᱛ ᱧᱮᱞ ᱵᱤᱰᱟᱣᱜ 24 ᱴᱟᱲᱟᱝ ᱜᱟᱱ ᱞᱟᱣᱟ ᱞᱮᱭᱟ ᱾ ᱫᱟᱭᱟᱠᱟᱛᱮ ᱧᱮᱞ ᱵᱤᱲᱟᱹᱣ ᱢᱮ ᱾</string>
    <!-- Title for info card displayed to the user when analysis finished updating. -->
    <string name="review_quality_check_analysis_updated_confirmation_title" tools:ignore="UnusedResources">ᱯᱚᱨᱚᱠ ᱨᱮᱭᱟᱜ ᱦᱟᱹᱞᱤᱭᱟᱹᱠ ᱴᱷᱤᱠ ᱜᱭᱟ</string>
    <!-- Text for the action button from info card displayed to the user when analysis finished updating. -->
    <string name="review_quality_check_analysis_updated_confirmation_action" tools:ignore="UnusedResources">ᱵᱩᱡᱷᱟᱹᱣ ᱠᱮᱫᱟ</string>
    <!-- Title for error card displayed to the user when an error occurred. -->
    <string name="review_quality_check_generic_error_title">ᱱᱤᱛᱚᱜ ᱪᱮᱫ ᱦᱚᱸ ᱵᱤᱵᱨᱚᱬ ᱵᱟᱹᱱᱩᱜ ᱠᱟᱫᱼᱟ</string>
    <!-- Text for body of error card displayed to the user when an error occurred. -->
    <string name="review_quality_check_generic_error_body">ᱱᱚᱶᱟ ᱮᱴᱠᱮᱴᱚᱬᱮ ᱥᱩᱫᱷᱟᱨ ᱞᱟᱹᱜᱤᱫ ᱠᱟᱹᱢᱤ ᱪᱟᱹᱞᱩ ᱠᱟᱱᱟ ᱾ ᱫᱟᱭᱟᱠᱟᱛᱮ ᱛᱟᱭᱚᱢ ᱛᱮ ᱫᱩᱦᱲᱟᱹ ᱧᱮᱞ ᱦᱟᱹᱡᱩᱜ ᱢᱮ ᱾</string>
<<<<<<< HEAD
=======
    <!-- Title for error card displayed to the user when the device is disconnected from the network. -->
    <string name="review_quality_check_no_connection_title">ᱱᱮᱴᱣᱟᱨᱠ ᱡᱩᱲᱟᱹᱣ ᱫᱚ ᱵᱟᱹᱱᱩᱜᱼᱟ</string>
    <!-- Text for body of error card displayed to the user when the device is disconnected from the network. -->
    <string name="review_quality_check_no_connection_body">ᱟᱢᱟᱜ ᱱᱮᱴᱣᱟᱨᱠ ᱡᱩᱲᱟᱹᱣ ᱧᱮᱞ ᱛᱟᱢ ᱟᱨ ᱥᱟᱦᱴᱟ ᱫᱩᱦᱲᱟᱹ ᱞᱟᱫᱮ ᱞᱟᱹᱜᱤᱫ ᱪᱮᱥᱴᱟᱭ ᱢᱮ ᱾</string>
    <!-- Title for card displayed to the user for products whose reviews were not analyzed yet. -->
    <string name="review_quality_check_no_analysis_title">ᱱᱚᱶᱟ ᱧᱮᱞᱯᱚᱨᱚᱠᱷ ᱞᱟᱹᱜᱤᱫ ᱪᱮᱫ ᱵᱤᱵᱨᱚᱬ ᱵᱟᱹᱱᱩᱜᱼᱟ</string>
    <!-- Text for the body of card displayed to the user for products whose reviews were not analyzed yet. -->
    <string name="review_quality_check_no_analysis_body">ᱡᱩᱫᱤ ᱟᱢ ᱵᱟᱲᱟᱭ ᱥᱮᱱ ᱢᱮ ᱠᱟᱱᱟ ᱱᱚᱶᱟ ᱡᱤᱱᱤᱥ ᱧᱮᱞᱯᱚᱨᱚᱠᱠᱚ ᱵᱟᱵᱚᱛ, ᱢᱮᱱᱠᱷᱟᱱ ᱧᱮᱞᱯᱚᱨᱚᱠ ᱜᱩᱱ ᱧᱮᱞ ᱢᱮ ᱾ ᱱᱚᱶᱟ ᱫᱚ 60 ᱴᱤᱡ ᱤᱫᱤᱭᱟᱭ ᱾</string>
    <!-- Text for button from body of card displayed to the user for products whose reviews were not analyzed yet. Clicking this should trigger a product analysis. -->
    <string name="review_quality_check_no_analysis_link">ᱧᱮᱞᱯᱚᱨᱚᱠ ᱜᱩᱱ ᱧᱮᱞ ᱢᱮ</string>
    <!-- Headline for review quality check contextual onboarding card. -->
    <string name="review_quality_check_contextual_onboarding_title">ᱡᱤᱱᱤᱥ ᱧᱮᱞᱯᱚᱨᱚᱠᱠᱚ ᱨᱮ ᱟᱞᱮᱭᱟᱜ ᱵᱷᱚᱨᱥᱟ ᱜᱚᱲᱚᱠᱚ ᱪᱮᱥᱴᱟ ᱰᱤᱲᱟᱹᱣ ᱢᱮ
</string>
    <!-- Description for review quality check contextual onboarding card. The first and last two parameters are for retailer names (e.g. Amazon, Walmart). The second parameter is for the name of the application (e.g. Firefox). -->
    <string name="review_quality_check_contextual_onboarding_description">%1$s ᱨᱮ ᱠᱤᱨᱤᱧ ᱢᱟᱲᱟᱝ ᱨᱮ ᱧᱮᱞᱢᱮ ᱡᱤᱱᱤᱥ ᱧᱮᱞᱯᱚᱨᱚᱠᱠᱚᱫᱚ ᱪᱮᱫ ᱞᱮᱠᱷᱟ ᱢᱮᱱᱟᱜ ᱠᱟᱫᱟ ᱾ ᱧᱮᱞᱯᱚᱨᱚᱠ ᱧᱮᱧᱮᱞᱤᱭᱟᱹ, %2$s ᱠᱷᱚᱱ ᱢᱤᱫᱴᱟᱹᱝ ᱮᱠᱥᱯᱮᱨᱤᱢᱮᱱᱴᱟᱞ ᱯᱷᱤᱪᱚᱨ, ᱱᱚᱶᱟ ᱫᱚ ᱵᱽᱨᱟᱣᱡᱚᱨ ᱪᱮᱛᱟᱱ ᱨᱮ ᱛᱮᱭᱟᱨ ᱠᱟᱱᱟ ᱾ ᱱᱚᱶᱟ ᱫᱚ %3$s ᱟᱨ %4$s ᱨᱮ ᱦᱚᱸ ᱠᱟᱹᱢᱤᱭᱟᱭ ᱾</string>
    <!-- Description for review quality check contextual onboarding card. The first parameters is for retailer name (e.g. Amazon). The second parameter is for the name of the application (e.g. Firefox). -->
    <string name="review_quality_check_contextual_onboarding_description_one_vendor">%1$s ᱨᱮ ᱠᱤᱨᱤᱧ ᱢᱟᱲᱟᱝ ᱨᱮ ᱧᱮᱞᱢᱮ ᱡᱤᱱᱤᱥ ᱧᱮᱞᱯᱚᱨᱚᱠᱠᱚᱫᱚ ᱪᱮᱫ ᱞᱮᱠᱷᱟ ᱢᱮᱱᱟᱜ ᱠᱟᱫᱟ ᱾ ᱧᱮᱞᱯᱚᱨᱚᱠ ᱧᱮᱧᱮᱞᱤᱭᱟᱹ, %2$s ᱠᱷᱚᱱ ᱢᱤᱫᱴᱟᱹᱝ ᱮᱠᱥᱯᱮᱨᱤᱢᱮᱱᱴᱟᱞ ᱯᱷᱤᱪᱚᱨ, ᱱᱚᱶᱟ ᱫᱚ ᱵᱽᱨᱟᱣᱡᱚᱨ ᱪᱮᱛᱟᱱ ᱨᱮ ᱛᱮᱭᱟᱨ ᱠᱟᱱᱟ ᱾</string>
    <!-- Paragraph presenting review quality check feature. First parameter is the Fakespot product name. Second parameter is for clickable text defined in review_quality_check_contextual_onboarding_learn_more_link. In the phrase "Fakespot by Mozilla", "by" can be localized. Does not need to stay by. -->
    <string name="review_quality_check_contextual_onboarding_learn_more">Mozilla ᱛᱮ %1$s ᱨᱮᱭᱟᱜ ᱯᱟᱣᱟᱨ ᱵᱮᱵᱷᱟᱨ,‌ ᱟᱞᱮ ᱫᱚ ᱠᱤᱨᱤᱧ ᱧᱮᱞᱯᱚᱨᱚᱠ ᱟᱨ ᱵᱟᱝ ᱴᱷᱟᱹᱣᱠᱟᱹ ᱧᱮᱞᱯᱚᱨᱚᱠ ᱵᱟᱲᱟᱭ ᱨᱮ ᱜᱚᱲᱚ ᱮᱢᱚᱜᱟᱭ ᱾ ᱟᱞᱮᱭᱟᱜ AI ᱢᱳᱰᱮᱞ ᱫᱚ ᱟᱢ ᱡᱟᱦᱟᱱᱟᱜ ᱠᱤᱨᱤᱧ ᱥᱩᱫᱷᱨᱟᱹᱣ ᱨᱮ ᱜᱚᱲᱚ ᱮᱢ ᱮᱫᱟᱭ ᱾%2$s</string>
    <!-- Clickable text from the contextual onboarding card that links to review quality check support article. -->
    <string name="review_quality_check_contextual_onboarding_learn_more_link">ᱰᱷᱮᱨ ᱥᱮᱬᱟᱭ ᱢᱮ</string>
    <!-- Caption text to be displayed in review quality check contextual onboarding card above the opt-in button. First parameter is Firefox app name, third parameter is the Fakespot product name. Second & fourth are for clickable texts defined in review_quality_check_contextual_onboarding_privacy_policy_3 and review_quality_check_contextual_onboarding_terms_use. -->
    <string name="review_quality_check_contextual_onboarding_caption_3" moz:RemovedIn="124" tools:ignore="UnusedResources">ᱟᱢ ᱫᱚ “ᱦᱚᱭ, ᱪᱮᱥᱴᱟᱭ ᱢᱮ” ᱨᱮ ᱚᱛᱟ ᱠᱟᱛᱮ %1$s ᱦᱟᱜ %2$s ᱟᱨ %3$s ᱦᱟᱜ %4$s ᱥᱟᱞᱟᱜ ᱦᱮᱥᱮᱨᱤᱭᱟᱹ ᱮᱫᱟᱢ ᱾</string>
    <!-- Caption text to be displayed in review quality check contextual onboarding card above the opt-in button. First parameter is Firefox app name, third parameter is the Fakespot product name. Second & fourth are for clickable texts defined in review_quality_check_contextual_onboarding_privacy_policy_3 and review_quality_check_contextual_onboarding_terms_use. -->
    <string name="review_quality_check_contextual_onboarding_caption_4">ᱟᱢ ᱫᱚ “ᱦᱚᱭ, ᱪᱮᱥᱴᱟᱭ ᱢᱮ” ᱨᱮ ᱚᱛᱟ ᱠᱟᱛᱮ %1$s ᱦᱟᱜ %2$s ᱟᱨ %3$s ᱦᱟᱜ %4$s ᱥᱟᱞᱟᱜ ᱦᱮᱥᱮᱨᱤᱭᱟᱹ ᱮᱫᱟᱢ ᱾</string>
    <!-- Clickable text from the review quality check contextual onboarding card that links to Fakespot privacy notice. -->
    <string name="review_quality_check_contextual_onboarding_privacy_policy_3">ᱱᱤᱥᱚᱱ ᱨᱮᱭᱟᱜ ᱱᱚᱴᱤᱥ</string>
    <!-- Clickable text from the review quality check contextual onboarding card that links to Fakespot terms of use. -->
    <string name="review_quality_check_contextual_onboarding_terms_use">ᱵᱮᱵᱷᱟᱨ ᱨᱮᱭᱟᱜ ᱥᱚᱨᱛᱚ</string>
    <!-- Text for opt-in button from the review quality check contextual onboarding card. -->
    <string name="review_quality_check_contextual_onboarding_primary_button_text">ᱦᱚᱭ, ᱪᱮᱥᱴᱟᱭ ᱢᱮ</string>
    <!-- Text for opt-out button from the review quality check contextual onboarding card. -->
    <string name="review_quality_check_contextual_onboarding_secondary_button_text">ᱱᱤᱛᱚᱜ ᱫᱚ ᱵᱟᱝᱟ</string>
    <!-- Text for the first CFR presenting the review quality check feature. -->
    <string name="review_quality_check_first_cfr_message">ᱯᱟᱱᱛᱮ ᱚᱰᱚᱠ ᱢᱮ ᱡᱩᱫᱤ ᱟᱢ ᱱᱚᱶᱟ ᱡᱤᱱᱤᱥ ᱧᱮᱞᱯᱚᱨᱚᱠᱠᱚ ᱵᱷᱚᱨᱥᱟ ᱦᱟᱜ ᱠᱟᱱᱟᱢ — ᱠᱤᱨᱤᱧ ᱢᱟᱲᱟᱝ ᱨᱮ ᱾</string>
    <!-- Text displayed in the first CFR presenting the review quality check feature that opens the review checker when clicked. -->
    <string name="review_quality_check_first_cfr_action" tools:ignore="UnusedResources">ᱧᱮᱞ ᱵᱤᱲᱟᱹᱣᱤᱭᱟᱹ ᱪᱮᱥᱴᱟ ᱵᱤᱲᱟᱹᱣ ᱢᱮ</string>
    <!-- Text for the second CFR presenting the review quality check feature. -->
    <string name="review_quality_check_second_cfr_message">ᱱᱚᱶᱟ ᱧᱮᱞᱯᱚᱨᱚᱠᱠᱚ ᱵᱷᱚᱨᱥᱟ ᱜᱮᱭᱟ ᱥᱮ ? ᱢᱤᱫᱴᱟᱹᱝ ᱮᱰᱡᱚᱥᱴ ᱫᱚᱨ ᱧᱮᱞ ᱞᱟᱹᱜᱤᱫ ᱱᱤᱛᱚᱜ ᱧᱮᱞ ᱢᱮ ᱾</string>
    <!-- Text displayed in the second CFR presenting the review quality check feature that opens the review checker when clicked. -->
    <string name="review_quality_check_second_cfr_action" tools:ignore="UnusedResources">ᱫᱩᱦᱲᱟᱹ ᱧᱮᱞ ᱵᱤᱲᱟᱹᱣᱤᱭᱟᱹ ᱠᱷᱩᱞᱟᱹᱭ ᱢᱮ</string>
    <!-- Flag showing that the review quality check feature is work in progress. -->
    <string name="review_quality_check_beta_flag">ᱵᱤᱴᱟ</string>
    <!-- Content description (not visible, for screen readers etc.) for opening browser menu button to open review quality check bottom sheet. -->
    <string name="review_quality_check_open_handle_content_description">ᱫᱩᱦᱲᱟᱹ ᱧᱮᱞ ᱵᱤᱲᱟᱹᱣᱤᱭᱟᱹ ᱠᱷᱩᱞᱟᱹᱭ ᱢᱮ</string>
    <!-- Content description (not visible, for screen readers etc.) for closing browser menu button to open review quality check bottom sheet. -->
    <string name="review_quality_check_close_handle_content_description">ᱫᱩᱦᱲᱟᱹ ᱧᱮᱞ ᱵᱤᱲᱟᱹᱣᱤᱭᱟᱹ ᱵᱚᱸᱫᱚᱭ ᱢᱮ</string>
    <!-- Content description (not visible, for screen readers etc.) for review quality check star rating. First parameter is the number of stars (1-5) representing the rating. -->
    <string name="review_quality_check_star_rating_content_description">5 ᱠᱷᱚᱱ %1$s ᱤᱯᱤᱞᱠᱚ</string>
>>>>>>> 9f949a8e
    <!-- Text for minimize button from highlights card. When clicked the highlights card should reduce its size. -->
    <string name="review_quality_check_highlights_show_less">ᱠᱚᱢ ᱫᱮᱠᱷᱟᱣ ᱢᱮ</string>
    <!-- Text for maximize button from highlights card. When clicked the highlights card should expand to its full size. -->
    <string name="review_quality_check_highlights_show_more">ᱵᱚᱲᱛᱤ ᱫᱮᱠᱷᱟᱣ ᱢᱮ</string>
    <!-- Text for highlights card quality category header. Reviews shown under this header should refer the product's quality. -->
    <string name="review_quality_check_highlights_type_quality">ᱜᱩᱱ</string>
    <!-- Text for highlights card price category header. Reviews shown under this header should refer the product's price. -->
    <string name="review_quality_check_highlights_type_price">ᱜᱚᱱᱚᱝ</string>
    <!-- Text for highlights card shipping category header. Reviews shown under this header should refer the product's shipping. -->
    <string name="review_quality_check_highlights_type_shipping">ᱵᱷᱮᱡᱟ</string>
    <!-- Text for highlights card packaging and appearance category header. Reviews shown under this header should refer the product's packaging and appearance. -->
    <string name="review_quality_check_highlights_type_packaging_appearance">ᱯᱚᱠᱮᱡᱽ ᱟᱨ ᱧᱮᱞᱠᱚ</string>

    <!-- Text for highlights card competitiveness category header. Reviews shown under this header should refer the product's competitiveness. -->
    <string name="review_quality_check_highlights_type_competitiveness">ᱠᱚᱢᱯᱮᱴᱤᱴᱤᱵᱷ</string>
    <!-- Text that is surrounded by quotes. The parameter is the actual text that is in quotes. An example of that text could be: Excellent craftsmanship, and that is displayed as “Excellent craftsmanship”. The text comes from a buyer's review that the feature is highlighting"   -->
    <string name="surrounded_with_quotes">“%s”</string>

    <!-- Accessibility services actions labels. These will be appended to accessibility actions like "Double tap to.." but not by or applications but by services like Talkback. -->
    <!-- Action label for elements that can be collapsed if interacting with them. Talkback will append this to say "Double tap to collapse". -->
    <string name="a11y_action_label_collapse">ᱜᱷᱟᱥᱟᱣ</string>
    <!-- Current state for elements that can be collapsed if interacting with them. Talkback will dictate this after a state change. -->
    <string name="a11y_state_label_collapsed">ᱜᱷᱟᱥᱟᱣ ᱟᱠᱟᱱᱟ</string>
    <!-- Action label for elements that can be expanded if interacting with them. Talkback will append this to say "Double tap to expand". -->
    <string name="a11y_action_label_expand">ᱚᱥᱟᱨ</string>
    <!-- Current state for elements that can be expanded if interacting with them. Talkback will dictate this after a state change. -->
    <string name="a11y_state_label_expanded">ᱯᱟᱥᱱᱟᱣ ᱟᱠᱟᱱᱟ</string>
    <!-- Action label for links to a website containing documentation about a wallpaper collection. Talkback will append this to say "Double tap to open link to learn more about this collection". -->
    <string name="a11y_action_label_wallpaper_collection_learn_more">ᱱᱚᱶᱟ ᱡᱟᱣᱨᱟ ᱵᱮᱵᱚᱫ ᱰᱷᱮᱨ ᱵᱟᱰᱟᱭ ᱞᱟᱹᱜᱤᱫ ᱞᱤᱝᱠ ᱠᱷᱩᱞᱟᱹᱭ ᱢᱮ</string>
    <!-- Action label for links that point to an article. Talkback will append this to say "Double tap to read the article". -->
    <string name="a11y_action_label_read_article">ᱚᱱᱚᱞ ᱯᱟᱲᱦᱟᱣ ᱢᱮ</string>
    <!-- Action label for links to the Firefox Pocket website. Talkback will append this to say "Double tap to open link to learn more". -->
    <string name="a11y_action_label_pocket_learn_more">ᱰᱷᱮᱨ ᱵᱟᱲᱟᱭ ᱞᱟᱹᱜᱤᱫ ᱞᱤᱝᱠ ᱠᱷᱩᱞᱟᱹᱭ ᱢᱮ</string>

    <!-- Content description for headings announced by accessibility service. The first parameter is the text of the heading. Talkback will announce the first parameter and then speak the word "Heading" indicating to the user that this text is a heading for a section. -->
    <string name="a11y_heading">%s, ᱧᱩᱛᱩᱢ</string>
    <!-- Title for dialog displayed when trying to access links present in a text. -->
    <string name="a11y_links_title">ᱡᱚᱱᱚᱲᱟᱣ ᱠᱚ</string>

    <!-- Additional content description for text bodies that contain urls. -->
    <string name="a11y_links_available">ᱞᱤᱝᱠ ᱢᱮᱱᱟᱜ ᱠᱟᱫᱟ</string>

    <!-- Translations feature-->


<<<<<<< HEAD
=======
    <!-- Translation request dialog -->
    <!-- Title for the translation dialog that allows a user to translate the webpage. -->
    <string name="translations_bottom_sheet_title">ᱱᱚᱶᱟ ᱥᱟᱦᱴᱟ ᱛᱚᱨᱡᱚᱢᱟᱭᱟᱢ ᱥᱮ ?</string>
    <!-- Title for the translation dialog after a translation was completed successfully.
    The first parameter is the name of the language that the page was translated from, for example, "French".
    The second parameter is the name of the language that the page was translated to, for example, "English". -->
    <string name="translations_bottom_sheet_title_translation_completed">ᱥᱟᱦᱴᱟ %1$s ᱠᱷᱚᱱ %2$s ᱛᱚᱨᱡᱚᱢᱟ ᱟᱠᱟᱱᱟ</string>
    <!-- Title for the translation dialog that allows a user to translate the webpage when a user uses the translation feature the first time. The first parameter is the name of the application, for example, "Fenix". -->
    <string name="translations_bottom_sheet_title_first_time">%1$s ᱨᱮ ᱯᱨᱟᱭᱣᱮᱴ ᱛᱚᱨᱡᱚᱢᱟ ᱵᱤᱲᱟᱹᱣ ᱢᱮ</string>
    <!-- Additional information on the translation dialog that appears when a user uses the translation feature the first time. The first parameter is clickable text with a link, for example, "Learn more". -->
    <string name="translations_bottom_sheet_info_message">ᱟᱢᱟᱜ ᱯᱨᱟᱭᱣᱮᱥᱤ ᱞᱟᱹᱜᱤᱫ, ᱟᱢᱟᱜ ᱥᱟᱫᱷᱚᱱ ᱠᱷᱚᱱ ᱛᱚᱨᱡᱚᱢᱟ ᱛᱤᱥ ᱦᱚᱸ ᱵᱟᱝ ᱪᱟᱞᱟᱜᱼᱟ ᱾ ᱱᱚᱶᱟ ᱯᱟᱹᱨᱥᱤ ᱟᱨ ᱥᱩᱫᱷᱟᱹᱨ ᱞᱚᱜᱚᱱ ᱜᱮ ᱦᱟᱹᱡᱩᱜ ᱞᱟᱹᱜᱤᱫ!%1$s</string>
    <!-- Text that links to additional information about the Firefox translations feature. -->
    <string name="translations_bottom_sheet_info_message_learn_more">ᱰᱷᱮᱨ ᱥᱮᱬᱟᱭ ᱢᱮ</string>
    <!-- Label for the dropdown to select which language to translate from on the translations dialog. Usually the translate from language selected will be the same as the page language. -->
    <string name="translations_bottom_sheet_translate_from">ᱠᱷᱚᱱ ᱛᱚᱨᱡᱚᱢᱟᱭ ᱢᱮ</string>
    <!-- Label for the dropdown to select which language to translate to on the translations dialog. Usually the translate to language selected will be the user's preferred language. -->
    <string name="translations_bottom_sheet_translate_to">ᱛᱮ ᱛᱚᱨᱡᱚᱢᱟᱭ ᱢᱮ</string>
    <!-- Label for the dropdown to select which language to translate from on the translations dialog when the page language is not supported. This selection is to allow the user to select another language, in case we automatically detected the page language incorrectly. -->
    <string name="translations_bottom_sheet_translate_from_unsupported_language">ᱮᱴᱟᱜ ᱥᱨᱚᱛ ᱯᱟᱹᱨᱥᱤ ᱵᱮᱵᱷᱟᱨ ᱢᱮ</string>
    <!-- Button text on the translations dialog to dismiss the dialog and return to the browser. -->
    <string name="translations_bottom_sheet_negative_button">ᱱᱤᱛᱚᱜ ᱫᱚ ᱵᱟᱝᱟ</string>
    <!-- Button text on the translations dialog to restore the translated website back to the original untranslated version. -->
    <string name="translations_bottom_sheet_negative_button_restore">ᱢᱩᱞᱟᱜ ᱫᱮᱠᱷᱟᱣ ᱢᱮ</string>
    <!-- Accessibility announcement (not visible, for screen readers etc.) for the translations dialog after restore button was pressed that indicates the original untranslated page was loaded. -->
    <string name="translations_bottom_sheet_restore_accessibility_announcement">ᱢᱩᱞ ᱵᱟᱝᱛᱚᱨᱡᱚᱢᱟᱜ ᱠᱟᱱ ᱥᱟᱦᱴᱟ ᱞᱟᱫᱮ ᱮᱱᱟ</string>
    <!-- Button text on the translations dialog when a translation error appears, used to dismiss the dialog and return to the browser. -->
    <string name="translations_bottom_sheet_negative_button_error">ᱦᱩᱭᱮᱱᱟ</string>
>>>>>>> 9f949a8e
    <!-- Button text on the translations dialog to begin a translation of the website. -->
    <string name="translations_bottom_sheet_positive_button">ᱛᱚᱨᱡᱚᱢᱟ</string>
    <!-- Button text on the translations dialog when a translation error appears. -->
    <string name="translations_bottom_sheet_positive_button_error">ᱫᱩᱦᱲᱟᱹ ᱠᱩᱨᱩᱢᱩᱴᱩᱭ ᱢᱮ</string>
    <!-- Inactive button text on the translations dialog that indicates a translation is currently in progress. This button will be accompanied by a loading icon. -->
    <string name="translations_bottom_sheet_translating_in_progress">ᱛᱚᱨᱡᱚᱢᱟᱜ ᱠᱟᱱᱟ</string>
    <!-- Button content description (not visible, for screen readers etc.) for the translations dialog translate button that indicates a translation is currently in progress. -->
    <string name="translations_bottom_sheet_translating_in_progress_content_description">ᱛᱚᱨᱡᱚᱢᱟ ᱞᱟᱦᱟ ᱨᱮ ᱢᱮᱱᱟᱜ ᱠᱟᱫᱟ</string>
    <!-- Default dropdown option when initially selecting a language from the translations dialog language selection dropdown. -->
    <string name="translations_bottom_sheet_default_dropdown_selection">ᱢᱤᱫᱴᱟᱝ ᱯᱟᱹᱨᱥᱤ ᱵᱟᱪᱷᱟᱣ ᱢᱮ</string>
    <!-- The title of the warning card informs the user that a translation could not be completed. -->
    <string name="translation_error_could_not_translate_warning_text">ᱛᱚᱨᱡᱚᱢᱟ ᱡᱷᱚᱜ ᱵᱷᱩᱞ ᱮᱴᱠᱮᱴᱚᱬᱮ ᱦᱩᱭᱮᱱᱟ ᱾ ᱫᱟᱭᱟᱠᱟᱛᱮ ᱫᱩᱦᱲᱟᱹ ᱪᱮᱥᱴᱟᱭ ᱢᱮ ᱾</string>


<<<<<<< HEAD
=======
    <!-- The title of the warning card informs the user that the list of languages cannot be loaded. -->
    <string name="translation_error_could_not_load_languages_warning_text">ᱯᱟᱹᱨᱥᱤ ᱞᱟᱫᱮ ᱵᱟᱝ ᱜᱟᱱ ᱞᱮᱱᱟ ᱾ ᱟᱢᱟᱜ ᱤᱱᱴᱚᱨᱱᱮᱴ ᱡᱩᱲᱟᱹᱣ ᱧᱮᱞ ᱢᱮ ᱟᱨ ᱫᱩᱦᱲᱟᱹ ᱪᱮᱥᱴᱟᱭ ᱢᱮ ᱾</string>


    <!-- The title of the warning card informs the user that a language is not supported. The first parameter is the name of the language that is not supported. -->
    <string name="translation_error_language_not_supported_warning_text">ᱤᱠᱟᱹ, ᱟᱞᱮ ᱱᱤᱛᱚᱜ %1$s ᱵᱟᱞᱮ ᱜᱚᱲᱚ ᱠᱟᱣᱫᱼᱟ ᱾</string>
    <!-- Snackbar title shown if the user closes the Translation Request dialogue and a translation is in progress. -->
    <string name="translation_in_progress_snackbar">ᱛᱚᱨᱡᱚᱢᱟᱜ ᱠᱟᱱᱟ …</string>
    <!-- Title for the data saving mode warning dialog used in the translation request dialog.
    This dialog will be presented when the user attempts to perform
    a translation without the necessary language files downloaded first when Android's data saver mode is enabled and the user is not using WiFi.
    The first parameter is the size in kilobytes or megabytes of the language file. -->
    <string name="translations_download_language_file_dialog_title">ᱰᱟᱴᱟ ᱥᱟᱧᱪᱟᱣ ᱢᱳᱰ ᱨᱮ ᱯᱟᱹᱨᱥᱤ ᱰᱟᱩᱱᱞᱚᱰ ᱢᱮ (%1$s)?</string>


    <!-- Translations options dialog -->
    <!-- Title of the translation options dialog that allows a user to set their translation options for the site the user is currently on. -->
    <string name="translation_option_bottom_sheet_title_heading">ᱛᱚᱨᱡᱚᱢᱟ ᱵᱟᱪᱷᱟᱣᱠᱚ</string>
    <!-- Toggle switch label that allows a user to set the setting if they would like the browser to always offer or suggest translations when available. -->
    <string name="translation_option_bottom_sheet_always_translate">ᱛᱚᱨᱡᱚᱢᱟ ᱞᱟᱹᱜᱤᱫ ᱡᱟᱹᱣᱜᱮ ᱱᱮᱦᱚᱨ ᱢᱮ</string>
    <!-- Toggle switch label that allows a user to set if they would like a given language to automatically translate or not. The first parameter is the language name, for example, "Spanish". -->
    <string name="translation_option_bottom_sheet_always_translate_in_language">%1$s ᱡᱟᱣᱜᱮ ᱛᱚᱨᱡᱚᱢᱟᱭ ᱢᱮ</string>
    <!-- Toggle switch label that allows a user to set if they would like to never be offered a translation of the given language. The first parameter is the language name, for example, "Spanish". -->
    <string name="translation_option_bottom_sheet_never_translate_in_language">%1$s ᱛᱤᱥ ᱦᱚᱸ ᱟᱞᱚᱢ ᱛᱚᱨᱡᱚᱢᱟᱭᱟ</string>
    <!-- Toggle switch label that allows a user to set the setting if they would like the browser to never translate the site the user is currently visiting. -->
    <string name="translation_option_bottom_sheet_never_translate_site">ᱱᱚᱶᱟ ᱥᱟᱭᱤᱴ ᱛᱮᱥ ᱦᱚᱸ ᱟᱞᱚᱢ ᱛᱚᱨᱡᱚᱢᱟᱭᱟ</string>
    <!-- Toggle switch description that will appear under the "Never translate these sites" settings toggle switch to provide more information on how this setting interacts with other settings. -->
    <string name="translation_option_bottom_sheet_switch_never_translate_site_description">ᱡᱷᱚᱛᱚ ᱮᱴᱟᱜ ᱥᱟᱡᱟᱣᱠᱚ ᱞᱟᱫᱮ ᱪᱮᱛᱟᱱ ᱞᱟᱫᱮ</string>
    <!-- Toggle switch description that will appear under the "Never translate" and "Always translate" toggle switch settings to provide more information on how these  settings interacts with other settings. -->
    <string name="translation_option_bottom_sheet_switch_description">ᱡᱷᱚᱛᱚ ᱮᱴᱟᱜ ᱥᱟᱡᱟᱣᱠᱚ ᱞᱟᱫᱮ ᱪᱮᱛᱟᱱ ᱞᱟᱫᱮ ᱦᱚᱦᱚᱪᱷᱚᱭᱟ</string>
    <!-- Button text for the button that will take the user to the translation settings dialog. -->
    <string name="translation_option_bottom_sheet_translation_settings">ᱛᱚᱨᱡᱚᱢᱟ ᱥᱟᱡᱟᱣᱠᱚ</string>
    <!-- Button text for the button that will take the user to a website to learn more about how translations works in the given app. The first parameter is the name of the application, for example, "Fenix". -->
    <string name="translation_option_bottom_sheet_about_translations">%1$s ᱨᱮ ᱛᱚᱨᱡᱚᱢᱟ ᱵᱟᱵᱚᱛ</string>
    <!-- Content description (not visible, for screen readers etc.) for closing the translations bottom sheet. -->
    <string name="translation_option_bottom_sheet_close_content_description">ᱛᱚᱨᱡᱚᱢᱟ ᱥᱟᱦᱴᱟ ᱵᱚᱸᱫᱚᱭ ᱢᱮ</string>
    <!-- The title of the warning card informs the user that an error has occurred at page settings. -->
    <string name="translation_option_bottom_sheet_error_warning_text">ᱛᱤᱱᱟᱹᱜ ᱜᱟᱱ ᱥᱟᱡᱟᱣᱠᱚᱫᱚ ᱱᱤᱛᱤᱜ ᱵᱟᱭ ᱛᱟᱦᱮᱸᱱᱟ ᱾</string>

    <!-- Translation settings dialog -->
    <!-- Title of the translation settings dialog that allows a user to set their preferred translation settings. -->
    <string name="translation_settings_toolbar_title">ᱛᱚᱨᱡᱚᱢᱟᱠᱚ</string>

    <!-- Toggle switch label that indicates that the browser should signal or indicate when a translation is possible for any page. -->
    <string name="translation_settings_offer_to_translate">ᱛᱤᱧ ᱡᱷᱚᱜ ᱫᱚᱨᱠᱟᱨ ᱯᱟᱲᱟᱣᱜᱼᱟ ᱩᱱ ᱡᱷᱚᱜ ᱛᱚᱨᱡᱚᱢᱟᱪᱷᱚᱭ ᱢᱮ</string>
    <!-- Toggle switch label that indicates that downloading files required for translating is permitted when using data saver mode in Android. -->
    <string name="translation_settings_always_download">ᱰᱟᱴᱟ ᱥᱟᱧᱪᱟᱣ ᱢᱳᱰ ᱨᱮ ᱡᱟᱹᱣᱜᱮ ᱯᱟᱹᱨᱥᱤ ᱰᱟᱩᱱᱞᱚᱰ ᱢᱮ ?</string>
    <!-- Section header text that begins the section of a list of different options the user may select to adjust their translation preferences. -->
    <string name="translation_settings_translation_preference">ᱛᱚᱨᱡᱚᱢᱟ ᱠᱩᱥᱤᱭᱟᱜ ᱠᱚ</string>
    <!-- Button text for the button that will take the user to the automatic translations settings dialog. On the automatic translations settings dialog, the user can set if translations should occur automatically for a given language. -->
    <string name="translation_settings_automatic_translation">ᱟᱡᱛᱮ ᱛᱚᱨᱡᱚᱢᱟ</string>
    <!-- Button text for the button that will take the user to the never translate these sites dialog. On the never translate these sites dialog, the user can set if translations should never occur on certain websites. -->
    <string name="translation_settings_automatic_never_translate_sites">ᱱᱚᱶᱟ ᱥᱟᱭᱤᱴᱠᱚᱫᱚ ᱛᱮᱥ ᱦᱚᱸ ᱟᱞᱚᱢ ᱛᱚᱨᱡᱚᱢᱟᱭᱟ</string>
    <!-- Button text for the button that will take the user to the download languages dialog. On the download languages dialog, the user can manage which languages they would like to download for translations. -->
    <string name="translation_settings_download_language">ᱯᱟᱹᱨᱥᱤᱠᱚ ᱰᱟᱣᱱᱞᱚᱰ ᱢᱮ</string>

    <!-- Automatic translation preference screen -->
    <!-- Title of the automatic translation preference screen that will appear on the toolbar.-->
    <string name="automatic_translation_toolbar_title_preference">ᱟᱡᱛᱮ ᱛᱚᱨᱡᱚᱢᱟ</string>
    <!-- Screen header presenting the automatic translation preference feature. It will appear under the toolbar. -->
    <string name="automatic_translation_header_preference">”ᱡᱟᱣᱜᱮ ᱛᱚᱨᱡᱚᱢᱟ“ ᱢᱮᱱᱮᱡᱽ ᱞᱟᱹᱜᱤᱫ ᱢᱤᱫᱴᱟᱹᱝ ᱯᱟᱹᱨᱥᱤ ᱵᱟᱪᱷᱟᱣ ᱢᱮ ᱟᱨ ”ᱛᱤᱥ ᱦᱚᱸ ᱟᱞᱚ ᱛᱚᱨᱡᱚᱢᱟ“ ᱠᱩᱥᱤᱠᱚ ᱵᱟᱪᱷᱟᱣ ᱢᱮ ᱾</string>
    <!-- The title of the warning card informs the user that the system could not load languages for translation settings. -->
    <string name="automatic_translation_error_warning_text">ᱯᱟᱹᱨᱥᱤ ᱞᱟᱫᱮ ᱵᱟᱭ ᱜᱟᱱ ᱞᱮᱱᱟ ᱾ ᱫᱟᱭᱟᱠᱟᱛᱮ ᱪᱟᱭᱚᱢᱛᱮ ᱪᱮᱥᱴᱟ ᱵᱤᱲᱟᱹᱣ ᱢᱮ ᱾</string>

    <!-- Automatic translation options preference screen -->
    <!-- Preference option for offering to translate. Radio button title text.-->
    <string name="automatic_translation_option_offer_to_translate_title_preference">ᱛᱚᱨᱡᱚᱢᱟ ᱦᱚᱪᱷᱚ (ᱢᱩᱞ)</string>
    <!-- Preference option for offering to translate. Radio button summary text. The first parameter is the name of the app defined in app_name (for example: Fenix)-->
    <string name="automatic_translation_option_offer_to_translate_summary_preference">ᱱᱚᱶᱟ ᱯᱟᱹᱨᱥᱤ ᱛᱮ %1$s ᱱᱚᱶᱟ ᱥᱟᱭᱤᱴ ᱛᱚᱨᱡᱚᱢᱟ ᱪᱷᱚᱭᱟ ᱾</string>
    <!-- Preference option for always translate. Radio button title text. -->
    <string name="automatic_translation_option_always_translate_title_preference">ᱡᱟᱣᱜᱮ ᱛᱚᱨᱡᱚᱢᱟᱭ ᱢᱮ</string>

    <!-- Preference option for always translate. Radio button summary text. The first parameter is the name of the app defined in app_name (for example: Fenix)-->
    <string name="automatic_translation_option_always_translate_summary_preference">ᱥᱟᱦᱴᱟ ᱞᱟᱫᱮ ᱡᱷᱚᱜ %1$s ᱫᱚ ᱱᱚᱶᱟ ᱯᱟᱹᱨᱥᱤ ᱛᱮ ᱟᱡᱛᱮ ᱥᱟᱦᱴᱟ ᱛᱚᱨᱡᱚᱢᱟᱭ ᱟ ᱾</string>

    <!-- Preference option for never translate. Radio button title text.-->
    <string name="automatic_translation_option_never_translate_title_preference">%S ᱛᱤᱥ ᱦᱚᱸ ᱟᱞᱚᱢ ᱛᱚᱨᱡᱚᱢᱟᱭᱟ</string>
    <!-- Preference option for never translate. Radio button summary text. The first parameter is the name of the app defined in app_name (for example: Fenix)-->
    <string name="automatic_translation_option_never_translate_summary_preference">ᱱᱚᱶᱟ ᱯᱟᱹᱨᱥᱤ ᱛᱮ %1$s ᱱᱚᱶᱟ ᱥᱟᱭᱤᱴ ᱵᱟᱭ ᱛᱚᱨᱡᱚᱢᱟ ᱪᱷᱚᱭᱟ ᱾</string>

    <!-- Never translate site preference screen -->
    <!-- Title of the never translate site preference screen that will appear on the toolbar.-->
    <string name="never_translate_site_toolbar_title_preference">ᱱᱚᱶᱟ ᱥᱟᱭᱤᱴᱠᱚᱫᱚ ᱛᱮᱥ ᱦᱚᱸ ᱟᱞᱚᱢ ᱛᱚᱨᱡᱚᱢᱟᱭᱟ</string>
    <!-- Screen header presenting the never translate site preference feature. It will appear under the toolbar. -->
    <string name="never_translate_site_header_preference">ᱢᱤᱫ ᱱᱟᱣᱟ ᱥᱟᱭᱤᱴ ᱥᱮᱞᱮᱫ ᱞᱟᱹᱜᱤᱫ: ᱛᱚᱨᱡᱚᱢᱟ ᱢᱮᱱᱩ ᱛᱮ ᱪᱟᱞᱟᱜ ᱢᱮ ᱟᱨ “ᱛᱤᱱ ᱨᱮᱦᱚᱸ ᱟᱞᱚᱢ ᱛᱚᱨᱡᱚᱢᱟᱭᱟ” ᱵᱟᱪᱷᱟᱣ ᱢᱮ ᱾</string>
    <!-- Content description (not visible, for screen readers etc.): For a never-translated site list item that is selected.
             The first parameter is web site url (for example:"wikipedia.com") -->
    <string name="never_translate_site_item_list_content_description_preference">%1$s ᱚᱪᱚᱜᱽ ᱢᱮ</string>
    <!-- The title of the warning card informs the user that an error has occurred at the never translate sites list. -->
    <string name="never_translate_site_error_warning_text">ᱥᱟᱭᱤᱴ ᱞᱟᱫᱮ ᱵᱟᱭ ᱜᱟᱱ ᱞᱮᱱᱟ ᱾ ᱫᱟᱭᱟᱠᱟᱛᱮ ᱛᱟᱭᱚᱢᱨᱮ ᱧᱮᱞᱵᱤᱲᱟᱹᱣ ᱢᱮ ᱾</string>
    <!-- The Delete site dialogue title will appear when the user clicks on a list item.
             The first parameter is web site url (for example:"wikipedia.com") -->
    <string name="never_translate_site_dialog_title_preference">%1$s ᱢᱮᱴᱟᱣᱟ ᱥᱮ?</string>
    <!-- The Delete site dialogue positive button will appear when the user clicks on a list item. The site will be deleted. -->
    <string name="never_translate_site_dialog_confirm_delete_preference">ᱢᱮᱴᱟᱣ ᱢᱮ</string>
    <!-- The Delete site dialogue negative button will appear when the user clicks on a list item. The dialog will be dismissed. -->
    <string name="never_translate_site_dialog_cancel_preference">ᱵᱟᱹᱰᱨᱟᱹ</string>

    <!-- Download languages preference screen -->
    <!-- Title of the download languages preference screen toolbar.-->
    <string name="download_languages_toolbar_title_preference">ᱯᱟᱹᱨᱥᱤᱠᱚ ᱰᱟᱣᱱᱞᱳᱰ ᱢᱮ</string>

    <!-- Screen header presenting the download language preference feature. It will appear under the toolbar.The first parameter is "Learn More," a clickable text with a link. Talkback will append this to say "Double tap to open link to learn more". -->
    <string name="download_languages_header_preference">ᱞᱚᱜᱚᱱ ᱛᱚᱨᱡᱚᱢᱟ ᱟᱨ ᱚᱯᱷᱞᱟᱭᱤᱱ ᱛᱚᱨᱡᱚᱢᱟ ᱞᱟᱹᱜᱤᱫ ᱯᱩᱨᱟᱹ ᱯᱟᱹᱨᱥᱠᱚ ᱰᱟᱣᱩᱱᱞᱚᱰ ᱢᱮ ᱾%1$s
</string>
    <!-- Clickable text from the screen header that links to a website. -->
    <string name="download_languages_header_learn_more_preference">ᱰᱷᱮᱨ ᱥᱮᱬᱟᱭ ᱢᱮ</string>
    <!-- The subhead of the download language preference screen will appear above the pivot language. -->
    <string name="download_languages_available_languages_preference">ᱦᱟᱹᱞᱤᱭᱟᱹᱠ ᱠᱟᱱ ᱯᱟᱹᱨᱥᱤ ᱠᱚ</string>
    <!-- Text that will appear beside a core or pivot language package name to show that the language is necessary for the translation feature to function. -->
    <string name="download_languages_default_system_language_require_preference">ᱞᱟᱜᱛᱤ ᱞᱮᱱᱟ</string>
    <!-- A text for download language preference item.
    The first parameter is the language name, for example, "Spanish".
    The second parameter is the language file size, for example, "(3.91 KB)" or, if the language package name is a pivot language, "(required)". -->
    <string name="download_languages_language_item_preference">%1$s (%2$s)</string>
    <!-- The subhead of the download language preference screen will appear above the items that were not downloaded. -->
    <string name="download_language_header_preference">ᱯᱟᱹᱨᱥᱤᱠᱚ ᱰᱟᱣᱱᱞᱳᱰ ᱢᱮ</string>
    <!-- All languages list item. When the user presses this item, they can download all languages. -->
    <string name="download_language_all_languages_item_preference">ᱡᱷᱚᱛᱚ ᱯᱟᱹᱨᱥᱤᱠᱚ</string>
    <!-- All languages list item. When the user presses this item, they can delete all languages that were downloaded. -->
    <string name="download_language_all_languages_item_preference_to_delete">ᱡᱷᱚᱛᱚ ᱯᱟᱹᱨᱥᱠᱚ ᱜᱮᱫᱜᱤᱰᱤ ᱢᱮ</string>
    <!-- Content description (not visible, for screen readers etc.): For a language list item that was downloaded, the user can now delete it. -->
    <string name="download_languages_item_content_description_downloaded_state">ᱢᱮᱴᱟᱣ ᱢᱮ</string>
    <!-- Content description (not visible, for screen readers etc.): For a language list item, downloading is in progress. -->
    <string name="download_languages_item_content_description_in_progress_state">ᱨᱮ ᱞᱟᱦᱟᱜ ᱠᱟᱱᱟ …</string>
    <!-- Content description (not visible, for screen readers etc.): For a language list item that was not downloaded. -->
    <string name="download_languages_item_content_description_not_downloaded_state">ᱰᱟᱣᱱᱞᱚᱰ</string>
    <!-- Content description (not visible, for screen readers etc.): For a language list item that is selected. -->
    <string name="download_languages_item_content_description_selected_state" moz:removedIn="127" tools:ignore="UnusedResources">ᱵᱟᱪᱷᱟᱣᱮᱱᱟ</string>
    <!-- The title of the warning card informs the user that an error has occurred when fetching the list of languages. -->
    <string name="download_languages_fetch_error_warning_text">ᱯᱟᱹᱨᱥᱤ ᱞᱟᱫᱮ ᱵᱟᱭ ᱜᱟᱱ ᱞᱮᱱᱟ ᱾ ᱫᱟᱭᱟᱠᱟᱛᱮ ᱪᱟᱭᱚᱢᱛᱮ ᱪᱮᱥᱴᱟ ᱵᱤᱲᱟᱹᱣ ᱢᱮ ᱾</string>
    <!-- The title of the warning card informs the user that an error has occurred at downloading a language.
      The first parameter is the language name, for example, "Spanish". -->
    <string name="download_languages_error_warning_text"><![CDATA[<b>%1$s</b> ᱰᱟᱣᱱᱞᱳᱰ ᱵᱟᱭ ᱜᱟᱱ ᱞᱮᱱᱟ ᱾ ᱫᱟᱭᱟᱠᱟᱛᱮ ᱛᱟᱭᱚᱢ ᱛᱮ ᱫᱩᱦᱲᱟᱹ ᱪᱮᱥᱴᱟᱭ ᱢᱮ ᱾]]></string>

    <!-- The title of the warning card informs the user that an error has occurred at deleting a language.
          The first parameter is the language name, for example, "Spanish". -->
    <string name="download_languages_delete_error_warning_text"><![CDATA[<b>%1$s</b> ᱰᱟᱣᱱᱞᱳᱰ ᱜᱮᱫ ᱜᱤᱰᱤ ᱵᱟᱭ ᱜᱟᱱ ᱞᱮᱱᱟ ᱾ ᱫᱟᱭᱟᱠᱟᱛᱮ ᱛᱟᱭᱚᱢ ᱛᱮ ᱫᱩᱦᱲᱟᱹ ᱪᱮᱥᱴᱟᱭ ᱢᱮ ᱾]]></string>

    <!-- Title for the dialog used by the translations feature to confirm deleting a language.
    The dialog will be presented when the user requests deletion of a language.
    The first parameter is the name of the language, for example, "Spanish" and the second parameter is the size in kilobytes or megabytes of the language file. -->
    <string name="delete_language_file_dialog_title">%1$s (%2$s) ᱢᱮᱴᱟᱣᱟ ᱥᱮ?</string>
    <!-- Additional information for the dialog used by the translations feature to confirm deleting a language. The first parameter is the name of the application, for example, "Fenix". -->
    <string name="delete_language_file_dialog_message">ᱟᱢ ᱡᱚᱫᱤ ᱱᱚᱶᱟ ᱯᱟᱹᱨᱥᱤ ᱫᱚ ᱜᱮᱫᱜᱤᱰᱤᱭᱟ, ᱮᱱᱠᱷᱟᱱ ᱛᱚᱨᱡᱚᱢᱟ ᱡᱷᱚᱜ %1$s ᱟᱢᱟᱜ ᱠᱮᱪ ᱨᱮ ᱦᱟᱹᱴᱤᱧ ᱯᱟᱹᱨᱥᱤ ᱰᱟᱣᱩᱱᱞᱳᱰ ᱠᱚᱨᱟᱣ ᱟ ᱾</string>
    <!-- Title for the dialog used by the translations feature to confirm deleting all languages file.
    The dialog will be presented when the user requests deletion of all languages file.
    The first parameter is the size in kilobytes or megabytes of the language file. -->
    <string name="delete_language_all_languages_file_dialog_title">ᱡᱷᱚᱛᱚ ᱯᱟᱹᱨᱥᱠᱚ ᱜᱮᱫᱜᱤᱰᱤ ᱢᱮ (%1$s)?</string>
    <!-- Additional information for the dialog used by the translations feature to confirm deleting all languages file. The first parameter is the name of the application, for example, "Fenix". -->
    <string name="delete_language_all_languages_file_dialog_message">ᱟᱢ ᱡᱚᱫᱤ ᱡᱷᱚᱛᱚ ᱯᱟᱹᱨᱥᱤ ᱜᱮᱫᱜᱤᱰᱤᱭᱟ, ᱮᱱᱠᱷᱟᱱ ᱛᱚᱨᱡᱚᱢᱟ ᱡᱷᱚᱜ %1$s ᱟᱢᱟᱜ ᱠᱮᱪ ᱨᱮ ᱦᱟᱹᱴᱤᱧ ᱯᱟᱹᱨᱥᱤ ᱰᱟᱣᱩᱱᱞᱳᱰ ᱠᱚᱨᱟᱣ ᱟ ᱾</string>
    <!-- Button text on the dialog used by the translations feature to confirm deleting a language. -->
    <string name="delete_language_file_dialog_positive_button_text">ᱢᱮᱴᱟᱣ ᱢᱮ</string>
    <!-- Button text on the dialog used by the translations feature to cancel deleting a language. -->
    <string name="delete_language_file_dialog_negative_button_text">ᱵᱟᱹᱰᱨᱟᱹ</string>

    <!-- Title for the data saving mode warning dialog used by the translations feature.
    This dialog will be presented when the user attempts to download a language or perform
    a translation without the necessary language files downloaded first when Android's data saver mode is enabled and the user is not using WiFi.
    The first parameter is the size in kilobytes or megabytes of the language file.-->
    <string name="download_language_file_dialog_title">ᱰᱮᱴᱟ ᱥᱟᱧᱪᱟᱣ ᱢᱳᱰ ᱨᱮ ᱰᱟᱣᱩᱱᱞᱳᱰ ᱟᱢ (%1$s)?</string>
    <!-- Additional information for the data saving mode warning dialog used by the translations feature. This text explains the reason a download is required for a translation. -->
    <string name="download_language_file_dialog_message_all_languages">ᱛᱚᱨᱡᱚᱢᱟ ᱠᱚ ᱱᱤᱡᱮᱨ ᱛᱮᱫ ᱞᱟᱹᱜᱤᱫ ᱟᱢᱟᱜ ᱠᱟᱪ ᱨᱮ ᱟᱫᱷᱟ ᱯᱟᱹᱨᱥᱤ ᱠᱚ ᱰᱟᱣᱩᱱᱞᱚᱰ ᱮᱫᱟ ᱞᱮ ᱾</string>
    <!-- Additional information for the data saving mode warning dialog used by the translations feature. This text explains the reason a download is required for a translation without mentioning the cache. -->
    <string name="download_language_file_dialog_message_all_languages_no_cache" moz:removedIn="129" tools:ignore="UnusedResources">ᱟᱢᱟᱜ ᱠᱮᱪ ᱨᱮ ᱛᱚᱨᱡᱚᱢᱟ ᱠᱚ ᱱᱤᱡᱮᱨ ᱛᱮᱫ ᱞᱟᱹᱜᱤᱫ ᱟᱢᱟᱜ ᱠᱟᱪ ᱨᱮ ᱟᱫᱷᱟ ᱯᱟᱹᱨᱥᱤ ᱠᱚ ᱰᱟᱣᱩᱱᱞᱚᱰ ᱮᱫᱟ ᱞᱮ ᱾</string>
    <!-- Checkbox label text on the data saving mode warning dialog used by the translations feature. This checkbox allows users to ignore the data usage warnings. -->
    <string name="download_language_file_dialog_checkbox_text">ᱰᱟᱴᱟ ᱥᱟᱧᱪᱟᱣ ᱢᱳᱰ ᱨᱮ ᱡᱟᱹᱣᱜᱮ ᱰᱟᱩᱱᱞᱚᱰ ᱢᱮ ?</string>
    <!-- Button text on the data saving mode warning dialog used by the translations feature to allow users to confirm they wish to continue and download the language file. -->
    <string name="download_language_file_dialog_positive_button_text">ᱰᱟᱣᱱᱞᱚᱰ</string>
    <!-- Button text on the data saving mode warning dialog used by the translations feature to allow users to confirm they wish to continue and download the language file and perform a translation. -->
    <string name="download_language_file_dialog_positive_button_text_all_languages">ᱰᱟᱣᱱᱞᱳᱰ ᱟᱨ ᱛᱚᱨᱡᱚᱢᱟ</string>
    <!-- Button text on the data saving mode warning dialog used by the translations feature to allow users to cancel the action and not perform a download of the language file. -->
    <string name="download_language_file_dialog_negative_button_text">ᱵᱟᱹᱰᱨᱟᱹ</string>

    <!-- Debug drawer -->
    <!-- The user-facing title of the Debug Drawer feature. -->
    <string name="debug_drawer_title">ᱰᱮᱵᱩᱜᱽ ᱦᱟᱹᱛᱤᱭᱟᱹᱨᱠᱚ</string>

    <!-- Content description (not visible, for screen readers etc.): Navigate back within the debug drawer. -->
    <string name="debug_drawer_back_button_content_description">ᱯᱟᱹᱪᱷᱞᱟᱹᱥᱮᱱ ᱪᱟᱞᱟᱜ ᱢᱮ</string>
    <!-- Content description (not visible, for screen readers etc.): Open debug drawer. -->
    <string name="debug_drawer_fab_content_description">ᱰᱮᱵᱩᱜᱽ ᱰᱨᱚᱣᱚᱨ ᱡᱷᱤᱡᱽᱢᱮ</string>

    <!-- Debug drawer tabs tools -->
    <!-- The title of the Tab Tools feature in the Debug Drawer. -->
    <string name="debug_drawer_tab_tools_title">ᱴᱮᱵᱽ ᱦᱟᱹᱛᱤᱭᱟᱹᱨᱠᱚ</string>
    <!-- The title of the tab count section in Tab Tools. -->
    <string name="debug_drawer_tab_tools_tab_count_title">ᱴᱮᱵᱽ ᱦᱤᱥᱟᱹᱵᱽ</string>
    <!-- The active tab count category in the tab count section in Tab Tools. -->
    <string name="debug_drawer_tab_tools_tab_count_normal" moz:removedIn="127" tools:ignore="UnusedResources">ᱩᱥᱨᱟᱹᱣ</string>
    <!-- The active tab count category in the tab count section in Tab Tools. -->
    <string name="debug_drawer_tab_tools_tab_count_active">ᱩᱥᱨᱟᱹᱣ</string>
    <!-- The inactive tab count category in the tab count section in Tab Tools. -->
    <string name="debug_drawer_tab_tools_tab_count_inactive">ᱵᱟᱝᱪᱩᱦᱩᱞ</string>
    <!-- The private tab count category in the tab count section in Tab Tools. -->
    <string name="debug_drawer_tab_tools_tab_count_private">ᱯᱨᱟᱭᱣᱮᱴ</string>
>>>>>>> 9f949a8e
    <!-- The total tab count category in the tab count section in Tab Tools. -->
    <string name="debug_drawer_tab_tools_tab_count_total">ᱢᱳᱴ</string>
    <!-- The title of the tab creation tool section in Tab Tools. -->
    <string name="debug_drawer_tab_tools_tab_creation_tool_title">ᱴᱮᱵᱽ ᱛᱮᱭᱟᱨ ᱦᱟᱹᱛᱤᱭᱟᱨ</string>
    <!-- The label of the text field in the tab creation tool. -->
    <string name="debug_drawer_tab_tools_tab_creation_tool_text_field_label">ᱛᱮᱭᱟᱨ ᱞᱟᱹᱜᱤᱫ ᱴᱮᱵᱽ ᱨᱮᱭᱟᱜ ᱛᱚᱲᱟᱜᱟᱱ</string>
    <!-- The error message of the text field in the tab creation tool when the text field is empty -->
    <string name="debug_drawer_tab_tools_tab_quantity_empty_error">ᱚᱞ ᱡᱟᱭᱜᱟ ᱠᱷᱟᱹᱞᱤ ᱜᱮᱭᱟ</string>
    <!-- The error message of the text field in the tab creation tool when the text field has characters other than digits -->
    <string name="debug_drawer_tab_tools_tab_quantity_non_digits_error">ᱫᱟᱭᱟᱠᱟᱛᱮ ᱯᱚᱡᱮᱴᱤᱵᱷ ᱤᱱᱴᱮᱡᱚᱨ ᱟᱫᱮᱨ ᱢᱮ</string>
    <!-- The error message of the text field in the tab creation tool when the text field is a zero -->
    <string name="debug_drawer_tab_tools_tab_quantity_non_zero_error">ᱫᱟᱭᱟ ᱠᱟᱛᱮ ᱥᱩᱱ ᱠᱷᱚᱱ ᱢᱟᱨᱟᱝ ᱮᱞ ᱚᱞ ᱢᱮ ᱾</string>
    <!-- The error message of the text field in the tab creation tool when the text field is a
        quantity greater than the max tabs. The first parameter is the maximum number of tabs
        that can be generated in one operation.-->
    <string name="debug_drawer_tab_tools_tab_quantity_exceed_max_error">ᱴᱮᱵᱽ ᱨᱮᱭᱟᱜ ᱡᱷᱚᱛᱚ ᱠᱷᱚᱱ ᱰᱷᱮᱨ ᱮᱞ ᱯᱟᱨᱚᱢ ᱟᱠᱟᱫᱟ (%1$s) ᱡᱟᱦᱟᱸ ᱢᱤᱫᱴᱟᱹᱝ ᱠᱟᱹᱢᱤ ᱨᱮ ᱵᱮᱱᱟᱣ ᱫᱟᱲᱮᱭᱟᱜᱼᱟ</string>
    <!-- The button text to add tabs to the active tab group in the tab creation tool. -->
    <string name="debug_drawer_tab_tools_tab_creation_tool_button_text_active">ᱠᱟᱹᱢᱤ ᱠᱟᱱ ᱴᱮᱵᱽ ᱠᱚ ᱥᱮᱞᱮᱫ ᱢᱮ</string>
    <!-- The button text to add tabs to the inactive tab group in the tab creation tool. -->
    <string name="debug_drawer_tab_tools_tab_creation_tool_button_text_inactive">ᱵᱟᱝ ᱠᱟᱹᱢᱤ ᱴᱮᱵᱽᱠᱚᱨᱮ ᱥᱮᱞᱮᱫ ᱢᱮ</string>
    <!-- The button text to add tabs to the private tab group in the tab creation tool. -->
    <string name="debug_drawer_tab_tools_tab_creation_tool_button_text_private">ᱱᱤᱡᱮᱨᱟᱜ ᱴᱮᱵᱽ ᱥᱮᱞᱮᱫᱽ ᱢᱮ</string>

    <!-- Micro survey -->

<<<<<<< HEAD
    </resources>
=======
    <!-- Microsurvey -->
    <!-- Prompt view -->
    <!-- The microsurvey prompt title. Note: The word "Firefox" should NOT be translated -->
    <string name="micro_survey_prompt_title" tools:ignore="UnusedResources">Firefox ᱵᱮᱥ ᱛᱮᱭᱟᱨ ᱨᱮ ᱜᱚᱲᱚ ᱮᱢᱟ ᱞᱮᱢ ᱾ ᱱᱚᱶᱟ ᱫᱚ ᱞᱚᱜᱚᱱ ᱜᱮ ᱦᱩᱭᱩᱜᱼᱟ ᱾</string>
    <!-- The continue button label -->
    <string name="micro_survey_continue_button_label" tools:ignore="UnusedResources">ᱞᱮᱛᱟᱲ</string>
    <!-- Survey view -->
    <!-- The survey header -->
    <string name="micro_survey_survey_header" moz:removedIn="129" tools:ignore="UnusedResources">ᱱᱚᱶᱟ ᱥᱚᱨᱵᱷᱮ ᱯᱩᱨᱟᱹᱣ ᱢᱮ</string>
    <!-- The survey header -->
    <string name="micro_survey_survey_header_2">ᱫᱟᱭᱟᱠᱟᱛᱮ  ᱱᱚᱶᱟ ᱥᱚᱨᱵᱷᱮ ᱯᱩᱨᱟᱹᱣ ᱢᱮ</string>
    <!-- The privacy notice link -->
    <string name="micro_survey_privacy_notice" moz:removedIn="129" tools:ignore="UnusedResources">ᱫᱟᱱᱟᱝ ᱠᱷᱚᱵᱚᱨ</string>
    <!-- The privacy notice link -->
    <string name="micro_survey_privacy_notice_2">ᱱᱤᱥᱚᱱ ᱨᱮᱭᱟᱜ ᱱᱚᱴᱤᱥ</string>
    <!-- The submit button label text -->
    <string name="micro_survey_submit_button_label">ᱡᱚᱢᱟᱭ ᱢᱮ</string>
    <!-- The close button label text -->
    <string name="micro_survey_close_button_label" moz:removedIn="128" tools:ignore="UnusedResources">ᱵᱚᱸᱫᱚᱭ ᱢᱮ</string>
    <!-- The survey completion header -->
    <string name="micro_survey_survey_header_confirmation" tools:ignore="UnusedResources">ᱥᱚᱨᱵᱷᱮ ᱯᱩᱨᱟᱹᱣ ᱮᱱᱟ</string>
    <!-- The survey completion confirmation text -->
    <string name="micro_survey_feedback_confirmation">ᱟᱢᱟᱜ ᱴᱤᱯᱚᱬᱤ ᱞᱟᱹᱜᱤᱫ ᱥᱟᱯᱲᱟᱣ!</string>
    <!-- Option for likert scale -->
    <string name="likert_scale_option_1" tools:ignore="UnusedResources">ᱟᱹᱰᱤ ᱨᱟᱹᱥᱠᱟᱹ</string>
    <!-- Option for likert scale -->
    <string name="likert_scale_option_2" tools:ignore="UnusedResources">ᱨᱟᱹᱥᱠᱟᱹ</string>
    <!-- Option for likert scale -->
    <string name="likert_scale_option_3" tools:ignore="UnusedResources">ᱱᱤᱣᱴᱨᱟᱞ</string>
    <!-- Option for likert scale -->
    <string name="likert_scale_option_4" tools:ignore="UnusedResources">ᱵᱟᱱᱴᱷᱤᱠ</string>
    <!-- Option for likert scale -->
    <string name="likert_scale_option_5" tools:ignore="UnusedResources">ᱟᱹᱰᱤ ᱵᱟᱱᱴᱷᱤᱠ</string>
    <!-- Option for likert scale -->
    <string name="likert_scale_option_6" tools:ignore="UnusedResources">ᱤᱧ ᱚᱱᱟ ᱵᱟᱹᱧ ᱵᱮᱣᱦᱟᱨ ᱮᱫᱟ</string>
    <!-- Text shown in prompt for homepage microsurvey. 'Firefox' intentionally hardcoded here- -->
    <string name="microsurvey_prompt_homepage_title" tools:ignore="UnusedResources">ᱟᱢᱟᱜ Firefox ᱨᱮᱭᱟᱜ ᱚᱲᱟᱜᱥᱟᱦᱴᱟ ᱨᱮ ᱟᱢ ᱛᱤᱱᱟᱹᱜ ᱫᱷᱟᱹᱵᱤᱡ ᱥᱚᱦᱢᱚᱛ ᱜᱮᱭᱟᱢ ?</string>

    <!-- Accessibility -->
    <!-- Content description (not visible, for screen readers etc.) for opening microsurvey bottom sheet. -->
    <string name="microsurvey_open_handle_content_description" tools:ignore="UnusedResources">ᱥᱚᱨᱵᱷᱮ ᱠᱷᱩᱞᱟᱹᱭ ᱢᱮ</string>
    <!-- Content description (not visible, for screen readers etc.) for closing microsurvey bottom sheet. -->
    <string name="microsurvey_close_handle_content_description" tools:ignore="UnusedResources">ᱥᱚᱨᱵᱷᱮ ᱵᱚᱸᱫᱚᱭ ᱢᱮ</string>
    <!-- Content description for "X" button that is closing microsurvey. -->
    <string name="microsurvey_close_button_content_description" tools:ignore="UnusedResources">ᱵᱚᱸᱫᱚᱭ ᱢᱮ</string>

    <!-- Debug drawer logins -->
    <!-- The title of the Logins feature in the Debug Drawer. -->
    <string name="debug_drawer_logins_title">ᱵᱚᱞᱚ ᱠᱚ</string>
    <!-- The title of the logins section in the Logins feature, where the parameter will be the site domain  -->
    <string name="debug_drawer_logins_current_domain_label">ᱱᱤᱛᱚᱜᱟᱜ ᱰᱚᱢᱮᱱ : %s</string>
    <!-- The label for a button to add a new fake login for the current domain in the Logins feature. -->
    <string name="debug_drawer_logins_add_login_button">ᱱᱚᱶᱟ ᱰᱚᱢᱮᱱ ᱞᱟᱹᱜᱤᱫ ᱢᱤᱫᱴᱟᱝ ᱱᱚᱠᱚᱞᱤ ᱞᱚᱜᱤᱱ ᱥᱮᱞᱮᱫ ᱢᱮ</string>
    <!-- Content description for delete button where parameter will be the username of the login -->
    <string name="debug_drawer_logins_delete_login_button_content_description">ᱵᱮᱵᱷᱟᱨᱤᱭᱟᱹᱧᱩᱛᱩᱢ %s ᱥᱟᱶᱛᱮ ᱵᱚᱞᱚ ᱢᱮᱴᱟᱣ ᱢᱮ</string>
</resources>
>>>>>>> 9f949a8e
<|MERGE_RESOLUTION|>--- conflicted
+++ resolved
@@ -155,11 +155,6 @@
 
     <!-- Shortcut action to open Passwords screen -->
     <string name="home_screen_shortcut_passwords">ᱫᱟᱱᱟᱝ ᱥᱟᱵᱟᱫᱽ ᱠᱚ</string>
-<<<<<<< HEAD
-    <!-- Shortcut action to open Passwords screen -->
-    <string name="home_screen_shortcut_open_password_screen" moz:removedIn="126" tools:ignore="UnusedResources">ᱫᱟᱱᱟᱝ ᱥᱟᱵᱟᱫ ᱥᱚᱴᱠᱚᱴ</string>
-=======
->>>>>>> 9f949a8e
 
     <!-- Recent Tabs -->
     <!-- Header text for jumping back into the recent tab in the home screen -->
@@ -224,11 +219,6 @@
     <string name="browser_menu_add_to_homescreen">ᱚᱲᱟᱜ ᱥᱠᱨᱤᱱ ᱨᱮ ᱥᱮᱞᱮᱫᱽ ᱢᱮ</string>
     <!-- Browser menu toggle that adds a shortcut to the site on the device home screen. -->
     <string name="browser_menu_add_to_homescreen_2">ᱚᱲᱟᱜ ᱥᱠᱨᱤᱱ ᱨᱮ ᱥᱮᱞᱮᱫᱽ ᱢᱮ…</string>
-<<<<<<< HEAD
-    <!-- Browser menu toggle that installs a Progressive Web App shortcut to the site on the device home screen. -->
-    <string name="browser_menu_install_on_homescreen" moz:removedIn="126" tools:ignore="UnusedResources">ᱵᱚᱦᱟᱞ ᱢᱮ</string>
-=======
->>>>>>> 9f949a8e
     <!-- Content description (not visible, for screen readers etc.) for the Resync tabs button -->
     <string name="resync_button_content_description">ᱨᱤᱥᱭᱝᱠ</string>
     <!-- Browser menu button that opens the find in page menu -->
@@ -695,12 +685,9 @@
     <!-- The subtitle for the allow for all sites preference toggle -->
     <string name="addons_permissions_allow_for_all_sites_subtitle" tools:ignore="UnusedResources">ᱟᱢ ᱡᱩᱫᱤ ᱱᱚᱶᱟ ᱮᱠᱥᱴᱮᱱᱥᱚᱱ ᱪᱮᱛᱟᱱ ᱨᱮ ᱵᱷᱚᱨᱥᱟ ᱮᱫ ᱠᱷᱟᱱ, ᱟᱢ ᱫᱚ ᱡᱷᱚᱛᱚ ᱣᱮᱵᱽᱥᱟᱭᱤᱴ ᱨᱮ ᱦᱚᱠᱮᱢ ᱮᱢ ᱫᱟᱲᱮ ᱟᱭᱟ ᱾</string>
 
-<<<<<<< HEAD
-=======
     <!-- The text shown when an extension does not require permissions -->
     <string name="addons_does_not_require_permissions">ᱱᱚᱶᱟ ᱮᱠᱥᱴᱮᱱᱥᱚᱱ ᱨᱮ ᱡᱟᱦᱟᱸ ᱦᱚᱠ ᱞᱟᱹᱠᱛᱤ ᱵᱟᱹᱱᱩᱜ ᱟᱹᱱᱤᱡ ᱾</string>
 
->>>>>>> 9f949a8e
     <!-- Add-on Preferences -->
     <!-- Preference to customize the configured AMO (addons.mozilla.org) collection -->
     <string name="preferences_customize_extension_collection">ᱠᱟᱹᱥᱴᱚᱢ ᱮᱠᱥᱴᱮᱱᱥᱚᱱ ᱛᱩᱢᱟᱹᱞ</string>
@@ -2293,8 +2280,6 @@
     <string name="review_quality_check_explanation_body_reliability">Mozilla  ᱯᱟᱦᱴᱟ ᱠᱷᱚᱱ %s ᱠᱷᱚᱱ AI ᱴᱮᱠᱱᱚᱞᱚᱡᱤ ᱵᱮᱵᱷᱟᱨ ᱠᱟᱛᱮᱜ ᱟᱞᱮ ᱯᱨᱚᱰᱚᱠᱴ ᱨᱤᱵᱷᱤᱭᱩ ᱨᱮᱱᱟᱜ ᱥᱟᱹᱨᱤᱜᱟᱱᱤ ᱧᱮᱞ ᱵᱤᱰᱟᱹᱣᱜ ᱮᱫᱟ ᱞᱮ ᱾ ᱱᱚᱶᱟ ᱫᱚ ᱧᱮᱞ ᱵᱤᱰᱟᱣᱜ ᱜᱩᱱ ᱵᱟᱲᱟᱭ ᱪᱷᱚ ᱨ ᱜᱚᱲᱚ ᱮᱢ ᱫᱟᱲᱮᱭᱟᱢᱟ, ᱯᱨᱚᱰᱚᱠᱴ ᱨᱮᱭᱟᱜ ᱢᱩᱞ ᱜᱩᱱ ᱵᱟᱵᱚᱛ ᱫᱚ ᱵᱟᱝᱟ ᱾</string>
     <!-- Paragraph explaining the grading system we use to classify the reliability of a product's reviews. -->
     <string name="review_quality_check_info_review_grade_header"><![CDATA[ᱟᱞᱮ ᱫᱚ ᱯᱨᱚᱰᱚᱠᱴ ᱨᱮᱭᱟᱜ ᱧᱮᱞ ᱵᱤᱰᱟᱣᱜ ᱫᱚ <b>ᱪᱤᱠᱤ ᱜᱽᱨᱮᱰ</b> A ᱠᱷᱚᱱ F ᱫᱷᱟᱹᱵᱤᱡ ᱞᱮ ᱮᱢ ᱮᱫᱟ ᱾]]></string>
-<<<<<<< HEAD
-=======
     <!-- Description explaining grades A and B for review quality check adjusted grading. -->
     <string name="review_quality_check_info_grade_info_AB">ᱵᱷᱚᱨᱥᱟ ᱧᱮᱞᱯᱚᱨᱚᱠᱠᱚ ᱾ ᱟᱞᱮ ᱵᱩᱡᱷᱟᱹᱣ ᱨᱮ ᱧᱮᱞᱯᱚᱨᱚᱠ ᱫᱚ ᱥᱟᱹᱨᱤ ᱦᱚᱲᱴᱷᱮᱱᱠᱷᱚᱱ ᱦᱟᱹᱡᱩᱜ ᱠᱟᱱᱟ, ᱟᱨ ᱱᱤᱥᱪᱟᱞ ᱧᱮᱞᱯᱚᱨᱚᱠᱠᱚ ᱠᱟᱱᱟ ᱾</string>
     <!-- Description explaining grade C for review quality check adjusted grading. -->
@@ -2305,7 +2290,6 @@
     <string name="review_quality_check_explanation_body_adjusted_grading"><![CDATA[<b>ᱨᱮᱴᱤᱝ</b> ᱫᱚ ᱪᱷᱚᱞ ᱜᱮᱭᱟ ᱡᱟᱦᱟᱸᱫᱚ ᱟᱞᱮ ᱵᱩᱡᱷᱟᱹᱣ ᱨᱮ ᱴᱷᱤᱠ ᱜᱮᱭᱟ ᱾]]></string>
     <!-- Paragraph explaining product review highlights. First parameter is the name of the retailer (e.g. Amazon). -->
     <string name="review_quality_check_explanation_body_highlights"><![CDATA[<b>ᱪᱤᱱᱦᱟᱹᱠᱚ</b>ᱫᱚ %s ᱧᱮᱞᱯᱚᱨᱚᱠᱷ ᱠᱷᱚᱱ ᱢᱩᱪᱟᱹᱫ 80 ᱢᱟᱦᱟᱸ ᱨᱮᱭᱟᱜ ᱠᱟᱱᱟ ᱡᱟᱦᱟᱸᱭ ᱫᱚ ᱟᱞᱮ ᱦᱤᱥᱟᱹᱵᱽ ᱛᱮ ᱵᱷᱚᱨᱥᱟ ᱜᱮᱭᱟ ᱾]]></string>
->>>>>>> 9f949a8e
     <!-- Text for learn more caption presenting a link with information about review quality. First parameter is for clickable text defined in review_quality_check_info_learn_more_link. -->
     <string name="review_quality_check_info_learn_more">%s ᱵᱟᱵᱚᱛ ᱰᱷᱮᱨ ᱵᱟᱰᱟᱭ ᱢᱮ ᱾</string>
     <!-- Clickable text that links to review quality check SuMo page. First parameter is the Fakespot product name. -->
@@ -2314,12 +2298,9 @@
     <string name="review_quality_check_settings_title">ᱥᱟᱡᱟᱣᱠᱚ</string>
     <!-- Text for label for switch preference to show recommended products from review quality check settings section. -->
     <string name="review_quality_check_settings_recommended_products">ᱫᱩᱦᱲᱟᱹ ᱧᱮᱞ ᱵᱤᱲᱟᱹᱣᱤᱭᱟᱹ ᱨᱮ ᱫᱷᱟᱶᱨᱟ ᱫᱮᱠᱷᱟᱣ ᱢᱮ</string>
-<<<<<<< HEAD
-=======
     <!-- Description for switch preference to show recommended products from review quality check settings section. First parameter is for clickable text defined in review_quality_check_settings_recommended_products_learn_more.-->
     <string name="review_quality_check_settings_recommended_products_description_2" tools:ignore="UnusedResources">ᱟᱢ ᱫᱚ ᱛᱤᱱᱛᱤᱱᱡᱷᱚᱜ ᱠᱚᱨᱮ ᱵᱟᱪᱷᱟᱣ ᱡᱤᱱᱤᱥᱠᱚᱢ ᱧᱮᱞ ᱜᱮᱭᱟ ᱾ ᱟᱞᱮ ᱫᱚ ᱚᱱᱟ ᱡᱤᱱᱤᱥᱠᱚᱜᱮ ᱰᱷᱟᱶᱨᱟᱜᱼᱟ ᱞᱮ ᱡᱟᱦᱟᱸ ᱫᱚ ᱡᱟᱹᱥᱛᱤ ᱵᱷᱚᱨᱥᱟ ᱧᱮᱞᱯᱚᱨᱚᱠ ᱛᱟᱦᱮᱸᱱᱟ ᱾%s
 </string>
->>>>>>> 9f949a8e
     <!-- Clickable text that links to review quality check recommended products support article. -->
     <string name="review_quality_check_settings_recommended_products_learn_more" tools:ignore="UnusedResources">ᱰᱷᱮᱨ ᱥᱮᱬᱟᱭ ᱢᱮ</string>
     <!-- Text for turning sidebar off button from review quality check settings section. -->
@@ -2356,11 +2337,8 @@
     <string name="review_quality_check_analysis_requested_info_body">ᱟᱞᱮ ᱴᱷᱮᱱ ᱫᱚ ᱱᱚᱶᱟ ᱡᱤᱱᱤᱥ ᱵᱚᱵᱛ ᱧᱮᱞ ᱵᱤᱰᱟᱣᱜ 24 ᱴᱟᱲᱟᱝ ᱜᱟᱱ ᱞᱟᱣᱟ ᱞᱮᱭᱟ ᱾ ᱫᱟᱭᱟᱠᱟᱛᱮ ᱧᱮᱞ ᱵᱤᱲᱟᱹᱣ ᱢᱮ ᱾</string>
     <!-- Title for info card displayed when the user review checker while on a product that Fakespot does not analyze (e.g. gift cards, music). -->
     <string name="review_quality_check_not_analyzable_info_title">ᱟᱞᱮ ᱫᱚ ᱱᱚᱶᱟ ᱵᱟᱞᱮ ᱧᱮᱞ ᱵᱤᱲᱟᱹᱣ ᱫᱟᱲᱮᱭᱟᱜᱼᱟ </string>
-<<<<<<< HEAD
-=======
     <!-- Text for body of info card displayed when the user review checker while on a product that Fakespot does not analyze (e.g. gift cards, music). -->
     <string name="review_quality_check_not_analyzable_info_body">ᱫᱩᱨᱵᱷᱟᱜᱽ ᱛᱮ, ᱟᱞᱮ ᱫᱚ ᱡᱷᱚᱛᱚ ᱡᱤᱱᱤᱥ ᱠᱚᱨᱮᱭᱟᱜ ᱧᱮᱞᱯᱚᱨᱚᱠ ᱵᱟᱞᱮ ᱫᱟᱲᱮᱭᱟᱫᱼᱟ ᱾ ᱡᱮᱢᱚᱱ, ᱜᱤᱯᱷᱴ ᱠᱟᱨᱰ ᱟᱨ ᱥᱴᱨᱤᱢᱤᱝ ᱣᱤᱰᱤᱭᱳ, ᱥᱮᱨᱮᱧ, ᱟᱨ ᱠᱷᱮᱞᱠᱚ ᱾</string>
->>>>>>> 9f949a8e
     <!-- Title for info card displayed when another user reported the displayed product is back in stock. -->
     <string name="review_quality_check_analysis_requested_other_user_info_title" tools:ignore="UnusedResources">ᱵᱤᱵᱨᱚᱬ ᱞᱚᱜᱚᱱ ᱜᱮ ᱦᱟᱹᱡᱩᱜ ᱠᱟᱱᱟ</string>
     <!-- Text for body of info card displayed when another user reported the displayed product is back in stock. -->
@@ -2373,8 +2351,6 @@
     <string name="review_quality_check_generic_error_title">ᱱᱤᱛᱚᱜ ᱪᱮᱫ ᱦᱚᱸ ᱵᱤᱵᱨᱚᱬ ᱵᱟᱹᱱᱩᱜ ᱠᱟᱫᱼᱟ</string>
     <!-- Text for body of error card displayed to the user when an error occurred. -->
     <string name="review_quality_check_generic_error_body">ᱱᱚᱶᱟ ᱮᱴᱠᱮᱴᱚᱬᱮ ᱥᱩᱫᱷᱟᱨ ᱞᱟᱹᱜᱤᱫ ᱠᱟᱹᱢᱤ ᱪᱟᱹᱞᱩ ᱠᱟᱱᱟ ᱾ ᱫᱟᱭᱟᱠᱟᱛᱮ ᱛᱟᱭᱚᱢ ᱛᱮ ᱫᱩᱦᱲᱟᱹ ᱧᱮᱞ ᱦᱟᱹᱡᱩᱜ ᱢᱮ ᱾</string>
-<<<<<<< HEAD
-=======
     <!-- Title for error card displayed to the user when the device is disconnected from the network. -->
     <string name="review_quality_check_no_connection_title">ᱱᱮᱴᱣᱟᱨᱠ ᱡᱩᱲᱟᱹᱣ ᱫᱚ ᱵᱟᱹᱱᱩᱜᱼᱟ</string>
     <!-- Text for body of error card displayed to the user when the device is disconnected from the network. -->
@@ -2424,7 +2400,6 @@
     <string name="review_quality_check_close_handle_content_description">ᱫᱩᱦᱲᱟᱹ ᱧᱮᱞ ᱵᱤᱲᱟᱹᱣᱤᱭᱟᱹ ᱵᱚᱸᱫᱚᱭ ᱢᱮ</string>
     <!-- Content description (not visible, for screen readers etc.) for review quality check star rating. First parameter is the number of stars (1-5) representing the rating. -->
     <string name="review_quality_check_star_rating_content_description">5 ᱠᱷᱚᱱ %1$s ᱤᱯᱤᱞᱠᱚ</string>
->>>>>>> 9f949a8e
     <!-- Text for minimize button from highlights card. When clicked the highlights card should reduce its size. -->
     <string name="review_quality_check_highlights_show_less">ᱠᱚᱢ ᱫᱮᱠᱷᱟᱣ ᱢᱮ</string>
     <!-- Text for maximize button from highlights card. When clicked the highlights card should expand to its full size. -->
@@ -2470,8 +2445,6 @@
     <!-- Translations feature-->
 
 
-<<<<<<< HEAD
-=======
     <!-- Translation request dialog -->
     <!-- Title for the translation dialog that allows a user to translate the webpage. -->
     <string name="translations_bottom_sheet_title">ᱱᱚᱶᱟ ᱥᱟᱦᱴᱟ ᱛᱚᱨᱡᱚᱢᱟᱭᱟᱢ ᱥᱮ ?</string>
@@ -2499,7 +2472,6 @@
     <string name="translations_bottom_sheet_restore_accessibility_announcement">ᱢᱩᱞ ᱵᱟᱝᱛᱚᱨᱡᱚᱢᱟᱜ ᱠᱟᱱ ᱥᱟᱦᱴᱟ ᱞᱟᱫᱮ ᱮᱱᱟ</string>
     <!-- Button text on the translations dialog when a translation error appears, used to dismiss the dialog and return to the browser. -->
     <string name="translations_bottom_sheet_negative_button_error">ᱦᱩᱭᱮᱱᱟ</string>
->>>>>>> 9f949a8e
     <!-- Button text on the translations dialog to begin a translation of the website. -->
     <string name="translations_bottom_sheet_positive_button">ᱛᱚᱨᱡᱚᱢᱟ</string>
     <!-- Button text on the translations dialog when a translation error appears. -->
@@ -2514,8 +2486,6 @@
     <string name="translation_error_could_not_translate_warning_text">ᱛᱚᱨᱡᱚᱢᱟ ᱡᱷᱚᱜ ᱵᱷᱩᱞ ᱮᱴᱠᱮᱴᱚᱬᱮ ᱦᱩᱭᱮᱱᱟ ᱾ ᱫᱟᱭᱟᱠᱟᱛᱮ ᱫᱩᱦᱲᱟᱹ ᱪᱮᱥᱴᱟᱭ ᱢᱮ ᱾</string>
 
 
-<<<<<<< HEAD
-=======
     <!-- The title of the warning card informs the user that the list of languages cannot be loaded. -->
     <string name="translation_error_could_not_load_languages_warning_text">ᱯᱟᱹᱨᱥᱤ ᱞᱟᱫᱮ ᱵᱟᱝ ᱜᱟᱱ ᱞᱮᱱᱟ ᱾ ᱟᱢᱟᱜ ᱤᱱᱴᱚᱨᱱᱮᱴ ᱡᱩᱲᱟᱹᱣ ᱧᱮᱞ ᱢᱮ ᱟᱨ ᱫᱩᱦᱲᱟᱹ ᱪᱮᱥᱴᱟᱭ ᱢᱮ ᱾</string>
 
@@ -2712,7 +2682,6 @@
     <string name="debug_drawer_tab_tools_tab_count_inactive">ᱵᱟᱝᱪᱩᱦᱩᱞ</string>
     <!-- The private tab count category in the tab count section in Tab Tools. -->
     <string name="debug_drawer_tab_tools_tab_count_private">ᱯᱨᱟᱭᱣᱮᱴ</string>
->>>>>>> 9f949a8e
     <!-- The total tab count category in the tab count section in Tab Tools. -->
     <string name="debug_drawer_tab_tools_tab_count_total">ᱢᱳᱴ</string>
     <!-- The title of the tab creation tool section in Tab Tools. -->
@@ -2738,9 +2707,6 @@
 
     <!-- Micro survey -->
 
-<<<<<<< HEAD
-    </resources>
-=======
     <!-- Microsurvey -->
     <!-- Prompt view -->
     <!-- The microsurvey prompt title. Note: The word "Firefox" should NOT be translated -->
@@ -2796,5 +2762,4 @@
     <string name="debug_drawer_logins_add_login_button">ᱱᱚᱶᱟ ᱰᱚᱢᱮᱱ ᱞᱟᱹᱜᱤᱫ ᱢᱤᱫᱴᱟᱝ ᱱᱚᱠᱚᱞᱤ ᱞᱚᱜᱤᱱ ᱥᱮᱞᱮᱫ ᱢᱮ</string>
     <!-- Content description for delete button where parameter will be the username of the login -->
     <string name="debug_drawer_logins_delete_login_button_content_description">ᱵᱮᱵᱷᱟᱨᱤᱭᱟᱹᱧᱩᱛᱩᱢ %s ᱥᱟᱶᱛᱮ ᱵᱚᱞᱚ ᱢᱮᱴᱟᱣ ᱢᱮ</string>
-</resources>
->>>>>>> 9f949a8e
+</resources>