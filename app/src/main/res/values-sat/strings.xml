--- conflicted
+++ resolved
@@ -113,8 +113,6 @@
 
     <!-- Text for the message displayed in the contextual feature recommendation popup promoting the navigation bar. -->
     <string name="navbar_cfr_message_2">ᱢᱤᱫᱴᱟᱹᱝ ᱣᱮᱵᱽᱥᱟᱭᱤᱴ ᱨᱮ, ᱱᱚᱣᱟ ᱵᱟᱨ ᱫᱚ ᱰᱷᱮᱨ ᱵᱽᱨᱟᱣᱡᱤᱝ ᱨᱮᱭᱟᱜ ᱡᱟᱭᱜᱟ ᱞᱟᱹᱜᱤᱫ ᱞᱟᱛᱟᱨ ᱥᱮᱫ ᱥᱠᱨᱚᱞ ᱟ ᱚᱱᱟ ᱫᱚ ᱠᱷᱚᱥᱨᱚᱫᱚᱜ ᱟ ᱾</string>
-<<<<<<< HEAD
-=======
 
     <!-- Text for the message displayed for the popup promoting the long press of navigation in the navigation bar. -->
     <string name="navbar_navigation_buttons_cfr_message">ᱱᱚᱶᱟ ᱴᱮᱵᱽ ᱱᱟᱜᱟᱢ ᱨᱮ ᱥᱟᱦᱴᱟ ᱛᱟᱞᱟ ᱨᱮ ᱩᱪᱟᱹᱲᱚᱜ ᱞᱟᱹᱜᱤᱫ ᱥᱟᱨ ᱪᱤᱱᱦᱟᱹ ᱨᱮ ᱴᱤᱯᱟᱹᱣ ᱢᱮ ᱾</string>
@@ -125,7 +123,6 @@
 
     <!-- Text for the message displayed in the contextual feature recommendation popup promoting the tablet navigation bar. -->
     <string name="tablet_nav_bar_cfr_message">ᱞᱚᱜᱚᱱ ᱱᱚᱠᱷᱟ ᱡᱟᱦᱟᱸ ᱫᱚ ᱡᱷᱚᱛᱚ ᱟᱢᱟᱜ ᱠᱚᱵᱚᱡ ᱨᱮᱢ ᱫᱚᱦᱚᱭᱟ ᱾</string>
->>>>>>> c4245b98
 
     <!-- Text for the info dialog when camera permissions have been denied but user tries to access a camera feature. -->
     <string name="camera_permissions_needed_message">ᱠᱚᱢᱨᱟ ᱵᱮᱵᱷᱟᱨ ᱫᱚᱨᱠᱟᱨ ᱾ ᱮᱸᱰᱨᱚᱭᱮᱰ ᱥᱟᱡᱟᱣ ᱛᱮ ᱪᱟᱹᱞᱟᱜ ᱢᱮ, ᱪᱷᱟᱹᱲ ᱨᱮ ᱚᱛᱟᱭ ᱢᱮ , ᱟᱨ ᱮᱞᱞᱟᱣ ᱨᱮ ᱚᱛᱟᱭ ᱢᱮ ᱾</string>
@@ -1752,15 +1749,9 @@
     <string name="etp_cryptominers_description">ᱢᱟᱭᱤᱱ ᱰᱤᱡᱤᱴᱟᱞ ᱯᱩᱭᱥᱟᱹ ᱛᱮ ᱟᱢᱟᱜᱽ ᱥᱟᱫᱷᱚᱱ ᱨᱮ ᱢᱤᱞᱟᱠᱭᱩᱞᱟᱹᱥ ᱥᱠᱨᱤᱯᱼᱴ ᱠᱚ ᱟᱫᱮᱨ ᱵᱟᱹᱰ ᱜᱮᱭᱟ ᱾</string>
     <!-- Category of trackers (fingerprinters) that can be blocked by Enhanced Tracking Protection -->
     <string name="etp_fingerprinters_title" moz:RemovedIn="130" tools:ignore="UnusedResources">ᱴᱤᱯᱟᱹᱪᱷᱟᱯᱠᱚ ᱟᱜ ᱠᱚ</string>
-<<<<<<< HEAD
     <!-- Description of fingerprinters that can be blocked by Enhanced Tracking Protection -->
     <string name="etp_fingerprinters_description" moz:RemovedIn="130" tools:ignore="UnusedResources">ᱜᱷᱮᱨ ᱮᱥᱮᱫ ᱠᱟᱹᱢᱤ ᱠᱚ ᱞᱟᱹᱜᱤᱫᱽ ᱥᱟᱫᱷᱚᱱ ᱨᱮᱭᱟᱜ ᱱᱟᱶᱟ ᱰᱟᱴᱟ ᱠᱚ ᱮᱢᱟᱱ ᱡᱟᱣᱨᱟ ᱠᱚ ᱵᱚᱸᱫᱚᱭᱟ ᱾</string>
     <!-- Description of fingerprinters that can be blocked by Enhanced Tracking Protection -->
-=======
-    <!-- Description of fingerprinters that can be blocked by Enhanced Tracking Protection -->
-    <string name="etp_fingerprinters_description" moz:RemovedIn="130" tools:ignore="UnusedResources">ᱜᱷᱮᱨ ᱮᱥᱮᱫ ᱠᱟᱹᱢᱤ ᱠᱚ ᱞᱟᱹᱜᱤᱫᱽ ᱥᱟᱫᱷᱚᱱ ᱨᱮᱭᱟᱜ ᱱᱟᱶᱟ ᱰᱟᱴᱟ ᱠᱚ ᱮᱢᱟᱱ ᱡᱟᱣᱨᱟ ᱠᱚ ᱵᱚᱸᱫᱚᱭᱟ ᱾</string>
-    <!-- Description of fingerprinters that can be blocked by Enhanced Tracking Protection -->
->>>>>>> c4245b98
     <string name="etp_known_fingerprinters_description">ᱜᱷᱮᱨ ᱮᱥᱮᱫ ᱠᱟᱹᱢᱤ ᱠᱚ ᱞᱟᱹᱜᱤᱫᱽ ᱥᱟᱫᱷᱚᱱ ᱨᱮᱭᱟᱜ ᱱᱟᱶᱟ ᱰᱟᱴᱟ ᱠᱚ ᱮᱢᱟᱱ ᱡᱟᱣᱨᱟ ᱠᱚ ᱵᱚᱸᱫᱚᱭᱟ ᱾</string>
     <!-- Category of trackers (tracking content) that can be blocked by Enhanced Tracking Protection -->
     <string name="etp_tracking_content_title">ᱯᱟᱧᱡᱟ ᱫᱟᱱᱟᱲ ᱡᱤᱱᱤᱥ</string>
@@ -2460,11 +2451,7 @@
     <!-- Text displayed in the second CFR presenting the review quality check feature that opens the review checker when clicked. -->
     <string name="review_quality_check_second_cfr_action" tools:ignore="UnusedResources">ᱫᱩᱦᱲᱟᱹ ᱧᱮᱞ ᱵᱤᱲᱟᱹᱣᱤᱭᱟᱹ ᱠᱷᱩᱞᱟᱹᱭ ᱢᱮ</string>
     <!-- Flag showing that the review quality check feature is work in progress. -->
-<<<<<<< HEAD
-    <string name="review_quality_check_beta_flag">Beta</string>
-=======
     <string name="review_quality_check_beta_flag" moz:removedIn="130" tools:ignore="UnusedResources">Beta</string>
->>>>>>> c4245b98
     <!-- Content description (not visible, for screen readers etc.) for opening browser menu button to open review quality check bottom sheet. -->
     <string name="review_quality_check_open_handle_content_description">ᱫᱩᱦᱲᱟᱹ ᱧᱮᱞ ᱵᱤᱲᱟᱹᱣᱤᱭᱟᱹ ᱠᱷᱩᱞᱟᱹᱭ ᱢᱮ</string>
     <!-- Content description (not visible, for screen readers etc.) for closing browser menu button to open review quality check bottom sheet. -->
@@ -2721,19 +2708,11 @@
 
     <!-- Title for the dialog used by the translations feature to confirm canceling a download in progress for a language file.
     The first parameter is the name of the language, for example, "Spanish". -->
-<<<<<<< HEAD
-    <string name="cancel_download_language_file_dialog_title">%1$s ᱰᱟᱣᱱᱞᱚᱰ ᱵᱟᱹᱰᱨᱟᱹᱭ ᱟ ᱥᱮ ?</string>
-    <!-- Button text on the dialog used by the translations feature confirms canceling a download in progress for a language file. -->
-    <string name="cancel_download_language_file_dialog_positive_button_text">ᱦᱚᱭ</string>
-    <!-- Button text on the dialog used by the translations feature to dismiss the dialog. -->
-    <string name="cancel_download_language_file_negative_button_text">ᱵᱟᱝ</string>
-=======
     <string name="cancel_download_language_file_dialog_title" moz:removedIn="130" tools:ignore="UnusedResources">%1$s ᱰᱟᱣᱱᱞᱚᱰ ᱵᱟᱹᱰᱨᱟᱹᱭ ᱟ ᱥᱮ ?</string>
     <!-- Button text on the dialog used by the translations feature confirms canceling a download in progress for a language file. -->
     <string name="cancel_download_language_file_dialog_positive_button_text" moz:removedIn="130" tools:ignore="UnusedResources">ᱦᱚᱭ</string>
     <!-- Button text on the dialog used by the translations feature to dismiss the dialog. -->
     <string name="cancel_download_language_file_negative_button_text" moz:removedIn="130" tools:ignore="UnusedResources">ᱵᱟᱝ</string>
->>>>>>> c4245b98
 
     <!-- Title for the data saving mode warning dialog used by the translations feature.
     This dialog will be presented when the user attempts to download a language or perform
@@ -2873,11 +2852,8 @@
     <string name="exit_fullscreen_with_gesture">ᱯᱩᱨᱟᱥᱠᱨᱤᱱ ᱵᱟᱹᱜᱤ ᱞᱟᱹᱜᱤᱫ, ᱪᱮᱛᱟᱱ ᱠᱷᱚᱱ ᱚᱨ ᱟᱬᱜᱚᱭ ᱢᱮ ᱟᱨ ᱛᱟᱭᱚᱢ ᱜᱮᱥᱪᱚᱨ ᱵᱮᱵᱷᱟᱨ ᱢᱮ</string>
     <!-- Message shown to explain how to exit fullscreen mode when using back button navigation -->
     <string name="exit_fullscreen_with_back_button">ᱯᱩᱨᱟᱥᱠᱨᱤᱱ ᱵᱟᱹᱜᱤ ᱞᱟᱹᱜᱤᱫ, ᱪᱮᱛᱟᱱ ᱠᱷᱚᱱ ᱚᱨ ᱟᱬᱜᱚᱭ ᱢᱮ ᱟᱨ ᱛᱟᱭᱚᱢ ᱢᱮᱫ ᱚᱛᱟᱭ ᱢᱮ</string>
-<<<<<<< HEAD
-=======
 
     <!-- Beta Label Component !-->
     <!-- Text shown as a label or tag to indicate a feature or area is still undergoing active development. Note that here "Beta" should not be translated, as it is used as an icon styled element. -->
     <string name="beta_feature">BETA</string>
->>>>>>> c4245b98
 </resources>