--- conflicted
+++ resolved
@@ -1362,8 +1362,6 @@
 
     <!-- WebCompat Reporter -->
 
-<<<<<<< HEAD
-=======
     <!-- WebCompat Reporter -->
     <!-- The title of the Web Compat Reporter feature. This is displayed in the top app bar. -->
     <string name="webcompat_reporter_screen_title">回報網站問題</string>
@@ -1387,7 +1385,6 @@
     <string name="webcompat_reporter_send">傳送</string>
 
 
->>>>>>> 3a395140
     <!-- These reason strings are dropdown options on a WebCompat reporter form, indicating what is broken on the site. -->
     <!-- Broken site reason text for site slow or not working -->
     <string name="webcompat_reporter_reason_slow">網站緩慢或無法運作</string>
