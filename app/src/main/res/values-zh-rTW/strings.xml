<?xml version="1.0" encoding="utf-8"?>
<resources xmlns:tools="http://schemas.android.com/tools" xmlns:moz="http://mozac.org/tools">


    <!-- App name for private browsing mode. The first parameter is the name of the app defined in app_name (for example: Fenix)-->
    <string name="app_name_private_5">隱私 %s</string>
    <!-- App name for private browsing mode. The first parameter is the name of the app defined in app_name (for example: Fenix)-->
    <string name="app_name_private_4">%s（隱私）</string>

    <!-- Home Fragment -->
    <!-- Content description (not visible, for screen readers etc.): "Three dot" menu button. -->
    <string name="content_description_menu">更多選項</string>

    <!-- Content description (not visible, for screen readers etc.): "Private Browsing" menu button. -->
    <string name="content_description_private_browsing_button">開啟隱私瀏覽模式</string>
    <!-- Content description (not visible, for screen readers etc.): "Private Browsing" menu button. -->
    <string name="content_description_disable_private_browsing_button">關閉隱私瀏覽模式</string>
    <!-- Placeholder text shown in the search bar before a user enters text for the default engine -->
    <string name="search_hint">搜尋或輸入網址</string>

    <!-- Placeholder text shown in the search bar before a user enters text for a general engine -->
    <string name="search_hint_general_engine">搜尋 Web</string>
    <!-- Placeholder text shown in search bar when using history search -->
    <string name="history_search_hint">搜尋紀錄</string>
    <!-- Placeholder text shown in search bar when using bookmarks search -->
    <string name="bookmark_search_hint">搜尋書籤</string>
    <!-- Placeholder text shown in search bar when using tabs search -->
    <string name="tab_search_hint">搜尋分頁</string>
    <!-- Placeholder text shown in the search bar when using application search engines -->
    <string name="application_search_hint">輸入搜尋詞彙</string>
    <!-- No Open Tabs Message Description -->
    <string name="no_open_tabs_description">您開啟的分頁將顯示於此處。</string>

    <!-- No Private Tabs Message Description -->
    <string name="no_private_tabs_description">您開啟的隱私瀏覽分頁將顯示於此處。</string>

    <!-- Tab tray multi select title in app bar. The first parameter is the number of tabs selected -->
    <string name="tab_tray_multi_select_title">已選擇 %1$d 個分頁</string>
    <!-- Label of button in create collection dialog for creating a new collection  -->
    <string name="tab_tray_add_new_collection">新增收藏集</string>
    <!-- Label of editable text in create collection dialog for naming a new collection  -->
    <string name="tab_tray_add_new_collection_name">名稱</string>
    <!-- Label of button in save to collection dialog for selecting a current collection  -->
    <string name="tab_tray_select_collection">選擇收藏集</string>
    <!-- Content description for close button while in multiselect mode in tab tray -->
    <string name="tab_tray_close_multiselect_content_description">離開分頁多選模式</string>
    <!-- Content description for save to collection button while in multiselect mode in tab tray -->
    <string name="tab_tray_collection_button_multiselect_content_description">將選擇的分頁儲存至收藏集</string>
    <!-- Content description on checkmark while tab is selected in multiselect mode in tab tray -->
    <string name="tab_tray_multiselect_selected_content_description">已選取</string>

    <!-- Home - Recently saved bookmarks -->
    <!-- Title for the home screen section with recently saved bookmarks. -->
    <string name="recently_saved_title" moz:removedIn="127" tools:ignore="UnusedResources">最近儲存</string>
    <!-- Content description for the button which navigates the user to show all of their saved bookmarks. -->
    <string name="recently_saved_show_all_content_description_2" moz:removedIn="127" tools:ignore="UnusedResources">顯示所有儲存書籤</string>

    <!-- Text for the menu button to remove a recently saved bookmark from the user's home screen -->
    <string name="recently_saved_menu_item_remove" moz:removedIn="127" tools:ignore="UnusedResources">移除</string>

    <!-- Home - Bookmarks -->
    <!-- Title for the home screen section with bookmarks. -->
    <string name="home_bookmarks_title">書籤</string>
    <!-- Content description for the button which navigates the user to show all of their bookmarks. -->
    <string name="home_bookmarks_show_all_content_description">顯示所有書籤</string>
    <!-- Text for the menu button to remove a recently saved bookmark from the user's home screen -->
    <string name="home_bookmarks_menu_item_remove">刪除</string>

    <!-- About content. The first parameter is the name of the application. (For example: Fenix) -->
    <string name="about_content">%1$s 是由 Mozilla 所打造。</string>

    <!-- Private Browsing -->
    <!-- Explanation for private browsing displayed to users on home view when they first enable private mode
        The first parameter is the name of the app defined in app_name (for example: Fenix) -->
    <string name="private_browsing_placeholder_description_2">%1$s 會在您關閉隱私分頁或結束應用程式時清除您的搜尋與上網紀錄。雖然這樣做不會讓您對網站或電信業者匿名，但還是可以更簡單就讓與您使用相同裝置的人無法得知您在線上做了什麼事。</string>
    <string name="private_browsing_common_myths">隱私瀏覽功能的常見迷思</string>

    <!-- True Private Browsing Mode -->
    <!-- Title for info card on private homescreen in True Private Browsing Mode. -->
    <string name="felt_privacy_desc_card_title">在此裝置不留下任何痕跡</string>

    <!-- Explanation for private browsing displayed to users on home view when they first enable
        private mode in our new Total Private Browsing mode.
        The first parameter is the name of the app defined in app_name (for example: Firefox Nightly)
        The second parameter is the clickable link text in felt_privacy_info_card_subtitle_link_text -->
    <string name="felt_privacy_info_card_subtitle_2">%1$s 會在關閉所有隱私瀏覽分頁後，清除您的 Cookie、瀏覽紀錄、網站資料。%2$s</string>
    <!-- Clickable portion of the explanation for private browsing that links the user to our
        about privacy page.
        This string is used in felt_privacy_info_card_subtitle as the second parameter.-->
    <string name="felt_privacy_info_card_subtitle_link_text">誰可能看到我的上網紀錄？</string>

    <!-- Private mode shortcut "contextual feature recommendation" (CFR) -->
    <!-- Text for the Private mode shortcut CFR message for adding a private mode shortcut to open private tabs from the Home screen -->
    <string name="private_mode_cfr_message_2">只要輕鬆一點，即可開啟新的隱私保護分頁。</string>
    <!-- Text for the positive button to accept adding a Private Browsing shortcut to the Home screen -->
    <string name="private_mode_cfr_pos_button_text">新增至裝置主畫面</string>
    <!-- Text for the negative button to decline adding a Private Browsing shortcut to the Home screen -->
    <string name="cfr_neg_button_text">不要，謝謝</string>

    <!-- Open in App "contextual feature recommendation" (CFR) -->
    <!-- Text for the info message. The first parameter is the name of the application.-->
    <string name="open_in_app_cfr_info_message_2">您可以設定使用 %1$s 自動開啟各應用程式當中的鏈結。</string>
    <!-- Text for the positive action button -->
    <string name="open_in_app_cfr_positive_button_text">開啟設定</string>
    <!-- Text for the negative action button -->
    <string name="open_in_app_cfr_negative_button_text">知道了！</string>

    <!-- Total cookie protection "contextual feature recommendation" (CFR) -->
    <!-- Text for the message displayed in the contextual feature recommendation popup promoting the total cookie protection feature. -->
    <string name="tcp_cfr_message">我們最強大的隱私功能，會隔離跨網站追蹤器。</string>
    <!-- Text displayed that links to website containing documentation about the "Total cookie protection" feature. -->
    <string name="tcp_cfr_learn_more">了解「全方位 Cookie 保護」功能的更多資訊</string>


    <!-- Private browsing erase action "contextual feature recommendation" (CFR) -->
    <!-- Text for the message displayed in the contextual feature recommendation popup promoting the erase private browsing feature. -->
    <string name="erase_action_cfr_message">點擊此處即可開啟新的隱私瀏覽階段。使用結束後即可清除瀏覽紀錄、Cookie 等一切上網資料。</string>


    <!-- Text for the info dialog when camera permissions have been denied but user tries to access a camera feature. -->
    <string name="camera_permissions_needed_message">需要相機使用權限。請到 Android 系統設定點擊「權限」，然後點擊「允許」。</string>
    <!-- Text for the positive action button to go to Android Settings to grant permissions. -->
    <string name="camera_permissions_needed_positive_button_text">開啟設定</string>
    <!-- Text for the negative action button to dismiss the dialog. -->
    <string name="camera_permissions_needed_negative_button_text">知道了！</string>

    <!-- Text for the banner message to tell users about our auto close feature. -->
    <string name="tab_tray_close_tabs_banner_message">設定自動關閉超過幾天、幾週或幾個月都沒有閱讀過的開啟分頁。</string>
    <!-- Text for the positive action button to go to Settings for auto close tabs. -->
    <string name="tab_tray_close_tabs_banner_positive_button_text">檢視選項</string>
    <!-- Text for the negative action button to dismiss the Close Tabs Banner. -->
    <string name="tab_tray_close_tabs_banner_negative_button_text">知道了！</string>

    <!-- Text for the banner message to tell users about our inactive tabs feature. -->
    <string name="tab_tray_inactive_onboarding_message">超過兩週沒有檢視過的分頁，將移動至此處。</string>
    <!-- Text for the action link to go to Settings for inactive tabs. -->
    <string name="tab_tray_inactive_onboarding_button_text">到設定中關閉</string>

    <!-- Text for title for the auto-close dialog of the inactive tabs. -->
    <string name="tab_tray_inactive_auto_close_title">等一個月後再自動關閉？</string>
    <!-- Text for the body for the auto-close dialog of the inactive tabs.
        The first parameter is the name of the application.-->
    <string name="tab_tray_inactive_auto_close_body_2">%1$s 可自動關閉您超過一個月未檢視的分頁。</string>
    <!-- Content description for close button in the auto-close dialog of the inactive tabs. -->
    <string name="tab_tray_inactive_auto_close_button_content_description">關閉</string>

    <!-- Text for turn on auto close tabs button in the auto-close dialog of the inactive tabs. -->
    <string name="tab_tray_inactive_turn_on_auto_close_button_2">開啟「分頁自動關閉」功能</string>


    <!-- Home screen icons - Long press shortcuts -->
    <!-- Shortcut action to open new tab -->
    <string name="home_screen_shortcut_open_new_tab_2">開新分頁</string>
    <!-- Shortcut action to open new private tab -->
    <string name="home_screen_shortcut_open_new_private_tab_2">開新隱私分頁</string>

    <!-- Shortcut action to open Passwords screen -->
    <string name="home_screen_shortcut_passwords">密碼</string>

    <!-- Recent Tabs -->
    <!-- Header text for jumping back into the recent tab in the home screen -->
    <string name="recent_tabs_header">回到先前開啟頁面</string>
    <!-- Button text for showing all the tabs in the tabs tray -->
    <string name="recent_tabs_show_all">顯示全部</string>

    <!-- Content description for the button which navigates the user to show all recent tabs in the tabs tray. -->
    <string name="recent_tabs_show_all_content_description_2">顯示所有近期分頁按鈕</string>

    <!-- Text for button in synced tab card that opens synced tabs tray -->
    <string name="recent_tabs_see_all_synced_tabs_button_text">檢視所有同步的分頁</string>
    <!-- Accessibility description for device icon used for recent synced tab -->
    <string name="recent_tabs_synced_device_icon_content_description">已同步的裝置</string>
    <!-- Text for the dropdown menu to remove a recent synced tab from the homescreen -->
    <string name="recent_synced_tab_menu_item_remove">移除</string>
    <!-- Text for the menu button to remove a grouped highlight from the user's browsing history
         in the Recently visited section -->
    <string name="recent_tab_menu_item_remove">移除</string>

    <!-- History Metadata -->
    <!-- Header text for a section on the home screen that displays grouped highlights from the
         user's browsing history, such as topics they have researched or explored on the web -->
    <string name="history_metadata_header_2">最近造訪</string>
    <!-- Text for the menu button to remove a grouped highlight from the user's browsing history
         in the Recently visited section -->
    <string name="recently_visited_menu_item_remove">移除</string>

    <!-- Content description for the button which navigates the user to show all of their history. -->
    <string name="past_explorations_show_all_content_description_2">顯示所有過去的探索</string>

    <!-- Browser Fragment -->
    <!-- Content description (not visible, for screen readers etc.): Navigate backward (browsing history) -->
    <string name="browser_menu_back">上一頁</string>
    <!-- Content description (not visible, for screen readers etc.): Navigate forward (browsing history) -->
    <string name="browser_menu_forward">下一頁</string>
    <!-- Content description (not visible, for screen readers etc.): Refresh current website -->
    <string name="browser_menu_refresh">重新整理</string>
    <!-- Content description (not visible, for screen readers etc.): Stop loading current website -->
    <string name="browser_menu_stop">停止</string>
    <!-- Browser menu button that opens the extensions manager -->
    <string name="browser_menu_extensions">擴充套件</string>
    <!-- Browser menu button that opens the extensions manager -->
    <string name="browser_menu_manage_extensions">管理擴充套件</string>
    <!-- Browser menu button that opens AMO in a tab -->
    <string name="browser_menu_discover_more_extensions">探索更多擴充套件</string>
    <!-- Browser menu button that opens account settings -->
    <string name="browser_menu_account_settings">帳號資訊</string>
    <!-- Browser menu button that sends a user to help articles -->
    <string name="browser_menu_help">說明</string>
    <!-- Browser menu button that sends a to a the what's new article -->
    <string name="browser_menu_whats_new">有什麼新鮮事</string>
    <!-- Browser menu button that opens the settings menu -->
    <string name="browser_menu_settings">設定</string>
    <!-- Browser menu button that opens a user's library -->
    <string name="browser_menu_library">收藏庫</string>
    <!-- Browser menu toggle that requests a desktop site -->
    <string name="browser_menu_desktop_site">桌面版網站</string>
    <!-- Browser menu button that reopens a private tab as a regular tab -->
    <string name="browser_menu_open_in_regular_tab">用一般分頁開啟</string>
    <!-- Browser menu toggle that adds a shortcut to the site on the device home screen. -->
    <string name="browser_menu_add_to_homescreen">新增至裝置主畫面</string>
    <!-- Browser menu toggle that adds a shortcut to the site on the device home screen. -->
    <string name="browser_menu_add_to_homescreen_2">新增至裝置主畫面…</string>
    <!-- Content description (not visible, for screen readers etc.) for the Resync tabs button -->
    <string name="resync_button_content_description">重新同步</string>
    <!-- Browser menu button that opens the find in page menu -->
    <string name="browser_menu_find_in_page">在頁面中搜尋</string>
    <!-- Browser menu button that opens the find in page menu -->
    <string name="browser_menu_find_in_page_2">在頁面中搜尋…</string>
    <!-- Browser menu button that opens the translations dialog, which has options to translate the current browser page. -->
    <string name="browser_menu_translations">翻譯頁面</string>
    <!-- Browser menu button that saves the current tab to a collection -->
    <string name="browser_menu_save_to_collection">儲存至收藏集…</string>
    <!-- Browser menu button that saves the current tab to a collection -->
    <string name="browser_menu_save_to_collection_2">儲存至收藏集</string>
    <!-- Browser menu button that open a share menu to share the current site -->
    <string name="browser_menu_share">分享</string>
    <!-- Browser menu button that open a share menu to share the current site -->
    <string name="browser_menu_share_2">分享…</string>
    <!-- Browser menu button shown in custom tabs that opens the current tab in Fenix
        The first parameter is the name of the app defined in app_name (for example: Fenix) -->
    <string name="browser_menu_open_in_fenix">使用 %1$s 開啟</string>

    <!-- Browser menu text shown in custom tabs to indicate this is a Fenix tab
        The first parameter is the name of the app defined in app_name (for example: Fenix) -->
    <string name="browser_menu_powered_by">由 %1$s 提供</string>

    <!-- Browser menu text shown in custom tabs to indicate this is a Fenix tab
        The first parameter is the name of the app defined in app_name (for example: Fenix) -->
    <string name="browser_menu_powered_by2">Powered by %1$s</string>

    <!-- Browser menu button to put the current page in reader mode -->
    <string name="browser_menu_read">閱讀畫面</string>
    <!-- Browser menu button content description to close reader mode and return the user to the regular browser -->
    <string name="browser_menu_read_close">關閉閱讀模式</string>
    <!-- Browser menu button to open the current page in an external app -->
    <string name="browser_menu_open_app_link">在應用程式中開啟</string>

    <!-- Browser menu button to show reader view appearance controls e.g. the used font type and size -->
    <string name="browser_menu_customize_reader_view">自訂閱讀模式</string>
    <!-- Browser menu label for adding a bookmark -->
    <string name="browser_menu_add">新增</string>
    <!-- Browser menu label for editing a bookmark -->
    <string name="browser_menu_edit">編輯</string>

    <!-- Button shown on the home page that opens the Customize home settings -->
    <string name="browser_menu_customize_home_1">自訂首頁</string>

    <!-- Browser menu label to sign in to sync on the device using Mozilla accounts -->
    <string name="browser_menu_sign_in">登入</string>
    <!-- Browser menu caption label for the "Sign in" browser menu item described in `browser_menu_sign_in` -->
    <string name="browser_menu_sign_in_caption">同步密碼、分頁與更多內容</string>

    <!-- Browser menu label to sign back in to sync on the device when the user's account needs to be reauthenticated -->
    <string name="browser_menu_sign_back_in_to_sync">重新登入進行同步</string>
    <!-- Browser menu caption label for the "Sign back in to sync" browser menu item described in `browser_menu_sign_back_in_to_sync` when there is an error in syncing -->
    <string name="browser_menu_syncing_paused_caption">已暫停同步</string>
    <!-- Browser menu label that creates a private tab -->
    <string name="browser_menu_new_private_tab">開新隱私分頁</string>
    <!-- Browser menu label that navigates to the Password screen -->
    <string name="browser_menu_passwords">密碼</string>

    <!-- Browser menu label that navigates to the SUMO page for the Firefox for Android release notes.
         The first parameter is the name of the app defined in app_name (for example: Fenix)-->
    <string name="browser_menu_new_in_firefox">%1$s 新鮮事</string>

    <!-- Browser menu label that toggles the request for the desktop site of the currently visited page -->
    <string name="browser_menu_switch_to_desktop_site">切換為桌面版</string>
    <!-- Browser menu label that navigates to the page tools sub-menu -->
    <string name="browser_menu_tools">工具</string>
    <!-- Browser menu label that navigates to the save sub-menu, which contains various save related menu items such as
         bookmarking a page, saving to collection, shortcut or as a PDF, and adding to home screen -->
    <string name="browser_menu_save">儲存</string>

    <!-- Browser menu label that bookmarks the currently visited page -->
    <string name="browser_menu_bookmark_this_page">將此頁加入書籤</string>
    <!-- Browser menu label that navigates to the edit bookmark screen for the current bookmarked page -->
    <string name="browser_menu_edit_bookmark">編輯書籤</string>
    <!-- Browser menu label that the saves the currently visited page as a PDF -->
    <string name="browser_menu_save_as_pdf">儲存為 PDF…</string>
    <!-- Browser menu label for turning ON reader view of the current visited page -->
    <string name="browser_menu_turn_on_reader_view">開啟閱讀模式</string>
    <!-- Browser menu label for turning OFF reader view of the current visited page -->
    <string name="browser_menu_turn_off_reader_view">關閉閱讀模式</string>
    <!-- Browser menu label for navigating to the translation feature, which provides language translation options the current visited page -->
    <string name="browser_menu_translate_page">翻譯此頁…</string>
    <!-- Browser menu label that is displayed when the current page has been translated by the translation feature.
         The first parameter is the name of the language that page was translated to (e.g. English). -->
    <string name="browser_menu_translated_to">已翻譯為%1$s</string>
    <!-- Browser menu label for the print feature -->
    <string name="browser_menu_print">列印…</string>

    <!-- Extensions management fragment -->
    <!-- Text displayed when there are no extensions to be shown -->
    <string name="extensions_management_no_extensions">這裡沒有擴充套件</string>

    <!-- Browser Toolbar -->
    <!-- Content description for the Home screen button on the browser toolbar -->
    <string name="browser_toolbar_home">主畫面</string>

    <!-- Content description (not visible, for screen readers etc.): Erase button: Erase the browsing
         history and go back to the home screen. -->
    <string name="browser_toolbar_erase">清除瀏覽紀錄</string>
    <!-- Content description for the translate page toolbar button that opens the translations dialog when no translation has occurred. -->
    <string name="browser_toolbar_translate">翻譯頁面</string>

    <!-- Content description (not visible, for screen readers etc.) for the translate page toolbar button that opens the translations dialog when the page is translated successfully.
         The first parameter is the name of the language that is displayed in the original page. (For example: English)
         The second parameter is the name of the language which the page was translated to. (For example: French) -->
    <string name="browser_toolbar_translated_successfully">已將頁面從 %1$s 翻譯為 %2$s。</string>

    <!-- Locale Settings Fragment -->
    <!-- Content description for tick mark on selected language -->
    <string name="a11y_selected_locale_content_description">選擇的語言</string>
    <!-- Text for default locale item -->
    <string name="default_locale_text">依照裝置語言顯示</string>
    <!-- Placeholder text shown in the search bar before a user enters text -->
    <string name="locale_search_hint">搜尋語言</string>

    <!-- Search Fragment -->
    <!-- Button in the search view that lets a user search by scanning a QR code -->
    <string name="search_scan_button">掃描</string>
    <!-- Button in the search view when shortcuts are displayed that takes a user to the search engine settings -->
    <string name="search_shortcuts_engine_settings">搜尋引擎設定</string>
    <!-- Button in the search view that lets a user navigate to the site in their clipboard -->
    <string name="awesomebar_clipboard_title">開啟剪貼簿中的鏈結</string>

    <!-- Button in the search suggestions onboarding that allows search suggestions in private sessions -->
    <string name="search_suggestions_onboarding_allow_button">允許</string>
    <!-- Button in the search suggestions onboarding that does not allow search suggestions in private sessions -->
    <string name="search_suggestions_onboarding_do_not_allow_button">不允許</string>
    <!-- Search suggestion onboarding hint title text -->
    <string name="search_suggestions_onboarding_title">要允許在隱私瀏覽階段中顯示搜尋建議嗎？</string>
    <!-- Search suggestion onboarding hint description text, first parameter is the name of the app defined in app_name (for example: Fenix)-->
    <string name="search_suggestions_onboarding_text">%s 將與預設搜尋引擎分享您在網址列輸入的任何內容。</string>

    <!-- Search engine suggestion title text. The first parameter is the name of the suggested engine-->
    <string name="search_engine_suggestions_title">搜尋 %s</string>
    <!-- Search engine suggestion description text -->
    <string name="search_engine_suggestions_description">從網址列直接搜尋</string>

    <!-- Menu option in the search selector menu to open the search settings -->
    <string name="search_settings_menu_item">搜尋設定</string>

    <!-- Header text for the search selector menu -->
    <string name="search_header_menu_item_2">這次搜尋:</string>

    <!-- Content description (not visible, for screen readers etc.): Search engine icon. The first parameter is the search engine name (for example: DuckDuckGo). -->
    <string name="search_engine_icon_content_description" tools:ignore="UnusedResources">%s 搜尋引擎</string>

    <!-- Home onboarding -->
    <!-- Onboarding home screen popup dialog, shown on top of the Jump back in section. -->
    <string name="onboarding_home_screen_jump_back_contextual_hint_2">了解您的個人化首頁。這裡將顯示最近開啟過的分頁、書籤、搜尋結果。</string>
    <!-- Home onboarding dialog welcome screen title text. -->
    <string name="onboarding_home_welcome_title_2">歡迎使用更加個人化的網頁瀏覽器</string>
    <!-- Home onboarding dialog welcome screen description text. -->
    <string name="onboarding_home_welcome_description">更多色彩、更加保護您的隱私，依然承諾把人們看得比利益更重要。</string>
    <!-- Home onboarding dialog sign into sync screen title text. -->
    <string name="onboarding_home_sync_title_3">切換畫面變得更容易</string>
    <!-- Home onboarding dialog sign into sync screen description text. -->
    <string name="onboarding_home_sync_description">現在起，直接從首頁就可以繼續瀏覽其他裝置上開啟的分頁。</string>
    <!-- Text for the button to continue the onboarding on the home onboarding dialog. -->
    <string name="onboarding_home_get_started_button">開始使用</string>
    <!-- Text for the button to navigate to the sync sign in screen on the home onboarding dialog. -->
    <string name="onboarding_home_sign_in_button">登入</string>
    <!-- Text for the button to skip the onboarding on the home onboarding dialog. -->
    <string name="onboarding_home_skip_button">略過</string>

    <!-- Onboarding home screen sync popup dialog message, shown on top of Recent Synced Tabs in the Jump back in section. -->
    <string name="sync_cfr_message">分頁同步中！繼續瀏覽其他裝置上開啟的分頁。</string>

    <!-- Content description (not visible, for screen readers etc.): Close button for the home onboarding dialog -->
    <string name="onboarding_home_content_description_close_button">關閉</string>

    <!-- Notification pre-permission dialog -->
    <!-- Enable notification pre permission dialog title
        The first parameter is the name of the app defined in app_name (for example: Fenix) -->
    <string name="onboarding_home_enable_notifications_title" moz:removedIn="124" tools:ignore="UnusedResources">透過通知，可幫助您使用 %s 做到更多事</string>
    <!-- Enable notification pre permission dialog description with rationale
        The first parameter is the name of the app defined in app_name (for example: Fenix) -->
    <string name="onboarding_home_enable_notifications_description" moz:removedIn="124" tools:ignore="UnusedResources">在不同裝置間同步分頁、管理下載資料、獲得能讓 %s 的隱私權保護功能發揮到極致的使用秘訣，與更多資訊。</string>
    <!-- Text for the button to request notification permission on the device -->
    <string name="onboarding_home_enable_notifications_positive_button" moz:removedIn="124" tools:ignore="UnusedResources">繼續</string>
    <!-- Text for the button to not request notification permission on the device and dismiss the dialog -->
    <string name="onboarding_home_enable_notifications_negative_button" moz:removedIn="124" tools:ignore="UnusedResources">現在不要</string>

    <!-- Juno first user onboarding flow experiment, strings are marked unused as they are only referenced by Nimbus experiments. -->
    <!-- Description for learning more about our privacy notice. -->
    <string name="juno_onboarding_privacy_notice_text">Firefox 隱私權公告</string>
    <!-- Title for set firefox as default browser screen used by Nimbus experiments. -->
    <string name="juno_onboarding_default_browser_title_nimbus_2">我們希望確保您上網安全</string>
    <!-- Title for set firefox as default browser screen used by Nimbus experiments.
        Note: The word "Firefox" should NOT be translated -->
    <string name="juno_onboarding_default_browser_title_nimbus_3" tools:ignore="UnusedResources">看看為什麼有數百萬人愛用 Firefox</string>
    <!-- Title for set firefox as default browser screen used by Nimbus experiments. -->
    <string name="juno_onboarding_default_browser_title_nimbus_4" tools:ignore="UnusedResources">更多讓您上網更安全的選擇</string>
    <!-- Description for set firefox as default browser screen used by Nimbus experiments. -->
    <string name="juno_onboarding_default_browser_description_nimbus_3">我們這套由非營利組織所開發的瀏覽器，會自動封鎖讓大企業在網路上偷偷跟蹤您的程式。</string>
    <!-- Description for set firefox as default browser screen used by Nimbus experiments. -->
    <string name="juno_onboarding_default_browser_description_nimbus_4" tools:ignore="UnusedResources">有超過一億人選用由非營利組織全力相挺的瀏覽器，來保護他們的隱私。</string>
    <!-- Description for set firefox as default browser screen used by Nimbus experiments. -->
    <string name="juno_onboarding_default_browser_description_nimbus_5" tools:ignore="UnusedResources">遇到已知的追蹤器？會自動封鎖。想要使用擴充套件？全部有 700 套任君選用。要開啟 PDF 檔案？我們直接內建閱讀器讓您輕鬆好管理。</string>
    <!-- Description for set firefox as default browser screen used by Nimbus experiments. -->
    <string name="juno_onboarding_default_browser_description_nimbus_2" moz:RemovedIn="124" tools:ignore="UnusedResources">這套由非營利組織打造的瀏覽器，可幫助防止企業在網路上偷偷追蹤您。\n\n到我們的隱私權公告了解更多資訊。</string>
    <!-- Text for the link to the privacy notice webpage for set as firefox default browser screen.
    This is part of the string with the key "juno_onboarding_default_browser_description". -->
    <string name="juno_onboarding_default_browser_description_link_text" moz:RemovedIn="124" tools:ignore="UnusedResources">隱私權公告</string>
    <!-- Text for the button to set firefox as default browser on the device -->
    <string name="juno_onboarding_default_browser_positive_button" tools:ignore="UnusedResources">設為預設瀏覽器</string>
    <!-- Text for the button dismiss the screen and move on with the flow -->
    <string name="juno_onboarding_default_browser_negative_button" tools:ignore="UnusedResources">現在不要</string>
    <!-- Title for sign in to sync screen. -->
    <string name="juno_onboarding_sign_in_title_2">在不同裝置間切換時保持加密</string>
    <!-- Description for sign in to sync screen. Nimbus experiments do not support string placeholders.
     Note: The word "Firefox" should NOT be translated -->
    <string name="juno_onboarding_sign_in_description_2">登入並同步資料後就更安全了，Firefox 會加密您的密碼、書籤等資料再同步。</string>
    <!-- Text for the button to sign in to sync on the device -->
    <string name="juno_onboarding_sign_in_positive_button" tools:ignore="UnusedResources">登入</string>
    <!-- Text for the button dismiss the screen and move on with the flow -->
    <string name="juno_onboarding_sign_in_negative_button" tools:ignore="UnusedResources">現在不要</string>
    <!-- Title for enable notification permission screen used by Nimbus experiments. Nimbus experiments do not support string placeholders.
        Note: The word "Firefox" should NOT be translated -->
    <string name="juno_onboarding_enable_notifications_title_nimbus_2">透過通知功能，讓您使用 Firefox 更安全</string>
    <!-- Description for enable notification permission screen used by Nimbus experiments. Nimbus experiments do not support string placeholders.
       Note: The word "Firefox" should NOT be translated -->
    <string name="juno_onboarding_enable_notifications_description_nimbus_2">在您的不同裝置間，安全地傳送分頁，並且探索 Firefox 當中其他保護隱私權的相關功能。</string>
    <!-- Text for the button to request notification permission on the device -->
    <string name="juno_onboarding_enable_notifications_positive_button" tools:ignore="UnusedResources">開啟通知</string>
    <!-- Text for the button dismiss the screen and move on with the flow -->
    <string name="juno_onboarding_enable_notifications_negative_button" tools:ignore="UnusedResources">現在不要</string>

    <!-- Title for add search widget screen used by Nimbus experiments. Nimbus experiments do not support string placeholders.
        Note: The word "Firefox" should NOT be translated -->
    <string name="juno_onboarding_add_search_widget_title" tools:ignore="UnusedResources">試用 Firefox 搜尋小工具</string>
    <!-- Description for add search widget screen used by Nimbus experiments. Nimbus experiments do not support string placeholders.
        Note: The word "Firefox" should NOT be translated -->
    <string name="juno_onboarding_add_search_widget_description" tools:ignore="UnusedResources">將 Firefox 新增到主畫面，很簡單就能開啟會封鎖跨網站追蹤器的隱私優先瀏覽器。</string>
    <!-- Text for the button to add search widget on the device used by Nimbus experiments. Nimbus experiments do not support string placeholders.
        Note: The word "Firefox" should NOT be translated -->
    <string name="juno_onboarding_add_search_widget_positive_button" tools:ignore="UnusedResources">新增 Firefox 小工具</string>
    <!-- Text for the button to dismiss the screen and move on with the flow -->
    <string name="juno_onboarding_add_search_widget_negative_button" tools:ignore="UnusedResources">現在不要</string>

    <!-- Search Widget -->
    <!-- Content description for searching with a widget. The first parameter is the name of the application.-->
    <string name="search_widget_content_description_2">開啟新 %1$s 分頁</string>
    <!-- Text preview for smaller sized widgets -->
    <string name="search_widget_text_short">搜尋</string>
    <!-- Text preview for larger sized widgets -->
    <string name="search_widget_text_long">搜尋 Web</string>

    <!-- Content description (not visible, for screen readers etc.): Voice search -->
    <string name="search_widget_voice">語音搜尋</string>

    <!-- Preferences -->
    <!-- Title for the settings page-->
    <string name="settings">設定</string>

    <!-- Preference category for general settings -->
    <string name="preferences_category_general">一般</string>
    <!-- Preference category for all links about Fenix -->
    <string name="preferences_category_about">關於</string>
    <!-- Preference category for settings related to changing the default search engine -->
    <string name="preferences_category_select_default_search_engine">選擇一套</string>
    <!-- Preference for settings related to managing search shortcuts for the quick search menu -->
    <string name="preferences_manage_search_shortcuts_2">管理其他搜尋引擎</string>
    <!-- Summary for preference for settings related to managing search shortcuts for the quick search menu -->
    <string name="preferences_manage_search_shortcuts_summary">編輯搜尋選單中要出現的搜尋引擎</string>
    <!-- Preference category for settings related to managing search shortcuts for the quick search menu -->
    <string name="preferences_category_engines_in_search_menu">要在搜尋選單中顯示的搜尋引擎</string>
    <!-- Preference for settings related to changing the default search engine -->
    <string name="preferences_default_search_engine">預設搜尋引擎</string>
    <!-- Preference for settings related to Search -->
    <string name="preferences_search">搜尋</string>
    <!-- Preference for settings related to Search engines -->
    <string name="preferences_search_engines">搜尋引擎</string>
    <!-- Preference for settings related to Search engines suggestions-->
    <string name="preferences_search_engines_suggestions">來自其他搜尋引擎的建議</string>
    <!-- Preference Category for settings related to Search address bar -->
    <string name="preferences_settings_address_bar">網址列偏好設定</string>
    <!-- Preference Category for settings to Firefox Suggest -->
    <string name="preference_search_address_bar_fx_suggest">網址列 - Firefox Suggest</string>
    <!-- Preference link to Learn more about Firefox Suggest -->
    <string name="preference_search_learn_about_fx_suggest">了解 Firefox Suggest 的相關資訊</string>
    <!-- Preference link to rating Fenix on the Play Store -->
    <string name="preferences_rate">到 Google Play 打分數</string>
    <!-- Preference linking to about page for Fenix
        The first parameter is the name of the app defined in app_name (for example: Fenix) -->
    <string name="preferences_about">關於 %1$s</string>
    <!-- Preference for settings related to changing the default browser -->
    <string name="preferences_set_as_default_browser">設為預設瀏覽器</string>
    <!-- Preference category for advanced settings -->
    <string name="preferences_category_advanced">進階</string>
    <!-- Preference category for privacy and security settings -->
    <string name="preferences_category_privacy_security">隱私權與安全性</string>
    <!-- Preference for advanced site permissions -->
    <string name="preferences_site_permissions">網站權限</string>
    <!-- Preference for private browsing options -->
    <string name="preferences_private_browsing_options">隱私瀏覽模式</string>
    <!-- Preference for opening links in a private tab-->
    <string name="preferences_open_links_in_a_private_tab">用隱私分頁開啟鏈結</string>
    <!-- Preference for allowing screenshots to be taken while in a private tab-->
    <string name="preferences_allow_screenshots_in_private_mode">允許在隱私瀏覽模式中拍攝畫面擷圖</string>
    <!-- Will inform the user of the risk of activating Allow screenshots in private browsing option -->
    <string name="preferences_screenshots_in_private_mode_disclaimer">若允許，隱私分頁內容將在切換應用程式時顯示</string>
    <!-- Preference for adding private browsing shortcut -->
    <string name="preferences_add_private_browsing_shortcut">新增隱私瀏覽模式捷徑</string>
    <!-- Preference for enabling "HTTPS-Only" mode -->
    <string name="preferences_https_only_title">純 HTTPS 模式</string>

    <!-- Label for cookie banner section in quick settings panel. -->
    <string name="cookie_banner_blocker">Cookie 橫幅封鎖器</string>
    <!-- Preference for removing cookie/consent banners from sites automatically in private mode. See reduce_cookie_banner_summary for additional context. -->
    <string name="preferences_cookie_banner_reduction_private_mode">隱私瀏覽模式中的 Cookie 橫幅封鎖器</string>

    <!-- Text for indicating cookie banner handling is off this site, this is shown as part of the protections panel with the tracking protection toggle -->
    <string name="reduce_cookie_banner_off_for_site">對此網站關閉</string>
    <!-- Text for cancel button indicating that cookie banner reduction is not supported for the current site, this is shown as part of the cookie banner details view. -->
    <string name="cookie_banner_handling_details_site_is_not_supported_cancel_button">取消</string>
    <!-- Text for request support button indicating that cookie banner reduction is not supported for the current site, this is shown as part of the cookie banner details view. -->
    <string name="cookie_banner_handling_details_site_is_not_supported_request_support_button_2">傳送請求</string>
    <!-- Text for title indicating that cookie banner reduction is not supported for the current site, this is shown as part of the cookie banner details view. -->
    <string name="cookie_banner_handling_details_site_is_not_supported_title_2">要請求支援此網站嗎？</string>
    <!-- Label for the snackBar, after the user reports with success a website where cookie banner reducer did not work -->
    <string name="cookie_banner_handling_report_site_snack_bar_text_2">已請求</string>
    <!-- Text for indicating cookie banner handling is on this site, this is shown as part of the protections panel with the tracking protection toggle -->
    <string name="reduce_cookie_banner_on_for_site">對此網站開啟</string>
    <!-- Text for indicating that a request for unsupported site was sent to Nimbus (it's a Mozilla library for experiments), this is shown as part of the protections panel with the tracking protection toggle -->
    <string name="reduce_cookie_banner_unsupported_site_request_submitted_2">已送出支援請求</string>
    <!-- Text for indicating cookie banner handling is currently not supported for this site, this is shown as part of the protections panel with the tracking protection toggle -->
    <string name="reduce_cookie_banner_unsupported_site">目前不支援的網站</string>
    <!-- Title text for a detail explanation indicating cookie banner handling is on this site, this is shown as part of the cookie banner panel in the toolbar. The first parameter is a shortened URL of the current site-->
    <string name="reduce_cookie_banner_details_panel_title_on_for_site_1">要為 %1$s 開啟 Cookie 橫幅封鎖器嗎？</string>
    <!-- Title text for a detail explanation indicating cookie banner handling is off this site, this is shown as part of the cookie banner panel in the toolbar. The first parameter is a shortened URL of the current site-->
    <string name="reduce_cookie_banner_details_panel_title_off_for_site_1">要為 %1$s 關閉 Cookie 橫幅封鎖器嗎？</string>
    <!-- Title text for a detail explanation indicating cookie banner reducer didn't work for the current site, this is shown as part of the cookie banner panel in the toolbar. The first parameter is the application name-->
    <string name="reduce_cookie_banner_details_panel_title_unsupported_site_request_2">%1$s 無法自動拒絕此網站上的 Cookie 請求。您可以請求我們未來支援此網站。</string>

    <!-- Long text for a detail explanation indicating what will happen if cookie banner handling is off for a site, this is shown as part of the cookie banner panel in the toolbar. The first parameter is the application name -->
    <string name="reduce_cookie_banner_details_panel_description_off_for_site_1">關閉封鎖器後，%1$s 將會清除此網站的 Cookie 並重新載入頁面。可能會導致您被登出或清空購物車。</string>
    <!-- Long text for a detail explanation indicating what will happen if cookie banner handling is on for a site, this is shown as part of the cookie banner panel in the toolbar. The first parameter is the application name -->
    <string name="reduce_cookie_banner_details_panel_description_on_for_site_3">開啟封鎖器後，%1$s 就會對此網站自動嘗試拒絕所有 Cookie 橫幅。</string>

    <!--Title for the cookie banner re-engagement CFR, the placeholder is replaced with app name -->
    <string name="cookie_banner_cfr_title">%1$s 剛為您拒絕了 Cookie</string>
    <!--Message for the cookie banner re-engagement CFR -->
    <string name="cookie_banner_cfr_message">少一分會追蹤您的 Cookie，也讓您更不用分心。</string>

    <!-- Description of the preference to enable "HTTPS-Only" mode. -->
    <string name="preferences_https_only_summary">自動嘗試使用加密過的 HTTPS 通訊協定連線到網站，以增加安全性。</string>
    <!-- Summary of https only preference if https only is set to off -->
    <string name="preferences_https_only_off">關閉</string>
    <!-- Summary of https only preference if https only is set to on in all tabs -->
    <string name="preferences_https_only_on_all">對所有分頁開啟</string>
    <!-- Summary of https only preference if https only is set to on in private tabs only -->
    <string name="preferences_https_only_on_private">只對隱私分頁開啟</string>
    <!-- Text displayed that links to website containing documentation about "HTTPS-Only" mode -->
    <string name="preferences_http_only_learn_more">了解更多</string>
    <!-- Option for the https only setting -->
    <string name="preferences_https_only_in_all_tabs">對所有分頁都開啟</string>
    <!-- Option for the https only setting -->
    <string name="preferences_https_only_in_private_tabs">只對隱私瀏覽分頁開啟</string>
    <!-- Title shown in the error page for when trying to access a http website while https only mode is enabled. -->
    <string name="errorpage_httpsonly_title">無法使用安全網站</string>
    <!-- Message shown in the error page for when trying to access a http website while https only mode is enabled. The message has two paragraphs. This is the first. -->
    <string name="errorpage_httpsonly_message_title">很有可能只是網站不支援 HTTPS。</string>
    <!-- Message shown in the error page for when trying to access a http website while https only mode is enabled. The message has two paragraphs. This is the second. -->
    <string name="errorpage_httpsonly_message_summary">然而也可能是有攻擊者正嘗試攔截您的網路連線。若您決定繼續開啟網站，就不該輸入任何敏感資訊。若繼續，將暫時針對此網站關閉純 HTTPS 模式。</string>
    <!-- Preference for accessibility -->
    <string name="preferences_accessibility">輔助功能</string>
    <!-- Preference to override the Mozilla account server -->
    <string name="preferences_override_account_server">自訂 Mozilla 帳號伺服器</string>
    <!-- Preference to override the Sync token server -->
    <string name="preferences_override_sync_tokenserver">自訂同步伺服器</string>
    <!-- Toast shown after updating the Mozilla account/Sync server override preferences -->
    <string name="toast_override_account_sync_server_done">已更改 Mozilla 帳號 / 同步伺服器設定。將結束應用程式讓變更生效…</string>
    <!-- Preference category for account information -->
    <string name="preferences_category_account">帳號</string>
    <!-- Preference for changing where the toolbar is positioned -->
    <string name="preferences_toolbar" moz:removedIn="129" tools:ignore="UnusedResources">工具列</string>
    <!-- Preference for changing where the AddressBar is positioned -->
    <string name="preferences_toolbar_2">網址列位置</string>
    <!-- Preference for changing default theme to dark or light mode -->
    <string name="preferences_theme">佈景主題</string>
    <!-- Preference for customizing the home screen -->
    <string name="preferences_home_2">首頁</string>
    <!-- Preference for gestures based actions -->
    <string name="preferences_gestures">手勢</string>
    <!-- Preference for settings related to visual options -->
    <string name="preferences_customize">自訂</string>
    <!-- Preference description for banner about signing in -->
    <string name="preferences_sign_in_description_2">登入後即可同步分頁、書籤、密碼與其他資料。</string>
    <!-- Preference shown instead of account display name while account profile information isn't available yet. -->
    <string name="preferences_account_default_name_2">Mozilla 帳號</string>
    <!-- Preference text for account title when there was an error syncing FxA -->
    <string name="preferences_account_sync_error">重新連線，以恢復同步</string>
    <!-- Preference for language -->
    <string name="preferences_language">語言</string>
    <!-- Preference for translation -->
    <string name="preferences_translation" moz:removedIn="127" tools:ignore="UnusedResources">翻譯</string>
    <!-- Preference for translations -->
    <string name="preferences_translations">翻譯</string>
    <!-- Preference for data choices -->
    <string name="preferences_data_choices">回報資料</string>
    <!-- Preference for data collection -->
    <string name="preferences_data_collection">資料收集</string>

    <!-- Preference for developers -->
    <string name="preferences_remote_debugging">透過 USB 進行遠端除錯</string>
    <!-- Preference title for switch preference to show search suggestions -->
    <string name="preferences_show_search_suggestions">顯示搜尋建議</string>
    <!-- Preference title for switch preference to show voice search button -->
    <string name="preferences_show_voice_search">顯示語音搜尋</string>
    <!-- Preference title for switch preference to show search suggestions also in private mode -->
    <string name="preferences_show_search_suggestions_in_private">於隱私瀏覽模式顯示</string>
    <!-- Preference title for switch preference to show a clipboard suggestion when searching -->
    <string name="preferences_show_clipboard_suggestions">顯示剪貼簿內容建議</string>
    <!-- Preference title for switch preference to suggest browsing history when searching -->
    <string name="preferences_search_browsing_history">搜尋瀏覽紀錄</string>
    <!-- Preference title for switch preference to suggest bookmarks when searching -->
    <string name="preferences_search_bookmarks">搜尋書籤</string>
    <!-- Preference title for switch preference to suggest synced tabs when searching -->
    <string name="preferences_search_synced_tabs">搜尋同步的分頁</string>
    <!-- Preference for account settings -->
    <string name="preferences_account_settings">帳號設定</string>

    <!-- Preference for enabling url autocomplete-->
    <string name="preferences_enable_autocomplete_urls">自動完成網址</string>
    <!-- Preference title for switch preference to show sponsored Firefox Suggest search suggestions -->
    <string name="preferences_show_sponsored_suggestions">來自贊助商的建議</string>
    <!-- Summary for preference to show sponsored Firefox Suggest search suggestions.
         The first parameter is the name of the application. -->
    <string name="preferences_show_sponsored_suggestions_summary">允許贊助商偶爾顯示廣告，支持 %1$s 的發展</string>
    <!-- Preference title for switch preference to show Firefox Suggest search suggestions for web content.
         The first parameter is the name of the application. -->
    <string name="preferences_show_nonsponsored_suggestions">來自 %1$s 的建議</string>
    <!-- Summary for preference to show Firefox Suggest search suggestions for web content -->
    <string name="preferences_show_nonsponsored_suggestions_summary">取得您搜尋內容的相關建議</string>
    <!-- Preference for open links in third party apps -->
    <string name="preferences_open_links_in_apps">用 App 開啟鏈結</string>

    <!-- Preference for open links in third party apps always open in apps option -->
    <string name="preferences_open_links_in_apps_always">總是</string>
    <!-- Preference for open links in third party apps ask before opening option -->
    <string name="preferences_open_links_in_apps_ask">開啟前詢問我</string>
    <!-- Preference for open links in third party apps never open in apps option -->
    <string name="preferences_open_links_in_apps_never">永不</string>
    <!-- Preference for open download with an external download manager app -->
    <string name="preferences_external_download_manager">外部下載管理員</string>
    <!-- Preference for enabling gecko engine logs -->
    <string name="preferences_enable_gecko_logs">啟用 Gecko 記錄</string>
    <!-- Message to indicate users that we are quitting the application to apply the changes -->
    <string name="quit_application">結束應用程式讓變更生效…</string>

    <!-- Preference for extensions -->
    <string name="preferences_extensions">擴充套件</string>
    <!-- Preference for installing a local extension -->
    <string name="preferences_install_local_extension">從檔案安裝擴充套件</string>
    <!-- Preference for notifications -->
    <string name="preferences_notifications">通知</string>

    <!-- Summary for notification preference indicating notifications are allowed -->
    <string name="notifications_allowed_summary">允許</string>
    <!-- Summary for notification preference indicating notifications are not allowed -->
    <string name="notifications_not_allowed_summary">不允許</string>

    <!-- Add-on Permissions -->
    <!-- The title of the required permissions section from addon's permissions screen -->
    <string name="addons_permissions_heading_required" tools:ignore="UnusedResources">必需</string>
    <!-- The title of the optional permissions section from addon's permissions screen -->
    <string name="addons_permissions_heading_optional" tools:ignore="UnusedResources">非必要</string>
    <!-- The title of the origin permission option allowing a user to enable the extension to run on all sites -->
    <string name="addons_permissions_allow_for_all_sites" tools:ignore="UnusedResources">允許所有網站</string>
    <!-- The subtitle for the allow for all sites preference toggle -->
    <string name="addons_permissions_allow_for_all_sites_subtitle" tools:ignore="UnusedResources">若您信任這套擴充套件，可以授權它在所有網站使用。</string>

    <!-- The text shown when an extension does not require permissions -->
    <string name="addons_does_not_require_permissions">此擴充套件並未要求任何權限。</string>

    <!-- Add-on Preferences -->
    <!-- Preference to customize the configured AMO (addons.mozilla.org) collection -->
    <string name="preferences_customize_extension_collection">自訂擴充套件收藏集</string>
    <!-- Button caption to confirm the add-on collection configuration -->
    <string name="customize_addon_collection_ok">確定</string>
    <!-- Button caption to abort the add-on collection configuration -->
    <string name="customize_addon_collection_cancel">取消</string>
    <!-- Hint displayed on input field for custom collection name -->
    <string name="customize_addon_collection_hint">收藏集名稱</string>
    <!-- Hint displayed on input field for custom collection user ID-->
    <string name="customize_addon_collection_user_hint">收藏集擁有者（使用者 ID）</string>

    <!-- Toast shown after confirming the custom extension collection configuration -->
    <string name="toast_customize_extension_collection_done">已更改擴充套件收藏集內容。將結束應用程式讓變更生效…</string>

    <!-- Customize Home -->
    <!-- Header text for jumping back into the recent tab in customize the home screen -->
    <string name="customize_toggle_jump_back_in">回到先前開啟頁面</string>
    <!-- Title for the customize home screen section with recently saved bookmarks. -->
    <string name="customize_toggle_recent_bookmarks" moz:removedIn="127" tools:ignore="UnusedResources">最近加入的書籤</string>
    <!-- Title for the customize home screen section with bookmarks. -->
    <string name="customize_toggle_bookmarks">書籤</string>
    <!-- Title for the customize home screen section with recently visited. Recently visited is
    a section where users see a list of tabs that they have visited in the past few days -->
    <string name="customize_toggle_recently_visited">最近造訪</string>

    <!-- Title for the customize home screen section with Pocket. -->
    <string name="customize_toggle_pocket_2">發人深省的文章</string>
    <!-- Summary for the customize home screen section with Pocket. The first parameter is product name Pocket -->
    <string name="customize_toggle_pocket_summary">由 %s 提供的文章</string>
    <!-- Title for the customize home screen section with sponsored Pocket stories. -->
    <string name="customize_toggle_pocket_sponsored">贊助內容</string>
    <!-- Title for the opening wallpaper settings screen -->
    <string name="customize_wallpapers">背景圖</string>
    <!-- Title for the customize home screen section with sponsored shortcuts. -->
    <string name="customize_toggle_contile">贊助捷徑</string>

    <!-- Wallpapers -->
    <!-- Content description for various wallpapers. The first parameter is the name of the wallpaper -->
    <string name="wallpapers_item_name_content_description">背景圖項目: %1$s</string>
    <!-- Snackbar message for when wallpaper is selected -->
    <string name="wallpaper_updated_snackbar_message">已更換背景圖！</string>
    <!-- Snackbar label for action to view selected wallpaper -->
    <string name="wallpaper_updated_snackbar_action">檢視</string>

    <!-- Snackbar message for when wallpaper couldn't be downloaded -->
    <string name="wallpaper_download_error_snackbar_message">無法下載背景圖</string>
    <!-- Snackbar label for action to retry downloading the wallpaper -->
    <string name="wallpaper_download_error_snackbar_action">重試</string>
    <!-- Snackbar message for when wallpaper couldn't be selected because of the disk error -->
    <string name="wallpaper_select_error_snackbar_message">無法變更背景圖</string>
    <!-- Text displayed that links to website containing documentation about the "Limited Edition" wallpapers. -->
    <string name="wallpaper_learn_more">了解更多</string>

    <!-- Text for classic wallpapers title. The first parameter is the Firefox name. -->
    <string name="wallpaper_classic_title">經典 %s</string>
    <!-- Text for artist series wallpapers title. "Artist series" represents a collection of artist collaborated wallpapers. -->
    <string name="wallpaper_artist_series_title">藝術家系列</string>
    <!-- Description text for the artist series wallpapers with learn more link. The first parameter is the learn more string defined in wallpaper_learn_more. "Independent voices" is the name of the wallpaper collection -->
    <string name="wallpaper_artist_series_description_with_learn_more">獨立之聲系列。%s</string>
    <!-- Description text for the artist series wallpapers. "Independent voices" is the name of the wallpaper collection -->
    <string name="wallpaper_artist_series_description">獨立之聲系列。</string>
    <!-- Wallpaper onboarding dialog header text. -->
    <string name="wallpapers_onboarding_dialog_title_text">試用新色彩</string>
    <!-- Wallpaper onboarding dialog body text. -->
    <string name="wallpapers_onboarding_dialog_body_text">選擇有您的風格的背景圖。</string>
    <!-- Wallpaper onboarding dialog learn more button text. The button navigates to the wallpaper settings screen. -->
    <string name="wallpapers_onboarding_dialog_explore_more_button_text">探索更多背景圖</string>

    <!-- Add-ons general availability nimbus message-->
    <!-- Title of the Nimbus message for extension general availability-->
    <string name="addon_ga_message_title_2" tools:ignore="UnusedResources">已推出新的擴充套件</string>
    <!-- Body of the Nimbus message for add-ons general availability. 'Firefox' intentionally hardcoded here-->
    <string name="addon_ga_message_body" tools:ignore="UnusedResources">看看超過 100 套能讓 Firefox 有您的風格的全新擴充套件。</string>

    <!-- Button text of the Nimbus message for extensions general availability. -->
    <string name="addon_ga_message_button_2" tools:ignore="UnusedResources">探索擴充套件</string>

    <!-- Extension process crash dialog to user -->
    <!-- Title of the extension crash dialog shown to the user when enough errors have occurred with extensions and they need to be temporarily disabled -->
    <string name="extension_process_crash_dialog_title">已暫時停用擴充套件</string>
    <!-- This is a message shown to the user when too many errors have occurred with the extensions process and they have been disabled.
    The user can decide if they would like to continue trying to start extensions or if they'd rather continue without them.
    The first parameter is the application name. -->
    <string name="extension_process_crash_dialog_message">有一套以上的擴充套件停止運作，造成您的系統不穩定。%1$s 嘗試重新啟動這些擴充套件卻失敗了。\n\n將不會再於目前的使用階段重新啟動擴充套件。\n\n移除或停用造成問題的擴充套件，可能可以解決此問題。</string>
    <!-- Button text on the extension crash dialog to prompt the user to try restarting the extensions but the dialog will reappear if it is unsuccessful again -->
    <string name="extension_process_crash_dialog_retry_button_text" tools:ignore="UnusedResources">可嘗試重新啟動擴充套件</string>

    <!-- Button text on the extension crash dialog to prompt the user to continue with all extensions disabled. -->
    <string name="extension_process_crash_dialog_disable_extensions_button_text">繼續使用，但停用擴充套件</string>

    <!-- Account Preferences -->
    <!-- Preference for managing your account via accounts.firefox.com -->
    <string name="preferences_manage_account">管理帳號</string>
    <!-- Summary of the preference for managing your account via accounts.firefox.com. -->
    <string name="preferences_manage_account_summary">更改密碼、管理資料收集或刪除帳號</string>
    <!-- Preference for triggering sync -->
    <string name="preferences_sync_now">立即同步</string>
    <!-- Preference category for sync -->
    <string name="preferences_sync_category">選擇要同步的內容</string>
    <!-- Preference for syncing history -->
    <string name="preferences_sync_history">瀏覽紀錄</string>
    <!-- Preference for syncing bookmarks -->
    <string name="preferences_sync_bookmarks">書籤</string>
    <!-- Preference for syncing passwords -->
    <string name="preferences_sync_logins_2">密碼</string>
    <!-- Preference for syncing tabs -->
    <string name="preferences_sync_tabs_2">開啟分頁</string>
    <!-- Preference for signing out -->
    <string name="preferences_sign_out">登出</string>
    <!-- Preference displays and allows changing current FxA device name -->
    <string name="preferences_sync_device_name">裝置名稱</string>
    <!-- Text shown when user enters empty device name -->
    <string name="empty_device_name_error">裝置名稱不得為空白。</string>
    <!-- Label indicating that sync is in progress -->
    <string name="sync_syncing_in_progress">同步中…</string>
    <!-- Label summary indicating that sync failed. The first parameter is the date stamp showing last time it succeeded -->
    <string name="sync_failed_summary">同步失敗。上次成功: %s</string>
    <!-- Label summary showing never synced -->
    <string name="sync_failed_never_synced_summary">同步失敗。上次同步: 從未</string>
    <!-- Label summary the date we last synced. The first parameter is date stamp showing last time synced -->
    <string name="sync_last_synced_summary">上次同步: %s</string>
    <!-- Label summary showing never synced -->
    <string name="sync_never_synced_summary">上次同步: 從未</string>

    <!-- Text for displaying the default device name.
        The first parameter is the application name, the second is the device manufacturer name
        and the third is the device model. -->
    <string name="default_device_name_2">在 %2$s %3$s 上的 %1$s</string>

    <!-- Preference for syncing payment methods -->
    <string name="preferences_sync_credit_cards_2">付款方式</string>
    <!-- Preference for syncing addresses -->
    <string name="preferences_sync_address">地址</string>

    <!-- Send Tab -->
    <!-- Name of the "receive tabs" notification channel. Displayed in the "App notifications" system settings for the app -->
    <string name="fxa_received_tab_channel_name">收到分頁</string>
    <!-- Description of the "receive tabs" notification channel. Displayed in the "App notifications" system settings for the app -->
    <string name="fxa_received_tab_channel_description">收到來自其他 Firefox 裝置的分頁通知。</string>

    <!--  The body for these is the URL of the tab received  -->
    <string name="fxa_tab_received_notification_name">收到分頁</string>
    <!-- %s is the device name -->
    <string name="fxa_tab_received_from_notification_name">來自 %s 的分頁</string>

    <!-- Close Synced Tabs -->
    <!-- The title for a notification shown when the user closes tabs that are currently
    open on this device from another device that's signed in to the same Mozilla account.
    %1$s is a placeholder for the app name; %2$d is the number of tabs closed.  -->
    <string name="fxa_tabs_closed_notification_title">已關閉 %1$s 分頁：%2$d</string>
    <!-- The body for a "closed synced tabs" notification. -->
    <string name="fxa_tabs_closed_text">檢視最近關閉的分頁</string>

    <!-- Advanced Preferences -->
    <!-- Preference for tracking protection exceptions -->
    <string name="preferences_tracking_protection_exceptions">例外網站</string>

    <!-- Button in Exceptions Preference to turn on tracking protection for all sites (remove all exceptions) -->
    <string name="preferences_tracking_protection_exceptions_turn_on_for_all">對所有網站開啟</string>

    <!-- Text displayed when there are no exceptions -->
    <string name="exceptions_empty_message_description">您可以針對某些網站設定例外，關閉追蹤保護功能。</string>
    <!-- Text displayed when there are no exceptions, with learn more link that brings users to a tracking protection SUMO page -->
    <string name="exceptions_empty_message_learn_more_link">了解更多</string>

    <!-- Preference switch for usage and technical data collection -->
    <string name="preference_usage_data">使用與技術資料</string>
    <!-- Preference description for usage and technical data collection -->
    <string name="preferences_usage_data_description">分享您瀏覽器的效能、使用方式、硬體設備、與自訂功能的資料給 Mozilla 以幫助我們讓 %1$s 變得更好</string>
    <!-- Preference switch for marketing data collection -->
    <string name="preferences_marketing_data">行銷資料</string>
    <!-- Preference description for marketing data collection -->
    <string name="preferences_marketing_data_description2">與我們的行動行銷服務廠商 Adjust 分享基本使用資料</string>
    <!-- Title for studies preferences -->
    <string name="preference_experiments_2">使用者研究</string>
    <!-- Summary for studies preferences -->
    <string name="preference_experiments_summary_2">允許 Mozilla 安裝執行使用者研究</string>

    <!-- Turn On Sync Preferences -->
    <!-- Header of the Sync and save your data preference view -->
    <string name="preferences_sync_2">同步並儲存您的資料</string>
    <!-- Preference for reconnecting to FxA sync -->
    <string name="preferences_sync_sign_in_to_reconnect">登入即可重新連線</string>
    <!-- Preference for removing FxA account -->
    <string name="preferences_sync_remove_account">移除帳號</string>

    <!-- Pairing Feature strings -->
    <!-- Instructions on how to access pairing -->
    <string name="pair_instructions_2"><![CDATA[掃描 <b>firefox.com/pair</b> 網站上的 QR Code]]></string>

    <!-- Toolbar Preferences -->
    <!-- Preference for using top toolbar -->
    <string name="preference_top_toolbar">頂端</string>
    <!-- Preference for using bottom toolbar -->
    <string name="preference_bottom_toolbar">底端</string>

    <!-- Theme Preferences -->
    <!-- Preference for using light theme -->
    <string name="preference_light_theme">亮色</string>
    <!-- Preference for using dark theme -->
    <string name="preference_dark_theme">暗色</string>
    <!-- Preference for using using dark or light theme automatically set by battery -->
    <string name="preference_auto_battery_theme">由系統省電模式設定</string>
    <!-- Preference for using following device theme -->
    <string name="preference_follow_device_theme">依照裝置佈景主題顯示</string>

    <!-- Gestures Preferences-->
    <!-- Preferences for using pull to refresh in a webpage -->
    <string name="preference_gestures_website_pull_to_refresh">向下滑動即可重新整理</string>
    <!-- Preference for using the dynamic toolbar -->
    <string name="preference_gestures_dynamic_toolbar">滾動畫面即可隱藏工具列</string>
    <!-- Preference for switching tabs by swiping horizontally on the toolbar -->
    <string name="preference_gestures_swipe_toolbar_switch_tabs" moz:removedIn="129" tools:ignore="UnusedResources">橫向滑動工具列來切換分頁</string>
    <!-- Preference for showing the opened tabs by swiping up on the toolbar-->
    <string name="preference_gestures_swipe_toolbar_show_tabs">向上滑動工具列來開新分頁</string>

    <!-- Preference for using the dynamic toolbars -->
    <string name="preference_gestures_dynamic_toolbar_2">滑動即可隱藏網址列與工具列</string>
    <!-- Preference for switching tabs by swiping horizontally on the addressbar -->
    <string name="preference_gestures_swipe_toolbar_switch_tabs_2">橫向滑動網址列來切換分頁</string>

    <!-- Library -->
    <!-- Option in Library to open Downloads page -->
    <string name="library_downloads">下載項目</string>
    <!-- Option in library to open Bookmarks page -->
    <string name="library_bookmarks">書籤</string>
    <!-- Option in library to open Desktop Bookmarks root page -->
    <string name="library_desktop_bookmarks_root">來自電腦的書籤</string>
    <!-- Option in library to open Desktop Bookmarks "menu" page -->
    <string name="library_desktop_bookmarks_menu">書籤選單</string>
    <!-- Option in library to open Desktop Bookmarks "toolbar" page -->
    <string name="library_desktop_bookmarks_toolbar">書籤工具列</string>
    <!-- Option in library to open Desktop Bookmarks "unfiled" page -->
    <string name="library_desktop_bookmarks_unfiled">其他書籤</string>
    <!-- Option in Library to open History page -->
    <string name="library_history">瀏覽紀錄</string>
    <!-- Option in Library to open a new tab -->
    <string name="library_new_tab">開新分頁</string>
    <!-- Settings Page Title -->
    <string name="settings_title">設定</string>
    <!-- Content description (not visible, for screen readers etc.): "Close button for library settings" -->
    <string name="content_description_close_button">關閉</string>

    <!-- Title to show in alert when a lot of tabs are to be opened
    %d is a placeholder for the number of tabs that will be opened -->
    <string name="open_all_warning_title">要一次開啟 %d 個分頁嗎？</string>
    <!-- Message to warn users that a large number of tabs will be opened
    %s will be replaced by app name. -->
    <string name="open_all_warning_message">一次開啟這麼多分頁會使 %s 於載入頁面時變得很慢。您確定要繼續嗎？</string>
    <!-- Dialog button text for confirming open all tabs -->
    <string name="open_all_warning_confirm">開啟分頁</string>
    <!-- Dialog button text for canceling open all tabs -->
    <string name="open_all_warning_cancel">取消</string>

    <!-- Text to show users they have one page in the history group section of the History fragment.
    %d is a placeholder for the number of pages in the group. -->
    <string name="history_search_group_site_1">共 %d 頁</string>

    <!-- Text to show users they have multiple pages in the history group section of the History fragment.
    %d is a placeholder for the number of pages in the group. -->
    <string name="history_search_group_sites_1">共 %d 頁</string>

    <!-- Option in library for Recently Closed Tabs -->
    <string name="library_recently_closed_tabs">最近關閉的分頁</string>
    <!-- Option in library to open Recently Closed Tabs page -->
    <string name="recently_closed_show_full_history">顯示完整瀏覽記錄</string>
    <!-- Text to show users they have multiple tabs saved in the Recently Closed Tabs section of history.
    %d is a placeholder for the number of tabs selected. -->
    <string name="recently_closed_tabs">%d 個分頁</string>
    <!-- Text to show users they have one tab saved in the Recently Closed Tabs section of history.
    %d is a placeholder for the number of tabs selected. -->
    <string name="recently_closed_tab">%d 個分頁</string>

    <!-- Recently closed tabs screen message when there are no recently closed tabs -->
    <string name="recently_closed_empty_message">目前還沒有最近關閉的分頁</string>

    <!-- Tab Management -->
    <!-- Title of preference for tabs management -->
    <string name="preferences_tabs">分頁</string>
    <!-- Title of preference that allows a user to specify the tab view -->
    <string name="preferences_tab_view">分頁檢視</string>
    <!-- Option for a list tab view -->
    <string name="tab_view_list">清單</string>
    <!-- Option for a grid tab view -->
    <string name="tab_view_grid">格線</string>
    <!-- Title of preference that allows a user to auto close tabs after a specified amount of time -->
    <string name="preferences_close_tabs">自動關閉分頁</string>
    <!-- Option for auto closing tabs that will never auto close tabs, always allows user to manually close tabs -->
    <string name="close_tabs_manually">手動</string>
    <!-- Option for auto closing tabs that will auto close tabs after one day -->
    <string name="close_tabs_after_one_day">1 天後</string>
    <!-- Option for auto closing tabs that will auto close tabs after one week -->
    <string name="close_tabs_after_one_week">1 週後</string>
    <!-- Option for auto closing tabs that will auto close tabs after one month -->
    <string name="close_tabs_after_one_month">1 個月後</string>

    <!-- Title of preference that allows a user to specify the auto-close settings for open tabs -->
    <string name="preference_auto_close_tabs" tools:ignore="UnusedResources">自動關閉分頁</string>

    <!-- Opening screen -->
    <!-- Title of a preference that allows a user to choose what screen to show after opening the app -->
    <string name="preferences_opening_screen">開啟畫面</string>
    <!-- Option for always opening the homepage when re-opening the app -->
    <string name="opening_screen_homepage">首頁</string>
    <!-- Option for always opening the user's last-open tab when re-opening the app -->
    <string name="opening_screen_last_tab">最後開啟的分頁</string>
    <!-- Option for always opening the homepage when re-opening the app after four hours of inactivity -->
    <string name="opening_screen_after_four_hours_of_inactivity">超過四個小時未使用就回到首頁</string>
    <!-- Summary for tabs preference when auto closing tabs setting is set to manual close-->
    <string name="close_tabs_manually_summary">手動關閉</string>
    <!-- Summary for tabs preference when auto closing tabs setting is set to auto close tabs after one day-->
    <string name="close_tabs_after_one_day_summary">1 天後關閉</string>
    <!-- Summary for tabs preference when auto closing tabs setting is set to auto close tabs after one week-->
    <string name="close_tabs_after_one_week_summary">1 週後關閉</string>
    <!-- Summary for tabs preference when auto closing tabs setting is set to auto close tabs after one month-->
    <string name="close_tabs_after_one_month_summary">1 個月後關閉</string>

    <!-- Summary for homepage preference indicating always opening the homepage when re-opening the app -->
    <string name="opening_screen_homepage_summary">開啟首頁</string>
    <!-- Summary for homepage preference indicating always opening the last-open tab when re-opening the app -->
    <string name="opening_screen_last_tab_summary">開啟最近關閉分頁</string>
    <!-- Summary for homepage preference indicating opening the homepage when re-opening the app after four hours of inactivity -->
    <string name="opening_screen_after_four_hours_of_inactivity_summary">關閉超過四小時後開啟首頁</string>

    <!-- Inactive tabs -->
    <!-- Category header of a preference that allows a user to enable or disable the inactive tabs feature -->
    <string name="preferences_inactive_tabs">將舊分頁移動到獨立區塊</string>
    <!-- Title of inactive tabs preference -->
    <string name="preferences_inactive_tabs_title">將超過兩週沒有檢視過的分頁，移動至「閒置分頁」區塊。</string>

    <!-- Studies -->
    <!-- Title of the remove studies button -->
    <string name="studies_remove">移除</string>
    <!-- Title of the active section on the studies list -->
    <string name="studies_active">進行中</string>
    <!-- Description for studies, it indicates why Firefox use studies. The first parameter is the name of the application. -->
    <string name="studies_description_2">%1$s 會不定時安裝並執行使用者研究。</string>
    <!-- Learn more link for studies, links to an article for more information about studies. -->
    <string name="studies_learn_more">了解更多</string>

    <!-- Dialog message shown after removing a study -->
    <string name="studies_restart_app">應用程式將結束以套用變更</string>
    <!-- Dialog button to confirm the removing a study. -->
    <string name="studies_restart_dialog_ok">確定</string>
    <!-- Dialog button text for canceling removing a study. -->
    <string name="studies_restart_dialog_cancel">取消</string>

    <!-- Toast shown after turning on/off studies preferences -->
    <string name="studies_toast_quit_application" tools:ignore="UnusedResources">結束應用程式讓變更生效…</string>

    <!-- Sessions -->
    <!-- Title for the list of tabs -->
    <string name="tab_header_label">開啟分頁</string>
    <!-- Title for the list of tabs in the current private session -->
    <string name="tabs_header_private_tabs_title">隱私分頁</string>
    <!-- Title for the list of tabs in the synced tabs -->
    <string name="tabs_header_synced_tabs_title">同步的分頁</string>
    <!-- Content description (not visible, for screen readers etc.): Add tab button. Adds a news tab when pressed -->
    <string name="add_tab">新增分頁</string>
    <!-- Content description (not visible, for screen readers etc.): Add tab button. Adds a news tab when pressed -->
    <string name="add_private_tab">開新隱私瀏覽分頁</string>
    <!-- Text for the new tab button to indicate adding a new private tab in the tab -->
    <string name="tab_drawer_fab_content">隱私分頁</string>
    <!-- Text for the new tab button to indicate syncing command on the synced tabs page -->
    <string name="tab_drawer_fab_sync">同步</string>
    <!-- Text shown in the menu for sharing all tabs -->
    <string name="tab_tray_menu_item_share">分享所有分頁</string>
    <!-- Text shown in the menu to view recently closed tabs -->
    <string name="tab_tray_menu_recently_closed">最近關閉的分頁</string>
    <!-- Text shown in the tabs tray inactive tabs section -->
    <string name="tab_tray_inactive_recently_closed" tools:ignore="UnusedResources">最近關閉的分頁</string>
    <!-- Text shown in the menu to view account settings -->
    <string name="tab_tray_menu_account_settings">帳號設定</string>
    <!-- Text shown in the menu to view tab settings -->
    <string name="tab_tray_menu_tab_settings">分頁選項</string>
    <!-- Text shown in the menu for closing all tabs -->
    <string name="tab_tray_menu_item_close">關閉所有分頁</string>
    <!-- Text shown in the multiselect menu for bookmarking selected tabs. -->
    <string name="tab_tray_multiselect_menu_item_bookmark">加入書籤</string>
    <!-- Text shown in the multiselect menu for closing selected tabs. -->
    <string name="tab_tray_multiselect_menu_item_close">關閉</string>
    <!-- Content description for tabs tray multiselect share button -->
    <string name="tab_tray_multiselect_share_content_description">分享選擇的分頁</string>
    <!-- Content description for tabs tray multiselect menu -->
    <string name="tab_tray_multiselect_menu_content_description">選擇分頁選單</string>
    <!-- Content description (not visible, for screen readers etc.): Removes tab from collection button. Removes the selected tab from collection when pressed -->
    <string name="remove_tab_from_collection">將分頁從收藏集移除</string>
    <!-- Text for button to enter multiselect mode in tabs tray -->
    <string name="tabs_tray_select_tabs">選擇分頁</string>
    <!-- Content description (not visible, for screen readers etc.): Close tab button. Closes the current session when pressed -->
    <string name="close_tab">關閉分頁</string>
    <!-- Content description (not visible, for screen readers etc.): Close tab <title> button. First parameter is tab title  -->
    <string name="close_tab_title">關閉分頁 %s</string>
    <!-- Content description (not visible, for screen readers etc.): Opens the open tabs menu when pressed -->
    <string name="open_tabs_menu">開啟分頁選單</string>
    <!-- Open tabs menu item to save tabs to collection -->
    <string name="tabs_menu_save_to_collection1">將分頁儲存至收藏集</string>
    <!-- Text for the menu button to delete a collection -->
    <string name="collection_delete">刪除收藏集</string>
    <!-- Text for the menu button to rename a collection -->
    <string name="collection_rename">更名收藏集</string>
    <!-- Text for the button to open tabs of the selected collection -->
    <string name="collection_open_tabs">開啟分頁</string>


    <!-- Hint for adding name of a collection -->
    <string name="collection_name_hint">收藏集名稱</string>
    <!-- Text for the menu button to rename a top site -->
    <string name="rename_top_site">重新命名</string>
    <!-- Text for the menu button to remove a top site -->
    <string name="remove_top_site">移除</string>

    <!-- Text for the menu button to delete a top site from history -->
    <string name="delete_from_history">從瀏覽紀錄刪除</string>
    <!-- Postfix for private WebApp titles, placeholder is replaced with app name -->
    <string name="pwa_site_controls_title_private">%1$s（隱私瀏覽模式）</string>

    <!-- History -->
    <!-- Text for the button to search all history -->
    <string name="history_search_1">輸入搜尋詞彙</string>
    <!-- Text for the button to clear all history -->
    <string name="history_delete_all">刪除瀏覽紀錄</string>
    <!-- Text for the snackbar to confirm that multiple browsing history items has been deleted -->
    <string name="history_delete_multiple_items_snackbar">已刪除瀏覽紀錄</string>
    <!-- Text for the snackbar to confirm that a single browsing history item has been deleted. The first parameter is the shortened URL of the deleted history item. -->
    <string name="history_delete_single_item_snackbar">已刪除 %1$s</string>
    <!-- Context description text for the button to delete a single history item -->
    <string name="history_delete_item">刪除</string>
    <!-- History multi select title in app bar
    The first parameter is the number of bookmarks selected -->
    <string name="history_multi_select_title">已選擇 %1$d 筆瀏覽紀錄</string>
    <!-- Text for the header that groups the history for today -->
    <string name="history_today">今天</string>
    <!-- Text for the header that groups the history for yesterday -->
    <string name="history_yesterday">昨天</string>
    <!-- Text for the header that groups the history the past 7 days -->
    <string name="history_7_days">7 天內</string>
    <!-- Text for the header that groups the history the past 30 days -->
    <string name="history_30_days">30 天內</string>
    <!-- Text for the header that groups the history older than the last month -->
    <string name="history_older">更久之前</string>

    <!-- Text shown when no history exists -->
    <string name="history_empty_message">沒有紀錄</string>

    <!-- Downloads -->
    <!-- Text for the snackbar to confirm that multiple downloads items have been removed -->
    <string name="download_delete_multiple_items_snackbar_1">已移除下載紀錄</string>
    <!-- Text for the snackbar to confirm that a single download item has been removed. The first parameter is the name of the download item. -->
    <string name="download_delete_single_item_snackbar">已移除 %1$s</string>
    <!-- Text shown when no download exists -->
    <string name="download_empty_message_1">無已下載的檔案</string>
    <!-- History multi select title in app bar
    The first parameter is the number of downloads selected -->
    <string name="download_multi_select_title">已選擇 %1$d 個下載的檔案</string>


    <!-- Text for the button to remove a single download item -->
    <string name="download_delete_item_1">移除</string>


    <!-- Crashes -->
    <!-- Title text displayed on the tab crash page. This first parameter is the name of the application (For example: Fenix) -->
    <string name="tab_crash_title_2">很抱歉，%1$s 無法載入該頁面。</string>

    <!-- Send crash report checkbox text on the tab crash page -->
    <string name="tab_crash_send_report">傳送錯誤報告給 Mozilla</string>
    <!-- Close tab button text on the tab crash page -->
    <string name="tab_crash_close">關閉分頁</string>
    <!-- Restore tab button text on the tab crash page -->
    <string name="tab_crash_restore">還原分頁</string>

    <!-- Bookmarks -->
    <!-- Confirmation message for a dialog confirming if the user wants to delete the selected folder -->
    <string name="bookmark_delete_folder_confirmation_dialog">您確定要刪除這個資料夾嗎？</string>
    <!-- Confirmation message for a dialog confirming if the user wants to delete multiple items including folders. Parameter will be replaced by app name. -->
    <string name="bookmark_delete_multiple_folders_confirmation_dialog">%s 將刪除選擇的項目。</string>
    <!-- Text for the cancel button on delete bookmark dialog -->
    <string name="bookmark_delete_negative">取消</string>
    <!-- Screen title for adding a bookmarks folder -->
    <string name="bookmark_add_folder">新增資料夾</string>
    <!-- Snackbar title shown after a bookmark has been created. -->
    <string name="bookmark_saved_snackbar">已加入書籤！</string>
    <!-- Snackbar edit button shown after a bookmark has been created. -->
    <string name="edit_bookmark_snackbar_action">編輯</string>

    <!-- Bookmark overflow menu edit button -->
    <string name="bookmark_menu_edit_button">編輯</string>
    <!-- Bookmark overflow menu copy button -->
    <string name="bookmark_menu_copy_button">複製</string>
    <!-- Bookmark overflow menu share button -->
    <string name="bookmark_menu_share_button">分享</string>
    <!-- Bookmark overflow menu open in new tab button -->
    <string name="bookmark_menu_open_in_new_tab_button">用新分頁開啟</string>
    <!-- Bookmark overflow menu open in private tab button -->
    <string name="bookmark_menu_open_in_private_tab_button">用新隱私分頁開啟</string>
    <!-- Bookmark overflow menu open all in tabs button -->
    <string name="bookmark_menu_open_all_in_tabs_button">用新分頁開啟全部</string>
    <!-- Bookmark overflow menu open all in private tabs button -->
    <string name="bookmark_menu_open_all_in_private_tabs_button">用隱私保護分頁開啟全部</string>
    <!-- Bookmark overflow menu delete button -->
    <string name="bookmark_menu_delete_button">刪除</string>
    <!--Bookmark overflow menu save button -->
    <string name="bookmark_menu_save_button">儲存</string>
    <!-- Bookmark multi select title in app bar
     The first parameter is the number of bookmarks selected -->
    <string name="bookmarks_multi_select_title">已選擇 %1$d 筆書籤</string>
    <!-- Bookmark editing screen title -->
    <string name="edit_bookmark_fragment_title">編輯書籤</string>
    <!-- Bookmark folder editing screen title -->
    <string name="edit_bookmark_folder_fragment_title">編輯資料夾</string>
    <!-- Bookmark sign in button message -->
    <string name="bookmark_sign_in_button">登入後即可檢視同步的書籤</string>
    <!-- Bookmark URL editing field label -->
    <string name="bookmark_url_label">網址</string>
    <!-- Bookmark FOLDER editing field label -->
    <string name="bookmark_folder_label">資料夾</string>
    <!-- Bookmark NAME editing field label -->
    <string name="bookmark_name_label">名稱</string>
    <!-- Bookmark add folder screen title -->
    <string name="bookmark_add_folder_fragment_label">新增資料夾</string>
    <!-- Bookmark select folder screen title -->
    <string name="bookmark_select_folder_fragment_label">選擇資料夾</string>
    <!-- Bookmark editing error missing title -->
    <string name="bookmark_empty_title_error">必須要有標題</string>
    <!-- Bookmark editing error missing or improper URL -->
    <string name="bookmark_invalid_url_error">網址無效</string>
    <!-- Bookmark screen message for empty bookmarks folder -->
    <string name="bookmarks_empty_message">這裡沒有書籤</string>
    <!-- Bookmark snackbar message on deletion
     The first parameter is the host part of the URL of the bookmark deleted, if any -->
    <string name="bookmark_deletion_snackbar_message">已刪除書籤 %1$s</string>
    <!-- Bookmark snackbar message on deleting multiple bookmarks not including folders-->
    <string name="bookmark_deletion_multiple_snackbar_message_2">已刪除書籤</string>
    <!-- Bookmark snackbar message on deleting multiple bookmarks including folders-->
    <string name="bookmark_deletion_multiple_snackbar_message_3">刪除選擇的資料夾</string>
    <!-- Bookmark undo button for deletion snackbar action -->
    <string name="bookmark_undo_deletion">還原</string>

    <!-- Text for the button to search all bookmarks -->
    <string name="bookmark_search">輸入搜尋詞彙</string>

    <!-- Site Permissions -->
    <!-- Button label that take the user to the Android App setting -->
    <string name="phone_feature_go_to_settings">開啟設定</string>

    <!-- Content description (not visible, for screen readers etc.): Quick settings sheet
        to give users access to site specific information / settings. For example:
        Secure settings status and a button to modify site permissions -->
    <string name="quick_settings_sheet">快速設定表</string>
    <!-- Label that indicates that this option it the recommended one -->
    <string name="phone_feature_recommended">推薦</string>
    <!-- Button label for clearing all the information of site permissions-->
    <string name="clear_permissions">清除權限</string>
    <!-- Text for the OK button on Clear permissions dialog -->
    <string name="clear_permissions_positive">確定</string>
    <!-- Text for the cancel button on Clear permissions dialog -->
    <string name="clear_permissions_negative">取消</string>
    <!-- Button label for clearing a site permission-->
    <string name="clear_permission">清除權限</string>
    <!-- Text for the OK button on Clear permission dialog -->
    <string name="clear_permission_positive">確定</string>
    <!-- Text for the cancel button on Clear permission dialog -->
    <string name="clear_permission_negative">取消</string>
    <!-- Button label for clearing all the information on all sites-->
    <string name="clear_permissions_on_all_sites">清除所有網站的權限</string>
    <!-- Preference for altering video and audio autoplay for all websites -->
    <string name="preference_browser_feature_autoplay">自動播放</string>
    <!-- Preference for altering the camera access for all websites -->
    <string name="preference_phone_feature_camera">攝影機</string>
    <!-- Preference for altering the microphone access for all websites -->
    <string name="preference_phone_feature_microphone">麥克風</string>
    <!-- Preference for altering the location access for all websites -->
    <string name="preference_phone_feature_location">位置</string>
    <!-- Preference for altering the notification access for all websites -->
    <string name="preference_phone_feature_notification">通知</string>
    <!-- Preference for altering the persistent storage access for all websites -->
    <string name="preference_phone_feature_persistent_storage">持續性儲存空間</string>
    <!-- Preference for altering the storage access setting for all websites -->
    <string name="preference_phone_feature_cross_origin_storage_access">跨網站 Cookie</string>
    <!-- Preference for altering the EME access for all websites -->
    <string name="preference_phone_feature_media_key_system_access">由 DRM 控制的內容</string>
    <!-- Label that indicates that a permission must be asked always -->
    <string name="preference_option_phone_feature_ask_to_allow">總是詢問</string>
    <!-- Label that indicates that a permission must be blocked -->
    <string name="preference_option_phone_feature_blocked">封鎖</string>
    <!-- Label that indicates that a permission must be allowed -->
    <string name="preference_option_phone_feature_allowed">允許</string>
    <!--Label that indicates a permission is by the Android OS-->
    <string name="phone_feature_blocked_by_android">被 Android 封鎖</string>
    <!-- Preference for showing a list of websites that the default configurations won't apply to them -->
    <string name="preference_exceptions">例外網站</string>
    <!-- Summary of tracking protection preference if tracking protection is set to off -->
    <string name="tracking_protection_off">關閉</string>

    <!-- Summary of tracking protection preference if tracking protection is set to standard -->
    <string name="tracking_protection_standard">標準</string>
    <!-- Summary of tracking protection preference if tracking protection is set to strict -->
    <string name="tracking_protection_strict">嚴格</string>
    <!-- Summary of tracking protection preference if tracking protection is set to custom -->
    <string name="tracking_protection_custom">自訂</string>
    <!-- Label for global setting that indicates that all video and audio autoplay is allowed -->
    <string name="preference_option_autoplay_allowed2">允許自動播放影音內容</string>
    <!-- Label for site specific setting that indicates that all video and audio autoplay is allowed -->
    <string name="quick_setting_option_autoplay_allowed">允許自動播放影音內容</string>
    <!-- Label that indicates that video and audio autoplay is only allowed over Wi-Fi -->
    <string name="preference_option_autoplay_allowed_wifi_only2">僅在使用行動網路時封鎖影音內容</string>
    <!-- Subtext that explains 'autoplay on Wi-Fi only' option -->
    <string name="preference_option_autoplay_allowed_wifi_subtext">使用 Wi-Fi 網路時，仍會自動播放影音內容</string>
    <!-- Label for global setting that indicates that video autoplay is allowed, but audio autoplay is blocked -->
    <string name="preference_option_autoplay_block_audio2">僅封鎖音訊</string>
    <!-- Label for site specific setting that indicates that video autoplay is allowed, but audio autoplay is blocked -->
    <string name="quick_setting_option_autoplay_block_audio">僅封鎖音訊</string>
    <!-- Label for global setting that indicates that all video and audio autoplay is blocked -->
    <string name="preference_option_autoplay_blocked3">封鎖影音內容</string>
    <!-- Label for site specific setting that indicates that all video and audio autoplay is blocked -->
    <string name="quick_setting_option_autoplay_blocked">封鎖影音內容</string>
    <!-- Summary of delete browsing data on quit preference if it is set to on -->
    <string name="delete_browsing_data_quit_on">開啟</string>
    <!-- Summary of delete browsing data on quit preference if it is set to off -->
    <string name="delete_browsing_data_quit_off">關閉</string>

    <!-- Summary of studies preference if it is set to on -->
    <string name="studies_on">開啟</string>
    <!-- Summary of studies data on quit preference if it is set to off -->
    <string name="studies_off">關閉</string>

    <!-- Collections -->
    <!-- Collections header on home fragment -->
    <string name="collections_header">收藏集</string>
    <!-- Content description (not visible, for screen readers etc.): Opens the collection menu when pressed -->
    <string name="collection_menu_button_content_description">收藏集選單</string>

    <!-- Label to describe what collections are to a new user without any collections -->
    <string name="no_collections_description2">收集對您來說重要的東西。\n將類似的搜尋項目、網站、上網分頁收集起來，方便以後快速開啟。</string>
    <!-- Title for the "select tabs" step of the collection creator -->
    <string name="create_collection_select_tabs">選擇分頁</string>

    <!-- Title for the "select collection" step of the collection creator -->
    <string name="create_collection_select_collection">選擇收藏集</string>

    <!-- Title for the "name collection" step of the collection creator -->
    <string name="create_collection_name_collection">為收藏集命名</string>

    <!-- Button to add new collection for the "select collection" step of the collection creator -->
    <string name="create_collection_add_new_collection">新增收藏集</string>

    <!-- Button to select all tabs in the "select tabs" step of the collection creator -->
    <string name="create_collection_select_all">選擇全部</string>
    <!-- Button to deselect all tabs in the "select tabs" step of the collection creator -->
    <string name="create_collection_deselect_all">取消選擇全部</string>
    <!-- Text to prompt users to select the tabs to save in the "select tabs" step of the collection creator -->
    <string name="create_collection_save_to_collection_empty">要儲存的分頁</string>

    <!-- Text to show users how many tabs they have selected in the "select tabs" step of the collection creator.
     %d is a placeholder for the number of tabs selected. -->
    <string name="create_collection_save_to_collection_tabs_selected">已選擇 %d 個分頁</string>

    <!-- Text to show users they have one tab selected in the "select tabs" step of the collection creator.
    %d is a placeholder for the number of tabs selected. -->
    <string name="create_collection_save_to_collection_tab_selected">已選擇 %d 個分頁</string>

    <!-- Text shown in snackbar when multiple tabs have been saved in a collection -->
    <string name="create_collection_tabs_saved">已儲存分頁！</string>

    <!-- Text shown in snackbar when one or multiple tabs have been saved in a new collection -->
    <string name="create_collection_tabs_saved_new_collection">已儲存收藏集！</string>
    <!-- Text shown in snackbar when one tab has been saved in a collection -->
    <string name="create_collection_tab_saved">已儲存分頁！</string>

    <!-- Content description (not visible, for screen readers etc.): button to close the collection creator -->
    <string name="create_collection_close">關閉</string>

    <!-- Button to save currently selected tabs in the "select tabs" step of the collection creator-->
    <string name="create_collection_save">儲存</string>

    <!-- Snackbar action to view the collection the user just created or updated -->
    <string name="create_collection_view">檢視</string>

    <!-- Text for the OK button from collection dialogs -->
    <string name="create_collection_positive">確定</string>
    <!-- Text for the cancel button from collection dialogs -->
    <string name="create_collection_negative">取消</string>

    <!-- Default name for a new collection in "name new collection" step of the collection creator. %d is a placeholder for the number of collections-->
    <string name="create_collection_default_name">收藏集 %d</string>

    <!-- Share -->
    <!-- Share screen header -->
    <string name="share_header_2">分享</string>
    <!-- Content description (not visible, for screen readers etc.):
        "Share" button. Opens the share menu when pressed. -->
    <string name="share_button_content_description">分享</string>
    <!-- Text for the Save to PDF feature in the share menu -->
    <string name="share_save_to_pdf">儲存為 PDF</string>
    <!-- Text for error message when generating a PDF file Text. -->
    <string name="unable_to_save_to_pdf_error">無法產生 PDF</string>
    <!-- Text for standard error snackbar dismiss button. -->
    <string name="standard_snackbar_error_dismiss">知道了！</string>
    <!-- Text for error message when printing a page and it fails. -->
    <string name="unable_to_print_page_error">無法列印此頁面</string>
    <!-- Text for the print feature in the share and browser menu -->
    <string name="menu_print">列印</string>
    <!-- Sub-header in the dialog to share a link to another sync device -->
    <string name="share_device_subheader">傳送到裝置</string>
    <!-- Sub-header in the dialog to share a link to an app from the full list -->
    <string name="share_link_all_apps_subheader">所有動作</string>
    <!-- Sub-header in the dialog to share a link to an app from the most-recent sorted list -->
    <string name="share_link_recent_apps_subheader">最近使用</string>
    <!-- Text for the copy link action in the share screen. -->
    <string name="share_copy_link_to_clipboard">複製到剪貼簿</string>
    <!-- Toast shown after copying link to clipboard -->
    <string name="toast_copy_link_to_clipboard">已複製至剪貼簿</string>
    <!-- An option from the share dialog to sign into sync -->
    <string name="sync_sign_in">登入 Sync</string>
     <!-- An option from the three dot menu to sync and save data -->
    <string name="sync_menu_sync_and_save_data">同步並儲存資料</string>
    <!-- An option from the share dialog to send link to all other sync devices -->
    <string name="sync_send_to_all">傳送到所有裝置</string>
    <!-- An option from the share dialog to reconnect to sync -->
    <string name="sync_reconnect">重新連線到 Sync</string>
    <!-- Text displayed when sync is offline and cannot be accessed -->
    <string name="sync_offline">離線</string>
    <!-- An option to connect additional devices -->
    <string name="sync_connect_device">連結其他裝置</string>
    <!-- The dialog text shown when additional devices are not available -->
    <string name="sync_connect_device_dialog">請在至少另一台裝置上的 Firefox 登入才能傳送分頁。</string>
    <!-- Confirmation dialog button -->
    <string name="sync_confirmation_button">知道了</string>

    <!-- Share error message -->
    <string name="share_error_snackbar">無法分享到此應用程式</string>

    <!-- Add new device screen title -->
    <string name="sync_add_new_device_title">傳送到裝置</string>
    <!-- Text for the warning message on the Add new device screen -->
    <string name="sync_add_new_device_message">沒有已連結的裝置</string>
    <!-- Text for the button to learn about sending tabs -->
    <string name="sync_add_new_device_learn_button">了解傳送分頁…</string>
    <!-- Text for the button to connect another device -->
    <string name="sync_add_new_device_connect_button">連結其他裝置…</string>

    <!-- Notifications -->
    <!-- Text shown in the notification that pops up to remind the user that a private browsing session is active. -->
    <string name="notification_pbm_delete_text_2">關閉隱私分頁</string>

    <!-- Microsuverys -->
    <!-- Text shown in prompt for printing microsurvey. "sec" It's an abrevation for "second". -->
    <string name="microsurvey_prompt_printing_title" tools:ignore="UnusedResources">幫助讓 Firefox 的列印功能變得更棒，只需幾秒鐘</string>
    <!-- Text shown in prompt for printing microsurvey. 'Firefox' intentionally hardcoded here--> --&gt;
    <string name="microsurvey_survey_printing_title" tools:ignore="UnusedResources">請問您對 Firefox 的列印功能有多滿意？</string>
    <!-- Text for option one, shown in microsurvey.-->
    <string name="microsurvey_survey_5_point_option_0" tools:ignore="UnusedResources">普通</string>
    <!-- Text for option two, shown in microsurvey.-->
    <string name="microsurvey_survey_5_point_option_1" tools:ignore="UnusedResources">非常不滿意</string>
    <!-- Text for option three, shown in microsurvey.-->
    <string name="microsurvey_survey_5_point_option_2" tools:ignore="UnusedResources">不滿意</string>
    <!-- Text for option four, shown in microsurvey.-->
    <string name="microsurvey_survey_5_point_option_3" tools:ignore="UnusedResources">滿意</string>
    <!-- Text for option five, shown in microsurvey.-->
    <string name="microsurvey_survey_5_point_option_4" tools:ignore="UnusedResources">非常滿意</string>


    <!-- Text shown in the notification that pops up to remind the user that a private browsing session is active for Android 14+ -->
    <string name="notification_erase_title_android_14">要關閉隱私分頁嗎？</string>
    <string name="notification_erase_text_android_14">點擊或滑掉此通知，即可關閉隱私分頁。</string>

    <!-- Name of the marketing notification channel. Displayed in the "App notifications" system settings for the app -->
    <string name="notification_marketing_channel_name">行銷活動</string>

    <!-- Title shown in the notification that pops up to remind the user to set fenix as default browser.
    The app name is in the text, due to limitations with localizing Nimbus experiments -->
    <string name="nimbus_notification_default_browser_title" tools:ignore="UnusedResources">Firefox 又快、又有隱私</string>
    <!-- Text shown in the notification that pops up to remind the user to set fenix as default browser.
    The app name is in the text, due to limitations with localizing Nimbus experiments -->
    <string name="nimbus_notification_default_browser_text" tools:ignore="UnusedResources">將 Firefox 設成您的預設瀏覽器</string>
    <!-- Title shown in the notification that pops up to re-engage the user -->
    <string name="notification_re_engagement_title">試用隱私瀏覽功能</string>
    <!-- Text shown in the notification that pops up to re-engage the user.
    %1$s is a placeholder that will be replaced by the app name. -->
    <string name="notification_re_engagement_text">上網結束後，%1$s 將不會保留任何 Cookie 與瀏覽紀錄</string>

    <!-- Title A shown in the notification that pops up to re-engage the user -->
    <string name="notification_re_engagement_A_title">瀏覽不留痕跡</string>
    <!-- Text A shown in the notification that pops up to re-engage the user.
    %1$s is a placeholder that will be replaced by the app name. -->
    <string name="notification_re_engagement_A_text">%1$s 的隱私瀏覽模式不會儲存您的上網資訊。</string>
    <!-- Title B shown in the notification that pops up to re-engage the user -->
    <string name="notification_re_engagement_B_title">進行第一次搜尋吧</string>
    <!-- Text B shown in the notification that pops up to re-engage the user -->
    <string name="notification_re_engagement_B_text">搜尋附近的東西或探索新鮮事物。</string>

    <!-- Survey -->
    <!-- Text shown in the fullscreen message that pops up to ask user to take a short survey.
    The app name is in the text, due to limitations with localizing Nimbus experiments -->
    <string name="nimbus_survey_message_text">請協助填寫簡短問卷，讓 Firefox 得更好。</string>
    <!-- Preference for taking the short survey. -->
    <string name="preferences_take_survey">填寫問卷</string>
    <!-- Preference for not taking the short survey. -->
    <string name="preferences_not_take_survey">不要，謝謝</string>

    <!-- Snackbar -->
    <!-- Text shown in snackbar when user deletes a collection -->
    <string name="snackbar_collection_deleted">已刪除收藏集</string>

    <!-- Text shown in snackbar when user renames a collection -->
    <string name="snackbar_collection_renamed">已更名收藏集</string>

    <!-- Text shown in snackbar when user closes a tab -->
    <string name="snackbar_tab_closed">已關閉分頁</string>
    <!-- Text shown in snackbar when user closes all tabs -->
    <string name="snackbar_tabs_closed">已關閉分頁</string>
    <!-- Text shown in snackbar when user bookmarks a list of tabs -->
    <string name="snackbar_message_bookmarks_saved">已加入書籤！</string>
    <!-- Text shown in snackbar when user adds a site to shortcuts -->
    <string name="snackbar_added_to_shortcuts">已新增至捷徑！</string>
    <!-- Text shown in snackbar when user closes a private tab -->
    <string name="snackbar_private_tab_closed">已關閉隱私分頁</string>
    <!-- Text shown in snackbar when user closes all private tabs -->
    <string name="snackbar_private_tabs_closed">已關閉隱私分頁</string>
    <!-- Text shown in snackbar when user erases their private browsing data -->
    <string name="snackbar_private_data_deleted">已刪除隱私瀏覽資料</string>
    <!-- Text shown in snackbar to undo deleting a tab, top site or collection -->
    <string name="snackbar_deleted_undo">還原</string>

    <!-- Text shown in snackbar when user removes a top site -->
    <string name="snackbar_top_site_removed">已移除網站</string>
    <!-- QR code scanner prompt which appears after scanning a code, but before navigating to it
        First parameter is the name of the app, second parameter is the URL or text scanned-->
    <string name="qr_scanner_confirmation_dialog_message">允許 %1$s 開啟 %2$s</string>
    <!-- QR code scanner prompt dialog positive option to allow navigation to scanned link -->
    <string name="qr_scanner_dialog_positive">允許</string>
    <!-- QR code scanner prompt dialog positive option to deny navigation to scanned link -->
    <string name="qr_scanner_dialog_negative">拒絕</string>
    <!-- QR code scanner prompt dialog error message shown when a hostname does not contain http or https. -->
    <string name="qr_scanner_dialog_invalid">網址不正確。</string>
    <!-- QR code scanner prompt dialog positive option when there is an error -->
    <string name="qr_scanner_dialog_invalid_ok">確定</string>
    <!-- Tab collection deletion prompt dialog message. Placeholder will be replaced with the collection name -->
    <string name="tab_collection_dialog_message">您確定要刪除 %1$s 嗎？</string>
    <!-- Tab collection deletion prompt dialog option to delete the collection -->
    <string name="tab_collection_dialog_positive">刪除</string>
    <!-- Text displayed in a notification when the user enters full screen mode -->
    <string name="full_screen_notification">進入全螢幕模式</string>

    <!-- Message for copying the URL via long press on the toolbar -->
    <string name="url_copied">已複製網址</string>


    <!-- Sample text for accessibility font size -->
    <string name="accessibility_text_size_sample_text_1">This is sample text. It is here to show how text will appear when you increase or decrease the size with this setting.\n
中文字型測試：「老闆，來一杯大杯珍奶，半糖去冰！」
</string>
    <!-- Summary for Accessibility Text Size Scaling Preference -->
    <string name="preference_accessibility_text_size_summary">放大或縮小網站上的文字</string>
    <!-- Title for Accessibility Text Size Scaling Preference -->
    <string name="preference_accessibility_font_size_title">字型大小</string>

    <!-- Title for Accessibility Text Automatic Size Scaling Preference -->
    <string name="preference_accessibility_auto_size_2">自動調整字體大小</string>
    <!-- Summary for Accessibility Text Automatic Size Scaling Preference -->
    <string name="preference_accessibility_auto_size_summary">將依照 Android 系統文字大小設定顯示。請先停用設定才能在此調整。</string>

    <!-- Title for the Delete browsing data preference -->
    <string name="preferences_delete_browsing_data">刪除瀏覽資料</string>
    <!-- Title for the tabs item in Delete browsing data -->
    <string name="preferences_delete_browsing_data_tabs_title_2">開啟的分頁</string>
    <!-- Subtitle for the tabs item in Delete browsing data, parameter will be replaced with the number of open tabs -->
    <string name="preferences_delete_browsing_data_tabs_subtitle">%d 個分頁</string>
    <!-- Title for the data and history items in Delete browsing data -->
    <!-- Title for the history item in Delete browsing data -->
    <string name="preferences_delete_browsing_data_browsing_history_title">瀏覽紀錄</string>
    <!-- Subtitle for the data and history items in delete browsing data, parameter will be replaced with the
        number of history items the user has -->
    <string name="preferences_delete_browsing_data_browsing_data_subtitle">%d 筆網址</string>
    <!-- Title for the cookies and site data items in Delete browsing data -->
    <string name="preferences_delete_browsing_data_cookies_and_site_data">Cookie 與網站資料</string>
    <!-- Subtitle for the cookies item in Delete browsing data -->
    <string name="preferences_delete_browsing_data_cookies_subtitle">將從大多數網站登出</string>
    <!-- Title for the cached images and files item in Delete browsing data -->
    <string name="preferences_delete_browsing_data_cached_files">快取圖片與檔案</string>
    <!-- Subtitle for the cached images and files item in Delete browsing data -->
    <string name="preferences_delete_browsing_data_cached_files_subtitle">可清理出儲存空間</string>
    <!-- Title for the site permissions item in Delete browsing data -->
    <string name="preferences_delete_browsing_data_site_permissions">網站權限</string>
    <!-- Title for the downloads item in Delete browsing data -->
    <string name="preferences_delete_browsing_data_downloads">下載項目</string>
    <!-- Text for the button to delete browsing data -->
    <string name="preferences_delete_browsing_data_button">刪除瀏覽資料</string>

    <!-- Title for the Delete browsing data on quit preference -->
    <string name="preferences_delete_browsing_data_on_quit">離開時刪除瀏覽資料</string>
    <!-- Summary for the Delete browsing data on quit preference. "Quit" translation should match delete_browsing_data_on_quit_action translation. -->
    <string name="preference_summary_delete_browsing_data_on_quit_2">點擊主選單中的「離開」時，自動清除上網資料</string>
    <!-- Action item in menu for the Delete browsing data on quit feature -->
    <string name="delete_browsing_data_on_quit_action">離開</string>

    <!-- Title text of a delete browsing data dialog. -->
    <string name="delete_history_prompt_title">要清除的時間範圍</string>
    <!-- Body text of a delete browsing data dialog. -->
    <string name="delete_history_prompt_body" moz:RemovedIn="130" tools:ignore="UnusedResources">清除瀏覽紀錄（包含同步自其他裝置的紀錄）、Cookie 及其他瀏覽資料。</string>
    <!-- Body text of a delete browsing data dialog. -->
    <string name="delete_history_prompt_body_2">清除瀏覽紀錄（包含來自其他裝置的瀏覽紀錄）</string>
    <!-- Radio button in the delete browsing data dialog to delete history items for the last hour. -->
    <string name="delete_history_prompt_button_last_hour">一小時內</string>
    <!-- Radio button in the delete browsing data dialog to delete history items for today and yesterday. -->
    <string name="delete_history_prompt_button_today_and_yesterday">今天和昨天</string>
    <!-- Radio button in the delete browsing data dialog to delete all history. -->
    <string name="delete_history_prompt_button_everything">所有歷史記錄</string>

    <!-- Dialog message to the user asking to delete browsing data. Parameter will be replaced by app name. -->
    <string name="delete_browsing_data_prompt_message_3">%s 將刪除選擇的瀏覽資料。</string>
    <!-- Text for the cancel button for the data deletion dialog -->
    <string name="delete_browsing_data_prompt_cancel">取消</string>
    <!-- Text for the allow button for the data deletion dialog -->
    <string name="delete_browsing_data_prompt_allow">刪除</string>
    <!-- Text for the snackbar confirmation that the data was deleted -->
    <string name="preferences_delete_browsing_data_snackbar">已刪除瀏覽資料</string>

    <!-- Text for the snackbar to show the user that the deletion of browsing data is in progress -->
    <string name="deleting_browsing_data_in_progress">正在刪除上網資料…</string>

    <!-- Dialog message to the user asking to delete all history items inside the opened group. Parameter will be replaced by a history group name. -->
    <string name="delete_all_history_group_prompt_message">要刪除「%s」中的所有網站？</string>
    <!-- Text for the cancel button for the history group deletion dialog -->
    <string name="delete_history_group_prompt_cancel">取消</string>
    <!-- Text for the allow button for the history group dialog -->
    <string name="delete_history_group_prompt_allow">刪除</string>
    <!-- Text for the snackbar confirmation that the history group was deleted -->
    <string name="delete_history_group_snackbar">已刪除群組</string>

    <!-- Onboarding -->
    <!-- text to display in the snackbar once account is signed-in -->
    <string name="onboarding_firefox_account_sync_is_on">已開啟 Sync</string>

    <!-- Onboarding theme -->
    <!-- Text shown in snackbar when multiple tabs have been sent to device -->
    <string name="sync_sent_tabs_snackbar">已送出分頁！</string>
    <!-- Text shown in snackbar when one tab has been sent to device  -->
    <string name="sync_sent_tab_snackbar">已送出分頁！</string>
    <!-- Text shown in snackbar when sharing tabs failed  -->
    <string name="sync_sent_tab_error_snackbar">無法傳送</string>
    <!-- Text shown in snackbar for the "retry" action that the user has after sharing tabs failed -->
    <string name="sync_sent_tab_error_snackbar_action">重試</string>
    <!-- Title of QR Pairing Fragment -->
    <string name="sync_scan_code">掃描 QR Code</string>
    <!-- Instructions on how to access pairing -->
    <string name="sign_in_instructions"><![CDATA[在電腦上使用 Firefox 開啟 <b>https://firefox.com/pair</b>]]></string>
    <!-- Text shown for sign in pairing when ready -->
    <string name="sign_in_ready_for_scan">準備好了，開始掃描！</string>
    <!-- Text shown for settings option for sign with pairing -->
    <string name="sign_in_with_camera">使用攝影機登入</string>
    <!-- Text shown for settings option for sign with email -->
    <string name="sign_in_with_email">改用電子郵件</string>
    <!-- Text shown for settings option for create new account text.'Firefox' intentionally hardcoded here.-->
    <string name="sign_in_create_account_text"><![CDATA[沒有帳號嗎？<u>註冊一組</u>就能在不同裝置間同步 Firefox。]]></string>
    <!-- Text shown in confirmation dialog to sign out of account. The first parameter is the name of the app (e.g. Firefox Preview) -->
    <string name="sign_out_confirmation_message_2">%s 將會停止與您帳號間的同步，但不會刪除此裝置上的任何瀏覽資料。</string>
    <!-- Option to continue signing out of account shown in confirmation dialog to sign out of account -->
    <string name="sign_out_disconnect">取消連線</string>
    <!-- Option to cancel signing out shown in confirmation dialog to sign out of account -->
    <string name="sign_out_cancel">取消</string>
    <!-- Error message snackbar shown after the user tried to select a default folder which cannot be altered -->
    <string name="bookmark_cannot_edit_root">無法編輯預設資料夾</string>

    <!-- Enhanced Tracking Protection -->
    <!-- Link displayed in enhanced tracking protection panel to access tracking protection settings -->
    <string name="etp_settings">保護設定</string>
    <!-- Preference title for enhanced tracking protection settings -->
    <string name="preference_enhanced_tracking_protection">加強型追蹤保護</string>
    <!-- Preference summary for enhanced tracking protection settings on/off switch -->
    <string name="preference_enhanced_tracking_protection_summary">現在提供 Total Cookie Protection 功能，這是我們針對跨網站追蹤器迄今最強大的屏障。</string>
    <!-- Description of enhanced tracking protection. The parameter is the name of the application (For example: Firefox Fenix) -->
    <string name="preference_enhanced_tracking_protection_explanation_2">%s 不讓常見的追蹤器記錄您的上網行為。</string>
    <!-- Text displayed that links to website about enhanced tracking protection -->
    <string name="preference_enhanced_tracking_protection_explanation_learn_more">了解更多</string>
    <!-- Preference for enhanced tracking protection for the standard protection settings -->
    <string name="preference_enhanced_tracking_protection_standard_default_1">標準（預設）</string>
    <!-- Preference description for enhanced tracking protection for the standard protection settings -->
    <string name="preference_enhanced_tracking_protection_standard_description_5">頁面可正常載入，但封鎖少一點追蹤器。</string>
    <!--  Accessibility text for the Standard protection information icon  -->
    <string name="preference_enhanced_tracking_protection_standard_info_button">標準追蹤保護會封鎖哪些內容</string>
    <!-- Preference for enhanced tracking protection for the strict protection settings -->
    <string name="preference_enhanced_tracking_protection_strict">嚴格</string>
    <!-- Preference description for enhanced tracking protection for the strict protection settings -->
    <string name="preference_enhanced_tracking_protection_strict_description_4">更強大的追蹤保護功能與更快的效能，但某些網站會無法正常運作。</string>
    <!--  Accessibility text for the Strict protection information icon  -->
    <string name="preference_enhanced_tracking_protection_strict_info_button">嚴格追蹤保護會封鎖哪些內容</string>
    <!-- Preference for enhanced tracking protection for the custom protection settings -->
    <string name="preference_enhanced_tracking_protection_custom">自訂</string>
    <!-- Preference description for enhanced tracking protection for the strict protection settings -->
    <string name="preference_enhanced_tracking_protection_custom_description_2">選擇要封鎖哪些追蹤器與指令碼。</string>
    <!--  Accessibility text for the Strict protection information icon  -->
    <string name="preference_enhanced_tracking_protection_custom_info_button">自訂追蹤保護會封鎖哪些內容</string>
    <!-- Header for categories that are being blocked by current Enhanced Tracking Protection settings -->
    <!-- Preference for enhanced tracking protection for the custom protection settings for cookies-->
    <string name="preference_enhanced_tracking_protection_custom_cookies">Cookie</string>
    <!-- Option for enhanced tracking protection for the custom protection settings for cookies-->
    <string name="preference_enhanced_tracking_protection_custom_cookies_1">跨網站與社交媒體追蹤器</string>
    <!-- Option for enhanced tracking protection for the custom protection settings for cookies-->
    <string name="preference_enhanced_tracking_protection_custom_cookies_2">來自未造訪過網站的 Cookie</string>
    <!-- Option for enhanced tracking protection for the custom protection settings for cookies-->
    <string name="preference_enhanced_tracking_protection_custom_cookies_3">所有第三方 Cookie（可能造成某些網站不正常）</string>
    <!-- Option for enhanced tracking protection for the custom protection settings for cookies-->
    <string name="preference_enhanced_tracking_protection_custom_cookies_4">所有 Cookie（會造成網站不正常）</string>
    <!-- Option for enhanced tracking protection for the custom protection settings for cookies-->
    <string name="preference_enhanced_tracking_protection_custom_cookies_5">隔離跨網站 Cookie</string>
    <!-- Preference for Global Privacy Control for the custom privacy settings for Global Privacy Control. '&amp;' is replaced with the ampersand symbol: &-->
    <string name="preference_enhanced_tracking_protection_custom_global_privacy_control">告訴網站不要銷售或分享我的資料</string>
    <!-- Preference for enhanced tracking protection for the custom protection settings for tracking content -->
    <string name="preference_enhanced_tracking_protection_custom_tracking_content">追蹤用內容</string>
    <!-- Option for enhanced tracking protection for the custom protection settings for tracking content-->
    <string name="preference_enhanced_tracking_protection_custom_tracking_content_1">所有分頁</string>
    <!-- Option for enhanced tracking protection for the custom protection settings for tracking content-->
    <string name="preference_enhanced_tracking_protection_custom_tracking_content_2">僅在隱私瀏覽分頁</string>
    <!-- Preference for enhanced tracking protection for the custom protection settings -->
    <string name="preference_enhanced_tracking_protection_custom_cryptominers">加密貨幣採礦程式</string>
    <!-- Preference for enhanced tracking protection for the custom protection settings -->
    <string name="preference_enhanced_tracking_protection_custom_fingerprinters">數位指紋追蹤程式</string>
    <!-- Button label for navigating to the Enhanced Tracking Protection details -->
    <string name="enhanced_tracking_protection_details">詳細資訊</string>
    <!-- Header for categories that are being being blocked by current Enhanced Tracking Protection settings -->
    <string name="enhanced_tracking_protection_blocked">已封鎖</string>
    <!-- Header for categories that are being not being blocked by current Enhanced Tracking Protection settings -->
    <string name="enhanced_tracking_protection_allowed">已允許</string>
    <!-- Category of trackers (social media trackers) that can be blocked by Enhanced Tracking Protection -->
    <string name="etp_social_media_trackers_title">社交媒體追蹤器</string>
    <!-- Description of social media trackers that can be blocked by Enhanced Tracking Protection -->
    <string name="etp_social_media_trackers_description">限制社群網站能在網路上追蹤您上網行為的能力。</string>
    <!-- Category of trackers (cross-site tracking cookies) that can be blocked by Enhanced Tracking Protection -->
    <string name="etp_cookies_title">跨網站追蹤 Cookie</string>
    <!-- Category of trackers (cross-site tracking cookies) that can be blocked by Enhanced Tracking Protection -->
    <string name="etp_cookies_title_2">跨網站 Cookie</string>
    <!-- Description of cross-site tracking cookies that can be blocked by Enhanced Tracking Protection -->
    <string name="etp_cookies_description">封鎖廣告網與分析公司用來在各個網站中收集您的上網資料的 Cookie。</string>
    <!-- Description of cross-site tracking cookies that can be blocked by Enhanced Tracking Protection -->
    <string name="etp_cookies_description_2">全方位 Cookie 保護功能會將 Cookie 隔離於您所在的網站當中，這樣廣告網所送出的追蹤器就無法透過 Cookie 在不同網站間追蹤您。</string>
    <!-- Category of trackers (cryptominers) that can be blocked by Enhanced Tracking Protection -->
    <string name="etp_cryptominers_title">加密貨幣採礦程式</string>
    <!-- Description of cryptominers that can be blocked by Enhanced Tracking Protection -->
    <string name="etp_cryptominers_description">防止有害指令碼使用您的裝置來為數位貨幣「採礦」。</string>
    <!-- Category of trackers (fingerprinters) that can be blocked by Enhanced Tracking Protection -->
    <string name="etp_fingerprinters_title">數位指紋追蹤程式</string>
    <!-- Description of fingerprinters that can be blocked by Enhanced Tracking Protection -->
    <string name="etp_fingerprinters_description">防止他人收集可用來追蹤您的裝置識別資料。</string>
    <!-- Category of trackers (tracking content) that can be blocked by Enhanced Tracking Protection -->
    <string name="etp_tracking_content_title">追蹤用內容</string>
    <!-- Description of tracking content that can be blocked by Enhanced Tracking Protection -->
    <string name="etp_tracking_content_description">防止載入含有追蹤碼的外部廣告、影片及其他內容。可能會影響某些網站功能。</string>
    <!-- Enhanced Tracking Protection message that protection is currently on for this site -->
    <string name="etp_panel_on">已開啟此網站的追蹤保護</string>
    <!-- Enhanced Tracking Protection message that protection is currently off for this site -->
    <string name="etp_panel_off">已關閉此網站的追蹤保護</string>
    <!-- Header for exceptions list for which sites enhanced tracking protection is always off -->
    <string name="enhanced_tracking_protection_exceptions">針對下列網站關閉加強型追蹤保護</string>
    <!-- Content description (not visible, for screen readers etc.): Navigate
    back from ETP details (Ex: Tracking content) -->
    <string name="etp_back_button_content_description">瀏覽上一頁</string>
    <!-- About page link text to open what's new link -->
    <string name="about_whats_new">%s 有什麼新鮮事</string>
    <!-- Open source licenses page title
    The first parameter is the app name -->
    <string name="open_source_licenses_title">%s | 開放原始碼程式庫</string>

    <!-- Category of trackers (redirect trackers) that can be blocked by Enhanced Tracking Protection -->
    <string name="etp_redirect_trackers_title">重新導向追蹤器</string>
    <!-- Description of redirect tracker cookies that can be blocked by Enhanced Tracking Protection -->
    <string name="etp_redirect_trackers_description">清除已知網站在重新導向時所設定的 Cookie。</string>

    <!-- Description of the SmartBlock Enhanced Tracking Protection feature. The * symbol is intentionally hardcoded here,
         as we use it on the UI to indicate which trackers have been partially unblocked.  -->
    <string name="preference_etp_smartblock_description">由於您已與此頁面中的部分追蹤器互動過，已解除封鎖下列標示的追蹤器 *。</string>
    <!-- Text displayed that links to website about enhanced tracking protection SmartBlock -->
    <string name="preference_etp_smartblock_learn_more">了解更多</string>

    <!-- Content description (not visible, for screen readers etc.):
    Enhanced tracking protection exception preference icon for ETP settings. -->
    <string name="preference_etp_exceptions_icon_description">加強型追蹤保護例外設定圖示</string>

    <!-- About page link text to open support link -->
    <string name="about_support">技術支援</string>
    <!-- About page link text to list of past crashes (like about:crashes on desktop) -->
    <string name="about_crashes">程式錯誤</string>
    <!-- About page link text to open privacy notice link -->
    <string name="about_privacy_notice">隱私權公告</string>
    <!-- About page link text to open know your rights link -->
    <string name="about_know_your_rights">了解您的權利</string>
    <!-- About page link text to open licensing information link -->
    <string name="about_licensing_information">授權資訊</string>
    <!-- About page link text to open a screen with libraries that are used -->
    <string name="about_other_open_source_libraries">我們使用的程式庫</string>

    <!-- Toast shown to the user when they are activating the secret dev menu
        The first parameter is number of long clicks left to enable the menu -->
    <string name="about_debug_menu_toast_progress">再點 %1$d 下即可開啟除錯選單</string>
    <string name="about_debug_menu_toast_done">已開啟除錯選單</string>

    <!-- Browser long press popup menu -->
    <!-- Copy the current url -->
    <string name="browser_toolbar_long_press_popup_copy">複製</string>
    <!-- Paste & go the text in the clipboard. '&amp;' is replaced with the ampersand symbol: & -->
    <string name="browser_toolbar_long_press_popup_paste_and_go">貼上並瀏覽</string>
    <!-- Paste the text in the clipboard -->
    <string name="browser_toolbar_long_press_popup_paste">貼上</string>

    <!-- Snackbar message shown after an URL has been copied to clipboard. -->
    <string name="browser_toolbar_url_copied_to_clipboard_snackbar">已將網址複製至剪貼簿</string>

    <!-- Title text for the Add To Homescreen dialog -->
    <string name="add_to_homescreen_title">新增至裝置主畫面</string>
    <!-- Cancel button text for the Add to Homescreen dialog -->
    <string name="add_to_homescreen_cancel">取消</string>
    <!-- Add button text for the Add to Homescreen dialog -->
    <string name="add_to_homescreen_add">新增</string>
    <!-- Continue to website button text for the first-time Add to Homescreen dialog -->
    <string name="add_to_homescreen_continue">繼續前往網站</string>
    <!-- Placeholder text for the TextView in the Add to Homescreen dialog -->
    <string name="add_to_homescreen_text_placeholder">捷徑名稱</string>

    <!-- Describes the add to homescreen functionality -->
    <string name="add_to_homescreen_description_2">您可將此網站加到裝置主畫面，方便快速開啟，或是以類似 App 的方式使用。</string>

    <!-- Preference for managing the settings for logins and passwords in Fenix -->
    <string name="preferences_passwords_logins_and_passwords_2">密碼</string>
    <!-- Preference for managing the saving of logins and passwords in Fenix -->
    <string name="preferences_passwords_save_logins_2">已存密碼</string>
    <!-- Preference option for asking to save passwords in Fenix -->
    <string name="preferences_passwords_save_logins_ask_to_save">詢問我是否儲存</string>
    <!-- Preference option for never saving passwords in Fenix -->
    <string name="preferences_passwords_save_logins_never_save">永不儲存</string>
    <!-- Preference for autofilling saved logins in Firefox (in web content), %1$s will be replaced with the app name -->
    <string name="preferences_passwords_autofill2">自動填入 %1$s 欄位</string>
    <!-- Description for the preference for autofilling saved logins in Firefox (in web content), %1$s will be replaced with the app name -->
    <string name="preferences_passwords_autofill_description">使用 %1$s 時自動填寫並儲存網站使用者名稱與密碼。</string>
    <!-- Preference for autofilling logins from Fenix in other apps (e.g. autofilling the Twitter app) -->
    <string name="preferences_android_autofill">在其他應用程式中也自動填寫</string>
    <!-- Description for the preference for autofilling logins from Fenix in other apps (e.g. autofilling the Twitter app) -->
    <string name="preferences_android_autofill_description">使用其他裝置中的其他應用程式時也自動填寫使用者名稱與密碼。</string>

    <!-- Preference option for adding a password -->
    <string name="preferences_logins_add_login_2">新增密碼</string>

    <!-- Preference for syncing saved passwords in Fenix -->
    <string name="preferences_passwords_sync_logins_2">同步密碼</string>
    <!-- Preference for syncing saved passwords in Fenix, when not signed in-->
    <string name="preferences_passwords_sync_logins_across_devices_2">在不同裝置間同步密碼</string>
    <!-- Preference to access list of saved passwords -->
    <string name="preferences_passwords_saved_logins_2">已存密碼</string>
    <!-- Description of empty list of saved passwords. Placeholder is replaced with app name.  -->
    <string name="preferences_passwords_saved_logins_description_empty_text_2">您儲存或同步到 %s 的密碼將顯示於此處，所有儲存的密碼資訊都會被加密。</string>
    <!-- Clickable text for opening an external link for more information about Sync. -->
    <string name="preferences_passwords_saved_logins_description_empty_learn_more_link_2">瞭解同步功能的更多資訊</string>
    <!-- Preference to access list of login exceptions that we never save logins for -->
    <string name="preferences_passwords_exceptions">例外網站</string>
    <!-- Empty description of list of login exceptions that we never save passwords for. Parameter will be replaced by app name. -->
    <string name="preferences_passwords_exceptions_description_empty_2">%s 不會儲存下列網站的密碼。</string>
    <!-- Description of list of login exceptions that we never save passwords for. Parameter will be replaced by app name. -->
    <string name="preferences_passwords_exceptions_description_2">%s 不會儲存下列網站的密碼。</string>
    <!-- Text on button to remove all saved login exceptions -->
    <string name="preferences_passwords_exceptions_remove_all">刪除所有例外</string>
    <!-- Hint for search box in passwords list -->
    <string name="preferences_passwords_saved_logins_search_2">搜尋密碼</string>
    <!-- The header for the site that a login is for -->
    <string name="preferences_passwords_saved_logins_site">網站</string>
    <!-- The header for the username for a login -->
    <string name="preferences_passwords_saved_logins_username">使用者名稱</string>
    <!-- The header for the password for a login -->
    <string name="preferences_passwords_saved_logins_password">密碼</string>
    <!-- Shown in snackbar to tell user that the password has been copied -->
    <string name="logins_password_copied">已將密碼複製至剪貼簿</string>
    <!-- Shown in snackbar to tell user that the username has been copied -->
    <string name="logins_username_copied">已將使用者名稱複製至剪貼簿</string>
    <!-- Content Description (for screenreaders etc) read for the button to copy a password in logins-->
    <string name="saved_logins_copy_password">複製密碼</string>
    <!-- Content Description (for screenreaders etc) read for the button to clear a password while editing a login-->
    <string name="saved_logins_clear_password">清除密碼</string>
    <!-- Content Description (for screenreaders etc) read for the button to copy a username in logins -->
    <string name="saved_login_copy_username">複製使用者名稱</string>
    <!-- Content Description (for screenreaders etc) read for the button to clear a username while editing a login -->
    <string name="saved_login_clear_username">清除使用者名稱</string>
    <!-- Content Description (for screenreaders etc) read for the button to clear the hostname field while creating a login -->
    <string name="saved_login_clear_hostname">清除主機名稱</string>
    <!-- Content Description (for screenreaders etc) read for the button to open a site in logins -->
    <string name="saved_login_open_site">用瀏覽器開啟</string>
    <!-- Content Description (for screenreaders etc) read for the button to reveal a password in logins -->
    <string name="saved_login_reveal_password">顯示密碼</string>
    <!-- Content Description (for screenreaders etc) read for the button to hide a password in logins -->
    <string name="saved_login_hide_password">隱藏密碼</string>
    <!-- Message displayed in biometric prompt displayed for authentication before allowing users to view their passwords -->
    <string name="logins_biometric_prompt_message_2">解鎖後即可檢視儲存的密碼</string>
    <!-- Title of warning dialog if users have no device authentication set up -->
    <string name="logins_warning_dialog_title_2">保護您儲存的密碼</string>
    <!-- Message of warning dialog if users have no device authentication set up -->
    <string name="logins_warning_dialog_message_2">設定裝置解鎖圖形、PIN 碼或密碼來保護您儲存的密碼，避免別人盜用。</string>
    <!-- Negative button to ignore warning dialog if users have no device authentication set up -->
    <string name="logins_warning_dialog_later">稍後處理</string>
    <!-- Positive button to send users to set up a pin of warning dialog if users have no device authentication set up -->
    <string name="logins_warning_dialog_set_up_now">現在設定</string>
    <!-- Title of PIN verification dialog to direct users to re-enter their device credentials to access their logins -->
    <string name="logins_biometric_prompt_message_pin">裝置解鎖</string>
    <!-- Title for Accessibility Force Enable Zoom Preference -->
    <string name="preference_accessibility_force_enable_zoom">縮放任何網頁</string>
    <!-- Summary for Accessibility Force Enable Zoom Preference -->
    <string name="preference_accessibility_force_enable_zoom_summary">開啟此選項後，就算在防止用手指縮放的網頁也開啟縮放功能。</string>

    <!-- Saved logins sorting strategy menu item -by name- (if selected, it will sort saved logins alphabetically) -->
    <string name="saved_logins_sort_strategy_alphabetically">名稱（A-Z 排序）</string>
    <!-- Saved logins sorting strategy menu item -by last used- (if selected, it will sort saved logins by last used) -->
    <string name="saved_logins_sort_strategy_last_used">上次使用</string>

    <!-- Content description (not visible, for screen readers etc.) -->
    <string name="saved_logins_menu_dropdown_chevron_icon_content_description_2">排序密碼選單</string>

    <!-- Autofill -->
    <!-- Preference and title for managing the autofill settings -->
    <string name="preferences_autofill">自動填寫</string>
    <!-- Preference and title for managing the settings for addresses -->
    <string name="preferences_addresses">地址</string>

    <!-- Preference and title for managing the settings for payment methods -->
    <string name="preferences_credit_cards_2">付款方式</string>
    <!-- Preference for saving and autofilling credit cards -->
    <string name="preferences_credit_cards_save_and_autofill_cards_2">儲存並自動填寫付款方式</string>
    <!-- Preference summary for saving and autofilling payment method data. Parameter will be replaced by app name. -->
    <string name="preferences_credit_cards_save_and_autofill_cards_summary_2">%s 會加密您儲存的所有付款方式資料</string>
    <!-- Preference option for syncing credit cards across devices. This is displayed when the user is not signed into sync -->
    <string name="preferences_credit_cards_sync_cards_across_devices">在不同裝置間同步卡片資料</string>
    <!-- Preference option for syncing credit cards across devices. This is displayed when the user is signed into sync -->
    <string name="preferences_credit_cards_sync_cards">同步信用卡資訊</string>

    <!-- Preference option for adding a card -->
    <string name="preferences_credit_cards_add_credit_card_2">新增付款卡片</string>
    <!-- Preference option for managing saved cards -->
    <string name="preferences_credit_cards_manage_saved_cards_2">管理卡片</string>
    <!-- Preference option for adding an address -->
    <string name="preferences_addresses_add_address">新增地址</string>
    <!-- Preference option for managing saved addresses -->
    <string name="preferences_addresses_manage_addresses">管理已存地址</string>
    <!-- Preference for saving and filling addresses -->
    <string name="preferences_addresses_save_and_autofill_addresses_2">儲存並自動填寫地址</string>

    <!-- Preference summary for saving and filling address data -->
    <string name="preferences_addresses_save_and_autofill_addresses_summary_2">包含電話號碼與電子郵件地址</string>

    <!-- Title of the "Add card" screen -->
    <string name="credit_cards_add_card">新增付款卡片</string>
    <!-- Title of the "Edit card" screen -->
    <string name="credit_cards_edit_card">編輯卡片資訊</string>
    <!-- The header for the card number of a credit card -->
    <string name="credit_cards_card_number">卡號</string>
    <!-- The header for the expiration date of a credit card -->
    <string name="credit_cards_expiration_date">到期日</string>
    <!-- The label for the expiration date month of a credit card to be used by a11y services-->
    <string name="credit_cards_expiration_date_month">到期月份</string>
    <!-- The label for the expiration date year of a credit card to be used by a11y services-->
    <string name="credit_cards_expiration_date_year">到期年份</string>
    <!-- The header for the name on the credit card -->
    <string name="credit_cards_name_on_card">持卡人姓名</string>
    <!-- The text for the "Delete card" menu item for deleting a credit card -->
    <string name="credit_cards_menu_delete_card">刪除卡片</string>
    <!-- The text for the "Delete card" button for deleting a credit card -->
    <string name="credit_cards_delete_card_button">刪除卡片</string>
    <!-- The text for the confirmation message of "Delete card" dialog -->
    <string name="credit_cards_delete_dialog_confirmation_2">要刪除卡片嗎？</string>
    <!-- The text for the positive button on "Delete card" dialog -->
    <string name="credit_cards_delete_dialog_button">刪除</string>
    <!-- The title for the "Save" menu item for saving a credit card -->
    <string name="credit_cards_menu_save">儲存</string>
    <!-- The text for the "Save" button for saving a credit card -->
    <string name="credit_cards_save_button">儲存</string>
    <!-- The text for the "Cancel" button for cancelling adding, updating or deleting a credit card -->
    <string name="credit_cards_cancel_button">取消</string>

    <!-- Title of the "Saved cards" screen -->
    <string name="credit_cards_saved_cards">已儲存的卡片</string>

    <!-- Error message for card number validation -->
    <string name="credit_cards_number_validation_error_message_2">請輸入有效卡號</string>
    <!-- Error message for card name on card validation -->
    <string name="credit_cards_name_on_card_validation_error_message_2">請輸入持卡人姓名</string>
    <!-- Message displayed in biometric prompt displayed for authentication before allowing users to view their saved credit cards -->
    <string name="credit_cards_biometric_prompt_message">解鎖後即可檢視儲存的卡片資訊</string>
    <!-- Title of warning dialog if users have no device authentication set up -->
    <string name="credit_cards_warning_dialog_title_2">保護您儲存的付款方式</string>
    <!-- Message of warning dialog if users have no device authentication set up -->
    <string name="credit_cards_warning_dialog_message_3">設定裝置解鎖圖形、PIN 碼或密碼來保護您儲存的付款方式資訊，避免別人盜用。</string>
    <!-- Positive button to send users to set up a pin of warning dialog if users have no device authentication set up -->
    <string name="credit_cards_warning_dialog_set_up_now">立即設定</string>
    <!-- Negative button to ignore warning dialog if users have no device authentication set up -->
    <string name="credit_cards_warning_dialog_later">稍後再設</string>
    <!-- Title of PIN verification dialog to direct users to re-enter their device credentials to access their credit cards -->
    <string name="credit_cards_biometric_prompt_message_pin">裝置解鎖</string>

    <!-- Message displayed in biometric prompt for authentication, before allowing users to use their stored payment method information -->
    <string name="credit_cards_biometric_prompt_unlock_message_2">解鎖後即可使用儲存的付款方式</string>
    <!-- Title of the "Add address" screen -->
    <string name="addresses_add_address">新增地址</string>
    <!-- Title of the "Edit address" screen -->
    <string name="addresses_edit_address">編輯地址</string>
    <!-- Title of the "Manage addresses" screen -->
    <string name="addresses_manage_addresses">管理已存地址</string>
    <!-- The header for the name of an address. Name represents a person's full name, typically made up of a first, middle and last name, e.g. John Joe Doe. -->
    <string name="addresses_name">姓名</string>
    <!-- The header for the street address of an address -->
    <string name="addresses_street_address">街道地址</string>
    <!-- The header for the city of an address -->
    <string name="addresses_city">城市</string>
    <!-- The header for the subregion of an address when "state" should be used -->
    <string name="addresses_state">州別</string>
    <!-- The header for the subregion of an address when "province" should be used -->
    <string name="addresses_province">省分</string>
    <!-- The header for the zip code of an address -->
    <string name="addresses_zip">郵遞區號</string>
    <!-- The header for the country or region of an address -->
    <string name="addresses_country">國家或地區</string>
    <!-- The header for the phone number of an address -->
    <string name="addresses_phone">電話</string>
    <!-- The header for the email of an address -->
    <string name="addresses_email">電子郵件</string>
    <!-- The text for the "Save" button for saving an address -->
    <string name="addresses_save_button">儲存</string>
    <!-- The text for the "Cancel" button for cancelling adding, updating or deleting an address -->
    <string name="addresses_cancel_button">取消</string>
    <!-- The text for the "Delete address" button for deleting an address -->
    <string name="addressess_delete_address_button">刪除地址</string>

    <!-- The title for the "Delete address" confirmation dialog -->
    <string name="addressess_confirm_dialog_message_2">要刪除這個地址嗎？</string>
    <!-- The text for the positive button on "Delete address" dialog -->
    <string name="addressess_confirm_dialog_ok_button">刪除</string>
    <!-- The text for the negative button on "Delete address" dialog -->
    <string name="addressess_confirm_dialog_cancel_button">取消</string>
    <!-- The text for the "Save address" menu item for saving an address -->
    <string name="address_menu_save_address">儲存地址</string>
    <!-- The text for the "Delete address" menu item for deleting an address -->
    <string name="address_menu_delete_address">刪除地址</string>

    <!-- Title of the Add search engine screen -->
    <string name="search_engine_add_custom_search_engine_title">新增搜尋引擎</string>
    <!-- Content description (not visible, for screen readers etc.): Title for the button that navigates to add new engine screen -->
    <string name="search_engine_add_custom_search_engine_button_content_description">新增搜尋引擎</string>
    <!-- Title of the Edit search engine screen -->
    <string name="search_engine_edit_custom_search_engine_title">編輯搜尋引擎</string>
    <!-- Text for the menu button to edit a search engine -->
    <string name="search_engine_edit">編輯</string>
    <!-- Text for the menu button to delete a search engine -->
    <string name="search_engine_delete">刪除</string>

    <!-- Label for the TextField in which user enters custom search engine name -->
    <string name="search_add_custom_engine_name_label">名稱</string>
    <!-- Placeholder text shown in the Search Engine Name text field before a user enters text -->
    <string name="search_add_custom_engine_name_hint_2">搜尋引擎名稱</string>
    <!-- Label for the TextField in which user enters custom search engine URL -->
    <string name="search_add_custom_engine_url_label">搜尋字串</string>
    <!-- Placeholder text shown in the Search String TextField before a user enters text -->
    <string name="search_add_custom_engine_search_string_hint_2">用來搜尋的網址</string>
    <!-- Description text for the Search String TextField. The %s is part of the string -->
    <string name="search_add_custom_engine_search_string_example" formatted="false">用「%s」取代查詢關鍵字。例如:\nhttps://www.google.com/search?q=%s</string>

    <!-- Accessibility description for the form in which details about the custom search engine are entered -->
    <string name="search_add_custom_engine_form_description">自訂搜尋引擎詳細資訊</string>

    <!-- Label for the TextField in which user enters custom search engine suggestion URL -->
    <string name="search_add_custom_engine_suggest_url_label">搜尋建議 API（選填）</string>
    <!-- Placeholder text shown in the Search Suggestion String TextField before a user enters text -->
    <string name="search_add_custom_engine_suggest_string_hint">搜尋建議 API 網址</string>
    <!-- Description text for the Search Suggestion String TextField. The %s is part of the string -->
    <string name="search_add_custom_engine_suggest_string_example_2" formatted="false">用「%s」取代查詢關鍵字。例如：\nhttps://suggestqueries.google.com/complete/search?client=firefox&amp;q=%s</string>
    <!-- The text for the "Save" button for saving a custom search engine -->
    <string name="search_custom_engine_save_button">儲存</string>

    <!-- Text shown when a user leaves the name field empty -->
    <string name="search_add_custom_engine_error_empty_name">輸入搜尋引擎名稱</string>
    <!-- Text shown when a user leaves the search string field empty -->
    <string name="search_add_custom_engine_error_empty_search_string">輸入搜尋字串</string>
    <!-- Text shown when a user leaves out the required template string -->
    <string name="search_add_custom_engine_error_missing_template">請確認搜尋字串是否符合範例格式</string>
    <!-- Text shown when we aren't able to validate the custom search query. The first parameter is the url of the custom search engine -->
    <string name="search_add_custom_engine_error_cannot_reach">連線到「%s」時發生錯誤</string>
    <!-- Text shown when a user creates a new search engine -->
    <string name="search_add_custom_engine_success_message">已建立 %s</string>
    <!-- Text shown when a user successfully edits a custom search engine -->
    <string name="search_edit_custom_engine_success_message">已儲存 %s</string>
    <!-- Text shown when a user successfully deletes a custom search engine -->
    <string name="search_delete_search_engine_success_message">已刪除 %s</string>

    <!-- Heading for the instructions to allow a permission -->
    <string name="phone_feature_blocked_intro">若要允許:</string>
    <!-- First step for the allowing a permission -->
    <string name="phone_feature_blocked_step_settings">1. 開啟 Android 設定</string>
    <!-- Second step for the allowing a permission -->
    <string name="phone_feature_blocked_step_permissions"><![CDATA[2. 點擊<b>權限</b>]]></string>
    <!-- Third step for the allowing a permission (Fore example: Camera) -->
    <string name="phone_feature_blocked_step_feature"><![CDATA[3. 開啟<b>%1$s</b>權限]]></string>

    <!-- Label that indicates a site is using a secure connection -->
    <string name="quick_settings_sheet_secure_connection_2">安全連線</string>
    <!-- Label that indicates a site is using a insecure connection -->
    <string name="quick_settings_sheet_insecure_connection_2">連線不安全</string>
    <!-- Label to clear site data -->
    <string name="clear_site_data">清除 Cookie 與網站資料</string>
    <!-- Confirmation message for a dialog confirming if the user wants to delete all data for current site -->
    <string name="confirm_clear_site_data"><![CDATA[您確定要清除 <b>%s</b> 網站的所有 Cookie 與儲存資料嗎？]]></string>
    <!-- Confirmation message for a dialog confirming if the user wants to delete all the permissions for all sites-->
    <string name="confirm_clear_permissions_on_all_sites">您確定要清除所有網站的所有權限嗎？</string>
    <!-- Confirmation message for a dialog confirming if the user wants to delete all the permissions for a site-->
    <string name="confirm_clear_permissions_site">您確定要清除此網站的所有權限嗎？</string>
    <!-- Confirmation message for a dialog confirming if the user wants to set default value a permission for a site-->
    <string name="confirm_clear_permission_site">您確定要清除此網站的這個權限嗎？</string>
    <!-- label shown when there are not site exceptions to show in the site exception settings -->
    <string name="no_site_exceptions">無網站例外</string>
    <!-- Bookmark deletion confirmation -->
    <string name="bookmark_deletion_confirmation">你確定要刪除此書籤嗎？</string>
    <!-- Browser menu button that adds a shortcut to the home fragment -->
    <string name="browser_menu_add_to_shortcuts">新增為捷徑</string>
    <!-- Browser menu button that removes a shortcut from the home fragment -->
    <string name="browser_menu_remove_from_shortcuts">已從捷徑刪除</string>
    <!-- text shown before the issuer name to indicate who its verified by, parameter is the name of
     the certificate authority that verified the ticket-->
    <string name="certificate_info_verified_by">驗證機構: %1$s</string>
    <!-- Login overflow menu delete button -->
    <string name="login_menu_delete_button">刪除</string>
    <!-- Login overflow menu edit button -->
    <string name="login_menu_edit_button">編輯</string>
    <!-- Message in delete confirmation dialog for password -->
    <string name="login_deletion_confirmation_2">你確定要刪除這筆密碼嗎？</string>
    <!-- Positive action of a dialog asking to delete  -->
    <string name="dialog_delete_positive">刪除</string>
    <!-- Negative action of a dialog asking to delete login -->
    <string name="dialog_delete_negative">取消</string>
    <!--  The saved password options menu description. -->
    <string name="login_options_menu_2">密碼選項</string>
    <!--  The editable text field for a website address. -->
    <string name="saved_login_hostname_description_3">網址的輸入欄位。</string>
    <!--  The editable text field for a username. -->
    <string name="saved_login_username_description_3">使用者名稱的輸入欄位。</string>
    <!--  The editable text field for a login's password. -->
    <string name="saved_login_password_description_2">密碼的輸入欄位。</string>
    <!--  The button description to save changes to an edited password. -->
    <string name="save_changes_to_login_2">儲存變更。</string>
    <!--  The page title for editing a saved password. -->
    <string name="edit_2">編輯密碼</string>
    <!--  The page title for adding new password. -->
    <string name="add_login_2">新增密碼</string>
    <!--  Error text displayed underneath the password field when it is in an error case. -->
    <string name="saved_login_password_required_2">輸入密碼</string>
    <!--  The error message in add login view when username field is blank. -->
    <string name="saved_login_username_required_2">輸入使用者名稱</string>
    <!--  The error message in add login view when hostname field is blank. -->
    <string name="saved_login_hostname_required" tools:ignore="UnusedResources">必須輸入主機名稱</string>
    <!--  The error message in add login view when hostname field is blank. -->
    <string name="saved_login_hostname_required_2" tools:ignore="UnusedResources">輸入網址</string>
    <!-- Voice search button content description  -->
    <string name="voice_search_content_description">語音搜尋</string>
    <!-- Voice search prompt description displayed after the user presses the voice search button -->
    <string name="voice_search_explainer">現在說話</string>

    <!--  The error message in edit login view when a duplicate username exists. -->
    <string name="saved_login_duplicate">已有該使用者名稱的登入資訊</string>

    <!-- This is the hint text that is shown inline on the hostname field of the create new login page. 'https://www.example.com' intentionally hardcoded here -->
    <string name="add_login_hostname_hint_text">https://www.example.com</string>
    <!-- This is an error message shown below the hostname field of the add login page when a hostname does not contain http or https. -->
    <string name="add_login_hostname_invalid_text_3">網址須包含「https://」或「http://」</string>
    <!-- This is an error message shown below the hostname field of the add login page when a hostname is invalid. -->
    <string name="add_login_hostname_invalid_text_2">必須輸入有效主機名稱</string>

    <!-- Synced Tabs -->
    <!-- Text displayed to ask user to connect another device as no devices found with account -->
    <string name="synced_tabs_connect_another_device">連結另一部裝置。</string>
    <!-- Text displayed asking user to re-authenticate -->
    <string name="synced_tabs_reauth">請重新登入。</string>
    <!-- Text displayed when user has disabled tab syncing in Firefox Sync Account -->
    <string name="synced_tabs_enable_tab_syncing">請開啟分頁同步。</string>
    <!-- Text displayed when user has no tabs that have been synced -->
    <string name="synced_tabs_no_tabs">您其他裝置上的 Firefox 沒有任何開啟的分頁。</string>
    <!-- Text displayed in the synced tabs screen when a user is not signed in to Firefox Sync describing Synced Tabs -->
    <string name="synced_tabs_sign_in_message">檢視您其他裝置中的分頁清單。</string>
    <!-- Text displayed on a button in the synced tabs screen to link users to sign in when a user is not signed in to Firefox Sync -->
    <string name="synced_tabs_sign_in_button">登入 Sync</string>

    <!-- The text displayed when a synced device has no tabs to show in the list of Synced Tabs. -->
    <string name="synced_tabs_no_open_tabs">無已開啟的分頁</string>

    <!-- Content description for expanding a group of synced tabs. -->
    <string name="synced_tabs_expand_group">展開已同步分頁群組</string>
    <!-- Content description for collapsing a group of synced tabs. -->
    <string name="synced_tabs_collapse_group">摺疊已同步分頁群組</string>

    <!-- Top Sites -->
    <!-- Title text displayed in the dialog when shortcuts limit is reached. -->
    <string name="shortcut_max_limit_title">已達捷徑數量限制</string>
    <!-- Content description text displayed in the dialog when shortcut limit is reached. -->
    <string name="shortcut_max_limit_content">請先移除現有的捷徑才能再新增。請按住網站，然後選擇移除。</string>
    <!-- Confirmation dialog button text when top sites limit is reached. -->
    <string name="top_sites_max_limit_confirmation_button">好，知道了！</string>

    <!-- Label for the preference to show the shortcuts for the most visited top sites on the homepage -->
    <string name="top_sites_toggle_top_recent_sites_4">捷徑</string>
    <!-- Title text displayed in the rename top site dialog. -->
    <string name="top_sites_rename_dialog_title">名稱</string>
    <!-- Hint for renaming title of a shortcut -->
    <string name="shortcut_name_hint">捷徑名稱</string>
    <!-- Button caption to confirm the renaming of the top site. -->
    <string name="top_sites_rename_dialog_ok">確定</string>
    <!-- Dialog button text for canceling the rename top site prompt. -->
    <string name="top_sites_rename_dialog_cancel">取消</string>

    <!-- Text for the menu button to open the homepage settings. -->
    <string name="top_sites_menu_settings">設定</string>
    <!-- Text for the menu button to navigate to sponsors and privacy support articles. '&amp;' is replaced with the ampersand symbol: & -->
    <string name="top_sites_menu_sponsor_privacy">我們的贊助商與您的隱私權</string>
    <!-- Label text displayed for a sponsored top site. -->
    <string name="top_sites_sponsored_label">贊助項目</string>

    <!-- Inactive tabs in the tabs tray -->
    <!-- Title text displayed in the tabs tray when a tab has been unused for 14 days. -->
    <string name="inactive_tabs_title">閒置分頁</string>
    <!-- Content description for closing all inactive tabs -->
    <string name="inactive_tabs_delete_all">關閉所有閒置分頁</string>

    <!-- Content description for expanding the inactive tabs section. -->
    <string name="inactive_tabs_expand_content_description">展開閒置分頁</string>
    <!-- Content description for collapsing the inactive tabs section. -->
    <string name="inactive_tabs_collapse_content_description">摺疊閒置分頁</string>

    <!-- Inactive tabs auto-close message in the tabs tray -->
    <!-- The header text of the auto-close message when the user is asked if they want to turn on the auto-closing of inactive tabs. -->
    <string name="inactive_tabs_auto_close_message_header" tools:ignore="UnusedResources">等一個月後再自動關閉？</string>
    <!-- A description below the header to notify the user what the inactive tabs auto-close feature is. -->
    <string name="inactive_tabs_auto_close_message_description" tools:ignore="UnusedResources">Firefox 可自動關閉您超過一個月未檢視的分頁。</string>
    <!-- A call to action below the description to allow the user to turn on the auto closing of inactive tabs. -->
    <string name="inactive_tabs_auto_close_message_action" tools:ignore="UnusedResources">開啟自動關閉分頁功能</string>

    <!-- Text for the snackbar to confirm auto-close is enabled for inactive tabs -->
    <string name="inactive_tabs_auto_close_message_snackbar">已開啟分頁自動關閉功能</string>

    <!-- Awesome bar suggestion's headers -->
    <!-- Search suggestions title for Firefox Suggest. -->
    <string name="firefox_suggest_header">Firefox 建議</string>

    <!-- Title for search suggestions when Google is the default search suggestion engine. -->
    <string name="google_search_engine_suggestion_header">Google 搜尋</string>
    <!-- Title for search suggestions when the default search suggestion engine is anything other than Google. The first parameter is default search engine name. -->
    <string name="other_default_search_engine_suggestion_header">%s 搜尋</string>

    <!-- Default browser experiment -->
    <!-- Default browser card title -->
    <string name="default_browser_experiment_card_title">切換您的預設瀏覽器</string>
    <!-- Default browser card text -->
    <string name="default_browser_experiment_card_text">設定使用 Firefox 自動開啟網站、郵件、簡訊當中的鏈結。</string>

    <!-- Content description for close button in collection placeholder. -->
    <string name="remove_home_collection_placeholder_content_description">移除</string>

    <!-- Content description radio buttons with a link to more information -->
    <string name="radio_preference_info_content_description">點這裡取得詳細資訊</string>

    <!-- Content description for the action bar "up" button -->
    <string name="action_bar_up_description" moz:removedIn="124" tools:ignore="UnusedResources">向上導航</string>

    <!-- Content description for privacy content close button -->
    <string name="privacy_content_close_button_content_description">關閉</string>

    <!-- Pocket recommended stories -->
    <!-- Header text for a section on the home screen. -->
    <string name="pocket_stories_header_1">發人深省的文章</string>
    <!-- Header text for a section on the home screen. -->
    <string name="pocket_stories_categories_header">熱門主題</string>
    <!-- Text of a button allowing users to access an external url for more Pocket recommendations. -->
    <string name="pocket_stories_placeholder_text">探索更多</string>
    <!-- Title of an app feature. Smaller than a heading. The first parameter is product name Pocket -->
    <string name="pocket_stories_feature_title_2">由 %s 提供。</string>
    <!-- Caption for describing a certain feature. The placeholder is for a clickable text (eg: Learn more) which will load an url in a new tab when clicked.  -->
    <string name="pocket_stories_feature_caption">Firefox 系列產品。%s</string>
    <!-- Clickable text for opening an external link for more information about Pocket. -->
    <string name="pocket_stories_feature_learn_more">了解更多</string>

    <!-- Text indicating that the Pocket story that also displays this text is a sponsored story by other 3rd party entity. -->
    <string name="pocket_stories_sponsor_indication">贊助項目</string>

    <!-- Snackbar message for enrolling in a Nimbus experiment from the secret settings when Studies preference is Off.-->
    <string name="experiments_snackbar">開啟 Telemetry 功能即可傳送資料。</string>
    <!-- Snackbar button text to navigate to telemetry settings.-->
    <string name="experiments_snackbar_button">開啟設定</string>

    <!-- Review quality check feature-->
    <!-- Name for the review quality check feature used as title for the panel. -->
    <string name="review_quality_check_feature_name_2">商品評論檢查器</string>
    <!-- Summary for grades A and B for review quality check adjusted grading. -->
    <string name="review_quality_check_grade_a_b_description">可靠的評論</string>
    <!-- Summary for grade C for review quality check adjusted grading. -->
    <string name="review_quality_check_grade_c_description">混和了可靠與不可靠的評論</string>
    <!-- Summary for grades D and F for review quality check adjusted grading. -->
    <string name="review_quality_check_grade_d_f_description">不可靠的評論</string>
    <!-- Text for title presenting the reliability of a product's reviews. -->
    <string name="review_quality_check_grade_title">這些評論有多可靠？</string>
    <!-- Title for when the rating has been updated by the review checker -->
    <string name="review_quality_check_adjusted_rating_title">調整後評分</string>
    <!-- Description for a product's adjusted star rating. The text presents that the product's reviews which were evaluated as unreliable were removed from the adjusted rating. -->
    <string name="review_quality_check_adjusted_rating_description_2">根據可靠評論調整</string>
    <!-- Title for list of highlights from a product's review emphasizing a product's important traits. -->
    <string name="review_quality_check_highlights_title">近期評論的重點資訊</string>
    <!-- Title for section explaining how we analyze the reliability of a product's reviews. -->
    <string name="review_quality_check_explanation_title">我們如何判斷評論品質</string>
    <!-- Paragraph explaining how we analyze the reliability of a product's reviews. First parameter is the Fakespot product name. In the phrase "Fakespot by Mozilla", "by" can be localized. Does not need to stay by. -->
    <string name="review_quality_check_explanation_body_reliability">我們使用來自 %s 的 AI 技術來分析商品評論的可靠程度。此分析僅協助您判斷商品評論品質，而非商品本身的品質。</string>
    <!-- Paragraph explaining the grading system we use to classify the reliability of a product's reviews. -->
    <string name="review_quality_check_info_review_grade_header"><![CDATA[我們會替每筆商品評論標上 A（優良）到 F（不佳）的<b>評分</b>。]]></string>
    <!-- Description explaining grades A and B for review quality check adjusted grading. -->
    <string name="review_quality_check_info_grade_info_AB">評論可靠。我們相信此商品的評論內容很可能是來自實際客戶所留下真實而中立的評論。</string>
    <!-- Description explaining grade C for review quality check adjusted grading. -->
    <string name="review_quality_check_info_grade_info_C">我們相信此商品評論混和了可靠與不可靠的評論。</string>
    <!-- Description explaining grades D and F for review quality check adjusted grading. -->
    <string name="review_quality_check_info_grade_info_DF">評論不可靠。我們相信此商品的評論內容很可能是由虛假或偏頗的評論者所留下。</string>
    <!-- Paragraph explaining how a product's adjusted grading is calculated. -->
    <string name="review_quality_check_explanation_body_adjusted_grading"><![CDATA[會依照我們認為可靠的評論，重新計算<b>調整後評分</b>。]]></string>
    <!-- Paragraph explaining product review highlights. First parameter is the name of the retailer (e.g. Amazon). -->
    <string name="review_quality_check_explanation_body_highlights"><![CDATA[<b>重點資訊</b>是根據過去 80 天中，我們相信是可靠的 %s 評論所整理出的資訊。]]></string>
    <!-- Text for learn more caption presenting a link with information about review quality. First parameter is for clickable text defined in review_quality_check_info_learn_more_link. -->
    <string name="review_quality_check_info_learn_more">了解 %s 的更多資訊。</string>
    <!-- Clickable text that links to review quality check SuMo page. First parameter is the Fakespot product name. -->
    <string name="review_quality_check_info_learn_more_link_2">%s 如何判斷評論品質</string>
    <!-- Text for title of settings section. -->
    <string name="review_quality_check_settings_title">設定</string>
    <!-- Text for label for switch preference to show recommended products from review quality check settings section. -->
    <string name="review_quality_check_settings_recommended_products">在商品評論檢查器中顯示廣告</string>
    <!-- Description for switch preference to show recommended products from review quality check settings section. First parameter is for clickable text defined in review_quality_check_settings_recommended_products_learn_more.-->
    <string name="review_quality_check_settings_recommended_products_description_2" tools:ignore="UnusedResources">您會偶爾看到相關產品的廣告。我們只會為評論可靠的產品進行宣傳。 %s</string>
    <!-- Clickable text that links to review quality check recommended products support article. -->
    <string name="review_quality_check_settings_recommended_products_learn_more" tools:ignore="UnusedResources">了解更多</string>
    <!-- Text for turning sidebar off button from review quality check settings section. -->
    <string name="review_quality_check_settings_turn_off">關閉商品評論檢查器</string>
    <!-- Text for title of recommended product section. This is displayed above a product image, suggested as an alternative to the product reviewed. -->
    <string name="review_quality_check_ad_title" tools:ignore="UnusedResources">可參考其他產品</string>
    <!-- Caption for recommended product section indicating this is an ad by Fakespot. First parameter is the Fakespot product name. -->
    <string name="review_quality_check_ad_caption" tools:ignore="UnusedResources">由 %s 提供的廣告</string>
    <!-- Caption for review quality check panel. First parameter is for clickable text defined in review_quality_check_powered_by_link. -->
    <string name="review_quality_check_powered_by_2">商品評論檢查器是由 %s 提供</string>
    <!-- Clickable text that links to Fakespot.com. First parameter is the Fakespot product name. In the phrase "Fakespot by Mozilla", "by" can be localized. Does not need to stay by. -->
    <string name="review_quality_check_powered_by_link" tools:ignore="UnusedResources">%s by Mozilla</string>
    <!-- Text for title of warning card informing the user that the current analysis is outdated. -->
    <string name="review_quality_check_outdated_analysis_warning_title" tools:ignore="UnusedResources">要檢查的新資訊</string>
    <!-- Text for button from warning card informing the user that the current analysis is outdated. Clicking this should trigger the product's re-analysis. -->
    <string name="review_quality_check_outdated_analysis_warning_action" tools:ignore="UnusedResources">立刻檢查</string>
    <!-- Title for warning card informing the user that the current product does not have enough reviews for a review analysis. -->
    <string name="review_quality_check_no_reviews_warning_title">還沒有足夠的評論數</string>
    <!-- Text for body of warning card informing the user that the current product does not have enough reviews for a review analysis. -->
    <string name="review_quality_check_no_reviews_warning_body">當此商品有足夠的評論後，即可檢查其評論品質。</string>
    <!-- Title for warning card informing the user that the current product is currently not available. -->
    <string name="review_quality_check_product_availability_warning_title">商品已下架</string>
    <!-- Text for the body of warning card informing the user that the current product is currently not available. -->
    <string name="review_quality_check_product_availability_warning_body">若您發現此產品又上架了，請回報給我們，我們將盡快檢查評論內容。</string>
    <!-- Clickable text for warning card informing the user that the current product is currently not available. Clicking this should inform the server that the product is available. -->
    <string name="review_quality_check_product_availability_warning_action_2">回報產品已有庫存</string>
    <!-- Title for warning card informing the user that the current product's analysis is still processing. The parameter is the percentage progress (0-100%) of the analysis process (e.g. 56%). -->
    <string name="review_quality_check_analysis_in_progress_warning_title_2">正在檢查評論品質（%s）</string>
    <!-- Text for body of warning card informing the user that the current product's analysis is still processing. -->
    <string name="review_quality_check_analysis_in_progress_warning_body">可能需要 60 秒左右的時間。</string>
    <!-- Title for info card displayed after the user reports a product is back in stock. -->
    <string name="review_quality_check_analysis_requested_info_title">感謝您回報！</string>
    <!-- Text for body of info card displayed after the user reports a product is back in stock. -->
    <string name="review_quality_check_analysis_requested_info_body">我們將在 24 小時內提供更新過的評論分析資訊，請稍後再回來。</string>
    <!-- Title for info card displayed when the user review checker while on a product that Fakespot does not analyze (e.g. gift cards, music). -->
    <string name="review_quality_check_not_analyzable_info_title">我們無法檢查這些評論</string>
    <!-- Text for body of info card displayed when the user review checker while on a product that Fakespot does not analyze (e.g. gift cards, music). -->
    <string name="review_quality_check_not_analyzable_info_body">很可惜，我們無法確認某些類型產品（例如：儲值卡、影音串流服務、遊戲）的評論品質。</string>
    <!-- Title for info card displayed when another user reported the displayed product is back in stock. -->
    <string name="review_quality_check_analysis_requested_other_user_info_title" tools:ignore="UnusedResources">即將提供資訊</string>
    <!-- Text for body of info card displayed when another user reported the displayed product is back in stock. -->
    <string name="review_quality_check_analysis_requested_other_user_info_body" tools:ignore="UnusedResources">我們將在 24 小時內提供更新過的評論分析資訊，請稍後再回來。</string>
    <!-- Title for info card displayed to the user when analysis finished updating. -->
    <string name="review_quality_check_analysis_updated_confirmation_title" tools:ignore="UnusedResources">已經是最新的分析資訊</string>
    <!-- Text for the action button from info card displayed to the user when analysis finished updating. -->
    <string name="review_quality_check_analysis_updated_confirmation_action" tools:ignore="UnusedResources">知道了！</string>
    <!-- Title for error card displayed to the user when an error occurred. -->
    <string name="review_quality_check_generic_error_title">目前沒有可用資訊</string>
    <!-- Text for body of error card displayed to the user when an error occurred. -->
    <string name="review_quality_check_generic_error_body">我們正在努力解決此問題，請稍後再回來。</string>
    <!-- Title for error card displayed to the user when the device is disconnected from the network. -->
    <string name="review_quality_check_no_connection_title">沒有網路連線</string>
    <!-- Text for body of error card displayed to the user when the device is disconnected from the network. -->
    <string name="review_quality_check_no_connection_body">請檢查您的網路連線是否正常，然後嘗試重新載入頁面。</string>
    <!-- Title for card displayed to the user for products whose reviews were not analyzed yet. -->
    <string name="review_quality_check_no_analysis_title">還沒有這些評論的相關資訊</string>
    <!-- Text for the body of card displayed to the user for products whose reviews were not analyzed yet. -->
    <string name="review_quality_check_no_analysis_body">可檢查商品評論的品質來了解此商品的評論是否可靠，只需約 60 秒即可完成。</string>
    <!-- Text for button from body of card displayed to the user for products whose reviews were not analyzed yet. Clicking this should trigger a product analysis. -->
    <string name="review_quality_check_no_analysis_link">檢查評論品質</string>
    <!-- Headline for review quality check contextual onboarding card. -->
    <string name="review_quality_check_contextual_onboarding_title">試用我們可信任的商品評論</string>
    <!-- Description for review quality check contextual onboarding card. The first and last two parameters are for retailer names (e.g. Amazon, Walmart). The second parameter is for the name of the application (e.g. Firefox). -->
    <string name="review_quality_check_contextual_onboarding_description">購買商品之前，先看看 %1$s 上的商品評論可不可靠。%2$s 的實驗性功能「商品評論檢查器」直接內建於瀏覽器中。此功能也可用於 %3$s 及 %4$s 上的商品評論。</string>
    <!-- Description for review quality check contextual onboarding card. The first parameters is for retailer name (e.g. Amazon). The second parameter is for the name of the application (e.g. Firefox). -->
    <string name="review_quality_check_contextual_onboarding_description_one_vendor">購買商品之前，先看看 %1$s 上的商品評論可不可靠。%2$s 的實驗性功能「商品評論檢查器」直接內建於瀏覽器中。</string>
    <!-- Paragraph presenting review quality check feature. First parameter is the Fakespot product name. Second parameter is for clickable text defined in review_quality_check_contextual_onboarding_learn_more_link. In the phrase "Fakespot by Mozilla", "by" can be localized. Does not need to stay by. -->
    <string name="review_quality_check_contextual_onboarding_learn_more">透過 %1$s by Mozilla 的威力，我們協助您避免帶有偏見與虛偽的評論。我們會隨您在線上購物，持續改進 AI 模型。%2$s</string>
    <!-- Clickable text from the contextual onboarding card that links to review quality check support article. -->
    <string name="review_quality_check_contextual_onboarding_learn_more_link">了解更多</string>
    <!-- Caption text to be displayed in review quality check contextual onboarding card above the opt-in button. First parameter is Firefox app name, third parameter is the Fakespot product name. Second & fourth are for clickable texts defined in review_quality_check_contextual_onboarding_privacy_policy_3 and review_quality_check_contextual_onboarding_terms_use. -->
    <string name="review_quality_check_contextual_onboarding_caption_3" moz:RemovedIn="124" tools:ignore="UnusedResources">選擇「好，試用看看」，代表您同意 %1$s 的 %2$s 與 %3$s 的 %4$s。</string>
    <!-- Caption text to be displayed in review quality check contextual onboarding card above the opt-in button. First parameter is Firefox app name, third parameter is the Fakespot product name. Second & fourth are for clickable texts defined in review_quality_check_contextual_onboarding_privacy_policy_3 and review_quality_check_contextual_onboarding_terms_use. -->
    <string name="review_quality_check_contextual_onboarding_caption_4">選擇「好，試用看看」，代表您同意 %1$s 的 %2$s 與 %3$s 的 %4$s。</string>
    <!-- Clickable text from the review quality check contextual onboarding card that links to Fakespot privacy notice. -->
    <string name="review_quality_check_contextual_onboarding_privacy_policy_3">隱私權公告</string>
    <!-- Clickable text from the review quality check contextual onboarding card that links to Fakespot terms of use. -->
    <string name="review_quality_check_contextual_onboarding_terms_use">使用條款</string>
    <!-- Text for opt-in button from the review quality check contextual onboarding card. -->
    <string name="review_quality_check_contextual_onboarding_primary_button_text">好，試用看看</string>
    <!-- Text for opt-out button from the review quality check contextual onboarding card. -->
    <string name="review_quality_check_contextual_onboarding_secondary_button_text">現在不要</string>
    <!-- Text for the first CFR presenting the review quality check feature. -->
    <string name="review_quality_check_first_cfr_message">在購買商品前，先看看評論是否可信。</string>
    <!-- Text displayed in the first CFR presenting the review quality check feature that opens the review checker when clicked. -->
    <string name="review_quality_check_first_cfr_action" tools:ignore="UnusedResources">試用商品評論檢查器</string>
    <!-- Text for the second CFR presenting the review quality check feature. -->
    <string name="review_quality_check_second_cfr_message">這些評論可靠嗎？看看是否有調整過的評分。</string>
    <!-- Text displayed in the second CFR presenting the review quality check feature that opens the review checker when clicked. -->
    <string name="review_quality_check_second_cfr_action" tools:ignore="UnusedResources">開啟商品評論檢查器</string>
    <!-- Flag showing that the review quality check feature is work in progress. -->
    <string name="review_quality_check_beta_flag">Beta 測試版</string>
    <!-- Content description (not visible, for screen readers etc.) for opening browser menu button to open review quality check bottom sheet. -->
    <string name="review_quality_check_open_handle_content_description">開啟商品評論檢查器</string>
    <!-- Content description (not visible, for screen readers etc.) for closing browser menu button to open review quality check bottom sheet. -->
    <string name="review_quality_check_close_handle_content_description">關閉商品評論檢查器</string>
    <!-- Content description (not visible, for screen readers etc.) for review quality check star rating. First parameter is the number of stars (1-5) representing the rating. -->
    <string name="review_quality_check_star_rating_content_description">%1$s 顆星，滿分 5 顆星</string>
    <!-- Text for minimize button from highlights card. When clicked the highlights card should reduce its size. -->
    <string name="review_quality_check_highlights_show_less">顯示更少</string>
    <!-- Text for maximize button from highlights card. When clicked the highlights card should expand to its full size. -->
    <string name="review_quality_check_highlights_show_more">顯示更多</string>
    <!-- Text for highlights card quality category header. Reviews shown under this header should refer the product's quality. -->
    <string name="review_quality_check_highlights_type_quality">品質</string>
    <!-- Text for highlights card price category header. Reviews shown under this header should refer the product's price. -->
    <string name="review_quality_check_highlights_type_price">價格</string>
    <!-- Text for highlights card shipping category header. Reviews shown under this header should refer the product's shipping. -->
    <string name="review_quality_check_highlights_type_shipping">出貨</string>
    <!-- Text for highlights card packaging and appearance category header. Reviews shown under this header should refer the product's packaging and appearance. -->
    <string name="review_quality_check_highlights_type_packaging_appearance">包裝與外觀</string>
    <!-- Text for highlights card competitiveness category header. Reviews shown under this header should refer the product's competitiveness. -->
    <string name="review_quality_check_highlights_type_competitiveness">商品競爭力</string>

    <!-- Text that is surrounded by quotes. The parameter is the actual text that is in quotes. An example of that text could be: Excellent craftsmanship, and that is displayed as “Excellent craftsmanship”. The text comes from a buyer's review that the feature is highlighting"   -->
    <string name="surrounded_with_quotes">「%s」</string>

    <!-- Accessibility services actions labels. These will be appended to accessibility actions like "Double tap to.." but not by or applications but by services like Talkback. -->
    <!-- Action label for elements that can be collapsed if interacting with them. Talkback will append this to say "Double tap to collapse". -->
    <string name="a11y_action_label_collapse">摺疊</string>
    <!-- Current state for elements that can be collapsed if interacting with them. Talkback will dictate this after a state change. -->
    <string name="a11y_state_label_collapsed">已摺疊</string>
    <!-- Action label for elements that can be expanded if interacting with them. Talkback will append this to say "Double tap to expand". -->
    <string name="a11y_action_label_expand">展開</string>
    <!-- Current state for elements that can be expanded if interacting with them. Talkback will dictate this after a state change. -->
    <string name="a11y_state_label_expanded">已展開</string>
    <!-- Action label for links to a website containing documentation about a wallpaper collection. Talkback will append this to say "Double tap to open link to learn more about this collection". -->
    <string name="a11y_action_label_wallpaper_collection_learn_more">開啟鏈結，了解此收藏集的更多資訊</string>
    <!-- Action label for links that point to an article. Talkback will append this to say "Double tap to read the article". -->
    <string name="a11y_action_label_read_article">閱讀此文章</string>
    <!-- Action label for links to the Firefox Pocket website. Talkback will append this to say "Double tap to open link to learn more". -->
    <string name="a11y_action_label_pocket_learn_more">開啟能讓您了解更多資訊的鏈結</string>

    <!-- Preference for add-ons custom source -->
    <string name="preferences_addons_customization">自定義附加元件收藏集</string>
    <!-- Placeholder text shown in the search bar before a user enters text -->
    <string name="addons_search_hint">搜尋元件</string>
    <!-- Preference for showing display name instead of email -->
    <string name="preferences_show_displayname_insteadof_email">展示顯示名而不是郵件地址</string>
    <!-- Title for strip url preference in customization settings -->
    <string name="preferences_strip_url_title">隱藏 URL 中的 HTTP/HTTPS/WWW 字元</string>
    <!-- Description for strip url preference in customization settings -->
    <string name="preferences_strip_url_description">開啟後隱藏工具欄和標籤頁 URL 中的 HTTP/HTTPS/WWW 字元</string>
    <!-- Label for add-ons custom source account preference -->
    <string name="addons_custom_source_account">收藏集所有者</string>
    <!-- Label for add-ons custom source collection preference -->
    <string name="addons_custom_source_collection">收藏集名稱</string>
    <!-- Preference category for system behavior customization -->
    <string name="preferences_system_behavior">設定系統行為</string>
    <!-- Title for relinquish memory preference in customization settings -->
    <string name="preferences_relinquish_memory_title">掛起標籤頁以避免因記憶體不足而程序被殺死</string>
    <!-- Description for relinquish memory preference in customization settings -->
    <string name="preferences_relinquish_memory_description">開啟後，當系統記憶體不足時，標籤頁會被掛起，同時頁面狀態會丟失</string>
    <!-- Preference for Top Sites show most recent sites or not -->
    <string name="preferences_show_top_recent_sites">展示經常訪問的網站</string>
    <string name="preferences_dns_over_https">DNS over HTTPS</string>
    <string name="preferences_dns_over_https_on">開啟</string>
    <string name="preferences_dns_over_https_off">關閉</string>
    <string name="preferences_dns_over_https_title">DNS over HTTPS</string>
    <string name="preferences_dns_over_https_summary">DNS over HTTPS 會將您的網域名稱查詢請求加密後傳送，使其他人更難得知您要開啟的網站，讓 DNS 查詢變得安全。</string>
    <string name="preferences_dns_over_https_custom_server">自定義</string>
    <string name="addons_delete_cache">刪除附加元件元數據緩存檔案</string>
    <string name="confirm_addons_delete_cache">您確定要刪除附加元件元數據緩存檔案嗎？</string>
    <string name="confirm_addons_delete_cache_yes">確定</string>
    <string name="confirm_addons_delete_cache_no">取消</string>
    <string name="preferences_search_opened_tabs">搜尋已開啟的標籤頁</string>
    <string name="preferences_show_success_download_dialog">完成時的對話方塊</string>
    <string name="preferences_show_qr_scan_search">顯示 QR 掃描搜尋</string>

    <!-- Content description for headings announced by accessibility service. The first parameter is the text of the heading. Talkback will announce the first parameter and then speak the word "Heading" indicating to the user that this text is a heading for a section. -->
    <string name="a11y_heading">標題 %s</string>

    <!-- Title for dialog displayed when trying to access links present in a text. -->
    <string name="a11y_links_title">鏈結</string>
    <!-- Additional content description for text bodies that contain urls. -->
    <string name="a11y_links_available">可用鏈結</string>

    <!-- Translations feature-->

    <!-- Translation request dialog -->
    <!-- Title for the translation dialog that allows a user to translate the webpage. -->
    <string name="translations_bottom_sheet_title">要翻譯此頁面嗎？</string>
    <!-- Title for the translation dialog after a translation was completed successfully.
    The first parameter is the name of the language that the page was translated from, for example, "French".
    The second parameter is the name of the language that the page was translated to, for example, "English". -->
    <string name="translations_bottom_sheet_title_translation_completed">已將頁面從 %1$s 翻譯為 %2$s</string>
    <!-- Title for the translation dialog that allows a user to translate the webpage when a user uses the translation feature the first time. The first parameter is the name of the application, for example, "Fenix". -->
    <string name="translations_bottom_sheet_title_first_time">在 %1$s 試用保護隱私的翻譯功能</string>
    <!-- Additional information on the translation dialog that appears when a user uses the translation feature the first time. The first parameter is clickable text with a link, for example, "Learn more". -->
    <string name="translations_bottom_sheet_info_message">為了保護您的隱私，要翻譯的內容不會離開您的裝置。未來將持續支援更多語言並改善功能！%1$s</string>
    <!-- Text that links to additional information about the Firefox translations feature. -->
    <string name="translations_bottom_sheet_info_message_learn_more">更多資訊</string>
    <!-- Label for the dropdown to select which language to translate from on the translations dialog. Usually the translate from language selected will be the same as the page language. -->
    <string name="translations_bottom_sheet_translate_from">原始語言：</string>
    <!-- Label for the dropdown to select which language to translate to on the translations dialog. Usually the translate to language selected will be the user's preferred language. -->
    <string name="translations_bottom_sheet_translate_to">翻譯語言：</string>
    <!-- Label for the dropdown to select which language to translate from on the translations dialog when the page language is not supported. This selection is to allow the user to select another language, in case we automatically detected the page language incorrectly. -->
    <string name="translations_bottom_sheet_translate_from_unsupported_language">嘗試其他原始語言</string>
    <!-- Button text on the translations dialog to dismiss the dialog and return to the browser. -->
    <string name="translations_bottom_sheet_negative_button">現在不要</string>
    <!-- Button text on the translations dialog to restore the translated website back to the original untranslated version. -->
    <string name="translations_bottom_sheet_negative_button_restore">顯示原始內容</string>
    <!-- Accessibility announcement (not visible, for screen readers etc.) for the translations dialog after restore button was pressed that indicates the original untranslated page was loaded. -->
    <string name="translations_bottom_sheet_restore_accessibility_announcement">已載入未翻譯的原始頁面</string>
    <!-- Button text on the translations dialog when a translation error appears, used to dismiss the dialog and return to the browser. -->
    <string name="translations_bottom_sheet_negative_button_error">完成</string>
    <!-- Button text on the translations dialog to begin a translation of the website. -->
    <string name="translations_bottom_sheet_positive_button">翻譯</string>
    <!-- Button text on the translations dialog when a translation error appears. -->
    <string name="translations_bottom_sheet_positive_button_error">重試</string>
    <!-- Inactive button text on the translations dialog that indicates a translation is currently in progress. This button will be accompanied by a loading icon. -->
    <string name="translations_bottom_sheet_translating_in_progress">翻譯中</string>
    <!-- Button content description (not visible, for screen readers etc.) for the translations dialog translate button that indicates a translation is currently in progress. -->
    <string name="translations_bottom_sheet_translating_in_progress_content_description">翻譯中</string>

    <!-- Default dropdown option when initially selecting a language from the translations dialog language selection dropdown. -->
    <string name="translations_bottom_sheet_default_dropdown_selection">選擇一種語言</string>
    <!-- The title of the warning card informs the user that a translation could not be completed. -->
    <string name="translation_error_could_not_translate_warning_text">翻譯時發生問題，請再試一次。</string>
    <!-- The title of the warning card informs the user that the list of languages cannot be loaded. -->
    <string name="translation_error_could_not_load_languages_warning_text">無法載入翻譯語言，請確認您的網際網路連線是否正常後再試一次。</string>
    <!-- The title of the warning card informs the user that a language is not supported. The first parameter is the name of the language that is not supported. -->
    <string name="translation_error_language_not_supported_warning_text">很抱歉，我們還不支援%1$s翻譯。</string>

    <!-- Snackbar title shown if the user closes the Translation Request dialogue and a translation is in progress. -->
    <string name="translation_in_progress_snackbar">翻譯中…</string>

    <!-- Title for the data saving mode warning dialog used in the translation request dialog.
    This dialog will be presented when the user attempts to perform
    a translation without the necessary language files downloaded first when Android's data saver mode is enabled and the user is not using WiFi.
    The first parameter is the size in kilobytes or megabytes of the language file. -->
    <string name="translations_download_language_file_dialog_title">裝置處於資料節省模式時，也下載翻譯語言檔（%1$s）嗎？</string>


    <!-- Translations options dialog -->
    <!-- Title of the translation options dialog that allows a user to set their translation options for the site the user is currently on. -->
    <string name="translation_option_bottom_sheet_title_heading">翻譯選項</string>
    <!-- Toggle switch label that allows a user to set the setting if they would like the browser to always offer or suggest translations when available. -->
    <string name="translation_option_bottom_sheet_always_translate">總是提供翻譯</string>
    <!-- Toggle switch label that allows a user to set if they would like a given language to automatically translate or not. The first parameter is the language name, for example, "Spanish". -->
    <string name="translation_option_bottom_sheet_always_translate_in_language">總是翻譯%1$s</string>
    <!-- Toggle switch label that allows a user to set if they would like to never be offered a translation of the given language. The first parameter is the language name, for example, "Spanish". -->
    <string name="translation_option_bottom_sheet_never_translate_in_language">永不翻譯%1$s</string>
    <!-- Toggle switch label that allows a user to set the setting if they would like the browser to never translate the site the user is currently visiting. -->
    <string name="translation_option_bottom_sheet_never_translate_site">永不翻譯此網站</string>
    <!-- Toggle switch description that will appear under the "Never translate these sites" settings toggle switch to provide more information on how this setting interacts with other settings. -->
    <string name="translation_option_bottom_sheet_switch_never_translate_site_description">蓋過其他所有設定</string>
    <!-- Toggle switch description that will appear under the "Never translate" and "Always translate" toggle switch settings to provide more information on how these  settings interacts with other settings. -->
    <string name="translation_option_bottom_sheet_switch_description">蓋過翻譯功能提示</string>
    <!-- Button text for the button that will take the user to the translation settings dialog. -->
    <string name="translation_option_bottom_sheet_translation_settings">翻譯設定</string>
    <!-- Button text for the button that will take the user to a website to learn more about how translations works in the given app. The first parameter is the name of the application, for example, "Fenix". -->
    <string name="translation_option_bottom_sheet_about_translations">關於 %1$s 的翻譯功能</string>

    <!-- Content description (not visible, for screen readers etc.) for closing the translations bottom sheet. -->
    <string name="translation_option_bottom_sheet_close_content_description">關閉翻譯表單</string>

    <!-- The title of the warning card informs the user that an error has occurred at page settings. -->
    <string name="translation_option_bottom_sheet_error_warning_text">暫時無法使用某些設定。</string>

    <!-- Translation settings dialog -->
    <!-- Title of the translation settings dialog that allows a user to set their preferred translation settings. -->
    <string name="translation_settings_toolbar_title">翻譯</string>
    <!-- Toggle switch label that indicates that the browser should signal or indicate when a translation is possible for any page. -->
    <string name="translation_settings_offer_to_translate">可能翻譯時提供翻譯功能</string>
    <!-- Toggle switch label that indicates that downloading files required for translating is permitted when using data saver mode in Android. -->
    <string name="translation_settings_always_download">於資料節省模式下也總是下載翻譯語言檔</string>
    <!-- Section header text that begins the section of a list of different options the user may select to adjust their translation preferences. -->
    <string name="translation_settings_translation_preference">翻譯偏好設定</string>
    <!-- Button text for the button that will take the user to the automatic translations settings dialog. On the automatic translations settings dialog, the user can set if translations should occur automatically for a given language. -->
    <string name="translation_settings_automatic_translation">自動翻譯</string>
    <!-- Button text for the button that will take the user to the never translate these sites dialog. On the never translate these sites dialog, the user can set if translations should never occur on certain websites. -->
    <string name="translation_settings_automatic_never_translate_sites">永不翻譯下列網站</string>
    <!-- Button text for the button that will take the user to the download languages dialog. On the download languages dialog, the user can manage which languages they would like to download for translations. -->
    <string name="translation_settings_download_language">下載語言</string>

    <!-- Automatic translation preference screen -->
    <!-- Title of the automatic translation preference screen that will appear on the toolbar.-->
    <string name="automatic_translation_toolbar_title_preference">自動翻譯</string>
    <!-- Screen header presenting the automatic translation preference feature. It will appear under the toolbar. -->
    <string name="automatic_translation_header_preference">請選擇一種語言，來管理該語言的「總是翻譯」與「永不翻譯」偏好設定。</string>

    <!-- The title of the warning card informs the user that the system could not load languages for translation settings. -->
    <string name="automatic_translation_error_warning_text">無法載入語言，請稍後再回來。</string>

    <!-- Automatic translation options preference screen -->
    <!-- Preference option for offering to translate. Radio button title text.-->
    <string name="automatic_translation_option_offer_to_translate_title_preference">提供翻譯（預設）</string>
    <!-- Preference option for offering to translate. Radio button summary text. The first parameter is the name of the app defined in app_name (for example: Fenix)-->
    <string name="automatic_translation_option_offer_to_translate_summary_preference">%1$s 將提示是否要翻譯此語言的網站內容</string>
    <!-- Preference option for always translate. Radio button title text. -->
    <string name="automatic_translation_option_always_translate_title_preference">總是翻譯</string>

    <!-- Preference option for always translate. Radio button summary text. The first parameter is the name of the app defined in app_name (for example: Fenix)-->
    <string name="automatic_translation_option_always_translate_summary_preference">%1$s 將在載入此語言網站時，自動進行翻譯</string>
    <!-- Preference option for never translate. Radio button title text.-->
    <string name="automatic_translation_option_never_translate_title_preference">永不翻譯</string>
    <!-- Preference option for never translate. Radio button summary text. The first parameter is the name of the app defined in app_name (for example: Fenix)-->
    <string name="automatic_translation_option_never_translate_summary_preference">%1$s 不會提示此語言的網站翻譯功能</string>

    <!-- Never translate site preference screen -->
    <!-- Title of the never translate site preference screen that will appear on the toolbar.-->
    <string name="never_translate_site_toolbar_title_preference">永不翻譯下列網站</string>
    <!-- Screen header presenting the never translate site preference feature. It will appear under the toolbar. -->
    <string name="never_translate_site_header_preference">若要新增網站：請開啟該網站，並於翻譯選單選擇「永不翻譯此網站」。</string>
    <!-- Content description (not visible, for screen readers etc.): For a never-translated site list item that is selected.
             The first parameter is web site url (for example:"wikipedia.com") -->
    <string name="never_translate_site_item_list_content_description_preference">移除 %1$s</string>
    <!-- The title of the warning card informs the user that an error has occurred at the never translate sites list. -->
    <string name="never_translate_site_error_warning_text">無法載入網站清單，請稍後再回來。</string>
    <!-- The Delete site dialogue title will appear when the user clicks on a list item.
             The first parameter is web site url (for example:"wikipedia.com") -->
    <string name="never_translate_site_dialog_title_preference">要刪除 %1$s 嗎？</string>
    <!-- The Delete site dialogue positive button will appear when the user clicks on a list item. The site will be deleted. -->
    <string name="never_translate_site_dialog_confirm_delete_preference">刪除</string>
    <!-- The Delete site dialogue negative button will appear when the user clicks on a list item. The dialog will be dismissed. -->
    <string name="never_translate_site_dialog_cancel_preference">取消</string>

    <!-- Download languages preference screen -->
    <!-- Title of the download languages preference screen toolbar.-->
    <string name="download_languages_toolbar_title_preference">下載語言</string>
    <!-- Screen header presenting the download language preference feature. It will appear under the toolbar.The first parameter is "Learn More," a clickable text with a link. Talkback will append this to say "Double tap to open link to learn more". -->
    <string name="download_languages_header_preference">下載完整的語言檔，即可更快完成翻譯，且不需要網路連線即可翻譯。%1$s</string>
    <!-- Clickable text from the screen header that links to a website. -->
    <string name="download_languages_header_learn_more_preference">更多資訊</string>
    <!-- The subhead of the download language preference screen will appear above the pivot language. -->
    <string name="download_languages_available_languages_preference">可用語言</string>
    <!-- Text that will appear beside a core or pivot language package name to show that the language is necessary for the translation feature to function. -->
    <string name="download_languages_default_system_language_require_preference">必填</string>
    <!-- A text for download language preference item.
    The first parameter is the language name, for example, "Spanish".
    The second parameter is the language file size, for example, "(3.91 KB)" or, if the language package name is a pivot language, "(required)". -->
    <string name="download_languages_language_item_preference">%1$s（%2$s）</string>
    <!-- The subhead of the download language preference screen will appear above the items that were not downloaded. -->
    <string name="download_language_header_preference">下載語言</string>
    <!-- All languages list item. When the user presses this item, they can download all languages. -->
    <string name="download_language_all_languages_item_preference">所有語言</string>
    <!-- All languages list item. When the user presses this item, they can delete all languages that were downloaded. -->
    <string name="download_language_all_languages_item_preference_to_delete">刪除所有語言</string>
    <!-- Content description (not visible, for screen readers etc.): For a language list item that was downloaded, the user can now delete it. -->
    <string name="download_languages_item_content_description_downloaded_state">刪除</string>
    <!-- Content description (not visible, for screen readers etc.): For a language list item, downloading is in progress. -->
    <string name="download_languages_item_content_description_in_progress_state">進行中</string>
    <!-- Content description (not visible, for screen readers etc.): For a language list item that was not downloaded. -->
    <string name="download_languages_item_content_description_not_downloaded_state">下載</string>
    <!-- Content description (not visible, for screen readers etc.): For a language list item that is selected. -->
    <string name="download_languages_item_content_description_selected_state" moz:removedIn="127" tools:ignore="UnusedResources">已選擇</string>

    <!-- The title of the warning card informs the user that an error has occurred when fetching the list of languages. -->
    <string name="download_languages_fetch_error_warning_text">無法載入語言，請稍後再回來。</string>
    <!-- The title of the warning card informs the user that an error has occurred at downloading a language.
      The first parameter is the language name, for example, "Spanish". -->
    <string name="download_languages_error_warning_text"><![CDATA[無法下載<b>%1$s</b>語言檔案，請再試一次。]]></string>
    <!-- The title of the warning card informs the user that an error has occurred at deleting a language.
          The first parameter is the language name, for example, "Spanish". -->
    <string name="download_languages_delete_error_warning_text"><![CDATA[無法刪除<b>%1$s</b>語言檔案，請再試一次。]]></string>

    <!-- Title for the dialog used by the translations feature to confirm deleting a language.
    The dialog will be presented when the user requests deletion of a language.
    The first parameter is the name of the language, for example, "Spanish" and the second parameter is the size in kilobytes or megabytes of the language file. -->
    <string name="delete_language_file_dialog_title">要刪除%1$s（%2$s）嗎？</string>
    <!-- Additional information for the dialog used by the translations feature to confirm deleting a language. The first parameter is the name of the application, for example, "Fenix". -->
    <string name="delete_language_file_dialog_message">若您刪除此語言，%1$s 將在翻譯時下載部分語言檔到您的快取空間。</string>
    <!-- Title for the dialog used by the translations feature to confirm deleting all languages file.
    The dialog will be presented when the user requests deletion of all languages file.
    The first parameter is the size in kilobytes or megabytes of the language file. -->
    <string name="delete_language_all_languages_file_dialog_title">要刪除所有語言（%1$s）嗎？</string>
    <!-- Additional information for the dialog used by the translations feature to confirm deleting all languages file. The first parameter is the name of the application, for example, "Fenix". -->
    <string name="delete_language_all_languages_file_dialog_message">若您刪除所有語言，%1$s 將在翻譯時下載部分語言檔到您的快取空間。</string>
    <!-- Button text on the dialog used by the translations feature to confirm deleting a language. -->
    <string name="delete_language_file_dialog_positive_button_text">刪除</string>
    <!-- Button text on the dialog used by the translations feature to cancel deleting a language. -->
    <string name="delete_language_file_dialog_negative_button_text">取消</string>

    <!-- Title for the data saving mode warning dialog used by the translations feature.
    This dialog will be presented when the user attempts to download a language or perform
    a translation without the necessary language files downloaded first when Android's data saver mode is enabled and the user is not using WiFi.
    The first parameter is the size in kilobytes or megabytes of the language file.-->
    <string name="download_language_file_dialog_title">裝置處於資料節省模式時，也下載資料（%1$s）嗎？</string>
    <!-- Additional information for the data saving mode warning dialog used by the translations feature. This text explains the reason a download is required for a translation. -->
    <string name="download_language_file_dialog_message_all_languages">我們會下載部分語言檔到您的快取空間中，來確保翻譯內容能於本機內翻譯。</string>
    <!-- Additional information for the data saving mode warning dialog used by the translations feature. This text explains the reason a download is required for a translation without mentioning the cache. -->
    <string name="download_language_file_dialog_message_all_languages_no_cache" moz:removedIn="129" tools:ignore="UnusedResources">我們會下載部分語言檔，來確保翻譯內容能於本機內翻譯。</string>
    <!-- Checkbox label text on the data saving mode warning dialog used by the translations feature. This checkbox allows users to ignore the data usage warnings. -->
    <string name="download_language_file_dialog_checkbox_text">於資料節省模式下也總是下載資料</string>
    <!-- Button text on the data saving mode warning dialog used by the translations feature to allow users to confirm they wish to continue and download the language file. -->
    <string name="download_language_file_dialog_positive_button_text">下載</string>
    <!-- Button text on the data saving mode warning dialog used by the translations feature to allow users to confirm they wish to continue and download the language file and perform a translation. -->
    <string name="download_language_file_dialog_positive_button_text_all_languages">下載並翻譯</string>
    <!-- Button text on the data saving mode warning dialog used by the translations feature to allow users to cancel the action and not perform a download of the language file. -->
    <string name="download_language_file_dialog_negative_button_text">取消</string>

    <!-- Debug drawer -->
    <!-- The user-facing title of the Debug Drawer feature. -->
    <string name="debug_drawer_title">除錯工具</string>
    <!-- Content description (not visible, for screen readers etc.): Navigate back within the debug drawer. -->
    <string name="debug_drawer_back_button_content_description">瀏覽上一頁</string>

    <!-- Content description (not visible, for screen readers etc.): Open debug drawer. -->
    <string name="debug_drawer_fab_content_description">開啟除錯抽屜</string>

    <!-- Debug drawer tabs tools -->
    <!-- The title of the Tab Tools feature in the Debug Drawer. -->
    <string name="debug_drawer_tab_tools_title">分頁工具</string>
    <!-- The title of the tab count section in Tab Tools. -->
    <string name="debug_drawer_tab_tools_tab_count_title">分頁數量</string>
    <!-- The active tab count category in the tab count section in Tab Tools. -->
    <string name="debug_drawer_tab_tools_tab_count_normal" moz:removedIn="127" tools:ignore="UnusedResources">使用中</string>
    <!-- The active tab count category in the tab count section in Tab Tools. -->
    <string name="debug_drawer_tab_tools_tab_count_active">使用中</string>
    <!-- The inactive tab count category in the tab count section in Tab Tools. -->
    <string name="debug_drawer_tab_tools_tab_count_inactive">未使用</string>
    <!-- The private tab count category in the tab count section in Tab Tools. -->
    <string name="debug_drawer_tab_tools_tab_count_private">隱私</string>
    <!-- The total tab count category in the tab count section in Tab Tools. -->
    <string name="debug_drawer_tab_tools_tab_count_total">共計</string>
    <!-- The title of the tab creation tool section in Tab Tools. -->
    <string name="debug_drawer_tab_tools_tab_creation_tool_title">分頁產生工具</string>
    <!-- The label of the text field in the tab creation tool. -->
    <string name="debug_drawer_tab_tools_tab_creation_tool_text_field_label">要產生的分頁數量</string>
    <!-- The error message of the text field in the tab creation tool when the text field is empty -->
    <string name="debug_drawer_tab_tools_tab_quantity_empty_error">文字欄位空白</string>
    <!-- The error message of the text field in the tab creation tool when the text field has characters other than digits -->
    <string name="debug_drawer_tab_tools_tab_quantity_non_digits_error">僅可輸入正整數</string>
    <!-- The error message of the text field in the tab creation tool when the text field is a zero -->
    <string name="debug_drawer_tab_tools_tab_quantity_non_zero_error">僅可輸入大於 0 的數字</string>
    <!-- The error message of the text field in the tab creation tool when the text field is a
        quantity greater than the max tabs. The first parameter is the maximum number of tabs
        that can be generated in one operation.-->
    <string name="debug_drawer_tab_tools_tab_quantity_exceed_max_error">超過單一操作中可產生的最大分頁數量（%1$s）</string>
    <!-- The button text to add tabs to the active tab group in the tab creation tool. -->
    <string name="debug_drawer_tab_tools_tab_creation_tool_button_text_active">新增至使用中的分頁</string>
    <!-- The button text to add tabs to the inactive tab group in the tab creation tool. -->
    <string name="debug_drawer_tab_tools_tab_creation_tool_button_text_inactive">新增至閒置分頁</string>
    <!-- The button text to add tabs to the private tab group in the tab creation tool. -->
    <string name="debug_drawer_tab_tools_tab_creation_tool_button_text_private">新增至隱私瀏覽分頁</string>

    <!-- Micro survey -->

    <!-- Microsurvey -->
    <!-- Prompt view -->
    <!-- The microsurvey prompt title. Note: The word "Firefox" should NOT be translated -->
    <string name="micro_survey_prompt_title" tools:ignore="UnusedResources">請幫助我們讓 Firefox 變得更好，僅需一分鐘即可完成問卷。</string>
    <!-- The continue button label -->
    <string name="micro_survey_continue_button_label" tools:ignore="UnusedResources">繼續</string>
    <!-- Survey view -->
    <!-- The survey header -->
    <string name="micro_survey_survey_header" moz:removedIn="129" tools:ignore="UnusedResources">完成此問卷</string>
    <!-- The survey header -->
    <string name="micro_survey_survey_header_2">請填寫問卷</string>
    <!-- The privacy notice link -->
    <string name="micro_survey_privacy_notice" moz:removedIn="129" tools:ignore="UnusedResources">隱私權公告</string>
    <!-- The privacy notice link -->
    <string name="micro_survey_privacy_notice_2">隱私權公告</string>
    <!-- The submit button label text -->
    <string name="micro_survey_submit_button_label">送出</string>
    <!-- The close button label text -->
<<<<<<< HEAD
    <string name="micro_survey_close_button_label" tools:ignore="UnusedResources">關閉</string>
=======
    <string name="micro_survey_close_button_label" moz:removedIn="128" tools:ignore="UnusedResources">關閉</string>
    <!-- The survey completion header -->
    <string name="micro_survey_survey_header_confirmation" tools:ignore="UnusedResources">填寫完成</string>
>>>>>>> 9f949a8e
    <!-- The survey completion confirmation text -->
    <string name="micro_survey_feedback_confirmation">感謝您的意見回饋！</string>
    <!-- Option for likert scale -->
    <string name="likert_scale_option_1" tools:ignore="UnusedResources">非常滿意</string>
    <!-- Option for likert scale -->
    <string name="likert_scale_option_2" tools:ignore="UnusedResources">滿意</string>
    <!-- Option for likert scale -->
    <string name="likert_scale_option_3" tools:ignore="UnusedResources">普通</string>
    <!-- Option for likert scale -->
    <string name="likert_scale_option_4" tools:ignore="UnusedResources">不滿意</string>
    <!-- Option for likert scale -->
    <string name="likert_scale_option_5" tools:ignore="UnusedResources">非常不滿意</string>

<<<<<<< HEAD
    <!-- Microsurvey accessibility -->
=======
    <!-- Option for likert scale -->
    <string name="likert_scale_option_6" tools:ignore="UnusedResources">我沒有使用</string>
    <!-- Text shown in prompt for homepage microsurvey. 'Firefox' intentionally hardcoded here- -->
    <string name="microsurvey_prompt_homepage_title" tools:ignore="UnusedResources">您對 Firefox 首頁的使用體驗有多滿意？</string>
    <!-- Accessibility -->
>>>>>>> 9f949a8e
    <!-- Content description (not visible, for screen readers etc.) for opening microsurvey bottom sheet. -->
    <string name="microsurvey_open_handle_content_description" tools:ignore="UnusedResources">開啟問卷</string>
    <!-- Content description (not visible, for screen readers etc.) for closing microsurvey bottom sheet. -->
    <string name="microsurvey_close_handle_content_description" tools:ignore="UnusedResources">關閉問卷</string>
    <!-- Content description for "X" button that is closing microsurvey. -->
    <string name="microsurvey_close_button_content_description" tools:ignore="UnusedResources">關閉</string>

    <!-- Debug drawer logins -->
    <!-- The title of the Logins feature in the Debug Drawer. -->
    <string name="debug_drawer_logins_title">登入資訊</string>
    <!-- The title of the logins section in the Logins feature, where the parameter will be the site domain  -->
    <string name="debug_drawer_logins_current_domain_label">目前網域：%s</string>
    <!-- The label for a button to add a new fake login for the current domain in the Logins feature. -->
    <string name="debug_drawer_logins_add_login_button">為此網域新增假登入資訊</string>
    <!-- Content description for delete button where parameter will be the username of the login -->
    <string name="debug_drawer_logins_delete_login_button_content_description">刪除使用者名稱為 %s 的登入資訊</string>
</resources><|MERGE_RESOLUTION|>--- conflicted
+++ resolved
@@ -2782,13 +2782,9 @@
     <!-- The submit button label text -->
     <string name="micro_survey_submit_button_label">送出</string>
     <!-- The close button label text -->
-<<<<<<< HEAD
-    <string name="micro_survey_close_button_label" tools:ignore="UnusedResources">關閉</string>
-=======
     <string name="micro_survey_close_button_label" moz:removedIn="128" tools:ignore="UnusedResources">關閉</string>
     <!-- The survey completion header -->
     <string name="micro_survey_survey_header_confirmation" tools:ignore="UnusedResources">填寫完成</string>
->>>>>>> 9f949a8e
     <!-- The survey completion confirmation text -->
     <string name="micro_survey_feedback_confirmation">感謝您的意見回饋！</string>
     <!-- Option for likert scale -->
@@ -2802,15 +2798,11 @@
     <!-- Option for likert scale -->
     <string name="likert_scale_option_5" tools:ignore="UnusedResources">非常不滿意</string>
 
-<<<<<<< HEAD
-    <!-- Microsurvey accessibility -->
-=======
     <!-- Option for likert scale -->
     <string name="likert_scale_option_6" tools:ignore="UnusedResources">我沒有使用</string>
     <!-- Text shown in prompt for homepage microsurvey. 'Firefox' intentionally hardcoded here- -->
     <string name="microsurvey_prompt_homepage_title" tools:ignore="UnusedResources">您對 Firefox 首頁的使用體驗有多滿意？</string>
     <!-- Accessibility -->
->>>>>>> 9f949a8e
     <!-- Content description (not visible, for screen readers etc.) for opening microsurvey bottom sheet. -->
     <string name="microsurvey_open_handle_content_description" tools:ignore="UnusedResources">開啟問卷</string>
     <!-- Content description (not visible, for screen readers etc.) for closing microsurvey bottom sheet. -->
