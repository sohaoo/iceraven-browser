--- conflicted
+++ resolved
@@ -222,14 +222,9 @@
     <string name="browser_menu_manage_extensions">管理擴充套件</string>
     <!-- Content description (not visible, for screen readers etc.): Section heading for recommended extensions.-->
     <string name="browser_menu_recommended_section_content_description">推薦的擴充套件</string>
-<<<<<<< HEAD
-    <!-- Content description (not visible, for screen readers etc.): Label for plus icon used to add extensions. -->
-    <string name="browser_menu_extension_plus_icon_content_description">新增擴充套件</string>
-=======
     <!-- Content description (not visible, for screen readers etc.): Label for plus icon used to add extension.
       The first parameter is the name of the extension (for example: ClearURLs). -->
     <string name="browser_menu_extension_plus_icon_content_description_2">安裝 %1$s</string>
->>>>>>> a07f670f
     <!-- Browser menu button that opens AMO in a tab -->
     <string name="browser_menu_discover_more_extensions">探索更多擴充套件</string>
     <!-- Browser menu description that is shown when one or more extensions are disabled due to extension errors -->
@@ -327,8 +322,6 @@
     <string name="browser_menu_tools">工具</string>
     <!-- Content description (not visible, for screen readers etc.): Back button for all menu redesign sub-menu -->
     <string name="browser_menu_back_button_content_description">回到主選單</string>
-<<<<<<< HEAD
-=======
     <!-- Content description (not visible, for screen readers etc.) for bottom sheet handlebar main menu. -->
     <string name="browser_main_menu_handlebar_content_description">關閉主要選單表</string>
     <!-- Content description (not visible, for screen readers etc.) for bottom sheet handlebar extensions menu. -->
@@ -339,7 +332,6 @@
     <string name="browser_tools_menu_handlebar_content_description">關閉工具選單表</string>
     <!-- Content description (not visible, for screen readers etc.) for bottom sheet handlebar custom tab menu. -->
     <string name="browser_custom_tab_menu_handlebar_content_description">關閉自訂分頁選單表</string>
->>>>>>> a07f670f
     <!-- Browser menu description that describes the various tools related menu items inside of the tools sub-menu -->
     <string name="browser_menu_tools_description_with_translate">閱讀畫面、翻譯、列印、分享、用應用程式開啟</string>
     <!-- Browser menu description that describes the various tools related menu items inside of the tools sub-menu -->
@@ -1345,11 +1337,6 @@
     <string name="bookmark_navigate_back_button_content_description">瀏覽上一頁</string>
     <!-- Content description for the bookmark list new folder navigation bar button -->
     <string name="bookmark_add_new_folder_button_content_description">新增資料夾</string>
-<<<<<<< HEAD
-    <!-- Content description for the bookmark navigation bar close button -->
-    <string name="bookmark_close_button_content_description" tools:ignore="UnusedResources" moz:removedIn="130">關閉書籤</string>
-=======
->>>>>>> a07f670f
     <!-- Content description for bookmark search floating action button -->
     <string name="bookmark_search_button_content_description">搜尋書籤</string>
     <!-- Content description for the overflow menu for a bookmark item. Paramter will a folder name or bookmark title. -->
@@ -1366,12 +1353,9 @@
     <!-- Description for the bookmark list empty state when you're in an empty folder. -->
     <string name="bookmark_empty_list_folder_description">一邊上網，一邊加入書籤，這樣之後就可以再找回您最愛的網站。</string>
 
-<<<<<<< HEAD
-=======
     <!-- Description for the add new folder button when selecting a folder. -->
     <string name="bookmark_select_folder_new_folder_button_title" tools:ignore="UnusedResources">新增資料夾</string>
 
->>>>>>> a07f670f
     <!-- Site Permissions -->
     <!-- Button label that take the user to the Android App setting -->
     <string name="phone_feature_go_to_settings">開啟設定</string>
@@ -2931,11 +2915,6 @@
     <string name="likert_scale_option_7" tools:ignore="BrandUsage,UnusedResources">我不使用 Firefox 的搜尋功能</string>
     <!-- Option for likert scale -->
     <string name="likert_scale_option_8" tools:ignore="UnusedResources">我沒有使用 Sync</string>
-<<<<<<< HEAD
-    <!-- Text shown in prompt for homepage microsurvey. Note: The word "Firefox" should NOT be translated. -->
-    <string name="microsurvey_prompt_homepage_title" tools:ignore="BrandUsage,UnusedResources" moz:removedIn="130">您對 Firefox 首頁的使用體驗有多滿意？</string>
-=======
->>>>>>> a07f670f
     <!-- Text shown in prompt for printing microsurvey. "sec" It's an abbreviation for "second". Note: The word "Firefox" should NOT be translated. -->
     <string name="microsurvey_prompt_printing_title" tools:ignore="BrandUsage,UnusedResources">幫助讓 Firefox 的列印功能變得更棒，只需幾秒鐘</string>
     <!-- Text shown in prompt for search microsurvey. Note: The word "Firefox" should NOT be translated. -->
