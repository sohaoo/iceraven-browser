--- conflicted
+++ resolved
@@ -338,13 +338,9 @@
     <!-- Juno first user onboarding flow experiment, strings are marked unused as they are only referenced by Nimbus experiments. -->
     <!-- Title for set firefox as default browser screen used by Nimbus experiments. Nimbus experiments do not support string placeholders.
         Note: The word "Firefox" should NOT be translated -->
-<<<<<<< HEAD
-    <string name="juno_onboarding_default_browser_title_nimbus" tools:ignore="UnusedResources">將 Firefox 設為主力瀏覽器</string>
-=======
     <string name="juno_onboarding_default_browser_title_nimbus" moz:removedIn="120" tools:ignore="UnusedResources">將 Firefox 設為主力瀏覽器</string>
     <!-- Title for set firefox as default browser screen used by Nimbus experiments. -->
     <string name="juno_onboarding_default_browser_title_nimbus_2">我們希望確保您上網安全</string>
->>>>>>> eeb875b8
     <!-- Description for set firefox as default browser screen used by Nimbus experiments. Nimbus experiments do not support string placeholders.
         Note: The word "Firefox" should NOT be translated -->
     <string name="juno_onboarding_default_browser_description_nimbus" moz:removedIn="120" tools:ignore="UnusedResources">Firefox 將人們看得比利潤更重要，並且透過封鎖跨網站追蹤器等機制來捍衛您的隱私。\n\n可到我們的隱私權公告了解更多資訊。</string>
@@ -372,9 +368,6 @@
     <string name="juno_onboarding_sign_in_negative_button" tools:ignore="UnusedResources">現在不要</string>
     <!-- Title for enable notification permission screen used by Nimbus experiments. Nimbus experiments do not support string placeholders.
         Note: The word "Firefox" should NOT be translated -->
-<<<<<<< HEAD
-    <string name="juno_onboarding_enable_notifications_title_nimbus" tools:ignore="UnusedResources">透過通知，可幫助您使用 Firefox 做到更多事</string>
-=======
     <string name="juno_onboarding_enable_notifications_title_nimbus" moz:removedIn="120" tools:ignore="UnusedResources">透過通知，可幫助您使用 Firefox 做到更多事</string>
     <!-- Title for enable notification permission screen used by Nimbus experiments. Nimbus experiments do not support string placeholders.
         Note: The word "Firefox" should NOT be translated -->
@@ -382,7 +375,6 @@
     <!-- Description for enable notification permission screen used by Nimbus experiments. Nimbus experiments do not support string placeholders.
        Note: The word "Firefox" should NOT be translated -->
     <string name="juno_onboarding_enable_notifications_description_nimbus" moz:removedIn="120" tools:ignore="UnusedResources">在不同裝置間發送分頁標籤、管理下載項目並獲得能完整發揮 Firefox 威力的使用秘訣。</string>
->>>>>>> eeb875b8
     <!-- Description for enable notification permission screen used by Nimbus experiments. Nimbus experiments do not support string placeholders.
        Note: The word "Firefox" should NOT be translated -->
     <string name="juno_onboarding_enable_notifications_description_nimbus_2">在您的不同裝置間，安全地傳送分頁，並且探索 Firefox 當中其他保護隱私權的相關功能。</string>
