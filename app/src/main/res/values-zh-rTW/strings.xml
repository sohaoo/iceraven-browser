--- conflicted
+++ resolved
@@ -512,15 +512,9 @@
 
     <!-- Long text for a detail explanation indicating what will happen if cookie banner handling is off for a site, this is shown as part of the cookie banner panel in the toolbar. The first parameter is the application name -->
     <string name="reduce_cookie_banner_details_panel_description_off_for_site_1">關閉封鎖器後，%1$s 將會清除此網站的 Cookie 並重新載入頁面。可能會導致您被登出或清空購物車。</string>
-<<<<<<< HEAD
     <!-- Long text for a detail explanation indicating what will happen if cookie banner handling is on for a site, this is shown as part of the cookie banner panel in the toolbar. The first parameter is the application name -->
     <string name="reduce_cookie_banner_details_panel_description_on_for_site_2" moz:RemovedIn="121" tools:ignore="UnusedResources">%1$s 可自動在支援的網站，為您拒絕網站設定 Cookie 的請求。</string>
     <!-- Long text for a detail explanation indicating what will happen if cookie banner handling is on for a site, this is shown as part of the cookie banner panel in the toolbar. The first parameter is the application name -->
-=======
-    <!-- Long text for a detail explanation indicating what will happen if cookie banner handling is on for a site, this is shown as part of the cookie banner panel in the toolbar. The first parameter is the application name -->
-    <string name="reduce_cookie_banner_details_panel_description_on_for_site_2" moz:RemovedIn="121" tools:ignore="UnusedResources">%1$s 可自動在支援的網站，為您拒絕網站設定 Cookie 的請求。</string>
-    <!-- Long text for a detail explanation indicating what will happen if cookie banner handling is on for a site, this is shown as part of the cookie banner panel in the toolbar. The first parameter is the application name -->
->>>>>>> d602c86b
     <string name="reduce_cookie_banner_details_panel_description_on_for_site_3">開啟封鎖器後，%1$s 就會對此網站自動嘗試拒絕所有 Cookie 橫幅。</string>
     <!-- Title text for the cookie banner re-engagement dialog. The first parameter is the application name. -->
     <string name="reduce_cookie_banner_dialog_title" moz:RemovedIn="121" tools:ignore="UnusedResources">要讓 %1$s 為您拒絕 cookie 橫幅嗎？</string>
@@ -534,14 +528,11 @@
 
     <!-- Change setting text button, for the cookie banner re-engagement dialog -->
     <string name="reduce_cookie_banner_dialog_change_setting_button" moz:RemovedIn="121" tools:ignore="UnusedResources">允許</string>
-<<<<<<< HEAD
-=======
 
     <!--Title for the cookie banner re-engagement CFR, the placeholder is replaced with app name -->
     <string name="cookie_banner_cfr_title">%1$s 剛為您拒絕了 Cookie</string>
     <!--Message for the cookie banner re-engagement CFR -->
     <string name="cookie_banner_cfr_message">少一分會追蹤您的 Cookie，也讓您更不用分心。</string>
->>>>>>> d602c86b
 
     <!-- Description of the preference to enable "HTTPS-Only" mode. -->
     <string name="preferences_https_only_summary">自動嘗試使用加密過的 HTTPS 通訊協定連線到網站，以增加安全性。</string>
@@ -2359,7 +2350,6 @@
     <string name="review_quality_check_contextual_onboarding_caption" moz:RemovedIn="121" tools:ignore="UnusedResources">選擇「好，試用看看」，代表您同意 %1$s by Mozilla 的 %2$s 與 %3$s 。</string>
     <!-- Caption text to be displayed in review quality check contextual onboarding card above the opt-in button. Parameter is the Fakespot product name. After the colon, what appears are two links, each on their own line. The first link is to a Privacy policy (review_quality_check_contextual_onboarding_privacy_policy_2). The second link is to Terms of use (review_quality_check_contextual_onboarding_terms_use_2). -->
     <string name="review_quality_check_contextual_onboarding_caption_2">選擇「好，試試看」，代表您同意 %1$s：</string>
-<<<<<<< HEAD
     <!-- Clickable text from the review quality check contextual onboarding card that links to Fakespot privacy policy. -->
     <string name="review_quality_check_contextual_onboarding_privacy_policy" moz:RemovedIn="121" tools:ignore="UnusedResources">隱私權保護政策</string>
     <!-- Clickable text from the review quality check contextual onboarding card that links to Fakespot privacy policy. -->
@@ -2367,15 +2357,6 @@
     <!-- Clickable text from the review quality check contextual onboarding card that links to Fakespot terms of use. -->
     <string name="review_quality_check_contextual_onboarding_terms_use" moz:RemovedIn="121" tools:ignore="UnusedResources">使用條款</string>
     <!-- Clickable text from the review quality check contextual onboarding card that links to Fakespot terms of use. -->
-=======
-    <!-- Clickable text from the review quality check contextual onboarding card that links to Fakespot privacy policy. -->
-    <string name="review_quality_check_contextual_onboarding_privacy_policy" moz:RemovedIn="121" tools:ignore="UnusedResources">隱私權保護政策</string>
-    <!-- Clickable text from the review quality check contextual onboarding card that links to Fakespot privacy policy. -->
-    <string name="review_quality_check_contextual_onboarding_privacy_policy_2">隱私權保護政策</string>
-    <!-- Clickable text from the review quality check contextual onboarding card that links to Fakespot terms of use. -->
-    <string name="review_quality_check_contextual_onboarding_terms_use" moz:RemovedIn="121" tools:ignore="UnusedResources">使用條款</string>
-    <!-- Clickable text from the review quality check contextual onboarding card that links to Fakespot terms of use. -->
->>>>>>> d602c86b
     <string name="review_quality_check_contextual_onboarding_terms_use_2">使用條款</string>
     <!-- Text for opt-in button from the review quality check contextual onboarding card. -->
     <string name="review_quality_check_contextual_onboarding_primary_button_text">好，試用看看</string>
@@ -2427,7 +2408,6 @@
     <string name="a11y_action_label_read_article">閱讀此文章</string>
     <!-- Action label for links to the Firefox Pocket website. Talkback will append this to say "Double tap to open link to learn more". -->
     <string name="a11y_action_label_pocket_learn_more">開啟能讓您了解更多資訊的鏈結</string>
-<<<<<<< HEAD
 
     <!-- Preference for add-ons custom source -->
     <string name="preferences_addons_customization">自定義附加元件收藏集</string>
@@ -2461,8 +2441,6 @@
     <string name="confirm_addons_delete_cache">您確定要刪除附加元件元數據緩存檔案嗎？</string>
     <string name="confirm_addons_delete_cache_yes">確定</string>
     <string name="confirm_addons_delete_cache_no">取消</string>
-=======
     <!-- Content description for headings announced by accessibility service. The first parameter is the text of the heading. Talkback will announce the first parameter and then speak the word "Heading" indicating to the user that this text is a heading for a section. -->
     <string name="a11y_heading">標題 %s</string>
->>>>>>> d602c86b
 </resources>