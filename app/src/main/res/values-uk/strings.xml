<?xml version="1.0" encoding="utf-8"?>
<resources xmlns:tools="http://schemas.android.com/tools" xmlns:moz="http://mozac.org/tools">
    <!-- App name for private browsing mode. The first parameter is the name of the app defined in app_name (for example: Fenix)-->
    <string name="app_name_private_5">Приватний перегляд %s</string>
    <!-- App name for private browsing mode. The first parameter is the name of the app defined in app_name (for example: Fenix)-->
    <string name="app_name_private_4">%s (Приватний перегляд)</string>

    <!-- Home Fragment -->
    <!-- Content description (not visible, for screen readers etc.): "Three dot" menu button. -->
    <string name="content_description_menu">Додатково</string>
    <!-- Content description (not visible, for screen readers etc.): "Private Browsing" menu button. -->
    <string name="content_description_private_browsing_button">Увімкнути приватний перегляд</string>
    <!-- Content description (not visible, for screen readers etc.): "Private Browsing" menu button. -->
    <string name="content_description_disable_private_browsing_button">Вимкнути приватний перегляд</string>
    <!-- Placeholder text shown in the search bar before a user enters text for the default engine -->
    <string name="search_hint">Введіть запит чи адресу</string>
    <!-- Placeholder text shown in the search bar before a user enters text for a general engine -->
    <string name="search_hint_general_engine">Пошук в інтернеті</string>
    <!-- Placeholder text shown in search bar when using history search -->
    <string name="history_search_hint">Шукати в історії</string>
    <!-- Placeholder text shown in search bar when using bookmarks search -->
    <string name="bookmark_search_hint">Шукати в закладках</string>
    <!-- Placeholder text shown in search bar when using tabs search -->
    <string name="tab_search_hint">Шукати у вкладках</string>
    <!-- Placeholder text shown in the search bar when using application search engines -->
    <string name="application_search_hint">Введіть пошукові терміни</string>
    <!-- No Open Tabs Message Description -->
    <string name="no_open_tabs_description">Тут з’являтимуться ваші відкриті вкладки.</string>

    <!-- No Private Tabs Message Description -->
    <string name="no_private_tabs_description">Тут зʼявлятимуться ваші приватні вкладки.</string>

    <!-- Tab tray multi select title in app bar. The first parameter is the number of tabs selected -->
    <string name="tab_tray_multi_select_title">Вибрано %1$d</string>
    <!-- Label of button in create collection dialog for creating a new collection  -->
    <string name="tab_tray_add_new_collection">Додати нову збірку</string>
    <!-- Label of editable text in create collection dialog for naming a new collection  -->
    <string name="tab_tray_add_new_collection_name">Назва</string>
    <!-- Label of button in save to collection dialog for selecting a current collection  -->
    <string name="tab_tray_select_collection">Вибрати збірку</string>
    <!-- Content description for close button while in multiselect mode in tab tray -->
    <string name="tab_tray_close_multiselect_content_description">Вихід з режиму вибору</string>
    <!-- Content description for save to collection button while in multiselect mode in tab tray -->
    <string name="tab_tray_collection_button_multiselect_content_description">Зберегти вибрані вкладки до збірки</string>
    <!-- Content description on checkmark while tab is selected in multiselect mode in tab tray -->
    <string name="tab_tray_multiselect_selected_content_description">Вибрано</string>

    <!-- Home - Recently saved bookmarks -->
    <!-- Title for the home screen section with recently saved bookmarks. -->
    <string name="recently_saved_title" moz:removedIn="127" tools:ignore="UnusedResources">Недавно збережені</string>
    <!-- Content description for the button which navigates the user to show all of their saved bookmarks. -->
    <string name="recently_saved_show_all_content_description_2" moz:removedIn="127" tools:ignore="UnusedResources">Показати всі збережені закладки</string>

    <!-- Text for the menu button to remove a recently saved bookmark from the user's home screen -->
    <string name="recently_saved_menu_item_remove" moz:removedIn="127" tools:ignore="UnusedResources">Вилучити</string>

    <!-- Home - Bookmarks -->
    <!-- Title for the home screen section with bookmarks. -->
    <string name="home_bookmarks_title">Закладки</string>
    <!-- Content description for the button which navigates the user to show all of their bookmarks. -->
    <string name="home_bookmarks_show_all_content_description">Показати всі закладки</string>
    <!-- Text for the menu button to remove a recently saved bookmark from the user's home screen -->
    <string name="home_bookmarks_menu_item_remove">Вилучити</string>

    <!-- About content. The first parameter is the name of the application. (For example: Fenix) -->
    <string name="about_content">%1$s розроблено Mozilla.</string>

    <!-- Private Browsing -->
    <!-- Explanation for private browsing displayed to users on home view when they first enable private mode
        The first parameter is the name of the app defined in app_name (for example: Fenix) -->
    <string name="private_browsing_placeholder_description_2">%1$s стирає вашу історію пошуку та перегляду для приватних вкладок, коли ви закриваєте їх чи виходите з програми. Це не робить вас анонімними для вебсайтів чи вашого провайдера, але дозволяє приховати вашу діяльність в інтернеті від будь-кого іншого, хто використовує цей пристрій.</string>
    <string name="private_browsing_common_myths">
       Поширені міфи про приватний перегляд
    </string>

    <!-- True Private Browsing Mode -->
    <!-- Title for info card on private homescreen in True Private Browsing Mode. -->
    <string name="felt_privacy_desc_card_title">Не залишайте слідів на цьому пристрої</string>
    <!-- Explanation for private browsing displayed to users on home view when they first enable
        private mode in our new Total Private Browsing mode.
        The first parameter is the name of the app defined in app_name (for example: Firefox Nightly)
        The second parameter is the clickable link text in felt_privacy_info_card_subtitle_link_text -->
    <string name="felt_privacy_info_card_subtitle_2">%1$s видаляє ваші файли cookie, історію і дані сайтів, коли ви закриваєте всі приватні вкладки. %2$s</string>
    <!-- Clickable portion of the explanation for private browsing that links the user to our
        about privacy page.
        This string is used in felt_privacy_info_card_subtitle as the second parameter.-->
    <string name="felt_privacy_info_card_subtitle_link_text">Хто може бачити мою діяльність?</string>

    <!-- Private mode shortcut "contextual feature recommendation" (CFR) -->
    <!-- Text for the Private mode shortcut CFR message for adding a private mode shortcut to open private tabs from the Home screen -->
    <string name="private_mode_cfr_message_2">Запускайте наступну приватну вкладку одним торканням.</string>
    <!-- Text for the positive button to accept adding a Private Browsing shortcut to the Home screen -->
    <string name="private_mode_cfr_pos_button_text">Додати на головний екран</string>
    <!-- Text for the negative button to decline adding a Private Browsing shortcut to the Home screen -->
    <string name="cfr_neg_button_text">Ні, дякую</string>

    <!-- Open in App "contextual feature recommendation" (CFR) -->
    <!-- Text for the info message. The first parameter is the name of the application.-->
    <string name="open_in_app_cfr_info_message_2">Ви можете налаштувати %1$s на автоматичне відкривання посилань у програмах.</string>
    <!-- Text for the positive action button -->
    <string name="open_in_app_cfr_positive_button_text">Перейти до налаштувань</string>
    <!-- Text for the negative action button -->
    <string name="open_in_app_cfr_negative_button_text">Відхилити</string>

    <!-- Total cookie protection "contextual feature recommendation" (CFR) -->
    <!-- Text for the message displayed in the contextual feature recommendation popup promoting the total cookie protection feature. -->
    <string name="tcp_cfr_message">Наша найпотужніша функція приватності ізолює елементи стеження між сайтами.</string>
    <!-- Text displayed that links to website containing documentation about the "Total cookie protection" feature. -->
    <string name="tcp_cfr_learn_more">Докладніше про функцію Total Cookie Protection</string>

    <!-- Private browsing erase action "contextual feature recommendation" (CFR) -->
    <!-- Text for the message displayed in the contextual feature recommendation popup promoting the erase private browsing feature. -->
    <string name="erase_action_cfr_message">Торкніться тут, щоб розпочати новий приватний сеанс. Видаліть історію, файли cookie – усе.</string>


    <!-- Text for the info dialog when camera permissions have been denied but user tries to access a camera feature. -->
    <string name="camera_permissions_needed_message">Необхідний доступ до камери. Перейдіть до налаштувань Android, торкніться дозволів та торкніться дозволити.</string>
    <!-- Text for the positive action button to go to Android Settings to grant permissions. -->
    <string name="camera_permissions_needed_positive_button_text">Перейти до налаштувань</string>
    <!-- Text for the negative action button to dismiss the dialog. -->
    <string name="camera_permissions_needed_negative_button_text">Відхилити</string>

    <!-- Text for the banner message to tell users about our auto close feature. -->
    <string name="tab_tray_close_tabs_banner_message">Налаштуйте автоматичне закривання відкритих вкладок, які не переглядалися попереднього дня, тижня чи місяця.</string>
    <!-- Text for the positive action button to go to Settings for auto close tabs. -->
    <string name="tab_tray_close_tabs_banner_positive_button_text">Перейти до параметрів</string>
    <!-- Text for the negative action button to dismiss the Close Tabs Banner. -->
    <string name="tab_tray_close_tabs_banner_negative_button_text">Відхилити</string>

    <!-- Text for the banner message to tell users about our inactive tabs feature. -->
    <string name="tab_tray_inactive_onboarding_message">Сюди переміщуються вкладки, які ви не переглядали впродовж двох тижнів.</string>
    <!-- Text for the action link to go to Settings for inactive tabs. -->
    <string name="tab_tray_inactive_onboarding_button_text">Вимкнути у налаштуваннях</string>

    <!-- Text for title for the auto-close dialog of the inactive tabs. -->
    <string name="tab_tray_inactive_auto_close_title">Закрити через місяць автоматично?</string>
    <!-- Text for the body for the auto-close dialog of the inactive tabs.
        The first parameter is the name of the application.-->
    <string name="tab_tray_inactive_auto_close_body_2">%1$s може закривати вкладки, які ви не переглядали впродовж останнього місяця.</string>
    <!-- Content description for close button in the auto-close dialog of the inactive tabs. -->
    <string name="tab_tray_inactive_auto_close_button_content_description">Закрити</string>

    <!-- Text for turn on auto close tabs button in the auto-close dialog of the inactive tabs. -->
    <string name="tab_tray_inactive_turn_on_auto_close_button_2">Увімкнути автозакриття</string>


    <!-- Home screen icons - Long press shortcuts -->
    <!-- Shortcut action to open new tab -->
    <string name="home_screen_shortcut_open_new_tab_2">Нова вкладка</string>
    <!-- Shortcut action to open new private tab -->
    <string name="home_screen_shortcut_open_new_private_tab_2">Приватна вкладка</string>

    <!-- Shortcut action to open Passwords screen -->
    <string name="home_screen_shortcut_passwords">Паролі</string>
    <!-- Shortcut action to open Passwords screen -->
    <string name="home_screen_shortcut_open_password_screen" moz:removedIn="126" tools:ignore="UnusedResources">Ярлик паролів</string>

    <!-- Recent Tabs -->
    <!-- Header text for jumping back into the recent tab in the home screen -->
    <string name="recent_tabs_header">Повернутися до</string>
    <!-- Button text for showing all the tabs in the tabs tray -->
    <string name="recent_tabs_show_all">Показати всі</string>

    <!-- Content description for the button which navigates the user to show all recent tabs in the tabs tray. -->
    <string name="recent_tabs_show_all_content_description_2">Кнопка показу всіх останніх вкладок</string>

    <!-- Text for button in synced tab card that opens synced tabs tray -->
    <string name="recent_tabs_see_all_synced_tabs_button_text">Переглянути всі синхронізовані вкладки</string>
    <!-- Accessibility description for device icon used for recent synced tab -->
    <string name="recent_tabs_synced_device_icon_content_description">Синхронізований пристрій</string>
    <!-- Text for the dropdown menu to remove a recent synced tab from the homescreen -->
    <string name="recent_synced_tab_menu_item_remove">Вилучити</string>
    <!-- Text for the menu button to remove a grouped highlight from the user's browsing history
         in the Recently visited section -->
    <string name="recent_tab_menu_item_remove">Вилучити</string>

    <!-- History Metadata -->
    <!-- Header text for a section on the home screen that displays grouped highlights from the
         user's browsing history, such as topics they have researched or explored on the web -->
    <string name="history_metadata_header_2">Недавно відвідані</string>
    <!-- Text for the menu button to remove a grouped highlight from the user's browsing history
         in the Recently visited section -->
    <string name="recently_visited_menu_item_remove">Вилучити</string>

    <!-- Content description for the button which navigates the user to show all of their history. -->
    <string name="past_explorations_show_all_content_description_2">Показати всі минулі пошуки</string>

    <!-- Browser Fragment -->
    <!-- Content description (not visible, for screen readers etc.): Navigate backward (browsing history) -->
    <string name="browser_menu_back">Назад</string>
    <!-- Content description (not visible, for screen readers etc.): Navigate forward (browsing history) -->
    <string name="browser_menu_forward">Вперед</string>
    <!-- Content description (not visible, for screen readers etc.): Refresh current website -->
    <string name="browser_menu_refresh">Оновити</string>
    <!-- Content description (not visible, for screen readers etc.): Stop loading current website -->
    <string name="browser_menu_stop">Зупинити</string>
    <!-- Browser menu button that opens the addon manager -->
    <string name="browser_menu_add_ons" moz:removedIn="126" tools:ignore="UnusedResources">Додатки</string>
    <!-- Browser menu button that opens the extensions manager -->
    <string name="browser_menu_extensions">Розширення</string>
    <!-- Browser menu button that opens the extensions manager -->
    <string name="browser_menu_manage_extensions">Керувати розширеннями</string>
    <!-- Browser menu button that opens AMO in a tab -->
    <string name="browser_menu_discover_more_extensions">Знайти більше розширень</string>
    <!-- Browser menu button that opens account settings -->
    <string name="browser_menu_account_settings">Ваш обліковий запис</string>
    <!-- Text displayed when there are no add-ons to be shown -->
    <string name="no_add_ons" moz:removedIn="126" tools:ignore="UnusedResources">Немає додатків</string>
    <!-- Browser menu button that sends a user to help articles -->
    <string name="browser_menu_help">Довідка</string>
    <!-- Browser menu button that sends a to a the what's new article -->
    <string name="browser_menu_whats_new">Що нового</string>
    <!-- Browser menu button that opens the settings menu -->
    <string name="browser_menu_settings">Налаштування</string>

    <!-- Browser menu button that opens a user's library -->
    <string name="browser_menu_library">Бібліотека</string>
    <!-- Browser menu toggle that requests a desktop site -->
    <string name="browser_menu_desktop_site">Версія для комп’ютера</string>
    <!-- Browser menu button that reopens a private tab as a regular tab -->
    <string name="browser_menu_open_in_regular_tab">Відкрити у звичайній вкладці</string>
    <!-- Browser menu toggle that adds a shortcut to the site on the device home screen. -->
    <string name="browser_menu_add_to_homescreen">Додати на головний екран</string>
    <!-- Browser menu toggle that adds a shortcut to the site on the device home screen. -->
    <string name="browser_menu_add_to_homescreen_2">Додати на головний екран…</string>
    <!-- Browser menu toggle that installs a Progressive Web App shortcut to the site on the device home screen. -->
    <string name="browser_menu_install_on_homescreen" moz:removedIn="126" tools:ignore="UnusedResources">Встановити</string>
    <!-- Content description (not visible, for screen readers etc.) for the Resync tabs button -->
    <string name="resync_button_content_description">Синхронізувати повторно</string>
    <!-- Browser menu button that opens the find in page menu -->
    <string name="browser_menu_find_in_page">Знайти на сторінці</string>
    <!-- Browser menu button that opens the find in page menu -->
    <string name="browser_menu_find_in_page_2">Знайти на сторінці…</string>
    <!-- Browser menu button that opens the translations dialog, which has options to translate the current browser page. -->
    <string name="browser_menu_translations">Перекласти сторінку</string>
    <!-- Browser menu button that saves the current tab to a collection -->
    <string name="browser_menu_save_to_collection">Зберегти до збірки…</string>
    <!-- Browser menu button that saves the current tab to a collection -->
    <string name="browser_menu_save_to_collection_2">Зберегти до збірки</string>
    <!-- Browser menu button that open a share menu to share the current site -->
    <string name="browser_menu_share">Поділитися</string>
    <!-- Browser menu button that open a share menu to share the current site -->
    <string name="browser_menu_share_2">Поділитися…</string>
    <!-- Browser menu button shown in custom tabs that opens the current tab in Fenix
        The first parameter is the name of the app defined in app_name (for example: Fenix) -->
    <string name="browser_menu_open_in_fenix">Відкрити в %1$s</string>
    <!-- Browser menu text shown in custom tabs to indicate this is a Fenix tab
        The first parameter is the name of the app defined in app_name (for example: Fenix) -->
    <string name="browser_menu_powered_by">ТЕХНОЛОГІЇ %1$s</string>
    <!-- Browser menu text shown in custom tabs to indicate this is a Fenix tab
        The first parameter is the name of the app defined in app_name (for example: Fenix) -->
    <string name="browser_menu_powered_by2">Технологія %1$s</string>
    <!-- Browser menu button to put the current page in reader mode -->
    <string name="browser_menu_read">Режим читання</string>

    <!-- Browser menu button content description to close reader mode and return the user to the regular browser -->
    <string name="browser_menu_read_close">Закрити режим читача</string>
    <!-- Browser menu button to open the current page in an external app -->
    <string name="browser_menu_open_app_link">Відкрити в програмі</string>

    <!-- Browser menu button to show reader view appearance controls e.g. the used font type and size -->
    <string name="browser_menu_customize_reader_view">Налаштувати режим читача</string>

    <!-- Browser menu label for adding a bookmark -->
    <string name="browser_menu_add">Додати</string>
    <!-- Browser menu label for editing a bookmark -->
    <string name="browser_menu_edit">Редагувати</string>

    <!-- Button shown on the home page that opens the Customize home settings -->
    <string name="browser_menu_customize_home_1">Налаштувати домівку</string>

    <!-- Browser menu label to sign in to sync on the device using Mozilla accounts -->
    <string name="browser_menu_sign_in">Увійти</string>
    <!-- Browser menu caption label for the "Sign in" browser menu item described in `browser_menu_sign_in` -->
    <string name="browser_menu_sign_in_caption">Синхронізуйте паролі, вкладки та інші дані</string>

    <!-- Browser menu label to sign back in to sync on the device when the user's account needs to be reauthenticated -->
    <string name="browser_menu_sign_back_in_to_sync">Увійдіть, щоб синхронізувати</string>
    <!-- Browser menu caption label for the "Sign back in to sync" browser menu item described in `browser_menu_sign_back_in_to_sync` when there is an error in syncing -->
    <string name="browser_menu_syncing_paused_caption">Синхронізацію призупинено</string>
    <!-- Browser menu label that creates a private tab -->
    <string name="browser_menu_new_private_tab">Нова приватна вкладка</string>
    <!-- Browser menu label that navigates to the Password screen -->
    <string name="browser_menu_passwords">Паролі</string>

    <!-- Browser menu label that navigates to the SUMO page for the Firefox for Android release notes.
         The first parameter is the name of the app defined in app_name (for example: Fenix)-->
    <string name="browser_menu_new_in_firefox">Що нового у %1$s</string>
    <!-- Browser menu label that toggles the request for the desktop site of the currently visited page -->
    <string name="browser_menu_switch_to_desktop_site">Перейти на повний сайт</string>
    <!-- Browser menu label that navigates to the page tools sub-menu -->
    <string name="browser_menu_tools">Інструменти</string>
    <!-- Browser menu label that navigates to the save sub-menu, which contains various save related menu items such as
         bookmarking a page, saving to collection, shortcut or as a PDF, and adding to home screen -->
    <string name="browser_menu_save">Зберегти</string>
<<<<<<< HEAD
=======

    <!-- Browser menu label that bookmarks the currently visited page -->
    <string name="browser_menu_bookmark_this_page">Додати сторінку до закладок</string>
    <!-- Browser menu label that navigates to the edit bookmark screen for the current bookmarked page -->
    <string name="browser_menu_edit_bookmark">Редагувати закладку</string>
    <!-- Browser menu label that the saves the currently visited page as a PDF -->
    <string name="browser_menu_save_as_pdf">Зберегти як PDF…</string>
    <!-- Browser menu label for turning ON reader view of the current visited page -->
    <string name="browser_menu_turn_on_reader_view">Увімкнути режим читання</string>
    <!-- Browser menu label for turning OFF reader view of the current visited page -->
    <string name="browser_menu_turn_off_reader_view">Вимкнути режим читання</string>
    <!-- Browser menu label for navigating to the translation feature, which provides language translation options the current visited page -->
    <string name="browser_menu_translate_page">Перекласти сторінку…</string>
    <!-- Browser menu label that is displayed when the current page has been translated by the translation feature.
         The first parameter is the name of the language that page was translated to (e.g. English). -->
    <string name="browser_menu_translated_to">Перекладено на %1$s</string>
    <!-- Browser menu label for the print feature -->
    <string name="browser_menu_print">Друкувати…</string>
>>>>>>> 7fda8002

    <!-- Extensions management fragment -->
    <!-- Text displayed when there are no extensions to be shown -->
    <string name="extensions_management_no_extensions">Тут немає розширень</string>

    <!-- Browser Toolbar -->
    <!-- Content description for the Home screen button on the browser toolbar -->
    <string name="browser_toolbar_home">Домашній екран</string>

    <!-- Content description (not visible, for screen readers etc.): Erase button: Erase the browsing
         history and go back to the home screen. -->
    <string name="browser_toolbar_erase">Стерти історію перегляду</string>
    <!-- Content description for the translate page toolbar button that opens the translations dialog when no translation has occurred. -->
    <string name="browser_toolbar_translate">Перекласти сторінку</string>

    <!-- Content description (not visible, for screen readers etc.) for the translate page toolbar button that opens the translations dialog when the page is translated successfully.
         The first parameter is the name of the language that is displayed in the original page. (For example: English)
         The second parameter is the name of the language which the page was translated to. (For example: French) -->
    <string name="browser_toolbar_translated_successfully">Сторінку перекладено з %1$s на %2$s.</string>

    <!-- Locale Settings Fragment -->
    <!-- Content description for tick mark on selected language -->
    <string name="a11y_selected_locale_content_description">Обрана мова</string>
    <!-- Text for default locale item -->
    <string name="default_locale_text">Мова пристрою</string>
    <!-- Placeholder text shown in the search bar before a user enters text -->
    <string name="locale_search_hint">Пошук мови</string>

    <!-- Search Fragment -->
    <!-- Button in the search view that lets a user search by scanning a QR code -->
    <string name="search_scan_button">Сканувати</string>
    <!-- Button in the search view when shortcuts are displayed that takes a user to the search engine settings -->
    <string name="search_shortcuts_engine_settings">Налаштування пошукових систем</string>
    <!-- Button in the search view that lets a user navigate to the site in their clipboard -->
    <string name="awesomebar_clipboard_title">Заповнити посилання з буфера обміну</string>
    <!-- Button in the search suggestions onboarding that allows search suggestions in private sessions -->
    <string name="search_suggestions_onboarding_allow_button">Дозволити</string>
    <!-- Button in the search suggestions onboarding that does not allow search suggestions in private sessions -->
    <string name="search_suggestions_onboarding_do_not_allow_button">Не дозволяти</string>
    <!-- Search suggestion onboarding hint title text -->
    <string name="search_suggestions_onboarding_title">Дозволяти пошукові пропозиції у приватних сеансах?</string>

    <!-- Search suggestion onboarding hint description text, first parameter is the name of the app defined in app_name (for example: Fenix)-->
    <string name="search_suggestions_onboarding_text">%s відправлятиме все, що ви вводите в адресному рядку, вашій типовій пошуковій системі.</string>

    <!-- Search engine suggestion title text. The first parameter is the name of the suggested engine-->
    <string name="search_engine_suggestions_title">Пошук в %s</string>
    <!-- Search engine suggestion description text -->
    <string name="search_engine_suggestions_description">Пошук безпосередньо з панелі адреси</string>

    <!-- Menu option in the search selector menu to open the search settings -->
    <string name="search_settings_menu_item">Налаштування пошуку</string>

    <!-- Header text for the search selector menu -->
    <string name="search_header_menu_item_2">Шукати в:</string>

    <!-- Content description (not visible, for screen readers etc.): Search engine icon. The first parameter is the search engine name (for example: DuckDuckGo). -->
    <string name="search_engine_icon_content_description" tools:ignore="UnusedResources">Пошукова система %s</string>

    <!-- Home onboarding -->
    <!-- Onboarding home screen popup dialog, shown on top of the Jump back in section. -->
    <string name="onboarding_home_screen_jump_back_contextual_hint_2">Зустрічайте свою персоналізовану домівку. Тут з’являтимуться останні вкладки, закладки та результати пошуку.</string>
    <!-- Home onboarding dialog welcome screen title text. -->
    <string name="onboarding_home_welcome_title_2">Вітаємо у персоналізованому інтернеті</string>
    <!-- Home onboarding dialog welcome screen description text. -->
    <string name="onboarding_home_welcome_description">Більше кольорів. Краща приватність. Та ж сама відданість людям, а не прибутку.</string>
    <!-- Home onboarding dialog sign into sync screen title text. -->
    <string name="onboarding_home_sync_title_3">Перемикати екрани стало простіше, ніж будь-коли</string>
    <!-- Home onboarding dialog sign into sync screen description text. -->
    <string name="onboarding_home_sync_description">Продовжуйте з того ж місця, де зупинилися, завдяки вкладкам з інших пристроїв, які відтепер доступні на вашій домашній сторінці.</string>
    <!-- Text for the button to continue the onboarding on the home onboarding dialog. -->
    <string name="onboarding_home_get_started_button">Розпочати</string>
    <!-- Text for the button to navigate to the sync sign in screen on the home onboarding dialog. -->
    <string name="onboarding_home_sign_in_button">Увійти</string>
    <!-- Text for the button to skip the onboarding on the home onboarding dialog. -->
    <string name="onboarding_home_skip_button">Пропустити</string>

    <!-- Onboarding home screen sync popup dialog message, shown on top of Recent Synced Tabs in the Jump back in section. -->
    <string name="sync_cfr_message">Ваші вкладки синхронізуються! Продовжте з того ж місця, де зупинилися на іншому пристрої.</string>

    <!-- Content description (not visible, for screen readers etc.): Close button for the home onboarding dialog -->
    <string name="onboarding_home_content_description_close_button">Закрити</string>

    <!-- Notification pre-permission dialog -->
    <!-- Enable notification pre permission dialog title
        The first parameter is the name of the app defined in app_name (for example: Fenix) -->
    <string name="onboarding_home_enable_notifications_title" moz:removedIn="124" tools:ignore="UnusedResources">Сповіщення допомагають вам ефективніше взаємодіяти з %s</string>
    <!-- Enable notification pre permission dialog description with rationale
        The first parameter is the name of the app defined in app_name (for example: Fenix) -->
    <string name="onboarding_home_enable_notifications_description" moz:removedIn="124" tools:ignore="UnusedResources">Синхронізуйте свої вкладки між пристроями, керуйте завантаженнями, отримуйте поради про захист приватності в %s, а також інші можливості.</string>
    <!-- Text for the button to request notification permission on the device -->
    <string name="onboarding_home_enable_notifications_positive_button" moz:removedIn="124" tools:ignore="UnusedResources">Продовжити</string>
    <!-- Text for the button to not request notification permission on the device and dismiss the dialog -->
    <string name="onboarding_home_enable_notifications_negative_button" moz:removedIn="124" tools:ignore="UnusedResources">Не зараз</string>

    <!-- Juno first user onboarding flow experiment, strings are marked unused as they are only referenced by Nimbus experiments. -->
    <!-- Description for learning more about our privacy notice. -->
    <string name="juno_onboarding_privacy_notice_text">Положення про приватність Firefox</string>
    <!-- Title for set firefox as default browser screen used by Nimbus experiments. -->
    <string name="juno_onboarding_default_browser_title_nimbus_2">Ми дбаємо про вашу безпеку</string>
    <!-- Title for set firefox as default browser screen used by Nimbus experiments.
        Note: The word "Firefox" should NOT be translated -->
    <string name="juno_onboarding_default_browser_title_nimbus_3" tools:ignore="UnusedResources">Дізнайтеся, чому мільйони користувачів люблять Firefox</string>
    <!-- Title for set firefox as default browser screen used by Nimbus experiments. -->
    <string name="juno_onboarding_default_browser_title_nimbus_4" tools:ignore="UnusedResources">Безпечний перегляд із більшим вибором</string>
    <!-- Description for set firefox as default browser screen used by Nimbus experiments. -->
    <string name="juno_onboarding_default_browser_description_nimbus_3">Наш некомерційний браузер допомагає блокувати таємне стеження компаній за вами в інтернеті.</string>
    <!-- Description for set firefox as default browser screen used by Nimbus experiments. -->
    <string name="juno_onboarding_default_browser_description_nimbus_4" tools:ignore="UnusedResources">Понад 100 мільйонів людей захищають свою приватність, обравши браузер від некомерційної організація.</string>
    <!-- Description for set firefox as default browser screen used by Nimbus experiments. -->
    <string name="juno_onboarding_default_browser_description_nimbus_5" tools:ignore="UnusedResources">Автоблокування відомих елементів стеження. 700 розширень для будь-яких завдань. Вбудований засіб читання файлів PDF і керування ними.</string>
    <!-- Description for set firefox as default browser screen used by Nimbus experiments. -->
    <string name="juno_onboarding_default_browser_description_nimbus_2" moz:RemovedIn="124" tools:ignore="UnusedResources">Наш некомерційний браузер не дозволяє компаніям таємно стежити за вами в інтернеті.\n\nДокладніше в нашому Положенні про приватність.</string>
    <!-- Text for the link to the privacy notice webpage for set as firefox default browser screen.
    This is part of the string with the key "juno_onboarding_default_browser_description". -->
    <string name="juno_onboarding_default_browser_description_link_text" moz:RemovedIn="124" tools:ignore="UnusedResources">положенні про приватність</string>
    <!-- Text for the button to set firefox as default browser on the device -->
    <string name="juno_onboarding_default_browser_positive_button" tools:ignore="UnusedResources">Встановити типовим браузером</string>
    <!-- Text for the button dismiss the screen and move on with the flow -->
    <string name="juno_onboarding_default_browser_negative_button" tools:ignore="UnusedResources">Не зараз</string>
    <!-- Title for sign in to sync screen. -->
    <string name="juno_onboarding_sign_in_title_2">Ваші дані надійно шифруються на різних пристроях</string>
    <!-- Description for sign in to sync screen. Nimbus experiments do not support string placeholders.
     Note: The word "Firefox" should NOT be translated -->
    <string name="juno_onboarding_sign_in_description_2">Ви можете безпечно входити в систему та синхронізувати дані. Firefox шифрує ваші паролі, закладки та іншу інформацію.</string>
    <!-- Text for the button to sign in to sync on the device -->
    <string name="juno_onboarding_sign_in_positive_button" tools:ignore="UnusedResources">Увійти</string>
    <!-- Text for the button dismiss the screen and move on with the flow -->
    <string name="juno_onboarding_sign_in_negative_button" tools:ignore="UnusedResources">Не зараз</string>
    <!-- Title for enable notification permission screen used by Nimbus experiments. Nimbus experiments do not support string placeholders.
        Note: The word "Firefox" should NOT be translated -->
    <string name="juno_onboarding_enable_notifications_title_nimbus_2">Сповіщення допомагають вам бути в безпеці з Firefox</string>
    <!-- Description for enable notification permission screen used by Nimbus experiments. Nimbus experiments do not support string placeholders.
       Note: The word "Firefox" should NOT be translated -->
    <string name="juno_onboarding_enable_notifications_description_nimbus_2">Безпечно надсилайте вкладки між своїми пристроями та дізнайтеся про інші функції приватності у Firefox.</string>
    <!-- Text for the button to request notification permission on the device -->
    <string name="juno_onboarding_enable_notifications_positive_button" tools:ignore="UnusedResources">Увімкнути сповіщення</string>

    <!-- Text for the button dismiss the screen and move on with the flow -->
    <string name="juno_onboarding_enable_notifications_negative_button" tools:ignore="UnusedResources">Не зараз</string>

    <!-- Title for add search widget screen used by Nimbus experiments. Nimbus experiments do not support string placeholders.
        Note: The word "Firefox" should NOT be translated -->
    <string name="juno_onboarding_add_search_widget_title" tools:ignore="UnusedResources">Спробуйте пошуковий віджет Firefox</string>
    <!-- Description for add search widget screen used by Nimbus experiments. Nimbus experiments do not support string placeholders.
        Note: The word "Firefox" should NOT be translated -->
    <string name="juno_onboarding_add_search_widget_description" tools:ignore="UnusedResources">З Firefox на головному екрані ви матимете легкий доступ до браузера, який насамперед забезпечує приватність і блокує стеження між сайтами.</string>
    <!-- Text for the button to add search widget on the device used by Nimbus experiments. Nimbus experiments do not support string placeholders.
        Note: The word "Firefox" should NOT be translated -->
    <string name="juno_onboarding_add_search_widget_positive_button" tools:ignore="UnusedResources">Додати віджет Firefox</string>
    <!-- Text for the button to dismiss the screen and move on with the flow -->
    <string name="juno_onboarding_add_search_widget_negative_button" tools:ignore="UnusedResources">Не зараз</string>

    <!-- Search Widget -->
    <!-- Content description for searching with a widget. The first parameter is the name of the application.-->
    <string name="search_widget_content_description_2">Відкрити нову вкладку %1$s</string>
    <!-- Text preview for smaller sized widgets -->
    <string name="search_widget_text_short">Пошук</string>
    <!-- Text preview for larger sized widgets -->
    <string name="search_widget_text_long">Пошук в Інтернеті</string>

    <!-- Content description (not visible, for screen readers etc.): Voice search -->
    <string name="search_widget_voice">Голосовий пошук</string>

    <!-- Preferences -->
    <!-- Title for the settings page-->
    <string name="settings">Налаштування</string>
    <!-- Preference category for general settings -->
    <string name="preferences_category_general">Загальні</string>
    <!-- Preference category for all links about Fenix -->
    <string name="preferences_category_about">Про програму</string>
    <!-- Preference category for settings related to changing the default search engine -->
    <string name="preferences_category_select_default_search_engine">Оберіть</string>
    <!-- Preference for settings related to managing search shortcuts for the quick search menu -->
    <string name="preferences_manage_search_shortcuts_2">Альтернативні пошукові системи</string>
    <!-- Summary for preference for settings related to managing search shortcuts for the quick search menu -->
    <string name="preferences_manage_search_shortcuts_summary">Редагувати системи, доступні в меню пошуку</string>
    <!-- Preference category for settings related to managing search shortcuts for the quick search menu -->
    <string name="preferences_category_engines_in_search_menu">Системи, доступні в меню пошуку</string>
    <!-- Preference for settings related to changing the default search engine -->
    <string name="preferences_default_search_engine">Типова пошукова система</string>
    <!-- Preference for settings related to Search -->
    <string name="preferences_search">Пошук</string>
    <!-- Preference for settings related to Search engines -->
    <string name="preferences_search_engines">Пошукові системи</string>
    <!-- Preference for settings related to Search engines suggestions-->
    <string name="preferences_search_engines_suggestions">Пропозиції від пошукових систем</string>
    <!-- Preference Category for settings related to Search address bar -->
    <string name="preferences_settings_address_bar">Налаштування панелі адреси</string>
    <!-- Preference Category for settings to Firefox Suggest -->
    <string name="preference_search_address_bar_fx_suggest">Панель адреси - Пропозиції Firefox</string>
    <!-- Preference link to Learn more about Firefox Suggest -->
    <string name="preference_search_learn_about_fx_suggest">Докладніше про Пропозиції Firefox</string>
    <!-- Preference link to rating Fenix on the Play Store -->
    <string name="preferences_rate">Оцінити в Google Play</string>
    <!-- Preference linking to about page for Fenix
        The first parameter is the name of the app defined in app_name (for example: Fenix) -->
    <string name="preferences_about">Про %1$s</string>

    <!-- Preference for settings related to changing the default browser -->
    <string name="preferences_set_as_default_browser">Встановити типовим браузером</string>
    <!-- Preference category for advanced settings -->
    <string name="preferences_category_advanced">Додатково</string>
    <!-- Preference category for privacy and security settings -->
    <string name="preferences_category_privacy_security">Приватність і безпека</string>
    <!-- Preference for advanced site permissions -->
    <string name="preferences_site_permissions">Дозволи сайтів</string>
    <!-- Preference for private browsing options -->
    <string name="preferences_private_browsing_options">Приватний перегляд</string>
    <!-- Preference for opening links in a private tab-->
    <string name="preferences_open_links_in_a_private_tab">Відкривати посилання у приватній вкладці</string>
    <!-- Preference for allowing screenshots to be taken while in a private tab-->
    <string name="preferences_allow_screenshots_in_private_mode">Дозволити знімки екрана у приватному перегляді</string>
    <!-- Will inform the user of the risk of activating Allow screenshots in private browsing option -->
    <string name="preferences_screenshots_in_private_mode_disclaimer">Якщо дозволено, приватні вкладки також будуть видимі, коли відкрито декілька програм</string>
    <!-- Preference for adding private browsing shortcut -->
    <string name="preferences_add_private_browsing_shortcut">Додати ярлик приватного перегляду</string>
    <!-- Preference for enabling "HTTPS-Only" mode -->
    <string name="preferences_https_only_title">HTTPS-режим</string>

    <!-- Label for cookie banner section in quick settings panel. -->
    <string name="cookie_banner_blocker">Блокувальник банерів файлів cookie</string>
    <!-- Preference for removing cookie/consent banners from sites automatically in private mode. See reduce_cookie_banner_summary for additional context. -->
    <string name="preferences_cookie_banner_reduction_private_mode">Блокувальник банерів файлів cookie у приватному перегляді</string>

    <!-- Text for indicating cookie banner handling is off this site, this is shown as part of the protections panel with the tracking protection toggle -->
    <string name="reduce_cookie_banner_off_for_site">Вимкнено для цього сайту</string>
    <!-- Text for cancel button indicating that cookie banner reduction is not supported for the current site, this is shown as part of the cookie banner details view. -->
    <string name="cookie_banner_handling_details_site_is_not_supported_cancel_button">Скасувати</string>
    <!-- Text for request support button indicating that cookie banner reduction is not supported for the current site, this is shown as part of the cookie banner details view. -->
    <string name="cookie_banner_handling_details_site_is_not_supported_request_support_button_2">Надіслати запит</string>
    <!-- Text for title indicating that cookie banner reduction is not supported for the current site, this is shown as part of the cookie banner details view. -->
    <string name="cookie_banner_handling_details_site_is_not_supported_title_2">Подати запит на підтримку цього сайту?</string>
    <!-- Label for the snackBar, after the user reports with success a website where cookie banner reducer did not work -->
    <string name="cookie_banner_handling_report_site_snack_bar_text_2">Запит надіслано</string>
    <!-- Text for indicating cookie banner handling is on this site, this is shown as part of the protections panel with the tracking protection toggle -->
    <string name="reduce_cookie_banner_on_for_site">Увімкнено для цього сайту</string>
    <!-- Text for indicating that a request for unsupported site was sent to Nimbus (it's a Mozilla library for experiments), this is shown as part of the protections panel with the tracking protection toggle -->
    <string name="reduce_cookie_banner_unsupported_site_request_submitted_2">Запит на підтримку сайту надіслано</string>
    <!-- Text for indicating cookie banner handling is currently not supported for this site, this is shown as part of the protections panel with the tracking protection toggle -->
    <string name="reduce_cookie_banner_unsupported_site">Сайт наразі не підтримується</string>
    <!-- Title text for a detail explanation indicating cookie banner handling is on this site, this is shown as part of the cookie banner panel in the toolbar. The first parameter is a shortened URL of the current site-->
    <string name="reduce_cookie_banner_details_panel_title_on_for_site_1">Увімкнути блокувальник банерів про файли cookie для %1$s?</string>
    <!-- Title text for a detail explanation indicating cookie banner handling is off this site, this is shown as part of the cookie banner panel in the toolbar. The first parameter is a shortened URL of the current site-->
    <string name="reduce_cookie_banner_details_panel_title_off_for_site_1">Вимкнути блокувальник банерів про файли cookie для %1$s?</string>
    <!-- Title text for a detail explanation indicating cookie banner reducer didn't work for the current site, this is shown as part of the cookie banner panel in the toolbar. The first parameter is the application name-->
    <string name="reduce_cookie_banner_details_panel_title_unsupported_site_request_2">На цьому сайті %1$s не може автоматично відхиляти запити на збереження файлів cookie. Ви можете надіслати запит для підтримки цього сайту в майбутньому.</string>

    <!-- Long text for a detail explanation indicating what will happen if cookie banner handling is off for a site, this is shown as part of the cookie banner panel in the toolbar. The first parameter is the application name -->
    <string name="reduce_cookie_banner_details_panel_description_off_for_site_1">Вимкніть %1$s, щоб очистити файли cookie та перезавантажити цей сайт. Це може призвести до виходу з вебсайту та очищення збережених покупок у кошику.</string>
    <!-- Long text for a detail explanation indicating what will happen if cookie banner handling is on for a site, this is shown as part of the cookie banner panel in the toolbar. The first parameter is the application name -->
    <string name="reduce_cookie_banner_details_panel_description_on_for_site_3">Увімкніть, і %1$s намагатиметься автоматично відхиляти всі банери про файли cookie на цьому сайті.</string>

    <!--Title for the cookie banner re-engagement CFR, the placeholder is replaced with app name -->
    <string name="cookie_banner_cfr_title">%1$s щойно відхилив файли cookie</string>
    <!--Message for the cookie banner re-engagement CFR -->
    <string name="cookie_banner_cfr_message">Менше відволікань і менше файлів cookie, які відстежують вас на цьому сайті.</string>

    <!-- Description of the preference to enable "HTTPS-Only" mode. -->
    <string name="preferences_https_only_summary">Намагатися автоматично встановлювати з’єднання з сайтами за допомогою протоколу шифрування HTTPS для поліпшення безпеки.</string>
    <!-- Summary of https only preference if https only is set to off -->
    <string name="preferences_https_only_off">Вимкнено</string>
    <!-- Summary of https only preference if https only is set to on in all tabs -->
    <string name="preferences_https_only_on_all">Увімкнути в усіх вкладках</string>
    <!-- Summary of https only preference if https only is set to on in private tabs only -->
    <string name="preferences_https_only_on_private">Увімкнути у приватних вкладках</string>
    <!-- Text displayed that links to website containing documentation about "HTTPS-Only" mode -->
    <string name="preferences_http_only_learn_more">Докладніше</string>
    <!-- Option for the https only setting -->
    <string name="preferences_https_only_in_all_tabs">Увімкнути у всіх вкладках</string>
    <!-- Option for the https only setting -->
    <string name="preferences_https_only_in_private_tabs">Увімкнути лише у приватних вкладках</string>
    <!-- Title shown in the error page for when trying to access a http website while https only mode is enabled. -->
    <string name="errorpage_httpsonly_title">Захищений сайт недоступний</string>
    <!-- Message shown in the error page for when trying to access a http website while https only mode is enabled. The message has two paragraphs. This is the first. -->
    <string name="errorpage_httpsonly_message_title">Швидше за все, вебсайт просто не підтримує HTTPS.</string>
    <!-- Message shown in the error page for when trying to access a http website while https only mode is enabled. The message has two paragraphs. This is the second. -->
    <string name="errorpage_httpsonly_message_summary">Однак також можливе втручання зловмисників. Якщо ви продовжите перехід на вебсайт, вам не слід вводити будь-які конфіденційні дані. Якщо ви продовжите, HTTPS-режим буде тимчасово вимкнено для сайту.</string>
    <!-- Preference for accessibility -->
    <string name="preferences_accessibility">Доступність</string>

    <!-- Preference to override the Mozilla account server -->
    <string name="preferences_override_account_server">Власний сервер облікового запису Mozilla</string>
    <!-- Preference to override the Sync token server -->
    <string name="preferences_override_sync_tokenserver">Спеціальний сервер синхронізації</string>
    <!-- Toast shown after updating the Mozilla account/Sync server override preferences -->
    <string name="toast_override_account_sync_server_done">Сервер облікового запису/синхронізації Mozilla змінено. Вихід з програми для застосування змін…</string>
    <!-- Preference category for account information -->
    <string name="preferences_category_account">Обліковий запис</string>
    <!-- Preference for changing where the toolbar is positioned -->
    <string name="preferences_toolbar">Панель інструментів</string>
    <!-- Preference for changing default theme to dark or light mode -->
    <string name="preferences_theme">Тема</string>
    <!-- Preference for customizing the home screen -->
    <string name="preferences_home_2">Домівка</string>
    <!-- Preference for gestures based actions -->
    <string name="preferences_gestures">Жести</string>
    <!-- Preference for settings related to visual options -->
    <string name="preferences_customize">Пристосування</string>
    <!-- Preference description for banner about signing in -->
    <string name="preferences_sign_in_description_2">Увійдіть для синхронізації вкладок, закладок, паролів та інших даних.</string>
    <!-- Preference shown instead of account display name while account profile information isn't available yet. -->
    <string name="preferences_account_default_name_2">Обліковий запис Mozilla</string>
    <!-- Preference text for account title when there was an error syncing FxA -->
    <string name="preferences_account_sync_error">Повторно підключіться, щоб відновити синхронізацію</string>
    <!-- Preference for language -->
    <string name="preferences_language">Мова</string>
    <!-- Preference for translation -->
<<<<<<< HEAD
    <string name="preferences_translation">Переклад</string>
=======
    <string name="preferences_translation" moz:removedIn="127" tools:ignore="UnusedResources">Переклад</string>
    <!-- Preference for translations -->
    <string name="preferences_translations">Переклади</string>
>>>>>>> 7fda8002
    <!-- Preference for data choices -->
    <string name="preferences_data_choices">Вибір даних</string>
    <!-- Preference for data collection -->
    <string name="preferences_data_collection">Збір даних</string>
    <!-- Preference for developers -->
    <string name="preferences_remote_debugging">Віддалене налагодження через USB</string>

    <!-- Preference title for switch preference to show search suggestions -->
    <string name="preferences_show_search_suggestions">Показувати пошукові пропозиції</string>

    <!-- Preference title for switch preference to show voice search button -->
    <string name="preferences_show_voice_search">Показати голосовий пошук</string>
    <!-- Preference title for switch preference to show search suggestions also in private mode -->
    <string name="preferences_show_search_suggestions_in_private">Показувати в приватних сеансах</string>
    <!-- Preference title for switch preference to show a clipboard suggestion when searching -->
    <string name="preferences_show_clipboard_suggestions">Пропозиції з буфера обміну</string>
    <!-- Preference title for switch preference to suggest browsing history when searching -->
    <string name="preferences_search_browsing_history">Шукати в історії перегляду</string>
    <!-- Preference title for switch preference to suggest bookmarks when searching -->
    <string name="preferences_search_bookmarks">Шукати закладки</string>
    <!-- Preference title for switch preference to suggest synced tabs when searching -->
    <string name="preferences_search_synced_tabs">Шукати синхронізовані вкладки</string>
    <!-- Preference for account settings -->
    <string name="preferences_account_settings">Обліковий запис</string>
    <!-- Preference for enabling url autocomplete-->
    <string name="preferences_enable_autocomplete_urls">Автозавершення URL-адрес</string>
    <!-- Preference title for switch preference to show sponsored Firefox Suggest search suggestions -->
    <string name="preferences_show_sponsored_suggestions">Пропозиції від спонсорів</string>
    <!-- Summary for preference to show sponsored Firefox Suggest search suggestions.
         The first parameter is the name of the application. -->
    <string name="preferences_show_sponsored_suggestions_summary">Підтримайте %1$s за допомогою періодичних спонсорованих пропозицій</string>
    <!-- Preference title for switch preference to show Firefox Suggest search suggestions for web content.
         The first parameter is the name of the application. -->
    <string name="preferences_show_nonsponsored_suggestions">Пропозиції від %1$s</string>
    <!-- Summary for preference to show Firefox Suggest search suggestions for web content -->
    <string name="preferences_show_nonsponsored_suggestions_summary">Отримувати пропозиції з інтернету, пов’язані з вашим пошуком</string>
    <!-- Preference for open links in third party apps -->
    <string name="preferences_open_links_in_apps">Відкривати посилання у програмах</string>

    <!-- Preference for open links in third party apps always open in apps option -->
    <string name="preferences_open_links_in_apps_always">Завжди</string>
    <!-- Preference for open links in third party apps ask before opening option -->
    <string name="preferences_open_links_in_apps_ask">Запитувати перед відкриттям</string>
    <!-- Preference for open links in third party apps never open in apps option -->
    <string name="preferences_open_links_in_apps_never">Ніколи</string>
    <!-- Preference for open download with an external download manager app -->
    <string name="preferences_external_download_manager">Зовнішній менеджер завантажень</string>
    <!-- Preference for enabling gecko engine logs -->
    <string name="preferences_enable_gecko_logs">Увімкнути журнали Gecko</string>
    <!-- Message to indicate users that we are quitting the application to apply the changes -->
    <string name="quit_application">Закриття програми для застосування змін…</string>

    <!-- Preference for add_ons -->
    <string name="preferences_addons" moz:removedIn="126" tools:ignore="UnusedResources">Додатки</string>

    <!-- Preference for extensions -->
    <string name="preferences_extensions">Розширення</string>
    <!-- Preference for installing a local add-on -->
    <string name="preferences_install_local_addon" moz:removedIn="126" tools:ignore="UnusedResources">Встановити додаток з файлу</string>
    <!-- Preference for installing a local extension -->
    <string name="preferences_install_local_extension">Встановити розширення з файлу</string>
    <!-- Preference for notifications -->
    <string name="preferences_notifications">Сповіщення</string>

    <!-- Summary for notification preference indicating notifications are allowed -->
    <string name="notifications_allowed_summary">Дозволено</string>
    <!-- Summary for notification preference indicating notifications are not allowed -->
    <string name="notifications_not_allowed_summary">Не дозволено</string>

    <!-- Add-on Permissions -->
    <!-- The title of the required permissions section from addon's permissions screen -->
    <string name="addons_permissions_heading_required" tools:ignore="UnusedResources">Обов\'язково</string>
    <!-- The title of the optional permissions section from addon's permissions screen -->
    <string name="addons_permissions_heading_optional" tools:ignore="UnusedResources">Необов\'язково</string>
<<<<<<< HEAD
    <!-- The title of the section with websites that have permissions granted from addon's permissions screen -->
    <string name="addons_permissions_heading_read_and_change_website_data" tools:ignore="UnusedResources">Читати та змінювати дані вебсайту</string>
    <!-- The description of the icon that can delete one of the websites displayed  -->
    <string name="addons_permissions_icon_description_delete_website" tools:ignore="UnusedResources">Видалити вебсайт</string>
=======
>>>>>>> 7fda8002
    <!-- The title of the origin permission option allowing a user to enable the extension to run on all sites -->
    <string name="addons_permissions_allow_for_all_sites" tools:ignore="UnusedResources">Дозволити для всіх сайтів</string>

    <!-- The subtitle for the allow for all sites preference toggle -->
    <string name="addons_permissions_allow_for_all_sites_subtitle" tools:ignore="UnusedResources">Якщо ви довіряєте цьому розширенню, можете надати йому дозвіл для всіх вебсайтів.</string>

    <!-- Add-on Preferences -->
    <!-- Preference to customize the configured AMO (addons.mozilla.org) collection -->
    <string name="preferences_customize_amo_collection" moz:removedIn="126" tools:ignore="UnusedResources">Власна збірка додатків</string>
    <!-- Preference to customize the configured AMO (addons.mozilla.org) collection -->
    <string name="preferences_customize_extension_collection">Збірка користувацьких розширень</string>
    <!-- Button caption to confirm the add-on collection configuration -->
    <string name="customize_addon_collection_ok">OK</string>
    <!-- Button caption to abort the add-on collection configuration -->
    <string name="customize_addon_collection_cancel">Скасувати</string>
    <!-- Hint displayed on input field for custom collection name -->
    <string name="customize_addon_collection_hint">Назва збірки</string>
    <!-- Hint displayed on input field for custom collection user ID-->
    <string name="customize_addon_collection_user_hint">Власник збірки (ID користувача)</string>
    <!-- Toast shown after confirming the custom add-on collection configuration -->
    <string name="toast_customize_addon_collection_done" moz:removedIn="126" tools:ignore="UnusedResources">Збірку додатків змінено. Вихід з програми для застосування змін…</string>

    <!-- Toast shown after confirming the custom extension collection configuration -->
    <string name="toast_customize_extension_collection_done">Збірку розширень змінено. Вихід з програми для застосування змін…</string>

    <!-- Customize Home -->
    <!-- Header text for jumping back into the recent tab in customize the home screen -->
    <string name="customize_toggle_jump_back_in">Повернутися до</string>
    <!-- Title for the customize home screen section with recently saved bookmarks. -->
    <string name="customize_toggle_recent_bookmarks" moz:removedIn="127" tools:ignore="UnusedResources">Останні закладки</string>
    <!-- Title for the customize home screen section with bookmarks. -->
    <string name="customize_toggle_bookmarks">Закладки</string>
    <!-- Title for the customize home screen section with recently visited. Recently visited is
    a section where users see a list of tabs that they have visited in the past few days -->
    <string name="customize_toggle_recently_visited">Недавно відвідані</string>

    <!-- Title for the customize home screen section with Pocket. -->
    <string name="customize_toggle_pocket_2">Розповіді, що спонукають замислитися</string>
    <!-- Summary for the customize home screen section with Pocket. The first parameter is product name Pocket -->
    <string name="customize_toggle_pocket_summary">Пропоновані статті від %s</string>
    <!-- Title for the customize home screen section with sponsored Pocket stories. -->
    <string name="customize_toggle_pocket_sponsored">Матеріали від спонсорів</string>
    <!-- Title for the opening wallpaper settings screen -->
    <string name="customize_wallpapers">Шпалери</string>
    <!-- Title for the customize home screen section with sponsored shortcuts. -->
    <string name="customize_toggle_contile">Спонсоровані ярлики</string>

    <!-- Wallpapers -->
    <!-- Content description for various wallpapers. The first parameter is the name of the wallpaper -->
    <string name="wallpapers_item_name_content_description">Елемент шпалер: %1$s</string>
    <!-- Snackbar message for when wallpaper is selected -->
    <string name="wallpaper_updated_snackbar_message">Шпалери оновлено!</string>
    <!-- Snackbar label for action to view selected wallpaper -->
    <string name="wallpaper_updated_snackbar_action">Переглянути</string>

    <!-- Snackbar message for when wallpaper couldn't be downloaded -->
    <string name="wallpaper_download_error_snackbar_message">Не вдалося завантажити шпалери</string>
    <!-- Snackbar label for action to retry downloading the wallpaper -->
    <string name="wallpaper_download_error_snackbar_action">Повторити спробу</string>
    <!-- Snackbar message for when wallpaper couldn't be selected because of the disk error -->
    <string name="wallpaper_select_error_snackbar_message">Не вдалося змінити шпалери</string>
    <!-- Text displayed that links to website containing documentation about the "Limited Edition" wallpapers. -->
    <string name="wallpaper_learn_more">Докладніше</string>

    <!-- Text for classic wallpapers title. The first parameter is the Firefox name. -->
    <string name="wallpaper_classic_title">Класичні %s</string>
    <!-- Text for artist series wallpapers title. "Artist series" represents a collection of artist collaborated wallpapers. -->
    <string name="wallpaper_artist_series_title">Художня серія</string>
    <!-- Description text for the artist series wallpapers with learn more link. The first parameter is the learn more string defined in wallpaper_learn_more. "Independent voices" is the name of the wallpaper collection -->
    <string name="wallpaper_artist_series_description_with_learn_more">Збірка &quot;Незалежні голоси&quot;. %s</string>
    <!-- Description text for the artist series wallpapers. "Independent voices" is the name of the wallpaper collection -->
    <string name="wallpaper_artist_series_description">Збірка &quot;Незалежні голоси&quot;.</string>
    <!-- Wallpaper onboarding dialog header text. -->
    <string name="wallpapers_onboarding_dialog_title_text">Спробуйте сплеск кольорів</string>
    <!-- Wallpaper onboarding dialog body text. -->
    <string name="wallpapers_onboarding_dialog_body_text">Оберіть свій тип шпалер.</string>
    <!-- Wallpaper onboarding dialog learn more button text. The button navigates to the wallpaper settings screen. -->
    <string name="wallpapers_onboarding_dialog_explore_more_button_text">Перегляньте інші шпалери</string>

    <!-- Add-ons general availability nimbus message-->
    <!-- Title of the Nimbus message for add-ons general availability-->
    <string name="addon_ga_message_title" moz:removedIn="126" tools:ignore="UnusedResources">Тепер доступні нові додатки</string>
    <!-- Title of the Nimbus message for extension general availability-->
    <string name="addon_ga_message_title_2" tools:ignore="UnusedResources">Доступні нові розширення</string>
    <!-- Body of the Nimbus message for add-ons general availability. 'Firefox' intentionally hardcoded here-->
    <string name="addon_ga_message_body" tools:ignore="UnusedResources">Ознайомтеся з понад 100 новими розширеннями, за допомогою яких ви можете вдосконалити Firefox.</string>
    <!-- Button text of the Nimbus message for add-ons general availability. -->
    <string name="addon_ga_message_button" moz:removedIn="126" tools:ignore="UnusedResources">Ознайомитися з додатками</string>

    <!-- Button text of the Nimbus message for extensions general availability. -->
    <string name="addon_ga_message_button_2" tools:ignore="UnusedResources">Ознайомтеся з розширеннями</string>

    <!-- Extension process crash dialog to user -->
    <!-- Title of a dialog shown to the user when enough errors have occurred with addons and they need to be temporarily disabled -->
    <string name="addon_process_crash_dialog_title" moz:removedIn="126" tools:ignore="UnusedResources">Додаток тимчасово вимкнено</string>
    <!-- Title of the extension crash dialog shown to the user when enough errors have occurred with extensions and they need to be temporarily disabled -->
    <string name="extension_process_crash_dialog_title">Розширення тимчасово вимкнено</string>
    <!-- The first parameter is the application name. This is a message shown to the user when too many errors have occurred with the addons process and they have been disabled. The user can decide if they would like to continue trying to start add-ons or if they'd rather continue without them. -->
    <string name="addon_process_crash_dialog_message" moz:removedIn="126" tools:ignore="UnusedResources">Один або кілька додатків припинили роботу, внаслідок цього ваша система працює нестабільно. %1$s безуспішно намагався перезапустити додатки.\n\nДодатки не буде перезапущено під час вашого поточного сеансу.\n\nЦю проблему може усунути вилучення або вимкнення додатків.</string>
    <!-- This is a message shown to the user when too many errors have occurred with the extensions process and they have been disabled.
    The user can decide if they would like to continue trying to start extensions or if they'd rather continue without them.
    The first parameter is the application name. -->
    <string name="extension_process_crash_dialog_message">Одне або кілька розширень припинили працювати, через що ваша система стала нестабільною. %1$s невдало намагався перезапустити розширення.\n\nРозширення не будуть перезапущені під час поточного сеансу.\n\nЦю проблему можна вирішити, видаливши або вимкнувши розширення.</string>
    <!-- This will cause the add-ons to try restarting but the dialog will reappear if it is unsuccessful again -->
    <string name="addon_process_crash_dialog_retry_button_text" moz:removedIn="126" tools:ignore="UnusedResources">Спробувати перезапустити додатки</string>
    <!-- Button text on the extension crash dialog to prompt the user to try restarting the extensions but the dialog will reappear if it is unsuccessful again -->
    <string name="extension_process_crash_dialog_retry_button_text" tools:ignore="UnusedResources">Спробуйте перезапустити розширення</string>
    <!-- The user will continue with all add-ons disabled -->
    <string name="addon_process_crash_dialog_disable_addons_button_text" moz:removedIn="126" tools:ignore="UnusedResources">Продовжити з вимкненими додатками</string>

    <!-- Button text on the extension crash dialog to prompt the user to continue with all extensions disabled. -->
    <string name="extension_process_crash_dialog_disable_extensions_button_text">Продовжити з вимкненими розширеннями</string>

    <!-- Account Preferences -->
    <!-- Preference for managing your account via accounts.firefox.com -->
    <string name="preferences_manage_account">Керувати обліковим записом</string>
    <!-- Summary of the preference for managing your account via accounts.firefox.com. -->
    <string name="preferences_manage_account_summary">Зміна пароля, керування збором даних або видалення облікового запису</string>
    <!-- Preference for triggering sync -->
    <string name="preferences_sync_now">Синхронізувати</string>
    <!-- Preference category for sync -->
    <string name="preferences_sync_category">Оберіть що синхронізувати</string>
    <!-- Preference for syncing history -->
    <string name="preferences_sync_history">Історію</string>
    <!-- Preference for syncing bookmarks -->
    <string name="preferences_sync_bookmarks">Закладки</string>
    <!-- Preference for syncing passwords -->
    <string name="preferences_sync_logins_2">Паролі</string>
    <!-- Preference for syncing tabs -->
    <string name="preferences_sync_tabs_2">Вкладки</string>
    <!-- Preference for signing out -->
    <string name="preferences_sign_out">Вийти</string>
    <!-- Preference displays and allows changing current FxA device name -->
    <string name="preferences_sync_device_name">Назва пристрою</string>
    <!-- Text shown when user enters empty device name -->
    <string name="empty_device_name_error">Назва пристрою обов’язкова.</string>
    <!-- Label indicating that sync is in progress -->
    <string name="sync_syncing_in_progress">Синхронізація…</string>
    <!-- Label summary indicating that sync failed. The first parameter is the date stamp showing last time it succeeded -->
    <string name="sync_failed_summary">Помилка синхронізації. Востаннє синхронізовано: %s</string>
    <!-- Label summary showing never synced -->
    <string name="sync_failed_never_synced_summary">Помилка синхронізації. Востаннє синхронізовано: ніколи</string>
    <!-- Label summary the date we last synced. The first parameter is date stamp showing last time synced -->
    <string name="sync_last_synced_summary">Востаннє синхронізовано: %s</string>
    <!-- Label summary showing never synced -->
    <string name="sync_never_synced_summary">Востаннє синхронізовано: ніколи</string>

    <!-- Text for displaying the default device name.
        The first parameter is the application name, the second is the device manufacturer name
        and the third is the device model. -->
    <string name="default_device_name_2">%1$s на %2$s %3$s</string>

    <!-- Preference for syncing payment methods -->
    <string name="preferences_sync_credit_cards_2">Способи оплати</string>
    <!-- Preference for syncing addresses -->
    <string name="preferences_sync_address">Адреси</string>

    <!-- Send Tab -->
    <!-- Name of the "receive tabs" notification channel. Displayed in the "App notifications" system settings for the app -->
    <string name="fxa_received_tab_channel_name">Отримані вкладки</string>

    <!-- Description of the "receive tabs" notification channel. Displayed in the "App notifications" system settings for the app -->
    <string name="fxa_received_tab_channel_description">Сповіщення для вкладок, отриманих від інших пристроїв Firefox.</string>
    <!--  The body for these is the URL of the tab received  -->
    <string name="fxa_tab_received_notification_name">Отримано вкладку</string>
    <!-- %s is the device name -->
    <string name="fxa_tab_received_from_notification_name">Вкладка з %s</string>

    <!-- Close Synced Tabs -->
    <!-- The title for a notification shown when the user closes tabs that are currently
    open on this device from another device that's signed in to the same Mozilla account.
    %1$s is a placeholder for the app name; %2$d is the number of tabs closed.  -->
    <string name="fxa_tabs_closed_notification_title">Закрито вкладок %1$s: %2$d</string>
    <!-- The body for a "closed synced tabs" notification. -->
    <string name="fxa_tabs_closed_text">Переглянути недавно закриті вкладки</string>

    <!-- Advanced Preferences -->
    <!-- Preference for tracking protection exceptions -->
    <string name="preferences_tracking_protection_exceptions">Винятки</string>
    <!-- Button in Exceptions Preference to turn on tracking protection for all sites (remove all exceptions) -->
    <string name="preferences_tracking_protection_exceptions_turn_on_for_all">Увімкнути для всіх сайтів</string>

    <!-- Text displayed when there are no exceptions -->
    <string name="exceptions_empty_message_description">Винятки дозволяють вимкнути захист від стеження для окремих сайтів.</string>
    <!-- Text displayed when there are no exceptions, with learn more link that brings users to a tracking protection SUMO page -->
    <string name="exceptions_empty_message_learn_more_link">Докладніше</string>

    <!-- Preference switch for usage and technical data collection -->
    <string name="preference_usage_data">Використання й технічні дані</string>
    <!-- Preference description for usage and technical data collection -->
    <string name="preferences_usage_data_description">Надсилати в Mozilla дані про використання, швидкодію, апаратне забезпечення та налаштування браузера, щоб допомогти вдосконалити %1$s</string>
    <!-- Preference switch for marketing data collection -->
    <string name="preferences_marketing_data">Маркетингові дані</string>
    <!-- Preference description for marketing data collection -->
    <string name="preferences_marketing_data_description2">Надсилати основні дані про використання до нашого постачальника мобільного маркетингу Adjust</string>
    <!-- Title for studies preferences -->
    <string name="preference_experiments_2">Дослідження</string>
    <!-- Summary for studies preferences -->
    <string name="preference_experiments_summary_2">Дозволяє Mozilla встановлювати та запускати дослідження</string>

    <!-- Turn On Sync Preferences -->
    <!-- Header of the Sync and save your data preference view -->
    <string name="preferences_sync_2">Синхронізувати та зберегти дані</string>
    <!-- Preference for reconnecting to FxA sync -->
    <string name="preferences_sync_sign_in_to_reconnect">Увійдіть, щоб відновити з’єднання</string>

    <!-- Preference for removing FxA account -->
    <string name="preferences_sync_remove_account">Видалити обліковий запис</string>

    <!-- Pairing Feature strings -->
    <!-- Instructions on how to access pairing -->
    <string name="pair_instructions_2"><![CDATA[Скануйте QR-код, показаний на <b>firefox.com/pair</b>]]></string>

    <!-- Toolbar Preferences -->
    <!-- Preference for using top toolbar -->
    <string name="preference_top_toolbar">Вгорі</string>
    <!-- Preference for using bottom toolbar -->
    <string name="preference_bottom_toolbar">Внизу</string>

    <!-- Theme Preferences -->
    <!-- Preference for using light theme -->
    <string name="preference_light_theme">Світла</string>
    <!-- Preference for using dark theme -->
    <string name="preference_dark_theme">Темна</string>
    <!-- Preference for using using dark or light theme automatically set by battery -->
    <string name="preference_auto_battery_theme">Враховувати режим економії заряду</string>
    <!-- Preference for using following device theme -->
    <string name="preference_follow_device_theme">Тема пристрою</string>

    <!-- Gestures Preferences-->
    <!-- Preferences for using pull to refresh in a webpage -->
    <string name="preference_gestures_website_pull_to_refresh">Потягнути для оновлення</string>
    <!-- Preference for using the dynamic toolbar -->
    <string name="preference_gestures_dynamic_toolbar">Прокрутити, щоб сховати панель інструментів</string>
    <!-- Preference for switching tabs by swiping horizontally on the toolbar -->
    <string name="preference_gestures_swipe_toolbar_switch_tabs">Посунути вбік панель інструментів, щоб перемкнути вкладки</string>
    <!-- Preference for showing the opened tabs by swiping up on the toolbar-->
    <string name="preference_gestures_swipe_toolbar_show_tabs">Провести вгору на панелі інструментів вгору для відкриття вкладок</string>

    <!-- Library -->
    <!-- Option in Library to open Downloads page -->
    <string name="library_downloads">Завантаження</string>
    <!-- Option in library to open Bookmarks page -->
    <string name="library_bookmarks">Закладки</string>
    <!-- Option in library to open Desktop Bookmarks root page -->
    <string name="library_desktop_bookmarks_root">Закладки комп’ютера</string>
    <!-- Option in library to open Desktop Bookmarks "menu" page -->
    <string name="library_desktop_bookmarks_menu">Меню закладок</string>
    <!-- Option in library to open Desktop Bookmarks "toolbar" page -->
    <string name="library_desktop_bookmarks_toolbar">Панель закладок</string>
    <!-- Option in library to open Desktop Bookmarks "unfiled" page -->
    <string name="library_desktop_bookmarks_unfiled">Інші закладки</string>
    <!-- Option in Library to open History page -->
    <string name="library_history">Історія</string>
    <!-- Option in Library to open a new tab -->
    <string name="library_new_tab">Нова вкладка</string>
    <!-- Settings Page Title -->
    <string name="settings_title">Налаштування</string>
    <!-- Content description (not visible, for screen readers etc.): "Close button for library settings" -->
    <string name="content_description_close_button">Закрити</string>

    <!-- Title to show in alert when a lot of tabs are to be opened
    %d is a placeholder for the number of tabs that will be opened -->
    <string name="open_all_warning_title">Відкрити %d вкладок?</string>
    <!-- Message to warn users that a large number of tabs will be opened
    %s will be replaced by app name. -->
    <string name="open_all_warning_message">Відкриття такої кількості вкладок може сповільнити %s поки вони завантажуватимуться. Ви дійсно хочете продовжити?</string>
    <!-- Dialog button text for confirming open all tabs -->
    <string name="open_all_warning_confirm">Відкрити вкладки</string>
    <!-- Dialog button text for canceling open all tabs -->
    <string name="open_all_warning_cancel">Скасувати</string>

    <!-- Text to show users they have one page in the history group section of the History fragment.
    %d is a placeholder for the number of pages in the group. -->
    <string name="history_search_group_site_1">%d сторінка</string>

    <!-- Text to show users they have multiple pages in the history group section of the History fragment.
    %d is a placeholder for the number of pages in the group. -->
    <string name="history_search_group_sites_1">Сторінок: %d</string>

    <!-- Option in library for Recently Closed Tabs -->
    <string name="library_recently_closed_tabs">Недавно закриті вкладки</string>
    <!-- Option in library to open Recently Closed Tabs page -->
    <string name="recently_closed_show_full_history">Показати всю історію</string>
    <!-- Text to show users they have multiple tabs saved in the Recently Closed Tabs section of history.
    %d is a placeholder for the number of tabs selected. -->
    <string name="recently_closed_tabs">Вкладок: %d</string>
    <!-- Text to show users they have one tab saved in the Recently Closed Tabs section of history.
    %d is a placeholder for the number of tabs selected. -->
    <string name="recently_closed_tab">%d вкладка</string>
    <!-- Recently closed tabs screen message when there are no recently closed tabs -->
    <string name="recently_closed_empty_message">Немає нещодавно закритих вкладок</string>

    <!-- Tab Management -->
    <!-- Title of preference for tabs management -->
    <string name="preferences_tabs">Вкладки</string>
    <!-- Title of preference that allows a user to specify the tab view -->
    <string name="preferences_tab_view">Подання вкладок</string>
    <!-- Option for a list tab view -->
    <string name="tab_view_list">Списком</string>
    <!-- Option for a grid tab view -->
    <string name="tab_view_grid">Сіткою</string>
    <!-- Title of preference that allows a user to auto close tabs after a specified amount of time -->
    <string name="preferences_close_tabs">Закривати вкладки</string>
    <!-- Option for auto closing tabs that will never auto close tabs, always allows user to manually close tabs -->
    <string name="close_tabs_manually">Власноруч</string>
    <!-- Option for auto closing tabs that will auto close tabs after one day -->
    <string name="close_tabs_after_one_day">Через день</string>
    <!-- Option for auto closing tabs that will auto close tabs after one week -->
    <string name="close_tabs_after_one_week">Через тиждень</string>
    <!-- Option for auto closing tabs that will auto close tabs after one month -->
    <string name="close_tabs_after_one_month">Через місяць</string>

    <!-- Title of preference that allows a user to specify the auto-close settings for open tabs -->
    <string name="preference_auto_close_tabs" tools:ignore="UnusedResources">Автозакриття відкритих вкладок</string>

    <!-- Opening screen -->
    <!-- Title of a preference that allows a user to choose what screen to show after opening the app -->
    <string name="preferences_opening_screen">Початковий екран</string>
    <!-- Option for always opening the homepage when re-opening the app -->
    <string name="opening_screen_homepage">Домівка</string>
    <!-- Option for always opening the user's last-open tab when re-opening the app -->
    <string name="opening_screen_last_tab">Остання вкладка</string>
    <!-- Option for always opening the homepage when re-opening the app after four hours of inactivity -->
    <string name="opening_screen_after_four_hours_of_inactivity">Домівка через чотири години бездіяльності</string>
    <!-- Summary for tabs preference when auto closing tabs setting is set to manual close-->
    <string name="close_tabs_manually_summary">Закривати власноруч</string>
    <!-- Summary for tabs preference when auto closing tabs setting is set to auto close tabs after one day-->
    <string name="close_tabs_after_one_day_summary">Закрити через день</string>
    <!-- Summary for tabs preference when auto closing tabs setting is set to auto close tabs after one week-->
    <string name="close_tabs_after_one_week_summary">Закрити через тиждень</string>
    <!-- Summary for tabs preference when auto closing tabs setting is set to auto close tabs after one month-->
    <string name="close_tabs_after_one_month_summary">Закрити через місяць</string>

    <!-- Summary for homepage preference indicating always opening the homepage when re-opening the app -->
    <string name="opening_screen_homepage_summary">Відкрити домівку</string>
    <!-- Summary for homepage preference indicating always opening the last-open tab when re-opening the app -->
    <string name="opening_screen_last_tab_summary">Відкрити останню вкладку</string>
    <!-- Summary for homepage preference indicating opening the homepage when re-opening the app after four hours of inactivity -->
    <string name="opening_screen_after_four_hours_of_inactivity_summary">Відкрити домівку через 4 години</string>

    <!-- Inactive tabs -->
    <!-- Category header of a preference that allows a user to enable or disable the inactive tabs feature -->
    <string name="preferences_inactive_tabs">Переміщувати старі вкладки в неактивні</string>
    <!-- Title of inactive tabs preference -->
    <string name="preferences_inactive_tabs_title">Вкладки, які ви не переглядали впродовж двох тижнів, переміщуватимуться у розділ неактивних.</string>

    <!-- Studies -->
    <!-- Title of the remove studies button -->
    <string name="studies_remove">Вилучити</string>
    <!-- Title of the active section on the studies list -->
    <string name="studies_active">Активні</string>
    <!-- Description for studies, it indicates why Firefox use studies. The first parameter is the name of the application. -->
    <string name="studies_description_2">%1$s може час від часу встановлювати й виконувати дослідження.</string>
    <!-- Learn more link for studies, links to an article for more information about studies. -->
    <string name="studies_learn_more">Докладніше</string>

    <!-- Dialog message shown after removing a study -->
    <string name="studies_restart_app">Програма припинить застосовувати зміни</string>
    <!-- Dialog button to confirm the removing a study. -->
    <string name="studies_restart_dialog_ok">OK</string>
    <!-- Dialog button text for canceling removing a study. -->
    <string name="studies_restart_dialog_cancel">Скасувати</string>

    <!-- Toast shown after turning on/off studies preferences -->
    <string name="studies_toast_quit_application" tools:ignore="UnusedResources">Закриття програми для застосування змін…</string>

    <!-- Sessions -->
    <!-- Title for the list of tabs -->
    <string name="tab_header_label">Відкриті вкладки</string>
    <!-- Title for the list of tabs in the current private session -->
    <string name="tabs_header_private_tabs_title">Приватні вкладки</string>
    <!-- Title for the list of tabs in the synced tabs -->
    <string name="tabs_header_synced_tabs_title">Синхронізовані вкладки</string>
    <!-- Content description (not visible, for screen readers etc.): Add tab button. Adds a news tab when pressed -->
    <string name="add_tab">Додати вкладку</string>
    <!-- Content description (not visible, for screen readers etc.): Add tab button. Adds a news tab when pressed -->
    <string name="add_private_tab">Додати приватну вкладку</string>
    <!-- Text for the new tab button to indicate adding a new private tab in the tab -->
    <string name="tab_drawer_fab_content">Приватно</string>
    <!-- Text for the new tab button to indicate syncing command on the synced tabs page -->
    <string name="tab_drawer_fab_sync">Синхронізація</string>
    <!-- Text shown in the menu for sharing all tabs -->
    <string name="tab_tray_menu_item_share">Поділитися всіма вкладками</string>
    <!-- Text shown in the menu to view recently closed tabs -->
    <string name="tab_tray_menu_recently_closed">Недавно закриті вкладки</string>
    <!-- Text shown in the tabs tray inactive tabs section -->
    <string name="tab_tray_inactive_recently_closed" tools:ignore="UnusedResources">Недавно закриті</string>
    <!-- Text shown in the menu to view account settings -->
    <string name="tab_tray_menu_account_settings">Обліковий запис</string>
    <!-- Text shown in the menu to view tab settings -->
    <string name="tab_tray_menu_tab_settings">Налаштування вкладок</string>
    <!-- Text shown in the menu for closing all tabs -->
    <string name="tab_tray_menu_item_close">Закрити всі вкладки</string>
    <!-- Text shown in the multiselect menu for bookmarking selected tabs. -->
    <string name="tab_tray_multiselect_menu_item_bookmark">Додати до закладок</string>
    <!-- Text shown in the multiselect menu for closing selected tabs. -->
    <string name="tab_tray_multiselect_menu_item_close">Закрити</string>
    <!-- Content description for tabs tray multiselect share button -->
    <string name="tab_tray_multiselect_share_content_description">Поділитися вибраними вкладками</string>
    <!-- Content description for tabs tray multiselect menu -->
    <string name="tab_tray_multiselect_menu_content_description">Меню вибраних вкладок</string>
    <!-- Content description (not visible, for screen readers etc.): Removes tab from collection button. Removes the selected tab from collection when pressed -->
    <string name="remove_tab_from_collection">Видалити вкладку зі збірки</string>
    <!-- Text for button to enter multiselect mode in tabs tray -->
    <string name="tabs_tray_select_tabs">Виберіть вкладки</string>
    <!-- Content description (not visible, for screen readers etc.): Close tab button. Closes the current session when pressed -->
    <string name="close_tab">Закрити вкладку</string>
    <!-- Content description (not visible, for screen readers etc.): Close tab <title> button. First parameter is tab title  -->
    <string name="close_tab_title">Закрити вкладку %s</string>
    <!-- Content description (not visible, for screen readers etc.): Opens the open tabs menu when pressed -->
    <string name="open_tabs_menu">Відкрити меню вкладок</string>
    <!-- Open tabs menu item to save tabs to collection -->
    <string name="tabs_menu_save_to_collection1">Зберегти до збірки</string>

    <!-- Text for the menu button to delete a collection -->
    <string name="collection_delete">Видалити збірку</string>
    <!-- Text for the menu button to rename a collection -->
    <string name="collection_rename">Перейменувати збірку</string>
    <!-- Text for the button to open tabs of the selected collection -->
    <string name="collection_open_tabs">Відкрити вкладки</string>
    <!-- Hint for adding name of a collection -->
    <string name="collection_name_hint">Назва збірки</string>
    <!-- Text for the menu button to rename a top site -->
    <string name="rename_top_site">Перейменувати</string>
    <!-- Text for the menu button to remove a top site -->
    <string name="remove_top_site">Вилучити</string>

    <!-- Text for the menu button to delete a top site from history -->
    <string name="delete_from_history">Видалити з історії</string>
    <!-- Postfix for private WebApp titles, placeholder is replaced with app name -->
    <string name="pwa_site_controls_title_private">%1$s (Приватний режим)</string>

    <!-- History -->
    <!-- Text for the button to search all history -->
    <string name="history_search_1">Введіть пошукові терміни</string>
    <!-- Text for the button to clear all history -->
    <string name="history_delete_all">Видалити історію</string>

    <!-- Text for the snackbar to confirm that multiple browsing history items has been deleted -->
    <string name="history_delete_multiple_items_snackbar">Історію видалено</string>
    <!-- Text for the snackbar to confirm that a single browsing history item has been deleted. The first parameter is the shortened URL of the deleted history item. -->
    <string name="history_delete_single_item_snackbar">%1$s видалено</string>
    <!-- Context description text for the button to delete a single history item -->
    <string name="history_delete_item">Видалити</string>
    <!-- History multi select title in app bar
    The first parameter is the number of bookmarks selected -->
    <string name="history_multi_select_title">Вибрано %1$d</string>
    <!-- Text for the header that groups the history for today -->
    <string name="history_today">Сьогодні</string>
    <!-- Text for the header that groups the history for yesterday -->
    <string name="history_yesterday">Вчора</string>
    <!-- Text for the header that groups the history the past 7 days -->
    <string name="history_7_days">Останні 7 днів</string>
    <!-- Text for the header that groups the history the past 30 days -->
    <string name="history_30_days">Останні 30 днів</string>
    <!-- Text for the header that groups the history older than the last month -->
    <string name="history_older">Старіші</string>
    <!-- Text shown when no history exists -->
    <string name="history_empty_message">Історія відсутня</string>

    <!-- Downloads -->
    <!-- Text for the snackbar to confirm that multiple downloads items have been removed -->
    <string name="download_delete_multiple_items_snackbar_1">Завантаження вилучено</string>
    <!-- Text for the snackbar to confirm that a single download item has been removed. The first parameter is the name of the download item. -->
    <string name="download_delete_single_item_snackbar">Вилучено %1$s</string>
    <!-- Text shown when no download exists -->
    <string name="download_empty_message_1">Завантажених файлів немає</string>
    <!-- History multi select title in app bar
    The first parameter is the number of downloads selected -->
    <string name="download_multi_select_title">Вибрано %1$d</string>


    <!-- Text for the button to remove a single download item -->
    <string name="download_delete_item_1">Вилучити</string>


    <!-- Crashes -->
    <!-- Title text displayed on the tab crash page. This first parameter is the name of the application (For example: Fenix) -->
    <string name="tab_crash_title_2">Шкода, але %1$s не може завантажити цю сторінку.</string>
    <!-- Send crash report checkbox text on the tab crash page -->
    <string name="tab_crash_send_report">Надіслати звіт про збій в Mozilla</string>
    <!-- Close tab button text on the tab crash page -->
    <string name="tab_crash_close">Закрити вкладку</string>
    <!-- Restore tab button text on the tab crash page -->
    <string name="tab_crash_restore">Відновити вкладку</string>

    <!-- Bookmarks -->
    <!-- Confirmation message for a dialog confirming if the user wants to delete the selected folder -->
    <string name="bookmark_delete_folder_confirmation_dialog">Ви впевнені, що хочете видалити цю теку?</string>
    <!-- Confirmation message for a dialog confirming if the user wants to delete multiple items including folders. Parameter will be replaced by app name. -->
    <string name="bookmark_delete_multiple_folders_confirmation_dialog">%s видалить вибрані елементи.</string>
    <!-- Text for the cancel button on delete bookmark dialog -->
    <string name="bookmark_delete_negative">Скасувати</string>
    <!-- Screen title for adding a bookmarks folder -->
    <string name="bookmark_add_folder">Додати теку</string>
    <!-- Snackbar title shown after a bookmark has been created. -->
    <string name="bookmark_saved_snackbar">Закладку збережено!</string>
    <!-- Snackbar edit button shown after a bookmark has been created. -->
    <string name="edit_bookmark_snackbar_action">ЗМІНИТИ</string>
    <!-- Bookmark overflow menu edit button -->
    <string name="bookmark_menu_edit_button">Змінити</string>
    <!-- Bookmark overflow menu copy button -->
    <string name="bookmark_menu_copy_button">Копіювати</string>
    <!-- Bookmark overflow menu share button -->
    <string name="bookmark_menu_share_button">Поділитися</string>
    <!-- Bookmark overflow menu open in new tab button -->
    <string name="bookmark_menu_open_in_new_tab_button">Відкрити у новій вкладці</string>
    <!-- Bookmark overflow menu open in private tab button -->
    <string name="bookmark_menu_open_in_private_tab_button">Відкрити у приватній вкладці</string>
    <!-- Bookmark overflow menu open all in tabs button -->
    <string name="bookmark_menu_open_all_in_tabs_button">Відкрити всі у нових вкладках</string>
    <!-- Bookmark overflow menu open all in private tabs button -->
    <string name="bookmark_menu_open_all_in_private_tabs_button">Відкрити всі у приватних вкладках</string>
    <!-- Bookmark overflow menu delete button -->
    <string name="bookmark_menu_delete_button">Видалити</string>
    <!--Bookmark overflow menu save button -->
    <string name="bookmark_menu_save_button">Зберегти</string>

    <!-- Bookmark multi select title in app bar
     The first parameter is the number of bookmarks selected -->
    <string name="bookmarks_multi_select_title">Вибрано %1$d</string>
    <!-- Bookmark editing screen title -->
    <string name="edit_bookmark_fragment_title">Змінити закладку</string>
    <!-- Bookmark folder editing screen title -->
    <string name="edit_bookmark_folder_fragment_title">Змінити теку</string>
    <!-- Bookmark sign in button message -->
    <string name="bookmark_sign_in_button">Увійдіть, щоб переглянути синхронізовані закладки</string>
    <!-- Bookmark URL editing field label -->
    <string name="bookmark_url_label">URL</string>
    <!-- Bookmark FOLDER editing field label -->
    <string name="bookmark_folder_label">ТЕКА</string>
    <!-- Bookmark NAME editing field label -->
    <string name="bookmark_name_label">НАЗВА</string>
    <!-- Bookmark add folder screen title -->
    <string name="bookmark_add_folder_fragment_label">Додати теку</string>
    <!-- Bookmark select folder screen title -->
    <string name="bookmark_select_folder_fragment_label">Обрати теку</string>
    <!-- Bookmark editing error missing title -->
    <string name="bookmark_empty_title_error">Повинен бути заголовок</string>
    <!-- Bookmark editing error missing or improper URL -->
    <string name="bookmark_invalid_url_error">Неправильний URL</string>
    <!-- Bookmark screen message for empty bookmarks folder -->
    <string name="bookmarks_empty_message">Немає закладок</string>
    <!-- Bookmark snackbar message on deletion
     The first parameter is the host part of the URL of the bookmark deleted, if any -->
    <string name="bookmark_deletion_snackbar_message">%1$s видалено</string>
    <!-- Bookmark snackbar message on deleting multiple bookmarks not including folders-->
    <string name="bookmark_deletion_multiple_snackbar_message_2">Закладки видалено</string>
    <!-- Bookmark snackbar message on deleting multiple bookmarks including folders-->
    <string name="bookmark_deletion_multiple_snackbar_message_3">Видалення вибраних тек</string>
    <!-- Bookmark undo button for deletion snackbar action -->
    <string name="bookmark_undo_deletion">ВІДНОВИТИ</string>

    <!-- Text for the button to search all bookmarks -->
    <string name="bookmark_search">Введіть пошукові терміни</string>

    <!-- Site Permissions -->
    <!-- Button label that take the user to the Android App setting -->
    <string name="phone_feature_go_to_settings">Перейти до налаштувань</string>
    <!-- Content description (not visible, for screen readers etc.): Quick settings sheet
        to give users access to site specific information / settings. For example:
        Secure settings status and a button to modify site permissions -->
    <string name="quick_settings_sheet">Панель швидких налаштувань</string>
    <!-- Label that indicates that this option it the recommended one -->
    <string name="phone_feature_recommended">Рекомендовано</string>
    <!-- Button label for clearing all the information of site permissions-->
    <string name="clear_permissions">Очистити дозволи</string>
    <!-- Text for the OK button on Clear permissions dialog -->
    <string name="clear_permissions_positive">OK</string>
    <!-- Text for the cancel button on Clear permissions dialog -->
    <string name="clear_permissions_negative">Скасувати</string>
    <!-- Button label for clearing a site permission-->
    <string name="clear_permission">Очистити дозвіл</string>
    <!-- Text for the OK button on Clear permission dialog -->
    <string name="clear_permission_positive">OK</string>
    <!-- Text for the cancel button on Clear permission dialog -->
    <string name="clear_permission_negative">Скасувати</string>
    <!-- Button label for clearing all the information on all sites-->
    <string name="clear_permissions_on_all_sites">Очистити дозволи на всіх сайтах</string>
    <!-- Preference for altering video and audio autoplay for all websites -->
    <string name="preference_browser_feature_autoplay">Автовідтворення</string>
    <!-- Preference for altering the camera access for all websites -->
    <string name="preference_phone_feature_camera">Камера</string>
    <!-- Preference for altering the microphone access for all websites -->
    <string name="preference_phone_feature_microphone">Мікрофон</string>
    <!-- Preference for altering the location access for all websites -->
    <string name="preference_phone_feature_location">Розташування</string>
    <!-- Preference for altering the notification access for all websites -->
    <string name="preference_phone_feature_notification">Сповіщення</string>
    <!-- Preference for altering the persistent storage access for all websites -->
    <string name="preference_phone_feature_persistent_storage">Постійне сховище</string>
    <!-- Preference for altering the storage access setting for all websites -->
    <string name="preference_phone_feature_cross_origin_storage_access">Міжсайтові файли cookie</string>
    <!-- Preference for altering the EME access for all websites -->
    <string name="preference_phone_feature_media_key_system_access">Вміст, контрольований DRM</string>
    <!-- Label that indicates that a permission must be asked always -->
    <string name="preference_option_phone_feature_ask_to_allow">Запитувати дозвіл</string>
    <!-- Label that indicates that a permission must be blocked -->
    <string name="preference_option_phone_feature_blocked">Заблоковано</string>
    <!-- Label that indicates that a permission must be allowed -->
    <string name="preference_option_phone_feature_allowed">Дозволено</string>
    <!--Label that indicates a permission is by the Android OS-->
    <string name="phone_feature_blocked_by_android">Заблоковано Android</string>
    <!-- Preference for showing a list of websites that the default configurations won't apply to them -->
    <string name="preference_exceptions">Винятки</string>
    <!-- Summary of tracking protection preference if tracking protection is set to off -->
    <string name="tracking_protection_off">Вимкнено</string>
    <!-- Summary of tracking protection preference if tracking protection is set to standard -->
    <string name="tracking_protection_standard">Звичайний</string>
    <!-- Summary of tracking protection preference if tracking protection is set to strict -->
    <string name="tracking_protection_strict">Надійний</string>
    <!-- Summary of tracking protection preference if tracking protection is set to custom -->
    <string name="tracking_protection_custom">Власний</string>
    <!-- Label for global setting that indicates that all video and audio autoplay is allowed -->
    <string name="preference_option_autoplay_allowed2">Дозволити аудіо та відео</string>
    <!-- Label for site specific setting that indicates that all video and audio autoplay is allowed -->
    <string name="quick_setting_option_autoplay_allowed">Дозволити аудіо та відео</string>
    <!-- Label that indicates that video and audio autoplay is only allowed over Wi-Fi -->
    <string name="preference_option_autoplay_allowed_wifi_only2">Блокувати аудіо та відео лише для стільникових даних</string>
    <!-- Subtext that explains 'autoplay on Wi-Fi only' option -->
    <string name="preference_option_autoplay_allowed_wifi_subtext">Аудіо та відео відтворюватимуться через Wi-Fi</string>
    <!-- Label for global setting that indicates that video autoplay is allowed, but audio autoplay is blocked -->
    <string name="preference_option_autoplay_block_audio2">Блокувати лише аудіо</string>
    <!-- Label for site specific setting that indicates that video autoplay is allowed, but audio autoplay is blocked -->
    <string name="quick_setting_option_autoplay_block_audio">Блокувати лише аудіо</string>
    <!-- Label for global setting that indicates that all video and audio autoplay is blocked -->
    <string name="preference_option_autoplay_blocked3">Блокувати аудіо та відео</string>
    <!-- Label for site specific setting that indicates that all video and audio autoplay is blocked -->
    <string name="quick_setting_option_autoplay_blocked">Блокувати аудіо та відео</string>
    <!-- Summary of delete browsing data on quit preference if it is set to on -->
    <string name="delete_browsing_data_quit_on">Увімкнено</string>
    <!-- Summary of delete browsing data on quit preference if it is set to off -->
    <string name="delete_browsing_data_quit_off">Вимкнено</string>

    <!-- Summary of studies preference if it is set to on -->
    <string name="studies_on">Увімкнено</string>
    <!-- Summary of studies data on quit preference if it is set to off -->
    <string name="studies_off">Вимкнено</string>

    <!-- Collections -->
    <!-- Collections header on home fragment -->
    <string name="collections_header">Збірки</string>
    <!-- Content description (not visible, for screen readers etc.): Opens the collection menu when pressed -->
    <string name="collection_menu_button_content_description">Меню збірок</string>
    <!-- Label to describe what collections are to a new user without any collections -->
    <string name="no_collections_description2">Збирайте все важливе для вас. \nГрупуйте подібні пошуки, вебсайти та вкладки для швидкого доступу надалі.</string>
    <!-- Title for the "select tabs" step of the collection creator -->
    <string name="create_collection_select_tabs">Виберіть вкладки</string>
    <!-- Title for the "select collection" step of the collection creator -->
    <string name="create_collection_select_collection">Виберіть збірку</string>
    <!-- Title for the "name collection" step of the collection creator -->
    <string name="create_collection_name_collection">Назва збірки</string>
    <!-- Button to add new collection for the "select collection" step of the collection creator -->
    <string name="create_collection_add_new_collection">Додати нову збірку</string>
    <!-- Button to select all tabs in the "select tabs" step of the collection creator -->
    <string name="create_collection_select_all">Вибрати все</string>

    <!-- Button to deselect all tabs in the "select tabs" step of the collection creator -->
    <string name="create_collection_deselect_all">Скасувати вибір</string>
    <!-- Text to prompt users to select the tabs to save in the "select tabs" step of the collection creator -->
    <string name="create_collection_save_to_collection_empty">Виберіть вкладки для збереження</string>
    <!-- Text to show users how many tabs they have selected in the "select tabs" step of the collection creator.
     %d is a placeholder for the number of tabs selected. -->
    <string name="create_collection_save_to_collection_tabs_selected">Вибрано вкладок: %d</string>
    <!-- Text to show users they have one tab selected in the "select tabs" step of the collection creator.
    %d is a placeholder for the number of tabs selected. -->
    <string name="create_collection_save_to_collection_tab_selected">Вибрано %d вкладку</string>
    <!-- Text shown in snackbar when multiple tabs have been saved in a collection -->
    <string name="create_collection_tabs_saved">Вкладки збережено!</string>
    <!-- Text shown in snackbar when one or multiple tabs have been saved in a new collection -->
    <string name="create_collection_tabs_saved_new_collection">Збірку збережено!</string>
    <!-- Text shown in snackbar when one tab has been saved in a collection -->
    <string name="create_collection_tab_saved">Вкладка збережена!</string>
    <!-- Content description (not visible, for screen readers etc.): button to close the collection creator -->
    <string name="create_collection_close">Закрити</string>
    <!-- Button to save currently selected tabs in the "select tabs" step of the collection creator-->
    <string name="create_collection_save">Зберегти</string>

    <!-- Snackbar action to view the collection the user just created or updated -->
    <string name="create_collection_view">Переглянути</string>

    <!-- Text for the OK button from collection dialogs -->
    <string name="create_collection_positive">OK</string>
    <!-- Text for the cancel button from collection dialogs -->
    <string name="create_collection_negative">Скасувати</string>

    <!-- Default name for a new collection in "name new collection" step of the collection creator. %d is a placeholder for the number of collections-->
    <string name="create_collection_default_name">Збірка %d</string>

    <!-- Share -->
    <!-- Share screen header -->
    <string name="share_header_2">Поділитися</string>
    <!-- Content description (not visible, for screen readers etc.):
        "Share" button. Opens the share menu when pressed. -->
    <string name="share_button_content_description">Поділитися</string>
    <!-- Text for the Save to PDF feature in the share menu -->
    <string name="share_save_to_pdf">Зберегти як PDF</string>
    <!-- Text for error message when generating a PDF file Text. -->
    <string name="unable_to_save_to_pdf_error">Неможливо створити PDF</string>
    <!-- Text for standard error snackbar dismiss button. -->
    <string name="standard_snackbar_error_dismiss">Відхилити</string>
    <!-- Text for error message when printing a page and it fails. -->
    <string name="unable_to_print_page_error">Неможливо надрукувати цю сторінку</string>
    <!-- Text for the print feature in the share and browser menu -->
    <string name="menu_print">Друк</string>
    <!-- Sub-header in the dialog to share a link to another sync device -->
    <string name="share_device_subheader">Надіслати на пристрій</string>
    <!-- Sub-header in the dialog to share a link to an app from the full list -->
    <string name="share_link_all_apps_subheader">Усі дії</string>

    <!-- Sub-header in the dialog to share a link to an app from the most-recent sorted list -->
    <string name="share_link_recent_apps_subheader">Недавно використані</string>
    <!-- Text for the copy link action in the share screen. -->
    <string name="share_copy_link_to_clipboard">Копіювати у буфер обміну</string>
    <!-- Toast shown after copying link to clipboard -->
    <string name="toast_copy_link_to_clipboard">Скопійовано у буфер обміну</string>
    <!-- An option from the share dialog to sign into sync -->
    <string name="sync_sign_in">Увійти до Синхронізації</string>
     <!-- An option from the three dot menu to sync and save data -->
    <string name="sync_menu_sync_and_save_data">Синхронізувати й зберегти дані</string>
    <!-- An option from the share dialog to send link to all other sync devices -->
    <string name="sync_send_to_all">Надіслати на всі пристрої</string>
    <!-- An option from the share dialog to reconnect to sync -->
    <string name="sync_reconnect">Перепід’єднатися до Синхронізації</string>
    <!-- Text displayed when sync is offline and cannot be accessed -->
    <string name="sync_offline">Поза мережею</string>
    <!-- An option to connect additional devices -->
    <string name="sync_connect_device">Під’єднати інший пристрій</string>
    <!-- The dialog text shown when additional devices are not available -->
    <string name="sync_connect_device_dialog">Щоб надіслати вкладку, увійдіть у Firefox принаймні на одному іншому пристрої.</string>
    <!-- Confirmation dialog button -->
    <string name="sync_confirmation_button">Зрозуміло</string>
    <!-- Share error message -->
    <string name="share_error_snackbar">Неможливо поділитися через цю програму</string>
    <!-- Add new device screen title -->
    <string name="sync_add_new_device_title">Надіслати на пристрій</string>
    <!-- Text for the warning message on the Add new device screen -->
    <string name="sync_add_new_device_message">Немає під’єднаних пристроїв</string>
    <!-- Text for the button to learn about sending tabs -->
    <string name="sync_add_new_device_learn_button">Докладніше про надсилання вкладок…</string>
    <!-- Text for the button to connect another device -->
    <string name="sync_add_new_device_connect_button">Під’єднати інший пристрій…</string>

    <!-- Notifications -->
    <!-- Text shown in the notification that pops up to remind the user that a private browsing session is active. -->
    <string name="notification_pbm_delete_text_2">Закрити приватні вкладки</string>

    <!-- Text shown in the notification that pops up to remind the user that a private browsing session is active for Android 14+ -->
    <string name="notification_erase_title_android_14">Закрити приватні вкладки?</string>
    <string name="notification_erase_text_android_14">Торкніться або посуньте це сповіщення, щоб закрити приватні вкладки.</string>

    <!-- Name of the marketing notification channel. Displayed in the "App notifications" system settings for the app -->
    <string name="notification_marketing_channel_name">Маркетинг</string>

    <!-- Title shown in the notification that pops up to remind the user to set fenix as default browser.
    The app name is in the text, due to limitations with localizing Nimbus experiments -->
    <string name="nimbus_notification_default_browser_title" tools:ignore="UnusedResources">Firefox швидкий і приватний</string>
    <!-- Text shown in the notification that pops up to remind the user to set fenix as default browser.
    The app name is in the text, due to limitations with localizing Nimbus experiments -->
    <string name="nimbus_notification_default_browser_text" tools:ignore="UnusedResources">Зробити Firefox типовим браузером</string>
    <!-- Title shown in the notification that pops up to re-engage the user -->
    <string name="notification_re_engagement_title">Спробуйте приватний перегляд</string>
    <!-- Text shown in the notification that pops up to re-engage the user.
    %1$s is a placeholder that will be replaced by the app name. -->
    <string name="notification_re_engagement_text">Переглядайте без збереження файлів cookie чи історії у %1$s</string>

    <!-- Title A shown in the notification that pops up to re-engage the user -->
    <string name="notification_re_engagement_A_title">Користуйтеся інтернетом, не залишаючи слідів</string>
    <!-- Text A shown in the notification that pops up to re-engage the user.
    %1$s is a placeholder that will be replaced by the app name. -->
    <string name="notification_re_engagement_A_text">Приватний перегляд у %1$s не зберігає вашу інформацію.</string>
    <!-- Title B shown in the notification that pops up to re-engage the user -->
    <string name="notification_re_engagement_B_title">Розпочніть свій перший пошук</string>
    <!-- Text B shown in the notification that pops up to re-engage the user -->
    <string name="notification_re_engagement_B_text">Знайдіть щось поблизу. Або дізнайтеся щось цікаве.</string>

    <!-- Survey -->
    <!-- Text shown in the fullscreen message that pops up to ask user to take a short survey.
    The app name is in the text, due to limitations with localizing Nimbus experiments -->
    <string name="nimbus_survey_message_text">Допоможіть удосконалити Firefox, взявши участь у короткому опитуванні.</string>
    <!-- Preference for taking the short survey. -->
    <string name="preferences_take_survey">Пройти опитування</string>
    <!-- Preference for not taking the short survey. -->
    <string name="preferences_not_take_survey">Ні, дякую</string>

    <!-- Snackbar -->
    <!-- Text shown in snackbar when user deletes a collection -->
    <string name="snackbar_collection_deleted">Збірку видалено</string>
    <!-- Text shown in snackbar when user renames a collection -->
    <string name="snackbar_collection_renamed">Збірку перейменовано</string>
    <!-- Text shown in snackbar when user closes a tab -->
    <string name="snackbar_tab_closed">Вкладку закрито</string>
    <!-- Text shown in snackbar when user closes all tabs -->
    <string name="snackbar_tabs_closed">Вкладки закрито</string>
    <!-- Text shown in snackbar when user bookmarks a list of tabs -->
    <string name="snackbar_message_bookmarks_saved">Закладки збережено!</string>
    <!-- Text shown in snackbar when user adds a site to shortcuts -->
    <string name="snackbar_added_to_shortcuts">Додано до ярликів!</string>
    <!-- Text shown in snackbar when user closes a private tab -->
    <string name="snackbar_private_tab_closed">Приватну вкладку закрито</string>
    <!-- Text shown in snackbar when user closes all private tabs -->
    <string name="snackbar_private_tabs_closed">Приватні вкладки закрито</string>
    <!-- Text shown in snackbar when user erases their private browsing data -->
    <string name="snackbar_private_data_deleted">Дані приватного перегляду видалено</string>
    <!-- Text shown in snackbar to undo deleting a tab, top site or collection -->
    <string name="snackbar_deleted_undo">ВІДНОВИТИ</string>
    <!-- Text shown in snackbar when user removes a top site -->
    <string name="snackbar_top_site_removed">Сайт вилучено</string>
    <!-- QR code scanner prompt which appears after scanning a code, but before navigating to it
        First parameter is the name of the app, second parameter is the URL or text scanned-->
    <string name="qr_scanner_confirmation_dialog_message">Дозволити %1$s відкрити %2$s</string>
    <!-- QR code scanner prompt dialog positive option to allow navigation to scanned link -->
    <string name="qr_scanner_dialog_positive">ДОЗВОЛИТИ</string>
    <!-- QR code scanner prompt dialog positive option to deny navigation to scanned link -->
    <string name="qr_scanner_dialog_negative">ЗАБОРОНИТИ</string>
    <!-- QR code scanner prompt dialog error message shown when a hostname does not contain http or https. -->
    <string name="qr_scanner_dialog_invalid">Вебадреса недійсна.</string>
    <!-- QR code scanner prompt dialog positive option when there is an error -->
    <string name="qr_scanner_dialog_invalid_ok">OK</string>
    <!-- Tab collection deletion prompt dialog message. Placeholder will be replaced with the collection name -->
    <string name="tab_collection_dialog_message">Ви дійсно хочете видалити %1$s?</string>
    <!-- Collection and tab deletion prompt dialog message. This will show when the last tab from a collection is deleted -->
    <string name="delete_tab_and_collection_dialog_message">Видалення цієї вкладки видалить всю збірку. Ви можете створити нові збірки будь-коли.</string>
    <!-- Collection and tab deletion prompt dialog title. Placeholder will be replaced with the collection name. This will show when the last tab from a collection is deleted -->
    <string name="delete_tab_and_collection_dialog_title">Видалити %1$s?</string>
    <!-- Tab collection deletion prompt dialog option to delete the collection -->
    <string name="tab_collection_dialog_positive">Видалити</string>
    <!-- Text displayed in a notification when the user enters full screen mode -->
    <string name="full_screen_notification">Вхід у повноекранний режим</string>
    <!-- Message for copying the URL via long press on the toolbar -->
    <string name="url_copied">URL скопійовано</string>
    <!-- Sample text for accessibility font size -->
    <string name="accessibility_text_size_sample_text_1">Це зразок тексту, призначений для перегляду результату при збільшенні чи зменшенні розміру тексту цим параметром.</string>
    <!-- Summary for Accessibility Text Size Scaling Preference -->
    <string name="preference_accessibility_text_size_summary">Зміна розміру тексту на вебсайтах</string>
    <!-- Title for Accessibility Text Size Scaling Preference -->
    <string name="preference_accessibility_font_size_title">Розмір шрифту</string>

    <!-- Title for Accessibility Text Automatic Size Scaling Preference -->
    <string name="preference_accessibility_auto_size_2">Автоматичний розмір шрифту</string>
    <!-- Summary for Accessibility Text Automatic Size Scaling Preference -->
    <string name="preference_accessibility_auto_size_summary">Розмір шрифту відповідатиме системним налаштуванням Android. Вимкніть, щоб керувати шрифтом тут.</string>

    <!-- Title for the Delete browsing data preference -->
    <string name="preferences_delete_browsing_data">Видалити дані перегляду</string>
    <!-- Title for the tabs item in Delete browsing data -->
    <string name="preferences_delete_browsing_data_tabs_title_2">Відкриті вкладки</string>
    <!-- Subtitle for the tabs item in Delete browsing data, parameter will be replaced with the number of open tabs -->
    <string name="preferences_delete_browsing_data_tabs_subtitle">Вкладок: %d</string>

    <!-- Title for the data and history items in Delete browsing data -->
    <!-- Title for the history item in Delete browsing data -->
    <string name="preferences_delete_browsing_data_browsing_history_title">Історія перегляду</string>
    <!-- Subtitle for the data and history items in delete browsing data, parameter will be replaced with the
        number of history items the user has -->
    <string name="preferences_delete_browsing_data_browsing_data_subtitle">Адрес: %d</string>
    <!-- Title for the cookies and site data items in Delete browsing data -->
    <string name="preferences_delete_browsing_data_cookies_and_site_data">Файли cookie та дані сайтів</string>
    <!-- Subtitle for the cookies item in Delete browsing data -->
    <string name="preferences_delete_browsing_data_cookies_subtitle">Ви вийдете з більшості сайтів</string>
    <!-- Title for the cached images and files item in Delete browsing data -->
    <string name="preferences_delete_browsing_data_cached_files">Кешовані зображення та файли</string>
    <!-- Subtitle for the cached images and files item in Delete browsing data -->
    <string name="preferences_delete_browsing_data_cached_files_subtitle">Звільняє місце для зберігання</string>
    <!-- Title for the site permissions item in Delete browsing data -->
    <string name="preferences_delete_browsing_data_site_permissions">Дозволи сайтів</string>
    <!-- Title for the downloads item in Delete browsing data -->
    <string name="preferences_delete_browsing_data_downloads">Завантаження</string>
    <!-- Text for the button to delete browsing data -->
    <string name="preferences_delete_browsing_data_button">Видалити дані перегляду</string>
    <!-- Title for the Delete browsing data on quit preference -->
    <string name="preferences_delete_browsing_data_on_quit">Видаляти дані перегляду при виході</string>
    <!-- Summary for the Delete browsing data on quit preference. "Quit" translation should match delete_browsing_data_on_quit_action translation. -->
    <string name="preference_summary_delete_browsing_data_on_quit_2">Автоматично видаляє дані перегляду при виборі \&quot;Вихід\&quot; в головному меню</string>
    <!-- Action item in menu for the Delete browsing data on quit feature -->
    <string name="delete_browsing_data_on_quit_action">Вихід</string>

    <!-- Title text of a delete browsing data dialog. -->
    <string name="delete_history_prompt_title">Проміжок часу для видалення</string>
    <!-- Body text of a delete browsing data dialog. -->
    <string name="delete_history_prompt_body" moz:RemovedIn="130" tools:ignore="UnusedResources">Вилучає історію (включно з історією, синхронізованою з інших пристроїв), файли cookie та інші дані вебперегляду.</string>
    <!-- Body text of a delete browsing data dialog. -->
    <string name="delete_history_prompt_body_2">Вилучає історію (зокрема синхронізовану з інших пристроїв)</string>
    <!-- Radio button in the delete browsing data dialog to delete history items for the last hour. -->
    <string name="delete_history_prompt_button_last_hour">Остання година</string>
    <!-- Radio button in the delete browsing data dialog to delete history items for today and yesterday. -->
    <string name="delete_history_prompt_button_today_and_yesterday">Сьогодні та вчора</string>
    <!-- Radio button in the delete browsing data dialog to delete all history. -->
    <string name="delete_history_prompt_button_everything">Усе</string>

    <!-- Dialog message to the user asking to delete browsing data. Parameter will be replaced by app name. -->
    <string name="delete_browsing_data_prompt_message_3">%s видалить вибрані дані перегляду.</string>
    <!-- Text for the cancel button for the data deletion dialog -->
    <string name="delete_browsing_data_prompt_cancel">Скасувати</string>
    <!-- Text for the allow button for the data deletion dialog -->
    <string name="delete_browsing_data_prompt_allow">Видалити</string>
    <!-- Text for the snackbar confirmation that the data was deleted -->
    <string name="preferences_delete_browsing_data_snackbar">Дані перегляду видалено</string>
    <!-- Text for the snackbar to show the user that the deletion of browsing data is in progress -->
    <string name="deleting_browsing_data_in_progress">Видалення даних перегляду…</string>

    <!-- Dialog message to the user asking to delete all history items inside the opened group. Parameter will be replaced by a history group name. -->
    <string name="delete_all_history_group_prompt_message">Видалити всі сайти в “%s”</string>
    <!-- Text for the cancel button for the history group deletion dialog -->
    <string name="delete_history_group_prompt_cancel">Скасувати</string>
    <!-- Text for the allow button for the history group dialog -->
    <string name="delete_history_group_prompt_allow">Видалити</string>
    <!-- Text for the snackbar confirmation that the history group was deleted -->
    <string name="delete_history_group_snackbar">Групу видалено</string>

    <!-- Onboarding -->
    <!-- text to display in the snackbar once account is signed-in -->
    <string name="onboarding_firefox_account_sync_is_on">Синхронізація увімкнена</string>

    <!-- Onboarding theme -->
    <!-- Text shown in snackbar when multiple tabs have been sent to device -->
    <string name="sync_sent_tabs_snackbar">Вкладки надіслано!</string>
    <!-- Text shown in snackbar when one tab has been sent to device  -->
    <string name="sync_sent_tab_snackbar">Вкладку надіслано!</string>
    <!-- Text shown in snackbar when sharing tabs failed  -->
    <string name="sync_sent_tab_error_snackbar">Не вдається надіслати</string>
    <!-- Text shown in snackbar for the "retry" action that the user has after sharing tabs failed -->
    <string name="sync_sent_tab_error_snackbar_action">ПОВТОРИТИ</string>
    <!-- Title of QR Pairing Fragment -->
    <string name="sync_scan_code">Скануйте код</string>
    <!-- Instructions on how to access pairing -->
    <string name="sign_in_instructions"><![CDATA[На комп’ютері відкрийте Firefox та перейдіть на <b>https://firefox.com/pair</b>]]></string>
    <!-- Text shown for sign in pairing when ready -->
    <string name="sign_in_ready_for_scan">Сканувати</string>
    <!-- Text shown for settings option for sign with pairing -->
    <string name="sign_in_with_camera">Увійти за допомогою камери</string>
    <!-- Text shown for settings option for sign with email -->
    <string name="sign_in_with_email">Використати е-пошту</string>

    <!-- Text shown for settings option for create new account text.'Firefox' intentionally hardcoded here.-->
    <string name="sign_in_create_account_text"><![CDATA[Не маєте облікового запису? <u>Створіть його</u> для синхронізації Firefox між пристроями.]]></string>
    <!-- Text shown in confirmation dialog to sign out of account. The first parameter is the name of the app (e.g. Firefox Preview) -->
    <string name="sign_out_confirmation_message_2">%s припинить синхронізацію з вашим обліковим записом, але не видалить жодних даних перегляду на цьому пристрої.</string>
    <!-- Option to continue signing out of account shown in confirmation dialog to sign out of account -->
    <string name="sign_out_disconnect">Від’єднатись</string>
    <!-- Option to cancel signing out shown in confirmation dialog to sign out of account -->
    <string name="sign_out_cancel">Скасувати</string>
    <!-- Error message snackbar shown after the user tried to select a default folder which cannot be altered -->
    <string name="bookmark_cannot_edit_root">Не можна редагувати типові теки</string>

    <!-- Enhanced Tracking Protection -->
    <!-- Link displayed in enhanced tracking protection panel to access tracking protection settings -->
    <string name="etp_settings">Налаштування захисту</string>
    <!-- Preference title for enhanced tracking protection settings -->
    <string name="preference_enhanced_tracking_protection">Розширений захист від стеження</string>
    <!-- Preference summary for enhanced tracking protection settings on/off switch -->
    <string name="preference_enhanced_tracking_protection_summary">Тепер із функцією Total Cookie Protection, наша найпотужніша перепона від стеження між сайтами.</string>
    <!-- Description of enhanced tracking protection. The parameter is the name of the application (For example: Firefox Fenix) -->
    <string name="preference_enhanced_tracking_protection_explanation_2">%s захищає вас від численних найпоширеніших елементів стеження, що переслідують вас в мережі.</string>
    <!-- Text displayed that links to website about enhanced tracking protection -->
    <string name="preference_enhanced_tracking_protection_explanation_learn_more">Докладніше</string>
    <!-- Preference for enhanced tracking protection for the standard protection settings -->
    <string name="preference_enhanced_tracking_protection_standard_default_1">Стандартний (типово)</string>
    <!-- Preference description for enhanced tracking protection for the standard protection settings -->
    <string name="preference_enhanced_tracking_protection_standard_description_5">Нормальне завантаження сторінок за меншого блокування елементів стеження.</string>
    <!--  Accessibility text for the Standard protection information icon  -->
    <string name="preference_enhanced_tracking_protection_standard_info_button">Що блокується стандартним рівнем захисту від стеження</string>
    <!-- Preference for enhanced tracking protection for the strict protection settings -->
    <string name="preference_enhanced_tracking_protection_strict">Надійний</string>
    <!-- Preference description for enhanced tracking protection for the strict protection settings -->
    <string name="preference_enhanced_tracking_protection_strict_description_4">Кращий захист від стеження і швидкодія, але деякі сайти можуть працювати неправильно.</string>
    <!--  Accessibility text for the Strict protection information icon  -->
    <string name="preference_enhanced_tracking_protection_strict_info_button">Що блокується надійним рівнем захисту від стеження</string>
    <!-- Preference for enhanced tracking protection for the custom protection settings -->
    <string name="preference_enhanced_tracking_protection_custom">Власний</string>
    <!-- Preference description for enhanced tracking protection for the strict protection settings -->
    <string name="preference_enhanced_tracking_protection_custom_description_2">Виберіть тип стеження і скриптів для блокування.</string>
    <!--  Accessibility text for the Strict protection information icon  -->
    <string name="preference_enhanced_tracking_protection_custom_info_button">Що блокується власними налаштуваннями захисту від стеження</string>
    <!-- Header for categories that are being blocked by current Enhanced Tracking Protection settings -->
    <!-- Preference for enhanced tracking protection for the custom protection settings for cookies-->
    <string name="preference_enhanced_tracking_protection_custom_cookies">Файли cookie</string>
    <!-- Option for enhanced tracking protection for the custom protection settings for cookies-->
    <string name="preference_enhanced_tracking_protection_custom_cookies_1">Елементи стеження між сайтами та соціальні мережі</string>
    <!-- Option for enhanced tracking protection for the custom protection settings for cookies-->
    <string name="preference_enhanced_tracking_protection_custom_cookies_2">Файли cookie з невідвіданих сайтів</string>
    <!-- Option for enhanced tracking protection for the custom protection settings for cookies-->
    <string name="preference_enhanced_tracking_protection_custom_cookies_3">Усі сторонні файли cookie (може порушити роботу вебсайтів)</string>
    <!-- Option for enhanced tracking protection for the custom protection settings for cookies-->
    <string name="preference_enhanced_tracking_protection_custom_cookies_4">Усі файли cookie (буде порушувати роботу вебсайтів)</string>
    <!-- Option for enhanced tracking protection for the custom protection settings for cookies-->
    <string name="preference_enhanced_tracking_protection_custom_cookies_5">Ізолювати міжсайтові файли cookie</string>
    <!-- Preference for Global Privacy Control for the custom privacy settings for Global Privacy Control. '&amp;' is replaced with the ampersand symbol: &-->
    <string name="preference_enhanced_tracking_protection_custom_global_privacy_control">Вказувати вебсайтам не ділитися й не продавати мої дані</string>
    <!-- Preference for enhanced tracking protection for the custom protection settings for tracking content -->
    <string name="preference_enhanced_tracking_protection_custom_tracking_content">Вміст стеження</string>
    <!-- Option for enhanced tracking protection for the custom protection settings for tracking content-->
    <string name="preference_enhanced_tracking_protection_custom_tracking_content_1">У всіх вкладках</string>
    <!-- Option for enhanced tracking protection for the custom protection settings for tracking content-->
    <string name="preference_enhanced_tracking_protection_custom_tracking_content_2">Лише в приватних вкладках</string>
    <!-- Preference for enhanced tracking protection for the custom protection settings -->
    <string name="preference_enhanced_tracking_protection_custom_cryptominers">Криптомайнери</string>
    <!-- Preference for enhanced tracking protection for the custom protection settings -->
    <string name="preference_enhanced_tracking_protection_custom_fingerprinters">Зчитування цифрового відбитка</string>
    <!-- Button label for navigating to the Enhanced Tracking Protection details -->
    <string name="enhanced_tracking_protection_details">Подробиці</string>
    <!-- Header for categories that are being being blocked by current Enhanced Tracking Protection settings -->
    <string name="enhanced_tracking_protection_blocked">Заблоковано</string>
    <!-- Header for categories that are being not being blocked by current Enhanced Tracking Protection settings -->
    <string name="enhanced_tracking_protection_allowed">Дозволено</string>
    <!-- Category of trackers (social media trackers) that can be blocked by Enhanced Tracking Protection -->
    <string name="etp_social_media_trackers_title">Стеження соціальних мереж</string>
    <!-- Description of social media trackers that can be blocked by Enhanced Tracking Protection -->
    <string name="etp_social_media_trackers_description">Обмежує можливість соціальних мереж стежити за вашою діяльністю в Інтернеті.</string>
    <!-- Category of trackers (cross-site tracking cookies) that can be blocked by Enhanced Tracking Protection -->
    <string name="etp_cookies_title">Файли cookie для стеження між сайтами</string>
    <!-- Category of trackers (cross-site tracking cookies) that can be blocked by Enhanced Tracking Protection -->
    <string name="etp_cookies_title_2">Міжсайтові файли cookie</string>
    <!-- Description of cross-site tracking cookies that can be blocked by Enhanced Tracking Protection -->
    <string name="etp_cookies_description">Блокує файли cookie, які рекламні мережі та аналітичні компанії використовують для збору ваших даних перегляду на багатьох сайтах.</string>
    <!-- Description of cross-site tracking cookies that can be blocked by Enhanced Tracking Protection -->
    <string name="etp_cookies_description_2">Функція Total Cookie Protection ізолює файли cookie для відвідуваного сайту, тому елементи стеження, як-от рекламні мережі, не можуть використовувати їх для переслідування вас на різних сайтах.</string>
    <!-- Category of trackers (cryptominers) that can be blocked by Enhanced Tracking Protection -->
    <string name="etp_cryptominers_title">Криптомайнери</string>
    <!-- Description of cryptominers that can be blocked by Enhanced Tracking Protection -->
    <string name="etp_cryptominers_description">Перешкоджає доступу зловмисних скриптів до вашого пристрою для добування криптовалют.</string>
    <!-- Category of trackers (fingerprinters) that can be blocked by Enhanced Tracking Protection -->
    <string name="etp_fingerprinters_title">Зчитування цифрового відбитка</string>

    <!-- Description of fingerprinters that can be blocked by Enhanced Tracking Protection -->
    <string name="etp_fingerprinters_description">Зупиняє збір унікальних даних про ваш пристрій, які можна використовувати для відстеження.</string>
    <!-- Category of trackers (tracking content) that can be blocked by Enhanced Tracking Protection -->
    <string name="etp_tracking_content_title">Вміст стеження</string>
    <!-- Description of tracking content that can be blocked by Enhanced Tracking Protection -->
    <string name="etp_tracking_content_description">Блокує завантаження зовнішньої реклами, відео та іншого вмісту з вбудованим кодом стеження. Може вплинути на функціональність вебсайтів.</string>
    <!-- Enhanced Tracking Protection message that protection is currently on for this site -->
    <string name="etp_panel_on">Захист на цьому сайті увімкнено</string>
    <!-- Enhanced Tracking Protection message that protection is currently off for this site -->
    <string name="etp_panel_off">Захист на цьому сайті вимкнено</string>
    <!-- Header for exceptions list for which sites enhanced tracking protection is always off -->
    <string name="enhanced_tracking_protection_exceptions">Розширений захист від стеження вимкнено для цих вебсайтів</string>
    <!-- Content description (not visible, for screen readers etc.): Navigate
    back from ETP details (Ex: Tracking content) -->
    <string name="etp_back_button_content_description">Перейти назад</string>
    <!-- About page link text to open what's new link -->
    <string name="about_whats_new">Що нового в %s</string>
    <!-- Open source licenses page title
    The first parameter is the app name -->
    <string name="open_source_licenses_title">%s | Вільні бібліотеки</string>

    <!-- Category of trackers (redirect trackers) that can be blocked by Enhanced Tracking Protection -->
    <string name="etp_redirect_trackers_title">Елементи стеження переспрямуванням</string>
    <!-- Description of redirect tracker cookies that can be blocked by Enhanced Tracking Protection -->
    <string name="etp_redirect_trackers_description">Очищує файли cookie, встановлені засобами переспрямування на відомі вебсайти стеження.</string>

    <!-- Description of the SmartBlock Enhanced Tracking Protection feature. The * symbol is intentionally hardcoded here,
         as we use it on the UI to indicate which trackers have been partially unblocked.  -->
    <string name="preference_etp_smartblock_description">Деякі елементи стеження, зазначені нижче, були частково розблоковані на цій сторінці, тому що ви взаємодіяли з ними *.</string>
    <!-- Text displayed that links to website about enhanced tracking protection SmartBlock -->
    <string name="preference_etp_smartblock_learn_more">Докладніше</string>

    <!-- Content description (not visible, for screen readers etc.):
    Enhanced tracking protection exception preference icon for ETP settings. -->
    <string name="preference_etp_exceptions_icon_description">Піктограма налаштувань винятків розширеного захисту від стеження</string>

    <!-- About page link text to open support link -->
    <string name="about_support">Підтримка</string>
    <!-- About page link text to list of past crashes (like about:crashes on desktop) -->
    <string name="about_crashes">Збої</string>
    <!-- About page link text to open privacy notice link -->
    <string name="about_privacy_notice">Положення про приватність</string>
    <!-- About page link text to open know your rights link -->
    <string name="about_know_your_rights">Знайте свої права</string>
    <!-- About page link text to open licensing information link -->
    <string name="about_licensing_information">Інформація про ліцензію</string>
    <!-- About page link text to open a screen with libraries that are used -->
    <string name="about_other_open_source_libraries">Бібліотеки, які ми використовуємо</string>

    <!-- Toast shown to the user when they are activating the secret dev menu
        The first parameter is number of long clicks left to enable the menu -->
    <string name="about_debug_menu_toast_progress">Натискань до увімкнення меню налагодження: %1$d</string>
    <string name="about_debug_menu_toast_done">Меню налагодження увімкнено</string>

    <!-- Browser long press popup menu -->
    <!-- Copy the current url -->
    <string name="browser_toolbar_long_press_popup_copy">Копіювати</string>
    <!-- Paste & go the text in the clipboard. '&amp;' is replaced with the ampersand symbol: & -->
    <string name="browser_toolbar_long_press_popup_paste_and_go">Вставити і перейти</string>
    <!-- Paste the text in the clipboard -->
    <string name="browser_toolbar_long_press_popup_paste">Вставити</string>
    <!-- Snackbar message shown after an URL has been copied to clipboard. -->
    <string name="browser_toolbar_url_copied_to_clipboard_snackbar">URL скопійовано в буфер обміну</string>

    <!-- Title text for the Add To Homescreen dialog -->
    <string name="add_to_homescreen_title">Додати на головний екран</string>
    <!-- Cancel button text for the Add to Homescreen dialog -->
    <string name="add_to_homescreen_cancel">Скасувати</string>
    <!-- Add button text for the Add to Homescreen dialog -->
    <string name="add_to_homescreen_add">Додати</string>
    <!-- Continue to website button text for the first-time Add to Homescreen dialog -->
    <string name="add_to_homescreen_continue">Продовжити на вебсайті</string>
    <!-- Placeholder text for the TextView in the Add to Homescreen dialog -->
    <string name="add_to_homescreen_text_placeholder">Назва ярлика</string>

    <!-- Describes the add to homescreen functionality -->
    <string name="add_to_homescreen_description_2">Ви можете легко додати цей вебсайт на головний екран вашого пристрою, щоб мати миттєвий доступ до нього і працювати швидше.</string>

    <!-- Preference for managing the settings for logins and passwords in Fenix -->
    <string name="preferences_passwords_logins_and_passwords_2">Паролі</string>
    <!-- Preference for managing the saving of logins and passwords in Fenix -->
    <string name="preferences_passwords_save_logins_2">Зберігати паролі</string>
    <!-- Preference option for asking to save passwords in Fenix -->
    <string name="preferences_passwords_save_logins_ask_to_save">Питати про збереження</string>
    <!-- Preference option for never saving passwords in Fenix -->
    <string name="preferences_passwords_save_logins_never_save">Ніколи не зберігати</string>
    <!-- Preference for autofilling saved logins in Firefox (in web content), %1$s will be replaced with the app name -->
    <string name="preferences_passwords_autofill2">Автозаповнення у %1$s</string>
    <!-- Description for the preference for autofilling saved logins in Firefox (in web content), %1$s will be replaced with the app name -->
    <string name="preferences_passwords_autofill_description">Заповнювати та зберігати імена користувачів і паролі вебсайтів під час користування %1$s.</string>
    <!-- Preference for autofilling logins from Fenix in other apps (e.g. autofilling the Twitter app) -->
    <string name="preferences_android_autofill">Автозаповнення в інших програмах</string>
    <!-- Description for the preference for autofilling logins from Fenix in other apps (e.g. autofilling the Twitter app) -->
    <string name="preferences_android_autofill_description">Заповнювати імена користувачів і паролі в інших програмах на цьому пристрої.</string>

    <!-- Preference option for adding a password -->
    <string name="preferences_logins_add_login_2">Додати пароль</string>

    <!-- Preference for syncing saved passwords in Fenix -->
    <string name="preferences_passwords_sync_logins_2">Синхронізувати паролі</string>

    <!-- Preference for syncing saved passwords in Fenix, when not signed in-->
    <string name="preferences_passwords_sync_logins_across_devices_2">Синхронізація паролів між пристроями</string>
    <!-- Preference to access list of saved passwords -->
    <string name="preferences_passwords_saved_logins_2">Збережені паролі</string>
    <!-- Description of empty list of saved passwords. Placeholder is replaced with app name.  -->
    <string name="preferences_passwords_saved_logins_description_empty_text_2">Тут з\'являтимуться паролі, які ви зберігаєте чи синхронізуєте в %s. Усі паролі зашифровано.
</string>
    <!-- Clickable text for opening an external link for more information about Sync. -->
    <string name="preferences_passwords_saved_logins_description_empty_learn_more_link_2">Докладніше про синхронізацію</string>
    <!-- Preference to access list of login exceptions that we never save logins for -->
    <string name="preferences_passwords_exceptions">Винятки</string>
    <!-- Empty description of list of login exceptions that we never save passwords for. Parameter will be replaced by app name. -->
    <string name="preferences_passwords_exceptions_description_empty_2">%s не зберігатиме паролі для вказаних тут сайтів.</string>
    <!-- Description of list of login exceptions that we never save passwords for. Parameter will be replaced by app name. -->
    <string name="preferences_passwords_exceptions_description_2">%s не зберігатиме паролі для цих сайтів.</string>
    <!-- Text on button to remove all saved login exceptions -->
    <string name="preferences_passwords_exceptions_remove_all">Видалити всі винятки</string>
    <!-- Hint for search box in passwords list -->
    <string name="preferences_passwords_saved_logins_search_2">Пошук паролів</string>
    <!-- The header for the site that a login is for -->
    <string name="preferences_passwords_saved_logins_site">Сайт</string>
    <!-- The header for the username for a login -->
    <string name="preferences_passwords_saved_logins_username">Ім’я користувача</string>
    <!-- The header for the password for a login -->
    <string name="preferences_passwords_saved_logins_password">Пароль</string>

    <!-- Shown in snackbar to tell user that the password has been copied -->
    <string name="logins_password_copied">Пароль скопійовано в буфер обміну</string>
    <!-- Shown in snackbar to tell user that the username has been copied -->
    <string name="logins_username_copied">Ім’я скопійовано в буфер обміну</string>
    <!-- Content Description (for screenreaders etc) read for the button to copy a password in logins-->
    <string name="saved_logins_copy_password">Копіювати пароль</string>
    <!-- Content Description (for screenreaders etc) read for the button to clear a password while editing a login-->
    <string name="saved_logins_clear_password">Стерти пароль</string>
    <!-- Content Description (for screenreaders etc) read for the button to copy a username in logins -->
    <string name="saved_login_copy_username">Копіювати ім’я користувача</string>
    <!-- Content Description (for screenreaders etc) read for the button to clear a username while editing a login -->
    <string name="saved_login_clear_username">Стерти ім’я користувача</string>
    <!-- Content Description (for screenreaders etc) read for the button to clear the hostname field while creating a login -->
    <string name="saved_login_clear_hostname">Стерти вузол</string>
    <!-- Content Description (for screenreaders etc) read for the button to open a site in logins -->
    <string name="saved_login_open_site">Відкрити сайт у браузері</string>
    <!-- Content Description (for screenreaders etc) read for the button to reveal a password in logins -->
    <string name="saved_login_reveal_password">Показати пароль</string>
    <!-- Content Description (for screenreaders etc) read for the button to hide a password in logins -->
    <string name="saved_login_hide_password">Приховати пароль</string>
    <!-- Message displayed in biometric prompt displayed for authentication before allowing users to view their passwords -->
    <string name="logins_biometric_prompt_message_2">Розблокуйте, щоб переглянути збережені паролі</string>
    <!-- Title of warning dialog if users have no device authentication set up -->
    <string name="logins_warning_dialog_title_2">Захистіть збережені паролі</string>
    <!-- Message of warning dialog if users have no device authentication set up -->
    <string name="logins_warning_dialog_message_2">Встановіть графічний ключ, PIN-код чи пароль для захисту збережених паролів від інших, хто може отримати доступ до вашого пристрою.</string>
    <!-- Negative button to ignore warning dialog if users have no device authentication set up -->
    <string name="logins_warning_dialog_later">Пізніше</string>
    <!-- Positive button to send users to set up a pin of warning dialog if users have no device authentication set up -->
    <string name="logins_warning_dialog_set_up_now">Встановити</string>
    <!-- Title of PIN verification dialog to direct users to re-enter their device credentials to access their logins -->
    <string name="logins_biometric_prompt_message_pin">Розблокуйте свій пристрій</string>
    <!-- Title for Accessibility Force Enable Zoom Preference -->
    <string name="preference_accessibility_force_enable_zoom">Масштабування на всіх вебсайтах</string>
    <!-- Summary for Accessibility Force Enable Zoom Preference -->
    <string name="preference_accessibility_force_enable_zoom_summary">Увімкніть, щоб дозволити масштабування, навіть на вебсайтах, які це не дозволяють.</string>

    <!-- Saved logins sorting strategy menu item -by name- (if selected, it will sort saved logins alphabetically) -->
    <string name="saved_logins_sort_strategy_alphabetically">Назва (А-Я)</string>
    <!-- Saved logins sorting strategy menu item -by last used- (if selected, it will sort saved logins by last used) -->
    <string name="saved_logins_sort_strategy_last_used">Востаннє використано</string>

    <!-- Content description (not visible, for screen readers etc.) -->
    <string name="saved_logins_menu_dropdown_chevron_icon_content_description_2">Меню сортування паролів</string>

    <!-- Autofill -->
    <!-- Preference and title for managing the autofill settings -->
    <string name="preferences_autofill">Автозаповнення</string>
    <!-- Preference and title for managing the settings for addresses -->
    <string name="preferences_addresses">Адреси</string>
    <!-- Preference and title for managing the settings for payment methods -->
    <string name="preferences_credit_cards_2">Способи оплати</string>
    <!-- Preference for saving and autofilling credit cards -->
    <string name="preferences_credit_cards_save_and_autofill_cards_2">Зберігати й заповнювати способи оплати</string>
    <!-- Preference summary for saving and autofilling payment method data. Parameter will be replaced by app name. -->
    <string name="preferences_credit_cards_save_and_autofill_cards_summary_2">%s шифрує всі збережені способи оплати</string>
    <!-- Preference option for syncing credit cards across devices. This is displayed when the user is not signed into sync -->
    <string name="preferences_credit_cards_sync_cards_across_devices">Синхронізувати картки між пристроями</string>
    <!-- Preference option for syncing credit cards across devices. This is displayed when the user is signed into sync -->
    <string name="preferences_credit_cards_sync_cards">Синхронізувати картки</string>

    <!-- Preference option for adding a card -->
    <string name="preferences_credit_cards_add_credit_card_2">Додати картку</string>
    <!-- Preference option for managing saved cards -->
    <string name="preferences_credit_cards_manage_saved_cards_2">Керувати картками</string>
    <!-- Preference option for adding an address -->
    <string name="preferences_addresses_add_address">Додати адресу</string>
    <!-- Preference option for managing saved addresses -->
    <string name="preferences_addresses_manage_addresses">Керувати адресами</string>
    <!-- Preference for saving and filling addresses -->
    <string name="preferences_addresses_save_and_autofill_addresses_2">Зберігати й заповнювати адреси</string>

    <!-- Preference summary for saving and filling address data -->
    <string name="preferences_addresses_save_and_autofill_addresses_summary_2">Містить номери телефонів і адреси електронної пошти</string>

    <!-- Title of the "Add card" screen -->
    <string name="credit_cards_add_card">Додати картку</string>
    <!-- Title of the "Edit card" screen -->
    <string name="credit_cards_edit_card">Змінити картку</string>
    <!-- The header for the card number of a credit card -->
    <string name="credit_cards_card_number">Номер картки</string>
    <!-- The header for the expiration date of a credit card -->
    <string name="credit_cards_expiration_date">Термін дії</string>
    <!-- The label for the expiration date month of a credit card to be used by a11y services-->
    <string name="credit_cards_expiration_date_month">Місяць закінчення терміну дії</string>
    <!-- The label for the expiration date year of a credit card to be used by a11y services-->
    <string name="credit_cards_expiration_date_year">Рік закінчення терміну дії</string>
    <!-- The header for the name on the credit card -->
    <string name="credit_cards_name_on_card">Ім’я на картці</string>
    <!-- The text for the "Delete card" menu item for deleting a credit card -->
    <string name="credit_cards_menu_delete_card">Видалити картку</string>
    <!-- The text for the "Delete card" button for deleting a credit card -->
    <string name="credit_cards_delete_card_button">Видалити картку</string>
    <!-- The text for the confirmation message of "Delete card" dialog -->
    <string name="credit_cards_delete_dialog_confirmation_2">Видалити картку?</string>
    <!-- The text for the positive button on "Delete card" dialog -->
    <string name="credit_cards_delete_dialog_button">Видалити</string>
    <!-- The title for the "Save" menu item for saving a credit card -->
    <string name="credit_cards_menu_save">Зберегти</string>
    <!-- The text for the "Save" button for saving a credit card -->
    <string name="credit_cards_save_button">Зберегти</string>
    <!-- The text for the "Cancel" button for cancelling adding, updating or deleting a credit card -->
    <string name="credit_cards_cancel_button">Скасувати</string>

    <!-- Title of the "Saved cards" screen -->
    <string name="credit_cards_saved_cards">Збережені картки</string>

    <!-- Error message for card number validation -->
    <string name="credit_cards_number_validation_error_message_2">Введіть дійсний номер картки</string>
    <!-- Error message for card name on card validation -->
    <string name="credit_cards_name_on_card_validation_error_message_2">Додайте назву</string>
    <!-- Message displayed in biometric prompt displayed for authentication before allowing users to view their saved credit cards -->
    <string name="credit_cards_biometric_prompt_message">Розблокуйте для перегляду збережених карток</string>
    <!-- Title of warning dialog if users have no device authentication set up -->
    <string name="credit_cards_warning_dialog_title_2">Захистіть свої збережені способи оплати</string>
    <!-- Message of warning dialog if users have no device authentication set up -->
    <string name="credit_cards_warning_dialog_message_3">Встановіть графічний ключ, PIN-код чи пароль для захисту збережених способів оплати від інших, хто може отримати доступ до вашого пристрою.</string>
    <!-- Positive button to send users to set up a pin of warning dialog if users have no device authentication set up -->
    <string name="credit_cards_warning_dialog_set_up_now">Встановити</string>
    <!-- Negative button to ignore warning dialog if users have no device authentication set up -->
    <string name="credit_cards_warning_dialog_later">Пізніше</string>
    <!-- Title of PIN verification dialog to direct users to re-enter their device credentials to access their credit cards -->
    <string name="credit_cards_biometric_prompt_message_pin">Розблокуйте свій пристрій</string>

    <!-- Message displayed in biometric prompt for authentication, before allowing users to use their stored payment method information -->
    <string name="credit_cards_biometric_prompt_unlock_message_2">Розблокуйте, щоб використати збережені способи оплати</string>
    <!-- Title of the "Add address" screen -->
    <string name="addresses_add_address">Додати адресу</string>
    <!-- Title of the "Edit address" screen -->
    <string name="addresses_edit_address">Редагувати адресу</string>
    <!-- Title of the "Manage addresses" screen -->
    <string name="addresses_manage_addresses">Керувати адресами</string>
    <!-- The header for the name of an address. Name represents a person's full name, typically made up of a first, middle and last name, e.g. John Joe Doe. -->
    <string name="addresses_name">Ім’я</string>
    <!-- The header for the street address of an address -->
    <string name="addresses_street_address">Вулиця</string>
    <!-- The header for the city of an address -->
    <string name="addresses_city">Місто</string>
    <!-- The header for the subregion of an address when "state" should be used -->
    <string name="addresses_state">Область</string>
    <!-- The header for the subregion of an address when "province" should be used -->
    <string name="addresses_province">Область</string>
    <!-- The header for the zip code of an address -->
    <string name="addresses_zip">Поштовий індекс</string>
    <!-- The header for the country or region of an address -->
    <string name="addresses_country">Країна або регіон</string>
    <!-- The header for the phone number of an address -->
    <string name="addresses_phone">Телефон</string>
    <!-- The header for the email of an address -->
    <string name="addresses_email">Електронна пошта</string>
    <!-- The text for the "Save" button for saving an address -->
    <string name="addresses_save_button">Зберегти</string>
    <!-- The text for the "Cancel" button for cancelling adding, updating or deleting an address -->
    <string name="addresses_cancel_button">Скасувати</string>
    <!-- The text for the "Delete address" button for deleting an address -->
    <string name="addressess_delete_address_button">Видалити адресу</string>

    <!-- The title for the "Delete address" confirmation dialog -->
    <string name="addressess_confirm_dialog_message_2">Видалити цю адресу?</string>
    <!-- The text for the positive button on "Delete address" dialog -->
    <string name="addressess_confirm_dialog_ok_button">Видалити</string>
    <!-- The text for the negative button on "Delete address" dialog -->
    <string name="addressess_confirm_dialog_cancel_button">Скасувати</string>
    <!-- The text for the "Save address" menu item for saving an address -->
    <string name="address_menu_save_address">Зберегти адресу</string>
    <!-- The text for the "Delete address" menu item for deleting an address -->
    <string name="address_menu_delete_address">Видалити адресу</string>

    <!-- Title of the Add search engine screen -->
    <string name="search_engine_add_custom_search_engine_title">Додати пошукову систему</string>
    <!-- Content description (not visible, for screen readers etc.): Title for the button that navigates to add new engine screen -->
    <string name="search_engine_add_custom_search_engine_button_content_description">Додати нову пошукову систему</string>
    <!-- Title of the Edit search engine screen -->
    <string name="search_engine_edit_custom_search_engine_title">Змінити пошукову систему</string>
    <!-- Text for the menu button to edit a search engine -->
    <string name="search_engine_edit">Змінити</string>
    <!-- Text for the menu button to delete a search engine -->
    <string name="search_engine_delete">Видалити</string>

    <!-- Label for the TextField in which user enters custom search engine name -->
    <string name="search_add_custom_engine_name_label">Назва</string>
    <!-- Placeholder text shown in the Search Engine Name text field before a user enters text -->
    <string name="search_add_custom_engine_name_hint_2">Назва пошукової системи</string>
    <!-- Label for the TextField in which user enters custom search engine URL -->
    <string name="search_add_custom_engine_url_label">URL рядка пошуку</string>
    <!-- Placeholder text shown in the Search String TextField before a user enters text -->
    <string name="search_add_custom_engine_search_string_hint_2">URL для пошуку</string>
    <!-- Description text for the Search String TextField. The %s is part of the string -->
    <string name="search_add_custom_engine_search_string_example" formatted="false">Змініть запит на “%s”. Зразок:\nhttps://www.google.com/search?q=%s</string>

    <!-- Accessibility description for the form in which details about the custom search engine are entered -->
    <string name="search_add_custom_engine_form_description">Подробиці власної пошукової системи</string>

    <!-- Label for the TextField in which user enters custom search engine suggestion URL -->
    <string name="search_add_custom_engine_suggest_url_label">API пошукових пропозицій (необов’язково)</string>
    <!-- Placeholder text shown in the Search Suggestion String TextField before a user enters text -->
    <string name="search_add_custom_engine_suggest_string_hint">URL-адреса API пошукових пропозицій</string>
    <!-- Description text for the Search Suggestion String TextField. The %s is part of the string -->
    <string name="search_add_custom_engine_suggest_string_example_2" formatted="false">Замініть запит на “%s”. Наприклад:\nhttps://suggestqueries.google.com/complete/search?client=firefox&amp;q=%s</string>
    <!-- The text for the "Save" button for saving a custom search engine -->
    <string name="search_custom_engine_save_button">Зберегти</string>

    <!-- Text shown when a user leaves the name field empty -->
    <string name="search_add_custom_engine_error_empty_name">Введіть назву пошукової системи</string>

    <!-- Text shown when a user leaves the search string field empty -->
    <string name="search_add_custom_engine_error_empty_search_string">Введіть пошуковий запит</string>
    <!-- Text shown when a user leaves out the required template string -->
    <string name="search_add_custom_engine_error_missing_template">Перевірте пошуковий запит на відповідність формату зразка</string>
    <!-- Text shown when we aren't able to validate the custom search query. The first parameter is the url of the custom search engine -->
    <string name="search_add_custom_engine_error_cannot_reach">Помилка з’єднання з “%s”</string>
    <!-- Text shown when a user creates a new search engine -->
    <string name="search_add_custom_engine_success_message">%s створено</string>
    <!-- Text shown when a user successfully edits a custom search engine -->
    <string name="search_edit_custom_engine_success_message">%s збережено</string>
    <!-- Text shown when a user successfully deletes a custom search engine -->
    <string name="search_delete_search_engine_success_message">%s видалено</string>

    <!-- Heading for the instructions to allow a permission -->
    <string name="phone_feature_blocked_intro">Щоб дозволити це:</string>
    <!-- First step for the allowing a permission -->
    <string name="phone_feature_blocked_step_settings">1. Відкрийте налаштування Android</string>
    <!-- Second step for the allowing a permission -->
    <string name="phone_feature_blocked_step_permissions"><![CDATA[2. Торкніться <b>Дозволи</b>]]></string>
    <!-- Third step for the allowing a permission (Fore example: Camera) -->
    <string name="phone_feature_blocked_step_feature"><![CDATA[3. Увімкніть перемикач <b>%1$s</b>]]></string>

    <!-- Label that indicates a site is using a secure connection -->
    <string name="quick_settings_sheet_secure_connection_2">З’єднання захищене</string>
    <!-- Label that indicates a site is using a insecure connection -->
    <string name="quick_settings_sheet_insecure_connection_2">З’єднання не захищене</string>
    <!-- Label to clear site data -->
    <string name="clear_site_data">Стерти файли cookie та дані сайтів</string>
    <!-- Confirmation message for a dialog confirming if the user wants to delete all data for current site -->
    <string name="confirm_clear_site_data"><![CDATA[Ви дійсно хочете очистити всі файли cookie та дані сайту <b>%s</b>?]]></string>
    <!-- Confirmation message for a dialog confirming if the user wants to delete all the permissions for all sites-->
    <string name="confirm_clear_permissions_on_all_sites">Ви впевнені, що хочете очистити всі дозволи на всіх сайтах?</string>
    <!-- Confirmation message for a dialog confirming if the user wants to delete all the permissions for a site-->
    <string name="confirm_clear_permissions_site">Ви впевнені, що хочете очистити всі дозволи для цього сайту?</string>
    <!-- Confirmation message for a dialog confirming if the user wants to set default value a permission for a site-->
    <string name="confirm_clear_permission_site">Ви впевнені, що хочете видалити цей дозвіл для цього сайту?</string>
    <!-- label shown when there are not site exceptions to show in the site exception settings -->
    <string name="no_site_exceptions">Немає винятків для сайтів</string>
    <!-- Bookmark deletion confirmation -->
    <string name="bookmark_deletion_confirmation">Ви впевнені, що хочете видалити цю закладку?</string>
    <!-- Browser menu button that adds a shortcut to the home fragment -->
    <string name="browser_menu_add_to_shortcuts">Додати до ярликів</string>
    <!-- Browser menu button that removes a shortcut from the home fragment -->
    <string name="browser_menu_remove_from_shortcuts">Вилучити з ярликів</string>
    <!-- text shown before the issuer name to indicate who its verified by, parameter is the name of
     the certificate authority that verified the ticket-->
    <string name="certificate_info_verified_by">Засвідчено: %1$s</string>
    <!-- Login overflow menu delete button -->
    <string name="login_menu_delete_button">Видалити</string>
    <!-- Login overflow menu edit button -->
    <string name="login_menu_edit_button">Змінити</string>
    <!-- Message in delete confirmation dialog for password -->
    <string name="login_deletion_confirmation_2">Ви дійсно хочете видалити цей пароль?</string>
    <!-- Positive action of a dialog asking to delete  -->
    <string name="dialog_delete_positive">Видалити</string>
    <!-- Negative action of a dialog asking to delete login -->
    <string name="dialog_delete_negative">Скасувати</string>
    <!--  The saved password options menu description. -->
    <string name="login_options_menu_2">Параметри пароля</string>
    <!--  The editable text field for a website address. -->
    <string name="saved_login_hostname_description_3">Текстове поле для редагування адреси вебсайту.</string>
    <!--  The editable text field for a username. -->
    <string name="saved_login_username_description_3">Текстове поле для редагування імені користувача.</string>
    <!--  The editable text field for a login's password. -->
    <string name="saved_login_password_description_2">Текстове поле для редагування пароля.</string>
    <!--  The button description to save changes to an edited password. -->
    <string name="save_changes_to_login_2">Зберегти зміни.</string>
    <!--  The page title for editing a saved password. -->
    <string name="edit_2">Редагувати пароль</string>
    <!--  The page title for adding new password. -->
    <string name="add_login_2">Додати пароль</string>
    <!--  Error text displayed underneath the password field when it is in an error case. -->
    <string name="saved_login_password_required_2">Введіть пароль</string>
    <!--  The error message in add login view when username field is blank. -->
    <string name="saved_login_username_required_2">Введіть ім’я користувача</string>
    <!--  The error message in add login view when hostname field is blank. -->
    <string name="saved_login_hostname_required" tools:ignore="UnusedResources">Необхідно вказати назву вузла</string>
    <!--  The error message in add login view when hostname field is blank. -->
    <string name="saved_login_hostname_required_2" tools:ignore="UnusedResources">Введіть адресу вебсайту</string>
    <!-- Voice search button content description  -->
    <string name="voice_search_content_description">Голосовий пошук</string>
    <!-- Voice search prompt description displayed after the user presses the voice search button -->
    <string name="voice_search_explainer">Говоріть</string>

    <!--  The error message in edit login view when a duplicate username exists. -->
    <string name="saved_login_duplicate">Запис з таким іменем користувача вже існує</string>

    <!-- This is the hint text that is shown inline on the hostname field of the create new login page. 'https://www.example.com' intentionally hardcoded here -->
    <string name="add_login_hostname_hint_text">https://www.example.com</string>
    <!-- This is an error message shown below the hostname field of the add login page when a hostname does not contain http or https. -->
    <string name="add_login_hostname_invalid_text_3">Вебадреса повинна містити &quot;https://&quot; або &quot;http://&quot;</string>
    <!-- This is an error message shown below the hostname field of the add login page when a hostname is invalid. -->
    <string name="add_login_hostname_invalid_text_2">Необхідно ввести дійсний вузол</string>

    <!-- Synced Tabs -->
    <!-- Text displayed to ask user to connect another device as no devices found with account -->
    <string name="synced_tabs_connect_another_device">Під’єднати інший пристрій.</string>
    <!-- Text displayed asking user to re-authenticate -->
    <string name="synced_tabs_reauth">Повторіть автентифікацію.</string>
    <!-- Text displayed when user has disabled tab syncing in Firefox Sync Account -->
    <string name="synced_tabs_enable_tab_syncing">Увімкніть синхронізацію вкладок.</string>
    <!-- Text displayed when user has no tabs that have been synced -->
    <string name="synced_tabs_no_tabs">У вас немає вкладок, відкритих у Firefox на інших пристроях.</string>
    <!-- Text displayed in the synced tabs screen when a user is not signed in to Firefox Sync describing Synced Tabs -->
    <string name="synced_tabs_sign_in_message">Переглядайте список вкладок з ваших інших пристроїв.</string>
    <!-- Text displayed on a button in the synced tabs screen to link users to sign in when a user is not signed in to Firefox Sync -->
    <string name="synced_tabs_sign_in_button">Увійти до синхронізації</string>

    <!-- The text displayed when a synced device has no tabs to show in the list of Synced Tabs. -->
    <string name="synced_tabs_no_open_tabs">Немає відкритих вкладок</string>

    <!-- Content description for expanding a group of synced tabs. -->
    <string name="synced_tabs_expand_group">Розгорнути групу синхронізованих вкладок</string>
    <!-- Content description for collapsing a group of synced tabs. -->
    <string name="synced_tabs_collapse_group">Згорнути групу синхронізованих вкладок</string>

    <!-- Top Sites -->
    <!-- Title text displayed in the dialog when shortcuts limit is reached. -->
    <string name="shortcut_max_limit_title">Досягнуто обмеження кількості ярликів</string>
    <!-- Content description text displayed in the dialog when shortcut limit is reached. -->
    <string name="shortcut_max_limit_content">Щоб додати новий ярлик, вилучіть один. Торкніться й утримуйте сайт, потім виберіть вилучити.</string>
    <!-- Confirmation dialog button text when top sites limit is reached. -->
    <string name="top_sites_max_limit_confirmation_button">Гаразд, зрозуміло</string>

    <!-- Label for the preference to show the shortcuts for the most visited top sites on the homepage -->
    <string name="top_sites_toggle_top_recent_sites_4">Ярлики</string>
    <!-- Title text displayed in the rename top site dialog. -->
    <string name="top_sites_rename_dialog_title">Назва</string>
    <!-- Hint for renaming title of a shortcut -->
    <string name="shortcut_name_hint">Назва ярлика</string>
    <!-- Button caption to confirm the renaming of the top site. -->
    <string name="top_sites_rename_dialog_ok">OK</string>
    <!-- Dialog button text for canceling the rename top site prompt. -->
    <string name="top_sites_rename_dialog_cancel">Скасувати</string>

    <!-- Text for the menu button to open the homepage settings. -->
    <string name="top_sites_menu_settings">Налаштування</string>
    <!-- Text for the menu button to navigate to sponsors and privacy support articles. '&amp;' is replaced with the ampersand symbol: & -->
    <string name="top_sites_menu_sponsor_privacy">Наші спонсори і ваша приватність</string>
    <!-- Label text displayed for a sponsored top site. -->
    <string name="top_sites_sponsored_label">Спонсоровано</string>

    <!-- Inactive tabs in the tabs tray -->
    <!-- Title text displayed in the tabs tray when a tab has been unused for 14 days. -->
    <string name="inactive_tabs_title">Неактивні вкладки</string>
    <!-- Content description for closing all inactive tabs -->
    <string name="inactive_tabs_delete_all">Закрити всі неактивні вкладки</string>

    <!-- Content description for expanding the inactive tabs section. -->
    <string name="inactive_tabs_expand_content_description">Розгорнути неактивні вкладки</string>
    <!-- Content description for collapsing the inactive tabs section. -->
    <string name="inactive_tabs_collapse_content_description">Згорнути неактивні вкладки</string>

    <!-- Inactive tabs auto-close message in the tabs tray -->
    <!-- The header text of the auto-close message when the user is asked if they want to turn on the auto-closing of inactive tabs. -->
    <string name="inactive_tabs_auto_close_message_header" tools:ignore="UnusedResources">Закрити через місяць автоматично?</string>
    <!-- A description below the header to notify the user what the inactive tabs auto-close feature is. -->
    <string name="inactive_tabs_auto_close_message_description" tools:ignore="UnusedResources">Firefox може закривати вкладки, які ви не переглядали впродовж останнього місяця.</string>
    <!-- A call to action below the description to allow the user to turn on the auto closing of inactive tabs. -->
    <string name="inactive_tabs_auto_close_message_action" tools:ignore="UnusedResources">УВІМКНУТИ АВТОЗАКРИТТЯ</string>

    <!-- Text for the snackbar to confirm auto-close is enabled for inactive tabs -->
    <string name="inactive_tabs_auto_close_message_snackbar">Автозакриття ввімкнено</string>

    <!-- Awesome bar suggestion's headers -->
    <!-- Search suggestions title for Firefox Suggest. -->
    <string name="firefox_suggest_header">Пропозиції Firefox</string>

    <!-- Title for search suggestions when Google is the default search suggestion engine. -->
    <string name="google_search_engine_suggestion_header">Пошук Google</string>
    <!-- Title for search suggestions when the default search suggestion engine is anything other than Google. The first parameter is default search engine name. -->
    <string name="other_default_search_engine_suggestion_header">%s пошук</string>

    <!-- Default browser experiment -->
    <!-- Default browser card title -->
    <string name="default_browser_experiment_card_title">Змініть типовий браузер</string>
    <!-- Default browser card text -->
    <string name="default_browser_experiment_card_text">Автоматично відкривати посилання з вебсайтів, електронних листів та повідомлень у Firefox.</string>

    <!-- Content description for close button in collection placeholder. -->
    <string name="remove_home_collection_placeholder_content_description">Вилучити</string>

    <!-- Content description radio buttons with a link to more information -->
    <string name="radio_preference_info_content_description">Показати подробиці</string>

    <!-- Content description for the action bar "up" button -->
    <string name="action_bar_up_description" moz:removedIn="124" tools:ignore="UnusedResources">Вгору</string>

    <!-- Content description for privacy content close button -->
    <string name="privacy_content_close_button_content_description">Закрити</string>

    <!-- Pocket recommended stories -->
    <!-- Header text for a section on the home screen. -->
    <string name="pocket_stories_header_1">Розповіді, що спонукають замислитися</string>
    <!-- Header text for a section on the home screen. -->
    <string name="pocket_stories_categories_header">Розповіді за темами</string>
    <!-- Text of a button allowing users to access an external url for more Pocket recommendations. -->
    <string name="pocket_stories_placeholder_text">Знайти більше</string>
    <!-- Title of an app feature. Smaller than a heading. The first parameter is product name Pocket -->
    <string name="pocket_stories_feature_title_2">Від %s.</string>
    <!-- Caption for describing a certain feature. The placeholder is for a clickable text (eg: Learn more) which will load an url in a new tab when clicked.  -->
    <string name="pocket_stories_feature_caption">Частина родини Firefox. %s</string>
    <!-- Clickable text for opening an external link for more information about Pocket. -->
    <string name="pocket_stories_feature_learn_more">Докладніше</string>

    <!-- Text indicating that the Pocket story that also displays this text is a sponsored story by other 3rd party entity. -->
    <string name="pocket_stories_sponsor_indication">Спонсоровано</string>

    <!-- Snackbar message for enrolling in a Nimbus experiment from the secret settings when Studies preference is Off.-->
    <string name="experiments_snackbar">Увімкнути телеметрію для надсилання даних.</string>
    <!-- Snackbar button text to navigate to telemetry settings.-->
    <string name="experiments_snackbar_button">Перейти до налаштувань</string>

    <!-- Review quality check feature-->
    <!-- Name for the review quality check feature used as title for the panel. -->
    <string name="review_quality_check_feature_name_2">Засіб перевірки відгуків</string>
    <!-- Summary for grades A and B for review quality check adjusted grading. -->
    <string name="review_quality_check_grade_a_b_description">Надійні відгуки</string>
    <!-- Summary for grade C for review quality check adjusted grading. -->
    <string name="review_quality_check_grade_c_description">Поєднання надійних і сумнівних відгуків</string>
    <!-- Summary for grades D and F for review quality check adjusted grading. -->
    <string name="review_quality_check_grade_d_f_description">Сумнівні відгуки</string>
    <!-- Text for title presenting the reliability of a product's reviews. -->
    <string name="review_quality_check_grade_title">Наскільки надійні ці відгуки?</string>
    <!-- Title for when the rating has been updated by the review checker -->
    <string name="review_quality_check_adjusted_rating_title">Скоригований рейтинг</string>
    <!-- Description for a product's adjusted star rating. The text presents that the product's reviews which were evaluated as unreliable were removed from the adjusted rating. -->
    <string name="review_quality_check_adjusted_rating_description_2">На основі надійних відгуків</string>
    <!-- Title for list of highlights from a product's review emphasizing a product's important traits. -->
    <string name="review_quality_check_highlights_title">Обране з недавніх відгуків</string>
    <!-- Title for section explaining how we analyze the reliability of a product's reviews. -->
    <string name="review_quality_check_explanation_title">Як ми визначаємо якість відгуку</string>
    <!-- Paragraph explaining how we analyze the reliability of a product's reviews. First parameter is the Fakespot product name. In the phrase "Fakespot by Mozilla", "by" can be localized. Does not need to stay by. -->
    <string name="review_quality_check_explanation_body_reliability">Mozilla використовує технологію ШІ від %s, щоб перевірити надійність відгуків про товар. Це допоможе вам оцінити лише якість відгуку, а не якість товару.</string>
    <!-- Paragraph explaining the grading system we use to classify the reliability of a product's reviews. -->
    <string name="review_quality_check_info_review_grade_header"><![CDATA[Кожному відгуку про товар ми присвоюємо <b>буквену оцінку</b> від A до F.]]></string>
    <!-- Description explaining grades A and B for review quality check adjusted grading. -->
    <string name="review_quality_check_info_grade_info_AB">Надійні – чесні, неупереджені відгуки, найімовірніше від справжніх замовників.</string>
    <!-- Description explaining grade C for review quality check adjusted grading. -->
    <string name="review_quality_check_info_grade_info_C">Ми вважаємо, що тут поєднано надійні та сумнівні відгуки.</string>
    <!-- Description explaining grades D and F for review quality check adjusted grading. -->
    <string name="review_quality_check_info_grade_info_DF">Сумнівні – нечесні відгуки, найімовірніше від упереджених оглядачів.</string>
    <!-- Paragraph explaining how a product's adjusted grading is calculated. -->
    <string name="review_quality_check_explanation_body_adjusted_grading"><![CDATA[<b>Скоригований рейтинг</b> на основі лише відгуків, які ми вважаємо надійними.]]></string>
    <!-- Paragraph explaining product review highlights. First parameter is the name of the retailer (e.g. Amazon). -->
    <string name="review_quality_check_explanation_body_highlights"><![CDATA[<b>Обрані</b> беруться з відгуків %s за останні 80 днів, які ми вважаємо надійними.]]></string>
    <!-- Text for learn more caption presenting a link with information about review quality. First parameter is for clickable text defined in review_quality_check_info_learn_more_link. -->
    <string name="review_quality_check_info_learn_more">Дізнатися більше про %s.</string>
    <!-- Clickable text that links to review quality check SuMo page. First parameter is the Fakespot product name. -->
    <string name="review_quality_check_info_learn_more_link_2">як %s визначає якість відгуку</string>
    <!-- Text for title of settings section. -->
    <string name="review_quality_check_settings_title">Налаштування</string>
    <!-- Text for label for switch preference to show recommended products from review quality check settings section. -->
    <string name="review_quality_check_settings_recommended_products">Показувати рекламу в засобі перевірки</string>
    <!-- Description for switch preference to show recommended products from review quality check settings section. First parameter is for clickable text defined in review_quality_check_settings_recommended_products_learn_more.-->
    <string name="review_quality_check_settings_recommended_products_description_2" tools:ignore="UnusedResources">Ви періодично бачитимете рекламу відповідних товарів. Ми рекламуємо лише товари з надійними відгуками. %s</string>
    <!-- Clickable text that links to review quality check recommended products support article. -->
    <string name="review_quality_check_settings_recommended_products_learn_more" tools:ignore="UnusedResources">Докладніше</string>
    <!-- Text for turning sidebar off button from review quality check settings section. -->
    <string name="review_quality_check_settings_turn_off">Вимкнути засіб перевірки відгуків</string>
    <!-- Text for title of recommended product section. This is displayed above a product image, suggested as an alternative to the product reviewed. -->
    <string name="review_quality_check_ad_title" tools:ignore="UnusedResources">Більше товарів</string>
    <!-- Caption for recommended product section indicating this is an ad by Fakespot. First parameter is the Fakespot product name. -->
    <string name="review_quality_check_ad_caption" tools:ignore="UnusedResources">Реклама від %s</string>
    <!-- Caption for review quality check panel. First parameter is for clickable text defined in review_quality_check_powered_by_link. -->
    <string name="review_quality_check_powered_by_2">Засіб перевірки відгуків від %s</string>
    <!-- Clickable text that links to Fakespot.com. First parameter is the Fakespot product name. In the phrase "Fakespot by Mozilla", "by" can be localized. Does not need to stay by. -->
    <string name="review_quality_check_powered_by_link" tools:ignore="UnusedResources">%s від Mozilla</string>
    <!-- Text for title of warning card informing the user that the current analysis is outdated. -->
    <string name="review_quality_check_outdated_analysis_warning_title" tools:ignore="UnusedResources">Нова інформація для перевірки</string>
    <!-- Text for button from warning card informing the user that the current analysis is outdated. Clicking this should trigger the product's re-analysis. -->
    <string name="review_quality_check_outdated_analysis_warning_action" tools:ignore="UnusedResources">Перевірити зараз</string>
    <!-- Title for warning card informing the user that the current product does not have enough reviews for a review analysis. -->
    <string name="review_quality_check_no_reviews_warning_title">Ще недостатньо відгуків</string>
    <!-- Text for body of warning card informing the user that the current product does not have enough reviews for a review analysis. -->
    <string name="review_quality_check_no_reviews_warning_body">Коли на цей продукт буде більше відгуків, ми зможемо їх проаналізувати.</string>
    <!-- Title for warning card informing the user that the current product is currently not available. -->
    <string name="review_quality_check_product_availability_warning_title">Товар відсутній</string>
    <!-- Text for the body of warning card informing the user that the current product is currently not available. -->
    <string name="review_quality_check_product_availability_warning_body">Якщо цей товар знову з’явиться, повідомте про це нам, і ми його проаналізуємо.</string>
    <!-- Clickable text for warning card informing the user that the current product is currently not available. Clicking this should inform the server that the product is available. -->
    <string name="review_quality_check_product_availability_warning_action_2">Повідомити про наявність товару</string>
    <!-- Title for warning card informing the user that the current product's analysis is still processing. The parameter is the percentage progress (0-100%) of the analysis process (e.g. 56%). -->
    <string name="review_quality_check_analysis_in_progress_warning_title_2">Перевірка якості відгуку (%s)</string>
    <!-- Text for body of warning card informing the user that the current product's analysis is still processing. -->
    <string name="review_quality_check_analysis_in_progress_warning_body">Це може тривати близько 60 секунд.</string>
    <!-- Title for info card displayed after the user reports a product is back in stock. -->
    <string name="review_quality_check_analysis_requested_info_title">Дякуємо за повідомлення!</string>
    <!-- Text for body of info card displayed after the user reports a product is back in stock. -->
    <string name="review_quality_check_analysis_requested_info_body">Оновлені результати мають з’явитися впродовж 24 годин. Перевірте знову пізніше.</string>
    <!-- Title for info card displayed when the user review checker while on a product that Fakespot does not analyze (e.g. gift cards, music). -->
    <string name="review_quality_check_not_analyzable_info_title">Ми не можемо перевірити ці відгуки</string>
    <!-- Text for body of info card displayed when the user review checker while on a product that Fakespot does not analyze (e.g. gift cards, music). -->
    <string name="review_quality_check_not_analyzable_info_body">На жаль, ми не можемо перевірити якість відгуків для певних типів товарів, як-от: подарункових карток, стримінгових відео, музики й ігор.</string>
    <!-- Title for info card displayed when another user reported the displayed product is back in stock. -->
    <string name="review_quality_check_analysis_requested_other_user_info_title" tools:ignore="UnusedResources">Інформація незабаром надійде</string>
    <!-- Text for body of info card displayed when another user reported the displayed product is back in stock. -->
    <string name="review_quality_check_analysis_requested_other_user_info_body" tools:ignore="UnusedResources">Оновлені результати мають з’явитися впродовж 24 годин. Перевірте знову пізніше.</string>
    <!-- Title for info card displayed to the user when analysis finished updating. -->
    <string name="review_quality_check_analysis_updated_confirmation_title" tools:ignore="UnusedResources">Аналіз актуальний</string>
    <!-- Text for the action button from info card displayed to the user when analysis finished updating. -->
    <string name="review_quality_check_analysis_updated_confirmation_action" tools:ignore="UnusedResources">Зрозуміло</string>
    <!-- Title for error card displayed to the user when an error occurred. -->
    <string name="review_quality_check_generic_error_title">Наразі інформація недоступна</string>
    <!-- Text for body of error card displayed to the user when an error occurred. -->
    <string name="review_quality_check_generic_error_body">Ми працюємо над усуненням проблеми. Поверніться згодом.</string>
    <!-- Title for error card displayed to the user when the device is disconnected from the network. -->
    <string name="review_quality_check_no_connection_title">Немає зʼєднання з мережею</string>
    <!-- Text for body of error card displayed to the user when the device is disconnected from the network. -->
    <string name="review_quality_check_no_connection_body">Перевірте зʼєднання з мережею, а потім спробуйте перезавантажити сторінку.</string>
    <!-- Title for card displayed to the user for products whose reviews were not analyzed yet. -->
    <string name="review_quality_check_no_analysis_title">Ще немає інформації про ці відгуки</string>
    <!-- Text for the body of card displayed to the user for products whose reviews were not analyzed yet. -->
    <string name="review_quality_check_no_analysis_body">Щоб дізнатися, чи надійні відгуки про цей товар, перевірте їхню якість. Це триватиме лише близько 60 секунд.</string>
    <!-- Text for button from body of card displayed to the user for products whose reviews were not analyzed yet. Clicking this should trigger a product analysis. -->
    <string name="review_quality_check_no_analysis_link">Перевірити якість відгуку</string>
    <!-- Headline for review quality check contextual onboarding card. -->
    <string name="review_quality_check_contextual_onboarding_title">Спробуйте наш надійний путівник відгуками про товари</string>
    <!-- Description for review quality check contextual onboarding card. The first and last two parameters are for retailer names (e.g. Amazon, Walmart). The second parameter is for the name of the application (e.g. Firefox). -->
    <string name="review_quality_check_contextual_onboarding_description">Дізнайтеся чи надійні відгуки про товар, перед купівлею в %1$s. Перевірка відгуків — вбудована у браузер експериментальна функція від %2$s. Вона також працює на %3$s і %4$s.</string>
    <!-- Description for review quality check contextual onboarding card. The first parameters is for retailer name (e.g. Amazon). The second parameter is for the name of the application (e.g. Firefox). -->
    <string name="review_quality_check_contextual_onboarding_description_one_vendor">Дізнайтеся чи надійні відгуки про товар, перед купівлею в %1$s. Перевірка відгуків – вбудована у браузер експериментальна функція від %2$s.</string>
    <!-- Paragraph presenting review quality check feature. First parameter is the Fakespot product name. Second parameter is for clickable text defined in review_quality_check_contextual_onboarding_learn_more_link. In the phrase "Fakespot by Mozilla", "by" can be localized. Does not need to stay by. -->
    <string name="review_quality_check_contextual_onboarding_learn_more">Використовуючи можливості %1$s від Mozilla, ми допомагаємо вам уникнути упереджених і несправжніх відгуків. Наша модель ШІ постійно вдосконалюється, щоб захистити вас під час покупок. %2$s</string>
    <!-- Clickable text from the contextual onboarding card that links to review quality check support article. -->
    <string name="review_quality_check_contextual_onboarding_learn_more_link">Докладніше</string>
    <!-- Caption text to be displayed in review quality check contextual onboarding card above the opt-in button. First parameter is Firefox app name, third parameter is the Fakespot product name. Second & fourth are for clickable texts defined in review_quality_check_contextual_onboarding_privacy_policy_3 and review_quality_check_contextual_onboarding_terms_use. -->
    <string name="review_quality_check_contextual_onboarding_caption_3" moz:RemovedIn="124" tools:ignore="UnusedResources">Вибравши “Так, спробувати”, ви погоджуєтеся з %2$s %1$s і %4$s %3$s.</string>
    <!-- Caption text to be displayed in review quality check contextual onboarding card above the opt-in button. First parameter is Firefox app name, third parameter is the Fakespot product name. Second & fourth are for clickable texts defined in review_quality_check_contextual_onboarding_privacy_policy_3 and review_quality_check_contextual_onboarding_terms_use. -->
    <string name="review_quality_check_contextual_onboarding_caption_4">Вибравши “Так, спробувати”, ви погоджуєтеся з %2$s %1$s і %4$s %3$s.</string>
    <!-- Clickable text from the review quality check contextual onboarding card that links to Fakespot privacy notice. -->
    <string name="review_quality_check_contextual_onboarding_privacy_policy_3">положенням про приватність</string>
    <!-- Clickable text from the review quality check contextual onboarding card that links to Fakespot terms of use. -->
    <string name="review_quality_check_contextual_onboarding_terms_use">умовами користування</string>
    <!-- Text for opt-in button from the review quality check contextual onboarding card. -->
    <string name="review_quality_check_contextual_onboarding_primary_button_text">Так, спробувати</string>
    <!-- Text for opt-out button from the review quality check contextual onboarding card. -->
    <string name="review_quality_check_contextual_onboarding_secondary_button_text">Не зараз</string>
    <!-- Text for the first CFR presenting the review quality check feature. -->
    <string name="review_quality_check_first_cfr_message">Дізнайтеся, чи можна довіряти відгукам про цей товар перед його купівлею.</string>

    <!-- Text displayed in the first CFR presenting the review quality check feature that opens the review checker when clicked. -->
    <string name="review_quality_check_first_cfr_action" tools:ignore="UnusedResources">Спробуйте засіб перевірки відгуків</string>
    <!-- Text for the second CFR presenting the review quality check feature. -->
    <string name="review_quality_check_second_cfr_message">Чи надійні ці відгуки? Перевірте зараз, щоб переглянути скоригований рейтинг.</string>
    <!-- Text displayed in the second CFR presenting the review quality check feature that opens the review checker when clicked. -->
    <string name="review_quality_check_second_cfr_action" tools:ignore="UnusedResources">Відкрити засіб перевірки відгуків</string>
    <!-- Flag showing that the review quality check feature is work in progress. -->
    <string name="review_quality_check_beta_flag">Бета</string>
    <!-- Content description (not visible, for screen readers etc.) for opening browser menu button to open review quality check bottom sheet. -->
    <string name="review_quality_check_open_handle_content_description">Відкрити засіб перевірки відгуків</string>
    <!-- Content description (not visible, for screen readers etc.) for closing browser menu button to open review quality check bottom sheet. -->
    <string name="review_quality_check_close_handle_content_description">Закрити засіб перевірки відгуків</string>
    <!-- Content description (not visible, for screen readers etc.) for review quality check star rating. First parameter is the number of stars (1-5) representing the rating. -->
    <string name="review_quality_check_star_rating_content_description">%1$s із 5 зірок</string>
    <!-- Text for minimize button from highlights card. When clicked the highlights card should reduce its size. -->
    <string name="review_quality_check_highlights_show_less">Показати менше</string>
    <!-- Text for maximize button from highlights card. When clicked the highlights card should expand to its full size. -->
    <string name="review_quality_check_highlights_show_more">Показати більше</string>
    <!-- Text for highlights card quality category header. Reviews shown under this header should refer the product's quality. -->
    <string name="review_quality_check_highlights_type_quality">Якість</string>
    <!-- Text for highlights card price category header. Reviews shown under this header should refer the product's price. -->
    <string name="review_quality_check_highlights_type_price">Ціна</string>
    <!-- Text for highlights card shipping category header. Reviews shown under this header should refer the product's shipping. -->
    <string name="review_quality_check_highlights_type_shipping">Доставлення</string>
    <!-- Text for highlights card packaging and appearance category header. Reviews shown under this header should refer the product's packaging and appearance. -->
    <string name="review_quality_check_highlights_type_packaging_appearance">Пакування та вигляд</string>
    <!-- Text for highlights card competitiveness category header. Reviews shown under this header should refer the product's competitiveness. -->
    <string name="review_quality_check_highlights_type_competitiveness">Конкурентоспроможність</string>

    <!-- Text that is surrounded by quotes. The parameter is the actual text that is in quotes. An example of that text could be: Excellent craftsmanship, and that is displayed as “Excellent craftsmanship”. The text comes from a buyer's review that the feature is highlighting"   -->
    <string name="surrounded_with_quotes">“%s“</string>

    <!-- Accessibility services actions labels. These will be appended to accessibility actions like "Double tap to.." but not by or applications but by services like Talkback. -->
    <!-- Action label for elements that can be collapsed if interacting with them. Talkback will append this to say "Double tap to collapse". -->
    <string name="a11y_action_label_collapse">згорнути</string>
    <!-- Current state for elements that can be collapsed if interacting with them. Talkback will dictate this after a state change. -->
    <string name="a11y_state_label_collapsed">згорнуто</string>
    <!-- Action label for elements that can be expanded if interacting with them. Talkback will append this to say "Double tap to expand". -->
    <string name="a11y_action_label_expand">розгорнути</string>
    <!-- Current state for elements that can be expanded if interacting with them. Talkback will dictate this after a state change. -->
    <string name="a11y_state_label_expanded">розгорнуто</string>
    <!-- Action label for links to a website containing documentation about a wallpaper collection. Talkback will append this to say "Double tap to open link to learn more about this collection". -->
    <string name="a11y_action_label_wallpaper_collection_learn_more">відкрийте посилання, щоб дізнатися більше про цю збірку</string>
    <!-- Action label for links that point to an article. Talkback will append this to say "Double tap to read the article". -->
    <string name="a11y_action_label_read_article">читати статтю</string>
    <!-- Action label for links to the Firefox Pocket website. Talkback will append this to say "Double tap to open link to learn more". -->
    <string name="a11y_action_label_pocket_learn_more">відкрити посилання, щоб дізнатися більше</string>
    <!-- Content description for headings announced by accessibility service. The first parameter is the text of the heading. Talkback will announce the first parameter and then speak the word "Heading" indicating to the user that this text is a heading for a section. -->
    <string name="a11y_heading">%s, заголовок</string>

    <!-- Title for dialog displayed when trying to access links present in a text. -->
    <string name="a11y_links_title">Посилання</string>
    <!-- Additional content description for text bodies that contain urls. -->
    <string name="a11y_links_available">Доступні посилання</string>

    <!-- Translations feature-->

    <!-- Translation request dialog -->
    <!-- Title for the translation dialog that allows a user to translate the webpage. -->
    <string name="translations_bottom_sheet_title">Перекласти цю сторінку?</string>
    <!-- Title for the translation dialog after a translation was completed successfully.
    The first parameter is the name of the language that the page was translated from, for example, "French".
    The second parameter is the name of the language that the page was translated to, for example, "English". -->
    <string name="translations_bottom_sheet_title_translation_completed">Сторінку перекладено з %1$s на %2$s</string>
    <!-- Title for the translation dialog that allows a user to translate the webpage when a user uses the translation feature the first time. The first parameter is the name of the application, for example, "Fenix". -->
    <string name="translations_bottom_sheet_title_first_time">Спробуйте приватні переклади у %1$s</string>
    <!-- Additional information on the translation dialog that appears when a user uses the translation feature the first time. The first parameter is clickable text with a link, for example, "Learn more". -->
    <string name="translations_bottom_sheet_info_message">Для вашої приватності переклади завжди відбуваються на пристрої. Невдовзі з’являться нові мови та вдосконалення! %1$s</string>
    <!-- Text that links to additional information about the Firefox translations feature. -->
    <string name="translations_bottom_sheet_info_message_learn_more">Докладніше</string>
    <!-- Label for the dropdown to select which language to translate from on the translations dialog. Usually the translate from language selected will be the same as the page language. -->
    <string name="translations_bottom_sheet_translate_from">Перекласти з</string>
    <!-- Label for the dropdown to select which language to translate to on the translations dialog. Usually the translate to language selected will be the user's preferred language. -->
    <string name="translations_bottom_sheet_translate_to">Перекласти мовою</string>
    <!-- Label for the dropdown to select which language to translate from on the translations dialog when the page language is not supported. This selection is to allow the user to select another language, in case we automatically detected the page language incorrectly. -->
    <string name="translations_bottom_sheet_translate_from_unsupported_language">Спробуйте іншу початкову мову</string>
    <!-- Button text on the translations dialog to dismiss the dialog and return to the browser. -->
    <string name="translations_bottom_sheet_negative_button">Не зараз</string>
    <!-- Button text on the translations dialog to restore the translated website back to the original untranslated version. -->
    <string name="translations_bottom_sheet_negative_button_restore">Показати оригінал</string>
    <!-- Accessibility announcement (not visible, for screen readers etc.) for the translations dialog after restore button was pressed that indicates the original untranslated page was loaded. -->
    <string name="translations_bottom_sheet_restore_accessibility_announcement">Завантажено оригінальну неперекладену сторінку</string>
    <!-- Button text on the translations dialog when a translation error appears, used to dismiss the dialog and return to the browser. -->
    <string name="translations_bottom_sheet_negative_button_error">Готово</string>
    <!-- Button text on the translations dialog to begin a translation of the website. -->
    <string name="translations_bottom_sheet_positive_button">Перекласти</string>
    <!-- Button text on the translations dialog when a translation error appears. -->
    <string name="translations_bottom_sheet_positive_button_error">Спробувати знову</string>
    <!-- Inactive button text on the translations dialog that indicates a translation is currently in progress. This button will be accompanied by a loading icon. -->
    <string name="translations_bottom_sheet_translating_in_progress">Переклад</string>
    <!-- Button content description (not visible, for screen readers etc.) for the translations dialog translate button that indicates a translation is currently in progress. -->
    <string name="translations_bottom_sheet_translating_in_progress_content_description">Виконується переклад</string>

    <!-- Default dropdown option when initially selecting a language from the translations dialog language selection dropdown. -->
    <string name="translations_bottom_sheet_default_dropdown_selection">Вибрати мову</string>
    <!-- The title of the warning card informs the user that a translation could not be completed. -->
    <string name="translation_error_could_not_translate_warning_text">Виникла проблема з перекладом. Повторіть спробу.</string>
    <!-- The title of the warning card informs the user that the list of languages cannot be loaded. -->
    <string name="translation_error_could_not_load_languages_warning_text">Не вдалося завантажити мови. Перевірте інтернет-з’єднання і повторіть спробу.</string>
    <!-- The title of the warning card informs the user that a language is not supported. The first parameter is the name of the language that is not supported. -->
    <string name="translation_error_language_not_supported_warning_text">На жаль, %1$s ще не підтримується.</string>
    <!-- Button text on the warning card when a language is not supported. The link will take the user to a page to a support page about translations. -->
    <string name="translation_error_language_not_supported_learn_more" moz:removedIn="126" tools:ignore="UnusedResources">Докладніше</string>

    <!-- Snackbar title shown if the user closes the Translation Request dialogue and a translation is in progress. -->
    <string name="translation_in_progress_snackbar">Переклад…</string>

    <!-- Title for the data saving mode warning dialog used in the translation request dialog.
    This dialog will be presented when the user attempts to perform
    a translation without the necessary language files downloaded first when Android's data saver mode is enabled and the user is not using WiFi.
    The first parameter is the size in kilobytes or megabytes of the language file. -->
    <string name="translations_download_language_file_dialog_title">Завантажити мову в режимі заощадження даних (%1$s)?</string>


    <!-- Translations options dialog -->
    <!-- Title of the translation options dialog that allows a user to set their translation options for the site the user is currently on. -->
    <string name="translation_option_bottom_sheet_title" moz:removedIn="126" tools:ignore="UnusedResources">Параметри перекладу</string>
    <!-- Title of the translation options dialog that allows a user to set their translation options for the site the user is currently on. -->
    <string name="translation_option_bottom_sheet_title_heading">Параметри перекладу</string>
    <!-- Toggle switch label that allows a user to set the setting if they would like the browser to always offer or suggest translations when available. -->
    <string name="translation_option_bottom_sheet_always_translate">Завжди пропонувати переклад</string>
    <!-- Toggle switch label that allows a user to set if they would like a given language to automatically translate or not. The first parameter is the language name, for example, "Spanish". -->
    <string name="translation_option_bottom_sheet_always_translate_in_language">Завжди перекладати %1$s</string>
    <!-- Toggle switch label that allows a user to set if they would like to never be offered a translation of the given language. The first parameter is the language name, for example, "Spanish". -->
    <string name="translation_option_bottom_sheet_never_translate_in_language">Ніколи не перекладати %1$s</string>
    <!-- Toggle switch label that allows a user to set the setting if they would like the browser to never translate the site the user is currently visiting. -->
    <string name="translation_option_bottom_sheet_never_translate_site">Ніколи не перекладати цей сайт</string>
    <!-- Toggle switch description that will appear under the "Never translate these sites" settings toggle switch to provide more information on how this setting interacts with other settings. -->
    <string name="translation_option_bottom_sheet_switch_never_translate_site_description">Перевизначає усі інші налаштування</string>
    <!-- Toggle switch description that will appear under the "Never translate" and "Always translate" toggle switch settings to provide more information on how these  settings interacts with other settings. -->
    <string name="translation_option_bottom_sheet_switch_description">Перевизначає пропозиції перекладу</string>
    <!-- Button text for the button that will take the user to the translation settings dialog. -->
    <string name="translation_option_bottom_sheet_translation_settings">Налаштування перекладу</string>

    <!-- Button text for the button that will take the user to a website to learn more about how translations works in the given app. The first parameter is the name of the application, for example, "Fenix". -->
    <string name="translation_option_bottom_sheet_about_translations">Про переклади в %1$s</string>

    <!-- Content description (not visible, for screen readers etc.) for closing the translations bottom sheet. -->
    <string name="translation_option_bottom_sheet_close_content_description">Закрити блок перекладів</string>

<<<<<<< HEAD
=======
    <!-- The title of the warning card informs the user that an error has occurred at page settings. -->
    <string name="translation_option_bottom_sheet_error_warning_text">Деякі налаштування тимчасово недоступні.</string>

>>>>>>> 7fda8002
    <!-- Translation settings dialog -->
    <!-- Title of the translation settings dialog that allows a user to set their preferred translation settings. -->
    <string name="translation_settings_toolbar_title">Переклади</string>
    <!-- Toggle switch label that indicates that the browser should signal or indicate when a translation is possible for any page. -->
    <string name="translation_settings_offer_to_translate">Пропонувати переклад, коли це можливо</string>
    <!-- Toggle switch label that indicates that downloading files required for translating is permitted when using data saver mode in Android. -->
    <string name="translation_settings_always_download">Завжди завантажувати мови в режимі збереження даних</string>
    <!-- Section header text that begins the section of a list of different options the user may select to adjust their translation preferences. -->
    <string name="translation_settings_translation_preference">Налаштування перекладу</string>
    <!-- Button text for the button that will take the user to the automatic translations settings dialog. On the automatic translations settings dialog, the user can set if translations should occur automatically for a given language. -->
    <string name="translation_settings_automatic_translation">Автоматичний переклад</string>
    <!-- Button text for the button that will take the user to the never translate these sites dialog. On the never translate these sites dialog, the user can set if translations should never occur on certain websites. -->
    <string name="translation_settings_automatic_never_translate_sites">Ніколи не перекладати ці сайти</string>
    <!-- Button text for the button that will take the user to the download languages dialog. On the download languages dialog, the user can manage which languages they would like to download for translations. -->
    <string name="translation_settings_download_language">Завантажити мови</string>

    <!-- Automatic translation preference screen -->
    <!-- Title of the automatic translation preference screen that will appear on the toolbar.-->
    <string name="automatic_translation_toolbar_title_preference">Автоматичний переклад</string>

    <!-- Screen header presenting the automatic translation preference feature. It will appear under the toolbar. -->
    <string name="automatic_translation_header_preference">Виберіть мову, щоб керувати налаштуваннями ”завжди перекладати“ та ”ніколи не перекладати“.</string>

    <!-- The title of the warning card informs the user that the system could not load languages for translation settings. -->
    <string name="automatic_translation_error_warning_text">Не вдалося завантажити мови. Повторіть спробу пізніше.</string>

    <!-- Automatic translation options preference screen -->
    <!-- Preference option for offering to translate. Radio button title text.-->
    <string name="automatic_translation_option_offer_to_translate_title_preference">Пропонувати переклад (типово)</string>
    <!-- Preference option for offering to translate. Radio button summary text. The first parameter is the name of the app defined in app_name (for example: Fenix)-->
    <string name="automatic_translation_option_offer_to_translate_summary_preference">%1$s пропонуватиме переклад для сайтів цією мовою.</string>
    <!-- Preference option for always translate. Radio button title text. -->
    <string name="automatic_translation_option_always_translate_title_preference">Завжди перекладати</string>
    <!-- Preference option for always translate. Radio button summary text. The first parameter is the name of the app defined in app_name (for example: Fenix)-->
    <string name="automatic_translation_option_always_translate_summary_preference">%1$s автоматично перекладатиме цю мову під час завантаження сторінки.</string>
    <!-- Preference option for never translate. Radio button title text.-->
    <string name="automatic_translation_option_never_translate_title_preference">Ніколи не перекладати</string>

    <!-- Preference option for never translate. Radio button summary text. The first parameter is the name of the app defined in app_name (for example: Fenix)-->
    <string name="automatic_translation_option_never_translate_summary_preference">%1$s ніколи не пропонуватиме переклад для сайтів цією мовою.</string>

    <!-- Never translate site preference screen -->
    <!-- Title of the never translate site preference screen that will appear on the toolbar.-->
    <string name="never_translate_site_toolbar_title_preference">Ніколи не перекладати ці сайти</string>

    <!-- Screen header presenting the never translate site preference feature. It will appear under the toolbar. -->
    <string name="never_translate_site_header_preference">Щоб додати новий сайт: відкрийте його і в меню перекладу виберіть “Ніколи не перекладати цей сайт”.</string>
    <!-- Content description (not visible, for screen readers etc.): For a never-translated site list item that is selected.
             The first parameter is web site url (for example:"wikipedia.com") -->
    <string name="never_translate_site_item_list_content_description_preference">Вилучити %1$s</string>
    <!-- The title of the warning card informs the user that an error has occurred at the never translate sites list. -->
    <string name="never_translate_site_error_warning_text">Не вдалося завантажити сайти. Повторіть спробу пізніше.</string>
    <!-- The Delete site dialogue title will appear when the user clicks on a list item.
             The first parameter is web site url (for example:"wikipedia.com") -->
    <string name="never_translate_site_dialog_title_preference">Видалити %1$s?</string>
    <!-- The Delete site dialogue positive button will appear when the user clicks on a list item. The site will be deleted. -->
    <string name="never_translate_site_dialog_confirm_delete_preference">Видалити</string>
    <!-- The Delete site dialogue negative button will appear when the user clicks on a list item. The dialog will be dismissed. -->
    <string name="never_translate_site_dialog_cancel_preference">Скасувати</string>

    <!-- Download languages preference screen -->
    <!-- Title of the download languages preference screen toolbar.-->
    <string name="download_languages_toolbar_title_preference">Завантажити мови</string>
    <!-- Screen header presenting the download language preference feature. It will appear under the toolbar.The first parameter is "Learn More," a clickable text with a link. Talkback will append this to say "Double tap to open link to learn more". -->
    <string name="download_languages_header_preference">Завантажте мови для швидшого перекладу офлайн. %1$s</string>
    <!-- Clickable text from the screen header that links to a website. -->
    <string name="download_languages_header_learn_more_preference">Докладніше</string>
    <!-- The subhead of the download language preference screen will appear above the pivot language. -->
    <string name="download_languages_available_languages_preference">Доступні мови</string>
    <!-- Text that will appear beside a core or pivot language package name to show that the language is necessary for the translation feature to function. -->
    <string name="download_languages_default_system_language_require_preference">обов’язково</string>
    <!-- A text for download language preference item.
    The first parameter is the language name, for example, "Spanish".
    The second parameter is the language file size, for example, "(3.91 KB)" or, if the language package name is a pivot language, "(required)". -->
    <string name="download_languages_language_item_preference">%1$s (%2$s)</string>
    <!-- The subhead of the download language preference screen will appear above the items that were not downloaded. -->
    <string name="download_language_header_preference">Завантажити мови</string>
    <!-- All languages list item. When the user presses this item, they can download or delete all languages. -->
    <string name="download_language_all_languages_item_preference">Усі мови</string>
    <!-- Content description (not visible, for screen readers etc.): For a language list item that was downloaded, the user can now delete it. -->
    <string name="download_languages_item_content_description_downloaded_state">Видалити</string>
    <!-- Content description (not visible, for screen readers etc.): For a language list item, downloading is in progress. -->
    <string name="download_languages_item_content_description_in_progress_state">Виконується</string>
    <!-- Content description (not visible, for screen readers etc.): For a language list item that was not downloaded. -->
    <string name="download_languages_item_content_description_not_downloaded_state">Завантажити</string>
    <!-- Content description (not visible, for screen readers etc.): For a language list item that is selected. -->
    <string name="download_languages_item_content_description_selected_state">Вибрано</string>

    <!-- Title for the dialog used by the translations feature to confirm deleting a language.
    The dialog will be presented when the user requests deletion of a language.
    The first parameter is the name of the language, for example, "Spanish" and the second parameter is the size in kilobytes or megabytes of the language file. -->
    <string name="delete_language_file_dialog_title">Видалити %1$s (%2$s)?</string>
    <!-- Additional information for the dialog used by the translations feature to confirm deleting a language. The first parameter is the name of the application, for example, "Fenix". -->
    <string name="delete_language_file_dialog_message">Якщо ви видалите цю мову, %1$s завантажуватиме частину словників у ваш кеш під час перекладу.</string>
    <!-- Title for the dialog used by the translations feature to confirm deleting all languages file.
    The dialog will be presented when the user requests deletion of all languages file.
    The first parameter is the size in kilobytes or megabytes of the language file. -->
    <string name="delete_language_all_languages_file_dialog_title">Видалити всі мови (%1$s)?</string>
    <!-- Additional information for the dialog used by the translations feature to confirm deleting all languages file. The first parameter is the name of the application, for example, "Fenix". -->
    <string name="delete_language_all_languages_file_dialog_message">Якщо ви видалите всі мови, %1$s завантажуватиме частину словників у ваш кеш під час перекладу.</string>
    <!-- Button text on the dialog used by the translations feature to confirm deleting a language. -->
    <string name="delete_language_file_dialog_positive_button_text">Видалити</string>
    <!-- Button text on the dialog used by the translations feature to cancel deleting a language. -->
    <string name="delete_language_file_dialog_negative_button_text">Скасувати</string>

    <!-- Title for the data saving mode warning dialog used by the translations feature.
    This dialog will be presented when the user attempts to download a language or perform
    a translation without the necessary language files downloaded first when Android's data saver mode is enabled and the user is not using WiFi.
    The first parameter is the size in kilobytes or megabytes of the language file.-->
    <string name="download_language_file_dialog_title">Завантажувати в режимі заощадження даних (%1$s)?</string>
    <!-- Additional information for the data saving mode warning dialog used by the translations feature. This text explains the reason a download is required for a translation. -->
    <string name="download_language_file_dialog_message_all_languages">Ми завантажуємо частину словників у ваш кеш, щоб зберегти приватність перекладів.</string>
    <!-- Additional information for the data saving mode warning dialog used by the translations feature. This text explains the reason a download is required for a translation without mentioning the cache. -->
    <string name="download_language_file_dialog_message_all_languages_no_cache">Ми завантажуємо мови частково, щоб забезпечити конфіденційність перекладів.</string>
    <!-- Checkbox label text on the data saving mode warning dialog used by the translations feature. This checkbox allows users to ignore the data usage warnings. -->
    <string name="download_language_file_dialog_checkbox_text">Завжди завантажувати в режимі заощадження даних</string>
    <!-- Button text on the data saving mode warning dialog used by the translations feature to allow users to confirm they wish to continue and download the language file. -->
    <string name="download_language_file_dialog_positive_button_text">Завантажити</string>
    <!-- Button text on the data saving mode warning dialog used by the translations feature to allow users to confirm they wish to continue and download the language file and perform a translation. -->
    <string name="download_language_file_dialog_positive_button_text_all_languages">Завантажити і перекласти</string>
    <!-- Button text on the data saving mode warning dialog used by the translations feature to allow users to cancel the action and not perform a download of the language file. -->
    <string name="download_language_file_dialog_negative_button_text">Скасувати</string>

    <!-- Debug drawer -->
    <!-- The user-facing title of the Debug Drawer feature. -->
    <string name="debug_drawer_title">Інструменти налагодження</string>
    <!-- Content description (not visible, for screen readers etc.): Navigate back within the debug drawer. -->
    <string name="debug_drawer_back_button_content_description">Перейти назад</string>

<<<<<<< HEAD
=======
    <!-- Content description (not visible, for screen readers etc.): Open debug drawer. -->
    <string name="debug_drawer_fab_content_description">Відкрити панель налагодження</string>

>>>>>>> 7fda8002
    <!-- Debug drawer tabs tools -->
    <!-- The title of the Tab Tools feature in the Debug Drawer. -->
    <string name="debug_drawer_tab_tools_title">Інструменти вкладки</string>
    <!-- The title of the tab count section in Tab Tools. -->
    <string name="debug_drawer_tab_tools_tab_count_title">Кількість вкладок</string>
    <!-- The active tab count category in the tab count section in Tab Tools. -->
    <string name="debug_drawer_tab_tools_tab_count_normal" moz:removedIn="127" tools:ignore="UnusedResources">Активні</string>
    <!-- The active tab count category in the tab count section in Tab Tools. -->
    <string name="debug_drawer_tab_tools_tab_count_active">Активні</string>
    <!-- The inactive tab count category in the tab count section in Tab Tools. -->
    <string name="debug_drawer_tab_tools_tab_count_inactive">Неактивні</string>
    <!-- The private tab count category in the tab count section in Tab Tools. -->
    <string name="debug_drawer_tab_tools_tab_count_private">Приватні</string>
    <!-- The total tab count category in the tab count section in Tab Tools. -->
    <string name="debug_drawer_tab_tools_tab_count_total">Усього</string>
    <!-- The title of the tab creation tool section in Tab Tools. -->
    <string name="debug_drawer_tab_tools_tab_creation_tool_title">Інструмент створення вкладок</string>
    <!-- The label of the text field in the tab creation tool. -->
    <string name="debug_drawer_tab_tools_tab_creation_tool_text_field_label">Кількість вкладок для створення</string>
    <!-- The error message of the text field in the tab creation tool when the text field is empty -->
    <string name="debug_drawer_tab_tools_tab_quantity_empty_error">Текстове поле порожнє</string>
    <!-- The error message of the text field in the tab creation tool when the text field has characters other than digits -->
    <string name="debug_drawer_tab_tools_tab_quantity_non_digits_error">Будь ласка, введіть лише додатні цілі числа</string>
    <!-- The error message of the text field in the tab creation tool when the text field is a zero -->
    <string name="debug_drawer_tab_tools_tab_quantity_non_zero_error">Будь ласка, введіть число більше нуля</string>
    <!-- The error message of the text field in the tab creation tool when the text field is a
        quantity greater than the max tabs. The first parameter is the maximum number of tabs
        that can be generated in one operation.-->
    <string name="debug_drawer_tab_tools_tab_quantity_exceed_max_error">Перевищено максимальну кількість вкладок (%1$s), яку можна створити за одну операцію</string>
    <!-- The button text to add tabs to the active tab group in the tab creation tool. -->
    <string name="debug_drawer_tab_tools_tab_creation_tool_button_text_active">Додати до активних вкладок</string>
    <!-- The button text to add tabs to the inactive tab group in the tab creation tool. -->
    <string name="debug_drawer_tab_tools_tab_creation_tool_button_text_inactive">Додати до неактивних вкладок</string>
    <!-- The button text to add tabs to the private tab group in the tab creation tool. -->
    <string name="debug_drawer_tab_tools_tab_creation_tool_button_text_private">Додати до приватних вкладок</string>

    <!-- Micro survey -->

    <!-- The continue button label -->
    <string name="micro_survey_continue_button_label" tools:ignore="UnusedResources">Продовжити</string>
    <!-- The survey header -->
    <string name="micro_survey_survey_header">Пройти це опитування</string>
    <!-- The privacy notice link -->
    <string name="micro_survey_privacy_notice">Повідомлення про приватність</string>
    <!-- The submit button label text -->
<<<<<<< HEAD
    <string name="micro_survey_submit_button_label" tools:ignore="UnusedResources">Надіслати</string>
    <!-- The close button label text -->
    <string name="micro_survey_close_button_label">Закрити</string>
    <!-- The survey completion confirmation text -->
    <string name="micro_survey_feedback_confirmation" tools:ignore="UnusedResources">Дякуємо за ваш відгук!</string>
=======
    <string name="micro_survey_submit_button_label">Надіслати</string>
    <!-- The close button label text -->
    <string name="micro_survey_close_button_label" tools:ignore="UnusedResources">Закрити</string>
    <!-- The survey completion confirmation text -->
    <string name="micro_survey_feedback_confirmation">Дякуємо за ваш відгук!</string>
>>>>>>> 7fda8002
    <!-- Option for likert scale -->
    <string name="likert_scale_option_1" tools:ignore="UnusedResources">Дуже задоволені</string>
    <!-- Option for likert scale -->
    <string name="likert_scale_option_2" tools:ignore="UnusedResources">Задоволені</string>
    <!-- Option for likert scale -->
    <string name="likert_scale_option_3" tools:ignore="UnusedResources">Нейтрально</string>
    <!-- Option for likert scale -->
    <string name="likert_scale_option_4" tools:ignore="UnusedResources">Незадоволені</string>
    <!-- Option for likert scale -->
    <string name="likert_scale_option_5" tools:ignore="UnusedResources">Дуже незадоволені</string>

<<<<<<< HEAD
=======
    <!-- Microsurvey accessibility -->
    <!-- Content description (not visible, for screen readers etc.) for opening microsurvey bottom sheet. -->
    <string name="microsurvey_open_handle_content_description" tools:ignore="UnusedResources">Відкрити опитування</string>
    <!-- Content description (not visible, for screen readers etc.) for closing microsurvey bottom sheet. -->
    <string name="microsurvey_close_handle_content_description" tools:ignore="UnusedResources">Закрити опитування</string>
    <!-- Content description for "X" button that is closing microsurvey. -->
    <string name="microsurvey_close_button_content_description" tools:ignore="UnusedResources">Закрити</string>

>>>>>>> 7fda8002
    <!-- Debug drawer logins -->
    <!-- The title of the Logins feature in the Debug Drawer. -->
    <string name="debug_drawer_logins_title">Паролі</string>
    <!-- The title of the logins section in the Logins feature, where the parameter will be the site domain  -->
    <string name="debug_drawer_logins_current_domain_label">Поточний домен: %s</string>
    <!-- The label for a button to add a new fake login for the current domain in the Logins feature. -->
    <string name="debug_drawer_logins_add_login_button">Додати підставне ім\'я користувача для цього домену</string>
    <!-- Content description for delete button where parameter will be the username of the login -->
    <string name="debug_drawer_logins_delete_login_button_content_description">Видалити запис із іменем користувача %s</string>
</resources><|MERGE_RESOLUTION|>--- conflicted
+++ resolved
@@ -293,8 +293,6 @@
     <!-- Browser menu label that navigates to the save sub-menu, which contains various save related menu items such as
          bookmarking a page, saving to collection, shortcut or as a PDF, and adding to home screen -->
     <string name="browser_menu_save">Зберегти</string>
-<<<<<<< HEAD
-=======
 
     <!-- Browser menu label that bookmarks the currently visited page -->
     <string name="browser_menu_bookmark_this_page">Додати сторінку до закладок</string>
@@ -313,7 +311,6 @@
     <string name="browser_menu_translated_to">Перекладено на %1$s</string>
     <!-- Browser menu label for the print feature -->
     <string name="browser_menu_print">Друкувати…</string>
->>>>>>> 7fda8002
 
     <!-- Extensions management fragment -->
     <!-- Text displayed when there are no extensions to be shown -->
@@ -622,13 +619,9 @@
     <!-- Preference for language -->
     <string name="preferences_language">Мова</string>
     <!-- Preference for translation -->
-<<<<<<< HEAD
-    <string name="preferences_translation">Переклад</string>
-=======
     <string name="preferences_translation" moz:removedIn="127" tools:ignore="UnusedResources">Переклад</string>
     <!-- Preference for translations -->
     <string name="preferences_translations">Переклади</string>
->>>>>>> 7fda8002
     <!-- Preference for data choices -->
     <string name="preferences_data_choices">Вибір даних</string>
     <!-- Preference for data collection -->
@@ -703,13 +696,6 @@
     <string name="addons_permissions_heading_required" tools:ignore="UnusedResources">Обов\'язково</string>
     <!-- The title of the optional permissions section from addon's permissions screen -->
     <string name="addons_permissions_heading_optional" tools:ignore="UnusedResources">Необов\'язково</string>
-<<<<<<< HEAD
-    <!-- The title of the section with websites that have permissions granted from addon's permissions screen -->
-    <string name="addons_permissions_heading_read_and_change_website_data" tools:ignore="UnusedResources">Читати та змінювати дані вебсайту</string>
-    <!-- The description of the icon that can delete one of the websites displayed  -->
-    <string name="addons_permissions_icon_description_delete_website" tools:ignore="UnusedResources">Видалити вебсайт</string>
-=======
->>>>>>> 7fda8002
     <!-- The title of the origin permission option allowing a user to enable the extension to run on all sites -->
     <string name="addons_permissions_allow_for_all_sites" tools:ignore="UnusedResources">Дозволити для всіх сайтів</string>
 
@@ -2548,12 +2534,9 @@
     <!-- Content description (not visible, for screen readers etc.) for closing the translations bottom sheet. -->
     <string name="translation_option_bottom_sheet_close_content_description">Закрити блок перекладів</string>
 
-<<<<<<< HEAD
-=======
     <!-- The title of the warning card informs the user that an error has occurred at page settings. -->
     <string name="translation_option_bottom_sheet_error_warning_text">Деякі налаштування тимчасово недоступні.</string>
 
->>>>>>> 7fda8002
     <!-- Translation settings dialog -->
     <!-- Title of the translation settings dialog that allows a user to set their preferred translation settings. -->
     <string name="translation_settings_toolbar_title">Переклади</string>
@@ -2683,12 +2666,9 @@
     <!-- Content description (not visible, for screen readers etc.): Navigate back within the debug drawer. -->
     <string name="debug_drawer_back_button_content_description">Перейти назад</string>
 
-<<<<<<< HEAD
-=======
     <!-- Content description (not visible, for screen readers etc.): Open debug drawer. -->
     <string name="debug_drawer_fab_content_description">Відкрити панель налагодження</string>
 
->>>>>>> 7fda8002
     <!-- Debug drawer tabs tools -->
     <!-- The title of the Tab Tools feature in the Debug Drawer. -->
     <string name="debug_drawer_tab_tools_title">Інструменти вкладки</string>
@@ -2734,19 +2714,11 @@
     <!-- The privacy notice link -->
     <string name="micro_survey_privacy_notice">Повідомлення про приватність</string>
     <!-- The submit button label text -->
-<<<<<<< HEAD
-    <string name="micro_survey_submit_button_label" tools:ignore="UnusedResources">Надіслати</string>
-    <!-- The close button label text -->
-    <string name="micro_survey_close_button_label">Закрити</string>
-    <!-- The survey completion confirmation text -->
-    <string name="micro_survey_feedback_confirmation" tools:ignore="UnusedResources">Дякуємо за ваш відгук!</string>
-=======
     <string name="micro_survey_submit_button_label">Надіслати</string>
     <!-- The close button label text -->
     <string name="micro_survey_close_button_label" tools:ignore="UnusedResources">Закрити</string>
     <!-- The survey completion confirmation text -->
     <string name="micro_survey_feedback_confirmation">Дякуємо за ваш відгук!</string>
->>>>>>> 7fda8002
     <!-- Option for likert scale -->
     <string name="likert_scale_option_1" tools:ignore="UnusedResources">Дуже задоволені</string>
     <!-- Option for likert scale -->
@@ -2758,8 +2730,6 @@
     <!-- Option for likert scale -->
     <string name="likert_scale_option_5" tools:ignore="UnusedResources">Дуже незадоволені</string>
 
-<<<<<<< HEAD
-=======
     <!-- Microsurvey accessibility -->
     <!-- Content description (not visible, for screen readers etc.) for opening microsurvey bottom sheet. -->
     <string name="microsurvey_open_handle_content_description" tools:ignore="UnusedResources">Відкрити опитування</string>
@@ -2768,7 +2738,6 @@
     <!-- Content description for "X" button that is closing microsurvey. -->
     <string name="microsurvey_close_button_content_description" tools:ignore="UnusedResources">Закрити</string>
 
->>>>>>> 7fda8002
     <!-- Debug drawer logins -->
     <!-- The title of the Logins feature in the Debug Drawer. -->
     <string name="debug_drawer_logins_title">Паролі</string>
