--- conflicted
+++ resolved
@@ -213,16 +213,11 @@
     <string name="browser_menu_manage_extensions">Керувати розширеннями</string>
     <!-- Content description (not visible, for screen readers etc.): Section heading for recommended extensions.-->
     <string name="browser_menu_recommended_section_content_description">Рекомендовані розширення</string>
-<<<<<<< HEAD
-    <!-- Content description (not visible, for screen readers etc.): Label for plus icon used to add extensions. -->
-    <string name="browser_menu_extension_plus_icon_content_description">Додати розширення</string>
-=======
     <!-- Content description (not visible, for screen readers etc.): Label for plus icon used to add extension.
       The first parameter is the name of the extension (for example: ClearURLs). -->
     <string name="browser_menu_extension_plus_icon_content_description_2">Додати %1$s</string>
     <!-- Content description (not visible, for screen readers etc.): Label for plus icon used to add extensions. -->
     <string name="browser_menu_extension_plus_icon_content_description" moz:removedIn="124" tools:ignore="UnusedResources">Додати розширення</string>
->>>>>>> a07f670f
     <!-- Browser menu button that opens AMO in a tab -->
     <string name="browser_menu_discover_more_extensions">Знайти більше розширень</string>
     <!-- Browser menu description that is shown when one or more extensions are disabled due to extension errors -->
@@ -1216,11 +1211,8 @@
     <!-- Restore tab button text on the tab crash page -->
     <string name="tab_crash_restore">Відновити вкладку</string>
 
-<<<<<<< HEAD
-=======
     <!-- Unsubmitted crash dialog title, The first parameter is the name of the app (e.g. Firefox)  -->
     <string name="unsubmitted_crash_dialog_title">%s довелося перезапустити</string>
->>>>>>> a07f670f
     <!-- Unsubmitted crash dialog checkbox label for automatically sending reports in the future -->
     <string name="unsubmitted_crash_dialog_checkbox_label">Автоматично надсилати звіти про збої</string>
     <!-- Unsubmitted crash dialog negative button to dismiss the dialog -->
@@ -1317,8 +1309,6 @@
     <!-- Content description for the overflow menu for a bookmark item. Paramter will a folder name or bookmark title. -->
     <string name="bookmark_item_menu_button_content_description">Елемент меню для %s</string>
 
-<<<<<<< HEAD
-=======
     <!-- Title for the bookmark list empty state-->
     <string name="bookmark_empty_list_title">Немає закладок</string>
     <!-- Description for the bookmark list empty state when you're not signed into sync. -->
@@ -1330,7 +1320,6 @@
     <!-- Description for the bookmark list empty state when you're in an empty folder. -->
     <string name="bookmark_empty_list_folder_description">Додавайте закладки для сайтів під час перегляду, щоб потім легко їх знайти.</string>
 
->>>>>>> a07f670f
     <!-- Site Permissions -->
     <!-- Button label that take the user to the Android App setting -->
     <string name="phone_feature_go_to_settings">Перейти до налаштувань</string>
@@ -2880,11 +2869,8 @@
     <string name="microsurvey_homepage_title" tools:ignore="BrandUsage,UnusedResources">Як ви оцінюєте домівку Firefox?</string>
     <!-- Text shown in the survey title for search experience microsurvey. Note: The word "Firefox" should NOT be translated. -->
     <string name="microsurvey_search_title" tools:ignore="BrandUsage,UnusedResources">Як ви оцінюєте взаємодію з пошуком у Firefox?</string>
-<<<<<<< HEAD
-=======
     <!-- Text shown in the survey title for sync experience microsurvey. Note: The word "Firefox" should NOT be translated. -->
     <string name="microsurvey_sync_title" tools:ignore="BrandUsage,UnusedResources">Як ви оцінюєте роботу синхронізації у Firefox?</string>
->>>>>>> a07f670f
     <!-- Accessibility -->
     <!-- Content description for the survey application icon. Note: The word "Firefox" should NOT be translated.  -->
     <string name="microsurvey_app_icon_content_description" tools:ignore="BrandUsage">Логотип Firefox</string>
@@ -2913,13 +2899,10 @@
     <!-- The title of the reset CFR section in CFR Tools -->
     <string name="debug_drawer_cfr_tools_reset_cfr_title">Скинути CFR</string>
 
-<<<<<<< HEAD
-=======
     <!-- Glean debug tools -->
     <!-- The title of the glean debugging feature -->
     <string name="glean_debug_tools_title">Інструменти налагодження Glean</string>
 
->>>>>>> a07f670f
     <!-- Messages explaining how to exit fullscreen mode -->
     <!-- Message shown to explain how to exit fullscreen mode when gesture navigation is enabled -->
     <string name="exit_fullscreen_with_gesture" moz:removedIn="132" tools:ignore="UnusedResources">Щоб вийти з повноекранного режиму, потягніть зверху і скористайтеся жестом Назад</string>
