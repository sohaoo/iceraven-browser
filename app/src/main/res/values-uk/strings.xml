<?xml version="1.0" encoding="utf-8"?>
<resources xmlns:tools="http://schemas.android.com/tools" xmlns:moz="http://mozac.org/tools">
    <!-- App name for private browsing mode. The first parameter is the name of the app defined in app_name (for example: Fenix)-->
    <string name="app_name_private_5">Приватний перегляд %s</string>
    <!-- App name for private browsing mode. The first parameter is the name of the app defined in app_name (for example: Fenix)-->
    <string name="app_name_private_4">%s (Приватний перегляд)</string>

    <!-- Home Fragment -->
    <!-- Content description (not visible, for screen readers etc.): "Three dot" menu button. -->
    <string name="content_description_menu">Додатково</string>
    <!-- Content description (not visible, for screen readers etc.): "Private Browsing" menu button. -->
    <string name="content_description_private_browsing_button">Увімкнути приватний перегляд</string>
    <!-- Content description (not visible, for screen readers etc.): "Private Browsing" menu button. -->
    <string name="content_description_disable_private_browsing_button">Вимкнути приватний перегляд</string>
    <!-- Placeholder text shown in the search bar before a user enters text for the default engine -->
    <string name="search_hint">Введіть запит чи адресу</string>
    <!-- Placeholder text shown in the search bar before a user enters text for a general engine -->
    <string name="search_hint_general_engine">Пошук в інтернеті</string>
    <!-- Placeholder text shown in search bar when using history search -->
    <string name="history_search_hint">Шукати в історії</string>
    <!-- Placeholder text shown in search bar when using bookmarks search -->
    <string name="bookmark_search_hint">Шукати в закладках</string>
    <!-- Placeholder text shown in search bar when using tabs search -->
    <string name="tab_search_hint">Шукати у вкладках</string>
    <!-- Placeholder text shown in the search bar when using application search engines -->
    <string name="application_search_hint">Введіть пошукові терміни</string>
    <!-- No Open Tabs Message Description -->
    <string name="no_open_tabs_description">Тут з’являтимуться ваші відкриті вкладки.</string>

    <!-- No Private Tabs Message Description -->
    <string name="no_private_tabs_description">Тут зʼявлятимуться ваші приватні вкладки.</string>

    <!-- Tab tray multi select title in app bar. The first parameter is the number of tabs selected -->
    <string name="tab_tray_multi_select_title">Вибрано %1$d</string>
    <!-- Label of button in create collection dialog for creating a new collection  -->
    <string name="tab_tray_add_new_collection">Додати нову збірку</string>
    <!-- Label of editable text in create collection dialog for naming a new collection  -->
    <string name="tab_tray_add_new_collection_name">Назва</string>
    <!-- Label of button in save to collection dialog for selecting a current collection  -->
    <string name="tab_tray_select_collection">Вибрати збірку</string>
    <!-- Content description for close button while in multiselect mode in tab tray -->
    <string name="tab_tray_close_multiselect_content_description">Вихід з режиму вибору</string>
    <!-- Content description for save to collection button while in multiselect mode in tab tray -->
    <string name="tab_tray_collection_button_multiselect_content_description">Зберегти вибрані вкладки до збірки</string>
    <!-- Content description on checkmark while tab is selected in multiselect mode in tab tray -->
    <string name="tab_tray_multiselect_selected_content_description">Вибрано</string>

    <!-- Home - Bookmarks -->
    <!-- Title for the home screen section with bookmarks. -->
    <string name="home_bookmarks_title">Закладки</string>
    <!-- Content description for the button which navigates the user to show all of their bookmarks. -->
    <string name="home_bookmarks_show_all_content_description">Показати всі закладки</string>
    <!-- Text for the menu button to remove a recently saved bookmark from the user's home screen -->
    <string name="home_bookmarks_menu_item_remove">Вилучити</string>

    <!-- About content. The first parameter is the name of the application. (For example: Fenix) -->
    <string name="about_content">%1$s розроблено Mozilla.</string>

    <!-- Private Browsing -->
    <!-- Explanation for private browsing displayed to users on home view when they first enable private mode
        The first parameter is the name of the app defined in app_name (for example: Fenix) -->
    <string name="private_browsing_placeholder_description_2">%1$s стирає вашу історію пошуку та перегляду для приватних вкладок, коли ви закриваєте їх чи виходите з програми. Це не робить вас анонімними для вебсайтів чи вашого провайдера, але дозволяє приховати вашу діяльність в інтернеті від будь-кого іншого, хто використовує цей пристрій.</string>
    <string name="private_browsing_common_myths">
       Поширені міфи про приватний перегляд
    </string>

    <!-- True Private Browsing Mode -->
    <!-- Title for info card on private homescreen in True Private Browsing Mode. -->
    <string name="felt_privacy_desc_card_title">Не залишайте слідів на цьому пристрої</string>
    <!-- Explanation for private browsing displayed to users on home view when they first enable
        private mode in our new Total Private Browsing mode.
        The first parameter is the name of the app defined in app_name (for example: Firefox Nightly)
        The second parameter is the clickable link text in felt_privacy_info_card_subtitle_link_text -->
    <string name="felt_privacy_info_card_subtitle_2">%1$s видаляє ваші файли cookie, історію і дані сайтів, коли ви закриваєте всі приватні вкладки. %2$s</string>
    <!-- Clickable portion of the explanation for private browsing that links the user to our
        about privacy page.
        This string is used in felt_privacy_info_card_subtitle as the second parameter.-->
    <string name="felt_privacy_info_card_subtitle_link_text">Хто може бачити мою діяльність?</string>

    <!-- Private mode shortcut "contextual feature recommendation" (CFR) -->
    <!-- Text for the Private mode shortcut CFR message for adding a private mode shortcut to open private tabs from the Home screen -->
    <string name="private_mode_cfr_message_2">Запускайте наступну приватну вкладку одним торканням.</string>
    <!-- Text for the positive button to accept adding a Private Browsing shortcut to the Home screen -->
    <string name="private_mode_cfr_pos_button_text">Додати на головний екран</string>
    <!-- Text for the negative button to decline adding a Private Browsing shortcut to the Home screen -->
    <string name="cfr_neg_button_text">Ні, дякую</string>

    <!-- Open in App "contextual feature recommendation" (CFR) -->
    <!-- Text for the info message. The first parameter is the name of the application.-->
    <string name="open_in_app_cfr_info_message_2">Ви можете налаштувати %1$s на автоматичне відкривання посилань у програмах.</string>
    <!-- Text for the positive action button -->
    <string name="open_in_app_cfr_positive_button_text">Перейти до налаштувань</string>
    <!-- Text for the negative action button -->
    <string name="open_in_app_cfr_negative_button_text">Відхилити</string>

    <!-- Total cookie protection "contextual feature recommendation" (CFR) -->
    <!-- Text for the message displayed in the contextual feature recommendation popup promoting the total cookie protection feature. -->
    <string name="tcp_cfr_message">Наша найпотужніша функція приватності ізолює елементи стеження між сайтами.</string>
    <!-- Text displayed that links to website containing documentation about the "Total cookie protection" feature. -->
    <string name="tcp_cfr_learn_more">Докладніше про функцію Total Cookie Protection</string>

    <!-- Private browsing erase action "contextual feature recommendation" (CFR) -->
    <!-- Text for the message displayed in the contextual feature recommendation popup promoting the erase private browsing feature. -->
    <string name="erase_action_cfr_message">Торкніться тут, щоб розпочати новий приватний сеанс. Видаліть історію, файли cookie – усе.</string>


    <!-- Toolbar "contextual feature recommendation" (CFR) -->
    <!-- Text for the title displayed in the contextual feature recommendation popup promoting the navigation bar. -->
    <string name="navbar_cfr_title">Переглядайте швидше з новою навігацією</string>
<<<<<<< HEAD
=======
    <!-- Text for the message displayed in the contextual feature recommendation popup promoting the navigation bar. -->
    <string name="navbar_cfr_message" moz:removedIn="130" tools:ignore="UnusedResources">Ця панель ховається, коли ви прокручуєте вниз, щоб збільшити простір огляду.</string>
    <!-- Text for the message displayed in the contextual feature recommendation popup promoting the navigation bar. -->
    <string name="navbar_cfr_message_2">На вебсайті ця панель ховається, коли ви прокручуєте вниз, щоб збільшити простір огляду.</string>
>>>>>>> 80823484
    <!-- Text for the message displayed for the popup promoting the long press of navigation in the navigation bar. -->
    <string name="navbar_navigation_buttons_cfr_message">Натисніть і утримуйте на стрілці, щоб переходити між сторінками в історії цієї вкладки.</string>

    <!-- Tablet navigation bar "contextual feature recommendation" (CFR) -->
    <!-- Text for the title displayed in the contextual feature recommendation popup promoting the tablet navigation bar. -->
<<<<<<< HEAD
    <string name="tablet_nav_bar_cfr_title">Нове: стрілки назад і вперед одним дотиком</string>
    <!-- Text for the message displayed in the contextual feature recommendation popup promoting the tablet navigation bar. -->
    <string name="tablet_nav_bar_cfr_message">Насолоджуйтесь швидшою навігацією, яка завжди у вас під рукою.</string>
=======
    <string name="tablet_nav_bar_cfr_title" moz:removedIn="132" tools:ignore="UnusedResources">Нове: стрілки назад і вперед одним дотиком</string>
    <!-- Text for the message displayed in the contextual feature recommendation popup promoting the tablet navigation bar. -->
    <string name="tablet_nav_bar_cfr_message" moz:removedIn="132" tools:ignore="UnusedResources">Насолоджуйтесь швидшою навігацією, яка завжди у вас під рукою.</string>
>>>>>>> 80823484

    <!-- Text for the info dialog when camera permissions have been denied but user tries to access a camera feature. -->
    <string name="camera_permissions_needed_message">Необхідний доступ до камери. Перейдіть до налаштувань Android, торкніться дозволів та торкніться дозволити.</string>
    <!-- Text for the positive action button to go to Android Settings to grant permissions. -->
    <string name="camera_permissions_needed_positive_button_text">Перейти до налаштувань</string>
    <!-- Text for the negative action button to dismiss the dialog. -->
    <string name="camera_permissions_needed_negative_button_text">Відхилити</string>

    <!-- Text for the banner message to tell users about our auto close feature. -->
    <string name="tab_tray_close_tabs_banner_message">Налаштуйте автоматичне закривання відкритих вкладок, які не переглядалися попереднього дня, тижня чи місяця.</string>
    <!-- Text for the positive action button to go to Settings for auto close tabs. -->
    <string name="tab_tray_close_tabs_banner_positive_button_text">Перейти до параметрів</string>
    <!-- Text for the negative action button to dismiss the Close Tabs Banner. -->
    <string name="tab_tray_close_tabs_banner_negative_button_text">Відхилити</string>

    <!-- Text for the banner message to tell users about our inactive tabs feature. -->
    <string name="tab_tray_inactive_onboarding_message">Сюди переміщуються вкладки, які ви не переглядали впродовж двох тижнів.</string>
    <!-- Text for the action link to go to Settings for inactive tabs. -->
    <string name="tab_tray_inactive_onboarding_button_text">Вимкнути у налаштуваннях</string>

    <!-- Text for title for the auto-close dialog of the inactive tabs. -->
    <string name="tab_tray_inactive_auto_close_title">Закрити через місяць автоматично?</string>
    <!-- Text for the body for the auto-close dialog of the inactive tabs.
        The first parameter is the name of the application.-->
    <string name="tab_tray_inactive_auto_close_body_2">%1$s може закривати вкладки, які ви не переглядали впродовж останнього місяця.</string>
    <!-- Content description for close button in the auto-close dialog of the inactive tabs. -->
    <string name="tab_tray_inactive_auto_close_button_content_description">Закрити</string>

    <!-- Text for turn on auto close tabs button in the auto-close dialog of the inactive tabs. -->
    <string name="tab_tray_inactive_turn_on_auto_close_button_2">Увімкнути автозакриття</string>


    <!-- Home screen icons - Long press shortcuts -->
    <!-- Shortcut action to open new tab -->
    <string name="home_screen_shortcut_open_new_tab_2">Нова вкладка</string>
    <!-- Shortcut action to open new private tab -->
    <string name="home_screen_shortcut_open_new_private_tab_2">Приватна вкладка</string>

    <!-- Shortcut action to open Passwords screen -->
    <string name="home_screen_shortcut_passwords">Паролі</string>

    <!-- Recent Tabs -->
    <!-- Header text for jumping back into the recent tab in the home screen -->
    <string name="recent_tabs_header">Повернутися до</string>
    <!-- Button text for showing all the tabs in the tabs tray -->
    <string name="recent_tabs_show_all">Показати всі</string>

    <!-- Content description for the button which navigates the user to show all recent tabs in the tabs tray. -->
    <string name="recent_tabs_show_all_content_description_2">Кнопка показу всіх останніх вкладок</string>

    <!-- Text for button in synced tab card that opens synced tabs tray -->
    <string name="recent_tabs_see_all_synced_tabs_button_text">Переглянути всі синхронізовані вкладки</string>
    <!-- Accessibility description for device icon used for recent synced tab -->
    <string name="recent_tabs_synced_device_icon_content_description">Синхронізований пристрій</string>
    <!-- Text for the dropdown menu to remove a recent synced tab from the homescreen -->
    <string name="recent_synced_tab_menu_item_remove">Вилучити</string>
    <!-- Text for the menu button to remove a grouped highlight from the user's browsing history
         in the Recently visited section -->
    <string name="recent_tab_menu_item_remove">Вилучити</string>

    <!-- History Metadata -->
    <!-- Header text for a section on the home screen that displays grouped highlights from the
         user's browsing history, such as topics they have researched or explored on the web -->
    <string name="history_metadata_header_2">Недавно відвідані</string>
    <!-- Text for the menu button to remove a grouped highlight from the user's browsing history
         in the Recently visited section -->
    <string name="recently_visited_menu_item_remove">Вилучити</string>

    <!-- Content description for the button which navigates the user to show all of their history. -->
    <string name="past_explorations_show_all_content_description_2">Показати всі минулі пошуки</string>

    <!-- Browser Fragment -->
    <!-- Content description (not visible, for screen readers etc.): Navigate backward (browsing history) -->
    <string name="browser_menu_back">Назад</string>
    <!-- Content description (not visible, for screen readers etc.): Navigate forward (browsing history) -->
    <string name="browser_menu_forward">Вперед</string>
    <!-- Content description (not visible, for screen readers etc.): Refresh current website -->
    <string name="browser_menu_refresh">Оновити</string>
    <!-- Content description (not visible, for screen readers etc.): Stop loading current website -->
    <string name="browser_menu_stop">Зупинити</string>
    <!-- Browser menu button that opens the extensions manager -->
    <string name="browser_menu_extensions">Розширення</string>
    <!-- Browser menu banner header text for extensions onboarding.
        The first parameter is the name of the app defined in app_name (for example: Fenix). -->
    <string name="browser_menu_extensions_banner_onboarding_header">Зробіть %s своїм</string>
<<<<<<< HEAD
=======
    <!-- Browser menu banner body text for extensions onboarding.
        The first parameter is the name of the app defined in app_name (for example: Fenix). -->
    <string name="browser_menu_extensions_banner_onboarding_body">Розширення вдосконалюють ваше користування браузером – від зміни зовнішнього вигляду і продуктивності %s до підвищення рівня приватності й безпеки.</string>
    <!-- Browser menu banner link text for learning more about extensions -->
    <string name="browser_menu_extensions_banner_learn_more">Докладніше</string>
>>>>>>> 80823484
    <!-- Browser menu button that opens the extensions manager -->
    <string name="browser_menu_manage_extensions">Керувати розширеннями</string>
    <!-- Content description (not visible, for screen readers etc.): Section heading for recommended extensions.-->
    <string name="browser_menu_recommended_section_content_description">Рекомендовані розширення</string>
    <!-- Content description (not visible, for screen readers etc.): Label for plus icon used to add extensions. -->
    <string name="browser_menu_extension_plus_icon_content_description">Додати розширення</string>
    <!-- Browser menu button that opens AMO in a tab -->
    <string name="browser_menu_discover_more_extensions">Знайти більше розширень</string>
    <!-- Browser menu description that is shown when one or more extensions are disabled due to extension errors -->
    <string name="browser_menu_extensions_disabled_description">Тимчасово вимкнено</string>
    <!-- Browser menu button that opens account settings -->
    <string name="browser_menu_account_settings">Ваш обліковий запис</string>
    <!-- Browser menu button that sends a user to help articles -->
    <string name="browser_menu_help">Довідка</string>
    <!-- Browser menu button that sends a to a the what's new article -->
    <string name="browser_menu_whats_new">Що нового</string>
    <!-- Browser menu button that opens the settings menu -->
    <string name="browser_menu_settings">Налаштування</string>

    <!-- Browser menu button that opens a user's library -->
    <string name="browser_menu_library">Бібліотека</string>
    <!-- Browser menu toggle that requests a desktop site -->
    <string name="browser_menu_desktop_site">Версія для комп’ютера</string>
    <!-- Browser menu button that reopens a private tab as a regular tab -->
    <string name="browser_menu_open_in_regular_tab">Відкрити у звичайній вкладці</string>
    <!-- Browser menu toggle that adds a shortcut to the site on the device home screen. -->
    <string name="browser_menu_add_to_homescreen">Додати на головний екран</string>
    <!-- Browser menu toggle that adds a shortcut to the site on the device home screen. -->
    <string name="browser_menu_add_to_homescreen_2">Додати на головний екран…</string>
    <!-- Text for notifying users that Xiaomi devices require additional permissions to add to home screen -->
    <string name="browser_menu_add_to_homescreen_xiaomi">На пристроях Xiaomi можуть знадобитися додаткові дозволи, щоб додати ярлики на головний екран. Перевірте свої налаштування.</string>
    <!-- Content description (not visible, for screen readers etc.) for the Resync tabs button -->
    <string name="resync_button_content_description">Синхронізувати повторно</string>
    <!-- Browser menu button that opens the find in page menu -->
    <string name="browser_menu_find_in_page">Знайти на сторінці</string>
    <!-- Browser menu button that opens the find in page menu -->
    <string name="browser_menu_find_in_page_2">Знайти на сторінці…</string>
    <!-- Browser menu button that opens the translations dialog, which has options to translate the current browser page. -->
    <string name="browser_menu_translations">Перекласти сторінку</string>
    <!-- Browser menu button that saves the current tab to a collection -->
    <string name="browser_menu_save_to_collection">Зберегти до збірки…</string>
    <!-- Browser menu button that saves the current tab to a collection -->
    <string name="browser_menu_save_to_collection_2">Зберегти до збірки</string>
    <!-- Browser menu button that open a share menu to share the current site -->
    <string name="browser_menu_share">Поділитися</string>
    <!-- Browser menu button that open a share menu to share the current site -->
    <string name="browser_menu_share_2">Поділитися…</string>
    <!-- Browser menu button shown in custom tabs that opens the current tab in Fenix
        The first parameter is the name of the app defined in app_name (for example: Fenix) -->
    <string name="browser_menu_open_in_fenix">Відкрити в %1$s</string>
    <!-- Browser menu text shown in custom tabs to indicate this is a Fenix tab
        The first parameter is the name of the app defined in app_name (for example: Fenix) -->
    <string name="browser_menu_powered_by">ТЕХНОЛОГІЇ %1$s</string>
    <!-- Browser menu text shown in custom tabs to indicate this is a Fenix tab
        The first parameter is the name of the app defined in app_name (for example: Fenix) -->
    <string name="browser_menu_powered_by2">Технологія %1$s</string>
    <!-- Browser menu button to put the current page in reader mode -->
    <string name="browser_menu_read">Режим читання</string>

    <!-- Browser menu button content description to close reader mode and return the user to the regular browser -->
    <string name="browser_menu_read_close">Закрити режим читача</string>
    <!-- Browser menu button to open the current page in an external app -->
    <string name="browser_menu_open_app_link">Відкрити в програмі</string>

    <!-- Browser menu button to show reader view appearance controls e.g. the used font type and size -->
    <string name="browser_menu_customize_reader_view">Налаштувати режим читача</string>

    <!-- Browser menu button to show reader view appearance controls e.g. the used font type and size -->
    <string name="browser_menu_customize_reader_view_2">Налаштувати режим читання</string>
    <!-- Browser menu label for adding a bookmark -->
    <string name="browser_menu_add">Додати</string>
    <!-- Browser menu label for editing a bookmark -->
    <string name="browser_menu_edit">Редагувати</string>

    <!-- Button shown on the home page that opens the Customize home settings -->
    <string name="browser_menu_customize_home_1">Налаштувати домівку</string>

    <!-- Browser menu label to sign in to sync on the device using Mozilla accounts -->
    <string name="browser_menu_sign_in">Увійти</string>
    <!-- Browser menu caption label for the "Sign in" browser menu item described in `browser_menu_sign_in` -->
    <string name="browser_menu_sign_in_caption">Синхронізуйте паролі, вкладки та інші дані</string>

    <!-- Browser menu label to sign back in to sync on the device when the user's account needs to be reauthenticated -->
    <string name="browser_menu_sign_back_in_to_sync">Увійдіть, щоб синхронізувати</string>
    <!-- Browser menu caption label for the "Sign back in to sync" browser menu item described in `browser_menu_sign_back_in_to_sync` when there is an error in syncing -->
    <string name="browser_menu_syncing_paused_caption">Синхронізацію призупинено</string>
    <!-- Browser menu label that creates a private tab -->
    <string name="browser_menu_new_private_tab">Нова приватна вкладка</string>
    <!-- Browser menu label that navigates to the Password screen -->
    <string name="browser_menu_passwords">Паролі</string>

    <!-- Browser menu label that navigates to the SUMO page for the Firefox for Android release notes.
         The first parameter is the name of the app defined in app_name (for example: Fenix)-->
    <string name="browser_menu_new_in_firefox">Що нового у %1$s</string>
    <!-- Browser menu label that toggles the request for the desktop site of the currently visited page -->
    <string name="browser_menu_switch_to_desktop_site">Перейти на повний сайт</string>
    <!-- Browser menu label that toggles the request for the mobile site of the currently visited page -->
    <string name="browser_menu_switch_to_mobile_site">Перейти на мобільний сайт</string>
    <!-- Browser menu label that navigates to the page tools sub-menu -->
    <string name="browser_menu_tools">Інструменти</string>
    <!-- Content description (not visible, for screen readers etc.): Back button for all menu redesign sub-menu -->
    <string name="browser_menu_back_button_content_description">Повернутися до головного меню</string>
    <!-- Browser menu description that describes the various tools related menu items inside of the tools sub-menu -->
    <string name="browser_menu_tools_description_with_translate">Режим читання, Переклад, Друк, Спільний доступ, Відкрити програму</string>
    <!-- Browser menu description that describes the various tools related menu items inside of the tools sub-menu -->
    <string name="browser_menu_tools_description">Режим читання, Друк, Спільний доступ, Відкрити програму</string>
    <!-- Browser menu label that navigates to the save sub-menu, which contains various save related menu items such as
         bookmarking a page, saving to collection, shortcut or as a PDF, and adding to home screen -->
    <string name="browser_menu_save">Зберегти</string>

    <!-- Browser menu description that describes the various save related menu items inside of the save sub-menu -->
    <string name="browser_menu_save_description">Додати закладку, Ярлик, Домівка, Збірка, PDF</string>
    <!-- Browser menu label that bookmarks the currently visited page -->
    <string name="browser_menu_bookmark_this_page">Додати сторінку до закладок</string>
    <!-- Browser menu label that navigates to the edit bookmark screen for the current bookmarked page -->
    <string name="browser_menu_edit_bookmark">Редагувати закладку</string>
    <!-- Browser menu label that the saves the currently visited page as a PDF -->
    <string name="browser_menu_save_as_pdf">Зберегти як PDF…</string>
    <!-- Browser menu label for turning ON reader view of the current visited page -->
    <string name="browser_menu_turn_on_reader_view">Увімкнути режим читання</string>
    <!-- Browser menu label for turning OFF reader view of the current visited page -->
    <string name="browser_menu_turn_off_reader_view">Вимкнути режим читання</string>
    <!-- Browser menu label for navigating to the translation feature, which provides language translation options the current visited page -->
    <string name="browser_menu_translate_page">Перекласти сторінку…</string>
    <!-- Browser menu label that is displayed when the current page has been translated by the translation feature.
         The first parameter is the name of the language that page was translated to (e.g. English). -->
    <string name="browser_menu_translated_to">Перекладено на %1$s</string>
    <!-- Browser menu label for the print feature -->
    <string name="browser_menu_print">Друкувати…</string>

    <!-- Browser menu label for the Delete browsing data on quit feature.
        The first parameter is the name of the app defined in app_name (for example: Fenix). -->
    <string name="browser_menu_delete_browsing_data_on_quit">Вийти з %1$s</string>

<<<<<<< HEAD
=======
    <!-- Menu "contextual feature recommendation" (CFR) -->
    <!-- Text for the title in the contextual feature recommendation popup promoting the menu feature. -->
    <string name="menu_cfr_title">Нове: спрощене меню</string>
    <!-- Text for the message in the contextual feature recommendation popup promoting the menu feature. -->
    <string name="menu_cfr_body">Швидше знаходьте те, що вам потрібно, від приватного перегляду до збереження.</string>

>>>>>>> 80823484
    <!-- Extensions management fragment -->
    <!-- Text displayed when there are no extensions to be shown -->
    <string name="extensions_management_no_extensions">Тут немає розширень</string>

    <!-- Browser Toolbar -->
    <!-- Content description for the Home screen button on the browser toolbar -->
    <string name="browser_toolbar_home">Домашній екран</string>

    <!-- Content description (not visible, for screen readers etc.): Erase button: Erase the browsing
         history and go back to the home screen. -->
    <string name="browser_toolbar_erase">Стерти історію перегляду</string>
    <!-- Content description for the translate page toolbar button that opens the translations dialog when no translation has occurred. -->
    <string name="browser_toolbar_translate">Перекласти сторінку</string>

    <!-- Content description (not visible, for screen readers etc.) for the translate page toolbar button that opens the translations dialog when the page is translated successfully.
         The first parameter is the name of the language that is displayed in the original page. (For example: English)
         The second parameter is the name of the language which the page was translated to. (For example: French) -->
    <string name="browser_toolbar_translated_successfully">Сторінку перекладено з %1$s на %2$s.</string>

    <!-- Locale Settings Fragment -->
    <!-- Content description for tick mark on selected language -->
    <string name="a11y_selected_locale_content_description">Обрана мова</string>
    <!-- Text for default locale item -->
    <string name="default_locale_text">Мова пристрою</string>
    <!-- Placeholder text shown in the search bar before a user enters text -->
    <string name="locale_search_hint">Пошук мови</string>

    <!-- Search Fragment -->
    <!-- Button in the search view that lets a user search by scanning a QR code -->
    <string name="search_scan_button">Сканувати</string>
    <!-- Button in the search view when shortcuts are displayed that takes a user to the search engine settings -->
    <string name="search_shortcuts_engine_settings">Налаштування пошукових систем</string>
    <!-- Button in the search view that lets a user navigate to the site in their clipboard -->
    <string name="awesomebar_clipboard_title">Заповнити посилання з буфера обміну</string>
    <!-- Button in the search suggestions onboarding that allows search suggestions in private sessions -->
    <string name="search_suggestions_onboarding_allow_button">Дозволити</string>
    <!-- Button in the search suggestions onboarding that does not allow search suggestions in private sessions -->
    <string name="search_suggestions_onboarding_do_not_allow_button">Не дозволяти</string>
    <!-- Search suggestion onboarding hint title text -->
    <string name="search_suggestions_onboarding_title">Дозволяти пошукові пропозиції у приватних сеансах?</string>

    <!-- Search suggestion onboarding hint description text, first parameter is the name of the app defined in app_name (for example: Fenix)-->
    <string name="search_suggestions_onboarding_text">%s відправлятиме все, що ви вводите в адресному рядку, вашій типовій пошуковій системі.</string>

    <!-- Search engine suggestion title text. The first parameter is the name of the suggested engine-->
    <string name="search_engine_suggestions_title">Пошук в %s</string>
    <!-- Search engine suggestion description text -->
    <string name="search_engine_suggestions_description">Пошук безпосередньо з панелі адреси</string>

    <!-- Menu option in the search selector menu to open the search settings -->
    <string name="search_settings_menu_item">Налаштування пошуку</string>

    <!-- Header text for the search selector menu -->
    <string name="search_header_menu_item_2">Шукати в:</string>

    <!-- Content description (not visible, for screen readers etc.): Search engine icon. The first parameter is the search engine name (for example: DuckDuckGo). -->
    <string name="search_engine_icon_content_description" tools:ignore="UnusedResources">Пошукова система %s</string>

    <!-- Home onboarding -->
    <!-- Onboarding home screen popup dialog, shown on top of the Jump back in section. -->
    <string name="onboarding_home_screen_jump_back_contextual_hint_2" moz:removedIn="132">Зустрічайте свою персоналізовану домівку. Тут з’являтимуться останні вкладки, закладки та результати пошуку.</string>
    <!-- Home onboarding dialog welcome screen title text. -->
    <string name="onboarding_home_welcome_title_2">Вітаємо у персоналізованому інтернеті</string>
    <!-- Home onboarding dialog welcome screen description text. -->
    <string name="onboarding_home_welcome_description">Більше кольорів. Краща приватність. Та ж сама відданість людям, а не прибутку.</string>
    <!-- Home onboarding dialog sign into sync screen title text. -->
    <string name="onboarding_home_sync_title_3">Перемикати екрани стало простіше, ніж будь-коли</string>
    <!-- Home onboarding dialog sign into sync screen description text. -->
    <string name="onboarding_home_sync_description">Продовжуйте з того ж місця, де зупинилися, завдяки вкладкам з інших пристроїв, які відтепер доступні на вашій домашній сторінці.</string>
    <!-- Text for the button to continue the onboarding on the home onboarding dialog. -->
    <string name="onboarding_home_get_started_button">Розпочати</string>
    <!-- Text for the button to navigate to the sync sign in screen on the home onboarding dialog. -->
    <string name="onboarding_home_sign_in_button">Увійти</string>
    <!-- Text for the button to skip the onboarding on the home onboarding dialog. -->
    <string name="onboarding_home_skip_button">Пропустити</string>

    <!-- Onboarding home screen sync popup dialog message, shown on top of Recent Synced Tabs in the Jump back in section. -->
    <string name="sync_cfr_message">Ваші вкладки синхронізуються! Продовжте з того ж місця, де зупинилися на іншому пристрої.</string>

    <!-- Content description (not visible, for screen readers etc.): Close button for the home onboarding dialog -->
    <string name="onboarding_home_content_description_close_button">Закрити</string>

    <!-- Notification pre-permission dialog -->
    <!-- Enable notification pre permission dialog title
        The first parameter is the name of the app defined in app_name (for example: Fenix) -->
    <string name="onboarding_home_enable_notifications_title" moz:removedIn="124" tools:ignore="UnusedResources">Сповіщення допомагають вам ефективніше взаємодіяти з %s</string>
    <!-- Enable notification pre permission dialog description with rationale
        The first parameter is the name of the app defined in app_name (for example: Fenix) -->
    <string name="onboarding_home_enable_notifications_description" moz:removedIn="124" tools:ignore="UnusedResources">Синхронізуйте свої вкладки між пристроями, керуйте завантаженнями, отримуйте поради про захист приватності в %s, а також інші можливості.</string>
    <!-- Text for the button to request notification permission on the device -->
    <string name="onboarding_home_enable_notifications_positive_button" moz:removedIn="124" tools:ignore="UnusedResources">Продовжити</string>
    <!-- Text for the button to not request notification permission on the device and dismiss the dialog -->
    <string name="onboarding_home_enable_notifications_negative_button" moz:removedIn="124" tools:ignore="UnusedResources">Не зараз</string>

    <!-- Juno first user onboarding flow experiment, strings are marked unused as they are only referenced by Nimbus experiments. -->
    <!-- Description for learning more about our privacy notice. -->
    <string name="juno_onboarding_privacy_notice_text" tools:ignore="BrandUsage">Положення про приватність Firefox</string>
    <!-- Title for set firefox as default browser screen used by Nimbus experiments. -->
    <string name="juno_onboarding_default_browser_title_nimbus_2">Ми дбаємо про вашу безпеку</string>
    <!-- Title for set firefox as default browser screen used by Nimbus experiments.
        Note: The word "Firefox" should NOT be translated -->
    <string name="juno_onboarding_default_browser_title_nimbus_3" tools:ignore="BrandUsage,UnusedResources">Дізнайтеся, чому мільйони користувачів люблять Firefox</string>
    <!-- Title for set firefox as default browser screen used by Nimbus experiments. -->
    <string name="juno_onboarding_default_browser_title_nimbus_4" tools:ignore="UnusedResources">Безпечний перегляд із більшим вибором</string>
    <!-- Description for set firefox as default browser screen used by Nimbus experiments. -->
    <string name="juno_onboarding_default_browser_description_nimbus_3">Наш некомерційний браузер допомагає блокувати таємне стеження компаній за вами в інтернеті.</string>
    <!-- Description for set firefox as default browser screen used by Nimbus experiments. -->
    <string name="juno_onboarding_default_browser_description_nimbus_4" tools:ignore="UnusedResources">Понад 100 мільйонів людей захищають свою приватність, обравши браузер від некомерційної організація.</string>
    <!-- Description for set firefox as default browser screen used by Nimbus experiments. -->
    <string name="juno_onboarding_default_browser_description_nimbus_5" tools:ignore="UnusedResources">Автоблокування відомих елементів стеження. 700 розширень для будь-яких завдань. Вбудований засіб читання файлів PDF і керування ними.</string>
    <!-- Description for set firefox as default browser screen used by Nimbus experiments. -->
    <string name="juno_onboarding_default_browser_description_nimbus_2" moz:RemovedIn="124" tools:ignore="UnusedResources">Наш некомерційний браузер не дозволяє компаніям таємно стежити за вами в інтернеті.\n\nДокладніше в нашому Положенні про приватність.</string>
    <!-- Text for the link to the privacy notice webpage for set as firefox default browser screen.
    This is part of the string with the key "juno_onboarding_default_browser_description". -->
    <string name="juno_onboarding_default_browser_description_link_text" moz:RemovedIn="124" tools:ignore="UnusedResources">положенні про приватність</string>
    <!-- Text for the button to set firefox as default browser on the device -->
    <string name="juno_onboarding_default_browser_positive_button" tools:ignore="UnusedResources">Встановити типовим браузером</string>
    <!-- Text for the button dismiss the screen and move on with the flow -->
    <string name="juno_onboarding_default_browser_negative_button" tools:ignore="UnusedResources">Не зараз</string>
    <!-- Title for sign in to sync screen. -->
    <string name="juno_onboarding_sign_in_title_2">Ваші дані надійно шифруються на різних пристроях</string>
    <!-- Description for sign in to sync screen. Nimbus experiments do not support string placeholders.
     Note: The word "Firefox" should NOT be translated -->
<<<<<<< HEAD
    <string name="juno_onboarding_sign_in_description_2" moz:RemovedIn="130" tools:ignore="UnusedResources">Ви можете безпечно входити в систему та синхронізувати дані. Firefox шифрує ваші паролі, закладки та іншу інформацію.</string>
    <!-- Description for sign in to sync screen. Nimbus experiments do not support string placeholders.
     Note: The word "Firefox" should NOT be translated -->
    <string name="juno_onboarding_sign_in_description_3">Firefox шифрує ваші паролі, закладки та інші дані під час синхронізації.</string>
=======
    <string name="juno_onboarding_sign_in_description_2" moz:RemovedIn="130" tools:ignore="BrandUsage,UnusedResources">Ви можете безпечно входити в систему та синхронізувати дані. Firefox шифрує ваші паролі, закладки та іншу інформацію.</string>
    <!-- Description for sign in to sync screen. Nimbus experiments do not support string placeholders.
     Note: The word "Firefox" should NOT be translated -->
    <string name="juno_onboarding_sign_in_description_3" tools:ignore="BrandUsage">Firefox шифрує ваші паролі, закладки та інші дані під час синхронізації.</string>
>>>>>>> 80823484
    <!-- Text for the button to sign in to sync on the device -->
    <string name="juno_onboarding_sign_in_positive_button" tools:ignore="UnusedResources">Увійти</string>
    <!-- Text for the button dismiss the screen and move on with the flow -->
    <string name="juno_onboarding_sign_in_negative_button" tools:ignore="UnusedResources">Не зараз</string>
    <!-- Title for enable notification permission screen used by Nimbus experiments. Nimbus experiments do not support string placeholders.
        Note: The word "Firefox" should NOT be translated -->
    <string name="juno_onboarding_enable_notifications_title_nimbus_2" tools:ignore="BrandUsage">Сповіщення допомагають вам бути в безпеці з Firefox</string>
    <!-- Description for enable notification permission screen used by Nimbus experiments. Nimbus experiments do not support string placeholders.
       Note: The word "Firefox" should NOT be translated -->
    <string name="juno_onboarding_enable_notifications_description_nimbus_2" tools:ignore="BrandUsage">Безпечно надсилайте вкладки між своїми пристроями та дізнайтеся про інші функції приватності у Firefox.</string>
    <!-- Text for the button to request notification permission on the device -->
    <string name="juno_onboarding_enable_notifications_positive_button" tools:ignore="UnusedResources">Увімкнути сповіщення</string>

    <!-- Text for the button dismiss the screen and move on with the flow -->
    <string name="juno_onboarding_enable_notifications_negative_button" tools:ignore="UnusedResources">Не зараз</string>

    <!-- Title for add search widget screen used by Nimbus experiments. Nimbus experiments do not support string placeholders.
        Note: The word "Firefox" should NOT be translated -->
    <string name="juno_onboarding_add_search_widget_title" tools:ignore="BrandUsage,UnusedResources">Спробуйте пошуковий віджет Firefox</string>
    <!-- Description for add search widget screen used by Nimbus experiments. Nimbus experiments do not support string placeholders.
        Note: The word "Firefox" should NOT be translated -->
    <string name="juno_onboarding_add_search_widget_description" tools:ignore="BrandUsage,UnusedResources">З Firefox на головному екрані ви матимете легкий доступ до браузера, який насамперед забезпечує приватність і блокує стеження між сайтами.</string>
    <!-- Text for the button to add search widget on the device used by Nimbus experiments. Nimbus experiments do not support string placeholders.
        Note: The word "Firefox" should NOT be translated -->
    <string name="juno_onboarding_add_search_widget_positive_button" tools:ignore="BrandUsage,UnusedResources">Додати віджет Firefox</string>
    <!-- Text for the button to dismiss the screen and move on with the flow -->
    <string name="juno_onboarding_add_search_widget_negative_button" tools:ignore="UnusedResources">Не зараз</string>

    <!-- Search Widget -->
    <!-- Content description for searching with a widget. The first parameter is the name of the application.-->
    <string name="search_widget_content_description_2">Відкрити нову вкладку %1$s</string>
    <!-- Text preview for smaller sized widgets -->
    <string name="search_widget_text_short">Пошук</string>
    <!-- Text preview for larger sized widgets -->
    <string name="search_widget_text_long">Пошук в Інтернеті</string>

    <!-- Content description (not visible, for screen readers etc.): Voice search -->
    <string name="search_widget_voice">Голосовий пошук</string>

    <!-- Preferences -->
    <!-- Title for the settings page-->
    <string name="settings">Налаштування</string>
    <!-- Preference category for general settings -->
    <string name="preferences_category_general">Загальні</string>
    <!-- Preference category for all links about Fenix -->
    <string name="preferences_category_about">Про програму</string>
    <!-- Preference category for settings related to changing the default search engine -->
    <string name="preferences_category_select_default_search_engine">Оберіть</string>
    <!-- Preference for settings related to managing search shortcuts for the quick search menu -->
    <string name="preferences_manage_search_shortcuts_2">Альтернативні пошукові системи</string>
    <!-- Summary for preference for settings related to managing search shortcuts for the quick search menu -->
    <string name="preferences_manage_search_shortcuts_summary">Редагувати системи, доступні в меню пошуку</string>
    <!-- Preference category for settings related to managing search shortcuts for the quick search menu -->
    <string name="preferences_category_engines_in_search_menu">Системи, доступні в меню пошуку</string>
    <!-- Preference for settings related to changing the default search engine -->
    <string name="preferences_default_search_engine">Типова пошукова система</string>
    <!-- Preference for settings related to Search -->
    <string name="preferences_search">Пошук</string>
    <!-- Preference for settings related to Search engines -->
    <string name="preferences_search_engines">Пошукові системи</string>
    <!-- Preference for settings related to Search engines suggestions-->
    <string name="preferences_search_engines_suggestions">Пропозиції від пошукових систем</string>
    <!-- Preference Category for settings related to Search address bar -->
    <string name="preferences_settings_address_bar">Налаштування панелі адреси</string>
    <!-- Preference Category for settings to Firefox Suggest -->
    <string name="preference_search_address_bar_fx_suggest" tools:ignore="BrandUsage">Панель адреси - Пропозиції Firefox</string>
    <!-- Preference link to Learn more about Firefox Suggest -->
    <string name="preference_search_learn_about_fx_suggest" tools:ignore="BrandUsage">Докладніше про Пропозиції Firefox</string>
    <!-- Preference link to rating Fenix on the Play Store -->
    <string name="preferences_rate">Оцінити в Google Play</string>
    <!-- Preference linking to about page for Fenix
        The first parameter is the name of the app defined in app_name (for example: Fenix) -->
    <string name="preferences_about">Про %1$s</string>

    <!-- Preference for settings related to changing the default browser -->
    <string name="preferences_set_as_default_browser">Встановити типовим браузером</string>
    <!-- Preference category for advanced settings -->
    <string name="preferences_category_advanced">Додатково</string>
    <!-- Preference category for privacy and security settings -->
    <string name="preferences_category_privacy_security">Приватність і безпека</string>
    <!-- Preference for advanced site permissions -->
    <string name="preferences_site_permissions">Дозволи сайтів</string>
    <!-- Preference for private browsing options -->
    <string name="preferences_private_browsing_options">Приватний перегляд</string>
    <!-- Preference for opening links in a private tab-->
    <string name="preferences_open_links_in_a_private_tab">Відкривати посилання у приватній вкладці</string>
    <!-- Preference for allowing screenshots to be taken while in a private tab-->
    <string name="preferences_allow_screenshots_in_private_mode">Дозволити знімки екрана у приватному перегляді</string>
    <!-- Will inform the user of the risk of activating Allow screenshots in private browsing option -->
    <string name="preferences_screenshots_in_private_mode_disclaimer">Якщо дозволено, приватні вкладки також будуть видимі, коли відкрито декілька програм</string>
    <!-- Preference for adding private browsing shortcut -->
    <string name="preferences_add_private_browsing_shortcut">Додати ярлик приватного перегляду</string>
    <!-- Preference for enabling "HTTPS-Only" mode -->
    <string name="preferences_https_only_title">HTTPS-режим</string>

    <!-- Label for cookie banner section in quick settings panel. -->
    <string name="cookie_banner_blocker">Блокувальник банерів файлів cookie</string>
    <!-- Preference for removing cookie/consent banners from sites automatically in private mode. See reduce_cookie_banner_summary for additional context. -->
    <string name="preferences_cookie_banner_reduction_private_mode">Блокувальник банерів файлів cookie у приватному перегляді</string>

    <!-- Text for indicating cookie banner handling is off this site, this is shown as part of the protections panel with the tracking protection toggle -->
    <string name="reduce_cookie_banner_off_for_site">Вимкнено для цього сайту</string>
    <!-- Text for cancel button indicating that cookie banner reduction is not supported for the current site, this is shown as part of the cookie banner details view. -->
    <string name="cookie_banner_handling_details_site_is_not_supported_cancel_button">Скасувати</string>
    <!-- Text for request support button indicating that cookie banner reduction is not supported for the current site, this is shown as part of the cookie banner details view. -->
    <string name="cookie_banner_handling_details_site_is_not_supported_request_support_button_2">Надіслати запит</string>
    <!-- Text for title indicating that cookie banner reduction is not supported for the current site, this is shown as part of the cookie banner details view. -->
    <string name="cookie_banner_handling_details_site_is_not_supported_title_2">Подати запит на підтримку цього сайту?</string>
    <!-- Label for the snackBar, after the user reports with success a website where cookie banner reducer did not work -->
    <string name="cookie_banner_handling_report_site_snack_bar_text_2">Запит надіслано</string>
    <!-- Text for indicating cookie banner handling is on this site, this is shown as part of the protections panel with the tracking protection toggle -->
    <string name="reduce_cookie_banner_on_for_site">Увімкнено для цього сайту</string>
    <!-- Text for indicating that a request for unsupported site was sent to Nimbus (it's a Mozilla library for experiments), this is shown as part of the protections panel with the tracking protection toggle -->
    <string name="reduce_cookie_banner_unsupported_site_request_submitted_2">Запит на підтримку сайту надіслано</string>
    <!-- Text for indicating cookie banner handling is currently not supported for this site, this is shown as part of the protections panel with the tracking protection toggle -->
    <string name="reduce_cookie_banner_unsupported_site">Сайт наразі не підтримується</string>
    <!-- Title text for a detail explanation indicating cookie banner handling is on this site, this is shown as part of the cookie banner panel in the toolbar. The first parameter is a shortened URL of the current site-->
    <string name="reduce_cookie_banner_details_panel_title_on_for_site_1">Увімкнути блокувальник банерів про файли cookie для %1$s?</string>
    <!-- Title text for a detail explanation indicating cookie banner handling is off this site, this is shown as part of the cookie banner panel in the toolbar. The first parameter is a shortened URL of the current site-->
    <string name="reduce_cookie_banner_details_panel_title_off_for_site_1">Вимкнути блокувальник банерів про файли cookie для %1$s?</string>
    <!-- Title text for a detail explanation indicating cookie banner reducer didn't work for the current site, this is shown as part of the cookie banner panel in the toolbar. The first parameter is the application name-->
    <string name="reduce_cookie_banner_details_panel_title_unsupported_site_request_2">На цьому сайті %1$s не може автоматично відхиляти запити на збереження файлів cookie. Ви можете надіслати запит для підтримки цього сайту в майбутньому.</string>

    <!-- Long text for a detail explanation indicating what will happen if cookie banner handling is off for a site, this is shown as part of the cookie banner panel in the toolbar. The first parameter is the application name -->
    <string name="reduce_cookie_banner_details_panel_description_off_for_site_1">Вимкніть %1$s, щоб очистити файли cookie та перезавантажити цей сайт. Це може призвести до виходу з вебсайту та очищення збережених покупок у кошику.</string>
    <!-- Long text for a detail explanation indicating what will happen if cookie banner handling is on for a site, this is shown as part of the cookie banner panel in the toolbar. The first parameter is the application name -->
    <string name="reduce_cookie_banner_details_panel_description_on_for_site_3">Увімкніть, і %1$s намагатиметься автоматично відхиляти всі банери про файли cookie на цьому сайті.</string>

    <!--Title for the cookie banner re-engagement CFR, the placeholder is replaced with app name -->
    <string name="cookie_banner_cfr_title">%1$s щойно відхилив файли cookie</string>
    <!--Message for the cookie banner re-engagement CFR -->
    <string name="cookie_banner_cfr_message">Менше відволікань і менше файлів cookie, які відстежують вас на цьому сайті.</string>

    <!-- Description of the preference to enable "HTTPS-Only" mode. -->
    <string name="preferences_https_only_summary">Намагатися автоматично встановлювати з’єднання з сайтами за допомогою протоколу шифрування HTTPS для поліпшення безпеки.</string>
    <!-- Summary of https only preference if https only is set to off -->
    <string name="preferences_https_only_off">Вимкнено</string>
    <!-- Summary of https only preference if https only is set to on in all tabs -->
    <string name="preferences_https_only_on_all">Увімкнути в усіх вкладках</string>
    <!-- Summary of https only preference if https only is set to on in private tabs only -->
    <string name="preferences_https_only_on_private">Увімкнути у приватних вкладках</string>
    <!-- Text displayed that links to website containing documentation about "HTTPS-Only" mode -->
    <string name="preferences_http_only_learn_more">Докладніше</string>
    <!-- Option for the https only setting -->
    <string name="preferences_https_only_in_all_tabs">Увімкнути у всіх вкладках</string>
    <!-- Option for the https only setting -->
    <string name="preferences_https_only_in_private_tabs">Увімкнути лише у приватних вкладках</string>
    <!-- Title shown in the error page for when trying to access a http website while https only mode is enabled. -->
    <string name="errorpage_httpsonly_title">Захищений сайт недоступний</string>
    <!-- Message shown in the error page for when trying to access a http website while https only mode is enabled. The message has two paragraphs. This is the first. -->
    <string name="errorpage_httpsonly_message_title">Швидше за все, вебсайт просто не підтримує HTTPS.</string>
    <!-- Message shown in the error page for when trying to access a http website while https only mode is enabled. The message has two paragraphs. This is the second. -->
    <string name="errorpage_httpsonly_message_summary">Однак також можливе втручання зловмисників. Якщо ви продовжите перехід на вебсайт, вам не слід вводити будь-які конфіденційні дані. Якщо ви продовжите, HTTPS-режим буде тимчасово вимкнено для сайту.</string>
    <!-- Preference for accessibility -->
    <string name="preferences_accessibility">Доступність</string>

    <!-- Preference to override the Mozilla account server -->
    <string name="preferences_override_account_server">Власний сервер облікового запису Mozilla</string>
    <!-- Preference to override the Sync token server -->
    <string name="preferences_override_sync_tokenserver">Спеціальний сервер синхронізації</string>
    <!-- Toast shown after updating the Mozilla account/Sync server override preferences -->
    <string name="toast_override_account_sync_server_done">Сервер облікового запису/синхронізації Mozilla змінено. Вихід з програми для застосування змін…</string>
    <!-- Preference category for account information -->
    <string name="preferences_category_account">Обліковий запис</string>
    <!-- Preference for changing where the AddressBar is positioned -->
    <string name="preferences_toolbar_2">Розташування панелі адреси</string>
    <!-- Preference for changing default theme to dark or light mode -->
    <string name="preferences_theme">Тема</string>
    <!-- Preference for customizing the home screen -->
    <string name="preferences_home_2">Домівка</string>
    <!-- Preference for gestures based actions -->
    <string name="preferences_gestures">Жести</string>
    <!-- Preference for settings related to visual options -->
    <string name="preferences_customize">Пристосування</string>
    <!-- Preference description for banner about signing in -->
    <string name="preferences_sign_in_description_2">Увійдіть для синхронізації вкладок, закладок, паролів та інших даних.</string>
    <!-- Preference shown instead of account display name while account profile information isn't available yet. -->
    <string name="preferences_account_default_name_2">Обліковий запис Mozilla</string>
    <!-- Preference text for account title when there was an error syncing FxA -->
    <string name="preferences_account_sync_error">Повторно підключіться, щоб відновити синхронізацію</string>
    <!-- Preference for language -->
    <string name="preferences_language">Мова</string>
    <!-- Preference for translations -->
    <string name="preferences_translations">Переклади</string>
    <!-- Preference for data choices -->
    <string name="preferences_data_choices">Вибір даних</string>
    <!-- Preference for data collection -->
    <string name="preferences_data_collection">Збір даних</string>
    <!-- Preference for developers -->
    <string name="preferences_remote_debugging">Віддалене налагодження через USB</string>

    <!-- Preference title for switch preference to show search suggestions -->
    <string name="preferences_show_search_suggestions">Показувати пошукові пропозиції</string>

    <!-- Preference title for switch preference to show voice search button -->
    <string name="preferences_show_voice_search">Показати голосовий пошук</string>
    <!-- Preference title for switch preference to show search suggestions also in private mode -->
    <string name="preferences_show_search_suggestions_in_private">Показувати в приватних сеансах</string>
    <!-- Preference title for switch preference to show a clipboard suggestion when searching -->
    <string name="preferences_show_clipboard_suggestions">Пропозиції з буфера обміну</string>
    <!-- Preference title for switch preference to suggest browsing history when searching -->
    <string name="preferences_search_browsing_history">Шукати в історії перегляду</string>
    <!-- Preference title for switch preference to suggest bookmarks when searching -->
    <string name="preferences_search_bookmarks">Шукати закладки</string>
    <!-- Preference title for switch preference to suggest synced tabs when searching -->
    <string name="preferences_search_synced_tabs">Шукати синхронізовані вкладки</string>
    <!-- Preference for account settings -->
    <string name="preferences_account_settings">Обліковий запис</string>
    <!-- Preference for enabling url autocomplete-->
    <string name="preferences_enable_autocomplete_urls">Автозавершення URL-адрес</string>
    <!-- Preference title for switch preference to show sponsored Firefox Suggest search suggestions -->
    <string name="preferences_show_sponsored_suggestions">Пропозиції від спонсорів</string>
    <!-- Summary for preference to show sponsored Firefox Suggest search suggestions.
         The first parameter is the name of the application. -->
    <string name="preferences_show_sponsored_suggestions_summary">Підтримайте %1$s за допомогою періодичних спонсорованих пропозицій</string>
    <!-- Preference title for switch preference to show Firefox Suggest search suggestions for web content.
         The first parameter is the name of the application. -->
    <string name="preferences_show_nonsponsored_suggestions">Пропозиції від %1$s</string>
    <!-- Summary for preference to show Firefox Suggest search suggestions for web content -->
    <string name="preferences_show_nonsponsored_suggestions_summary">Отримувати пропозиції з інтернету, пов’язані з вашим пошуком</string>
    <!-- Preference for open links in third party apps -->
    <string name="preferences_open_links_in_apps">Відкривати посилання у програмах</string>

    <!-- Preference for open links in third party apps always open in apps option -->
    <string name="preferences_open_links_in_apps_always">Завжди</string>
    <!-- Preference for open links in third party apps ask before opening option -->
    <string name="preferences_open_links_in_apps_ask">Запитувати перед відкриттям</string>
    <!-- Preference for open links in third party apps never open in apps option -->
    <string name="preferences_open_links_in_apps_never">Ніколи</string>
    <!-- Preference for open download with an external download manager app -->
    <string name="preferences_external_download_manager">Зовнішній менеджер завантажень</string>
    <!-- Preference for enabling gecko engine logs -->
    <string name="preferences_enable_gecko_logs">Увімкнути журнали Gecko</string>
    <!-- Message to indicate users that we are quitting the application to apply the changes -->
    <string name="quit_application">Закриття програми для застосування змін…</string>

    <!-- Preference for extensions -->
    <string name="preferences_extensions">Розширення</string>
    <!-- Preference for installing a local extension -->
    <string name="preferences_install_local_extension">Встановити розширення з файлу</string>
    <!-- Preference for notifications -->
    <string name="preferences_notifications">Сповіщення</string>

    <!-- Summary for notification preference indicating notifications are allowed -->
    <string name="notifications_allowed_summary">Дозволено</string>
    <!-- Summary for notification preference indicating notifications are not allowed -->
    <string name="notifications_not_allowed_summary">Не дозволено</string>

    <!-- Add-on Permissions -->
    <!-- The title of the required permissions section from addon's permissions screen -->
    <string name="addons_permissions_heading_required" tools:ignore="UnusedResources">Обов\'язково</string>
    <!-- The title of the optional permissions section from addon's permissions screen -->
    <string name="addons_permissions_heading_optional" tools:ignore="UnusedResources">Необов\'язково</string>
    <!-- The title of the origin permission option allowing a user to enable the extension to run on all sites -->
    <string name="addons_permissions_allow_for_all_sites" tools:ignore="UnusedResources">Дозволити для всіх сайтів</string>

    <!-- The subtitle for the allow for all sites preference toggle -->
    <string name="addons_permissions_allow_for_all_sites_subtitle" tools:ignore="UnusedResources">Якщо ви довіряєте цьому розширенню, можете надати йому дозвіл для всіх вебсайтів.</string>

    <!-- The text shown when an extension does not require permissions -->
    <string name="addons_does_not_require_permissions">Це розширення не вимагає жодних дозволів.</string>

    <!-- Add-on Preferences -->
    <!-- Preference to customize the configured AMO (addons.mozilla.org) collection -->
    <string name="preferences_customize_extension_collection">Збірка користувацьких розширень</string>
    <!-- Button caption to confirm the add-on collection configuration -->
    <string name="customize_addon_collection_ok">OK</string>
    <!-- Button caption to abort the add-on collection configuration -->
    <string name="customize_addon_collection_cancel">Скасувати</string>
    <!-- Hint displayed on input field for custom collection name -->
    <string name="customize_addon_collection_hint">Назва збірки</string>
    <!-- Hint displayed on input field for custom collection user ID-->
    <string name="customize_addon_collection_user_hint">Власник збірки (ID користувача)</string>

    <!-- Toast shown after confirming the custom extension collection configuration -->
    <string name="toast_customize_extension_collection_done">Збірку розширень змінено. Вихід з програми для застосування змін…</string>

    <!-- Customize Home -->
    <!-- Header text for jumping back into the recent tab in customize the home screen -->
    <string name="customize_toggle_jump_back_in">Повернутися до</string>
    <!-- Title for the customize home screen section with bookmarks. -->
    <string name="customize_toggle_bookmarks">Закладки</string>
    <!-- Title for the customize home screen section with recently visited. Recently visited is
    a section where users see a list of tabs that they have visited in the past few days -->
    <string name="customize_toggle_recently_visited">Недавно відвідані</string>

    <!-- Title for the customize home screen section with Pocket. -->
    <string name="customize_toggle_pocket_2">Розповіді, що спонукають замислитися</string>
    <!-- Summary for the customize home screen section with Pocket. The first parameter is product name Pocket -->
    <string name="customize_toggle_pocket_summary">Пропоновані статті від %s</string>
    <!-- Title for the customize home screen section with sponsored Pocket stories. -->
    <string name="customize_toggle_pocket_sponsored">Матеріали від спонсорів</string>
    <!-- Title for the opening wallpaper settings screen -->
    <string name="customize_wallpapers">Шпалери</string>
    <!-- Title for the customize home screen section with sponsored shortcuts. -->
    <string name="customize_toggle_contile">Спонсоровані ярлики</string>

    <!-- Wallpapers -->
    <!-- Content description for various wallpapers. The first parameter is the name of the wallpaper -->
    <string name="wallpapers_item_name_content_description">Елемент шпалер: %1$s</string>
    <!-- Snackbar message for when wallpaper is selected -->
    <string name="wallpaper_updated_snackbar_message">Шпалери оновлено!</string>
    <!-- Snackbar label for action to view selected wallpaper -->
    <string name="wallpaper_updated_snackbar_action">Переглянути</string>

    <!-- Snackbar message for when wallpaper couldn't be downloaded -->
    <string name="wallpaper_download_error_snackbar_message">Не вдалося завантажити шпалери</string>
    <!-- Snackbar label for action to retry downloading the wallpaper -->
    <string name="wallpaper_download_error_snackbar_action">Повторити спробу</string>
    <!-- Snackbar message for when wallpaper couldn't be selected because of the disk error -->
    <string name="wallpaper_select_error_snackbar_message">Не вдалося змінити шпалери</string>
    <!-- Text displayed that links to website containing documentation about the "Limited Edition" wallpapers. -->
    <string name="wallpaper_learn_more">Докладніше</string>

    <!-- Text for classic wallpapers title. The first parameter is the Firefox name. -->
    <string name="wallpaper_classic_title">Класичні %s</string>
    <!-- Text for artist series wallpapers title. "Artist series" represents a collection of artist collaborated wallpapers. -->
    <string name="wallpaper_artist_series_title">Художня серія</string>
    <!-- Description text for the artist series wallpapers with learn more link. The first parameter is the learn more string defined in wallpaper_learn_more. "Independent voices" is the name of the wallpaper collection -->
    <string name="wallpaper_artist_series_description_with_learn_more">Збірка &quot;Незалежні голоси&quot;. %s</string>
    <!-- Description text for the artist series wallpapers. "Independent voices" is the name of the wallpaper collection -->
    <string name="wallpaper_artist_series_description">Збірка &quot;Незалежні голоси&quot;.</string>
    <!-- Wallpaper onboarding dialog header text. -->
    <string name="wallpapers_onboarding_dialog_title_text">Спробуйте сплеск кольорів</string>
    <!-- Wallpaper onboarding dialog body text. -->
    <string name="wallpapers_onboarding_dialog_body_text">Оберіть свій тип шпалер.</string>
    <!-- Wallpaper onboarding dialog learn more button text. The button navigates to the wallpaper settings screen. -->
    <string name="wallpapers_onboarding_dialog_explore_more_button_text">Перегляньте інші шпалери</string>

    <!-- Add-ons general availability nimbus message-->
    <!-- Title of the Nimbus message for extension general availability-->
    <string name="addon_ga_message_title_2" tools:ignore="UnusedResources">Доступні нові розширення</string>
    <!-- Body of the Nimbus message for add-ons general availability. 'Firefox' intentionally hardcoded here-->
    <string name="addon_ga_message_body" tools:ignore="BrandUsage,UnusedResources">Ознайомтеся з понад 100 новими розширеннями, за допомогою яких ви можете вдосконалити Firefox.</string>

    <!-- Button text of the Nimbus message for extensions general availability. -->
    <string name="addon_ga_message_button_2" tools:ignore="UnusedResources">Ознайомтеся з розширеннями</string>

    <!-- Extension process crash dialog to user -->
    <!-- Title of the extension crash dialog shown to the user when enough errors have occurred with extensions and they need to be temporarily disabled -->
    <string name="extension_process_crash_dialog_title">Розширення тимчасово вимкнено</string>
    <!-- This is a message shown to the user when too many errors have occurred with the extensions process and they have been disabled.
    The user can decide if they would like to continue trying to start extensions or if they'd rather continue without them.
    The first parameter is the application name. -->
    <string name="extension_process_crash_dialog_message">Одне або кілька розширень припинили працювати, через що ваша система стала нестабільною. %1$s невдало намагався перезапустити розширення.\n\nРозширення не будуть перезапущені під час поточного сеансу.\n\nЦю проблему можна вирішити, видаливши або вимкнувши розширення.</string>
    <!-- Button text on the extension crash dialog to prompt the user to try restarting the extensions but the dialog will reappear if it is unsuccessful again -->
    <string name="extension_process_crash_dialog_retry_button_text" tools:ignore="UnusedResources">Спробуйте перезапустити розширення</string>

    <!-- Button text on the extension crash dialog to prompt the user to continue with all extensions disabled. -->
    <string name="extension_process_crash_dialog_disable_extensions_button_text">Продовжити з вимкненими розширеннями</string>

    <!-- Account Preferences -->
    <!-- Preference for managing your account via accounts.firefox.com -->
    <string name="preferences_manage_account">Керувати обліковим записом</string>
    <!-- Summary of the preference for managing your account via accounts.firefox.com. -->
    <string name="preferences_manage_account_summary">Зміна пароля, керування збором даних або видалення облікового запису</string>
    <!-- Preference for triggering sync -->
    <string name="preferences_sync_now">Синхронізувати</string>
    <!-- Preference category for sync -->
    <string name="preferences_sync_category">Оберіть що синхронізувати</string>
    <!-- Preference for syncing history -->
    <string name="preferences_sync_history">Історію</string>
    <!-- Preference for syncing bookmarks -->
    <string name="preferences_sync_bookmarks">Закладки</string>
    <!-- Preference for syncing passwords -->
    <string name="preferences_sync_logins_2">Паролі</string>
    <!-- Preference for syncing tabs -->
    <string name="preferences_sync_tabs_2">Вкладки</string>
    <!-- Preference for signing out -->
    <string name="preferences_sign_out">Вийти</string>
    <!-- Preference displays and allows changing current FxA device name -->
    <string name="preferences_sync_device_name">Назва пристрою</string>
    <!-- Text shown when user enters empty device name -->
    <string name="empty_device_name_error">Назва пристрою обов’язкова.</string>
    <!-- Label indicating that sync is in progress -->
    <string name="sync_syncing_in_progress">Синхронізація…</string>
    <!-- Label summary indicating that sync failed. The first parameter is the date stamp showing last time it succeeded -->
    <string name="sync_failed_summary">Помилка синхронізації. Востаннє синхронізовано: %s</string>
    <!-- Label summary showing never synced -->
    <string name="sync_failed_never_synced_summary">Помилка синхронізації. Востаннє синхронізовано: ніколи</string>
    <!-- Label summary the date we last synced. The first parameter is date stamp showing last time synced -->
    <string name="sync_last_synced_summary">Востаннє синхронізовано: %s</string>
    <!-- Label summary showing never synced -->
    <string name="sync_never_synced_summary">Востаннє синхронізовано: ніколи</string>

    <!-- Text for displaying the default device name.
        The first parameter is the application name, the second is the device manufacturer name
        and the third is the device model. -->
    <string name="default_device_name_2">%1$s на %2$s %3$s</string>

    <!-- Preference for syncing payment methods -->
    <string name="preferences_sync_credit_cards_2">Способи оплати</string>
    <!-- Preference for syncing addresses -->
    <string name="preferences_sync_address">Адреси</string>

    <!-- Send Tab -->
    <!-- Name of the "receive tabs" notification channel. Displayed in the "App notifications" system settings for the app -->
    <string name="fxa_received_tab_channel_name">Отримані вкладки</string>

    <!-- Description of the "receive tabs" notification channel. Displayed in the "App notifications" system settings for the app -->
    <string name="fxa_received_tab_channel_description" tools:ignore="BrandUsage">Сповіщення для вкладок, отриманих від інших пристроїв Firefox.</string>
    <!--  The body for these is the URL of the tab received  -->
    <string name="fxa_tab_received_notification_name">Отримано вкладку</string>
    <!-- %s is the device name -->
    <string name="fxa_tab_received_from_notification_name">Вкладка з %s</string>

    <!-- Close Synced Tabs -->
    <!-- The title for a notification shown when the user closes tabs that are currently
    open on this device from another device that's signed in to the same Mozilla account.
    %1$s is a placeholder for the app name; %2$d is the number of tabs closed.  -->
    <string name="fxa_tabs_closed_notification_title">Закрито вкладок %1$s: %2$d</string>
    <!-- The body for a "closed synced tabs" notification. -->
    <string name="fxa_tabs_closed_text">Переглянути недавно закриті вкладки</string>

    <!-- Advanced Preferences -->
    <!-- Preference for tracking protection exceptions -->
    <string name="preferences_tracking_protection_exceptions">Винятки</string>
    <!-- Button in Exceptions Preference to turn on tracking protection for all sites (remove all exceptions) -->
    <string name="preferences_tracking_protection_exceptions_turn_on_for_all">Увімкнути для всіх сайтів</string>

    <!-- Text displayed when there are no exceptions -->
    <string name="exceptions_empty_message_description">Винятки дозволяють вимкнути захист від стеження для окремих сайтів.</string>
    <!-- Text displayed when there are no exceptions, with learn more link that brings users to a tracking protection SUMO page -->
    <string name="exceptions_empty_message_learn_more_link">Докладніше</string>

    <!-- Preference switch for usage and technical data collection -->
    <string name="preference_usage_data">Використання й технічні дані</string>
    <!-- Preference description for usage and technical data collection -->
    <string name="preferences_usage_data_description">Надсилати в Mozilla дані про використання, швидкодію, апаратне забезпечення та налаштування браузера, щоб допомогти вдосконалити %1$s</string>
    <!-- Preference switch for marketing data collection -->
    <string name="preferences_marketing_data">Маркетингові дані</string>
    <!-- Preference description for marketing data collection -->
    <string name="preferences_marketing_data_description2">Надсилати основні дані про використання до нашого постачальника мобільного маркетингу Adjust</string>
    <!-- Title for studies preferences -->
    <string name="preference_experiments_2">Дослідження</string>
    <!-- Summary for studies preferences -->
    <string name="preference_experiments_summary_2">Дозволяє Mozilla встановлювати та запускати дослідження</string>

    <!-- Turn On Sync Preferences -->
    <!-- Header of the Sync and save your data preference view -->
    <string name="preferences_sync_2">Синхронізувати та зберегти дані</string>
    <!-- Preference for reconnecting to FxA sync -->
    <string name="preferences_sync_sign_in_to_reconnect">Увійдіть, щоб відновити з’єднання</string>

    <!-- Preference for removing FxA account -->
    <string name="preferences_sync_remove_account">Видалити обліковий запис</string>

    <!-- Pairing Feature strings -->
    <!-- Instructions on how to access pairing -->
    <string name="pair_instructions_2"><![CDATA[Скануйте QR-код, показаний на <b>firefox.com/pair</b>]]></string>

    <!-- Toolbar Preferences -->
    <!-- Preference for using top toolbar -->
    <string name="preference_top_toolbar">Вгорі</string>
    <!-- Preference for using bottom toolbar -->
    <string name="preference_bottom_toolbar">Внизу</string>

    <!-- Theme Preferences -->
    <!-- Preference for using light theme -->
    <string name="preference_light_theme">Світла</string>
    <!-- Preference for using dark theme -->
    <string name="preference_dark_theme">Темна</string>
    <!-- Preference for using using dark or light theme automatically set by battery -->
    <string name="preference_auto_battery_theme">Враховувати режим економії заряду</string>
    <!-- Preference for using following device theme -->
    <string name="preference_follow_device_theme">Тема пристрою</string>

    <!-- Gestures Preferences-->
    <!-- Preferences for using pull to refresh in a webpage -->
    <string name="preference_gestures_website_pull_to_refresh">Потягнути для оновлення</string>
    <!-- Preference for using the dynamic toolbar -->
    <string name="preference_gestures_dynamic_toolbar">Прокрутити, щоб сховати панель інструментів</string>
    <!-- Preference for showing the opened tabs by swiping up on the toolbar-->
    <string name="preference_gestures_swipe_toolbar_show_tabs">Провести вгору на панелі інструментів вгору для відкриття вкладок</string>

    <!-- Preference for using the dynamic toolbars -->
    <string name="preference_gestures_dynamic_toolbar_2">Прокрутіть, щоб приховати панель адреси та інструментів</string>
    <!-- Preference for switching tabs by swiping horizontally on the addressbar -->
    <string name="preference_gestures_swipe_toolbar_switch_tabs_2">Посуньте вбік по панелі адреси, щоб перемкнути вкладки</string>

    <!-- Library -->
    <!-- Option in Library to open Downloads page -->
    <string name="library_downloads">Завантаження</string>
    <!-- Option in library to open Bookmarks page -->
    <string name="library_bookmarks">Закладки</string>
    <!-- Option in library to open Desktop Bookmarks root page -->
    <string name="library_desktop_bookmarks_root">Закладки комп’ютера</string>
    <!-- Option in library to open Desktop Bookmarks "menu" page -->
    <string name="library_desktop_bookmarks_menu">Меню закладок</string>
    <!-- Option in library to open Desktop Bookmarks "toolbar" page -->
    <string name="library_desktop_bookmarks_toolbar">Панель закладок</string>
    <!-- Option in library to open Desktop Bookmarks "unfiled" page -->
    <string name="library_desktop_bookmarks_unfiled">Інші закладки</string>
    <!-- Option in Library to open History page -->
    <string name="library_history">Історія</string>
    <!-- Option in Library to open a new tab -->
    <string name="library_new_tab">Нова вкладка</string>
    <!-- Settings Page Title -->
    <string name="settings_title">Налаштування</string>
    <!-- Content description (not visible, for screen readers etc.): "Close button for library settings" -->
    <string name="content_description_close_button">Закрити</string>

    <!-- Title to show in alert when a lot of tabs are to be opened
    %d is a placeholder for the number of tabs that will be opened -->
    <string name="open_all_warning_title">Відкрити %d вкладок?</string>
    <!-- Message to warn users that a large number of tabs will be opened
    %s will be replaced by app name. -->
    <string name="open_all_warning_message">Відкриття такої кількості вкладок може сповільнити %s поки вони завантажуватимуться. Ви дійсно хочете продовжити?</string>
    <!-- Dialog button text for confirming open all tabs -->
    <string name="open_all_warning_confirm">Відкрити вкладки</string>
    <!-- Dialog button text for canceling open all tabs -->
    <string name="open_all_warning_cancel">Скасувати</string>

    <!-- Text to show users they have one page in the history group section of the History fragment.
    %d is a placeholder for the number of pages in the group. -->
    <string name="history_search_group_site_1">%d сторінка</string>

    <!-- Text to show users they have multiple pages in the history group section of the History fragment.
    %d is a placeholder for the number of pages in the group. -->
    <string name="history_search_group_sites_1">Сторінок: %d</string>

    <!-- Option in library for Recently Closed Tabs -->
    <string name="library_recently_closed_tabs">Недавно закриті вкладки</string>
    <!-- Option in library to open Recently Closed Tabs page -->
    <string name="recently_closed_show_full_history">Показати всю історію</string>
    <!-- Text to show users they have multiple tabs saved in the Recently Closed Tabs section of history.
    %d is a placeholder for the number of tabs selected. -->
    <string name="recently_closed_tabs">Вкладок: %d</string>
    <!-- Text to show users they have one tab saved in the Recently Closed Tabs section of history.
    %d is a placeholder for the number of tabs selected. -->
    <string name="recently_closed_tab">%d вкладка</string>
    <!-- Recently closed tabs screen message when there are no recently closed tabs -->
    <string name="recently_closed_empty_message">Немає нещодавно закритих вкладок</string>

    <!-- Tab Management -->
    <!-- Title of preference for tabs management -->
    <string name="preferences_tabs">Вкладки</string>
    <!-- Title of preference that allows a user to specify the tab view -->
    <string name="preferences_tab_view">Подання вкладок</string>
    <!-- Option for a list tab view -->
    <string name="tab_view_list">Списком</string>
    <!-- Option for a grid tab view -->
    <string name="tab_view_grid">Сіткою</string>
    <!-- Title of preference that allows a user to auto close tabs after a specified amount of time -->
    <string name="preferences_close_tabs">Закривати вкладки</string>
    <!-- Option for auto closing tabs that will never auto close tabs, always allows user to manually close tabs -->
    <string name="close_tabs_manually">Власноруч</string>
    <!-- Option for auto closing tabs that will auto close tabs after one day -->
    <string name="close_tabs_after_one_day">Через день</string>
    <!-- Option for auto closing tabs that will auto close tabs after one week -->
    <string name="close_tabs_after_one_week">Через тиждень</string>
    <!-- Option for auto closing tabs that will auto close tabs after one month -->
    <string name="close_tabs_after_one_month">Через місяць</string>

    <!-- Title of preference that allows a user to specify the auto-close settings for open tabs -->
    <string name="preference_auto_close_tabs" tools:ignore="UnusedResources">Автозакриття відкритих вкладок</string>

    <!-- Opening screen -->
    <!-- Title of a preference that allows a user to choose what screen to show after opening the app -->
    <string name="preferences_opening_screen">Початковий екран</string>
    <!-- Option for always opening the homepage when re-opening the app -->
    <string name="opening_screen_homepage">Домівка</string>
    <!-- Option for always opening the user's last-open tab when re-opening the app -->
    <string name="opening_screen_last_tab">Остання вкладка</string>
    <!-- Option for always opening the homepage when re-opening the app after four hours of inactivity -->
    <string name="opening_screen_after_four_hours_of_inactivity">Домівка через чотири години бездіяльності</string>
    <!-- Summary for tabs preference when auto closing tabs setting is set to manual close-->
    <string name="close_tabs_manually_summary">Закривати власноруч</string>
    <!-- Summary for tabs preference when auto closing tabs setting is set to auto close tabs after one day-->
    <string name="close_tabs_after_one_day_summary">Закрити через день</string>
    <!-- Summary for tabs preference when auto closing tabs setting is set to auto close tabs after one week-->
    <string name="close_tabs_after_one_week_summary">Закрити через тиждень</string>
    <!-- Summary for tabs preference when auto closing tabs setting is set to auto close tabs after one month-->
    <string name="close_tabs_after_one_month_summary">Закрити через місяць</string>

    <!-- Summary for homepage preference indicating always opening the homepage when re-opening the app -->
    <string name="opening_screen_homepage_summary">Відкрити домівку</string>
    <!-- Summary for homepage preference indicating always opening the last-open tab when re-opening the app -->
    <string name="opening_screen_last_tab_summary">Відкрити останню вкладку</string>
    <!-- Summary for homepage preference indicating opening the homepage when re-opening the app after four hours of inactivity -->
    <string name="opening_screen_after_four_hours_of_inactivity_summary">Відкрити домівку через 4 години</string>

    <!-- Inactive tabs -->
    <!-- Category header of a preference that allows a user to enable or disable the inactive tabs feature -->
    <string name="preferences_inactive_tabs">Переміщувати старі вкладки в неактивні</string>
    <!-- Title of inactive tabs preference -->
    <string name="preferences_inactive_tabs_title">Вкладки, які ви не переглядали впродовж двох тижнів, переміщуватимуться у розділ неактивних.</string>

    <!-- Studies -->
    <!-- Title of the remove studies button -->
    <string name="studies_remove">Вилучити</string>
    <!-- Title of the active section on the studies list -->
    <string name="studies_active">Активні</string>
    <!-- Description for studies, it indicates why Firefox use studies. The first parameter is the name of the application. -->
    <string name="studies_description_2">%1$s може час від часу встановлювати й виконувати дослідження.</string>
    <!-- Learn more link for studies, links to an article for more information about studies. -->
    <string name="studies_learn_more">Докладніше</string>

    <!-- Dialog message shown after removing a study -->
    <string name="studies_restart_app">Програма припинить застосовувати зміни</string>
    <!-- Dialog button to confirm the removing a study. -->
    <string name="studies_restart_dialog_ok">OK</string>
    <!-- Dialog button text for canceling removing a study. -->
    <string name="studies_restart_dialog_cancel">Скасувати</string>

    <!-- Toast shown after turning on/off studies preferences -->
    <string name="studies_toast_quit_application" tools:ignore="UnusedResources">Закриття програми для застосування змін…</string>

    <!-- Sessions -->
    <!-- Title for the list of tabs -->
    <string name="tab_header_label">Відкриті вкладки</string>
    <!-- Title for the list of tabs in the current private session -->
    <string name="tabs_header_private_tabs_title">Приватні вкладки</string>
    <!-- Title for the list of tabs in the synced tabs -->
    <string name="tabs_header_synced_tabs_title">Синхронізовані вкладки</string>
    <!-- Content description (not visible, for screen readers etc.): Add tab button. Adds a news tab when pressed -->
    <string name="add_tab">Додати вкладку</string>
    <!-- Content description (not visible, for screen readers etc.): Add tab button. Adds a news tab when pressed -->
    <string name="add_private_tab">Додати приватну вкладку</string>
    <!-- Text for the new tab button to indicate adding a new private tab in the tab -->
    <string name="tab_drawer_fab_content">Приватно</string>
    <!-- Text for the new tab button to indicate syncing command on the synced tabs page -->
    <string name="tab_drawer_fab_sync">Синхронізація</string>
    <!-- Text shown in the menu for sharing all tabs -->
    <string name="tab_tray_menu_item_share">Поділитися всіма вкладками</string>
    <!-- Text shown in the menu to view recently closed tabs -->
    <string name="tab_tray_menu_recently_closed">Недавно закриті вкладки</string>
    <!-- Text shown in the tabs tray inactive tabs section -->
    <string name="tab_tray_inactive_recently_closed" tools:ignore="UnusedResources">Недавно закриті</string>
    <!-- Text shown in the menu to view account settings -->
    <string name="tab_tray_menu_account_settings">Обліковий запис</string>
    <!-- Text shown in the menu to view tab settings -->
    <string name="tab_tray_menu_tab_settings">Налаштування вкладок</string>
    <!-- Text shown in the menu for closing all tabs -->
    <string name="tab_tray_menu_item_close">Закрити всі вкладки</string>
    <!-- Text shown in the multiselect menu for bookmarking selected tabs. -->
    <string name="tab_tray_multiselect_menu_item_bookmark">Додати до закладок</string>
    <!-- Text shown in the multiselect menu for closing selected tabs. -->
    <string name="tab_tray_multiselect_menu_item_close">Закрити</string>
    <!-- Content description for tabs tray multiselect share button -->
    <string name="tab_tray_multiselect_share_content_description">Поділитися вибраними вкладками</string>
    <!-- Content description for tabs tray multiselect menu -->
    <string name="tab_tray_multiselect_menu_content_description">Меню вибраних вкладок</string>
    <!-- Content description (not visible, for screen readers etc.): Removes tab from collection button. Removes the selected tab from collection when pressed -->
    <string name="remove_tab_from_collection">Видалити вкладку зі збірки</string>
    <!-- Text for button to enter multiselect mode in tabs tray -->
    <string name="tabs_tray_select_tabs">Виберіть вкладки</string>
    <!-- Content description (not visible, for screen readers etc.): Close tab button. Closes the current session when pressed -->
    <string name="close_tab">Закрити вкладку</string>
    <!-- Content description (not visible, for screen readers etc.): Close tab <title> button. First parameter is tab title  -->
    <string name="close_tab_title">Закрити вкладку %s</string>
    <!-- Content description (not visible, for screen readers etc.): Opens the open tabs menu when pressed -->
    <string name="open_tabs_menu">Відкрити меню вкладок</string>
    <!-- Open tabs menu item to save tabs to collection -->
    <string name="tabs_menu_save_to_collection1">Зберегти до збірки</string>

    <!-- Text for the menu button to delete a collection -->
    <string name="collection_delete">Видалити збірку</string>
    <!-- Text for the menu button to rename a collection -->
    <string name="collection_rename">Перейменувати збірку</string>
    <!-- Text for the button to open tabs of the selected collection -->
    <string name="collection_open_tabs">Відкрити вкладки</string>
    <!-- Hint for adding name of a collection -->
    <string name="collection_name_hint">Назва збірки</string>
    <!-- Text for the menu button to rename a top site -->
    <string name="rename_top_site" moz:removedIn="130" tools:ignore="UnusedResources">Перейменувати</string>
    <!-- Text for the menu button to remove a top site -->
    <string name="remove_top_site">Вилучити</string>

    <!-- Text for the menu button to delete a top site from history -->
    <string name="delete_from_history">Видалити з історії</string>
    <!-- Postfix for private WebApp titles, placeholder is replaced with app name -->
    <string name="pwa_site_controls_title_private">%1$s (Приватний режим)</string>

    <!-- History -->
    <!-- Text for the button to search all history -->
    <string name="history_search_1">Введіть пошукові терміни</string>
    <!-- Text for the button to clear all history -->
    <string name="history_delete_all">Видалити історію</string>

    <!-- Text for the snackbar to confirm that multiple browsing history items has been deleted -->
    <string name="history_delete_multiple_items_snackbar">Історію видалено</string>
    <!-- Text for the snackbar to confirm that a single browsing history item has been deleted. The first parameter is the shortened URL of the deleted history item. -->
    <string name="history_delete_single_item_snackbar">%1$s видалено</string>
    <!-- Context description text for the button to delete a single history item -->
    <string name="history_delete_item">Видалити</string>
    <!-- History multi select title in app bar
    The first parameter is the number of bookmarks selected -->
    <string name="history_multi_select_title">Вибрано %1$d</string>
    <!-- Text for the header that groups the history for today -->
    <string name="history_today">Сьогодні</string>
    <!-- Text for the header that groups the history for yesterday -->
    <string name="history_yesterday">Вчора</string>
    <!-- Text for the header that groups the history the past 7 days -->
    <string name="history_7_days">Останні 7 днів</string>
    <!-- Text for the header that groups the history the past 30 days -->
    <string name="history_30_days">Останні 30 днів</string>
    <!-- Text for the header that groups the history older than the last month -->
    <string name="history_older">Старіші</string>
    <!-- Text shown when no history exists -->
    <string name="history_empty_message">Історія відсутня</string>

    <!-- Downloads -->
    <!-- Text for the snackbar to confirm that multiple downloads items have been removed -->
    <string name="download_delete_multiple_items_snackbar_1">Завантаження вилучено</string>
    <!-- Text for the snackbar to confirm that a single download item has been removed. The first parameter is the name of the download item. -->
    <string name="download_delete_single_item_snackbar">Вилучено %1$s</string>
    <!-- Text shown when no download exists -->
    <string name="download_empty_message_1">Завантажених файлів немає</string>
    <!-- History multi select title in app bar
    The first parameter is the number of downloads selected -->
    <string name="download_multi_select_title">Вибрано %1$d</string>


    <!-- Text for the button to remove a single download item -->
    <string name="download_delete_item_1">Вилучити</string>


    <!-- Crashes -->
    <!-- Title text displayed on the tab crash page. This first parameter is the name of the application (For example: Fenix) -->
    <string name="tab_crash_title_2">Шкода, але %1$s не може завантажити цю сторінку.</string>
    <!-- Send crash report checkbox text on the tab crash page -->
    <string name="tab_crash_send_report">Надіслати звіт про збій в Mozilla</string>
    <!-- Close tab button text on the tab crash page -->
    <string name="tab_crash_close">Закрити вкладку</string>
    <!-- Restore tab button text on the tab crash page -->
    <string name="tab_crash_restore">Відновити вкладку</string>

    <!-- Unsubmitted crash dialog checkbox label for automatically sending reports in the future -->
    <string name="unsubmitted_crash_dialog_checkbox_label">Автоматично надсилати звіти про збої</string>
    <!-- Unsubmitted crash dialog negative button to dismiss the dialog -->
    <string name="unsubmitted_crash_dialog_negative_button">Закрити</string>
    <!-- Unsubmitted crash dialog positive button to submit crash report -->
    <string name="unsubmitted_crash_dialog_positive_button">Надіслати звіт про збій</string>

    <!-- Bookmarks -->
    <!-- Confirmation message for a dialog confirming if the user wants to delete the selected folder -->
    <string name="bookmark_delete_folder_confirmation_dialog">Ви впевнені, що хочете видалити цю теку?</string>
    <!-- Confirmation message for a dialog confirming if the user wants to delete multiple items including folders. Parameter will be replaced by app name. -->
    <string name="bookmark_delete_multiple_folders_confirmation_dialog">%s видалить вибрані елементи.</string>
    <!-- Text for the cancel button on delete bookmark dialog -->
    <string name="bookmark_delete_negative">Скасувати</string>
    <!-- Screen title for adding a bookmarks folder -->
    <string name="bookmark_add_folder">Додати теку</string>
    <!-- Snackbar title shown after a bookmark has been created. -->
    <string name="bookmark_saved_snackbar">Закладку збережено!</string>
    <!-- Snackbar title that confirms a bookmark was saved into a folder. Parameter will be replaced by the name of the folder the bookmark was saved into. -->
    <string name="bookmark_saved_in_folder_snackbar">Збережено в “%s”</string>
    <!-- Snackbar edit button shown after a bookmark has been created. -->
    <string name="edit_bookmark_snackbar_action">ЗМІНИТИ</string>
    <!-- Bookmark overflow menu edit button -->
    <string name="bookmark_menu_edit_button">Змінити</string>
    <!-- Bookmark overflow menu copy button -->
    <string name="bookmark_menu_copy_button">Копіювати</string>
    <!-- Bookmark overflow menu share button -->
    <string name="bookmark_menu_share_button">Поділитися</string>
    <!-- Bookmark overflow menu open in new tab button -->
    <string name="bookmark_menu_open_in_new_tab_button">Відкрити у новій вкладці</string>
    <!-- Bookmark overflow menu open in private tab button -->
    <string name="bookmark_menu_open_in_private_tab_button">Відкрити у приватній вкладці</string>
    <!-- Bookmark overflow menu open all in tabs button -->
    <string name="bookmark_menu_open_all_in_tabs_button">Відкрити всі у нових вкладках</string>
    <!-- Bookmark overflow menu open all in private tabs button -->
    <string name="bookmark_menu_open_all_in_private_tabs_button">Відкрити всі у приватних вкладках</string>
    <!-- Bookmark overflow menu delete button -->
    <string name="bookmark_menu_delete_button">Видалити</string>
    <!--Bookmark overflow menu save button -->
    <string name="bookmark_menu_save_button">Зберегти</string>

    <!-- Bookmark multi select title in app bar
     The first parameter is the number of bookmarks selected -->
    <string name="bookmarks_multi_select_title">Вибрано %1$d</string>
    <!-- Bookmark editing screen title -->
    <string name="edit_bookmark_fragment_title">Змінити закладку</string>
    <!-- Bookmark folder editing screen title -->
    <string name="edit_bookmark_folder_fragment_title">Змінити теку</string>
    <!-- Bookmark sign in button message -->
    <string name="bookmark_sign_in_button">Увійдіть, щоб переглянути синхронізовані закладки</string>
    <!-- Bookmark URL editing field label -->
    <string name="bookmark_url_label">URL</string>
    <!-- Bookmark FOLDER editing field label -->
    <string name="bookmark_folder_label">ТЕКА</string>
    <!-- Text indicating which folder a bookmark or folder will be saved in -->
    <string name="bookmark_save_in_label">Зберегти в</string>
    <!-- Bookmark NAME editing field label -->
    <string name="bookmark_name_label">НАЗВА</string>
    <!-- Label for a text input field for a bookmark or folder name -->
    <string name="bookmark_name_label_normal_case">Назва</string>
    <!-- Bookmark add folder screen title -->
    <string name="bookmark_add_folder_fragment_label">Додати теку</string>
    <!-- Bookmark select folder screen title -->
    <string name="bookmark_select_folder_fragment_label">Обрати теку</string>
    <!-- Bookmark editing error missing title -->
    <string name="bookmark_empty_title_error">Повинен бути заголовок</string>
    <!-- Bookmark editing error missing or improper URL -->
    <string name="bookmark_invalid_url_error">Неправильний URL</string>
    <!-- Bookmark screen message for empty bookmarks folder -->
    <string name="bookmarks_empty_message">Немає закладок</string>
    <!-- Bookmark snackbar message on deletion
     The first parameter is the host part of the URL of the bookmark deleted, if any -->
    <string name="bookmark_deletion_snackbar_message">%1$s видалено</string>
    <!-- Bookmark snackbar message on deleting multiple bookmarks not including folders-->
    <string name="bookmark_deletion_multiple_snackbar_message_2">Закладки видалено</string>
    <!-- Bookmark snackbar message on deleting multiple bookmarks including folders-->
    <string name="bookmark_deletion_multiple_snackbar_message_3">Видалення вибраних тек</string>
    <!-- Bookmark undo button for deletion snackbar action -->
    <string name="bookmark_undo_deletion">ВІДНОВИТИ</string>

    <!-- Text for the button to search all bookmarks -->
    <string name="bookmark_search">Введіть пошукові терміни</string>

    <!-- Content description for the bookmark navigation bar back button -->
    <string name="bookmark_navigate_back_button_content_description">Перейти назад</string>
    <!-- Content description for the bookmark list new folder navigation bar button -->
    <string name="bookmark_add_new_folder_button_content_description">Додати нову теку</string>
    <!-- Content description for the bookmark navigation bar close button -->
<<<<<<< HEAD
    <string name="bookmark_close_button_content_description">Закрити закладки</string>
=======
    <string name="bookmark_close_button_content_description" tools:ignore="UnusedResources" moz:removedIn="130">Закрити закладки</string>
>>>>>>> 80823484

    <!-- Content description for bookmark search floating action button -->
    <string name="bookmark_search_button_content_description">Шукати закладки</string>

<<<<<<< HEAD
=======
    <!-- Content description for the overflow menu for a bookmark item. Paramter will a folder name or bookmark title. -->
    <string name="bookmark_item_menu_button_content_description">Елемент меню для %s</string>

>>>>>>> 80823484
    <!-- Site Permissions -->
    <!-- Button label that take the user to the Android App setting -->
    <string name="phone_feature_go_to_settings">Перейти до налаштувань</string>
    <!-- Content description (not visible, for screen readers etc.): Quick settings sheet
        to give users access to site specific information / settings. For example:
        Secure settings status and a button to modify site permissions -->
    <string name="quick_settings_sheet">Панель швидких налаштувань</string>
    <!-- Label that indicates that this option it the recommended one -->
    <string name="phone_feature_recommended">Рекомендовано</string>
    <!-- Button label for clearing all the information of site permissions-->
    <string name="clear_permissions">Очистити дозволи</string>
    <!-- Text for the OK button on Clear permissions dialog -->
    <string name="clear_permissions_positive">OK</string>
    <!-- Text for the cancel button on Clear permissions dialog -->
    <string name="clear_permissions_negative">Скасувати</string>
    <!-- Button label for clearing a site permission-->
    <string name="clear_permission">Очистити дозвіл</string>
    <!-- Text for the OK button on Clear permission dialog -->
    <string name="clear_permission_positive">OK</string>
    <!-- Text for the cancel button on Clear permission dialog -->
    <string name="clear_permission_negative">Скасувати</string>
    <!-- Button label for clearing all the information on all sites-->
    <string name="clear_permissions_on_all_sites">Очистити дозволи на всіх сайтах</string>
    <!-- Preference for altering video and audio autoplay for all websites -->
    <string name="preference_browser_feature_autoplay">Автовідтворення</string>
    <!-- Preference for altering the camera access for all websites -->
    <string name="preference_phone_feature_camera">Камера</string>
    <!-- Preference for altering the microphone access for all websites -->
    <string name="preference_phone_feature_microphone">Мікрофон</string>
    <!-- Preference for altering the location access for all websites -->
    <string name="preference_phone_feature_location">Розташування</string>
    <!-- Preference for altering the notification access for all websites -->
    <string name="preference_phone_feature_notification">Сповіщення</string>
    <!-- Preference for altering the persistent storage access for all websites -->
    <string name="preference_phone_feature_persistent_storage">Постійне сховище</string>
    <!-- Preference for altering the storage access setting for all websites -->
    <string name="preference_phone_feature_cross_origin_storage_access">Міжсайтові файли cookie</string>
    <!-- Preference for altering the EME access for all websites -->
    <string name="preference_phone_feature_media_key_system_access">Вміст, контрольований DRM</string>
    <!-- Label that indicates that a permission must be asked always -->
    <string name="preference_option_phone_feature_ask_to_allow">Запитувати дозвіл</string>
    <!-- Label that indicates that a permission must be blocked -->
    <string name="preference_option_phone_feature_blocked">Заблоковано</string>
    <!-- Label that indicates that a permission must be allowed -->
    <string name="preference_option_phone_feature_allowed">Дозволено</string>
    <!--Label that indicates a permission is by the Android OS-->
    <string name="phone_feature_blocked_by_android">Заблоковано Android</string>
    <!-- Preference for showing a list of websites that the default configurations won't apply to them -->
    <string name="preference_exceptions">Винятки</string>
    <!-- Summary of tracking protection preference if tracking protection is set to off -->
    <string name="tracking_protection_off">Вимкнено</string>
    <!-- Summary of tracking protection preference if tracking protection is set to standard -->
    <string name="tracking_protection_standard">Звичайний</string>
    <!-- Summary of tracking protection preference if tracking protection is set to strict -->
    <string name="tracking_protection_strict">Надійний</string>
    <!-- Summary of tracking protection preference if tracking protection is set to custom -->
    <string name="tracking_protection_custom">Власний</string>
    <!-- Label for global setting that indicates that all video and audio autoplay is allowed -->
    <string name="preference_option_autoplay_allowed2">Дозволити аудіо та відео</string>
    <!-- Label for site specific setting that indicates that all video and audio autoplay is allowed -->
    <string name="quick_setting_option_autoplay_allowed">Дозволити аудіо та відео</string>
    <!-- Label that indicates that video and audio autoplay is only allowed over Wi-Fi -->
    <string name="preference_option_autoplay_allowed_wifi_only2">Блокувати аудіо та відео лише для стільникових даних</string>
    <!-- Subtext that explains 'autoplay on Wi-Fi only' option -->
    <string name="preference_option_autoplay_allowed_wifi_subtext">Аудіо та відео відтворюватимуться через Wi-Fi</string>
    <!-- Label for global setting that indicates that video autoplay is allowed, but audio autoplay is blocked -->
    <string name="preference_option_autoplay_block_audio2">Блокувати лише аудіо</string>
    <!-- Label for site specific setting that indicates that video autoplay is allowed, but audio autoplay is blocked -->
    <string name="quick_setting_option_autoplay_block_audio">Блокувати лише аудіо</string>
    <!-- Label for global setting that indicates that all video and audio autoplay is blocked -->
    <string name="preference_option_autoplay_blocked3">Блокувати аудіо та відео</string>
    <!-- Label for site specific setting that indicates that all video and audio autoplay is blocked -->
    <string name="quick_setting_option_autoplay_blocked">Блокувати аудіо та відео</string>
    <!-- Summary of delete browsing data on quit preference if it is set to on -->
    <string name="delete_browsing_data_quit_on">Увімкнено</string>
    <!-- Summary of delete browsing data on quit preference if it is set to off -->
    <string name="delete_browsing_data_quit_off">Вимкнено</string>

    <!-- Summary of studies preference if it is set to on -->
    <string name="studies_on">Увімкнено</string>
    <!-- Summary of studies data on quit preference if it is set to off -->
    <string name="studies_off">Вимкнено</string>

    <!-- Collections -->
    <!-- Collections header on home fragment -->
    <string name="collections_header">Збірки</string>
    <!-- Content description (not visible, for screen readers etc.): Opens the collection menu when pressed -->
    <string name="collection_menu_button_content_description">Меню збірок</string>
    <!-- Label to describe what collections are to a new user without any collections -->
    <string name="no_collections_description2">Збирайте все важливе для вас. \nГрупуйте подібні пошуки, вебсайти та вкладки для швидкого доступу надалі.</string>
    <!-- Title for the "select tabs" step of the collection creator -->
    <string name="create_collection_select_tabs">Виберіть вкладки</string>
    <!-- Title for the "select collection" step of the collection creator -->
    <string name="create_collection_select_collection">Виберіть збірку</string>
    <!-- Title for the "name collection" step of the collection creator -->
    <string name="create_collection_name_collection">Назва збірки</string>
    <!-- Button to add new collection for the "select collection" step of the collection creator -->
    <string name="create_collection_add_new_collection">Додати нову збірку</string>
    <!-- Button to select all tabs in the "select tabs" step of the collection creator -->
    <string name="create_collection_select_all">Вибрати все</string>

    <!-- Button to deselect all tabs in the "select tabs" step of the collection creator -->
    <string name="create_collection_deselect_all">Скасувати вибір</string>
    <!-- Text to prompt users to select the tabs to save in the "select tabs" step of the collection creator -->
    <string name="create_collection_save_to_collection_empty">Виберіть вкладки для збереження</string>
    <!-- Text to show users how many tabs they have selected in the "select tabs" step of the collection creator.
     %d is a placeholder for the number of tabs selected. -->
    <string name="create_collection_save_to_collection_tabs_selected">Вибрано вкладок: %d</string>
    <!-- Text to show users they have one tab selected in the "select tabs" step of the collection creator.
    %d is a placeholder for the number of tabs selected. -->
    <string name="create_collection_save_to_collection_tab_selected">Вибрано %d вкладку</string>
    <!-- Text shown in snackbar when multiple tabs have been saved in a collection -->
    <string name="create_collection_tabs_saved">Вкладки збережено!</string>
    <!-- Text shown in snackbar when one or multiple tabs have been saved in a new collection -->
    <string name="create_collection_tabs_saved_new_collection">Збірку збережено!</string>
    <!-- Text shown in snackbar when one tab has been saved in a collection -->
    <string name="create_collection_tab_saved">Вкладка збережена!</string>
    <!-- Content description (not visible, for screen readers etc.): button to close the collection creator -->
    <string name="create_collection_close">Закрити</string>
    <!-- Button to save currently selected tabs in the "select tabs" step of the collection creator-->
    <string name="create_collection_save">Зберегти</string>

    <!-- Snackbar action to view the collection the user just created or updated -->
    <string name="create_collection_view">Переглянути</string>

    <!-- Text for the OK button from collection dialogs -->
    <string name="create_collection_positive">OK</string>
    <!-- Text for the cancel button from collection dialogs -->
    <string name="create_collection_negative">Скасувати</string>

    <!-- Default name for a new collection in "name new collection" step of the collection creator. %d is a placeholder for the number of collections-->
    <string name="create_collection_default_name">Збірка %d</string>

    <!-- Share -->
    <!-- Share screen header -->
    <string name="share_header_2">Поділитися</string>
    <!-- Content description (not visible, for screen readers etc.):
        "Share" button. Opens the share menu when pressed. -->
    <string name="share_button_content_description">Поділитися</string>
    <!-- Text for the Save to PDF feature in the share menu -->
    <string name="share_save_to_pdf">Зберегти як PDF</string>
    <!-- Text for error message when generating a PDF file Text. -->
    <string name="unable_to_save_to_pdf_error">Неможливо створити PDF</string>
    <!-- Text for standard error snackbar dismiss button. -->
    <string name="standard_snackbar_error_dismiss">Відхилити</string>
    <!-- Text for error message when printing a page and it fails. -->
    <string name="unable_to_print_page_error">Неможливо надрукувати цю сторінку</string>
    <!-- Text for the print feature in the share and browser menu -->
    <string name="menu_print">Друк</string>
    <!-- Sub-header in the dialog to share a link to another sync device -->
    <string name="share_device_subheader">Надіслати на пристрій</string>
    <!-- Sub-header in the dialog to share a link to an app from the full list -->
    <string name="share_link_all_apps_subheader">Усі дії</string>

    <!-- Sub-header in the dialog to share a link to an app from the most-recent sorted list -->
    <string name="share_link_recent_apps_subheader">Недавно використані</string>
    <!-- Text for the copy link action in the share screen. -->
    <string name="share_copy_link_to_clipboard">Копіювати у буфер обміну</string>
    <!-- Toast shown after copying link to clipboard -->
    <string name="toast_copy_link_to_clipboard">Скопійовано у буфер обміну</string>
    <!-- An option from the share dialog to sign into sync -->
    <string name="sync_sign_in">Увійти до Синхронізації</string>
     <!-- An option from the three dot menu to sync and save data -->
    <string name="sync_menu_sync_and_save_data">Синхронізувати й зберегти дані</string>
    <!-- An option from the share dialog to send link to all other sync devices -->
    <string name="sync_send_to_all">Надіслати на всі пристрої</string>
    <!-- An option from the share dialog to reconnect to sync -->
    <string name="sync_reconnect">Перепід’єднатися до Синхронізації</string>
    <!-- Text displayed when sync is offline and cannot be accessed -->
    <string name="sync_offline">Поза мережею</string>
    <!-- An option to connect additional devices -->
    <string name="sync_connect_device">Під’єднати інший пристрій</string>
    <!-- The dialog text shown when additional devices are not available -->
    <string name="sync_connect_device_dialog" tools:ignore="BrandUsage">Щоб надіслати вкладку, увійдіть у Firefox принаймні на одному іншому пристрої.</string>
    <!-- Confirmation dialog button -->
    <string name="sync_confirmation_button">Зрозуміло</string>
    <!-- Share error message -->
    <string name="share_error_snackbar">Неможливо поділитися через цю програму</string>
    <!-- Add new device screen title -->
    <string name="sync_add_new_device_title">Надіслати на пристрій</string>
    <!-- Text for the warning message on the Add new device screen -->
    <string name="sync_add_new_device_message">Немає під’єднаних пристроїв</string>
    <!-- Text for the button to learn about sending tabs -->
    <string name="sync_add_new_device_learn_button">Докладніше про надсилання вкладок…</string>
    <!-- Text for the button to connect another device -->
    <string name="sync_add_new_device_connect_button">Під’єднати інший пристрій…</string>

    <!-- Notifications -->
    <!-- Text shown in the notification that pops up to remind the user that a private browsing session is active. -->
    <string name="notification_pbm_delete_text_2">Закрити приватні вкладки</string>

    <!-- Text for option one, shown in microsurvey.-->
    <string name="microsurvey_survey_5_point_option_0" tools:ignore="UnusedResources" moz:removedIn="130">Нейтрально</string>
    <!-- Text for option two, shown in microsurvey.-->
<<<<<<< HEAD
    <string name="microsurvey_survey_5_point_option_1" tools:ignore="UnusedResources" moz:removedIn="130">Дуже незадоволені</string>
    <!-- Text for option three, shown in microsurvey.-->
    <string name="microsurvey_survey_5_point_option_2" tools:ignore="UnusedResources" moz:removedIn="130">Незадоволені</string>
    <!-- Text for option four, shown in microsurvey.-->
    <string name="microsurvey_survey_5_point_option_3" tools:ignore="UnusedResources" moz:removedIn="130">Задоволені</string>
    <!-- Text for option five, shown in microsurvey.-->
    <string name="microsurvey_survey_5_point_option_4" tools:ignore="UnusedResources" moz:removedIn="130">Дуже задоволені</string>
=======
    <string name="microsurvey_survey_5_point_option_1" tools:ignore="UnusedResources" moz:removedIn="130">Гірше не може бути</string>
    <!-- Text for option three, shown in microsurvey.-->
    <string name="microsurvey_survey_5_point_option_2" tools:ignore="UnusedResources" moz:removedIn="130">Погано</string>
    <!-- Text for option four, shown in microsurvey.-->
    <string name="microsurvey_survey_5_point_option_3" tools:ignore="UnusedResources" moz:removedIn="130">Добре</string>
    <!-- Text for option five, shown in microsurvey.-->
    <string name="microsurvey_survey_5_point_option_4" tools:ignore="UnusedResources" moz:removedIn="130">Відмінно</string>
>>>>>>> 80823484

    <!-- Text shown in the notification that pops up to remind the user that a private browsing session is active for Android 14+ -->
    <string name="notification_erase_title_android_14">Закрити приватні вкладки?</string>
    <string name="notification_erase_text_android_14">Торкніться або посуньте це сповіщення, щоб закрити приватні вкладки.</string>

    <!-- Name of the marketing notification channel. Displayed in the "App notifications" system settings for the app -->
    <string name="notification_marketing_channel_name">Маркетинг</string>

    <!-- Title shown in the notification that pops up to remind the user to set fenix as default browser.
    The app name is in the text, due to limitations with localizing Nimbus experiments -->
    <string name="nimbus_notification_default_browser_title" tools:ignore="BrandUsage,UnusedResources">Firefox швидкий і приватний</string>
    <!-- Text shown in the notification that pops up to remind the user to set fenix as default browser.
    The app name is in the text, due to limitations with localizing Nimbus experiments -->
    <string name="nimbus_notification_default_browser_text" tools:ignore="BrandUsage,UnusedResources">Зробити Firefox типовим браузером</string>
    <!-- Title shown in the notification that pops up to re-engage the user -->
    <string name="notification_re_engagement_title">Спробуйте приватний перегляд</string>
    <!-- Text shown in the notification that pops up to re-engage the user.
    %1$s is a placeholder that will be replaced by the app name. -->
    <string name="notification_re_engagement_text">Переглядайте без збереження файлів cookie чи історії у %1$s</string>

    <!-- Title A shown in the notification that pops up to re-engage the user -->
    <string name="notification_re_engagement_A_title">Користуйтеся інтернетом, не залишаючи слідів</string>
    <!-- Text A shown in the notification that pops up to re-engage the user.
    %1$s is a placeholder that will be replaced by the app name. -->
    <string name="notification_re_engagement_A_text">Приватний перегляд у %1$s не зберігає вашу інформацію.</string>
    <!-- Title B shown in the notification that pops up to re-engage the user -->
    <string name="notification_re_engagement_B_title">Розпочніть свій перший пошук</string>
    <!-- Text B shown in the notification that pops up to re-engage the user -->
    <string name="notification_re_engagement_B_text">Знайдіть щось поблизу. Або дізнайтеся щось цікаве.</string>

    <!-- Survey -->
    <!-- Text shown in the fullscreen message that pops up to ask user to take a short survey.
    The app name is in the text, due to limitations with localizing Nimbus experiments -->
    <string name="nimbus_survey_message_text" tools:ignore="BrandUsage">Допоможіть удосконалити Firefox, взявши участь у короткому опитуванні.</string>
    <!-- Preference for taking the short survey. -->
    <string name="preferences_take_survey">Пройти опитування</string>
    <!-- Preference for not taking the short survey. -->
    <string name="preferences_not_take_survey">Ні, дякую</string>

    <!-- Snackbar -->
    <!-- Text shown in snackbar when user deletes a collection -->
    <string name="snackbar_collection_deleted">Збірку видалено</string>
    <!-- Text shown in snackbar when user renames a collection -->
    <string name="snackbar_collection_renamed">Збірку перейменовано</string>
    <!-- Text shown in snackbar when user closes a tab -->
    <string name="snackbar_tab_closed">Вкладку закрито</string>
    <!-- Text shown in snackbar when user closes all tabs -->
    <string name="snackbar_tabs_closed">Вкладки закрито</string>
    <!-- Text shown in snackbar when user closes multiple inactive tabs. %1$s will be replaced with the number of tabs closed. -->
    <string name="snackbar_num_tabs_closed">Вкладки закрито: %1$s</string>
    <!-- Text shown in snackbar when user bookmarks a list of tabs -->
    <string name="snackbar_message_bookmarks_saved">Закладки збережено!</string>
    <!-- Text shown in snackbar when user adds a site to shortcuts -->
    <string name="snackbar_added_to_shortcuts">Додано до ярликів!</string>
    <!-- Text shown in snackbar when user closes a private tab -->
    <string name="snackbar_private_tab_closed">Приватну вкладку закрито</string>
    <!-- Text shown in snackbar when user closes all private tabs -->
    <string name="snackbar_private_tabs_closed">Приватні вкладки закрито</string>
    <!-- Text shown in snackbar when user erases their private browsing data -->
    <string name="snackbar_private_data_deleted">Дані приватного перегляду видалено</string>
    <!-- Text shown in snackbar to undo deleting a tab, top site or collection -->
    <string name="snackbar_deleted_undo">ВІДНОВИТИ</string>
    <!-- Text shown in snackbar when user removes a top site -->
    <string name="snackbar_top_site_removed">Сайт вилучено</string>
    <!-- QR code scanner prompt which appears after scanning a code, but before navigating to it
        First parameter is the name of the app, second parameter is the URL or text scanned-->
    <string name="qr_scanner_confirmation_dialog_message">Дозволити %1$s відкрити %2$s</string>
    <!-- QR code scanner prompt dialog positive option to allow navigation to scanned link -->
    <string name="qr_scanner_dialog_positive">ДОЗВОЛИТИ</string>
    <!-- QR code scanner prompt dialog positive option to deny navigation to scanned link -->
    <string name="qr_scanner_dialog_negative">ЗАБОРОНИТИ</string>
    <!-- QR code scanner prompt dialog error message shown when a hostname does not contain http or https. -->
    <string name="qr_scanner_dialog_invalid">Вебадреса недійсна.</string>
    <!-- QR code scanner prompt dialog positive option when there is an error -->
    <string name="qr_scanner_dialog_invalid_ok">OK</string>
    <!-- Tab collection deletion prompt dialog message. Placeholder will be replaced with the collection name -->
    <string name="tab_collection_dialog_message">Ви дійсно хочете видалити %1$s?</string>
    <!-- Tab collection deletion prompt dialog option to delete the collection -->
    <string name="tab_collection_dialog_positive">Видалити</string>
    <!-- Text displayed in a notification when the user enters full screen mode -->
    <string name="full_screen_notification" moz:removedIn="130" tools:ignore="UnusedResources">Вхід у повноекранний режим</string>
    <!-- Message for copying the URL via long press on the toolbar -->
    <string name="url_copied">URL скопійовано</string>
    <!-- Sample text for accessibility font size -->
    <string name="accessibility_text_size_sample_text_1">Це зразок тексту, призначений для перегляду результату при збільшенні чи зменшенні розміру тексту цим параметром.</string>
    <!-- Summary for Accessibility Text Size Scaling Preference -->
    <string name="preference_accessibility_text_size_summary">Зміна розміру тексту на вебсайтах</string>
    <!-- Title for Accessibility Text Size Scaling Preference -->
    <string name="preference_accessibility_font_size_title">Розмір шрифту</string>

    <!-- Title for Accessibility Text Automatic Size Scaling Preference -->
    <string name="preference_accessibility_auto_size_2">Автоматичний розмір шрифту</string>
    <!-- Summary for Accessibility Text Automatic Size Scaling Preference -->
    <string name="preference_accessibility_auto_size_summary">Розмір шрифту відповідатиме системним налаштуванням Android. Вимкніть, щоб керувати шрифтом тут.</string>

    <!-- Title for the Delete browsing data preference -->
    <string name="preferences_delete_browsing_data">Видалити дані перегляду</string>
    <!-- Title for the tabs item in Delete browsing data -->
    <string name="preferences_delete_browsing_data_tabs_title_2">Відкриті вкладки</string>
    <!-- Subtitle for the tabs item in Delete browsing data, parameter will be replaced with the number of open tabs -->
    <string name="preferences_delete_browsing_data_tabs_subtitle">Вкладок: %d</string>

    <!-- Title for the data and history items in Delete browsing data -->
    <!-- Title for the history item in Delete browsing data -->
    <string name="preferences_delete_browsing_data_browsing_history_title">Історія перегляду</string>
    <!-- Subtitle for the data and history items in delete browsing data, parameter will be replaced with the
        number of history items the user has -->
    <string name="preferences_delete_browsing_data_browsing_data_subtitle">Адрес: %d</string>
    <!-- Title for the cookies and site data items in Delete browsing data -->
    <string name="preferences_delete_browsing_data_cookies_and_site_data">Файли cookie та дані сайтів</string>
    <!-- Subtitle for the cookies item in Delete browsing data -->
    <string name="preferences_delete_browsing_data_cookies_subtitle">Ви вийдете з більшості сайтів</string>
    <!-- Title for the cached images and files item in Delete browsing data -->
    <string name="preferences_delete_browsing_data_cached_files">Кешовані зображення та файли</string>
    <!-- Subtitle for the cached images and files item in Delete browsing data -->
    <string name="preferences_delete_browsing_data_cached_files_subtitle">Звільняє місце для зберігання</string>
    <!-- Title for the site permissions item in Delete browsing data -->
    <string name="preferences_delete_browsing_data_site_permissions">Дозволи сайтів</string>
    <!-- Title for the downloads item in Delete browsing data -->
    <string name="preferences_delete_browsing_data_downloads">Завантаження</string>
    <!-- Text for the button to delete browsing data -->
    <string name="preferences_delete_browsing_data_button">Видалити дані перегляду</string>
    <!-- Title for the Delete browsing data on quit preference -->
    <string name="preferences_delete_browsing_data_on_quit">Видаляти дані перегляду при виході</string>
    <!-- Summary for the Delete browsing data on quit preference. "Quit" translation should match delete_browsing_data_on_quit_action translation. -->
    <string name="preference_summary_delete_browsing_data_on_quit_2">Автоматично видаляє дані перегляду при виборі \&quot;Вихід\&quot; в головному меню</string>
    <!-- Action item in menu for the Delete browsing data on quit feature -->
    <string name="delete_browsing_data_on_quit_action">Вихід</string>

    <!-- Title text of a delete browsing data dialog. -->
    <string name="delete_history_prompt_title">Проміжок часу для видалення</string>
    <!-- Body text of a delete browsing data dialog. -->
    <string name="delete_history_prompt_body" moz:RemovedIn="130" tools:ignore="UnusedResources">Вилучає історію (включно з історією, синхронізованою з інших пристроїв), файли cookie та інші дані вебперегляду.</string>
    <!-- Body text of a delete browsing data dialog. -->
    <string name="delete_history_prompt_body_2">Вилучає історію (зокрема синхронізовану з інших пристроїв)</string>
    <!-- Radio button in the delete browsing data dialog to delete history items for the last hour. -->
    <string name="delete_history_prompt_button_last_hour">Остання година</string>
    <!-- Radio button in the delete browsing data dialog to delete history items for today and yesterday. -->
    <string name="delete_history_prompt_button_today_and_yesterday">Сьогодні та вчора</string>
    <!-- Radio button in the delete browsing data dialog to delete all history. -->
    <string name="delete_history_prompt_button_everything">Усе</string>

    <!-- Dialog message to the user asking to delete browsing data. Parameter will be replaced by app name. -->
    <string name="delete_browsing_data_prompt_message_3">%s видалить вибрані дані перегляду.</string>
    <!-- Text for the cancel button for the data deletion dialog -->
    <string name="delete_browsing_data_prompt_cancel">Скасувати</string>
    <!-- Text for the allow button for the data deletion dialog -->
    <string name="delete_browsing_data_prompt_allow">Видалити</string>
    <!-- Text for the snackbar confirmation that the data was deleted -->
    <string name="preferences_delete_browsing_data_snackbar">Дані перегляду видалено</string>
    <!-- Text for the snackbar to show the user that the deletion of browsing data is in progress -->
    <string name="deleting_browsing_data_in_progress">Видалення даних перегляду…</string>

    <!-- Dialog message to the user asking to delete all history items inside the opened group. Parameter will be replaced by a history group name. -->
    <string name="delete_all_history_group_prompt_message">Видалити всі сайти в “%s”</string>
    <!-- Text for the cancel button for the history group deletion dialog -->
    <string name="delete_history_group_prompt_cancel">Скасувати</string>
    <!-- Text for the allow button for the history group dialog -->
    <string name="delete_history_group_prompt_allow">Видалити</string>
    <!-- Text for the snackbar confirmation that the history group was deleted -->
    <string name="delete_history_group_snackbar">Групу видалено</string>

    <!-- Onboarding -->
    <!-- text to display in the snackbar once account is signed-in -->
    <string name="onboarding_firefox_account_sync_is_on">Синхронізація увімкнена</string>

    <!-- Onboarding theme -->
    <!-- Text shown in snackbar when multiple tabs have been sent to device -->
    <string name="sync_sent_tabs_snackbar">Вкладки надіслано!</string>
    <!-- Text shown in snackbar when one tab has been sent to device  -->
    <string name="sync_sent_tab_snackbar">Вкладку надіслано!</string>
    <!-- Text shown in snackbar when sharing tabs failed  -->
    <string name="sync_sent_tab_error_snackbar">Не вдається надіслати</string>
    <!-- Text shown in snackbar for the "retry" action that the user has after sharing tabs failed -->
    <string name="sync_sent_tab_error_snackbar_action">ПОВТОРИТИ</string>
    <!-- Title of QR Pairing Fragment -->
    <string name="sync_scan_code">Скануйте код</string>
    <!-- Instructions on how to access pairing -->
    <string name="sign_in_instructions" tools:ignore="BrandUsage"><![CDATA[На комп’ютері відкрийте Firefox та перейдіть на <b>https://firefox.com/pair</b>]]></string>
    <!-- Text shown for sign in pairing when ready -->
    <string name="sign_in_ready_for_scan">Сканувати</string>
    <!-- Text shown for settings option for sign with pairing -->
    <string name="sign_in_with_camera">Увійти за допомогою камери</string>
    <!-- Text shown for settings option for sign with email -->
    <string name="sign_in_with_email">Використати е-пошту</string>

    <!-- Text shown for settings option for create new account text.'Firefox' intentionally hardcoded here.-->
    <string name="sign_in_create_account_text" tools:ignore="BrandUsage"><![CDATA[Не маєте облікового запису? <u>Створіть його</u> для синхронізації Firefox між пристроями.]]></string>
    <!-- Text shown in confirmation dialog to sign out of account. The first parameter is the name of the app (e.g. Firefox Preview) -->
    <string name="sign_out_confirmation_message_2">%s припинить синхронізацію з вашим обліковим записом, але не видалить жодних даних перегляду на цьому пристрої.</string>
    <!-- Option to continue signing out of account shown in confirmation dialog to sign out of account -->
    <string name="sign_out_disconnect">Від’єднатись</string>
    <!-- Option to cancel signing out shown in confirmation dialog to sign out of account -->
    <string name="sign_out_cancel">Скасувати</string>
    <!-- Error message snackbar shown after the user tried to select a default folder which cannot be altered -->
    <string name="bookmark_cannot_edit_root">Не можна редагувати типові теки</string>

    <!-- Enhanced Tracking Protection -->
    <!-- Link displayed in enhanced tracking protection panel to access tracking protection settings -->
    <string name="etp_settings">Налаштування захисту</string>
    <!-- Preference title for enhanced tracking protection settings -->
    <string name="preference_enhanced_tracking_protection">Розширений захист від стеження</string>
    <!-- Preference summary for enhanced tracking protection settings on/off switch -->
    <string name="preference_enhanced_tracking_protection_summary">Тепер із функцією Total Cookie Protection, наша найпотужніша перепона від стеження між сайтами.</string>
    <!-- Description of enhanced tracking protection. The parameter is the name of the application (For example: Firefox Fenix) -->
    <string name="preference_enhanced_tracking_protection_explanation_2">%s захищає вас від численних найпоширеніших елементів стеження, що переслідують вас в мережі.</string>
    <!-- Text displayed that links to website about enhanced tracking protection -->
    <string name="preference_enhanced_tracking_protection_explanation_learn_more">Докладніше</string>
    <!-- Preference for enhanced tracking protection for the standard protection settings -->
    <string name="preference_enhanced_tracking_protection_standard_default_1">Стандартний (типово)</string>
    <!-- Preference description for enhanced tracking protection for the standard protection settings -->
    <string name="preference_enhanced_tracking_protection_standard_description_5">Нормальне завантаження сторінок за меншого блокування елементів стеження.</string>
    <!--  Accessibility text for the Standard protection information icon  -->
    <string name="preference_enhanced_tracking_protection_standard_info_button">Що блокується стандартним рівнем захисту від стеження</string>
    <!-- Preference for enhanced tracking protection for the strict protection settings -->
    <string name="preference_enhanced_tracking_protection_strict">Надійний</string>
    <!-- Preference description for enhanced tracking protection for the strict protection settings -->
    <string name="preference_enhanced_tracking_protection_strict_description_4">Кращий захист від стеження і швидкодія, але деякі сайти можуть працювати неправильно.</string>
    <!--  Accessibility text for the Strict protection information icon  -->
    <string name="preference_enhanced_tracking_protection_strict_info_button">Що блокується надійним рівнем захисту від стеження</string>
    <!-- Preference for enhanced tracking protection for the custom protection settings -->
    <string name="preference_enhanced_tracking_protection_custom">Власний</string>
    <!-- Preference description for enhanced tracking protection for the strict protection settings -->
    <string name="preference_enhanced_tracking_protection_custom_description_2">Виберіть тип стеження і скриптів для блокування.</string>
    <!--  Accessibility text for the Strict protection information icon  -->
    <string name="preference_enhanced_tracking_protection_custom_info_button">Що блокується власними налаштуваннями захисту від стеження</string>
    <!-- Header for categories that are being blocked by current Enhanced Tracking Protection settings -->
    <!-- Preference for enhanced tracking protection for the custom protection settings for cookies-->
    <string name="preference_enhanced_tracking_protection_custom_cookies">Файли cookie</string>
    <!-- Option for enhanced tracking protection for the custom protection settings for cookies-->
    <string name="preference_enhanced_tracking_protection_custom_cookies_1">Елементи стеження між сайтами та соціальні мережі</string>
    <!-- Option for enhanced tracking protection for the custom protection settings for cookies-->
    <string name="preference_enhanced_tracking_protection_custom_cookies_2">Файли cookie з невідвіданих сайтів</string>
    <!-- Option for enhanced tracking protection for the custom protection settings for cookies-->
    <string name="preference_enhanced_tracking_protection_custom_cookies_3">Усі сторонні файли cookie (може порушити роботу вебсайтів)</string>
    <!-- Option for enhanced tracking protection for the custom protection settings for cookies-->
    <string name="preference_enhanced_tracking_protection_custom_cookies_4">Усі файли cookie (буде порушувати роботу вебсайтів)</string>
    <!-- Option for enhanced tracking protection for the custom protection settings for cookies-->
    <string name="preference_enhanced_tracking_protection_custom_cookies_5">Ізолювати міжсайтові файли cookie</string>
    <!-- Preference for Global Privacy Control for the custom privacy settings for Global Privacy Control. '&amp;' is replaced with the ampersand symbol: &-->
    <string name="preference_enhanced_tracking_protection_custom_global_privacy_control">Вказувати вебсайтам не ділитися й не продавати мої дані</string>
    <!-- Preference for enhanced tracking protection for the custom protection settings for tracking content -->
    <string name="preference_enhanced_tracking_protection_custom_tracking_content">Вміст стеження</string>
    <!-- Option for enhanced tracking protection for the custom protection settings for tracking content-->
    <string name="preference_enhanced_tracking_protection_custom_tracking_content_1">У всіх вкладках</string>
    <!-- Option for enhanced tracking protection for the custom protection settings for tracking content-->
    <string name="preference_enhanced_tracking_protection_custom_tracking_content_2">Лише в приватних вкладках</string>
    <!-- Preference for enhanced tracking protection for the custom protection settings -->
    <string name="preference_enhanced_tracking_protection_custom_cryptominers">Криптомайнери</string>
    <!-- Preference for enhanced tracking protection for the custom protection settings -->
    <string name="preference_enhanced_tracking_protection_custom_fingerprinters" moz:RemovedIn="130" tools:ignore="UnusedResources">Зчитування цифрового відбитка</string>
    <!-- Preference for enhanced tracking protection for the custom protection settings -->
    <string name="preference_enhanced_tracking_protection_custom_known_fingerprinters">Відомі засоби зчитування цифрового відбитка</string>
    <!-- Button label for navigating to the Enhanced Tracking Protection details -->
    <string name="enhanced_tracking_protection_details">Подробиці</string>
    <!-- Header for categories that are being being blocked by current Enhanced Tracking Protection settings -->
    <string name="enhanced_tracking_protection_blocked">Заблоковано</string>
    <!-- Header for categories that are being not being blocked by current Enhanced Tracking Protection settings -->
    <string name="enhanced_tracking_protection_allowed">Дозволено</string>
    <!-- Category of trackers (social media trackers) that can be blocked by Enhanced Tracking Protection -->
    <string name="etp_social_media_trackers_title">Стеження соціальних мереж</string>
    <!-- Description of social media trackers that can be blocked by Enhanced Tracking Protection -->
    <string name="etp_social_media_trackers_description">Обмежує можливість соціальних мереж стежити за вашою діяльністю в Інтернеті.</string>
    <!-- Category of trackers (cross-site tracking cookies) that can be blocked by Enhanced Tracking Protection -->
    <string name="etp_cookies_title">Файли cookie для стеження між сайтами</string>
    <!-- Category of trackers (cross-site tracking cookies) that can be blocked by Enhanced Tracking Protection -->
    <string name="etp_cookies_title_2">Міжсайтові файли cookie</string>
    <!-- Description of cross-site tracking cookies that can be blocked by Enhanced Tracking Protection -->
    <string name="etp_cookies_description">Блокує файли cookie, які рекламні мережі та аналітичні компанії використовують для збору ваших даних перегляду на багатьох сайтах.</string>
    <!-- Description of cross-site tracking cookies that can be blocked by Enhanced Tracking Protection -->
    <string name="etp_cookies_description_2">Функція Total Cookie Protection ізолює файли cookie для відвідуваного сайту, тому елементи стеження, як-от рекламні мережі, не можуть використовувати їх для переслідування вас на різних сайтах.</string>
    <!-- Category of trackers (cryptominers) that can be blocked by Enhanced Tracking Protection -->
    <string name="etp_cryptominers_title">Криптомайнери</string>
    <!-- Description of cryptominers that can be blocked by Enhanced Tracking Protection -->
    <string name="etp_cryptominers_description">Перешкоджає доступу зловмисних скриптів до вашого пристрою для добування криптовалют.</string>
    <!-- Category of trackers (fingerprinters) that can be blocked by Enhanced Tracking Protection -->
    <string name="etp_fingerprinters_title" moz:RemovedIn="130" tools:ignore="UnusedResources">Зчитування цифрового відбитка</string>

    <!-- Description of fingerprinters that can be blocked by Enhanced Tracking Protection -->
    <string name="etp_fingerprinters_description" moz:RemovedIn="130" tools:ignore="UnusedResources">Зупиняє збір унікальних даних про ваш пристрій, які можна використовувати для відстеження.</string>
    <!-- Description of fingerprinters that can be blocked by Enhanced Tracking Protection -->
    <string name="etp_known_fingerprinters_description">Зупиняє збір унікальних даних про ваш пристрій, які можна використовувати для відстеження.</string>
    <!-- Category of trackers (tracking content) that can be blocked by Enhanced Tracking Protection -->
    <string name="etp_tracking_content_title">Вміст стеження</string>
    <!-- Description of tracking content that can be blocked by Enhanced Tracking Protection -->
    <string name="etp_tracking_content_description">Блокує завантаження зовнішньої реклами, відео та іншого вмісту з вбудованим кодом стеження. Може вплинути на функціональність вебсайтів.</string>
    <!-- Enhanced Tracking Protection message that protection is currently on for this site -->
    <string name="etp_panel_on">Захист на цьому сайті увімкнено</string>
    <!-- Enhanced Tracking Protection message that protection is currently off for this site -->
    <string name="etp_panel_off">Захист на цьому сайті вимкнено</string>
    <!-- Header for exceptions list for which sites enhanced tracking protection is always off -->
    <string name="enhanced_tracking_protection_exceptions">Розширений захист від стеження вимкнено для цих вебсайтів</string>
    <!-- Content description (not visible, for screen readers etc.): Navigate
    back from ETP details (Ex: Tracking content) -->
    <string name="etp_back_button_content_description">Перейти назад</string>
    <!-- About page link text to open what's new link -->
    <string name="about_whats_new">Що нового в %s</string>
    <!-- Open source licenses page title
    The first parameter is the app name -->
    <string name="open_source_licenses_title">%s | Вільні бібліотеки</string>

    <!-- Category of trackers (redirect trackers) that can be blocked by Enhanced Tracking Protection -->
    <string name="etp_redirect_trackers_title">Елементи стеження переспрямуванням</string>
    <!-- Description of redirect tracker cookies that can be blocked by Enhanced Tracking Protection -->
    <string name="etp_redirect_trackers_description">Очищує файли cookie, встановлені засобами переспрямування на відомі вебсайти стеження.</string>

    <!-- Preference for fingerprinting protection for the custom protection settings -->
    <string name="etp_suspected_fingerprinters_title">Підозрювані засоби зчитування цифрового відбитка</string>
    <!-- Description of fingerprinters that can be blocked by fingerprinting protection -->
    <string name="etp_suspected_fingerprinters_description">Вмикає захист цифрового відбитка, щоб зупинити підозрілі зчитування.</string>
    <!-- Category of trackers (fingerprinters) that can be blocked by Enhanced Tracking Protection -->
    <string name="etp_known_fingerprinters_title">Відомі засоби зчитування цифрового відбитка</string>
    <!-- Description of the SmartBlock Enhanced Tracking Protection feature. The * symbol is intentionally hardcoded here,
         as we use it on the UI to indicate which trackers have been partially unblocked.  -->
    <string name="preference_etp_smartblock_description">Деякі елементи стеження, зазначені нижче, були частково розблоковані на цій сторінці, тому що ви взаємодіяли з ними *.</string>
    <!-- Text displayed that links to website about enhanced tracking protection SmartBlock -->
    <string name="preference_etp_smartblock_learn_more">Докладніше</string>

    <!-- Content description (not visible, for screen readers etc.):
    Enhanced tracking protection exception preference icon for ETP settings. -->
    <string name="preference_etp_exceptions_icon_description">Піктограма налаштувань винятків розширеного захисту від стеження</string>

    <!-- About page link text to open support link -->
    <string name="about_support">Підтримка</string>
    <!-- About page link text to list of past crashes (like about:crashes on desktop) -->
    <string name="about_crashes">Збої</string>
    <!-- About page link text to open privacy notice link -->
    <string name="about_privacy_notice">Положення про приватність</string>
    <!-- About page link text to open know your rights link -->
    <string name="about_know_your_rights">Знайте свої права</string>
    <!-- About page link text to open licensing information link -->
    <string name="about_licensing_information">Інформація про ліцензію</string>
    <!-- About page link text to open a screen with libraries that are used -->
    <string name="about_other_open_source_libraries">Бібліотеки, які ми використовуємо</string>

    <!-- Toast shown to the user when they are activating the secret dev menu
        The first parameter is number of long clicks left to enable the menu -->
    <string name="about_debug_menu_toast_progress">Натискань до увімкнення меню налагодження: %1$d</string>
    <string name="about_debug_menu_toast_done">Меню налагодження увімкнено</string>

    <!-- Browser long press popup menu -->
    <!-- Copy the current url -->
    <string name="browser_toolbar_long_press_popup_copy">Копіювати</string>
    <!-- Paste & go the text in the clipboard. '&amp;' is replaced with the ampersand symbol: & -->
    <string name="browser_toolbar_long_press_popup_paste_and_go">Вставити і перейти</string>
    <!-- Paste the text in the clipboard -->
    <string name="browser_toolbar_long_press_popup_paste">Вставити</string>
    <!-- Snackbar message shown after an URL has been copied to clipboard. -->
    <string name="browser_toolbar_url_copied_to_clipboard_snackbar">URL скопійовано в буфер обміну</string>

    <!-- Title text for the Add To Homescreen dialog -->
    <string name="add_to_homescreen_title">Додати на головний екран</string>
    <!-- Cancel button text for the Add to Homescreen dialog -->
    <string name="add_to_homescreen_cancel">Скасувати</string>
    <!-- Add button text for the Add to Homescreen dialog -->
    <string name="add_to_homescreen_add">Додати</string>
    <!-- Continue to website button text for the first-time Add to Homescreen dialog -->
    <string name="add_to_homescreen_continue">Продовжити на вебсайті</string>
    <!-- Placeholder text for the TextView in the Add to Homescreen dialog -->
    <string name="add_to_homescreen_text_placeholder">Назва ярлика</string>

    <!-- Describes the add to homescreen functionality -->
    <string name="add_to_homescreen_description_2">Ви можете легко додати цей вебсайт на головний екран вашого пристрою, щоб мати миттєвий доступ до нього і працювати швидше.</string>

    <!-- Preference for managing the settings for logins and passwords in Fenix -->
    <string name="preferences_passwords_logins_and_passwords_2">Паролі</string>
    <!-- Preference for managing the saving of logins and passwords in Fenix -->
    <string name="preferences_passwords_save_logins_2">Зберігати паролі</string>
    <!-- Preference option for asking to save passwords in Fenix -->
    <string name="preferences_passwords_save_logins_ask_to_save">Питати про збереження</string>
    <!-- Preference option for never saving passwords in Fenix -->
    <string name="preferences_passwords_save_logins_never_save">Ніколи не зберігати</string>
    <!-- Preference for autofilling saved logins in Firefox (in web content), %1$s will be replaced with the app name -->
    <string name="preferences_passwords_autofill2">Автозаповнення у %1$s</string>
    <!-- Description for the preference for autofilling saved logins in Firefox (in web content), %1$s will be replaced with the app name -->
    <string name="preferences_passwords_autofill_description">Заповнювати та зберігати імена користувачів і паролі вебсайтів під час користування %1$s.</string>
    <!-- Preference for autofilling logins from Fenix in other apps (e.g. autofilling the Twitter app) -->
    <string name="preferences_android_autofill">Автозаповнення в інших програмах</string>
    <!-- Description for the preference for autofilling logins from Fenix in other apps (e.g. autofilling the Twitter app) -->
    <string name="preferences_android_autofill_description">Заповнювати імена користувачів і паролі в інших програмах на цьому пристрої.</string>

    <!-- Preference option for adding a password -->
    <string name="preferences_logins_add_login_2">Додати пароль</string>

    <!-- Preference for syncing saved passwords in Fenix -->
    <string name="preferences_passwords_sync_logins_2">Синхронізувати паролі</string>

    <!-- Preference for syncing saved passwords in Fenix, when not signed in-->
    <string name="preferences_passwords_sync_logins_across_devices_2">Синхронізація паролів між пристроями</string>
    <!-- Preference to access list of saved passwords -->
    <string name="preferences_passwords_saved_logins_2">Збережені паролі</string>
    <!-- Description of empty list of saved passwords. Placeholder is replaced with app name.  -->
    <string name="preferences_passwords_saved_logins_description_empty_text_2">Тут з\'являтимуться паролі, які ви зберігаєте чи синхронізуєте в %s. Усі паролі зашифровано.
</string>
    <!-- Clickable text for opening an external link for more information about Sync. -->
    <string name="preferences_passwords_saved_logins_description_empty_learn_more_link_2">Докладніше про синхронізацію</string>
    <!-- Preference to access list of login exceptions that we never save logins for -->
    <string name="preferences_passwords_exceptions">Винятки</string>
    <!-- Empty description of list of login exceptions that we never save passwords for. Parameter will be replaced by app name. -->
    <string name="preferences_passwords_exceptions_description_empty_2">%s не зберігатиме паролі для вказаних тут сайтів.</string>
    <!-- Description of list of login exceptions that we never save passwords for. Parameter will be replaced by app name. -->
    <string name="preferences_passwords_exceptions_description_2">%s не зберігатиме паролі для цих сайтів.</string>
    <!-- Text on button to remove all saved login exceptions -->
    <string name="preferences_passwords_exceptions_remove_all">Видалити всі винятки</string>
    <!-- Hint for search box in passwords list -->
    <string name="preferences_passwords_saved_logins_search_2">Пошук паролів</string>
    <!-- The header for the site that a login is for -->
    <string name="preferences_passwords_saved_logins_site">Сайт</string>
    <!-- The header for the username for a login -->
    <string name="preferences_passwords_saved_logins_username">Ім’я користувача</string>
    <!-- The header for the password for a login -->
    <string name="preferences_passwords_saved_logins_password">Пароль</string>

    <!-- Shown in snackbar to tell user that the password has been copied -->
    <string name="logins_password_copied">Пароль скопійовано в буфер обміну</string>
    <!-- Shown in snackbar to tell user that the username has been copied -->
    <string name="logins_username_copied">Ім’я скопійовано в буфер обміну</string>
    <!-- Content Description (for screenreaders etc) read for the button to copy a password in logins-->
    <string name="saved_logins_copy_password">Копіювати пароль</string>
    <!-- Content Description (for screenreaders etc) read for the button to clear a password while editing a login-->
    <string name="saved_logins_clear_password">Стерти пароль</string>
    <!-- Content Description (for screenreaders etc) read for the button to copy a username in logins -->
    <string name="saved_login_copy_username">Копіювати ім’я користувача</string>
    <!-- Content Description (for screenreaders etc) read for the button to clear a username while editing a login -->
    <string name="saved_login_clear_username">Стерти ім’я користувача</string>
    <!-- Content Description (for screenreaders etc) read for the button to clear the hostname field while creating a login -->
    <string name="saved_login_clear_hostname">Стерти вузол</string>
    <!-- Content Description (for screenreaders etc) read for the button to open a site in logins -->
    <string name="saved_login_open_site">Відкрити сайт у браузері</string>
    <!-- Content Description (for screenreaders etc) read for the button to reveal a password in logins -->
    <string name="saved_login_reveal_password">Показати пароль</string>
    <!-- Content Description (for screenreaders etc) read for the button to hide a password in logins -->
    <string name="saved_login_hide_password">Приховати пароль</string>
    <!-- Message displayed in biometric prompt displayed for authentication before allowing users to view their passwords -->
    <string name="logins_biometric_prompt_message_2">Розблокуйте, щоб переглянути збережені паролі</string>
    <!-- Title of warning dialog if users have no device authentication set up -->
    <string name="logins_warning_dialog_title_2">Захистіть збережені паролі</string>
    <!-- Message of warning dialog if users have no device authentication set up -->
    <string name="logins_warning_dialog_message_2">Встановіть графічний ключ, PIN-код чи пароль для захисту збережених паролів від інших, хто може отримати доступ до вашого пристрою.</string>
    <!-- Negative button to ignore warning dialog if users have no device authentication set up -->
    <string name="logins_warning_dialog_later">Пізніше</string>
    <!-- Positive button to send users to set up a pin of warning dialog if users have no device authentication set up -->
    <string name="logins_warning_dialog_set_up_now">Встановити</string>
    <!-- Title of PIN verification dialog to direct users to re-enter their device credentials to access their logins -->
    <string name="logins_biometric_prompt_message_pin">Розблокуйте свій пристрій</string>
    <!-- Title for Accessibility Force Enable Zoom Preference -->
    <string name="preference_accessibility_force_enable_zoom">Масштабування на всіх вебсайтах</string>
    <!-- Summary for Accessibility Force Enable Zoom Preference -->
    <string name="preference_accessibility_force_enable_zoom_summary">Увімкніть, щоб дозволити масштабування, навіть на вебсайтах, які це не дозволяють.</string>

    <!-- Saved logins sorting strategy menu item -by name- (if selected, it will sort saved logins alphabetically) -->
    <string name="saved_logins_sort_strategy_alphabetically">Назва (А-Я)</string>
    <!-- Saved logins sorting strategy menu item -by last used- (if selected, it will sort saved logins by last used) -->
    <string name="saved_logins_sort_strategy_last_used">Востаннє використано</string>

    <!-- Content description (not visible, for screen readers etc.) -->
    <string name="saved_logins_menu_dropdown_chevron_icon_content_description_2">Меню сортування паролів</string>

    <!-- Autofill -->
    <!-- Preference and title for managing the autofill settings -->
    <string name="preferences_autofill">Автозаповнення</string>
    <!-- Preference and title for managing the settings for addresses -->
    <string name="preferences_addresses">Адреси</string>
    <!-- Preference and title for managing the settings for payment methods -->
    <string name="preferences_credit_cards_2">Способи оплати</string>
    <!-- Preference for saving and autofilling credit cards -->
    <string name="preferences_credit_cards_save_and_autofill_cards_2">Зберігати й заповнювати способи оплати</string>
    <!-- Preference summary for saving and autofilling payment method data. Parameter will be replaced by app name. -->
    <string name="preferences_credit_cards_save_and_autofill_cards_summary_2">%s шифрує всі збережені способи оплати</string>
    <!-- Preference option for syncing credit cards across devices. This is displayed when the user is not signed into sync -->
    <string name="preferences_credit_cards_sync_cards_across_devices">Синхронізувати картки між пристроями</string>
    <!-- Preference option for syncing credit cards across devices. This is displayed when the user is signed into sync -->
    <string name="preferences_credit_cards_sync_cards">Синхронізувати картки</string>

    <!-- Preference option for adding a card -->
    <string name="preferences_credit_cards_add_credit_card_2">Додати картку</string>
    <!-- Preference option for managing saved cards -->
    <string name="preferences_credit_cards_manage_saved_cards_2">Керувати картками</string>
    <!-- Preference option for adding an address -->
    <string name="preferences_addresses_add_address">Додати адресу</string>
    <!-- Preference option for managing saved addresses -->
    <string name="preferences_addresses_manage_addresses">Керувати адресами</string>
    <!-- Preference for saving and filling addresses -->
    <string name="preferences_addresses_save_and_autofill_addresses_2">Зберігати й заповнювати адреси</string>

    <!-- Preference summary for saving and filling address data -->
    <string name="preferences_addresses_save_and_autofill_addresses_summary_2">Містить номери телефонів і адреси електронної пошти</string>

    <!-- Title of the "Add card" screen -->
    <string name="credit_cards_add_card">Додати картку</string>
    <!-- Title of the "Edit card" screen -->
    <string name="credit_cards_edit_card">Змінити картку</string>
    <!-- The header for the card number of a credit card -->
    <string name="credit_cards_card_number">Номер картки</string>
    <!-- The header for the expiration date of a credit card -->
    <string name="credit_cards_expiration_date">Термін дії</string>
    <!-- The label for the expiration date month of a credit card to be used by a11y services-->
    <string name="credit_cards_expiration_date_month">Місяць закінчення терміну дії</string>
    <!-- The label for the expiration date year of a credit card to be used by a11y services-->
    <string name="credit_cards_expiration_date_year">Рік закінчення терміну дії</string>
    <!-- The header for the name on the credit card -->
    <string name="credit_cards_name_on_card">Ім’я на картці</string>
    <!-- The text for the "Delete card" menu item for deleting a credit card -->
    <string name="credit_cards_menu_delete_card">Видалити картку</string>
    <!-- The text for the "Delete card" button for deleting a credit card -->
    <string name="credit_cards_delete_card_button">Видалити картку</string>
    <!-- The text for the confirmation message of "Delete card" dialog -->
    <string name="credit_cards_delete_dialog_confirmation_2">Видалити картку?</string>
    <!-- The text for the positive button on "Delete card" dialog -->
    <string name="credit_cards_delete_dialog_button">Видалити</string>
    <!-- The title for the "Save" menu item for saving a credit card -->
    <string name="credit_cards_menu_save">Зберегти</string>
    <!-- The text for the "Save" button for saving a credit card -->
    <string name="credit_cards_save_button">Зберегти</string>
    <!-- The text for the "Cancel" button for cancelling adding, updating or deleting a credit card -->
    <string name="credit_cards_cancel_button">Скасувати</string>

    <!-- Title of the "Saved cards" screen -->
    <string name="credit_cards_saved_cards">Збережені картки</string>

    <!-- Error message for card number validation -->
    <string name="credit_cards_number_validation_error_message_2">Введіть дійсний номер картки</string>
    <!-- Error message for card name on card validation -->
    <string name="credit_cards_name_on_card_validation_error_message_2">Додайте назву</string>
    <!-- Message displayed in biometric prompt displayed for authentication before allowing users to view their saved credit cards -->
    <string name="credit_cards_biometric_prompt_message">Розблокуйте для перегляду збережених карток</string>
    <!-- Title of warning dialog if users have no device authentication set up -->
    <string name="credit_cards_warning_dialog_title_2">Захистіть свої збережені способи оплати</string>
    <!-- Message of warning dialog if users have no device authentication set up -->
    <string name="credit_cards_warning_dialog_message_3">Встановіть графічний ключ, PIN-код чи пароль для захисту збережених способів оплати від інших, хто може отримати доступ до вашого пристрою.</string>
    <!-- Positive button to send users to set up a pin of warning dialog if users have no device authentication set up -->
    <string name="credit_cards_warning_dialog_set_up_now">Встановити</string>
    <!-- Negative button to ignore warning dialog if users have no device authentication set up -->
    <string name="credit_cards_warning_dialog_later">Пізніше</string>
    <!-- Title of PIN verification dialog to direct users to re-enter their device credentials to access their credit cards -->
    <string name="credit_cards_biometric_prompt_message_pin">Розблокуйте свій пристрій</string>

    <!-- Message displayed in biometric prompt for authentication, before allowing users to use their stored payment method information -->
    <string name="credit_cards_biometric_prompt_unlock_message_2">Розблокуйте, щоб використати збережені способи оплати</string>
    <!-- Title of the "Add address" screen -->
    <string name="addresses_add_address">Додати адресу</string>
    <!-- Title of the "Edit address" screen -->
    <string name="addresses_edit_address">Редагувати адресу</string>
    <!-- Title of the "Manage addresses" screen -->
    <string name="addresses_manage_addresses">Керувати адресами</string>
    <!-- The header for the name of an address. Name represents a person's full name, typically made up of a first, middle and last name, e.g. John Joe Doe. -->
    <string name="addresses_name">Ім’я</string>
    <!-- The header for the street address of an address -->
    <string name="addresses_street_address">Вулиця</string>
    <!-- The header for the city of an address -->
    <string name="addresses_city">Місто</string>
    <!-- The header for the subregion of an address when "state" should be used -->
    <string name="addresses_state">Область</string>
    <!-- The header for the subregion of an address when "province" should be used -->
    <string name="addresses_province">Область</string>
    <!-- The header for the zip code of an address -->
    <string name="addresses_zip">Поштовий індекс</string>
    <!-- The header for the country or region of an address -->
    <string name="addresses_country">Країна або регіон</string>
    <!-- The header for the phone number of an address -->
    <string name="addresses_phone">Телефон</string>
    <!-- The header for the email of an address -->
    <string name="addresses_email">Електронна пошта</string>
    <!-- The text for the "Save" button for saving an address -->
    <string name="addresses_save_button">Зберегти</string>
    <!-- The text for the "Cancel" button for cancelling adding, updating or deleting an address -->
    <string name="addresses_cancel_button">Скасувати</string>
    <!-- The text for the "Delete address" button for deleting an address -->
    <string name="addressess_delete_address_button">Видалити адресу</string>

    <!-- The title for the "Delete address" confirmation dialog -->
    <string name="addressess_confirm_dialog_message_2">Видалити цю адресу?</string>
    <!-- The text for the positive button on "Delete address" dialog -->
    <string name="addressess_confirm_dialog_ok_button">Видалити</string>
    <!-- The text for the negative button on "Delete address" dialog -->
    <string name="addressess_confirm_dialog_cancel_button">Скасувати</string>
    <!-- The text for the "Save address" menu item for saving an address -->
    <string name="address_menu_save_address">Зберегти адресу</string>
    <!-- The text for the "Delete address" menu item for deleting an address -->
    <string name="address_menu_delete_address">Видалити адресу</string>

    <!-- Title of the Add search engine screen -->
    <string name="search_engine_add_custom_search_engine_title">Додати пошукову систему</string>
    <!-- Content description (not visible, for screen readers etc.): Title for the button that navigates to add new engine screen -->
    <string name="search_engine_add_custom_search_engine_button_content_description">Додати нову пошукову систему</string>
    <!-- Title of the Edit search engine screen -->
    <string name="search_engine_edit_custom_search_engine_title">Змінити пошукову систему</string>
    <!-- Text for the menu button to edit a search engine -->
    <string name="search_engine_edit">Змінити</string>
    <!-- Text for the menu button to delete a search engine -->
    <string name="search_engine_delete">Видалити</string>

    <!-- Label for the TextField in which user enters custom search engine name -->
    <string name="search_add_custom_engine_name_label">Назва</string>
    <!-- Placeholder text shown in the Search Engine Name text field before a user enters text -->
    <string name="search_add_custom_engine_name_hint_2">Назва пошукової системи</string>
    <!-- Label for the TextField in which user enters custom search engine URL -->
    <string name="search_add_custom_engine_url_label">URL рядка пошуку</string>
    <!-- Placeholder text shown in the Search String TextField before a user enters text -->
    <string name="search_add_custom_engine_search_string_hint_2">URL для пошуку</string>
    <!-- Description text for the Search String TextField. The %s is part of the string -->
    <string name="search_add_custom_engine_search_string_example" formatted="false">Змініть запит на “%s”. Зразок:\nhttps://www.google.com/search?q=%s</string>

    <!-- Accessibility description for the form in which details about the custom search engine are entered -->
    <string name="search_add_custom_engine_form_description">Подробиці власної пошукової системи</string>

    <!-- Label for the TextField in which user enters custom search engine suggestion URL -->
    <string name="search_add_custom_engine_suggest_url_label">API пошукових пропозицій (необов’язково)</string>
    <!-- Placeholder text shown in the Search Suggestion String TextField before a user enters text -->
    <string name="search_add_custom_engine_suggest_string_hint">URL-адреса API пошукових пропозицій</string>
    <!-- Description text for the Search Suggestion String TextField. The %s is part of the string -->
    <string name="search_add_custom_engine_suggest_string_example_2" formatted="false">Замініть запит на “%s”. Наприклад:\nhttps://suggestqueries.google.com/complete/search?client=firefox&amp;q=%s</string>
    <!-- The text for the "Save" button for saving a custom search engine -->
    <string name="search_custom_engine_save_button">Зберегти</string>

    <!-- Text shown when a user leaves the name field empty -->
    <string name="search_add_custom_engine_error_empty_name">Введіть назву пошукової системи</string>

    <!-- Text shown when a user leaves the search string field empty -->
    <string name="search_add_custom_engine_error_empty_search_string">Введіть пошуковий запит</string>
    <!-- Text shown when a user leaves out the required template string -->
    <string name="search_add_custom_engine_error_missing_template">Перевірте пошуковий запит на відповідність формату зразка</string>
    <!-- Text shown when we aren't able to validate the custom search query. The first parameter is the url of the custom search engine -->
    <string name="search_add_custom_engine_error_cannot_reach">Помилка з’єднання з “%s”</string>
    <!-- Text shown when a user creates a new search engine -->
    <string name="search_add_custom_engine_success_message">%s створено</string>
    <!-- Text shown when a user successfully edits a custom search engine -->
    <string name="search_edit_custom_engine_success_message">%s збережено</string>
    <!-- Text shown when a user successfully deletes a custom search engine -->
    <string name="search_delete_search_engine_success_message">%s видалено</string>

    <!-- Heading for the instructions to allow a permission -->
    <string name="phone_feature_blocked_intro">Щоб дозволити це:</string>
    <!-- First step for the allowing a permission -->
    <string name="phone_feature_blocked_step_settings">1. Відкрийте налаштування Android</string>
    <!-- Second step for the allowing a permission -->
    <string name="phone_feature_blocked_step_permissions"><![CDATA[2. Торкніться <b>Дозволи</b>]]></string>
    <!-- Third step for the allowing a permission (Fore example: Camera) -->
    <string name="phone_feature_blocked_step_feature"><![CDATA[3. Увімкніть перемикач <b>%1$s</b>]]></string>

    <!-- Label that indicates a site is using a secure connection -->
    <string name="quick_settings_sheet_secure_connection_2">З’єднання захищене</string>
    <!-- Label that indicates a site is using a insecure connection -->
    <string name="quick_settings_sheet_insecure_connection_2">З’єднання не захищене</string>
    <!-- Label to clear site data -->
    <string name="clear_site_data">Стерти файли cookie та дані сайтів</string>
    <!-- Confirmation message for a dialog confirming if the user wants to delete all data for current site -->
    <string name="confirm_clear_site_data"><![CDATA[Ви дійсно хочете очистити всі файли cookie та дані сайту <b>%s</b>?]]></string>
    <!-- Confirmation message for a dialog confirming if the user wants to delete all the permissions for all sites-->
    <string name="confirm_clear_permissions_on_all_sites">Ви впевнені, що хочете очистити всі дозволи на всіх сайтах?</string>
    <!-- Confirmation message for a dialog confirming if the user wants to delete all the permissions for a site-->
    <string name="confirm_clear_permissions_site">Ви впевнені, що хочете очистити всі дозволи для цього сайту?</string>
    <!-- Confirmation message for a dialog confirming if the user wants to set default value a permission for a site-->
    <string name="confirm_clear_permission_site">Ви впевнені, що хочете видалити цей дозвіл для цього сайту?</string>
    <!-- label shown when there are not site exceptions to show in the site exception settings -->
    <string name="no_site_exceptions">Немає винятків для сайтів</string>
    <!-- Bookmark deletion confirmation -->
    <string name="bookmark_deletion_confirmation">Ви впевнені, що хочете видалити цю закладку?</string>
    <!-- Browser menu button that adds a shortcut to the home fragment -->
    <string name="browser_menu_add_to_shortcuts">Додати до ярликів</string>
    <!-- Browser menu button that removes a shortcut from the home fragment -->
    <string name="browser_menu_remove_from_shortcuts">Вилучити з ярликів</string>
    <!-- text shown before the issuer name to indicate who its verified by, parameter is the name of
     the certificate authority that verified the ticket-->
    <string name="certificate_info_verified_by">Засвідчено: %1$s</string>
    <!-- Login overflow menu delete button -->
    <string name="login_menu_delete_button">Видалити</string>
    <!-- Login overflow menu edit button -->
    <string name="login_menu_edit_button">Змінити</string>
    <!-- Message in delete confirmation dialog for password -->
    <string name="login_deletion_confirmation_2">Ви дійсно хочете видалити цей пароль?</string>
    <!-- Positive action of a dialog asking to delete  -->
    <string name="dialog_delete_positive">Видалити</string>
    <!-- Negative action of a dialog asking to delete login -->
    <string name="dialog_delete_negative">Скасувати</string>
    <!--  The saved password options menu description. -->
    <string name="login_options_menu_2">Параметри пароля</string>
    <!--  The editable text field for a website address. -->
    <string name="saved_login_hostname_description_3">Текстове поле для редагування адреси вебсайту.</string>
    <!--  The editable text field for a username. -->
    <string name="saved_login_username_description_3">Текстове поле для редагування імені користувача.</string>
    <!--  The editable text field for a login's password. -->
    <string name="saved_login_password_description_2">Текстове поле для редагування пароля.</string>
    <!--  The button description to save changes to an edited password. -->
    <string name="save_changes_to_login_2">Зберегти зміни.</string>
    <!--  The page title for editing a saved password. -->
    <string name="edit_2">Редагувати пароль</string>
    <!--  The page title for adding new password. -->
    <string name="add_login_2">Додати пароль</string>
    <!--  Error text displayed underneath the password field when it is in an error case. -->
    <string name="saved_login_password_required_2">Введіть пароль</string>
    <!--  The error message in add login view when username field is blank. -->
    <string name="saved_login_username_required_2">Введіть ім’я користувача</string>
    <!--  The error message in add login view when hostname field is blank. -->
    <string name="saved_login_hostname_required" tools:ignore="UnusedResources">Необхідно вказати назву вузла</string>
    <!--  The error message in add login view when hostname field is blank. -->
    <string name="saved_login_hostname_required_2" tools:ignore="UnusedResources">Введіть адресу вебсайту</string>
    <!-- Voice search button content description  -->
    <string name="voice_search_content_description">Голосовий пошук</string>
    <!-- Voice search prompt description displayed after the user presses the voice search button -->
    <string name="voice_search_explainer">Говоріть</string>

    <!--  The error message in edit login view when a duplicate username exists. -->
    <string name="saved_login_duplicate">Запис з таким іменем користувача вже існує</string>

    <!-- This is the hint text that is shown inline on the hostname field of the create new login page. 'https://www.example.com' intentionally hardcoded here -->
    <string name="add_login_hostname_hint_text">https://www.example.com</string>
    <!-- This is an error message shown below the hostname field of the add login page when a hostname does not contain http or https. -->
    <string name="add_login_hostname_invalid_text_3">Вебадреса повинна містити &quot;https://&quot; або &quot;http://&quot;</string>
    <!-- This is an error message shown below the hostname field of the add login page when a hostname is invalid. -->
    <string name="add_login_hostname_invalid_text_2">Необхідно ввести дійсний вузол</string>

    <!-- Synced Tabs -->
    <!-- Text displayed to ask user to connect another device as no devices found with account -->
    <string name="synced_tabs_connect_another_device">Під’єднати інший пристрій.</string>
    <!-- Text displayed asking user to re-authenticate -->
    <string name="synced_tabs_reauth">Повторіть автентифікацію.</string>
    <!-- Text displayed when user has disabled tab syncing in Firefox Sync Account -->
    <string name="synced_tabs_enable_tab_syncing">Увімкніть синхронізацію вкладок.</string>
    <!-- Text displayed when user has no tabs that have been synced -->
    <string name="synced_tabs_no_tabs" tools:ignore="BrandUsage">У вас немає вкладок, відкритих у Firefox на інших пристроях.</string>
    <!-- Text displayed in the synced tabs screen when a user is not signed in to Firefox Sync describing Synced Tabs -->
    <string name="synced_tabs_sign_in_message">Переглядайте список вкладок з ваших інших пристроїв.</string>
    <!-- Text displayed on a button in the synced tabs screen to link users to sign in when a user is not signed in to Firefox Sync -->
    <string name="synced_tabs_sign_in_button">Увійти до синхронізації</string>

    <!-- The text displayed when a synced device has no tabs to show in the list of Synced Tabs. -->
    <string name="synced_tabs_no_open_tabs">Немає відкритих вкладок</string>

    <!-- Content description for expanding a group of synced tabs. -->
    <string name="synced_tabs_expand_group">Розгорнути групу синхронізованих вкладок</string>
    <!-- Content description for collapsing a group of synced tabs. -->
    <string name="synced_tabs_collapse_group">Згорнути групу синхронізованих вкладок</string>

    <!-- Top Sites -->
    <!-- Title text displayed in the dialog when shortcuts limit is reached. -->
    <string name="shortcut_max_limit_title">Досягнуто обмеження кількості ярликів</string>
    <!-- Content description text displayed in the dialog when shortcut limit is reached. -->
    <string name="shortcut_max_limit_content">Щоб додати новий ярлик, вилучіть один. Торкніться й утримуйте сайт, потім виберіть вилучити.</string>
    <!-- Confirmation dialog button text when top sites limit is reached. -->
    <string name="top_sites_max_limit_confirmation_button">Гаразд, зрозуміло</string>

    <!-- Label for the preference to show the shortcuts for the most visited top sites on the homepage -->
    <string name="top_sites_toggle_top_recent_sites_4">Ярлики</string>
    <!-- Title text displayed in the rename top site dialog. -->
    <string name="top_sites_rename_dialog_title">Назва</string>
    <!-- Hint for renaming title of a shortcut -->
    <string name="shortcut_name_hint">Назва ярлика</string>
    <!-- Hint for editing URL of a shortcut. -->
    <string name="shortcut_url_hint">URL-адреса ярлика</string>
    <!-- Button caption to confirm the renaming of the top site. -->
    <string name="top_sites_rename_dialog_ok" moz:removedIn="130" tools:ignore="UnusedResources">OK</string>
    <!-- Dialog button text for canceling the rename top site prompt. -->
    <string name="top_sites_rename_dialog_cancel">Скасувати</string>

    <!-- Text for the menu button to open the homepage settings. -->
    <string name="top_sites_menu_settings">Налаштування</string>
    <!-- Text for the menu button to navigate to sponsors and privacy support articles. '&amp;' is replaced with the ampersand symbol: & -->
    <string name="top_sites_menu_sponsor_privacy">Наші спонсори і ваша приватність</string>
    <!-- Label text displayed for a sponsored top site. -->
    <string name="top_sites_sponsored_label">Спонсоровано</string>

    <!-- Text for the menu item to edit a top site. -->
    <string name="top_sites_edit_top_site">Редагувати</string>
    <!-- Text for the dialog title to edit a top site. -->
    <string name="top_sites_edit_dialog_title">Редагувати ярлик</string>
    <!-- Button caption to confirm the edit of the top site. -->
    <string name="top_sites_edit_dialog_save">Зберегти</string>
    <!-- Error message when the user entered an invalid URL -->
    <string name="top_sites_edit_dialog_url_error">Введіть дійсну URL-адресу</string>
    <!-- Label for the URL edit field in the edit top site dialog. -->
    <string name="top_sites_edit_dialog_url_title">URL</string>

    <!-- Inactive tabs in the tabs tray -->
    <!-- Title text displayed in the tabs tray when a tab has been unused for 14 days. -->
    <string name="inactive_tabs_title">Неактивні вкладки</string>
    <!-- Content description for closing all inactive tabs -->
    <string name="inactive_tabs_delete_all">Закрити всі неактивні вкладки</string>

    <!-- Content description for expanding the inactive tabs section. -->
    <string name="inactive_tabs_expand_content_description">Розгорнути неактивні вкладки</string>
    <!-- Content description for collapsing the inactive tabs section. -->
    <string name="inactive_tabs_collapse_content_description">Згорнути неактивні вкладки</string>

    <!-- Inactive tabs auto-close message in the tabs tray -->
    <!-- The header text of the auto-close message when the user is asked if they want to turn on the auto-closing of inactive tabs. -->
    <string name="inactive_tabs_auto_close_message_header" tools:ignore="UnusedResources">Закрити через місяць автоматично?</string>
    <!-- A description below the header to notify the user what the inactive tabs auto-close feature is. -->
    <string name="inactive_tabs_auto_close_message_description" tools:ignore="BrandUsage,UnusedResources">Firefox може закривати вкладки, які ви не переглядали впродовж останнього місяця.</string>
    <!-- A call to action below the description to allow the user to turn on the auto closing of inactive tabs. -->
    <string name="inactive_tabs_auto_close_message_action" tools:ignore="UnusedResources">УВІМКНУТИ АВТОЗАКРИТТЯ</string>

    <!-- Text for the snackbar to confirm auto-close is enabled for inactive tabs -->
    <string name="inactive_tabs_auto_close_message_snackbar">Автозакриття ввімкнено</string>

    <!-- Awesome bar suggestion's headers -->
    <!-- Search suggestions title for Firefox Suggest. -->
    <string name="firefox_suggest_header" tools:ignore="BrandUsage">Пропозиції Firefox</string>

    <!-- Title for search suggestions when Google is the default search suggestion engine. -->
    <string name="google_search_engine_suggestion_header">Пошук Google</string>
    <!-- Title for search suggestions when the default search suggestion engine is anything other than Google. The first parameter is default search engine name. -->
    <string name="other_default_search_engine_suggestion_header">%s пошук</string>

    <!-- Default browser experiment -->
    <!-- Default browser card title -->
    <string name="default_browser_experiment_card_title">Змініть типовий браузер</string>
    <!-- Default browser card text -->
    <string name="default_browser_experiment_card_text" tools:ignore="BrandUsage">Автоматично відкривати посилання з вебсайтів, електронних листів та повідомлень у Firefox.</string>

    <!-- Content description for close button in collection placeholder. -->
    <string name="remove_home_collection_placeholder_content_description">Вилучити</string>

    <!-- Content description radio buttons with a link to more information -->
    <string name="radio_preference_info_content_description">Показати подробиці</string>

    <!-- Content description for the action bar "up" button -->
    <string name="action_bar_up_description" moz:removedIn="124" tools:ignore="UnusedResources">Вгору</string>

    <!-- Content description for privacy content close button -->
    <string name="privacy_content_close_button_content_description">Закрити</string>

    <!-- Pocket recommended stories -->
    <!-- Header text for a section on the home screen. -->
    <string name="pocket_stories_header_1">Розповіді, що спонукають замислитися</string>
    <!-- Header text for a section on the home screen. -->
    <string name="pocket_stories_categories_header">Розповіді за темами</string>
    <!-- Text of a button allowing users to access an external url for more Pocket recommendations. -->
    <string name="pocket_stories_placeholder_text">Знайти більше</string>
    <!-- Title of an app feature. Smaller than a heading. The first parameter is product name Pocket -->
    <string name="pocket_stories_feature_title_2">Від %s.</string>
    <!-- Caption for describing a certain feature. The placeholder is for a clickable text (eg: Learn more) which will load an url in a new tab when clicked.  -->
    <string name="pocket_stories_feature_caption" tools:ignore="BrandUsage">Частина родини Firefox. %s</string>
    <!-- Clickable text for opening an external link for more information about Pocket. -->
    <string name="pocket_stories_feature_learn_more">Докладніше</string>

    <!-- Text indicating that the Pocket story that also displays this text is a sponsored story by other 3rd party entity. -->
    <string name="pocket_stories_sponsor_indication">Спонсоровано</string>

    <!-- Snackbar message for enrolling in a Nimbus experiment from the secret settings when Studies preference is Off.-->
    <string name="experiments_snackbar">Увімкнути телеметрію для надсилання даних.</string>
    <!-- Snackbar button text to navigate to telemetry settings.-->
    <string name="experiments_snackbar_button">Перейти до налаштувань</string>

    <!-- Review quality check feature-->
    <!-- Name for the review quality check feature used as title for the panel. -->
    <string name="review_quality_check_feature_name_2">Засіб перевірки відгуків</string>
    <!-- Summary for grades A and B for review quality check adjusted grading. -->
    <string name="review_quality_check_grade_a_b_description">Надійні відгуки</string>
    <!-- Summary for grade C for review quality check adjusted grading. -->
    <string name="review_quality_check_grade_c_description">Поєднання надійних і сумнівних відгуків</string>
    <!-- Summary for grades D and F for review quality check adjusted grading. -->
    <string name="review_quality_check_grade_d_f_description">Сумнівні відгуки</string>
    <!-- Text for title presenting the reliability of a product's reviews. -->
    <string name="review_quality_check_grade_title">Наскільки надійні ці відгуки?</string>
    <!-- Title for when the rating has been updated by the review checker -->
    <string name="review_quality_check_adjusted_rating_title">Скоригований рейтинг</string>
    <!-- Description for a product's adjusted star rating. The text presents that the product's reviews which were evaluated as unreliable were removed from the adjusted rating. -->
    <string name="review_quality_check_adjusted_rating_description_2">На основі надійних відгуків</string>
    <!-- Title for list of highlights from a product's review emphasizing a product's important traits. -->
    <string name="review_quality_check_highlights_title">Обране з недавніх відгуків</string>
    <!-- Title for section explaining how we analyze the reliability of a product's reviews. -->
    <string name="review_quality_check_explanation_title">Як ми визначаємо якість відгуку</string>
    <!-- Paragraph explaining how we analyze the reliability of a product's reviews. First parameter is the Fakespot product name. In the phrase "Fakespot by Mozilla", "by" can be localized. Does not need to stay by. -->
    <string name="review_quality_check_explanation_body_reliability">Mozilla використовує технологію ШІ від %s, щоб перевірити надійність відгуків про товар. Це допоможе вам оцінити лише якість відгуку, а не якість товару.</string>
    <!-- Paragraph explaining the grading system we use to classify the reliability of a product's reviews. -->
    <string name="review_quality_check_info_review_grade_header"><![CDATA[Кожному відгуку про товар ми присвоюємо <b>буквену оцінку</b> від A до F.]]></string>
    <!-- Description explaining grades A and B for review quality check adjusted grading. -->
    <string name="review_quality_check_info_grade_info_AB">Надійні – чесні, неупереджені відгуки, найімовірніше від справжніх замовників.</string>
    <!-- Description explaining grade C for review quality check adjusted grading. -->
    <string name="review_quality_check_info_grade_info_C">Ми вважаємо, що тут поєднано надійні та сумнівні відгуки.</string>
    <!-- Description explaining grades D and F for review quality check adjusted grading. -->
    <string name="review_quality_check_info_grade_info_DF">Сумнівні – нечесні відгуки, найімовірніше від упереджених оглядачів.</string>
    <!-- Paragraph explaining how a product's adjusted grading is calculated. -->
    <string name="review_quality_check_explanation_body_adjusted_grading"><![CDATA[<b>Скоригований рейтинг</b> на основі лише відгуків, які ми вважаємо надійними.]]></string>
    <!-- Paragraph explaining product review highlights. First parameter is the name of the retailer (e.g. Amazon). -->
    <string name="review_quality_check_explanation_body_highlights"><![CDATA[<b>Обрані</b> беруться з відгуків %s за останні 80 днів, які ми вважаємо надійними.]]></string>
    <!-- Text for learn more caption presenting a link with information about review quality. First parameter is for clickable text defined in review_quality_check_info_learn_more_link. -->
    <string name="review_quality_check_info_learn_more">Дізнатися більше про %s.</string>
    <!-- Clickable text that links to review quality check SuMo page. First parameter is the Fakespot product name. -->
    <string name="review_quality_check_info_learn_more_link_2">як %s визначає якість відгуку</string>
    <!-- Text for title of settings section. -->
    <string name="review_quality_check_settings_title">Налаштування</string>
    <!-- Text for label for switch preference to show recommended products from review quality check settings section. -->
    <string name="review_quality_check_settings_recommended_products">Показувати рекламу в засобі перевірки</string>
    <!-- Description for switch preference to show recommended products from review quality check settings section. First parameter is for clickable text defined in review_quality_check_settings_recommended_products_learn_more.-->
    <string name="review_quality_check_settings_recommended_products_description_2" tools:ignore="UnusedResources">Ви періодично бачитимете рекламу відповідних товарів. Ми рекламуємо лише товари з надійними відгуками. %s</string>
    <!-- Clickable text that links to review quality check recommended products support article. -->
    <string name="review_quality_check_settings_recommended_products_learn_more" tools:ignore="UnusedResources">Докладніше</string>
    <!-- Text for turning sidebar off button from review quality check settings section. -->
    <string name="review_quality_check_settings_turn_off">Вимкнути засіб перевірки відгуків</string>
    <!-- Text for title of recommended product section. This is displayed above a product image, suggested as an alternative to the product reviewed. -->
    <string name="review_quality_check_ad_title" tools:ignore="UnusedResources">Більше товарів</string>
    <!-- Caption for recommended product section indicating this is an ad by Fakespot. First parameter is the Fakespot product name. -->
    <string name="review_quality_check_ad_caption" tools:ignore="UnusedResources">Реклама від %s</string>
    <!-- Caption for review quality check panel. First parameter is for clickable text defined in review_quality_check_powered_by_link. -->
    <string name="review_quality_check_powered_by_2">Засіб перевірки відгуків від %s</string>
    <!-- Clickable text that links to Fakespot.com. First parameter is the Fakespot product name. In the phrase "Fakespot by Mozilla", "by" can be localized. Does not need to stay by. -->
    <string name="review_quality_check_powered_by_link" tools:ignore="UnusedResources">%s від Mozilla</string>
    <!-- Text for title of warning card informing the user that the current analysis is outdated. -->
    <string name="review_quality_check_outdated_analysis_warning_title" tools:ignore="UnusedResources">Нова інформація для перевірки</string>
    <!-- Text for button from warning card informing the user that the current analysis is outdated. Clicking this should trigger the product's re-analysis. -->
    <string name="review_quality_check_outdated_analysis_warning_action" tools:ignore="UnusedResources">Перевірити зараз</string>
    <!-- Title for warning card informing the user that the current product does not have enough reviews for a review analysis. -->
    <string name="review_quality_check_no_reviews_warning_title">Ще недостатньо відгуків</string>
    <!-- Text for body of warning card informing the user that the current product does not have enough reviews for a review analysis. -->
    <string name="review_quality_check_no_reviews_warning_body">Коли на цей продукт буде більше відгуків, ми зможемо їх проаналізувати.</string>
    <!-- Title for warning card informing the user that the current product is currently not available. -->
    <string name="review_quality_check_product_availability_warning_title">Товар відсутній</string>
    <!-- Text for the body of warning card informing the user that the current product is currently not available. -->
    <string name="review_quality_check_product_availability_warning_body">Якщо цей товар знову з’явиться, повідомте про це нам, і ми його проаналізуємо.</string>
    <!-- Clickable text for warning card informing the user that the current product is currently not available. Clicking this should inform the server that the product is available. -->
    <string name="review_quality_check_product_availability_warning_action_2">Повідомити про наявність товару</string>
    <!-- Title for warning card informing the user that the current product's analysis is still processing. The parameter is the percentage progress (0-100%) of the analysis process (e.g. 56%). -->
    <string name="review_quality_check_analysis_in_progress_warning_title_2">Перевірка якості відгуку (%s)</string>
    <!-- Text for body of warning card informing the user that the current product's analysis is still processing. -->
    <string name="review_quality_check_analysis_in_progress_warning_body">Це може тривати близько 60 секунд.</string>
    <!-- Title for info card displayed after the user reports a product is back in stock. -->
    <string name="review_quality_check_analysis_requested_info_title">Дякуємо за повідомлення!</string>
    <!-- Text for body of info card displayed after the user reports a product is back in stock. -->
    <string name="review_quality_check_analysis_requested_info_body">Оновлені результати мають з’явитися впродовж 24 годин. Перевірте знову пізніше.</string>
    <!-- Title for info card displayed when the user review checker while on a product that Fakespot does not analyze (e.g. gift cards, music). -->
    <string name="review_quality_check_not_analyzable_info_title">Ми не можемо перевірити ці відгуки</string>
    <!-- Text for body of info card displayed when the user review checker while on a product that Fakespot does not analyze (e.g. gift cards, music). -->
    <string name="review_quality_check_not_analyzable_info_body">На жаль, ми не можемо перевірити якість відгуків для певних типів товарів, як-от: подарункових карток, стримінгових відео, музики й ігор.</string>
    <!-- Title for info card displayed when another user reported the displayed product is back in stock. -->
    <string name="review_quality_check_analysis_requested_other_user_info_title" tools:ignore="UnusedResources">Інформація незабаром надійде</string>
    <!-- Text for body of info card displayed when another user reported the displayed product is back in stock. -->
    <string name="review_quality_check_analysis_requested_other_user_info_body" tools:ignore="UnusedResources">Оновлені результати мають з’явитися впродовж 24 годин. Перевірте знову пізніше.</string>
    <!-- Title for info card displayed to the user when analysis finished updating. -->
    <string name="review_quality_check_analysis_updated_confirmation_title" tools:ignore="UnusedResources">Аналіз актуальний</string>
    <!-- Text for the action button from info card displayed to the user when analysis finished updating. -->
    <string name="review_quality_check_analysis_updated_confirmation_action" tools:ignore="UnusedResources">Зрозуміло</string>
    <!-- Title for error card displayed to the user when an error occurred. -->
    <string name="review_quality_check_generic_error_title">Наразі інформація недоступна</string>
    <!-- Text for body of error card displayed to the user when an error occurred. -->
    <string name="review_quality_check_generic_error_body">Ми працюємо над усуненням проблеми. Поверніться згодом.</string>
    <!-- Title for error card displayed to the user when the device is disconnected from the network. -->
    <string name="review_quality_check_no_connection_title">Немає зʼєднання з мережею</string>
    <!-- Text for body of error card displayed to the user when the device is disconnected from the network. -->
    <string name="review_quality_check_no_connection_body">Перевірте зʼєднання з мережею, а потім спробуйте перезавантажити сторінку.</string>
    <!-- Title for card displayed to the user for products whose reviews were not analyzed yet. -->
    <string name="review_quality_check_no_analysis_title">Ще немає інформації про ці відгуки</string>
    <!-- Text for the body of card displayed to the user for products whose reviews were not analyzed yet. -->
    <string name="review_quality_check_no_analysis_body">Щоб дізнатися, чи надійні відгуки про цей товар, перевірте їхню якість. Це триватиме лише близько 60 секунд.</string>
    <!-- Text for button from body of card displayed to the user for products whose reviews were not analyzed yet. Clicking this should trigger a product analysis. -->
    <string name="review_quality_check_no_analysis_link">Перевірити якість відгуку</string>
    <!-- Headline for review quality check contextual onboarding card. -->
    <string name="review_quality_check_contextual_onboarding_title">Спробуйте наш надійний путівник відгуками про товари</string>
    <!-- Description for review quality check contextual onboarding card. The first and last two parameters are for retailer names (e.g. Amazon, Walmart). The second parameter is for the name of the application (e.g. Firefox). -->
    <string name="review_quality_check_contextual_onboarding_description">Дізнайтеся чи надійні відгуки про товар, перед купівлею в %1$s. Перевірка відгуків — вбудована у браузер експериментальна функція від %2$s. Вона також працює на %3$s і %4$s.</string>
    <!-- Description for review quality check contextual onboarding card. The first parameters is for retailer name (e.g. Amazon). The second parameter is for the name of the application (e.g. Firefox). -->
    <string name="review_quality_check_contextual_onboarding_description_one_vendor">Дізнайтеся чи надійні відгуки про товар, перед купівлею в %1$s. Перевірка відгуків – вбудована у браузер експериментальна функція від %2$s.</string>
    <!-- Paragraph presenting review quality check feature. First parameter is the Fakespot product name. Second parameter is for clickable text defined in review_quality_check_contextual_onboarding_learn_more_link. In the phrase "Fakespot by Mozilla", "by" can be localized. Does not need to stay by. -->
    <string name="review_quality_check_contextual_onboarding_learn_more">Використовуючи можливості %1$s від Mozilla, ми допомагаємо вам уникнути упереджених і несправжніх відгуків. Наша модель ШІ постійно вдосконалюється, щоб захистити вас під час покупок. %2$s</string>
    <!-- Clickable text from the contextual onboarding card that links to review quality check support article. -->
    <string name="review_quality_check_contextual_onboarding_learn_more_link">Докладніше</string>
    <!-- Caption text to be displayed in review quality check contextual onboarding card above the opt-in button. First parameter is Firefox app name, third parameter is the Fakespot product name. Second & fourth are for clickable texts defined in review_quality_check_contextual_onboarding_privacy_policy_3 and review_quality_check_contextual_onboarding_terms_use. -->
    <string name="review_quality_check_contextual_onboarding_caption_3" moz:RemovedIn="124" tools:ignore="UnusedResources">Вибравши “Так, спробувати”, ви погоджуєтеся з %2$s %1$s і %4$s %3$s.</string>
    <!-- Caption text to be displayed in review quality check contextual onboarding card above the opt-in button. First parameter is Firefox app name, third parameter is the Fakespot product name. Second & fourth are for clickable texts defined in review_quality_check_contextual_onboarding_privacy_policy_3 and review_quality_check_contextual_onboarding_terms_use. -->
    <string name="review_quality_check_contextual_onboarding_caption_4">Вибравши “Так, спробувати”, ви погоджуєтеся з %2$s %1$s і %4$s %3$s.</string>
    <!-- Clickable text from the review quality check contextual onboarding card that links to Fakespot privacy notice. -->
    <string name="review_quality_check_contextual_onboarding_privacy_policy_3">положенням про приватність</string>
    <!-- Clickable text from the review quality check contextual onboarding card that links to Fakespot terms of use. -->
    <string name="review_quality_check_contextual_onboarding_terms_use">умовами користування</string>
    <!-- Text for opt-in button from the review quality check contextual onboarding card. -->
    <string name="review_quality_check_contextual_onboarding_primary_button_text">Так, спробувати</string>
    <!-- Text for opt-out button from the review quality check contextual onboarding card. -->
    <string name="review_quality_check_contextual_onboarding_secondary_button_text">Не зараз</string>
    <!-- Text for the first CFR presenting the review quality check feature. -->
    <string name="review_quality_check_first_cfr_message">Дізнайтеся, чи можна довіряти відгукам про цей товар перед його купівлею.</string>

    <!-- Text displayed in the first CFR presenting the review quality check feature that opens the review checker when clicked. -->
    <string name="review_quality_check_first_cfr_action" tools:ignore="UnusedResources">Спробуйте засіб перевірки відгуків</string>
    <!-- Text for the second CFR presenting the review quality check feature. -->
    <string name="review_quality_check_second_cfr_message">Чи надійні ці відгуки? Перевірте зараз, щоб переглянути скоригований рейтинг.</string>
    <!-- Text displayed in the second CFR presenting the review quality check feature that opens the review checker when clicked. -->
    <string name="review_quality_check_second_cfr_action" tools:ignore="UnusedResources">Відкрити засіб перевірки відгуків</string>
    <!-- Flag showing that the review quality check feature is work in progress. -->
    <string name="review_quality_check_beta_flag" moz:removedIn="130" tools:ignore="UnusedResources">Beta</string>
    <!-- Content description (not visible, for screen readers etc.) for opening browser menu button to open review quality check bottom sheet. -->
    <string name="review_quality_check_open_handle_content_description">Відкрити засіб перевірки відгуків</string>
    <!-- Content description (not visible, for screen readers etc.) for closing browser menu button to open review quality check bottom sheet. -->
    <string name="review_quality_check_close_handle_content_description">Закрити засіб перевірки відгуків</string>
    <!-- Content description (not visible, for screen readers etc.) for review quality check star rating. First parameter is the number of stars (1-5) representing the rating. -->
    <string name="review_quality_check_star_rating_content_description">%1$s із 5 зірок</string>
    <!-- Text for minimize button from highlights card. When clicked the highlights card should reduce its size. -->
    <string name="review_quality_check_highlights_show_less">Показати менше</string>
    <!-- Text for maximize button from highlights card. When clicked the highlights card should expand to its full size. -->
    <string name="review_quality_check_highlights_show_more">Показати більше</string>
    <!-- Text for highlights card quality category header. Reviews shown under this header should refer the product's quality. -->
    <string name="review_quality_check_highlights_type_quality">Якість</string>
    <!-- Text for highlights card price category header. Reviews shown under this header should refer the product's price. -->
    <string name="review_quality_check_highlights_type_price">Ціна</string>
    <!-- Text for highlights card shipping category header. Reviews shown under this header should refer the product's shipping. -->
    <string name="review_quality_check_highlights_type_shipping">Доставлення</string>
    <!-- Text for highlights card packaging and appearance category header. Reviews shown under this header should refer the product's packaging and appearance. -->
    <string name="review_quality_check_highlights_type_packaging_appearance">Пакування та вигляд</string>
    <!-- Text for highlights card competitiveness category header. Reviews shown under this header should refer the product's competitiveness. -->
    <string name="review_quality_check_highlights_type_competitiveness">Конкурентоспроможність</string>

    <!-- Text that is surrounded by quotes. The parameter is the actual text that is in quotes. An example of that text could be: Excellent craftsmanship, and that is displayed as “Excellent craftsmanship”. The text comes from a buyer's review that the feature is highlighting"   -->
    <string name="surrounded_with_quotes">“%s“</string>

    <!-- Accessibility services actions labels. These will be appended to accessibility actions like "Double tap to.." but not by or applications but by services like Talkback. -->
    <!-- Action label for elements that can be collapsed if interacting with them. Talkback will append this to say "Double tap to collapse". -->
    <string name="a11y_action_label_collapse">згорнути</string>
    <!-- Current state for elements that can be collapsed if interacting with them. Talkback will dictate this after a state change. -->
    <string name="a11y_state_label_collapsed">згорнуто</string>
    <!-- Action label for elements that can be expanded if interacting with them. Talkback will append this to say "Double tap to expand". -->
    <string name="a11y_action_label_expand">розгорнути</string>
    <!-- Current state for elements that can be expanded if interacting with them. Talkback will dictate this after a state change. -->
    <string name="a11y_state_label_expanded">розгорнуто</string>
    <!-- Action label for links to a website containing documentation about a wallpaper collection. Talkback will append this to say "Double tap to open link to learn more about this collection". -->
    <string name="a11y_action_label_wallpaper_collection_learn_more">відкрийте посилання, щоб дізнатися більше про цю збірку</string>
    <!-- Action label for links that point to an article. Talkback will append this to say "Double tap to read the article". -->
    <string name="a11y_action_label_read_article">читати статтю</string>
    <!-- Action label for links to the Firefox Pocket website. Talkback will append this to say "Double tap to open link to learn more". -->
    <string name="a11y_action_label_pocket_learn_more">відкрити посилання, щоб дізнатися більше</string>
    <!-- Content description for headings announced by accessibility service. The first parameter is the text of the heading. Talkback will announce the first parameter and then speak the word "Heading" indicating to the user that this text is a heading for a section. -->
    <string name="a11y_heading">%s, заголовок</string>

    <!-- Title for dialog displayed when trying to access links present in a text. -->
    <string name="a11y_links_title">Посилання</string>
    <!-- Additional content description for text bodies that contain urls. -->
    <string name="a11y_links_available">Доступні посилання</string>

    <!-- Translations feature-->

    <!-- Translation request dialog -->
    <!-- Title for the translation dialog that allows a user to translate the webpage. -->
    <string name="translations_bottom_sheet_title">Перекласти цю сторінку?</string>
    <!-- Title for the translation dialog after a translation was completed successfully.
    The first parameter is the name of the language that the page was translated from, for example, "French".
    The second parameter is the name of the language that the page was translated to, for example, "English". -->
    <string name="translations_bottom_sheet_title_translation_completed">Сторінку перекладено з %1$s на %2$s</string>
    <!-- Title for the translation dialog that allows a user to translate the webpage when a user uses the translation feature the first time. The first parameter is the name of the application, for example, "Fenix". -->
    <string name="translations_bottom_sheet_title_first_time">Спробуйте приватні переклади у %1$s</string>
    <!-- Additional information on the translation dialog that appears when a user uses the translation feature the first time. The first parameter is clickable text with a link, for example, "Learn more". -->
    <string name="translations_bottom_sheet_info_message">Для вашої приватності переклади завжди відбуваються на пристрої. Невдовзі з’являться нові мови та вдосконалення! %1$s</string>
    <!-- Text that links to additional information about the Firefox translations feature. -->
    <string name="translations_bottom_sheet_info_message_learn_more">Докладніше</string>
    <!-- Label for the dropdown to select which language to translate from on the translations dialog. Usually the translate from language selected will be the same as the page language. -->
    <string name="translations_bottom_sheet_translate_from">Перекласти з</string>
    <!-- Label for the dropdown to select which language to translate to on the translations dialog. Usually the translate to language selected will be the user's preferred language. -->
    <string name="translations_bottom_sheet_translate_to">Перекласти мовою</string>
    <!-- Label for the dropdown to select which language to translate from on the translations dialog when the page language is not supported. This selection is to allow the user to select another language, in case we automatically detected the page language incorrectly. -->
    <string name="translations_bottom_sheet_translate_from_unsupported_language">Спробуйте іншу початкову мову</string>
    <!-- Button text on the translations dialog to dismiss the dialog and return to the browser. -->
    <string name="translations_bottom_sheet_negative_button">Не зараз</string>
    <!-- Button text on the translations dialog to restore the translated website back to the original untranslated version. -->
    <string name="translations_bottom_sheet_negative_button_restore">Показати оригінал</string>
    <!-- Accessibility announcement (not visible, for screen readers etc.) for the translations dialog after restore button was pressed that indicates the original untranslated page was loaded. -->
    <string name="translations_bottom_sheet_restore_accessibility_announcement">Завантажено оригінальну неперекладену сторінку</string>
    <!-- Button text on the translations dialog when a translation error appears, used to dismiss the dialog and return to the browser. -->
    <string name="translations_bottom_sheet_negative_button_error">Готово</string>
    <!-- Button text on the translations dialog to begin a translation of the website. -->
    <string name="translations_bottom_sheet_positive_button">Перекласти</string>
    <!-- Button text on the translations dialog when a translation error appears. -->
    <string name="translations_bottom_sheet_positive_button_error">Спробувати знову</string>
    <!-- Inactive button text on the translations dialog that indicates a translation is currently in progress. This button will be accompanied by a loading icon. -->
    <string name="translations_bottom_sheet_translating_in_progress">Переклад</string>
    <!-- Button content description (not visible, for screen readers etc.) for the translations dialog translate button that indicates a translation is currently in progress. -->
    <string name="translations_bottom_sheet_translating_in_progress_content_description">Виконується переклад</string>

    <!-- Default dropdown option when initially selecting a language from the translations dialog language selection dropdown. -->
    <string name="translations_bottom_sheet_default_dropdown_selection">Вибрати мову</string>
    <!-- The title of the warning card informs the user that a translation could not be completed. -->
    <string name="translation_error_could_not_translate_warning_text">Виникла проблема з перекладом. Повторіть спробу.</string>
    <!-- The title of the warning card informs the user that the list of languages cannot be loaded. -->
    <string name="translation_error_could_not_load_languages_warning_text">Не вдалося завантажити мови. Перевірте інтернет-з’єднання і повторіть спробу.</string>
    <!-- The title of the warning card informs the user that a language is not supported. The first parameter is the name of the language that is not supported. -->
    <string name="translation_error_language_not_supported_warning_text">На жаль, %1$s ще не підтримується.</string>

    <!-- Snackbar title shown if the user closes the Translation Request dialogue and a translation is in progress. -->
    <string name="translation_in_progress_snackbar">Переклад…</string>

    <!-- Title for the data saving mode warning dialog used in the translation request dialog.
    This dialog will be presented when the user attempts to perform
    a translation without the necessary language files downloaded first when Android's data saver mode is enabled and the user is not using WiFi.
    The first parameter is the size in kilobytes or megabytes of the language file. -->
    <string name="translations_download_language_file_dialog_title">Завантажити мову в режимі заощадження даних (%1$s)?</string>


    <!-- Translations options dialog -->
    <!-- Title of the translation options dialog that allows a user to set their translation options for the site the user is currently on. -->
    <string name="translation_option_bottom_sheet_title_heading">Параметри перекладу</string>
    <!-- Toggle switch label that allows a user to set the setting if they would like the browser to always offer or suggest translations when available. -->
    <string name="translation_option_bottom_sheet_always_translate">Завжди пропонувати переклад</string>
    <!-- Toggle switch label that allows a user to set if they would like a given language to automatically translate or not. The first parameter is the language name, for example, "Spanish". -->
    <string name="translation_option_bottom_sheet_always_translate_in_language">Завжди перекладати %1$s</string>
    <!-- Toggle switch label that allows a user to set if they would like to never be offered a translation of the given language. The first parameter is the language name, for example, "Spanish". -->
    <string name="translation_option_bottom_sheet_never_translate_in_language">Ніколи не перекладати %1$s</string>
    <!-- Toggle switch label that allows a user to set the setting if they would like the browser to never translate the site the user is currently visiting. -->
    <string name="translation_option_bottom_sheet_never_translate_site">Ніколи не перекладати цей сайт</string>
    <!-- Toggle switch description that will appear under the "Never translate these sites" settings toggle switch to provide more information on how this setting interacts with other settings. -->
    <string name="translation_option_bottom_sheet_switch_never_translate_site_description">Перевизначає усі інші налаштування</string>
    <!-- Toggle switch description that will appear under the "Never translate" and "Always translate" toggle switch settings to provide more information on how these  settings interacts with other settings. -->
    <string name="translation_option_bottom_sheet_switch_description">Перевизначає пропозиції перекладу</string>
    <!-- Button text for the button that will take the user to the translation settings dialog. -->
    <string name="translation_option_bottom_sheet_translation_settings">Налаштування перекладу</string>

    <!-- Button text for the button that will take the user to a website to learn more about how translations works in the given app. The first parameter is the name of the application, for example, "Fenix". -->
    <string name="translation_option_bottom_sheet_about_translations">Про переклади в %1$s</string>

    <!-- Content description (not visible, for screen readers etc.) for closing the translations bottom sheet. -->
    <string name="translation_option_bottom_sheet_close_content_description">Закрити блок перекладів</string>

    <!-- The title of the warning card informs the user that an error has occurred at page settings. -->
    <string name="translation_option_bottom_sheet_error_warning_text">Деякі налаштування тимчасово недоступні.</string>

    <!-- Translation settings dialog -->
    <!-- Title of the translation settings dialog that allows a user to set their preferred translation settings. -->
    <string name="translation_settings_toolbar_title">Переклади</string>
    <!-- Toggle switch label that indicates that the browser should signal or indicate when a translation is possible for any page. -->
    <string name="translation_settings_offer_to_translate">Пропонувати переклад, коли це можливо</string>
    <!-- Toggle switch label that indicates that downloading files required for translating is permitted when using data saver mode in Android. -->
    <string name="translation_settings_always_download">Завжди завантажувати мови в режимі збереження даних</string>
    <!-- Section header text that begins the section of a list of different options the user may select to adjust their translation preferences. -->
    <string name="translation_settings_translation_preference">Налаштування перекладу</string>
    <!-- Button text for the button that will take the user to the automatic translations settings dialog. On the automatic translations settings dialog, the user can set if translations should occur automatically for a given language. -->
    <string name="translation_settings_automatic_translation">Автоматичний переклад</string>
    <!-- Button text for the button that will take the user to the never translate these sites dialog. On the never translate these sites dialog, the user can set if translations should never occur on certain websites. -->
    <string name="translation_settings_automatic_never_translate_sites">Ніколи не перекладати ці сайти</string>
    <!-- Button text for the button that will take the user to the download languages dialog. On the download languages dialog, the user can manage which languages they would like to download for translations. -->
    <string name="translation_settings_download_language">Завантажити мови</string>

    <!-- Automatic translation preference screen -->
    <!-- Title of the automatic translation preference screen that will appear on the toolbar.-->
    <string name="automatic_translation_toolbar_title_preference">Автоматичний переклад</string>

    <!-- Screen header presenting the automatic translation preference feature. It will appear under the toolbar. -->
    <string name="automatic_translation_header_preference">Виберіть мову, щоб керувати налаштуваннями ”завжди перекладати“ та ”ніколи не перекладати“.</string>

    <!-- The title of the warning card informs the user that the system could not load languages for translation settings. -->
    <string name="automatic_translation_error_warning_text">Не вдалося завантажити мови. Повторіть спробу пізніше.</string>

    <!-- Automatic translation options preference screen -->
    <!-- Preference option for offering to translate. Radio button title text.-->
    <string name="automatic_translation_option_offer_to_translate_title_preference">Пропонувати переклад (типово)</string>
    <!-- Preference option for offering to translate. Radio button summary text. The first parameter is the name of the app defined in app_name (for example: Fenix)-->
    <string name="automatic_translation_option_offer_to_translate_summary_preference">%1$s пропонуватиме переклад для сайтів цією мовою.</string>
    <!-- Preference option for always translate. Radio button title text. -->
    <string name="automatic_translation_option_always_translate_title_preference">Завжди перекладати</string>
    <!-- Preference option for always translate. Radio button summary text. The first parameter is the name of the app defined in app_name (for example: Fenix)-->
    <string name="automatic_translation_option_always_translate_summary_preference">%1$s автоматично перекладатиме цю мову під час завантаження сторінки.</string>
    <!-- Preference option for never translate. Radio button title text.-->
    <string name="automatic_translation_option_never_translate_title_preference">Ніколи не перекладати</string>

    <!-- Preference option for never translate. Radio button summary text. The first parameter is the name of the app defined in app_name (for example: Fenix)-->
    <string name="automatic_translation_option_never_translate_summary_preference">%1$s ніколи не пропонуватиме переклад для сайтів цією мовою.</string>

    <!-- Never translate site preference screen -->
    <!-- Title of the never translate site preference screen that will appear on the toolbar.-->
    <string name="never_translate_site_toolbar_title_preference">Ніколи не перекладати ці сайти</string>

    <!-- Screen header presenting the never translate site preference feature. It will appear under the toolbar. -->
    <string name="never_translate_site_header_preference">Щоб додати новий сайт: відкрийте його і в меню перекладу виберіть “Ніколи не перекладати цей сайт”.</string>
    <!-- Content description (not visible, for screen readers etc.): For a never-translated site list item that is selected.
             The first parameter is web site url (for example:"wikipedia.com") -->
    <string name="never_translate_site_item_list_content_description_preference">Вилучити %1$s</string>
    <!-- The title of the warning card informs the user that an error has occurred at the never translate sites list. -->
    <string name="never_translate_site_error_warning_text">Не вдалося завантажити сайти. Повторіть спробу пізніше.</string>
    <!-- The Delete site dialogue title will appear when the user clicks on a list item.
             The first parameter is web site url (for example:"wikipedia.com") -->
    <string name="never_translate_site_dialog_title_preference">Видалити %1$s?</string>
    <!-- The Delete site dialogue positive button will appear when the user clicks on a list item. The site will be deleted. -->
    <string name="never_translate_site_dialog_confirm_delete_preference">Видалити</string>
    <!-- The Delete site dialogue negative button will appear when the user clicks on a list item. The dialog will be dismissed. -->
    <string name="never_translate_site_dialog_cancel_preference">Скасувати</string>

    <!-- Download languages preference screen -->
    <!-- Title of the download languages preference screen toolbar.-->
    <string name="download_languages_toolbar_title_preference" moz:removedIn="130" tools:ignore="UnusedResources">Завантажити мови</string>
    <!-- Title of the toolbar for the translation feature screen where users may download different languages for translation. -->
    <string name="download_languages_translations_toolbar_title_preference">Завантажити мови</string>
    <!-- Screen header presenting the download language preference feature. It will appear under the toolbar.The first parameter is "Learn More," a clickable text with a link. Talkback will append this to say "Double tap to open link to learn more". -->
    <string name="download_languages_header_preference">Завантажте мови для швидшого перекладу офлайн. %1$s</string>
    <!-- Clickable text from the screen header that links to a website. -->
    <string name="download_languages_header_learn_more_preference">Докладніше</string>
    <!-- The subhead of the download language preference screen will appear above the pivot language. -->
    <string name="download_languages_available_languages_preference">Доступні мови</string>
    <!-- Text that will appear beside a core or pivot language package name to show that the language is necessary for the translation feature to function. -->
    <string name="download_languages_default_system_language_require_preference">обов’язково</string>
    <!-- A text for download language preference item.
    The first parameter is the language name, for example, "Spanish".
    The second parameter is the language file size, for example, "(3.91 KB)" or, if the language package name is a pivot language, "(required)". -->
    <string name="download_languages_language_item_preference">%1$s (%2$s)</string>
    <!-- The subhead of the download language preference screen will appear above the items that were not downloaded. -->
    <string name="download_language_header_preference">Завантажити мови</string>
    <!-- All languages list item. When the user presses this item, they can download all languages. -->
    <string name="download_language_all_languages_item_preference">Усі мови</string>
    <!-- All languages list item. When the user presses this item, they can delete all languages that were downloaded. -->
    <string name="download_language_all_languages_item_preference_to_delete">Видалити всі мови</string>
    <!-- Content description (not visible, for screen readers etc.): For a language list item that was downloaded, the user can now delete it. -->
    <string name="download_languages_item_content_description_downloaded_state">Видалити</string>
    <!-- Content description (not visible, for screen readers etc.): For a language list item, deleting is in progress. -->
    <string name="download_languages_item_content_description_delete_in_progress_state">Виконується</string>
    <!-- Content description (not visible, for screen readers etc.): For a language list item, downloading is in progress.
    The first parameter is the language name, for example, "Spanish".
    The second parameter is the language file size, for example, "(3.91 KB)". -->
    <string name="download_languages_item_content_description_download_in_progress_state">Зупинити завантаження %1$s (%2$s)</string>
    <!-- Content description (not visible, for screen readers etc.): For a language list item that was not downloaded. -->
    <string name="download_languages_item_content_description_not_downloaded_state">Завантажити</string>

    <!-- The title of the warning card informs the user that an error has occurred when fetching the list of languages. -->
    <string name="download_languages_fetch_error_warning_text">Не вдалося завантажити мови. Повторіть спробу пізніше.</string>
    <!-- The title of the warning card informs the user that an error has occurred at downloading a language.
      The first parameter is the language name, for example, "Spanish". -->
    <string name="download_languages_error_warning_text"><![CDATA[Не вдалося завантажити <b>%1$s</b>. Повторіть спробу.]]></string>
    <!-- The title of the warning card informs the user that an error has occurred at deleting a language.
          The first parameter is the language name, for example, "Spanish". -->
    <string name="download_languages_delete_error_warning_text"><![CDATA[Не вдалося видалити <b>%1$s</b>. Повторіть спробу.]]></string>

    <!-- Title for the dialog used by the translations feature to confirm deleting a language.
    The dialog will be presented when the user requests deletion of a language.
    The first parameter is the name of the language, for example, "Spanish" and the second parameter is the size in kilobytes or megabytes of the language file. -->
    <string name="delete_language_file_dialog_title">Видалити %1$s (%2$s)?</string>
    <!-- Additional information for the dialog used by the translations feature to confirm deleting a language. The first parameter is the name of the application, for example, "Fenix". -->
    <string name="delete_language_file_dialog_message">Якщо ви видалите цю мову, %1$s завантажуватиме частину словників у ваш кеш під час перекладу.</string>
    <!-- Title for the dialog used by the translations feature to confirm deleting all languages file.
    The dialog will be presented when the user requests deletion of all languages file.
    The first parameter is the size in kilobytes or megabytes of the language file. -->
    <string name="delete_language_all_languages_file_dialog_title">Видалити всі мови (%1$s)?</string>
    <!-- Additional information for the dialog used by the translations feature to confirm deleting all languages file. The first parameter is the name of the application, for example, "Fenix". -->
    <string name="delete_language_all_languages_file_dialog_message">Якщо ви видалите всі мови, %1$s завантажуватиме частину словників у ваш кеш під час перекладу.</string>
    <!-- Button text on the dialog used by the translations feature to confirm deleting a language. -->
    <string name="delete_language_file_dialog_positive_button_text">Видалити</string>
    <!-- Button text on the dialog used by the translations feature to cancel deleting a language. -->
    <string name="delete_language_file_dialog_negative_button_text">Скасувати</string>

    <!-- Title for the dialog used by the translations feature to confirm canceling a download in progress for a language file.
    The first parameter is the name of the language, for example, "Spanish". -->
    <string name="cancel_download_language_file_dialog_title" moz:removedIn="130" tools:ignore="UnusedResources">Скасувати завантаження %1$s?</string>
    <!-- Button text on the dialog used by the translations feature confirms canceling a download in progress for a language file. -->
    <string name="cancel_download_language_file_dialog_positive_button_text" moz:removedIn="130" tools:ignore="UnusedResources">Так</string>
    <!-- Button text on the dialog used by the translations feature to dismiss the dialog. -->
    <string name="cancel_download_language_file_negative_button_text" moz:removedIn="130" tools:ignore="UnusedResources">Ні</string>

    <!-- Title for the data saving mode warning dialog used by the translations feature.
    This dialog will be presented when the user attempts to download a language or perform
    a translation without the necessary language files downloaded first when Android's data saver mode is enabled and the user is not using WiFi.
    The first parameter is the size in kilobytes or megabytes of the language file.-->
    <string name="download_language_file_dialog_title">Завантажувати в режимі заощадження даних (%1$s)?</string>
    <!-- Additional information for the data saving mode warning dialog used by the translations feature. This text explains the reason a download is required for a translation. -->
    <string name="download_language_file_dialog_message_all_languages">Ми завантажуємо частину словників у ваш кеш, щоб зберегти приватність перекладів.</string>
    <!-- Checkbox label text on the data saving mode warning dialog used by the translations feature. This checkbox allows users to ignore the data usage warnings. -->
    <string name="download_language_file_dialog_checkbox_text">Завжди завантажувати в режимі заощадження даних</string>
    <!-- Button text on the data saving mode warning dialog used by the translations feature to allow users to confirm they wish to continue and download the language file. -->
    <string name="download_language_file_dialog_positive_button_text">Завантажити</string>
    <!-- Button text on the data saving mode warning dialog used by the translations feature to allow users to confirm they wish to continue and download the language file and perform a translation. -->
    <string name="download_language_file_dialog_positive_button_text_all_languages">Завантажити і перекласти</string>
    <!-- Button text on the data saving mode warning dialog used by the translations feature to allow users to cancel the action and not perform a download of the language file. -->
    <string name="download_language_file_dialog_negative_button_text">Скасувати</string>

    <!-- Debug drawer -->
    <!-- The user-facing title of the Debug Drawer feature. -->
    <string name="debug_drawer_title">Інструменти налагодження</string>
    <!-- Content description (not visible, for screen readers etc.): Navigate back within the debug drawer. -->
    <string name="debug_drawer_back_button_content_description">Перейти назад</string>

    <!-- Content description (not visible, for screen readers etc.): Open debug drawer. -->
    <string name="debug_drawer_fab_content_description">Відкрити панель налагодження</string>

    <!-- Debug drawer tabs tools -->
    <!-- The title of the Tab Tools feature in the Debug Drawer. -->
    <string name="debug_drawer_tab_tools_title">Інструменти вкладки</string>
    <!-- The title of the tab count section in Tab Tools. -->
    <string name="debug_drawer_tab_tools_tab_count_title">Кількість вкладок</string>
    <!-- The active tab count category in the tab count section in Tab Tools. -->
    <string name="debug_drawer_tab_tools_tab_count_active">Активні</string>
    <!-- The inactive tab count category in the tab count section in Tab Tools. -->
    <string name="debug_drawer_tab_tools_tab_count_inactive">Неактивні</string>
    <!-- The private tab count category in the tab count section in Tab Tools. -->
    <string name="debug_drawer_tab_tools_tab_count_private">Приватні</string>
    <!-- The total tab count category in the tab count section in Tab Tools. -->
    <string name="debug_drawer_tab_tools_tab_count_total">Усього</string>
    <!-- The title of the tab creation tool section in Tab Tools. -->
    <string name="debug_drawer_tab_tools_tab_creation_tool_title">Інструмент створення вкладок</string>
    <!-- The label of the text field in the tab creation tool. -->
    <string name="debug_drawer_tab_tools_tab_creation_tool_text_field_label">Кількість вкладок для створення</string>
    <!-- The error message of the text field in the tab creation tool when the text field is empty -->
    <string name="debug_drawer_tab_tools_tab_quantity_empty_error">Текстове поле порожнє</string>
    <!-- The error message of the text field in the tab creation tool when the text field has characters other than digits -->
    <string name="debug_drawer_tab_tools_tab_quantity_non_digits_error">Будь ласка, введіть лише додатні цілі числа</string>
    <!-- The error message of the text field in the tab creation tool when the text field is a zero -->
    <string name="debug_drawer_tab_tools_tab_quantity_non_zero_error">Будь ласка, введіть число більше нуля</string>
    <!-- The error message of the text field in the tab creation tool when the text field is a
        quantity greater than the max tabs. The first parameter is the maximum number of tabs
        that can be generated in one operation.-->
    <string name="debug_drawer_tab_tools_tab_quantity_exceed_max_error">Перевищено максимальну кількість вкладок (%1$s), яку можна створити за одну операцію</string>
    <!-- The button text to add tabs to the active tab group in the tab creation tool. -->
    <string name="debug_drawer_tab_tools_tab_creation_tool_button_text_active">Додати до активних вкладок</string>
    <!-- The button text to add tabs to the inactive tab group in the tab creation tool. -->
    <string name="debug_drawer_tab_tools_tab_creation_tool_button_text_inactive">Додати до неактивних вкладок</string>
    <!-- The button text to add tabs to the private tab group in the tab creation tool. -->
    <string name="debug_drawer_tab_tools_tab_creation_tool_button_text_private">Додати до приватних вкладок</string>

    <!-- Micro survey -->

    <!-- Microsurvey -->
    <!-- Prompt view -->
    <!-- The microsurvey prompt title. Note: The word "Firefox" should NOT be translated -->
<<<<<<< HEAD
    <string name="micro_survey_prompt_title" tools:ignore="UnusedResources">Допоможіть нам зробити Firefox кращим. Це займе всього хвилину.</string>
=======
    <string name="micro_survey_prompt_title" tools:ignore="BrandUsage,UnusedResources">Допоможіть нам зробити Firefox кращим. Це займе всього хвилину.</string>
>>>>>>> 80823484
    <!-- The continue button label -->
    <string name="micro_survey_continue_button_label" tools:ignore="UnusedResources">Продовжити</string>
    <!-- Survey view -->
    <!-- The survey header -->
    <string name="micro_survey_survey_header_2">Будь ласка, пройдіть опитування</string>
    <!-- The privacy notice link -->
    <string name="micro_survey_privacy_notice_2">Положення про приватність</string>
    <!-- The submit button label text -->
    <string name="micro_survey_submit_button_label">Надіслати</string>
    <!-- The survey completion header -->
    <string name="micro_survey_survey_header_confirmation" tools:ignore="UnusedResources">Опитування завершено</string>
    <!-- The survey completion confirmation text -->
    <string name="micro_survey_feedback_confirmation">Дякуємо за ваш відгук!</string>
    <!-- Option for likert scale -->
    <string name="likert_scale_option_1" tools:ignore="UnusedResources">Відмінно</string>
    <!-- Option for likert scale -->
    <string name="likert_scale_option_2" tools:ignore="UnusedResources">Добре</string>
    <!-- Option for likert scale -->
    <string name="likert_scale_option_3" tools:ignore="UnusedResources">Нейтрально</string>
    <!-- Option for likert scale -->
    <string name="likert_scale_option_4" tools:ignore="UnusedResources">Погано</string>
    <!-- Option for likert scale -->
    <string name="likert_scale_option_5" tools:ignore="UnusedResources">Гірше не може бути</string>

<<<<<<< HEAD
    <!-- Text shown in prompt for homepage microsurvey. Note: The word "Firefox" should NOT be translated. -->
    <string name="microsurvey_prompt_homepage_title" tools:ignore="UnusedResources" moz:removedIn="130">Наскільки ви задоволені своєю домашньою сторінкою Firefox?</string>
    <!-- Text shown in prompt for printing microsurvey. "sec" It's an abbreviation for "second". Note: The word "Firefox" should NOT be translated. -->
    <string name="microsurvey_prompt_printing_title" tools:ignore="UnusedResources">Допоможіть покращити друк у Firefox. Це займе лише секунду</string>
    <!-- Text shown in prompt for printing microsurvey. Note: The word "Firefox" should NOT be translated. -->
    <string name="microsurvey_survey_printing_title" tools:ignore="UnusedResources">Наскільки ви задоволені друком у Firefox?</string>
    <!-- Text shown in prompt for homepage microsurvey. Note: The word "Firefox" should NOT be translated. -->
    <string name="microsurvey_homepage_title" tools:ignore="UnusedResources">Наскільки ви задоволені своєю домашньою сторінкою Firefox?</string>
    <!-- Accessibility -->
    <!-- Content description for the survey application icon. Note: The word "Firefox" should NOT be translated.  -->
    <string name="microsurvey_app_icon_content_description">Логотип Firefox</string>
=======
    <!-- Option for likert scale -->
    <string name="likert_scale_option_6" tools:ignore="UnusedResources">Не користуюсь</string>
    <!-- Option for likert scale. Note: The word "Firefox" should NOT be translated. -->
    <string name="likert_scale_option_7" tools:ignore="BrandUsage,UnusedResources">Я не користуюся пошуком у Firefox</string>
    <!-- Option for likert scale -->
    <string name="likert_scale_option_8" tools:ignore="UnusedResources">Я не використовую синхронізацію</string>
    <!-- Text shown in prompt for homepage microsurvey. Note: The word "Firefox" should NOT be translated. -->
    <string name="microsurvey_prompt_homepage_title" tools:ignore="BrandUsage,UnusedResources" moz:removedIn="130">Як ви оцінюєте домівку Firefox?</string>
    <!-- Text shown in prompt for printing microsurvey. "sec" It's an abbreviation for "second". Note: The word "Firefox" should NOT be translated. -->
    <string name="microsurvey_prompt_printing_title" tools:ignore="BrandUsage,UnusedResources">Допоможіть покращити друк у Firefox. Це займе лише секунду</string>
    <!-- Text shown in prompt for search microsurvey. Note: The word "Firefox" should NOT be translated. -->
    <string name="microsurvey_prompt_search_title" tools:ignore="BrandUsage,UnusedResources">Допоможіть нам покращити пошук у Firefox. Це займе всього хвилину</string>
    <!-- Text shown in prompt for sync microsurvey. Note: The word "Firefox" should NOT be translated. -->
    <string name="microsurvey_prompt_sync_title" tools:ignore="BrandUsage,UnusedResources">Допоможіть нам покращити синхронізацію у Firefox. Це займе всього хвилину</string>
    <!-- Text shown in the survey title for printing microsurvey. Note: The word "Firefox" should NOT be translated. -->
    <string name="microsurvey_survey_printing_title" tools:ignore="BrandUsage,UnusedResources">Як ви оцінюєте друк у Firefox?</string>
    <!-- Text shown in the survey title for homepage microsurvey. Note: The word "Firefox" should NOT be translated. -->
    <string name="microsurvey_homepage_title" tools:ignore="BrandUsage,UnusedResources">Як ви оцінюєте домівку Firefox?</string>
    <!-- Text shown in the survey title for search experience microsurvey. Note: The word "Firefox" should NOT be translated. -->
    <string name="microsurvey_search_title" tools:ignore="BrandUsage,UnusedResources">Як ви оцінюєте взаємодію з пошуком у Firefox?</string>
    <!-- Accessibility -->
    <!-- Content description for the survey application icon. Note: The word "Firefox" should NOT be translated.  -->
    <string name="microsurvey_app_icon_content_description" tools:ignore="BrandUsage">Логотип Firefox</string>
    <!-- Content description for the survey feature icon. -->
    <string name="microsurvey_feature_icon_content_description">Піктограма функції опитування</string>
>>>>>>> 80823484
    <!-- Content description (not visible, for screen readers etc.) for opening microsurvey bottom sheet. -->
    <string name="microsurvey_open_handle_content_description" tools:ignore="UnusedResources" moz:removedIn="130">Відкрити опитування</string>
    <!-- Content description (not visible, for screen readers etc.) for closing microsurvey bottom sheet. -->
    <string name="microsurvey_close_handle_content_description">Закрити опитування</string>
    <!-- Content description for "X" button that is closing microsurvey. -->
    <string name="microsurvey_close_button_content_description">Закрити</string>

    <!-- Debug drawer logins -->
    <!-- The title of the Logins feature in the Debug Drawer. -->
    <string name="debug_drawer_logins_title">Паролі</string>
    <!-- The title of the logins section in the Logins feature, where the parameter will be the site domain  -->
    <string name="debug_drawer_logins_current_domain_label">Поточний домен: %s</string>
    <!-- The label for a button to add a new fake login for the current domain in the Logins feature. -->
    <string name="debug_drawer_logins_add_login_button">Додати підставне ім\'я користувача для цього домену</string>
    <!-- Content description for delete button where parameter will be the username of the login -->
    <string name="debug_drawer_logins_delete_login_button_content_description">Видалити запис із іменем користувача %s</string>

    <!-- Debug drawer "contextual feature recommendation" (CFR) tools -->
    <!-- The title of the CFR Tools feature in the Debug Drawer -->
    <string name="debug_drawer_cfr_tools_title">Інструменти CFR</string>
    <!-- The title of the reset CFR section in CFR Tools -->
    <string name="debug_drawer_cfr_tools_reset_cfr_title">Скинути CFR</string>

<<<<<<< HEAD
=======
    <!-- Messages explaining how to exit fullscreen mode -->
    <!-- Message shown to explain how to exit fullscreen mode when gesture navigation is enabled -->
    <string name="exit_fullscreen_with_gesture" moz:removedIn="132" tools:ignore="UnusedResources">Щоб вийти з повноекранного режиму, потягніть зверху і скористайтеся жестом Назад</string>
    <!-- Message shown to explain how to exit fullscreen mode when using back button navigation -->
    <string name="exit_fullscreen_with_back_button" moz:removedIn="132" tools:ignore="UnusedResources">Щоб вийти з повноекранного режиму, потягніть зверху і натисніть Назад</string>

    <!-- Message shown to explain how to exit fullscreen mode when gesture navigation is enabled. -->
    <!-- Localisation note: this text should be as short as possible, max 68 chars -->
    <string name="exit_fullscreen_with_gesture_short">Щоб вийти, потягніть зверху і скористайтеся жестом &quot;Назад&quot;</string>
    <!-- Message shown to explain how to exit fullscreen mode when using back button navigation. -->
    <!-- Localisation note: this text should be as short as possible, max 68 chars -->
    <string name="exit_fullscreen_with_back_button_short">Щоб вийти, потягніть зверху і натисніть &quot;Назад&quot;</string>

>>>>>>> 80823484
    <!-- Beta Label Component !-->
    <!-- Text shown as a label or tag to indicate a feature or area is still undergoing active development. Note that here "Beta" should not be translated, as it is used as an icon styled element. -->
    <string name="beta_feature">BETA</string>
</resources><|MERGE_RESOLUTION|>--- conflicted
+++ resolved
@@ -107,27 +107,18 @@
     <!-- Toolbar "contextual feature recommendation" (CFR) -->
     <!-- Text for the title displayed in the contextual feature recommendation popup promoting the navigation bar. -->
     <string name="navbar_cfr_title">Переглядайте швидше з новою навігацією</string>
-<<<<<<< HEAD
-=======
     <!-- Text for the message displayed in the contextual feature recommendation popup promoting the navigation bar. -->
     <string name="navbar_cfr_message" moz:removedIn="130" tools:ignore="UnusedResources">Ця панель ховається, коли ви прокручуєте вниз, щоб збільшити простір огляду.</string>
     <!-- Text for the message displayed in the contextual feature recommendation popup promoting the navigation bar. -->
     <string name="navbar_cfr_message_2">На вебсайті ця панель ховається, коли ви прокручуєте вниз, щоб збільшити простір огляду.</string>
->>>>>>> 80823484
     <!-- Text for the message displayed for the popup promoting the long press of navigation in the navigation bar. -->
     <string name="navbar_navigation_buttons_cfr_message">Натисніть і утримуйте на стрілці, щоб переходити між сторінками в історії цієї вкладки.</string>
 
     <!-- Tablet navigation bar "contextual feature recommendation" (CFR) -->
     <!-- Text for the title displayed in the contextual feature recommendation popup promoting the tablet navigation bar. -->
-<<<<<<< HEAD
-    <string name="tablet_nav_bar_cfr_title">Нове: стрілки назад і вперед одним дотиком</string>
-    <!-- Text for the message displayed in the contextual feature recommendation popup promoting the tablet navigation bar. -->
-    <string name="tablet_nav_bar_cfr_message">Насолоджуйтесь швидшою навігацією, яка завжди у вас під рукою.</string>
-=======
     <string name="tablet_nav_bar_cfr_title" moz:removedIn="132" tools:ignore="UnusedResources">Нове: стрілки назад і вперед одним дотиком</string>
     <!-- Text for the message displayed in the contextual feature recommendation popup promoting the tablet navigation bar. -->
     <string name="tablet_nav_bar_cfr_message" moz:removedIn="132" tools:ignore="UnusedResources">Насолоджуйтесь швидшою навігацією, яка завжди у вас під рукою.</string>
->>>>>>> 80823484
 
     <!-- Text for the info dialog when camera permissions have been denied but user tries to access a camera feature. -->
     <string name="camera_permissions_needed_message">Необхідний доступ до камери. Перейдіть до налаштувань Android, торкніться дозволів та торкніться дозволити.</string>
@@ -213,14 +204,11 @@
     <!-- Browser menu banner header text for extensions onboarding.
         The first parameter is the name of the app defined in app_name (for example: Fenix). -->
     <string name="browser_menu_extensions_banner_onboarding_header">Зробіть %s своїм</string>
-<<<<<<< HEAD
-=======
     <!-- Browser menu banner body text for extensions onboarding.
         The first parameter is the name of the app defined in app_name (for example: Fenix). -->
     <string name="browser_menu_extensions_banner_onboarding_body">Розширення вдосконалюють ваше користування браузером – від зміни зовнішнього вигляду і продуктивності %s до підвищення рівня приватності й безпеки.</string>
     <!-- Browser menu banner link text for learning more about extensions -->
     <string name="browser_menu_extensions_banner_learn_more">Докладніше</string>
->>>>>>> 80823484
     <!-- Browser menu button that opens the extensions manager -->
     <string name="browser_menu_manage_extensions">Керувати розширеннями</string>
     <!-- Content description (not visible, for screen readers etc.): Section heading for recommended extensions.-->
@@ -355,15 +343,12 @@
         The first parameter is the name of the app defined in app_name (for example: Fenix). -->
     <string name="browser_menu_delete_browsing_data_on_quit">Вийти з %1$s</string>
 
-<<<<<<< HEAD
-=======
     <!-- Menu "contextual feature recommendation" (CFR) -->
     <!-- Text for the title in the contextual feature recommendation popup promoting the menu feature. -->
     <string name="menu_cfr_title">Нове: спрощене меню</string>
     <!-- Text for the message in the contextual feature recommendation popup promoting the menu feature. -->
     <string name="menu_cfr_body">Швидше знаходьте те, що вам потрібно, від приватного перегляду до збереження.</string>
 
->>>>>>> 80823484
     <!-- Extensions management fragment -->
     <!-- Text displayed when there are no extensions to be shown -->
     <string name="extensions_management_no_extensions">Тут немає розширень</string>
@@ -487,17 +472,10 @@
     <string name="juno_onboarding_sign_in_title_2">Ваші дані надійно шифруються на різних пристроях</string>
     <!-- Description for sign in to sync screen. Nimbus experiments do not support string placeholders.
      Note: The word "Firefox" should NOT be translated -->
-<<<<<<< HEAD
-    <string name="juno_onboarding_sign_in_description_2" moz:RemovedIn="130" tools:ignore="UnusedResources">Ви можете безпечно входити в систему та синхронізувати дані. Firefox шифрує ваші паролі, закладки та іншу інформацію.</string>
-    <!-- Description for sign in to sync screen. Nimbus experiments do not support string placeholders.
-     Note: The word "Firefox" should NOT be translated -->
-    <string name="juno_onboarding_sign_in_description_3">Firefox шифрує ваші паролі, закладки та інші дані під час синхронізації.</string>
-=======
     <string name="juno_onboarding_sign_in_description_2" moz:RemovedIn="130" tools:ignore="BrandUsage,UnusedResources">Ви можете безпечно входити в систему та синхронізувати дані. Firefox шифрує ваші паролі, закладки та іншу інформацію.</string>
     <!-- Description for sign in to sync screen. Nimbus experiments do not support string placeholders.
      Note: The word "Firefox" should NOT be translated -->
     <string name="juno_onboarding_sign_in_description_3" tools:ignore="BrandUsage">Firefox шифрує ваші паролі, закладки та інші дані під час синхронізації.</string>
->>>>>>> 80823484
     <!-- Text for the button to sign in to sync on the device -->
     <string name="juno_onboarding_sign_in_positive_button" tools:ignore="UnusedResources">Увійти</string>
     <!-- Text for the button dismiss the screen and move on with the flow -->
@@ -1314,21 +1292,14 @@
     <!-- Content description for the bookmark list new folder navigation bar button -->
     <string name="bookmark_add_new_folder_button_content_description">Додати нову теку</string>
     <!-- Content description for the bookmark navigation bar close button -->
-<<<<<<< HEAD
-    <string name="bookmark_close_button_content_description">Закрити закладки</string>
-=======
     <string name="bookmark_close_button_content_description" tools:ignore="UnusedResources" moz:removedIn="130">Закрити закладки</string>
->>>>>>> 80823484
 
     <!-- Content description for bookmark search floating action button -->
     <string name="bookmark_search_button_content_description">Шукати закладки</string>
 
-<<<<<<< HEAD
-=======
     <!-- Content description for the overflow menu for a bookmark item. Paramter will a folder name or bookmark title. -->
     <string name="bookmark_item_menu_button_content_description">Елемент меню для %s</string>
 
->>>>>>> 80823484
     <!-- Site Permissions -->
     <!-- Button label that take the user to the Android App setting -->
     <string name="phone_feature_go_to_settings">Перейти до налаштувань</string>
@@ -1523,15 +1494,6 @@
     <!-- Text for option one, shown in microsurvey.-->
     <string name="microsurvey_survey_5_point_option_0" tools:ignore="UnusedResources" moz:removedIn="130">Нейтрально</string>
     <!-- Text for option two, shown in microsurvey.-->
-<<<<<<< HEAD
-    <string name="microsurvey_survey_5_point_option_1" tools:ignore="UnusedResources" moz:removedIn="130">Дуже незадоволені</string>
-    <!-- Text for option three, shown in microsurvey.-->
-    <string name="microsurvey_survey_5_point_option_2" tools:ignore="UnusedResources" moz:removedIn="130">Незадоволені</string>
-    <!-- Text for option four, shown in microsurvey.-->
-    <string name="microsurvey_survey_5_point_option_3" tools:ignore="UnusedResources" moz:removedIn="130">Задоволені</string>
-    <!-- Text for option five, shown in microsurvey.-->
-    <string name="microsurvey_survey_5_point_option_4" tools:ignore="UnusedResources" moz:removedIn="130">Дуже задоволені</string>
-=======
     <string name="microsurvey_survey_5_point_option_1" tools:ignore="UnusedResources" moz:removedIn="130">Гірше не може бути</string>
     <!-- Text for option three, shown in microsurvey.-->
     <string name="microsurvey_survey_5_point_option_2" tools:ignore="UnusedResources" moz:removedIn="130">Погано</string>
@@ -1539,7 +1501,6 @@
     <string name="microsurvey_survey_5_point_option_3" tools:ignore="UnusedResources" moz:removedIn="130">Добре</string>
     <!-- Text for option five, shown in microsurvey.-->
     <string name="microsurvey_survey_5_point_option_4" tools:ignore="UnusedResources" moz:removedIn="130">Відмінно</string>
->>>>>>> 80823484
 
     <!-- Text shown in the notification that pops up to remind the user that a private browsing session is active for Android 14+ -->
     <string name="notification_erase_title_android_14">Закрити приватні вкладки?</string>
@@ -2843,11 +2804,7 @@
     <!-- Microsurvey -->
     <!-- Prompt view -->
     <!-- The microsurvey prompt title. Note: The word "Firefox" should NOT be translated -->
-<<<<<<< HEAD
-    <string name="micro_survey_prompt_title" tools:ignore="UnusedResources">Допоможіть нам зробити Firefox кращим. Це займе всього хвилину.</string>
-=======
     <string name="micro_survey_prompt_title" tools:ignore="BrandUsage,UnusedResources">Допоможіть нам зробити Firefox кращим. Це займе всього хвилину.</string>
->>>>>>> 80823484
     <!-- The continue button label -->
     <string name="micro_survey_continue_button_label" tools:ignore="UnusedResources">Продовжити</string>
     <!-- Survey view -->
@@ -2872,19 +2829,6 @@
     <!-- Option for likert scale -->
     <string name="likert_scale_option_5" tools:ignore="UnusedResources">Гірше не може бути</string>
 
-<<<<<<< HEAD
-    <!-- Text shown in prompt for homepage microsurvey. Note: The word "Firefox" should NOT be translated. -->
-    <string name="microsurvey_prompt_homepage_title" tools:ignore="UnusedResources" moz:removedIn="130">Наскільки ви задоволені своєю домашньою сторінкою Firefox?</string>
-    <!-- Text shown in prompt for printing microsurvey. "sec" It's an abbreviation for "second". Note: The word "Firefox" should NOT be translated. -->
-    <string name="microsurvey_prompt_printing_title" tools:ignore="UnusedResources">Допоможіть покращити друк у Firefox. Це займе лише секунду</string>
-    <!-- Text shown in prompt for printing microsurvey. Note: The word "Firefox" should NOT be translated. -->
-    <string name="microsurvey_survey_printing_title" tools:ignore="UnusedResources">Наскільки ви задоволені друком у Firefox?</string>
-    <!-- Text shown in prompt for homepage microsurvey. Note: The word "Firefox" should NOT be translated. -->
-    <string name="microsurvey_homepage_title" tools:ignore="UnusedResources">Наскільки ви задоволені своєю домашньою сторінкою Firefox?</string>
-    <!-- Accessibility -->
-    <!-- Content description for the survey application icon. Note: The word "Firefox" should NOT be translated.  -->
-    <string name="microsurvey_app_icon_content_description">Логотип Firefox</string>
-=======
     <!-- Option for likert scale -->
     <string name="likert_scale_option_6" tools:ignore="UnusedResources">Не користуюсь</string>
     <!-- Option for likert scale. Note: The word "Firefox" should NOT be translated. -->
@@ -2910,7 +2854,6 @@
     <string name="microsurvey_app_icon_content_description" tools:ignore="BrandUsage">Логотип Firefox</string>
     <!-- Content description for the survey feature icon. -->
     <string name="microsurvey_feature_icon_content_description">Піктограма функції опитування</string>
->>>>>>> 80823484
     <!-- Content description (not visible, for screen readers etc.) for opening microsurvey bottom sheet. -->
     <string name="microsurvey_open_handle_content_description" tools:ignore="UnusedResources" moz:removedIn="130">Відкрити опитування</string>
     <!-- Content description (not visible, for screen readers etc.) for closing microsurvey bottom sheet. -->
@@ -2934,8 +2877,6 @@
     <!-- The title of the reset CFR section in CFR Tools -->
     <string name="debug_drawer_cfr_tools_reset_cfr_title">Скинути CFR</string>
 
-<<<<<<< HEAD
-=======
     <!-- Messages explaining how to exit fullscreen mode -->
     <!-- Message shown to explain how to exit fullscreen mode when gesture navigation is enabled -->
     <string name="exit_fullscreen_with_gesture" moz:removedIn="132" tools:ignore="UnusedResources">Щоб вийти з повноекранного режиму, потягніть зверху і скористайтеся жестом Назад</string>
@@ -2949,7 +2890,6 @@
     <!-- Localisation note: this text should be as short as possible, max 68 chars -->
     <string name="exit_fullscreen_with_back_button_short">Щоб вийти, потягніть зверху і натисніть &quot;Назад&quot;</string>
 
->>>>>>> 80823484
     <!-- Beta Label Component !-->
     <!-- Text shown as a label or tag to indicate a feature or area is still undergoing active development. Note that here "Beta" should not be translated, as it is used as an icon styled element. -->
     <string name="beta_feature">BETA</string>
