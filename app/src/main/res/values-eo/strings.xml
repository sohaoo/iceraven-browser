--- conflicted
+++ resolved
@@ -250,14 +250,11 @@
     <!-- Content description for the translate page toolbar button that opens the translations dialog when no translation has occurred. -->
     <string name="browser_toolbar_translate">Traduki paĝon</string>
 
-<<<<<<< HEAD
-=======
     <!-- Content description (not visible, for screen readers etc.) for the translate page toolbar button that opens the translations dialog when the page is translated successfully.
          The first parameter is the name of the language that is displayed in the original page. (For example: English)
          The second parameter is the name of the language which the page was translated to. (For example: French) -->
     <string name="browser_toolbar_translated_successfully">Paĝo tradukita el la %1$s en la %2$sn.</string>
 
->>>>>>> 382ca721
     <!-- Locale Settings Fragment -->
     <!-- Content description for tick mark on selected language -->
     <string name="a11y_selected_locale_content_description">Elektita lingvo</string>
@@ -334,12 +331,8 @@
     <!-- Juno first user onboarding flow experiment, strings are marked unused as they are only referenced by Nimbus experiments. -->
     <!-- Description for learning more about our privacy notice. -->
     <string name="juno_onboarding_privacy_notice_text">Rimarko de Firefox pri privateco</string>
-<<<<<<< HEAD
-    <!-- Text for the button to set firefox as default browser on the device -->
-=======
     <!-- Description for learning more about our privacy notice. -->
     <string name="juno_onboarding_privacy_notice_text_2" moz:removedIn="125" tools:ignore="UnusedResources">Pli da informo en nia rimarko pri privateco</string>
->>>>>>> 382ca721
     <!-- Title for set firefox as default browser screen used by Nimbus experiments. -->
     <string name="juno_onboarding_default_browser_title_nimbus_2">Ni amas teni vin sekura</string>
     <!-- Title for set firefox as default browser screen used by Nimbus experiments.
@@ -350,13 +343,10 @@
     <!-- Description for set firefox as default browser screen used by Nimbus experiments. -->
     <string name="juno_onboarding_default_browser_description_nimbus_3">Nia retumilo, subtenata de nenprofitcela organizo, helpas eviti ke entreprenoj kaŝe sekvu vin tra la reto.</string>
     <!-- Description for set firefox as default browser screen used by Nimbus experiments. -->
-<<<<<<< HEAD
-=======
     <string name="juno_onboarding_default_browser_description_nimbus_4" tools:ignore="UnusedResources">Pli ol 100 milionoj da personoj protektas sian privatecon per la elekto de retumilo farita de neprofitcela organizo.</string>
     <!-- Description for set firefox as default browser screen used by Nimbus experiments. -->
     <string name="juno_onboarding_default_browser_description_nimbus_5" tools:ignore="UnusedResources">Kio pri konataj spuriloj? Aŭtomate blokitaj.  Kio pri etendaĵoj? Testu ĉiujn 700. Kaj pri PDFs? Nia integrita legilo faciligas pritrakti ilin.</string>
     <!-- Description for set firefox as default browser screen used by Nimbus experiments. -->
->>>>>>> 382ca721
     <string name="juno_onboarding_default_browser_description_nimbus_2" moz:RemovedIn="124" tools:ignore="UnusedResources">Nia retumilo, subtenata de nenprofitcela organizo, helpas eviti ke entreprenoj kaŝe sekvu vin tra la reto.\n\nPli da informo en nia rimarko pri privateco.</string>
     <!-- Text for the link to the privacy notice webpage for set as firefox default browser screen.
     This is part of the string with the key "juno_onboarding_default_browser_description". -->
@@ -714,15 +704,9 @@
     <!-- Preference for syncing bookmarks -->
     <string name="preferences_sync_bookmarks">legosignojn</string>
     <!-- Preference for syncing logins -->
-<<<<<<< HEAD
-    <string name="preferences_sync_logins">legitimilojn</string>
-    <!-- Preference for syncing passwords -->
-    <string name="preferences_sync_logins_2" tools:ignore="UnusedResources">Pasvortoj</string>
-=======
     <string name="preferences_sync_logins" moz:RemovedIn="125" tools:ignore="UnusedResources">legitimilojn</string>
     <!-- Preference for syncing passwords -->
     <string name="preferences_sync_logins_2">Pasvortoj</string>
->>>>>>> 382ca721
     <!-- Preference for syncing tabs -->
     <string name="preferences_sync_tabs_2">Malfermitaj langetoj</string>
     <!-- Preference for signing out -->
@@ -748,15 +732,9 @@
     <string name="default_device_name_2">%1$s en %2$s %3$s</string>
 
     <!-- Preference for syncing credit cards -->
-<<<<<<< HEAD
-    <string name="preferences_sync_credit_cards">Kreditkartoj</string>
-    <!-- Preference for syncing payment methods -->
-    <string name="preferences_sync_credit_cards_2" tools:ignore="UnusedResources">Pagmetodoj</string>
-=======
     <string name="preferences_sync_credit_cards" moz:RemovedIn="125" tools:ignore="UnusedResources">Kreditkartoj</string>
     <!-- Preference for syncing payment methods -->
     <string name="preferences_sync_credit_cards_2">Pagmetodoj</string>
->>>>>>> 382ca721
     <!-- Preference for syncing addresses -->
     <string name="preferences_sync_address">Adresoj</string>
 
@@ -1707,15 +1685,6 @@
     <string name="add_to_homescreen_description_2">Vi povas facile aldoni tiun ĉi retejon al la hejmpaĝo de via aparato, por havi tujan aliron kaj retumi pli rapide per kvazaŭprograma sperto.</string>
 
     <!-- Preference for managing the settings for logins and passwords in Fenix -->
-<<<<<<< HEAD
-    <string name="preferences_passwords_logins_and_passwords">Legitimiloj kaj pasvortoj</string>
-    <!-- Preference for managing the settings for logins and passwords in Fenix -->
-    <string name="preferences_passwords_logins_and_passwords_2" tools:ignore="UnusedResources">Pasvortoj</string>
-    <!-- Preference for managing the saving of logins and passwords in Fenix -->
-    <string name="preferences_passwords_save_logins">Konservi legitimilojn kaj pasvortojn</string>
-    <!-- Preference for managing the saving of logins and passwords in Fenix -->
-    <string name="preferences_passwords_save_logins_2" tools:ignore="UnusedResources">Konservi pasvortojn</string>
-=======
     <string name="preferences_passwords_logins_and_passwords" moz:RemovedIn="125" tools:ignore="UnusedResources">Legitimiloj kaj pasvortoj</string>
     <!-- Preference for managing the settings for logins and passwords in Fenix -->
     <string name="preferences_passwords_logins_and_passwords_2">Pasvortoj</string>
@@ -1723,7 +1692,6 @@
     <string name="preferences_passwords_save_logins" moz:RemovedIn="125" tools:ignore="UnusedResources">Konservi legitimilojn kaj pasvortojn</string>
     <!-- Preference for managing the saving of logins and passwords in Fenix -->
     <string name="preferences_passwords_save_logins_2">Konservi pasvortojn</string>
->>>>>>> 382ca721
     <!-- Preference option for asking to save passwords in Fenix -->
     <string name="preferences_passwords_save_logins_ask_to_save">Demandi antaŭ ol konservi</string>
     <!-- Preference option for never saving passwords in Fenix -->
@@ -1741,26 +1709,6 @@
     <string name="preferences_logins_add_login" moz:RemovedIn="125" tools:ignore="UnusedResources">Aldoni legitimilon</string>
 
     <!-- Preference option for adding a password -->
-<<<<<<< HEAD
-    <string name="preferences_logins_add_login_2" tools:ignore="UnusedResources">Aldoni pasvorton</string>
-
-    <!-- Preference for syncing saved logins in Fenix -->
-    <string name="preferences_passwords_sync_logins">Speguli legitimilojn</string>
-    <!-- Preference for syncing saved passwords in Fenix -->
-    <string name="preferences_passwords_sync_logins_2" tools:ignore="UnusedResources">Speguli pasvortojn</string>
-    <!-- Preference for syncing saved logins in Fenix, when not signed in-->
-    <string name="preferences_passwords_sync_logins_across_devices">Speguli legitimilojn inter aparatoj</string>
-    <!-- Preference for syncing saved passwords in Fenix, when not signed in-->
-    <string name="preferences_passwords_sync_logins_across_devices_2" tools:ignore="UnusedResources">Speguli pasvortojn inter aparatoj</string>
-    <!-- Preference to access list of saved logins -->
-    <string name="preferences_passwords_saved_logins">Konservitaj legitimiloj</string>
-    <!-- Preference to access list of saved passwords -->
-    <string name="preferences_passwords_saved_logins_2" tools:ignore="UnusedResources">Konservitaj pasvortoj</string>
-    <!-- Description of empty list of saved passwords. Placeholder is replaced with app name.  -->
-    <string name="preferences_passwords_saved_logins_description_empty_text">La legitimiloj, kiujn vi konservas aŭ spegulas al %s, aperos ĉi tie.</string>
-    <!-- Description of empty list of saved passwords. Placeholder is replaced with app name.  -->
-    <string name="preferences_passwords_saved_logins_description_empty_text_2" tools:ignore="UnusedResources">La pasvortoj konservitaj aŭ spegulitaj al %s estos listigitaj ĉi tie. Ĉiuj konservitaj pasvortoj estos ĉifritaj.</string>
-=======
     <string name="preferences_logins_add_login_2">Aldoni pasvorton</string>
 
     <!-- Preference for syncing saved passwords in Fenix -->
@@ -1779,30 +1727,10 @@
     <string name="preferences_passwords_saved_logins_description_empty_text" moz:RemovedIn="125" tools:ignore="UnusedResources">La legitimiloj, kiujn vi konservas aŭ spegulas al %s, aperos ĉi tie.</string>
     <!-- Description of empty list of saved passwords. Placeholder is replaced with app name.  -->
     <string name="preferences_passwords_saved_logins_description_empty_text_2">La pasvortoj konservitaj aŭ spegulitaj al %s estos listigitaj ĉi tie. Ĉiuj konservitaj pasvortoj estos ĉifritaj.</string>
->>>>>>> 382ca721
     <!-- Preference to access list of saved logins -->
     <string name="preferences_passwords_saved_logins_description_empty_learn_more_link" moz:RemovedIn="125" tools:ignore="UnusedResources">Pli da informo pri Spegulado.</string>
 
     <!-- Clickable text for opening an external link for more information about Sync. -->
-<<<<<<< HEAD
-    <string name="preferences_passwords_saved_logins_description_empty_learn_more_link_2" tools:ignore="UnusedResources">Pli da informo pri spegulado</string>
-    <!-- Preference to access list of login exceptions that we never save logins for -->
-    <string name="preferences_passwords_exceptions">Esceptoj</string>
-    <!-- Empty description of list of login exceptions that we never save logins for -->
-    <string name="preferences_passwords_exceptions_description_empty">Nekonservitaj nomoj de uzantoj kaj pasvortoj estos montritaj ĉi tie.</string>
-    <!-- Empty description of list of login exceptions that we never save passwords for. Parameter will be replaced by app name. -->
-    <string name="preferences_passwords_exceptions_description_empty_2" tools:ignore="UnusedResources">%s ne konservos pasvortojn por retejoj listigitaj ĉi tie.</string>
-    <!-- Description of list of login exceptions that we never save logins for -->
-    <string name="preferences_passwords_exceptions_description">Nomoj de uzanto kaj pasvortoj por tiuj ĉi retejoj ne estos konservitaj.</string>
-    <!-- Description of list of login exceptions that we never save passwords for. Parameter will be replaced by app name. -->
-    <string name="preferences_passwords_exceptions_description_2" tools:ignore="UnusedResources">%s ne konservos pasvortojn por tiuj ĉi retejoj.</string>
-    <!-- Text on button to remove all saved login exceptions -->
-    <string name="preferences_passwords_exceptions_remove_all">Forigi ĉiujn esceptojn</string>
-    <!-- Hint for search box in logins list -->
-    <string name="preferences_passwords_saved_logins_search">Serĉi legitimilojn</string>
-    <!-- Hint for search box in passwords list -->
-    <string name="preferences_passwords_saved_logins_search_2" tools:ignore="UnusedResources">Serĉi pasvortojn</string>
-=======
     <string name="preferences_passwords_saved_logins_description_empty_learn_more_link_2">Pli da informo pri spegulado</string>
     <!-- Preference to access list of login exceptions that we never save logins for -->
     <string name="preferences_passwords_exceptions">Esceptoj</string>
@@ -1820,7 +1748,6 @@
     <string name="preferences_passwords_saved_logins_search" moz:RemovedIn="125" tools:ignore="UnusedResources">Serĉi legitimilojn</string>
     <!-- Hint for search box in passwords list -->
     <string name="preferences_passwords_saved_logins_search_2">Serĉi pasvortojn</string>
->>>>>>> 382ca721
     <!-- The header for the site that a login is for -->
     <string name="preferences_passwords_saved_logins_site">Retejo</string>
     <!-- The header for the username for a login -->
@@ -1851,17 +1778,6 @@
     <string name="logins_biometric_prompt_message" moz:RemovedIn="125" tools:ignore="UnusedResources">Malŝlosu por vidi viajn konservitajn legitimilojn</string>
 
     <!-- Message displayed in biometric prompt displayed for authentication before allowing users to view their passwords -->
-<<<<<<< HEAD
-    <string name="logins_biometric_prompt_message_2" tools:ignore="UnusedResources">Malŝlosi por vidi viajn konservitajn pasvortojn</string>
-    <!-- Title of warning dialog if users have no device authentication set up -->
-    <string name="logins_warning_dialog_title">Protektu viajn legitimilojn kaj pasvortojn</string>
-    <!-- Title of warning dialog if users have no device authentication set up -->
-    <string name="logins_warning_dialog_title_2" tools:ignore="UnusedResources">Protektu viajn konservitajn pasvortojn</string>
-    <!-- Message of warning dialog if users have no device authentication set up -->
-    <string name="logins_warning_dialog_message">Difinu blokan desegnon, PIN aŭ pasvorton por protekti viajn konservitajn legitimilojn kaj pasvortojn se iu alia havas vian aparaton.</string>
-    <!-- Message of warning dialog if users have no device authentication set up -->
-    <string name="logins_warning_dialog_message_2" tools:ignore="UnusedResources">Difinu blokan desegnon, PIN aŭ pasvorton por protekti viajn konservitajn pasvortojn se iu alia havas vian aparaton.</string>
-=======
     <string name="logins_biometric_prompt_message_2">Malŝlosi por vidi viajn konservitajn pasvortojn</string>
     <!-- Title of warning dialog if users have no device authentication set up -->
     <string name="logins_warning_dialog_title" moz:RemovedIn="125" tools:ignore="UnusedResources">Protektu viajn legitimilojn kaj pasvortojn</string>
@@ -1871,7 +1787,6 @@
     <string name="logins_warning_dialog_message" moz:RemovedIn="125" tools:ignore="UnusedResources">Difinu blokan desegnon, PIN aŭ pasvorton por protekti viajn konservitajn legitimilojn kaj pasvortojn se iu alia havas vian aparaton.</string>
     <!-- Message of warning dialog if users have no device authentication set up -->
     <string name="logins_warning_dialog_message_2">Difinu blokan desegnon, PIN aŭ pasvorton por protekti viajn konservitajn pasvortojn se iu alia havas vian aparaton.</string>
->>>>>>> 382ca721
     <!-- Negative button to ignore warning dialog if users have no device authentication set up -->
     <string name="logins_warning_dialog_later">Poste</string>
     <!-- Positive button to send users to set up a pin of warning dialog if users have no device authentication set up -->
@@ -1902,19 +1817,6 @@
     <!-- Preference and title for managing the settings for addresses -->
     <string name="preferences_addresses">Adresoj</string>
     <!-- Preference and title for managing the settings for credit cards -->
-<<<<<<< HEAD
-    <string name="preferences_credit_cards">Kreditkartoj</string>
-    <!-- Preference and title for managing the settings for payment methods -->
-    <string name="preferences_credit_cards_2" tools:ignore="UnusedResources">Pagmetodoj</string>
-    <!-- Preference for saving and autofilling credit cards -->
-    <string name="preferences_credit_cards_save_and_autofill_cards">Konservi kaj aŭtomate plenigi kreditkartojn</string>
-    <!-- Preference for saving and autofilling credit cards -->
-    <string name="preferences_credit_cards_save_and_autofill_cards_2" tools:ignore="UnusedResources">Konservi kaj aŭtomate plenigi pagmetodojn</string>
-    <!-- Preference summary for saving and autofilling credit card data -->
-    <string name="preferences_credit_cards_save_and_autofill_cards_summary">La datumoj estas ĉifritaj</string>
-    <!-- Preference summary for saving and autofilling payment method data. Parameter will be replaced by app name. -->
-    <string name="preferences_credit_cards_save_and_autofill_cards_summary_2" tools:ignore="UnusedResources">%s ĉifras ĉiujn pagmetodojn, kiujn vi konservis</string>
-=======
     <string name="preferences_credit_cards" moz:RemovedIn="125" tools:ignore="UnusedResources">Kreditkartoj</string>
     <!-- Preference and title for managing the settings for payment methods -->
     <string name="preferences_credit_cards_2">Pagmetodoj</string>
@@ -1926,21 +1828,11 @@
     <string name="preferences_credit_cards_save_and_autofill_cards_summary" moz:RemovedIn="125" tools:ignore="UnusedResources">La datumoj estas ĉifritaj</string>
     <!-- Preference summary for saving and autofilling payment method data. Parameter will be replaced by app name. -->
     <string name="preferences_credit_cards_save_and_autofill_cards_summary_2">%s ĉifras ĉiujn pagmetodojn, kiujn vi konservis</string>
->>>>>>> 382ca721
     <!-- Preference option for syncing credit cards across devices. This is displayed when the user is not signed into sync -->
     <string name="preferences_credit_cards_sync_cards_across_devices">Speguli kreditkartojn inter aparatoj</string>
     <!-- Preference option for syncing credit cards across devices. This is displayed when the user is signed into sync -->
     <string name="preferences_credit_cards_sync_cards">Speguli kreditkartojn</string>
     <!-- Preference option for adding a credit card -->
-<<<<<<< HEAD
-    <string name="preferences_credit_cards_add_credit_card">Aldoni kreditkarton</string>
-    <!-- Preference option for adding a card -->
-    <string name="preferences_credit_cards_add_credit_card_2" tools:ignore="UnusedResources">Aldoni kreditkarton</string>
-    <!-- Preference option for managing saved credit cards -->
-    <string name="preferences_credit_cards_manage_saved_cards">Administri konservitajn kreditkartojn</string>
-    <!-- Preference option for managing saved cards -->
-    <string name="preferences_credit_cards_manage_saved_cards_2" tools:ignore="UnusedResources">Administri kartojn</string>
-=======
     <string name="preferences_credit_cards_add_credit_card" moz:RemovedIn="125" tools:ignore="UnusedResources">Aldoni kreditkarton</string>
     <!-- Preference option for adding a card -->
     <string name="preferences_credit_cards_add_credit_card_2">Aldoni kreditkarton</string>
@@ -1948,21 +1840,14 @@
     <string name="preferences_credit_cards_manage_saved_cards" moz:RemovedIn="125" tools:ignore="UnusedResources">Administri konservitajn kreditkartojn</string>
     <!-- Preference option for managing saved cards -->
     <string name="preferences_credit_cards_manage_saved_cards_2">Administri kartojn</string>
->>>>>>> 382ca721
     <!-- Preference option for adding an address -->
     <string name="preferences_addresses_add_address">Aldoni adreson</string>
     <!-- Preference option for managing saved addresses -->
     <string name="preferences_addresses_manage_addresses">Administri adresojn</string>
     <!-- Preference for saving and autofilling addresses -->
-<<<<<<< HEAD
-    <string name="preferences_addresses_save_and_autofill_addresses">Konservi kaj aŭtomate plenigi adresojn</string>
-    <!-- Preference for saving and filling addresses -->
-    <string name="preferences_addresses_save_and_autofill_addresses_2" tools:ignore="UnusedResources">Konservi kaj aŭtomate plenigi adresojn</string>
-=======
     <string name="preferences_addresses_save_and_autofill_addresses" moz:RemovedIn="125" tools:ignore="UnusedResources">Konservi kaj aŭtomate plenigi adresojn</string>
     <!-- Preference for saving and filling addresses -->
     <string name="preferences_addresses_save_and_autofill_addresses_2">Konservi kaj aŭtomate plenigi adresojn</string>
->>>>>>> 382ca721
     <!-- Preference summary for saving and autofilling address data -->
     <string name="preferences_addresses_save_and_autofill_addresses_summary" moz:RemovedIn="125" tools:ignore="UnusedResources">Inkluzivi informojn kiel numerojn, retpoŝtajn kaj liverajn adresojn</string>
 
@@ -1992,15 +1877,9 @@
     <!-- The text for the "Delete card" button for deleting a credit card -->
     <string name="credit_cards_delete_card_button">Forigi kreditkarton</string>
     <!-- The text for the confirmation message of "Delete card" dialog -->
-<<<<<<< HEAD
-    <string name="credit_cards_delete_dialog_confirmation">Ĉu vi certe volas forigi tiun ĉi kreditkarton?</string>
-    <!-- The text for the confirmation message of "Delete card" dialog -->
-    <string name="credit_cards_delete_dialog_confirmation_2" tools:ignore="UnusedResources">Ĉu forigi karton?</string>
-=======
     <string name="credit_cards_delete_dialog_confirmation" moz:RemovedIn="125" tools:ignore="UnusedResources">Ĉu vi certe volas forigi tiun ĉi kreditkarton?</string>
     <!-- The text for the confirmation message of "Delete card" dialog -->
     <string name="credit_cards_delete_dialog_confirmation_2">Ĉu forigi karton?</string>
->>>>>>> 382ca721
     <!-- The text for the positive button on "Delete card" dialog -->
     <string name="credit_cards_delete_dialog_button">Forigi</string>
     <!-- The title for the "Save" menu item for saving a credit card -->
@@ -2016,23 +1895,6 @@
     <string name="credit_cards_number_validation_error_message" moz:RemovedIn="125" tools:ignore="UnusedResources">Bonvolu tajpi validan kreditkaran numeron</string>
 
     <!-- Error message for card number validation -->
-<<<<<<< HEAD
-    <string name="credit_cards_number_validation_error_message_2" tools:ignore="UnusedResources">Tajpu validan numeron de karto</string>
-    <!-- Error message for credit card name on card validation -->
-    <string name="credit_cards_name_on_card_validation_error_message">Bonvolu plenigi tiun ĉi kampon</string>
-    <!-- Error message for card name on card validation -->
-    <string name="credit_cards_name_on_card_validation_error_message_2" tools:ignore="UnusedResources">Aldoni nomon</string>
-    <!-- Message displayed in biometric prompt displayed for authentication before allowing users to view their saved credit cards -->
-    <string name="credit_cards_biometric_prompt_message">Malŝlosu por vidi viajn konservitajn kreditkartojn</string>
-    <!-- Title of warning dialog if users have no device authentication set up -->
-    <string name="credit_cards_warning_dialog_title">Sekurigu viajn kreditkartojn</string>
-    <!-- Title of warning dialog if users have no device authentication set up -->
-    <string name="credit_cards_warning_dialog_title_2" tools:ignore="UnusedResources">Protektu viajn konservitajn pagmetodojn</string>
-    <!-- Message of warning dialog if users have no device authentication set up -->
-    <string name="credit_cards_warning_dialog_message">Difinu blokan desegnon, PIN aŭ pasvorton por protekti viajn konservitajn kreditkartojn se iu alia havas vian aparaton.</string>
-    <!-- Message of warning dialog if users have no device authentication set up -->
-    <string name="credit_cards_warning_dialog_message_3" tools:ignore="UnusedResources">Difinu blokan desegnon, PIN aŭ pasvorton por protekti viajn konservitajn pagmetodojn se iu alia havas vian aparaton.</string>
-=======
     <string name="credit_cards_number_validation_error_message_2">Tajpu validan numeron de karto</string>
     <!-- Error message for credit card name on card validation -->
     <string name="credit_cards_name_on_card_validation_error_message" moz:RemovedIn="125" tools:ignore="UnusedResources">Bonvolu plenigi tiun ĉi kampon</string>
@@ -2048,7 +1910,6 @@
     <string name="credit_cards_warning_dialog_message" moz:RemovedIn="125" tools:ignore="UnusedResources">Difinu blokan desegnon, PIN aŭ pasvorton por protekti viajn konservitajn kreditkartojn se iu alia havas vian aparaton.</string>
     <!-- Message of warning dialog if users have no device authentication set up -->
     <string name="credit_cards_warning_dialog_message_3">Difinu blokan desegnon, PIN aŭ pasvorton por protekti viajn konservitajn pagmetodojn se iu alia havas vian aparaton.</string>
->>>>>>> 382ca721
     <!-- Positive button to send users to set up a pin of warning dialog if users have no device authentication set up -->
     <string name="credit_cards_warning_dialog_set_up_now">Agordi nun</string>
     <!-- Negative button to ignore warning dialog if users have no device authentication set up -->
@@ -2059,11 +1920,7 @@
     <string name="credit_cards_biometric_prompt_unlock_message" moz:RemovedIn="125" tools:ignore="UnusedResources">Malŝlosu por uzi la konservitan informon pri kreditkartojn</string>
 
     <!-- Message displayed in biometric prompt for authentication, before allowing users to use their stored payment method information -->
-<<<<<<< HEAD
-    <string name="credit_cards_biometric_prompt_unlock_message_2" tools:ignore="UnusedResources">Malŝlosu por uzi konservitajn pagmetodojn</string>
-=======
     <string name="credit_cards_biometric_prompt_unlock_message_2">Malŝlosu por uzi konservitajn pagmetodojn</string>
->>>>>>> 382ca721
     <!-- Title of the "Add address" screen -->
     <string name="addresses_add_address">Aldoni adreson</string>
     <!-- Title of the "Edit address" screen -->
@@ -2102,15 +1959,9 @@
     <!-- The text for the "Delete address" button for deleting an address -->
     <string name="addressess_delete_address_button">Forigi adreson</string>
     <!-- The title for the "Delete address" confirmation dialog -->
-<<<<<<< HEAD
-    <string name="addressess_confirm_dialog_message">Ĉu vi certe volas forigi tiun ĉi adreson?</string>
-    <!-- The title for the "Delete address" confirmation dialog -->
-    <string name="addressess_confirm_dialog_message_2" tools:ignore="UnusedResources">Ĉu forigi tiun ĉi adreson?</string>
-=======
     <string name="addressess_confirm_dialog_message" moz:RemovedIn="125" tools:ignore="UnusedResources">Ĉu vi certe volas forigi tiun ĉi adreson?</string>
     <!-- The title for the "Delete address" confirmation dialog -->
     <string name="addressess_confirm_dialog_message_2">Ĉu forigi tiun ĉi adreson?</string>
->>>>>>> 382ca721
     <!-- The text for the positive button on "Delete address" dialog -->
     <string name="addressess_confirm_dialog_ok_button">Forigi</string>
     <!-- The text for the negative button on "Delete address" dialog -->
@@ -2209,57 +2060,14 @@
     <!-- Login overflow menu edit button -->
     <string name="login_menu_edit_button">Modifi</string>
     <!-- Message in delete confirmation dialog for logins -->
-<<<<<<< HEAD
-    <string name="login_deletion_confirmation">Ĉu vi certe volas forigi tiun ĉi legitimilon?</string>
-    <!-- Message in delete confirmation dialog for password -->
-    <string name="login_deletion_confirmation_2" tools:ignore="UnusedResources">Ĉu vi certe volas forigi tiun ĉi pasvorton?</string>
-=======
     <string name="login_deletion_confirmation" moz:RemovedIn="125" tools:ignore="UnusedResources">Ĉu vi certe volas forigi tiun ĉi legitimilon?</string>
     <!-- Message in delete confirmation dialog for password -->
     <string name="login_deletion_confirmation_2">Ĉu vi certe volas forigi tiun ĉi pasvorton?</string>
->>>>>>> 382ca721
     <!-- Positive action of a dialog asking to delete  -->
     <string name="dialog_delete_positive">Forigi</string>
     <!-- Negative action of a dialog asking to delete login -->
     <string name="dialog_delete_negative">Nuligi</string>
     <!--  The saved login options menu description. -->
-<<<<<<< HEAD
-    <string name="login_options_menu">Preferoj de komenco de seanco</string>
-    <!--  The saved password options menu description. -->
-    <string name="login_options_menu_2" tools:ignore="UnusedResources">Pasvortaj elektebloj</string>
-    <!--  The editable text field for a login's web address. -->
-    <string name="saved_login_hostname_description">La modifebla teksta kampo de la retadreso por komenci seancon.</string>
-    <!--  The editable text field for a website address. -->
-    <string name="saved_login_hostname_description_3" tools:ignore="UnusedResources">La modifebla teksta kampo de la reteja retadreso.</string>
-    <!--  The editable text field for a login's username. -->
-    <string name="saved_login_username_description">La modifebla teksta kampo de la nomo de uzanto por komenci seancon.</string>
-    <!--  The editable text field for a username. -->
-    <string name="saved_login_username_description_3" tools:ignore="UnusedResources">La modifebla teksta kampo de la uzanto.</string>
-    <!--  The editable text field for a login's password. -->
-    <string name="saved_login_password_description">La modifebla teksta kampo de la pasvorto por komenci seancon.</string>
-    <!--  The editable text field for a login's password. -->
-    <string name="saved_login_password_description_2" tools:ignore="UnusedResources">La modifebla teksta kampo de la pasvorto.</string>
-    <!--  The button description to save changes to an edited login. -->
-    <string name="save_changes_to_login">Konservi ŝanĝojn je komenco de seanco.</string>
-    <!--  The button description to save changes to an edited password. -->
-    <string name="save_changes_to_login_2" tools:ignore="UnusedResources">Konservi ŝanĝojn.</string>
-    <!--  The page title for editing a saved login. -->
-    <string name="edit">Modifi</string>
-    <!--  The page title for editing a saved password. -->
-    <string name="edit_2" tools:ignore="UnusedResources">Modifi pasvorton</string>
-    <!--  The page title for adding new login. -->
-    <string name="add_login">Aldoni novan legitimilon</string>
-    <!--  The page title for adding new password. -->
-    <string name="add_login_2" tools:ignore="UnusedResources">Aldoni pasvorton</string>
-    <!--  The error message in add/edit login view when password field is blank. -->
-    <string name="saved_login_password_required">Pasvorto postulata</string>
-    <!--  Error text displayed underneath the password field when it is in an error case. -->
-    <string name="saved_login_password_required_2" tools:ignore="UnusedResources">Tajpu pasvorton</string>
-    <!--  The error message in add login view when username field is blank. -->
-    <string name="saved_login_username_required">Nomo de uzanto postulata</string>
-    <!--  The error message in add login view when username field is blank. -->
-    <string name="saved_login_username_required_2" tools:ignore="UnusedResources">Tajpu nomon de uzanto</string>
-=======
     <string name="login_options_menu" moz:RemovedIn="125" tools:ignore="UnusedResources">Preferoj de komenco de seanco</string>
     <!--  The saved password options menu description. -->
     <string name="login_options_menu_2">Pasvortaj elektebloj</string>
@@ -2295,7 +2103,6 @@
     <string name="saved_login_username_required" moz:RemovedIn="125" tools:ignore="UnusedResources">Nomo de uzanto postulata</string>
     <!--  The error message in add login view when username field is blank. -->
     <string name="saved_login_username_required_2">Tajpu nomon de uzanto</string>
->>>>>>> 382ca721
     <!--  The error message in add login view when hostname field is blank. -->
     <string name="saved_login_hostname_required" tools:ignore="UnusedResources">Nomo de servilo postulata</string>
     <!--  The error message in add login view when hostname field is blank. -->
