<?xml version="1.0" encoding="utf-8"?>
<resources xmlns:tools="http://schemas.android.com/tools" xmlns:moz="http://mozac.org/tools">

    <!-- App name for private browsing mode. The first parameter is the name of the app defined in app_name (for example: Fenix)-->
    <string name="app_name_private_5">%s en reĝimo de privata retumo</string>
    <!-- App name for private browsing mode. The first parameter is the name of the app defined in app_name (for example: Fenix)-->
    <string name="app_name_private_4">%s (Private)</string>

    <!-- Home Fragment -->
    <!-- Content description (not visible, for screen readers etc.): "Three dot" menu button. -->
    <string name="content_description_menu">Pli da elektebloj</string>
    <!-- Content description (not visible, for screen readers etc.): "Private Browsing" menu button. -->
    <string name="content_description_private_browsing_button">Aktivigi privatan retumon</string>
    <!-- Content description (not visible, for screen readers etc.): "Private Browsing" menu button. -->
    <string name="content_description_disable_private_browsing_button">Malaktivigi privatan retumon</string>
    <!-- Content description (not visible, for screen readers etc.): "Private Browsing" menu button. -->
    <string name="content_description_private_browsing">Privata retumo</string>
    <!-- Placeholder text shown in the search bar before a user enters text for the default engine -->
    <string name="search_hint">Serĉo aŭ adreso</string>
    <!-- Placeholder text shown in the search bar before a user enters text for a general engine -->
    <string name="search_hint_general_engine">Serĉi en la reto</string>
    <!-- Placeholder text shown in search bar when using history search -->
    <string name="history_search_hint">Serĉi en historio</string>
    <!-- Placeholder text shown in search bar when using bookmarks search -->
    <string name="bookmark_search_hint">Serĉi legosignojn</string>
    <!-- Placeholder text shown in search bar when using tabs search -->
    <string name="tab_search_hint">Serĉi langetojn</string>
    <!-- Placeholder text shown in the search bar when using application search engines -->
    <string name="application_search_hint">Tajpu serĉan tekston</string>
    <!-- No Open Tabs Message Description -->
    <string name="no_open_tabs_description">Viaj malfermitaj langetoj aperos ĉi tie.</string>

    <!-- No Private Tabs Message Description -->
    <string name="no_private_tabs_description">Viaj privataj langetoj aperos ĉi tie.</string>

    <!-- Tab tray multi select title in app bar. The first parameter is the number of tabs selected -->
    <string name="tab_tray_multi_select_title">%1$d elektitaj</string>
    <!-- Label of button in create collection dialog for creating a new collection  -->
    <string name="tab_tray_add_new_collection">Aldoni novan kolekton</string>
    <!-- Label of editable text in create collection dialog for naming a new collection  -->
    <string name="tab_tray_add_new_collection_name">Nomo</string>
    <!-- Label of button in save to collection dialog for selecting a current collection  -->
    <string name="tab_tray_select_collection">Elekti kolekton</string>
    <!-- Content description for close button while in multiselect mode in tab tray -->
    <string name="tab_tray_close_multiselect_content_description">Eliri el la reĝimo de plurelekto</string>
    <!-- Content description for save to collection button while in multiselect mode in tab tray -->
    <string name="tab_tray_collection_button_multiselect_content_description">Konservi elektitajn langetojn en kolekto</string>
    <!-- Content description on checkmark while tab is selected in multiselect mode in tab tray -->
    <string name="tab_tray_multiselect_selected_content_description" moz:removedIn="136" tools:ignore="UnusedResources">Elektita</string>

    <!-- Home - Bookmarks -->
    <!-- Title for the home screen section with bookmarks. -->
    <string name="home_bookmarks_title">Legosignoj</string>
    <!-- Content description for the button which navigates the user to show all of their bookmarks. -->
    <string name="home_bookmarks_show_all_content_description">Montri ĉiujn legosignojn</string>
    <!-- Text for the menu button to remove a recently saved bookmark from the user's home screen -->
    <string name="home_bookmarks_menu_item_remove">Forigi</string>

    <!-- About content. The first parameter is the name of the application. (For example: Fenix) -->
    <string name="about_content">%1$s estas kreita de Mozilla.</string>

    <!-- Private Browsing -->
    <!-- Explanation for private browsing displayed to users on home view when they first enable private mode
        The first parameter is the name of the app defined in app_name (for example: Fenix) -->
    <string name="private_browsing_placeholder_description_2">%1$s viŝas la serĉan kaj retuman historion de langetoj kiam vi fermas ilin aŭ finas la programon. Kvankam tio ne igas vin anonima antaŭ retejoj aŭ via retprovizanto, tio faciligas la taskon kaŝi vian retumon de aliaj uzantoj en tiu ĉi aparato.</string>
    <string name="private_browsing_common_myths">Oftaj mitoj pri privata retumo</string>

    <!-- True Private Browsing Mode -->
    <!-- Title for info card on private homescreen in True Private Browsing Mode. -->
    <string name="felt_privacy_desc_card_title">Lasu neniun spuron en tiu ĉi aparato</string>
    <!-- Explanation for private browsing displayed to users on home view when they first enable
        private mode in our new Total Private Browsing mode.
        The first parameter is the name of the app defined in app_name (for example: Firefox Nightly)
        The second parameter is the clickable link text in felt_privacy_info_card_subtitle_link_text -->
    <string name="felt_privacy_info_card_subtitle_2">%1$s forigos viajn kuketojn, historion kaj retejajn datumojn kiam vi fermos ĉiujn viajn privatajn langetojn. %2$s</string>
    <!-- Clickable portion of the explanation for private browsing that links the user to our
        about privacy page.
        This string is used in felt_privacy_info_card_subtitle as the second parameter.-->
    <string name="felt_privacy_info_card_subtitle_link_text">Kiu povus vidi mian retumon?</string>

    <!-- Private mode shortcut "contextual feature recommendation" (CFR) -->
    <!-- Text for the Private mode shortcut CFR message for adding a private mode shortcut to open private tabs from the Home screen -->
    <string name="private_mode_cfr_message_2">Malfermi vian venontan privatan langeton per unu tuŝo.</string>
    <!-- Text for the positive button to accept adding a Private Browsing shortcut to the Home screen -->
    <string name="private_mode_cfr_pos_button_text">Aldoni al hejmekrano</string>
    <!-- Text for the negative button to decline adding a Private Browsing shortcut to the Home screen -->
    <string name="cfr_neg_button_text">Ne, dankon</string>

    <!-- Open in App "contextual feature recommendation" (CFR) -->
    <!-- Text for the info message. The first parameter is the name of the application.-->
    <string name="open_in_app_cfr_info_message_2">Vi povas igi %1$s aŭtomate malfermi ligilojn en programoj.</string>
    <!-- Text for the positive action button -->
    <string name="open_in_app_cfr_positive_button_text">Iri al agordoj</string>
    <!-- Text for the negative action button -->
    <string name="open_in_app_cfr_negative_button_text">Ignori</string>

    <!-- Private browsing erase action "contextual feature recommendation" (CFR) -->
    <!-- Text for the message displayed in the contextual feature recommendation popup promoting the erase private browsing feature. -->
    <string name="erase_action_cfr_message">Tuŝetu ĉi tie por komenci novan freŝan privatan seancon. Forigu vian historion, kuketojn — ĉion.</string>


    <!-- Toolbar "contextual feature recommendation" (CFR) -->
    <!-- Text for the title displayed in the contextual feature recommendation popup promoting the navigation bar. -->
    <string name="navbar_cfr_title">Retumu pli rapide per la nova sistemo naviga</string>
    <!-- Text for the message displayed in the contextual feature recommendation popup promoting the navigation bar. -->
    <string name="navbar_cfr_message_2">En retejo, tiu ĉi strio kaŝiĝas kiam vi rulumas malsupren, por havi aldonan retuman spacon.</string>
    <!-- Text for the message displayed for the popup promoting the long press of navigation in the navigation bar. -->
    <string name="navbar_navigation_buttons_cfr_message">Longe premu la sagojn por salti inter paĝoj en la historio de tiu ĉi langeto.</string>

    <!-- Address bar swipe "contextual feature recommendation" (CFR) -->
    <!-- Text for the title displayed in the contextual feature recommendation popup promoting swipe of address bar. -->
    <string name="address_bar_swipe_cfr_title">Ŝovu la ilaron por ŝanĝi langetojn</string>
    <!-- Text for the message displayed in the contextual feature recommendation popup promoting swipe of address bar. -->
    <string name="address_bar_swipe_cfr_message">Ŝovu maldekstren aŭ dekstren por ŝanĝi. Ŝovu maldekstren en vi lasta langeto por malfermi novan langeton.</string>

    <!-- Text for the info dialog when camera permissions have been denied but user tries to access a camera feature. -->
    <string name="camera_permissions_needed_message">Aliro al la fimilo postulata. Iru al agordoj de Android, tuŝetu Permesojn kaj poste Permesi.</string>
    <!-- Text for the positive action button to go to Android Settings to grant permissions. -->
    <string name="camera_permissions_needed_positive_button_text">Iri al agordoj</string>
    <!-- Text for the negative action button to dismiss the dialog. -->
    <string name="camera_permissions_needed_negative_button_text">Ignori</string>

    <!-- Text for the banner message to tell users about our auto close feature. -->
    <string name="tab_tray_close_tabs_banner_message">Aŭtomate fermi langetojn, kiuj ne estis viditaj en la lasta tago, semajno aŭ monato.</string>
    <!-- Text for the positive action button to go to Settings for auto close tabs. -->
    <string name="tab_tray_close_tabs_banner_positive_button_text">Vidi eblojn</string>
    <!-- Text for the negative action button to dismiss the Close Tabs Banner. -->
    <string name="tab_tray_close_tabs_banner_negative_button_text">Ignori</string>

    <!-- Text for the banner message to tell users about our inactive tabs feature. -->
    <string name="tab_tray_inactive_onboarding_message">Ĉi tien estos movitaj langetoj, kiujn vi ne vizitis ekde du semajnoj.</string>
    <!-- Text for the action link to go to Settings for inactive tabs. -->
    <string name="tab_tray_inactive_onboarding_button_text">Malŝalti en agordoj</string>
    <!-- Text for title for the auto-close dialog of the inactive tabs. -->
    <string name="tab_tray_inactive_auto_close_title">Ĉu aŭtomate fermi post unu monato?</string>
    <!-- Text for the body for the auto-close dialog of the inactive tabs.
        The first parameter is the name of the application.-->
    <string name="tab_tray_inactive_auto_close_body_2">%1$s povas fermi langetojn, kiujn vi ne vizitis ekde la lasta monato.</string>
    <!-- Content description for close button in the auto-close dialog of the inactive tabs. -->
    <string name="tab_tray_inactive_auto_close_button_content_description">Fermi</string>


    <!-- Text for turn on auto close tabs button in the auto-close dialog of the inactive tabs. -->
    <string name="tab_tray_inactive_turn_on_auto_close_button_2">Ŝalti aŭtomatan fermon</string>


    <!-- Home screen icons - Long press shortcuts -->
    <!-- Shortcut action to open new tab -->
    <string name="home_screen_shortcut_open_new_tab_2">Nova langeto</string>
    <!-- Shortcut action to open new private tab -->
    <string name="home_screen_shortcut_open_new_private_tab_2">Nova privata langeto</string>

    <!-- Shortcut action to open Passwords screen -->
    <string name="home_screen_shortcut_passwords">Pasvortoj</string>

    <!-- Recent Tabs -->
    <!-- Header text for jumping back into the recent tab in the home screen -->
    <string name="recent_tabs_header">Reiri</string>
    <!-- Button text for showing all the tabs in the tabs tray -->
    <string name="recent_tabs_show_all">Montri ĉiujn</string>

    <!-- Content description for the button which navigates the user to show all recent tabs in the tabs tray. -->
    <string name="recent_tabs_show_all_content_description_2">Butono por montri ĉiujn lastajn langetojn</string>
    <!-- Text for button in synced tab card that opens synced tabs tray -->
    <string name="recent_tabs_see_all_synced_tabs_button_text">Montri ĉiujn spegulitajn langetojn</string>
    <!-- Accessibility description for device icon used for recent synced tab -->
    <string name="recent_tabs_synced_device_icon_content_description">Spegulita aparato</string>
    <!-- Text for the dropdown menu to remove a recent synced tab from the homescreen -->
    <string name="recent_synced_tab_menu_item_remove">Forigi</string>
    <!-- Text for the menu button to remove a grouped highlight from the user's browsing history
         in the Recently visited section -->
    <string name="recent_tab_menu_item_remove">Forigi</string>

    <!-- History Metadata -->
    <!-- Header text for a section on the home screen that displays grouped highlights from the
         user's browsing history, such as topics they have researched or explored on the web -->
    <string name="history_metadata_header_2">Ĵuse vizititaj</string>
    <!-- Text for the menu button to remove a grouped highlight from the user's browsing history
         in the Recently visited section -->
    <string name="recently_visited_menu_item_remove">Forigi</string>

    <!-- Content description for the button which navigates the user to show all of their history. -->
    <string name="past_explorations_show_all_content_description_2">Montri ĉiujn antaŭajn retumojn</string>

    <!-- Browser Fragment -->
    <!-- Content description (not visible, for screen readers etc.): Navigate backward (browsing history) -->
    <string name="browser_menu_back">Reen</string>
    <!-- Content description (not visible, for screen readers etc.): Navigate forward (browsing history) -->
    <string name="browser_menu_forward">Antaŭen</string>
    <!-- Content description (not visible, for screen readers etc.): Refresh current website -->
    <string name="browser_menu_refresh">Refreŝigi</string>
    <!-- Content description (not visible, for screen readers etc.): Stop loading current website -->
    <string name="browser_menu_stop">Haltigi</string>
    <!-- Browser menu button that opens the extensions manager -->
    <string name="browser_menu_extensions">Etendaĵoj</string>
    <!-- Browser menu banner header text for extensions onboarding.
        The first parameter is the name of the app defined in app_name (for example: Fenix). -->
    <string name="browser_menu_extensions_banner_onboarding_header">Personecigu %s</string>
    <!-- Browser menu banner header text for extensions onboarding when all installed extensions have been disabled. -->
    <string name="browser_menu_disabled_extensions_banner_onboarding_header">Vi havas instalitajn etendaĵojn se ili ne estas aktivaj</string>
    <!-- Browser menu banner body text for extensions onboarding.
        The first parameter is the name of the app defined in app_name (for example: Fenix). -->
    <string name="browser_menu_extensions_banner_onboarding_body">Etendaĵoj plurmaniere plibonigas vian retumon, ekzemple per ŝanĝo de aspekto de %s aŭ per plibonigo de privateco kaj sekureco.</string>
    <!-- Browser menu banner body text for extensions onboarding when all installed extensions have been disabled.
     The first parameter is the name of the button that opens extension manager (for example "Manage extensions"). -->
    <string name="browser_menu_disabled_extensions_banner_onboarding_body">Por uzi etendaĵojn, aktivigi ilin en la agordoj aŭ per elekto de “%s” malsupre.</string>
    <!-- Browser menu banner link text for learning more about extensions -->
    <string name="browser_menu_extensions_banner_learn_more">Pli da informo</string>
    <!-- Browser menu button that opens the extensions manager -->
    <string name="browser_menu_manage_extensions">Administri etendaĵojn</string>
    <!-- Content description (not visible, for screen readers etc.): Section heading for recommended extensions.-->
    <string name="browser_menu_recommended_section_content_description">Rekomenditaj etendaĵoj</string>
    <!-- Content description (not visible, for screen readers etc.): Label for plus icon used to add extension.
      The first parameter is the name of the extension (for example: ClearURLs). -->
    <string name="browser_menu_extension_plus_icon_content_description_2">Aldoni %1$s</string>
    <!-- Browser menu button that opens AMO in a tab -->
    <string name="browser_menu_discover_more_extensions">Malkovri pli da etendaĵoj</string>
    <!-- Browser menu description that is shown when one or more extensions are disabled due to extension errors -->
    <string name="browser_menu_extensions_disabled_description">Provizore malaktiva</string>
    <!-- The description of the browser menu appears when the user hasn't installed any extensions. -->
    <string name="browser_menu_no_extensions_installed_description">Neniu aktiva etendaĵo</string>
    <!-- Browser menu button that opens account settings -->
    <string name="browser_menu_account_settings">Informoj pri konto</string>
    <!-- Browser menu button that sends a user to help articles -->
    <string name="browser_menu_help">Helpo</string>
    <!-- Browser menu button that sends a to a the what's new article -->
    <string name="browser_menu_whats_new">Novaĵoj</string>
    <!-- Browser menu button that opens the settings menu -->
    <string name="browser_menu_settings">Agordoj</string>
    <!-- Browser menu button that opens a user's library -->
    <string name="browser_menu_library">Biblioteko</string>
    <!-- Browser menu toggle that requests a desktop site -->
    <string name="browser_menu_desktop_site">Skribotabla retejo</string>
    <!-- Browser menu button that reopens a private tab as a regular tab -->
    <string name="browser_menu_open_in_regular_tab">Malfermi en normala langeto</string>
    <!-- Browser menu toggle that adds a shortcut to the site on the device home screen. -->
    <string name="browser_menu_add_to_homescreen">Aldoni al hejmekrano</string>
    <!-- Browser menu toggle that adds a PWA of the site on the device home screen. -->
    <string name="browser_menu_add_app_to_homescreen">Aldoni apon al la hejmekrano</string>
    <!-- Browser menu toggle that adds a shortcut to the site on the device home screen. -->
    <string name="browser_menu_add_to_homescreen_2">Aldoni al hejmekrano…</string>
    <!-- Browser menu toggle that adds a PWA of the site on the device home screen. -->
    <string name="browser_menu_add_app_to_homescreen_2">Aldoni apon al la hejmekrano…</string>
    <!-- Text for notifying users that Xiaomi devices require additional permissions to add to home screen -->
    <string name="browser_menu_add_to_homescreen_xiaomi">La aparatoj de Xiami povus peti kromajn permesojn por aldoni ŝparvojojn al la hejmekrano. Bonvolu kontroli viajn agordojn.</string>
    <!-- Content description (not visible, for screen readers etc.) for the Resync tabs button -->
    <string name="resync_button_content_description">Respeguli</string>
    <!-- Browser menu button that opens the find in page menu -->
    <string name="browser_menu_find_in_page">Serĉi en paĝo</string>

    <!-- Browser menu button that opens the find in page menu -->
    <string name="browser_menu_find_in_page_2">Serĉi en paĝo…</string>
    <!-- Browser menu button that opens the translations dialog, which has options to translate the current browser page. -->
    <string name="browser_menu_translations">Traduki paĝon</string>
    <!-- Browser menu button that saves the current tab to a collection -->
    <string name="browser_menu_save_to_collection">Konservi en kolekto…</string>
    <!-- Browser menu button that saves the current tab to a collection -->
    <string name="browser_menu_save_to_collection_2">Konservi en kolekto</string>
    <!-- Browser menu button that open a share menu to share the current site -->
    <string name="browser_menu_share">Kundividi</string>
    <!-- Browser menu button that open a share menu to share the current site -->
    <string name="browser_menu_share_2">Dividi…</string>
    <!-- Browser menu button shown in custom tabs that opens the current tab in Fenix
        The first parameter is the name of the app defined in app_name (for example: Fenix) -->
    <string name="browser_menu_open_in_fenix">Malfermi per %1$s</string>
    <!-- Browser menu text shown in custom tabs to indicate this is a Fenix tab
        The first parameter is the name of the app defined in app_name (for example: Fenix) -->
    <string name="browser_menu_powered_by">KUN TEKNOLOGIO DE %1$s</string>
    <!-- Browser menu text shown in custom tabs to indicate this is a Fenix tab
        The first parameter is the name of the app defined in app_name (for example: Fenix) -->
    <string name="browser_menu_powered_by2">Kun teknologio de %1$s</string>
    <!-- Browser menu button to put the current page in reader mode -->
    <string name="browser_menu_read">Legila vido</string>
    <!-- Browser menu button content description to close reader mode and return the user to the regular browser -->
    <string name="browser_menu_read_close">Fermi legilan vidon</string>
    <!-- Browser menu button to open the current page in an external app -->
    <string name="browser_menu_open_app_link">Malfermi per programo</string>

    <!-- Browser menu button to show reader view appearance controls e.g. the used font type and size -->
    <string name="browser_menu_customize_reader_view">Personecigi legilan vidon</string>
    <!-- Browser menu button to show reader view appearance controls e.g. the used font type and size -->
    <string name="browser_menu_customize_reader_view_2">Personecigi la legilan vidon</string>
    <!-- Browser menu label for adding a bookmark -->
    <string name="browser_menu_add">Aldoni</string>
    <!-- Browser menu label for editing a bookmark -->
    <string name="browser_menu_edit">Modifi</string>

    <!-- Button shown on the home page that opens the Customize home settings -->
    <string name="browser_menu_customize_home_1">Personecigi ekan paĝon</string>

    <!-- Browser menu label to sign in to sync on the device using Mozilla accounts -->
    <string name="browser_menu_sign_in">Komenci seancon</string>
    <!-- Browser menu caption label for the "Sign in" browser menu item described in `browser_menu_sign_in` -->
    <string name="browser_menu_sign_in_caption">Speguli pasvortojn, langetojn, kaj pli</string>
    <!-- Browser menu label to sign back in to sync on the device when the user's account needs to be reauthenticated -->
    <string name="browser_menu_sign_back_in_to_sync">Rekomencu seancon por speguli</string>
    <!-- Browser menu caption label for the "Sign back in to sync" browser menu item described in `browser_menu_sign_back_in_to_sync` when there is an error in syncing -->
    <string name="browser_menu_syncing_paused_caption">Spegulado paŭzinta</string>
    <!-- Browser menu label that creates a private tab -->
    <string name="browser_menu_new_private_tab">Nova privata langeto</string>
    <!-- Browser menu label that navigates to the Password screen -->
    <string name="browser_menu_passwords">Pasvortoj</string>
    <!-- Browser menu label that navigates to the SUMO page for the Firefox for Android release notes.
         The first parameter is the name of the app defined in app_name (for example: Fenix)-->
    <string name="browser_menu_new_in_firefox">Novaĵoj en %1$s</string>
    <!-- Browser menu label that toggles the request for the desktop site of the currently visited page -->
    <string name="browser_menu_switch_to_desktop_site">Iri al versio por komputiloj</string>
    <!-- Browser menu label that toggles the request for the mobile site of the currently visited page -->
    <string name="browser_menu_switch_to_mobile_site">Iri al poŝaparata retejo</string>
    <!-- Browser menu label that navigates to the page tools sub-menu -->
    <string name="browser_menu_tools">Iloj</string>
    <!-- Content description (not visible, for screen readers etc.): Back button for all menu redesign sub-menu -->
    <string name="browser_menu_back_button_content_description">Reen al ĉefa menuo</string>
    <!-- Content description (not visible, for screen readers etc.) for bottom sheet handlebar main menu. -->
    <string name="browser_main_menu_handlebar_content_description">Fermi ĉefan menuon</string>
    <!-- Content description (not visible, for screen readers etc.) for main menu help button. -->
    <string name="browser_main_menu_content_description_help_button">Helpo</string>
    <!-- Content description (not visible, for screen readers etc.) for main menu settings button. -->
    <string name="browser_main_menu_content_description_settings_button">Agordoj</string>
    <!-- Content description (not visible, for screen readers etc.) for bottom sheet handlebar extensions menu. -->
    <string name="browser_extensions_menu_handlebar_content_description">Fermi menuon de etendaĵoj</string>
    <!-- Content description (not visible, for screen readers etc.) for bottom sheet handlebar save menu. -->
    <string name="browser_save_menu_handlebar_content_description">Fermi menuon por konservi</string>
    <!-- Content description (not visible, for screen readers etc.) for bottom sheet handlebar tools menu. -->
    <string name="browser_tools_menu_handlebar_content_description">Fermi menuon de iloj</string>
    <!-- Content description (not visible, for screen readers etc.) for bottom sheet handlebar custom tab menu. -->
    <string name="browser_custom_tab_menu_handlebar_content_description">Fermi menuon de personecigo de langetoj</string>
    <!-- Browser menu description that describes the various tools related menu items inside of the tools sub-menu -->
    <string name="browser_menu_tools_description_with_translate" moz:removedIn="134" tools:ignore="UnusedResources">Lega vido, traduki, presi, dividi, malfermi apon</string>
    <!-- Browser menu description that describes the various tools related menu items inside of the tools sub-menu -->
    <string name="browser_menu_tools_description" moz:removedIn="134" tools:ignore="UnusedResources">Lega vido, presi, dividi, malfermi apon</string>
    <!-- Browser menu description that describes the various tools related menu items inside of the tools sub-menu
         The first parameter is the label of the report site issue (for example: Report Site issue) -->
    <string name="browser_menu_tools_description_with_translate_with_report_site" moz:removedIn="135" tools:ignore="UnusedResources">Lega vido, traduki, %s, presi, dividi, malfermi apon</string>
    <!-- Browser menu description that describes the various tools related menu items inside of the tools sub-menu when the "Report broken site" feature is available-->
    <string name="browser_menu_tools_description_with_translate_with_report_site_2">Lega vido, traduki, raporti misfunkciantan retejon, presi, dividi, malfermi apon</string>
<<<<<<< HEAD
    <!-- Browser menu description that describes the various tools related menu items inside of the tools sub-menu -->
    <string name="browser_menu_tools_description_with_translate_without_report_site">Lega vido, traduki, presi, dividi, malfermi apon</string>
    <!-- Browser menu description that describes the various tools related menu items inside of the tools sub-menu
         The first parameter is the label of the report site issue (for example: Report Site issue) -->
    <string name="browser_menu_tools_description_with_report_site" moz:removedIn="135" tools:ignore="UnusedResources">Lega vido, %s, presi, dividi, malfermi apon</string>
    <!-- Browser menu description that describes the various tools related menu items inside of the tools sub-menu when the "Report broken site" feature is available-->
    <string name="browser_menu_tools_description_with_report_site_2">Lega vido, raporti misfunkciantan retejon, presi, dividi, malfermi apon</string>
    <!-- Browser menu description that describes the various tools related menu items inside of the tools sub-menu -->
=======
    <!-- Browser menu description that describes the various tools related menu items inside of the tools sub-menu -->
    <string name="browser_menu_tools_description_with_translate_without_report_site">Lega vido, traduki, presi, dividi, malfermi apon</string>
    <!-- Browser menu description that describes the various tools related menu items inside of the tools sub-menu
         The first parameter is the label of the report site issue (for example: Report Site issue) -->
    <string name="browser_menu_tools_description_with_report_site" moz:removedIn="135" tools:ignore="UnusedResources">Lega vido, %s, presi, dividi, malfermi apon</string>
    <!-- Browser menu description that describes the various tools related menu items inside of the tools sub-menu when the "Report broken site" feature is available-->
    <string name="browser_menu_tools_description_with_report_site_2">Lega vido, raporti misfunkciantan retejon, presi, dividi, malfermi apon</string>
    <!-- Browser menu description that describes the various tools related menu items inside of the tools sub-menu -->
>>>>>>> 07ff4473
    <string name="browser_menu_tools_description_without_report_site">Lega vido, presi, dividi, malfermi apon</string>
    <!-- Browser menu label that navigates to the save sub-menu, which contains various save related menu items such as
         bookmarking a page, saving to collection, shortcut or as a PDF, and adding to home screen -->
    <string name="browser_menu_save">Konservi</string>

    <!-- Browser menu description that describes the various save related menu items inside of the save sub-menu -->
    <string name="browser_menu_save_description">Aldono de legosigno, ŝparvojo, eka paĝo, kolekto, PDF</string>
    <!-- Browser menu label that bookmarks the currently visited page -->
    <string name="browser_menu_bookmark_this_page">Aldoni legosignon por tiu ĉi paĝo</string>
    <!-- Browser menu label that navigates to the edit bookmark screen for the current bookmarked page -->
    <string name="browser_menu_edit_bookmark">Redakti legosignon</string>
    <!-- Browser menu label that the saves the currently visited page as a PDF -->
    <string name="browser_menu_save_as_pdf">Konservi kiel PDF…</string>
    <!-- Browser menu label for turning ON reader view of the current visited page -->
    <string name="browser_menu_turn_on_reader_view">Ŝalti legilan vidon</string>
    <!-- Browser menu label for turning OFF reader view of the current visited page -->
    <string name="browser_menu_turn_off_reader_view">Malŝalti legilan vidon</string>
    <!-- Browser menu label for navigating to the translation feature, which provides language translation options the current visited page -->
    <string name="browser_menu_translate_page">Traduki paĝon…</string>
    <!-- Browser menu label for navigating to the Web Compat Reporter feature, which provides users the ability to send bug reports for broken sites. -->
    <string name="browser_menu_webcompat_reporter">Raporti misfunkciantan retejon…</string>
    <!-- Browser menu label that is displayed when the current page has been translated by the translation feature.
         The first parameter is the name of the language that page was translated to (e.g. English). -->
    <string name="browser_menu_translated_to">Tradukita en la %1$sn</string>
    <!-- Browser menu label for the print feature -->
    <string name="browser_menu_print">Presi…</string>

    <!-- Browser menu label for the Delete browsing data on quit feature.
        The first parameter is the name of the app defined in app_name (for example: Fenix). -->
    <string name="browser_menu_delete_browsing_data_on_quit">Fini %1$s</string>

    <!-- Menu "contextual feature recommendation" (CFR) -->
    <!-- Text for the title in the contextual feature recommendation popup promoting the menu feature. -->
    <string name="menu_cfr_title">Nova: simpligita menuo</string>

    <!-- Text for the message in the contextual feature recommendation popup promoting the menu feature. -->
    <string name="menu_cfr_body">Pli rapide trovu kion vi bezonas, ekzemple privatan reĝimon aŭ paĝajn agojn.</string>

    <!-- Extensions management fragment -->
    <!-- Text displayed when there are no extensions to be shown -->
    <string name="extensions_management_no_extensions">Ne estas etendaĵoj ĉi tie</string>

    <!-- Browser Toolbar -->
    <!-- Content description for the Home screen button on the browser toolbar -->
    <string name="browser_toolbar_home">Hejmekrano</string>

    <!-- Content description (not visible, for screen readers etc.): Erase button: Erase the browsing
         history and go back to the home screen. -->
    <string name="browser_toolbar_erase">Viŝi retuman historion</string>
    <!-- Content description for the translate page toolbar button that opens the translations dialog when no translation has occurred. -->
    <string name="browser_toolbar_translate">Traduki paĝon</string>

    <!-- Content description (not visible, for screen readers etc.) for the translate page toolbar button that opens the translations dialog when the page is translated successfully.
         The first parameter is the name of the language that is displayed in the original page. (For example: English)
         The second parameter is the name of the language which the page was translated to. (For example: French) -->
    <string name="browser_toolbar_translated_successfully">Paĝo tradukita el la %1$s en la %2$sn.</string>

    <!-- Locale Settings Fragment -->
    <!-- Content description for tick mark on selected language -->
    <string name="a11y_selected_locale_content_description">Elektita lingvo</string>
    <!-- Text for default locale item -->
    <string name="default_locale_text">Uzi la lingvon de la aparato</string>
    <!-- Placeholder text shown in the search bar before a user enters text -->
    <string name="locale_search_hint">Serĉi lingvon</string>

    <!-- Search Fragment -->
    <!-- Button in the search view that lets a user search by scanning a QR code -->
    <string name="search_scan_button_2">Skani kodon QR</string>
    <!-- Button in the search view when shortcuts are displayed that takes a user to the search engine settings -->
    <string name="search_shortcuts_engine_settings">Agordoj de serĉilo</string>
    <!-- Button in the search view that lets a user navigate to the site in their clipboard -->
    <string name="awesomebar_clipboard_title">Alglui ligilon el la tondujo</string>
    <!-- Button in the search suggestions onboarding that allows search suggestions in private sessions -->
    <string name="search_suggestions_onboarding_allow_button">Permesi</string>
    <!-- Button in the search suggestions onboarding that does not allow search suggestions in private sessions -->
    <string name="search_suggestions_onboarding_do_not_allow_button">Ne permesi</string>
    <!-- Search suggestion onboarding hint title text -->
    <string name="search_suggestions_onboarding_title">Ĉu permesi serĉajn sugestojn en privataj seancoj?</string>
    <!-- Search suggestion onboarding hint description text, first parameter is the name of the app defined in app_name (for example: Fenix)-->
    <string name="search_suggestions_onboarding_text">%s kundividos kun via norma serĉilo ĉion, kion vi tajpas en la adresa strio.</string>

    <!-- Search engine suggestion title text. The first parameter is the name of the suggested engine-->
    <string name="search_engine_suggestions_title">Serĉi %s</string>
    <!-- Search engine suggestion description text -->
    <string name="search_engine_suggestions_description">Serĉi rekte el la adresa strio</string>

    <!-- Menu option in the search selector menu to open the search settings -->
    <string name="search_settings_menu_item">Agordoj de serĉo</string>

    <!-- Header text for the search selector menu -->
    <string name="search_header_menu_item_2">Ĉi foje serĉi:</string>

<<<<<<< HEAD
    <!-- Content description (not visible, for screen readers etc.): Search engine icon. The first parameter is the search engine name (for example: DuckDuckGo). -->
    <string name="search_engine_icon_content_description" tools:ignore="UnusedResources" moz:removedIn="133">Serĉilo: %s</string>

=======
>>>>>>> 07ff4473
    <!-- Content description (not visible, for screen readers etc.): Search engine icon.
    The parameter is the search engine name (for example: DuckDuckGo). -->
    <string name="search_engine_icon_content_description_1">Serĉilo: %s</string>

    <!-- Home onboarding -->
    <!-- Home onboarding dialog welcome screen title text. -->
    <string name="onboarding_home_welcome_title_2">Bonvenon al pli persona interreto</string>
    <!-- Home onboarding dialog welcome screen description text. -->
    <string name="onboarding_home_welcome_description">Pli da koloroj. Pli bona privateco. Sama dediĉo al personoj pli ol al profitoj.</string>
    <!-- Home onboarding dialog sign into sync screen title text. -->
    <string name="onboarding_home_sync_title_3">Iri de unu ekrano al la alia estas pli facile ol iam ajn antaŭe</string>
    <!-- Home onboarding dialog sign into sync screen description text. -->
    <string name="onboarding_home_sync_description">Daŭrigu el la loko kie vi haltis kun la langetoj de viaj aliaj aparatoj, kiuj nun aperas en via eka paĝo.</string>
    <!-- Text for the button to continue the onboarding on the home onboarding dialog. -->
    <string name="onboarding_home_get_started_button">Unuaj paŝoj</string>
    <!-- Text for the button to navigate to the sync sign in screen on the home onboarding dialog. -->
    <string name="onboarding_home_sign_in_button">Komenci seancon</string>
    <!-- Text for the button to skip the onboarding on the home onboarding dialog. -->
    <string name="onboarding_home_skip_button">Ignori</string>
    <!-- Onboarding home screen sync popup dialog message, shown on top of Recent Synced Tabs in the Jump back in section. -->
    <string name="sync_cfr_message">Viaj langetoj estas spegulataj! Daŭrigu kie vi haltis en via alia aparato.</string>

    <!-- Content description (not visible, for screen readers etc.): Close button for the home onboarding dialog -->
    <string name="onboarding_home_content_description_close_button">Fermi</string>

    <!-- Juno first user onboarding flow experiment, strings are marked unused as they are only referenced by Nimbus experiments. -->
    <!-- Description for learning more about our privacy notice. -->
    <string name="juno_onboarding_privacy_notice_text" tools:ignore="BrandUsage">Rimarko de Firefox pri privateco</string>
    <!-- Title for set firefox as default browser screen used by Nimbus experiments. -->
    <string name="juno_onboarding_default_browser_title_nimbus_2">Ni amas teni vin sekura</string>
    <!-- Title for set firefox as default browser screen used by Nimbus experiments.
        Note: The word "Firefox" should NOT be translated -->
    <string name="juno_onboarding_default_browser_title_nimbus_3" tools:ignore="BrandUsage,UnusedResources">Malkovru kial milionoj da personoj amas Firefox</string>
    <!-- Title for set firefox as default browser screen used by Nimbus experiments. -->
    <string name="juno_onboarding_default_browser_title_nimbus_4" tools:ignore="UnusedResources">Sekura retumo kun pli da elektebloj</string>
    <!-- Description for set firefox as default browser screen used by Nimbus experiments. -->
    <string name="juno_onboarding_default_browser_description_nimbus_3">Nia retumilo, subtenata de nenprofitcela organizo, helpas eviti ke entreprenoj kaŝe sekvu vin tra la reto.</string>
    <!-- Description for set firefox as default browser screen used by Nimbus experiments. -->
    <string name="juno_onboarding_default_browser_description_nimbus_4" tools:ignore="UnusedResources">Pli ol 100 milionoj da personoj protektas sian privatecon per la elekto de retumilo farita de neprofitcela organizo.</string>
    <!-- Description for set firefox as default browser screen used by Nimbus experiments. -->
    <string name="juno_onboarding_default_browser_description_nimbus_5" tools:ignore="UnusedResources">Kio pri konataj spuriloj? Aŭtomate blokitaj.  Kio pri etendaĵoj? Testu ĉiujn 700. Kaj pri PDFs? Nia integrita legilo faciligas pritrakti ilin.</string>
    <!-- Text for the button to set firefox as default browser on the device -->
    <string name="juno_onboarding_default_browser_positive_button" tools:ignore="UnusedResources">Difini kiel norman retumilon</string>
    <!-- Text for the button dismiss the screen and move on with the flow -->
    <string name="juno_onboarding_default_browser_negative_button" tools:ignore="UnusedResources">Ne nun</string>
    <!-- Title for sign in to sync screen. -->
    <string name="juno_onboarding_sign_in_title_2">Restu protektita dum vi iras tien kaj reen inter aparatoj, danke al ĉifrado</string>
    <!-- Description for sign in to sync screen. Nimbus experiments do not support string placeholders.
     Note: The word "Firefox" should NOT be translated -->
    <string name="juno_onboarding_sign_in_description_3" tools:ignore="BrandUsage">Dum spegulado Firefox ĉifras viajn pasvortojn, legosignojn kaj pli.</string>
    <!-- Text for the button to sign in to sync on the device -->
    <string name="juno_onboarding_sign_in_positive_button" tools:ignore="UnusedResources">Komenci seancon</string>
    <!-- Text for the button dismiss the screen and move on with the flow -->
    <string name="juno_onboarding_sign_in_negative_button" tools:ignore="UnusedResources">Ne nun</string>
    <!-- Title for enable notification permission screen used by Nimbus experiments. Nimbus experiments do not support string placeholders.
        Note: The word "Firefox" should NOT be translated -->
    <string name="juno_onboarding_enable_notifications_title_nimbus_2" tools:ignore="BrandUsage">Sciigoj helpas vin resti sekura kun Firefox</string>
    <!-- Description for enable notification permission screen used by Nimbus experiments. Nimbus experiments do not support string placeholders.
       Note: The word "Firefox" should NOT be translated -->
    <string name="juno_onboarding_enable_notifications_description_nimbus_2" tools:ignore="BrandUsage">Sekure sendu langetojn inter viaj aparatoj kaj malkovru aliajn privatecajn trajtojn en Firefox.</string>
    <!-- Text for the button to request notification permission on the device -->
    <string name="juno_onboarding_enable_notifications_positive_button" tools:ignore="UnusedResources">Ŝalti sciigojn</string>
    <!-- Text for the button dismiss the screen and move on with the flow -->
    <string name="juno_onboarding_enable_notifications_negative_button" tools:ignore="UnusedResources">Ne nun</string>

    <!-- Title for add search widget screen used by Nimbus experiments. Nimbus experiments do not support string placeholders.
        Note: The word "Firefox" should NOT be translated -->
    <string name="juno_onboarding_add_search_widget_title" tools:ignore="BrandUsage,UnusedResources">Provu la komponanton serĉan de Firefox</string>
    <!-- Description for add search widget screen used by Nimbus experiments. Nimbus experiments do not support string placeholders.
        Note: The word "Firefox" should NOT be translated -->
    <string name="juno_onboarding_add_search_widget_description" tools:ignore="BrandUsage,UnusedResources">Kun Firefox en via hejmkerano vi havos facilan aliron al retumilo kiu zorgas unue pri via privateco kaj kiu blokas interretejajn spurilojn.</string>
    <!-- Text for the button to add search widget on the device used by Nimbus experiments. Nimbus experiments do not support string placeholders.
        Note: The word "Firefox" should NOT be translated -->
    <string name="juno_onboarding_add_search_widget_positive_button" tools:ignore="BrandUsage,UnusedResources">Aldoni komponanton de Firefox</string>
    <!-- Text for the button to dismiss the screen and move on with the flow -->
    <string name="juno_onboarding_add_search_widget_negative_button" tools:ignore="UnusedResources">Ne nun</string>

    <!-- Onboarding header for the add-ons card used by Nimbus experiments. Nimbus experiments do not support string placeholders.
    Note: The word "Firefox" should NOT be translated -->
    <string name="onboarding_add_on_header" tools:ignore="BrandUsage,UnusedResources">Personecigi vian Firefoxon per etendaĵoj</string>
    <!-- Onboarding sub header for the add-ons card, used by Nimbus experiments. -->
    <string name="onboarding_add_on_sub_header" tools:ignore="UnusedResources">Aldoni etendaĵoj de aliaj por plibonigi vian sekurecon, produktemon kaj pli.</string>
    <!-- Onboarding add-ons card, for checking more add-ons on, used by Nimbus experiments. -->
    <string name="onboarding_add_on_explore_more_extensions_2">Esplori pli da etendaĵoj</string>
    <!-- Onboarding add-ons card, button for start browsing, used by Nimbus experiments. -->
<<<<<<< HEAD
    <string name="onboarding_add_on_start_browsing_button" tools:ignore="UnusedResources" moz:removedIn="133">Komenci retumi.</string>
    <!-- Onboarding add-ons card, for checking more add-ons on, used by Nimbus experiments. -->
    <string name="onboarding_add_on_explore_more_extensions_2">Esplori pli da etendaĵoj</string>
    <!-- Onboarding add-ons card, button for start browsing, used by Nimbus experiments. -->
=======
>>>>>>> 07ff4473
    <string name="onboarding_add_on_start_browsing_button_2">Komenci retumi</string>
    <!-- Ublock name for the onboarding add-ons card, used by Nimbus experiments. Note: The word "Ublock Origin" is a brand name should NOT be translated -->
    <string name="onboarding_add_on_ublock_name" tools:ignore="UnusedResources">uBlock Origin</string>

    <!-- Ublock description for the onboarding add-ons card, used by Nimbus experiments. -->
    <string name="onboarding_add_on_ublock_description" tools:ignore="UnusedResources">Trafa kaj efika blokado de reklamoj.</string>
    <!-- Privacy Badger name for the onboarding add-ons card, used by Nimbus experiments. Note: The word "Privacy Badger" is a brand name should NOT be translated -->
    <string name="onboarding_add_on_privacy_badger_name" tools:ignore="UnusedResources">Privacy Badger</string>
    <!-- Privacy Badger description for the onboarding add-ons card, used by Nimbus experiments. -->
    <string name="onboarding_add_on_privacy_badger_description" tools:ignore="UnusedResources">Eksterordinara kontraŭspurilo. Ĝi haltigas nevideblajn spurilojn kaj spionajn reklamojn.</string>
    <!-- Search by Image name for the onboarding add-ons card, used by Nimbus experiments. Note: The word "Search by Image" is a brand name should NOT be translated -->
    <string name="onboarding_add_on_search_by_image_name" tools:ignore="UnusedResources">Search by Image</string>
    <!-- Search by Image description for the onboarding add-ons card, used by Nimbus experiments. -->
    <string name="onboarding_add_on_search_by_image_description" tools:ignore="UnusedResources">Ĉu vi vidis interesan foton aŭ bildon? Trovu pli da informo pri ĝi.</string>
    <!-- Dark Reader name for the onboarding add-ons card, used by Nimbus experiments. Note: The word "Dark Reader" is a brand name should NOT be translated -->
    <string name="onboarding_add_on_dark_reader_name" tools:ignore="UnusedResources">Dark Reader</string>
    <!-- Privacy Badger description for the onboarding add-ons card, used by Nimbus experiments. -->
    <string name="onboarding_add_on_dark_reader_description" tools:ignore="UnusedResources">Personecigita malhela reĝimo por retumi en poŝaparatoj.</string>

    <!-- Label for the number of reviews for an add-on. The parameter is for the formatted number of reviews e.g. "1,234", "12,345", "123,456". -->
    <string name="onboarding_add_on_reviews_label">Revizioj: %1$s</string>
    <!-- Content description for the add-on icon. -->
    <string name="onboarding_add_on_icon_content_description">Emblemo por aldonaĵo</string>
    <!-- Content description for the an installed add-on icon. -->
    <string name="onboarding_installed_add_on_icon_content_description">Emblemo por instalita aldonaĵo</string>
    <!-- Content description for the an installing add-on icon. -->
    <string name="onboarding_installing_add_on_icon_content_description">Emblemo por instalata aldonaĵo</string>
    <!-- Content description for the add add-on button. -->
    <string name="onboarding_add_on_add_button_content_description">Aldoni butonon por aldonaĵoj</string>
    <!-- Content description for the star rating group. -->
    <string name="onboarding_add_on_star_rating_content_description">Takso: %1$s el 5</string>
    <!-- Title for the privacy preferences dialog shown during onboarding. Note: The word "Firefox" should NOT be translated. -->
<<<<<<< HEAD
    <string name="onboarding_preferences_dialog_title" tools:ignore="BrandUsage,UnusedResources">Helpu nin plibonigi Firefox</string>
    <!-- Title for the crash reporting option in the privacy preferences dialog shown during onboarding. -->
    <string name="onboarding_preferences_dialog_crash_reporting_title" tools:ignore="UnusedResources">Aŭtomate sendi raportojn pri paneoj</string>

    <!-- Description for the crash reporting option in the privacy preferences dialog shown during onboarding. -->
    <string name="onboarding_preferences_dialog_crash_reporting_description" tools:ignore="UnusedResources">Raportoj pri paneo helpas nin diagnozi kaj solvi problemojn en la retumilo. Raportoj povus inkluzivi personajn aŭ delikatajn datumojn.</string>
    <!-- Learn more link for the crash reporting option in the privacy preferences dialog shown during onboarding. -->
    <string name="onboarding_preferences_dialog_crash_reporting_learn_more" tools:ignore="UnusedResources">Pli da informo pri raportoj pri paneo</string>
    <!-- Title for the usage data option in the privacy preferences dialog shown during onboarding. Note: The word "Mozilla" should NOT be translated. -->
    <string name="onboarding_preferences_dialog_usage_data_title" tools:ignore="UnusedResources">Sendi teknikajn kaj interagajn datumojn al Mozilla</string>
    <!-- Description for the usage data option in the privacy preferences dialog shown during onboarding. Note: The word "Firefox" should NOT be translated. -->
    <string name="onboarding_preferences_dialog_usage_data_description" tools:ignore="BrandUsage,UnusedResources">Informoj pri via aparato, ĝia aparataro kaj kiel vi uzas Firefox helpas plibonigi trajtojn, efikecon kaj stabilecon por uzantoj tra la tuta mondo.</string>
    <!-- Learn more link for the usage data option in the privacy preferences dialog shown during onboarding. -->
    <string name="onboarding_preferences_dialog_usage_data_learn_more" tools:ignore="UnusedResources">Pli da informo pri datumoj pri uzo</string>
    <!-- Positive button label for the privacy preferences dialog shown during onboarding. -->
    <string name="onboarding_preferences_dialog_positive_button" tools:ignore="UnusedResources">Farita</string>
    <!-- Negative button label for the privacy preferences dialog shown during onboarding. -->
    <string name="onboarding_preferences_dialog_negative_button" tools:ignore="UnusedResources">Nuligi</string>
    <!-- Terms of service onboarding title card label. 'Firefox' intentionally hardcoded here-->
    <string name="onboarding_welcome_to_firefox" tools:ignore="UnusedResources,BrandUsage">Bonvenon al Firefox</string>
    <!-- Terms of service onboarding page continue button label. -->
    <string name="onboarding_term_of_service_agree_and_continue_button_label" tools:ignore="UnusedResources">Konsenti kaj daŭrigi</string>

    <!-- Line one of the terms of service onboarding page. 'Firefox' is intentionally hardcoded. %1$s is replaced by an active link, using onboarding_term_of_service_line_one_link_text as text (“Terms of Service”). -->
    <string name="onboarding_term_of_service_line_one" tools:ignore="UnusedResources,BrandUsage">Se vi daŭrigas vi akceptas la %1$s de Firefox.</string>
    <!-- Used as text for the link in onboarding_term_of_service_line_one. -->
    <string name="onboarding_term_of_service_line_one_link_text" tools:ignore="UnusedResources,BrandUsage">kondiĉojn de uzo</string>
    <!-- Line two of the terms of service onboarding page. 'Firefox' is intentionally hardcoded. %1$s is replaced by an active link, using onboarding_term_of_service_line_two_link_text as text (Privacy Notice”). -->
    <string name="onboarding_term_of_service_line_two" tools:ignore="UnusedResources,BrandUsage">Firefox zorgas pri via privateco. Pli da informo en nia %1$s.</string>
    <!-- Used as text for the link in onboarding_term_of_service_line_two. -->
    <string name="onboarding_term_of_service_line_two_link_text" tools:ignore="UnusedResources,BrandUsage">rimarko pri privateco</string>
    <!-- Line three of the terms of service onboarding page. 'Firefox' and 'Mozilla' are intentionally hardcoded. %1$S is replaced by an active link, using onboarding_term_of_service_line_three_link_text as text (Manage”). -->
    <string name="onboarding_term_of_service_line_three" tools:ignore="UnusedResources,BrandUsage">Por helpi plibonigi la retumilon, Firefox sendas diagnozajn kaj interagajn datumojn al Mozilla. %1$s</string>
    <!-- Used as text for the link in onboarding_term_of_service_line_three. -->
    <string name="onboarding_term_of_service_line_three_link_text" tools:ignore="UnusedResources,BrandUsage">Administri</string>
=======
    <string name="onboarding_preferences_dialog_title" tools:ignore="BrandUsage">Helpu nin plibonigi Firefox</string>
    <!-- Title for the crash reporting option in the privacy preferences dialog shown during onboarding. -->
    <string name="onboarding_preferences_dialog_crash_reporting_title">Aŭtomate sendi raportojn pri paneoj</string>

    <!-- Description for the crash reporting option in the privacy preferences dialog shown during onboarding. -->
    <string name="onboarding_preferences_dialog_crash_reporting_description">Raportoj pri paneo helpas nin diagnozi kaj solvi problemojn en la retumilo. Raportoj povus inkluzivi personajn aŭ delikatajn datumojn.</string>
    <!-- Learn more link for the crash reporting option in the privacy preferences dialog shown during onboarding. -->
    <string name="onboarding_preferences_dialog_crash_reporting_learn_more" moz:removedIn="136" tools:ignore="UnusedResources">Pli da informo pri raportoj pri paneo</string>
    <!-- Title for the usage data option in the privacy preferences dialog shown during onboarding. Note: The word "Mozilla" should NOT be translated. -->
    <string name="onboarding_preferences_dialog_usage_data_title">Sendi teknikajn kaj interagajn datumojn al Mozilla</string>
    <!-- Description for the usage data option in the privacy preferences dialog shown during onboarding. Note: The word "Firefox" should NOT be translated. -->
    <string name="onboarding_preferences_dialog_usage_data_description" moz:removedIn="136" tools:ignore="BrandUsage,UnusedResources">Informoj pri via aparato, ĝia aparataro kaj kiel vi uzas Firefox helpas plibonigi trajtojn, efikecon kaj stabilecon por uzantoj tra la tuta mondo.</string>
    <!-- Learn more link for the usage data option in the privacy preferences dialog shown during onboarding. -->
    <string name="onboarding_preferences_dialog_usage_data_learn_more" moz:removedIn="136" tools:ignore="UnusedResources">Pli da informo pri datumoj pri uzo</string>
    <!-- Positive button label for the privacy preferences dialog shown during onboarding. -->
    <string name="onboarding_preferences_dialog_positive_button">Farita</string>
    <!-- Negative button label for the privacy preferences dialog shown during onboarding. -->
    <string name="onboarding_preferences_dialog_negative_button">Nuligi</string>
    <!-- Terms of service onboarding title card label. 'Firefox' intentionally hardcoded here-->
    <string name="onboarding_welcome_to_firefox" tools:ignore="BrandUsage">Bonvenon al Firefox</string>
    <!-- Terms of service onboarding page continue button label. -->
    <string name="onboarding_term_of_service_agree_and_continue_button_label">Konsenti kaj daŭrigi</string>

    <!-- Line one of the terms of service onboarding page. %1$s is replaced by an active link, using onboarding_term_of_service_line_one_link_text as text (“Firefox Terms of Use”). -->
    <string name="onboarding_term_of_service_line_one" moz:removedIn="136" tools:ignore="BrandUsage, UnusedResources">Se vi daŭrigas vi akceptas la %1$s de Firefox.</string>
    <!-- Used as text for the link in onboarding_term_of_service_line_one. -->
    <string name="onboarding_term_of_service_line_one_link_text" moz:removedIn="136" tools:ignore="UnusedResources">kondiĉojn de uzo</string>
    <!-- Line two of the terms of service onboarding page. 'Firefox' is intentionally hardcoded. %1$s is replaced by an active link, using onboarding_term_of_service_line_two_link_text as text (“Privacy Notice”). -->
    <string name="onboarding_term_of_service_line_two" moz:removedIn="136" tools:ignore="UnusedResources,BrandUsage">Firefox zorgas pri via privateco. Pli da informo en nia %1$s.</string>
    <!-- Used as text for the link in onboarding_term_of_service_line_two. -->
    <string name="onboarding_term_of_service_line_two_link_text">rimarko pri privateco</string>
    <!-- Line three of the terms of service onboarding page. 'Firefox' and 'Mozilla' are intentionally hardcoded. %1$S is replaced by an active link, using onboarding_term_of_service_line_three_link_text as text (“Manage”). -->
    <string name="onboarding_term_of_service_line_three" tools:ignore="BrandUsage">Por helpi plibonigi la retumilon, Firefox sendas diagnozajn kaj interagajn datumojn al Mozilla. %1$s</string>
    <!-- Used as text for the link in onboarding_term_of_service_line_three. -->
    <string name="onboarding_term_of_service_line_three_link_text">Administri</string>
>>>>>>> 07ff4473
    <!-- Onboarding header for the toolbar selection card, used by Nimbus experiments. -->
    <string name="onboarding_customize_toolbar_title" tools:ignore="UnusedResources">Elektu lokon por la ilaro</string>
    <!-- Onboarding sub header for toolbar selection card, used by Nimbus experiments. -->
    <string name="onboarding_customize_toolbar_description" tools:ignore="UnusedResources">Havu viajn serĉojn ĉemane.</string>
<<<<<<< HEAD
    <!-- Onboarding toolbar selection card label for 'save and continue' button, used by Nimbus experiments. -->
    <string name="onboarding_customize_toolbar_save_and_continue_button">Konservi kaj daŭrigi</string>
    <!-- Onboarding toolbar selection card label for 'skip' button, used by Nimbus experiments. -->
    <string name="onboarding_customize_toolbar_skip_button">Ignori</string>
=======
    <!-- Onboarding label for 'Save and continue' button, used by Nimbus experiments. -->
    <string name="onboarding_save_and_continue_button">Konservi kaj daŭrigi</string>
    <!-- Onboarding toolbar selection card label for 'skip' button, used by Nimbus experiments. -->
    <string name="onboarding_customize_toolbar_skip_button" moz:removedIn="135" tools:ignore="UnusedResources">Ignori</string>
>>>>>>> 07ff4473
    <!-- Onboarding toolbar selection card label for 'top' option, used by Nimbus experiments. -->
    <string name="onboarding_customize_toolbar_top_option">Supre</string>
    <!-- Onboarding toolbar selection card label for 'bottom' option, used by Nimbus experiments. -->
    <string name="onboarding_customize_toolbar_bottom_option">Malsupre</string>

<<<<<<< HEAD
=======
    <!-- Onboarding toolbar selection card label for 'Not now' button, used by Nimbus experiments. -->
    <string name="onboarding_customize_toolbar_not_now_button" moz:removedIn="136" tools:ignore="UnusedResources">Ne nun</string>

    <!-- Onboarding header for the theme selection card, used by Nimbus experiments. -->
    <string name="onboarding_customize_theme_title" tools:ignore="UnusedResources">Elektu etoson</string>
    <!-- Onboarding sub header for theme selection card, used by Nimbus experiments. -->
    <string name="onboarding_customize_theme_description" tools:ignore="UnusedResources">Vidu la reton per la plej bona lumo.</string>
    <!-- Onboarding theme selection card label for 'skip' button, used by Nimbus experiments. -->
    <string name="onboarding_customize_theme_skip_button" moz:removedIn="135" tools:ignore="UnusedResources">Ignori</string>
    <!-- Onboarding theme selection card label for 'dark' option, used by Nimbus experiments. -->
    <string name="onboarding_customize_theme_dark_option">Malhela</string>
    <!-- Onboarding theme selection card label for 'light' option, used by Nimbus experiments. -->
    <string name="onboarding_customize_theme_light_option">Hela</string>
    <!-- Onboarding theme selection card label for 'System auto' option, used by Nimbus experiments. -->
    <string name="onboarding_customize_theme_system_option">Aŭtomata (sistema)</string>
    <!-- Onboarding theme selection card label for 'Not now' button, used by Nimbus experiments. -->
    <string name="onboarding_customize_theme_not_now_button" moz:removedIn="136" tools:ignore="UnusedResources">Ne nun</string>

>>>>>>> 07ff4473
    <!-- Search Widget -->
    <!-- Content description for searching with a widget. The first parameter is the name of the application.-->
    <string name="search_widget_content_description_2">Malfermi novan langeton de %1$s</string>
    <!-- Text preview for smaller sized widgets -->
    <string name="search_widget_text_short">Serĉi</string>
    <!-- Text preview for larger sized widgets -->
    <string name="search_widget_text_long">Serĉi en la reto</string>

    <!-- Content description (not visible, for screen readers etc.): Voice search -->
    <string name="search_widget_voice">Voĉa serĉo</string>

    <!-- Preferences -->
    <!-- Title for the settings page-->
    <string name="settings">Agordoj</string>
    <!-- Preference category for general settings -->
    <string name="preferences_category_general">Ĝeneralaj</string>
    <!-- Preference category for all links about Fenix -->
    <string name="preferences_category_about">Pri</string>
    <!-- Preference category for settings related to changing the default search engine -->
    <string name="preferences_category_select_default_search_engine">Elektu serĉilon</string>
    <!-- Preference for settings related to managing search shortcuts for the quick search menu -->
    <string name="preferences_manage_search_shortcuts_2">Administri alternativajn serĉilojn</string>
    <!-- Summary for preference for settings related to managing search shortcuts for the quick search menu -->
    <string name="preferences_manage_search_shortcuts_summary">Modifi la videblan liston de serĉiloj en la serĉa menuo</string>
    <!-- Preference category for settings related to managing search shortcuts for the quick search menu -->
    <string name="preferences_category_engines_in_search_menu">Serĉiloj videblaj en la serĉa menuo</string>
    <!-- Preference for settings related to changing the default search engine -->
    <string name="preferences_default_search_engine">Norma serĉilo</string>
    <!-- Preference for settings related to Search -->
    <string name="preferences_search">Serĉo</string>
    <!-- Preference for settings related to Search engines -->
    <string name="preferences_search_engines">Serĉiloj</string>
    <!-- Preference for settings related to Search engines suggestions-->
    <string name="preferences_search_engines_suggestions">Sugestoj el serĉiloj</string>
    <!-- Preference Category for settings related to Search address bar -->
    <string name="preferences_settings_address_bar">Preferoj por la adresa strio</string>
    <!-- Preference Category for settings to Firefox Suggest -->
    <string name="preference_search_address_bar_fx_suggest" tools:ignore="BrandUsage">Adresa strio - Sugestoj de FIrefox</string>
    <!-- Preference link to Learn more about Firefox Suggest -->
    <string name="preference_search_learn_about_fx_suggest" tools:ignore="BrandUsage">Pli da informo pri Sugestoj de Firefox</string>
    <!-- Preference link to rating Fenix on the Play Store -->
    <string name="preferences_rate">Taksi en Google Play</string>
    <!-- Preference linking to about page for Fenix
        The first parameter is the name of the app defined in app_name (for example: Fenix) -->
    <string name="preferences_about">Pri %1$s</string>

    <!-- Preference for settings related to changing the default browser -->
    <string name="preferences_set_as_default_browser">Elekti kiel norman retumilon</string>
    <!-- Preference category for advanced settings -->
    <string name="preferences_category_advanced">Spertulaj</string>
    <!-- Preference category for privacy and security settings -->
    <string name="preferences_category_privacy_security">Privateco kaj sekureco</string>
    <!-- Preference for advanced site settings -->
    <string name="preferences_site_settings">Retejaj agordoj</string>
    <!-- Preference for private browsing options -->
    <string name="preferences_private_browsing_options">Privata retumo</string>
    <!-- Preference for opening links in a private tab-->
    <string name="preferences_open_links_in_a_private_tab">Malfermi ligilojn en privata langeto</string>
    <!-- Preference for allowing screenshots to be taken while in a private tab-->
    <string name="preferences_allow_screenshots_in_private_mode">Permesi ekrankopiojn en privata retumo</string>
    <!-- Will inform the user of the risk of activating Allow screenshots in private browsing option -->
    <string name="preferences_screenshots_in_private_mode_disclaimer">Se tio estas permesata, ankaŭ privataj langetoj estos videblaj kiam pluraj programoj estas malfermitaj</string>
    <!-- Preference for adding private browsing shortcut -->
    <string name="preferences_add_private_browsing_shortcut">Aldoni privatan retuman ŝparvojon</string>
    <!-- Preference for enabling "HTTPS-Only" mode -->
    <string name="preferences_https_only_title">HTTPS-nura reĝimo</string>

    <!-- Label for cookie banner section in quick settings panel. -->
    <string name="cookie_banner_blocker">Blokilo de kuketaj anoncoj</string>
    <!-- Preference for removing cookie/consent banners from sites automatically in private mode. See reduce_cookie_banner_summary for additional context. -->
    <string name="preferences_cookie_banner_reduction_private_mode">Blokilo de kuketaj anoncoj en privata retumo</string>

    <!-- Text for indicating cookie banner handling is off this site, this is shown as part of the protections panel with the tracking protection toggle -->
    <string name="reduce_cookie_banner_off_for_site">Malŝaltita por tiu ĉi retejo</string>
    <!-- Text for cancel button indicating that cookie banner reduction is not supported for the current site, this is shown as part of the cookie banner details view. -->
    <string name="cookie_banner_handling_details_site_is_not_supported_cancel_button">Nuligi</string>
    <!-- Text for request support button indicating that cookie banner reduction is not supported for the current site, this is shown as part of the cookie banner details view. -->
    <string name="cookie_banner_handling_details_site_is_not_supported_request_support_button_2">Sendi peton</string>
    <!-- Text for title indicating that cookie banner reduction is not supported for the current site, this is shown as part of the cookie banner details view. -->
    <string name="cookie_banner_handling_details_site_is_not_supported_title_2">Ĉu peti subtenon por tiu ĉi retejo?</string>
    <!-- Label for the snackBar, after the user reports with success a website where cookie banner reducer did not work -->
    <string name="cookie_banner_handling_report_site_snack_bar_text_2">Peto sendita</string>
    <!-- Text for indicating cookie banner handling is on this site, this is shown as part of the protections panel with the tracking protection toggle -->
    <string name="reduce_cookie_banner_on_for_site">Ŝaltita por tiu ĉi retejo</string>
    <!-- Text for indicating that a request for unsupported site was sent to Nimbus (it's a Mozilla library for experiments), this is shown as part of the protections panel with the tracking protection toggle -->
    <string name="reduce_cookie_banner_unsupported_site_request_submitted_2">Peto pri subteno sendita</string>
    <!-- Text for indicating cookie banner handling is currently not supported for this site, this is shown as part of the protections panel with the tracking protection toggle -->
    <string name="reduce_cookie_banner_unsupported_site">Retejo nuntempe ne subtenata</string>

    <!-- Title text for a detail explanation indicating cookie banner handling is on this site, this is shown as part of the cookie banner panel in the toolbar. The first parameter is a shortened URL of the current site-->
    <string name="reduce_cookie_banner_details_panel_title_on_for_site_1">Ĉu ŝalti la blokilon de kuketaj anoncoj por %1$s?</string>
    <!-- Title text for a detail explanation indicating cookie banner handling is off this site, this is shown as part of the cookie banner panel in the toolbar. The first parameter is a shortened URL of the current site-->
    <string name="reduce_cookie_banner_details_panel_title_off_for_site_1">Ĉu malŝalti la blokilon de kuketaj anoncoj por %1$s?</string>
    <!-- Title text for a detail explanation indicating cookie banner reducer didn't work for the current site, this is shown as part of the cookie banner panel in the toolbar. The first parameter is the application name-->
    <string name="reduce_cookie_banner_details_panel_title_unsupported_site_request_2">%1$s ne povas aŭtomate rifuzi kuketojn en tiu ĉi retejo. Vi povas sendi peton por aldoni subtenon por tiu ĉi retejo en la estonteco.</string>

    <!-- Long text for a detail explanation indicating what will happen if cookie banner handling is off for a site, this is shown as part of the cookie banner panel in the toolbar. The first parameter is the application name -->
    <string name="reduce_cookie_banner_details_panel_description_off_for_site_1">Malŝaltu kaj %1$s forigos kuketojn kaj reŝagos tiun ĉi retejon. Tiu ĉi ago povus fini la seancon aŭ malplenigi aĉetumĉaron.</string>

    <!-- Long text for a detail explanation indicating what will happen if cookie banner handling is on for a site, this is shown as part of the cookie banner panel in the toolbar. The first parameter is the application name -->
    <string name="reduce_cookie_banner_details_panel_description_on_for_site_3">Ŝaltu, kaj %1$s klopodos aŭtomate rifuzi kuketajn anoncojn en tiu ĉi retejo.</string>

    <!--Title for the cookie banner re-engagement CFR, the placeholder is replaced with app name -->
    <string name="cookie_banner_cfr_title">%1$s ĵus rifuzis kuketojn por vi</string>

    <!--Message for the cookie banner re-engagement CFR -->
    <string name="cookie_banner_cfr_message">Malpli da distro, malpli da kuketoj klopodante spuri vin en tiu ĉi retejo.</string>

    <!-- Description of the preference to enable "HTTPS-Only" mode. -->
    <string name="preferences_https_only_summary">Aŭtomate provi konekti al retejoj per la ĉifrita protokolo HTTPS por pliigi sekurecon.</string>
    <!-- Summary of https only preference if https only is set to off -->
    <string name="preferences_https_only_off">Malŝaltita</string>
    <!-- Summary of https only preference if https only is set to on in all tabs -->
    <string name="preferences_https_only_on_all">Ŝaltita en ĉiuj langetoj</string>
    <!-- Summary of https only preference if https only is set to on in private tabs only -->
    <string name="preferences_https_only_on_private">Ŝaltita en privataj langetoj</string>
    <!-- Text displayed that links to website containing documentation about "HTTPS-Only" mode -->
    <string name="preferences_http_only_learn_more">Pli da informo</string>
    <!-- Option for the https only setting -->
    <string name="preferences_https_only_in_all_tabs">Aktivigi en ĉiuj langetoj</string>
    <!-- Option for the https only setting -->
    <string name="preferences_https_only_in_private_tabs">Aktivigi nur en privataj langetoj</string>
    <!-- Title shown in the error page for when trying to access a http website while https only mode is enabled. -->
    <string name="errorpage_httpsonly_title">Sekura retejo ne disponebla</string>
    <!-- Message shown in the error page for when trying to access a http website while https only mode is enabled. The message has two paragraphs. This is the first. -->
    <string name="errorpage_httpsonly_message_title">Plej verŝajne, la retejo simple ne subtenas HTTPS.</string>
    <!-- Message shown in the error page for when trying to access a http website while https only mode is enabled. The message has two paragraphs. This is the second. -->
    <string name="errorpage_httpsonly_message_summary">Tamen ankaŭ eblas, ke iu provas interkapti viajn datumojn. Se vi daŭrigas, ne enigu iun ajn privatan datumon, cetere la HTTPS-nura reĝimo estos portempe malŝaltita por la vizitota retejo.</string>
    <!-- Preference for accessibility -->
    <string name="preferences_accessibility">Alirebleco</string>
    <!-- Preference to override the Mozilla account server -->
    <string name="preferences_override_account_server">Personecigita servilo de konto de Mozilla</string>
    <!-- Preference to override the Sync token server -->
    <string name="preferences_override_sync_tokenserver">Personecigita servilo de spegulado</string>
    <!-- Toast shown after updating the Mozilla account/Sync server override preferences -->
    <string name="toast_override_account_sync_server_done">La agordoj de konto de Mozilla aŭ de spegulado ŝanĝiĝis. Apo finiĝas por apliki la ŝanĝojn…</string>
    <!-- Preference category for account information -->
    <string name="preferences_category_account">Konto</string>
    <!-- Preference for changing where the AddressBar is positioned -->
    <string name="preferences_toolbar_2">Loko por la adresa strio</string>
    <!-- Preference for changing default theme to dark or light mode -->
    <string name="preferences_theme">Etoso</string>
    <!-- Preference for customizing the home screen -->
    <string name="preferences_home_2">Eka paĝo</string>
    <!-- Preference for gestures based actions -->
    <string name="preferences_gestures">Gestoj</string>
    <!-- Preference for settings related to visual options -->
    <string name="preferences_customize">Personecigi</string>
    <!-- Preference description for banner about signing in -->
    <string name="preferences_sign_in_description_2">Komencu seancon por speguli langetojn, legosignojn, pasvortojn kaj pli.</string>
    <!-- Preference shown instead of account display name while account profile information isn't available yet. -->
    <string name="preferences_account_default_name_2">Konto de Mozilla</string>
    <!-- Preference text for account title when there was an error syncing FxA -->
    <string name="preferences_account_sync_error">Rekonektiĝu por daŭrigi la speguladon</string>
    <!-- Preference for language -->
    <string name="preferences_language">Lingvo</string>
    <!-- Preference for translations -->
    <string name="preferences_translations">Tradukoj</string>
    <!-- Preference for data choices -->
    <string name="preferences_data_choices">Elekto de datumoj</string>
    <!-- Preference for data collection -->
    <string name="preferences_data_collection">Kolektado de datumoj</string>
    <!-- Preference for developers -->
    <string name="preferences_remote_debugging">Fora sencimigo per USB</string>
    <!-- Preference title for switch preference to show search suggestions -->
    <string name="preferences_show_search_suggestions">Montri serĉajn sugestojn</string>
    <!-- Preference title for switch preference to show voice search button -->
    <string name="preferences_show_voice_search">Montri voĉan serĉon</string>
    <!-- Preference title for switch preference to show search suggestions also in private mode -->
    <string name="preferences_show_search_suggestions_in_private">Montri en privataj seancoj</string>
    <!-- Preference title for switch preference to show a clipboard suggestion when searching -->
    <string name="preferences_show_clipboard_suggestions">Montri sugestojn el la tondujo</string>
    <!-- Preference title for switch preference to suggest browsing history when searching -->
    <string name="preferences_search_browsing_history">Serĉi en retuma historio</string>
    <!-- Preference title for switch preference to suggest bookmarks when searching -->
    <string name="preferences_search_bookmarks">Serĉi legosignojn</string>
    <!-- Preference title for switch preference to suggest synced tabs when searching -->
    <string name="preferences_search_synced_tabs">Serĉi spegulitajn langetojn</string>
    <!-- Preference for account settings -->
    <string name="preferences_account_settings">Agordoj de konto</string>
    <!-- Preference for enabling url autocomplete-->
    <string name="preferences_enable_autocomplete_urls">Aŭtomate kompletigi retadresojn</string>
    <!-- Preference title for switch preference to show sponsored Firefox Suggest search suggestions -->
    <string name="preferences_show_sponsored_suggestions">Sugestoj el patronoj</string>
    <!-- Summary for preference to show sponsored Firefox Suggest search suggestions.
         The first parameter is the name of the application. -->
    <string name="preferences_show_sponsored_suggestions_summary">Subtenu %1$s per patronitaj sugestoj, de tempo al tempo</string>
    <!-- Preference title for switch preference to show Firefox Suggest search suggestions for web content.
         The first parameter is the name of the application. -->
    <string name="preferences_show_nonsponsored_suggestions">Sugestoj el %1$s</string>
    <!-- Summary for preference to show Firefox Suggest search suggestions for web content -->
    <string name="preferences_show_nonsponsored_suggestions_summary">Ricevu sugestojn el la reto, kiu rilatas vian serĉon</string>
    <!-- Preference for open links in third party apps -->
    <string name="preferences_open_links_in_apps">Malfermi ligilojn per programoj</string>

    <!-- Preference for open links in third party apps always open in apps option -->
    <string name="preferences_open_links_in_apps_always">Ĉiam</string>
    <!-- Preference for open links in third party apps ask before opening option -->
    <string name="preferences_open_links_in_apps_ask">Demandi antaŭ ol malfermi</string>
    <!-- Preference for open links in third party apps never open in apps option -->
    <string name="preferences_open_links_in_apps_never">Neniam</string>
    <!-- Preference for open download with an external download manager app -->
    <string name="preferences_external_download_manager">Ekstera administranto de elŝutoj</string>
    <!-- Preference for enabling gecko engine logs -->
    <string name="preferences_enable_gecko_logs">Aktivigi registrojn de Gecko</string>
    <!-- Message to indicate users that we are quitting the application to apply the changes -->
    <string name="quit_application">Fino de programo pro apliko de ŝanĝoj…</string>

    <!-- Preference for extensions -->
    <string name="preferences_extensions">Etendaĵoj</string>
    <!-- Preference for installing a local extension -->
    <string name="preferences_install_local_extension">Instali etendaĵon el dosiero</string>
    <!-- Preference for notifications -->
    <string name="preferences_notifications">Sciigoj</string>

    <!-- Summary for notification preference indicating notifications are allowed -->
    <string name="notifications_allowed_summary">Permesita</string>
    <!-- Summary for notification preference indicating notifications are not allowed -->
    <string name="notifications_not_allowed_summary">Ne permesita</string>

    <!-- Add-on Permissions -->
    <!-- The title of the required permissions section from addon's permissions screen -->
    <string name="addons_permissions_heading_required" tools:ignore="UnusedResources">Postulata</string>
    <!-- The title of the optional permissions section from addon's permissions screen -->
    <string name="addons_permissions_heading_optional" tools:ignore="UnusedResources">Elektebla</string>
    <!-- The title of the origin permission option allowing a user to enable the extension to run on all sites -->
    <string name="addons_permissions_allow_for_all_sites" tools:ignore="UnusedResources">Permesi por ĉiuj retejoj</string>
    <!-- The subtitle for the allow for all sites preference toggle -->
    <string name="addons_permissions_allow_for_all_sites_subtitle" tools:ignore="UnusedResources">Se vi fidas tiun ĉi etendaĵon vi povas doni al ĝi tiun permeson por ĉiuj retejoj.</string>

    <!-- The text shown when an extension does not require permissions -->
    <string name="addons_does_not_require_permissions">Tiu ĉi etendaĵo ne postulas iun ajn permeson.</string>

    <!-- Add-on Preferences -->
    <!-- Preference to customize the configured AMO (addons.mozilla.org) collection -->
    <string name="preferences_customize_extension_collection">Personecigita kolekto de etendaĵoj</string>
    <!-- Button caption to confirm the add-on collection configuration -->
    <string name="customize_addon_collection_ok">Akcepti</string>
    <!-- Button caption to abort the add-on collection configuration -->
    <string name="customize_addon_collection_cancel">Nuligi</string>
    <!-- Hint displayed on input field for custom collection name -->
    <string name="customize_addon_collection_hint">Nomo de kolekto</string>
    <!-- Hint displayed on input field for custom collection user ID-->
    <string name="customize_addon_collection_user_hint">Posedanto de kolekto (identigilo de uzanto)</string>

    <!-- Toast shown after confirming the custom extension collection configuration -->
    <string name="toast_customize_extension_collection_done">La kolekto de etendaĵoj estis ŝanĝita. La programo nun finiĝos por apliki la ŝanĝojn…</string>

    <!-- Customize Home -->
    <!-- Header text for jumping back into the recent tab in customize the home screen -->
    <string name="customize_toggle_jump_back_in">Reiri</string>
    <!-- Title for the customize home screen section with bookmarks. -->
    <string name="customize_toggle_bookmarks">Legosignoj</string>
    <!-- Title for the customize home screen section with recently visited. Recently visited is
    a section where users see a list of tabs that they have visited in the past few days -->
    <string name="customize_toggle_recently_visited">Ĵusaj retpaĝoj</string>
    <!-- Title for the customize home screen section with Pocket. -->
    <string name="customize_toggle_pocket_2">Pensigaj artikoloj</string>
    <!-- Summary for the customize home screen section with Pocket. The first parameter is product name Pocket -->
    <string name="customize_toggle_pocket_summary">Artikoloj sugestitaj de %s</string>
    <!-- Title for the customize home screen section with sponsored Pocket stories. -->
    <string name="customize_toggle_pocket_sponsored">Patronitaj artikoloj</string>
    <!-- Title for the opening wallpaper settings screen -->
    <string name="customize_wallpapers">Ekranfonoj</string>
    <!-- Title for the customize home screen section with sponsored shortcuts. -->
    <string name="customize_toggle_contile">Patronitaj ligiloj</string>

    <!-- Wallpapers -->
    <!-- Content description for various wallpapers. The first parameter is the name of the wallpaper -->
    <string name="wallpapers_item_name_content_description">Ekranfona elemento: %1$s</string>
    <!-- Snackbar message for when wallpaper is selected -->
    <string name="wallpaper_updated_snackbar_message">Ekranfono aktŭaligita!</string>
    <!-- Snackbar label for action to view selected wallpaper -->
    <string name="wallpaper_updated_snackbar_action">Vidi</string>

    <!-- Snackbar message for when wallpaper couldn't be downloaded -->
    <string name="wallpaper_download_error_snackbar_message">Ne eblis elŝuti ekranfonon</string>
    <!-- Snackbar label for action to retry downloading the wallpaper -->
    <string name="wallpaper_download_error_snackbar_action">Klopodi denove</string>
    <!-- Snackbar message for when wallpaper couldn't be selected because of the disk error -->
    <string name="wallpaper_select_error_snackbar_message">Ne eblis ŝanĝi ekranfonon</string>
    <!-- Text displayed that links to website containing documentation about the "Limited Edition" wallpapers. -->
    <string name="wallpaper_learn_more">Pli da informo</string>

    <!-- Text for classic wallpapers title. The first parameter is the Firefox name. -->
    <string name="wallpaper_classic_title">Klasika %s</string>
    <!-- Text for artist series wallpapers title. "Artist series" represents a collection of artist collaborated wallpapers. -->
    <string name="wallpaper_artist_series_title">Galerio de artistoj</string>

    <!-- Description text for the artist series wallpapers with learn more link. The first parameter is the learn more string defined in wallpaper_learn_more. "Independent voices" is the name of the wallpaper collection -->
    <string name="wallpaper_artist_series_description_with_learn_more">La kolekto &quot;Sendependaj voĉoj&quot;. %s</string>
    <!-- Description text for the artist series wallpapers. "Independent voices" is the name of the wallpaper collection -->
    <string name="wallpaper_artist_series_description">La kolekto &quot;Sendependaj voĉoj&quot;.</string>
    <!-- Wallpaper onboarding dialog header text. -->
    <string name="wallpapers_onboarding_dialog_title_text">Provu koloran tuŝeton</string>
    <!-- Wallpaper onboarding dialog body text. -->
    <string name="wallpapers_onboarding_dialog_body_text">Elektu ekranfonon kiu signifas ion por vi.</string>
    <!-- Wallpaper onboarding dialog learn more button text. The button navigates to the wallpaper settings screen. -->
    <string name="wallpapers_onboarding_dialog_explore_more_button_text">Serĉi pli da ekranfonoj</string>

    <!-- Add-ons general availability nimbus message-->
    <!-- Title of the Nimbus message for extension general availability-->
    <string name="addon_ga_message_title_2" tools:ignore="UnusedResources">Novaj etendaĵoj disponeblaj</string>
    <!-- Body of the Nimbus message for add-ons general availability. 'Firefox' intentionally hardcoded here-->
    <string name="addon_ga_message_body" tools:ignore="BrandUsage,UnusedResources">Konu pli ol 100+ novajn etendaĵojn, kiuj permesas al vi personecigi Firefox.</string>

    <!-- Button text of the Nimbus message for extensions general availability. -->
    <string name="addon_ga_message_button_2" tools:ignore="UnusedResources">Esplori etendaĵoj</string>

    <!-- Extension process crash dialog to user -->
    <!-- Title of the extension crash dialog shown to the user when enough errors have occurred with extensions and they need to be temporarily disabled -->
    <string name="extension_process_crash_dialog_title">La etendaĵoj estas provizore malaktivigitaj</string>
    <!-- This is a message shown to the user when too many errors have occurred with the extensions process and they have been disabled.
    The user can decide if they would like to continue trying to start extensions or if they'd rather continue without them.
    The first parameter is the application name. -->
    <string name="extension_process_crash_dialog_message">Unu aŭ pli da etendaĵoj ĉesis funkcii, kaj tio igas vian sistemon nestabila. %1$s malsukcese klopodis restartigi la etendaĵo(j)n.\n\nEtendaĵoj ne estos restartigitaj dum via nuna seanco.\n\nForigo aŭ malaktivigo de aldonaĵo(j) povus solvi tiun ĉi problemo.</string>
    <!-- Button text on the extension crash dialog to prompt the user to try restarting the extensions but the dialog will reappear if it is unsuccessful again -->
    <string name="extension_process_crash_dialog_retry_button_text" tools:ignore="UnusedResources">Provi restartigi etendaĵojn</string>

    <!-- Button text on the extension crash dialog to prompt the user to continue with all extensions disabled. -->
    <string name="extension_process_crash_dialog_disable_extensions_button_text">Daŭrigi kun etendaĵoj malaktivigitaj</string>

    <!-- Account Preferences -->
    <!-- Preference for managing your account via accounts.firefox.com -->
    <string name="preferences_manage_account">Administri konton</string>
    <!-- Summary of the preference for managing your account via accounts.firefox.com. -->
    <string name="preferences_manage_account_summary">Ŝanĝu vian pasvroton, administru datumkolekton aŭ forigu vian konton</string>
    <!-- Preference for triggering sync -->
    <string name="preferences_sync_now">Speguli nun</string>
    <!-- Preference category for sync -->
    <string name="preferences_sync_category">Elekti kion speguli</string>
    <!-- Preference for syncing history -->
    <string name="preferences_sync_history">historion</string>
    <!-- Preference for syncing bookmarks -->
    <string name="preferences_sync_bookmarks">legosignojn</string>
    <!-- Preference for syncing passwords -->
    <string name="preferences_sync_logins_2">Pasvortoj</string>
    <!-- Preference for syncing tabs -->
    <string name="preferences_sync_tabs_2">Malfermitaj langetoj</string>
    <!-- Preference for signing out -->
    <string name="preferences_sign_out">Fini seancon</string>
    <!-- Preference displays and allows changing current FxA device name -->
    <string name="preferences_sync_device_name">Nomo de aparato</string>
    <!-- Text shown when user enters empty device name -->
    <string name="empty_device_name_error">La nomo de aparato ne povas esti malplena.</string>
    <!-- Label indicating that sync is in progress -->
    <string name="sync_syncing_in_progress">Spegulado…</string>
    <!-- Label summary indicating that sync failed. The first parameter is the date stamp showing last time it succeeded -->
    <string name="sync_failed_summary">Malsukcesa spegulado. Lasta sukceso: %s</string>
    <!-- Label summary showing never synced -->
    <string name="sync_failed_never_synced_summary">Malsukcesa spegulado. Lasta spegulado: neniam</string>
    <!-- Label summary the date we last synced. The first parameter is date stamp showing last time synced -->
    <string name="sync_last_synced_summary">Lasta spegulado: %s</string>
    <!-- Label summary showing never synced -->
    <string name="sync_never_synced_summary">Lasta spegulado: neniam</string>

    <!-- Text for displaying the default device name.
        The first parameter is the application name, the second is the device manufacturer name
        and the third is the device model. -->
    <string name="default_device_name_2">%1$s en %2$s %3$s</string>

    <!-- Preference for syncing payment methods -->
    <string name="preferences_sync_credit_cards_2">Pagmetodoj</string>
    <!-- Preference for syncing addresses -->
    <string name="preferences_sync_address">Adresoj</string>

    <!-- Send Tab -->
    <!-- Name of the "receive tabs" notification channel. Displayed in the "App notifications" system settings for the app -->
    <string name="fxa_received_tab_channel_name">Ricevitaj langetoj</string>

    <!-- Description of the "receive tabs" notification channel. Displayed in the "App notifications" system settings for the app -->
    <string name="fxa_received_tab_channel_description" tools:ignore="BrandUsage">Sciigoj por langetoj ricevitaj el aliaj aparatoj Firefox.</string>
    <!--  The body for these is the URL of the tab received  -->
    <string name="fxa_tab_received_notification_name">Langeto ricevita</string>
    <!-- %s is the device name -->
    <string name="fxa_tab_received_from_notification_name">Langeto el %s</string>

    <!-- Close Synced Tabs -->
    <!-- The title for a notification shown when the user closes tabs that are currently
    open on this device from another device that's signed in to the same Mozilla account.
    %1$s is a placeholder for the app name; %2$d is the number of tabs closed.  -->
    <string name="fxa_tabs_closed_notification_title">%2$d langetoj fermitaj en %1$s</string>
    <!-- The body for a "closed synced tabs" notification. -->
    <string name="fxa_tabs_closed_text">Montri ĵuse fermitajn langetojn</string>

    <!-- Advanced Preferences -->
    <!-- Preference for tracking protection exceptions -->
    <string name="preferences_tracking_protection_exceptions">Esceptoj</string>
    <!-- Button in Exceptions Preference to turn on tracking protection for all sites (remove all exceptions) -->
    <string name="preferences_tracking_protection_exceptions_turn_on_for_all">Malŝalti por ĉiuj retejoj</string>
    <!-- Text displayed when there are no exceptions -->
    <string name="exceptions_empty_message_description">Esceptoj permesas al vi malŝalti protekton kontraŭ spurado por elektitaj retejoj.</string>
    <!-- Text displayed when there are no exceptions, with learn more link that brings users to a tracking protection SUMO page -->
    <string name="exceptions_empty_message_learn_more_link">Pli da informo</string>

    <!-- Preference switch for usage and technical data collection -->
    <string name="preference_usage_data" moz:removedIn="134" tools:ignore="UnusedResources">Uzo kaj teknikaj datumoj</string>
    <!-- Preference switch for usage and technical data collection -->
    <string name="preference_usage_data_1">Teknikaj kaj interagaj datumoj</string>
    <!-- Preference switch for usage and technical learn more link -->
    <string name="preference_usage_data_learn_more" tools:ignore="UnusedResources">Pli da informo</string>
    <!-- Preference description for usage and technical data collection -->
    <string name="preferences_usage_data_description">Divido kun Mozilla de retumilaj datumoj pri efikeco, uzo, aparataro kaj personecigoj, por helpi nin plibonigi %1$s.</string>
    <!-- Preference switch for marketing data collection -->
    <string name="preferences_marketing_data">Merkatikaj datumoj</string>
    <!-- Preference description for marketing data collection -->
    <string name="preferences_marketing_data_description2" moz:removedIn="134" tools:ignore="UnusedResources">Divido de informoj kun Adjust, nia provizanto de marketiko poŝaparata</string>
    <!-- Preference description for marketing data collection. Note: The words "Firefox" and "Mozilla" should NOT be translated -->
    <string name="preferences_marketing_data_description_3" tools:ignore="BrandUsage">Dividi kun la merkatikaj asociitoj de Mozilla informojn pri kiel vi malkovris Firefox. Tio helpas nin disvastigi Firefox kaj konstrui pli bonan interreton</string>
    <!-- Learn more link for marketing data preference -->
    <string name="preferences_marketing_data_learn_more">Pli da informo pri merkatikaj datumoj</string>
<<<<<<< HEAD
=======

>>>>>>> 07ff4473
    <!-- Preference switch title for automatically submitting crash reports -->
    <string name="preferences_automatically_send_crashes_title">Aŭtomate sendi raportojn pri paneoj</string>
    <string name="preferences_automatically_submit_crashes_title" moz:removedIn="136" tools:ignore="UnusedResources">Aŭtomate sendi raportojn pri paneoj</string>

    <string name="preferences_automatically_submit_crashes_description" moz:removedIn="136" tools:ignore="UnusedResources">Aŭtomate dividi kun Mozilla paneajn datumojn je starto post paneo</string>

    <!-- Title for studies preferences -->
    <string name="preference_experiments_2">Studoj</string>
    <!-- Summary for studies preferences -->
    <string name="preference_experiments_summary_2">Permesi al Mozilla instali kaj fari studojn</string>

    <!-- Turn On Sync Preferences -->
    <!-- Header of the Sync and save your data preference view -->
    <string name="preferences_sync_2">Speguli kaj konservi viajn datumojn</string>
    <!-- Preference for reconnecting to FxA sync -->
    <string name="preferences_sync_sign_in_to_reconnect">Komenci seancon por rekonekti</string>
    <!-- Preference for removing FxA account -->
    <string name="preferences_sync_remove_account">Forigi konton</string>

    <!-- Pairing Feature strings -->
    <!-- Instructions on how to access pairing -->
    <string name="pair_instructions_2"><![CDATA[Skani la kodon QR montrita ĉe <b>firefox.com/pair</b>]]></string>

    <!-- Toolbar Preferences -->
    <!-- Preference for using top toolbar -->
    <string name="preference_top_toolbar">Supre</string>
    <!-- Preference for using bottom toolbar -->
    <string name="preference_bottom_toolbar">Malsupre</string>

    <!-- Theme Preferences -->
    <!-- Preference for using light theme -->
    <string name="preference_light_theme">Hela</string>
    <!-- Preference for using dark theme -->
    <string name="preference_dark_theme">Malhela</string>
    <!-- Preference for using using dark or light theme automatically set by battery -->
    <string name="preference_auto_battery_theme">Difinita de la ŝparado de energio</string>

    <!-- Preference for using following device theme -->
    <string name="preference_follow_device_theme">Uzi la etoson de la aparato</string>

    <!-- Gestures Preferences-->
    <!-- Preferences for using pull to refresh in a webpage -->
    <string name="preference_gestures_website_pull_to_refresh">Tiri por refreŝigi</string>
    <!-- Preference for using the dynamic toolbar -->
    <string name="preference_gestures_dynamic_toolbar">Rulumi por kaŝi la ilaron</string>
    <!-- Preference for showing the opened tabs by swiping up on the toolbar-->
    <string name="preference_gestures_swipe_toolbar_show_tabs">Ŝovi la ilaron supren por malfermi langetojn</string>

    <!-- Preference for using the dynamic toolbars -->
    <string name="preference_gestures_dynamic_toolbar_2">Rulumi por kaŝi la adresan strion kaj la ilaran strion</string>
    <!-- Preference for switching tabs by swiping horizontally on the addressbar -->
    <string name="preference_gestures_swipe_toolbar_switch_tabs_2">Ŝovi la adresan strion flanken por ŝanĝi langetojn</string>

    <!-- Library -->
    <!-- Option in Library to open Downloads page -->
    <string name="library_downloads">Elŝutoj</string>
    <!-- Option in library to open Bookmarks page -->
    <string name="library_bookmarks">Legosignoj</string>
    <!-- Option in library to open Desktop Bookmarks root page -->
    <string name="library_desktop_bookmarks_root">Labortablaj legosignoj</string>
    <!-- Option in library to open Desktop Bookmarks "menu" page -->
    <string name="library_desktop_bookmarks_menu">Menuo de legosignoj</string>
    <!-- Option in library to open Desktop Bookmarks "toolbar" page -->
    <string name="library_desktop_bookmarks_toolbar">Ilaro de legosignoj</string>
    <!-- Option in library to open Desktop Bookmarks "unfiled" page -->
    <string name="library_desktop_bookmarks_unfiled">Aliaj legosignoj</string>
    <!-- Option in Library to open History page -->
    <string name="library_history">Historio</string>
    <!-- Option in Library to open a new tab -->
    <string name="library_new_tab">Nova langeto</string>
    <!-- Settings Page Title -->
    <string name="settings_title">Agordoj</string>
    <!-- Content description (not visible, for screen readers etc.): "Close button for library settings" -->
    <string name="content_description_close_button">Fermi</string>

    <!-- Title to show in alert when a lot of tabs are to be opened
    %d is a placeholder for the number of tabs that will be opened -->
    <string name="open_all_warning_title">Ĉu malfermi %d langetojn?</string>
    <!-- Message to warn users that a large number of tabs will be opened
    %s will be replaced by app name. -->
    <string name="open_all_warning_message">Malfermi tiom da langetoj povas malrapidigi %s, dum la paĝoj ŝargiĝas. Ĉu vi certe volas daŭrigi?</string>
    <!-- Dialog button text for confirming open all tabs -->
    <string name="open_all_warning_confirm">Malfermi langetojn</string>
    <!-- Dialog button text for canceling open all tabs -->
    <string name="open_all_warning_cancel">Nuligi</string>

    <!-- Text to show users they have one page in the history group section of the History fragment.
    %d is a placeholder for the number of pages in the group. -->
    <string name="history_search_group_site_1">%d paĝo</string>

    <!-- Text to show users they have multiple pages in the history group section of the History fragment.
    %d is a placeholder for the number of pages in the group. -->
    <string name="history_search_group_sites_1">%d paĝoj</string>

    <!-- Option in library for Recently Closed Tabs -->
    <string name="library_recently_closed_tabs">Ĵuse fermitaj langetoj</string>
    <!-- Option in library to open Recently Closed Tabs page -->
    <string name="recently_closed_show_full_history">Montri tutan historion</string>

    <!-- Text to show users they have multiple tabs saved in the Recently Closed Tabs section of history.
    %d is a placeholder for the number of tabs selected. -->
    <string name="recently_closed_tabs">%d langetoj</string>
    <!-- Text to show users they have one tab saved in the Recently Closed Tabs section of history.
    %d is a placeholder for the number of tabs selected. -->
    <string name="recently_closed_tab">%d langeto</string>
    <!-- Recently closed tabs screen message when there are no recently closed tabs -->
    <string name="recently_closed_empty_message">Estas neniu ĵuse fermita langeto ĉi tie</string>

    <!-- Tab Management -->
    <!-- Title of preference for tabs management -->
    <string name="preferences_tabs">Langetoj</string>
    <!-- Title of preference that allows a user to specify the tab view -->
    <string name="preferences_tab_view">Vido de langetoj</string>
    <!-- Option for a list tab view -->
    <string name="tab_view_list">Listo</string>
    <!-- Option for a grid tab view -->
    <string name="tab_view_grid">Krado</string>
    <!-- Title of preference that allows a user to auto close tabs after a specified amount of time -->
    <string name="preferences_close_tabs">Fermi langetojn</string>
    <!-- Option for auto closing tabs that will never auto close tabs, always allows user to manually close tabs -->
    <string name="close_tabs_manually">Permane</string>
    <!-- Option for auto closing tabs that will auto close tabs after one day -->
    <string name="close_tabs_after_one_day">Post tago</string>
    <!-- Option for auto closing tabs that will auto close tabs after one week -->
    <string name="close_tabs_after_one_week">Post semajno</string>
    <!-- Option for auto closing tabs that will auto close tabs after one month -->
    <string name="close_tabs_after_one_month">Post monato</string>

    <!-- Title of preference that allows a user to specify the auto-close settings for open tabs -->
    <string name="preference_auto_close_tabs" tools:ignore="UnusedResources">Aŭtomate fermi malfermitajn langetojn</string>

    <!-- Opening screen -->
    <!-- Title of a preference that allows a user to choose what screen to show after opening the app -->
    <string name="preferences_opening_screen">Malferma ekrano</string>
    <!-- Option for always opening the homepage when re-opening the app -->
    <string name="opening_screen_homepage">Eka paĝo</string>
    <!-- Option for always opening the user's last-open tab when re-opening the app -->
    <string name="opening_screen_last_tab">Lasta langeto</string>
    <!-- Option for always opening the homepage when re-opening the app after four hours of inactivity -->
    <string name="opening_screen_after_four_hours_of_inactivity">Eka paĝo post kvar horoj de neaktiveco</string>
    <!-- Summary for tabs preference when auto closing tabs setting is set to manual close-->
    <string name="close_tabs_manually_summary">Fermi mane</string>
    <!-- Summary for tabs preference when auto closing tabs setting is set to auto close tabs after one day-->
    <string name="close_tabs_after_one_day_summary">Fermi post tago</string>
    <!-- Summary for tabs preference when auto closing tabs setting is set to auto close tabs after one week-->
    <string name="close_tabs_after_one_week_summary">Fermi post semajno</string>
    <!-- Summary for tabs preference when auto closing tabs setting is set to auto close tabs after one month-->
    <string name="close_tabs_after_one_month_summary">Fermi post monato</string>

    <!-- Summary for homepage preference indicating always opening the homepage when re-opening the app -->
    <string name="opening_screen_homepage_summary">Malfermi en eka paĝo</string>
    <!-- Summary for homepage preference indicating always opening the last-open tab when re-opening the app -->
    <string name="opening_screen_last_tab_summary">Malfermi en la lasta langeto</string>
    <!-- Summary for homepage preference indicating opening the homepage when re-opening the app after four hours of inactivity -->
    <string name="opening_screen_after_four_hours_of_inactivity_summary">Malfermi en eka paĝo post kvar horoj</string>

    <!-- Inactive tabs -->
    <!-- Category header of a preference that allows a user to enable or disable the inactive tabs feature -->
    <string name="preferences_inactive_tabs">Igi malnovajn langetojn neaktivaj</string>
    <!-- Title of inactive tabs preference -->
    <string name="preferences_inactive_tabs_title">Langetoj ne vizititaj dum la lastaj du semajnoj iras al la neaktiva sekcio.</string>

    <!-- Studies -->
    <!-- Title of the remove studies button -->
    <string name="studies_remove">Forigi</string>
    <!-- Title of the active section on the studies list -->
    <string name="studies_active">Aktiva</string>
    <!-- Description for studies, it indicates why Firefox use studies. The first parameter is the name of the application. -->
    <string name="studies_description_2">%1$s povas de tempo al tempo instali kaj fari studojn.</string>
    <!-- Learn more link for studies, links to an article for more information about studies. -->
    <string name="studies_learn_more">Pli da informo</string>
    <!-- Dialog message shown after removing a study -->
    <string name="studies_restart_app" moz:removedIn="135">Tiu ĉi programo finiĝos por apliki ŝanĝojn</string>
    <!-- Dialog button to confirm the removing a study. -->
    <string name="studies_restart_dialog_ok" moz:removedIn="135">Akcepti</string>
    <!-- Dialog button text for canceling removing a study. -->
    <string name="studies_restart_dialog_cancel" moz:removedIn="135">Nuligi</string>

    <!-- Toast shown after turning on/off studies preferences -->
    <string name="studies_toast_quit_application" moz:removedIn="135" tools:ignore="UnusedResources">Fino de programo pro apliko de ŝanĝoj…</string>

    <!-- Sessions -->
    <!-- Title for the list of tabs -->
    <string name="tab_header_label" moz:removedIn="135" tools:ignore="UnusedResources">Malfermitaj langetoj</string>
    <!-- Title for the list of tabs in the current private session -->
    <string name="tabs_header_private_tabs_title" moz:removedIn="136" tools:ignore="UnusedResources">Privataj langetoj</string>
    <!-- Title for the list of tabs in the synced tabs -->
    <string name="tabs_header_synced_tabs_title" moz:removedIn="136" tools:ignore="UnusedResources">Spegulitaj langetoj</string>
    <!-- Content description (not visible, for screen readers etc.): Add tab button. Adds a news tab when pressed -->
    <string name="add_tab">Aldoni langeton</string>
    <!-- Content description (not visible, for screen readers etc.): Add tab button. Adds a news tab when pressed -->
    <string name="add_private_tab">Aldoni privatan langeton</string>
    <!-- Text for the new tab button to indicate adding a new private tab in the tab -->
    <string name="tab_drawer_fab_content">Privata</string>
    <!-- Text for the new tab button to indicate syncing command on the synced tabs page -->
    <string name="tab_drawer_fab_sync">Spegulado</string>
    <!-- Text shown in the menu for sharing all tabs -->
    <string name="tab_tray_menu_item_share">Dividi ĉiujn langetojn</string>
    <!-- Text shown in the menu to view recently closed tabs -->
    <string name="tab_tray_menu_recently_closed">Ĵuse fermitaj langetoj</string>
    <!-- Text shown in the tabs tray inactive tabs section -->
    <string name="tab_tray_inactive_recently_closed" tools:ignore="UnusedResources">Ĵuse fermitaj</string>
    <!-- Text shown in the menu to view account settings -->
    <string name="tab_tray_menu_account_settings">Agordoj de konto</string>
    <!-- Text shown in the menu to view tab settings -->
    <string name="tab_tray_menu_tab_settings">Agordoj de langetoj</string>
    <!-- Text shown in the menu for closing all tabs -->
    <string name="tab_tray_menu_item_close">Fermi ĉiujn langetojn</string>
    <!-- Text shown in the multiselect menu for bookmarking selected tabs. -->
    <string name="tab_tray_multiselect_menu_item_bookmark">Legosigno</string>
    <!-- Text shown in the multiselect menu for closing selected tabs. -->
    <string name="tab_tray_multiselect_menu_item_close">Fermi</string>
    <!-- Content description for tabs tray multiselect share button -->
    <string name="tab_tray_multiselect_share_content_description">Dividi elektitajn langetojn</string>
    <!-- Content description for tabs tray multiselect menu -->
    <string name="tab_tray_multiselect_menu_content_description">Dividi menuon de langetoj</string>
    <!-- Content description (not visible, for screen readers etc.): Removes tab from collection button. Removes the selected tab from collection when pressed -->
    <string name="remove_tab_from_collection">Forigi langeton el kolekto</string>
    <!-- Text for button to enter multiselect mode in tabs tray -->
    <string name="tabs_tray_select_tabs">Elekti langetojn</string>
    <!-- Content description (not visible, for screen readers etc.): Close tab button. Closes the current session when pressed -->
    <string name="close_tab">Fermi langeton</string>
    <!-- Content description (not visible, for screen readers etc.): Close tab <title> button. First parameter is tab title  -->
    <string name="close_tab_title">Fermi langeton %s</string>
    <!-- Content description (not visible, for screen readers etc.): Opens the open tabs menu when pressed -->
    <string name="open_tabs_menu">Menuo de malfermitaj langetoj</string>

    <!-- Open tabs menu item to save tabs to collection -->
    <string name="tabs_menu_save_to_collection1">Konservi langetojn en kolekto</string>

    <!-- Text for the menu button to delete a collection -->
    <string name="collection_delete">Forigi kolekton</string>
    <!-- Text for the menu button to rename a collection -->
    <string name="collection_rename">Renomi kolekton</string>
    <!-- Text for the button to open tabs of the selected collection -->
    <string name="collection_open_tabs">Malfermi langetojn</string>

    <!-- Hint for adding name of a collection -->
    <string name="collection_name_hint">Nomo de kolekto</string>
    <!-- Text for the menu button to remove a top site -->
    <string name="remove_top_site">Forigi</string>

    <!-- Text for the menu button to delete a top site from history -->
    <string name="delete_from_history">Forigi el historio</string>
    <!-- Postfix for private WebApp titles, placeholder is replaced with app name -->
    <string name="pwa_site_controls_title_private">%1$s (Privata reĝimo)</string>

    <!-- History -->
    <!-- Text for the button to search all history -->
    <string name="history_search_1">Tajpu serĉan tekston</string>
    <!-- Text for the button to clear all history -->
    <string name="history_delete_all">Forigi historion</string>
    <!-- Text for the snackbar to confirm that multiple browsing history items has been deleted -->
    <string name="history_delete_multiple_items_snackbar">Historio viŝita</string>
    <!-- Text for the snackbar to confirm that a single browsing history item has been deleted. The first parameter is the shortened URL of the deleted history item. -->
    <string name="history_delete_single_item_snackbar">%1$s forigita</string>
    <!-- Context description text for the button to delete a single history item -->
    <string name="history_delete_item">Forigi</string>
    <!-- History multi select title in app bar
    The first parameter is the number of bookmarks selected -->
    <string name="history_multi_select_title">%1$d elektitaj</string>
    <!-- Text for the header that groups the history for today -->
    <string name="history_today">Hodiaŭ</string>
    <!-- Text for the header that groups the history for yesterday -->
    <string name="history_yesterday">Hieraŭ</string>
    <!-- Text for the header that groups the history the past 7 days -->
    <string name="history_7_days">Lastaj 7 tagoj</string>
    <!-- Text for the header that groups the history the past 30 days -->
    <string name="history_30_days">Lastaj 30 tagoj</string>
    <!-- Text for the header that groups the history older than the last month -->
    <string name="history_older">Pli malnovaj</string>
    <!-- Text shown when no history exists -->
    <string name="history_empty_message">Neniu historio estas ĉi tie</string>

    <!-- Downloads -->
    <!-- Text for the snackbar to confirm that multiple downloads items have been removed -->
    <string name="download_delete_multiple_items_snackbar_1">Elŝutoj forigitaj</string>
    <!-- Text for the snackbar to confirm that a single download item has been removed. The first parameter is the name of the download item. -->
    <string name="download_delete_single_item_snackbar">%1$s forigita</string>
    <!-- Text shown when no download exists -->
    <string name="download_empty_message_1">Neniu elŝutita dosiero</string>
    <!-- History multi select title in app bar
    The first parameter is the number of downloads selected -->
    <string name="download_multi_select_title">%1$d elektitaj</string>


    <!-- Text for the button to remove a single download item -->
    <string name="download_delete_item_1">Forigi</string>


    <!-- WebCompat Reporter -->
    <!-- The title of the Web Compat Reporter feature. This is displayed in the top app bar. -->
    <string name="webcompat_reporter_screen_title">Raporti ne bone funkciantan retejon</string>
    <!-- The description of the Web Compat Reporter feature. This first parameter is the name of the application (For example: Fenix) -->
    <string name="webcompat_reporter_description">Helpu igi %1$s pli bona por ĉiuj. Laboristoj en Mozilla uzas la informon, kiun vi sendas, por solvi problemojn kun retejoj.</string>
    <!-- The text field label of the URL text field. This is displayed above the user-inputted URL. -->
    <string name="webcompat_reporter_label_url">Retadreso</string>
    <!-- The error message of the URL text field when an invalid URL has been entered. -->
    <string name="webcompat_reporter_url_error_invalid">Bonvolu tajpi validan URL</string>
    <!-- The label/title of an optional field in the Web Compat Reporter feature for explaining a high-level reason why the site is broken. -->
<<<<<<< HEAD
    <string name="webcompat_reporter_label_whats_broken">Kio ne bone funkcias? (nedeviga)</string>
    <!-- The placeholder text for the dropdown where a user can select a high-level reason why the site is broken. -->
=======
    <string name="webcompat_reporter_label_whats_broken" moz:removedIn="136" tools:ignore="UnusedResources">Kio ne bone funkcias? (nedeviga)</string>
    <!-- The placeholder text for the dropdown where a user selects a high-level reason why the site is broken. -->
>>>>>>> 07ff4473
    <string name="webcompat_reporter_choose_reason">Elektu kialon</string>
    <!-- The label/title of an optional field in the Web Compat Reporter feature for adding additional information. -->
    <string name="webcompat_reporter_label_description">Priskribu la problemon (nedevige)</string>
    <!-- The button text for navigating away from the feature to provide more information on the broken site's bug report. -->
    <string name="webcompat_reporter_send_more_info">Sendi pli da informoj</string>
    <!-- The button text for the cancel button to leave the Web Compat Reporter feature. -->
    <string name="webcompat_reporter_cancel">Nuligi</string>
    <!-- The button text for the send button to submit the provided form data. -->
    <string name="webcompat_reporter_send">Sendi</string>


<<<<<<< HEAD
=======
    <!-- Text for a snackbar to confirm the successful submission of a WebCompat report. -->
    <string name="webcompat_reporter_success_snackbar_text">Via raporto estis sendita</string>
    <!-- Button text for closing or dismissing the snackbar shown after successfully submitting a WebCompat report. -->
    <string name="webcompat_reporter_dismiss_success_snackbar_text">Fermi</string>

>>>>>>> 07ff4473
    <!-- These reason strings are dropdown options on a WebCompat reporter form, indicating what is broken on the site. -->
    <!-- Broken site reason text for site slow or not working -->
    <string name="webcompat_reporter_reason_slow">La retejo estas malrapida aŭ ne funkcias</string>
    <!-- Broken site reason text for images or videos -->
    <string name="webcompat_reporter_reason_media">Bildoj aŭ video</string>
    <!-- Broken site reason text for buttons, links, and other content -->
    <string name="webcompat_reporter_reason_content">Butonoj, ligiloj kaj aliaj elementoj</string>
    <!-- Broken site reason text for sign in or sign out -->
    <string name="webcompat_reporter_reason_account">Komenco aŭ fino de seanco</string>
    <!-- Broken site reason text for ad blocker -->
    <string name="webcompat_reporter_reason_ad_blocker">Blokilo de reklamoj</string>
    <!-- Broken site reason text for something else -->
    <string name="webcompat_reporter_reason_other">Io alia</string>

    <!-- Crashes -->
    <!-- Title text displayed on the tab crash page. This first parameter is the name of the application (For example: Fenix) -->
    <string name="tab_crash_title_2">Bedaŭrinde %1$s ne povas ŝargi tiun paĝon.</string>
    <!-- Send crash report checkbox text on the tab crash page -->
    <string name="tab_crash_send_report">Sendi raporton pri paneo al Mozilla</string>
    <!-- Close tab button text on the tab crash page -->
    <string name="tab_crash_close">Fermi langeton</string>

    <!-- Restore tab button text on the tab crash page -->
    <string name="tab_crash_restore">Restarigi langeton</string>

    <!-- Unsubmitted crash dialog title, The first parameter is the name of the app (e.g. Firefox)  -->
    <string name="unsubmitted_crash_dialog_title">%s devis restarti</string>
    <!-- Unsubmitted crash dialog checkbox label for automatically sending reports in the future -->
    <string name="unsubmitted_crash_dialog_checkbox_label">Aŭtomate sendi raportojn pri paneoj</string>
    <!-- Unsubmitted crash dialog negative button to dismiss the dialog -->
    <string name="unsubmitted_crash_dialog_negative_button">Fermi</string>
    <!-- Unsubmitted crash dialog positive button to submit crash report -->
    <string name="unsubmitted_crash_dialog_positive_button">Sendi raporton pri paneo</string>

    <!-- Bookmarks -->
    <!-- Confirmation message for a dialog confirming if the user wants to delete the selected folder -->
    <string name="bookmark_delete_folder_confirmation_dialog">Ĉu vi certe volas forigi tiun ĉi dosierujon?</string>
    <!-- Confirmation message for a dialog confirming if the user wants to delete multiple items. -->
    <string name="bookmark_delete_folders_confirmation_dialog">Ĉu vi certe volas forigi la elektita(j)n elemento(j)n?</string>
    <!-- Confirmation message for a dialog confirming if the user wants to delete multiple items including folders. Parameter will be replaced by app name. -->
    <string name="bookmark_delete_multiple_folders_confirmation_dialog">%s forigos la elektitajn elementojn.</string>
    <!-- Text for the cancel button on delete bookmark dialog -->
    <string name="bookmark_delete_negative">Nuligi</string>
    <!-- Screen title for adding a bookmarks folder -->
    <string name="bookmark_add_folder">Aldoni dosierujon</string>
    <!-- Snackbar title that confirms a bookmark was saved into a folder. Parameter will be replaced by the name of the folder the bookmark was saved into. -->
    <string name="bookmark_saved_in_folder_snackbar">Konservita en “%s”</string>
    <!-- Snackbar edit button shown after a bookmark has been created. -->
    <string name="edit_bookmark_snackbar_action">REDAKTI</string>
    <!-- Bookmark menu move button -->
    <string name="bookmark_menu_move_button">Movi</string>
    <!-- Bookmark overflow menu edit button -->
    <string name="bookmark_menu_edit_button">Redakti</string>
    <!-- Bookmark overflow menu copy button -->
    <string name="bookmark_menu_copy_button">Kopii</string>
    <!-- Bookmark overflow menu share button -->
    <string name="bookmark_menu_share_button">Kundividi</string>
    <!-- Bookmark overflow menu open in new tab button -->
    <string name="bookmark_menu_open_in_new_tab_button">Malfermi en nova langeto</string>
    <!-- Bookmark overflow menu open in private tab button -->
    <string name="bookmark_menu_open_in_private_tab_button">Malfermi en privata langeto</string>
    <!-- Bookmark overflow menu open all in tabs button -->
    <string name="bookmark_menu_open_all_in_tabs_button">Malfermi ĉiujn en novaj langetoj</string>
    <!-- Bookmark overflow menu open all in private tabs button -->
    <string name="bookmark_menu_open_all_in_private_tabs_button">Malfermi ĉiujn en privataj langetoj</string>
    <!-- Bookmark overflow menu delete button -->
    <string name="bookmark_menu_delete_button">Forigi</string>
    <!--Bookmark overflow menu save button -->
    <string name="bookmark_menu_save_button">Konservi</string>

    <!-- Bookmark multi select title in app bar
     The first parameter is the number of bookmarks selected -->
    <string name="bookmarks_multi_select_title">%1$d elektitaj</string>
    <!-- Bookmark editing screen title -->
    <string name="edit_bookmark_fragment_title">Redakti legosignon</string>
    <!-- Bookmark folder editing screen title -->
    <string name="edit_bookmark_folder_fragment_title">Redakti dosierujon</string>
    <!-- Bookmark sign in button message -->
    <string name="bookmark_sign_in_button">Komencu seancon por vidi spegulitajn legosignojn</string>
    <!-- Bookmark URL editing field label -->
    <string name="bookmark_url_label">RETADRESO</string>
    <!-- Bookmark FOLDER editing field label -->
    <string name="bookmark_folder_label">DOSIERUJO</string>
    <!-- Text indicating which folder a bookmark or folder will be saved in -->
    <string name="bookmark_save_in_label">Konservi en</string>
    <!-- Bookmark NAME editing field label -->
    <string name="bookmark_name_label">NOMO</string>
    <!-- Label for a text input field for a bookmark or folder name -->
    <string name="bookmark_name_label_normal_case">Nomo</string>
    <!-- Bookmark add folder screen title -->
    <string name="bookmark_add_folder_fragment_label">Aldoni dosierujon</string>
    <!-- Bookmark select folder screen title -->
    <string name="bookmark_select_folder_fragment_label">Elekti dosierujon</string>
    <!-- Bookmark editing error missing title -->
    <string name="bookmark_empty_title_error">Titolo postulata</string>
    <!-- Bookmark editing error missing or improper URL -->
    <string name="bookmark_invalid_url_error">Nevalida retadreso</string>
    <!-- Bookmark screen message for empty bookmarks folder -->
    <string name="bookmarks_empty_message">Neniu legosigno estas ĉi tie</string>
    <!-- Bookmark snackbar message on deletion
     The first parameter is the host part of the URL of the bookmark deleted, if any -->
    <string name="bookmark_deletion_snackbar_message">%1$s forigita</string>
    <!-- Bookmark snackbar message on deleting multiple bookmarks not including folders-->
    <string name="bookmark_deletion_multiple_snackbar_message_2">Legosignoj forigitaj</string>
    <!-- Bookmark snackbar message on deleting multiple bookmarks including folders-->
    <string name="bookmark_deletion_multiple_snackbar_message_3">Elektitaj dosierujoj forigataj</string>
    <!-- Bookmark undo button for deletion snackbar action -->
    <string name="bookmark_undo_deletion">MALFARI</string>

    <!-- Bookmark snackbar message for deleting a single item. Parameter is the title of the item being deleted -->
    <string name="bookmark_delete_single_item">%s forigita</string>
    <!-- Bookmark snackbar message for deleting multiple items. Parameter is the number of items being deleted -->
    <string name="bookmark_delete_multiple_items">Forigitaj elementoj: %s</string>
    <!-- Text for the button to search all bookmarks -->
    <string name="bookmark_search">Tajpu serĉan tekston</string>

    <!-- Content description for the bookmark navigation bar back button -->
    <string name="bookmark_navigate_back_button_content_description">Iri reen</string>
    <!-- Content description for the bookmark list new folder navigation bar button -->
    <string name="bookmark_add_new_folder_button_content_description">Aldoni novan dosierujon</string>
    <!-- Content description for the bookmark screen delete bookmark navigation bar button -->
    <string name="bookmark_delete_bookmark_content_description">Forigi legosignojn</string>
    <!-- Content description for the bookmark screen delete bookmark folder navigation bar button -->
    <string name="bookmark_delete_folder_content_description">Forigi dosierujon</string>
    <!-- Content description for bookmark search floating action button -->
    <string name="bookmark_search_button_content_description">Serĉi legosignojn</string>
    <!-- Content description for the overflow menu for a bookmark item. Paramter will a folder name or bookmark title. -->
    <string name="bookmark_item_menu_button_content_description">Menuo por %s</string>

    <!-- Title for the bookmark list empty state-->
    <string name="bookmark_empty_list_title">Ankoraŭ ne estas legosignoj</string>
    <!-- Description for the bookmark list empty state when you're not signed into sync. -->
    <string name="bookmark_empty_list_guest_description">Konservi retejojn dum vi retumas. Komencu seancon por preni legosignojn el aliaj spegulitaj aparatoj.</string>
    <!-- Text for the button to navigate to sync authentication -->
    <string name="bookmark_empty_list_guest_cta">Komenci seancon por speguli</string>
    <!-- Description for the bookmark list empty state when you're signed into sync. -->
    <string name="bookmark_empty_list_authenticated_description">Konservi retejojn dum vi retumas. Ni also prenos legosignojn el aliaj spegulitaj aparatoj.</string>
    <!-- Description for the bookmark list empty state when you're in an empty folder. -->
    <string name="bookmark_empty_list_folder_description">Aldonu legosignojn dum vi retumas, tiel ke vi povos pli rapide retrovi viajn ŝatatajn retejojn.</string>

    <!-- Description for the add new folder button when selecting a folder. -->
    <string name="bookmark_select_folder_new_folder_button_title">Nova dosierujo</string>

    <!-- Site Permissions -->
    <!-- Button label that take the user to the Android App setting -->
    <string name="phone_feature_go_to_settings">Iri al agordoj</string>
    <!-- Content description (not visible, for screen readers etc.): Quick settings sheet
        to give users access to site specific information / settings. For example:
        Secure settings status and a button to modify site permissions -->
    <string name="quick_settings_sheet">Rapidalira agorda panelo</string>
    <!-- Label that indicates that this option it the recommended one -->
    <string name="phone_feature_recommended">Rekomenditaj</string>
    <!-- Button label for clearing all the information of site permissions-->
    <string name="clear_permissions">Forigi permesojn</string>
    <!-- Text for the OK button on Clear permissions dialog -->
    <string name="clear_permissions_positive">Akcepti</string>
    <!-- Text for the cancel button on Clear permissions dialog -->
    <string name="clear_permissions_negative">Nuligi</string>
    <!-- Button label for clearing a site permission-->
    <string name="clear_permission">Forigi permeson</string>
    <!-- Text for the OK button on Clear permission dialog -->
    <string name="clear_permission_positive">Akcepti</string>
    <!-- Text for the cancel button on Clear permission dialog -->
    <string name="clear_permission_negative">Nuligi</string>
    <!-- Button label for clearing all the information on all sites-->
    <string name="clear_permissions_on_all_sites">Forigi permesojn por ĉiuj retejoj</string>
    <!-- Preference for altering video and audio autoplay for all websites -->
    <string name="preference_browser_feature_autoplay">Aŭtomata ludado</string>
    <!-- Preference for altering the camera access for all websites -->
    <string name="preference_phone_feature_camera">Filmilo</string>
    <!-- Preference for altering the microphone access for all websites -->
    <string name="preference_phone_feature_microphone">Mikrofono</string>
    <!-- Preference for altering the location access for all websites -->
    <string name="preference_phone_feature_location">Pozicio</string>
    <!-- Preference for altering the notification access for all websites -->
    <string name="preference_phone_feature_notification">Sciigoj</string>

    <!-- Preference for altering the persistent storage access for all websites -->
    <string name="preference_phone_feature_persistent_storage">Konstanta konservejo</string>
    <!-- Preference for altering the storage access setting for all websites -->
    <string name="preference_phone_feature_cross_origin_storage_access">Interretejaj kuketoj</string>
    <!-- Preference for altering the EME access for all websites -->
    <string name="preference_phone_feature_media_key_system_access">Enhavo protektita de DRM</string>
    <!-- Label that indicates that a permission must be asked always -->
    <string name="preference_option_phone_feature_ask_to_allow">Demandi antaŭ ol permesi</string>
    <!-- Label that indicates that a permission must be blocked -->
    <string name="preference_option_phone_feature_blocked">Blokita</string>
    <!-- Label that indicates that a permission must be allowed -->
    <string name="preference_option_phone_feature_allowed">Permesi</string>
    <!--Label that indicates a permission is by the Android OS-->
    <string name="phone_feature_blocked_by_android">Blokita de Android</string>
    <!-- Preference for showing a list of websites that the default configurations won't apply to them -->
    <string name="preference_exceptions">Esceptoj</string>
    <!-- Summary of tracking protection preference if tracking protection is set to off -->
    <string name="tracking_protection_off">Malŝaltita</string>
    <!-- Summary of tracking protection preference if tracking protection is set to standard -->
    <string name="tracking_protection_standard">Norma</string>
    <!-- Summary of tracking protection preference if tracking protection is set to strict -->
    <string name="tracking_protection_strict">Rigora</string>
    <!-- Summary of tracking protection preference if tracking protection is set to custom -->
    <string name="tracking_protection_custom">Personecigita</string>
    <!-- Label for global setting that indicates that all video and audio autoplay is allowed -->
    <string name="preference_option_autoplay_allowed2">Permesi sonon kaj videon</string>
    <!-- Label for site specific setting that indicates that all video and audio autoplay is allowed -->
    <string name="quick_setting_option_autoplay_allowed">Permesi sonon kaj videon</string>
    <!-- Label that indicates that video and audio autoplay is only allowed over Wi-Fi -->
    <string name="preference_option_autoplay_allowed_wifi_only2">Bloki sonon kaj videon nur dum konekto al poŝaparataj retoj</string>
    <!-- Subtext that explains 'autoplay on Wi-Fi only' option -->
    <string name="preference_option_autoplay_allowed_wifi_subtext">Sono kaj video estos ludataj en sendrata konektoj (Wi-Fi)</string>
    <!-- Label for global setting that indicates that video autoplay is allowed, but audio autoplay is blocked -->
    <string name="preference_option_autoplay_block_audio2">Nur bloki sonon</string>
    <!-- Label for site specific setting that indicates that video autoplay is allowed, but audio autoplay is blocked -->
    <string name="quick_setting_option_autoplay_block_audio">Nur bloki sonon</string>
    <!-- Label for global setting that indicates that all video and audio autoplay is blocked -->
    <string name="preference_option_autoplay_blocked3">Bloki sonon kaj videon</string>
    <!-- Label for site specific setting that indicates that all video and audio autoplay is blocked -->
    <string name="quick_setting_option_autoplay_blocked">Bloki sonon kaj videon</string>
    <!-- Summary of delete browsing data on quit preference if it is set to on -->
    <string name="delete_browsing_data_quit_on">Ŝaltita</string>
    <!-- Summary of delete browsing data on quit preference if it is set to off -->
    <string name="delete_browsing_data_quit_off">Malŝaltita</string>

    <!-- Summary of studies preference if it is set to on -->
    <string name="studies_on">Ŝaltita</string>
    <!-- Summary of studies data on quit preference if it is set to off -->
    <string name="studies_off">Malŝaltita</string>

    <!-- Category header of a preference that allows a user to alter settings related to web permissions. -->
    <string name="preferences_category_permissions">Permesoj</string>
    <!-- Category header of a preference that allows a user to alter settings related to web content. -->
    <string name="preferences_category_content">Enhavo</string>
    <!-- Preference for altering the default browsing mode. When enabled, the desktop site will always be requested. -->
    <string name="preference_feature_desktop_mode_default">Ĉiam peti retejan version por komputilo</string>

    <!-- Collections -->
    <!-- Collections header on home fragment -->
    <string name="collections_header">Kolektoj</string>
    <!-- Content description (not visible, for screen readers etc.): Opens the collection menu when pressed -->
    <string name="collection_menu_button_content_description">Menuo de kolektoj</string>
    <!-- Label to describe what collections are to a new user without any collections -->
    <string name="no_collections_description2">Kolektu la aferojn kiuj gravas por vi.\nGrupigu similajn serĉojn, retejojn kaj langetojn por posta rapida aliro.</string>
    <!-- Title for the "select tabs" step of the collection creator -->
    <string name="create_collection_select_tabs">Elektitaj langetoj</string>
    <!-- Title for the "select collection" step of the collection creator -->
    <string name="create_collection_select_collection">Elekti kolekton</string>
    <!-- Title for the "name collection" step of the collection creator -->
    <string name="create_collection_name_collection">Nomi kolekton</string>
    <!-- Button to add new collection for the "select collection" step of the collection creator -->
    <string name="create_collection_add_new_collection">Aldoni novan kolekton</string>
    <!-- Button to select all tabs in the "select tabs" step of the collection creator -->
    <string name="create_collection_select_all">Elekti ĉiujn</string>
    <!-- Button to deselect all tabs in the "select tabs" step of the collection creator -->
    <string name="create_collection_deselect_all">Malelekti ĉiujn</string>
    <!-- Text to prompt users to select the tabs to save in the "select tabs" step of the collection creator -->
    <string name="create_collection_save_to_collection_empty">Elektu konservotajn langetojn</string>
    <!-- Text to show users how many tabs they have selected in the "select tabs" step of the collection creator.
     %d is a placeholder for the number of tabs selected. -->
    <string name="create_collection_save_to_collection_tabs_selected">%d elektitaj langetoj</string>
    <!-- Text to show users they have one tab selected in the "select tabs" step of the collection creator.
    %d is a placeholder for the number of tabs selected. -->
    <string name="create_collection_save_to_collection_tab_selected">%d elektita langeto</string>
    <!-- Text shown in snackbar when multiple tabs have been saved in a collection -->
    <string name="create_collection_tabs_saved">Langetoj konservitaj!</string>
    <!-- Text shown in snackbar when one or multiple tabs have been saved in a new collection -->
    <string name="create_collection_tabs_saved_new_collection">Kolekto konservita!</string>
    <!-- Text shown in snackbar when one tab has been saved in a collection -->
    <string name="create_collection_tab_saved">Langeto konservita!</string>
    <!-- Content description (not visible, for screen readers etc.): button to close the collection creator -->
    <string name="create_collection_close">Fermi</string>

    <!-- Button to save currently selected tabs in the "select tabs" step of the collection creator-->
    <string name="create_collection_save">Konservi</string>

    <!-- Snackbar action to view the collection the user just created or updated -->
    <string name="create_collection_view">Vidi</string>

    <!-- Text for the OK button from collection dialogs -->
    <string name="create_collection_positive">Akcepti</string>
    <!-- Text for the cancel button from collection dialogs -->
    <string name="create_collection_negative">Nuligi</string>

    <!-- Default name for a new collection in "name new collection" step of the collection creator. %d is a placeholder for the number of collections-->
    <string name="create_collection_default_name">Kolekto %d</string>

    <!-- Share -->
    <!-- Share screen header -->
    <string name="share_header_2">Dividi</string>
    <!-- Content description (not visible, for screen readers etc.):
        "Share" button. Opens the share menu when pressed. -->
    <string name="share_button_content_description">Dividi</string>

    <!-- Text for the Save to PDF feature in the share menu -->
    <string name="share_save_to_pdf">Konservi kiel PDF</string>
    <!-- Text for error message when generating a PDF file Text. -->
    <string name="unable_to_save_to_pdf_error">Ne eblas krei dosieron PDF</string>
    <!-- Text for standard error snackbar dismiss button. -->
    <string name="standard_snackbar_error_dismiss">Ignori</string>
    <!-- Text for error message when printing a page and it fails. -->
    <string name="unable_to_print_page_error">Ne eblas presi tiun ĉi paĝon</string>
    <!-- Text for the print feature in the share and browser menu -->
    <string name="menu_print">Presi</string>
    <!-- Sub-header in the dialog to share a link to another sync device -->
    <string name="share_device_subheader">Sendi al aparato</string>
    <!-- Sub-header in the dialog to share a link to an app from the full list -->
    <string name="share_link_all_apps_subheader">Ĉiuj agoj</string>
    <!-- Sub-header in the dialog to share a link to an app from the most-recent sorted list -->
    <string name="share_link_recent_apps_subheader">Ĵuse uzitaj</string>
    <!-- Text for the copy link action in the share screen. -->
    <string name="share_copy_link_to_clipboard">Kopii al tondujo</string>
    <!-- Toast shown after copying link to clipboard -->
    <string name="toast_copy_link_to_clipboard">Kopiita al la tondujo</string>
    <!-- An option from the share dialog to sign into sync -->
    <string name="sync_sign_in">Komenci seancon en Speguli</string>
     <!-- An option from the three dot menu to sync and save data -->
    <string name="sync_menu_sync_and_save_data">Speguli kaj konservi datumojn</string>
    <!-- An option from the share dialog to send link to all other sync devices -->
    <string name="sync_send_to_all">Sendi al ĉiuj aparatoj</string>
    <!-- An option from the share dialog to reconnect to sync -->
    <string name="sync_reconnect">Rekonekti al Spegulado</string>
    <!-- Text displayed when sync is offline and cannot be accessed -->
    <string name="sync_offline">Malkonektite</string>
    <!-- An option to connect additional devices -->
    <string name="sync_connect_device">Konekti alian aparaton</string>
    <!-- The dialog text shown when additional devices are not available -->
    <string name="sync_connect_device_dialog" tools:ignore="BrandUsage">Por sendi langeton, komencu seancon en Firefox en almenaŭ unu alia aparato.</string>
    <!-- Confirmation dialog button -->
    <string name="sync_confirmation_button">Mi komprenis</string>
    <!-- Share error message -->
    <string name="share_error_snackbar">Ne eblas dividi kun tiu ĉi programo</string>
    <!-- Add new device screen title -->
    <string name="sync_add_new_device_title">Sendi al aparato</string>

    <!-- Text for the warning message on the Add new device screen -->
    <string name="sync_add_new_device_message">Neniu aparato konektita</string>
    <!-- Text for the button to learn about sending tabs -->
    <string name="sync_add_new_device_learn_button">Pli da informo pri sendo de langetoj…</string>
    <!-- Text for the button to connect another device -->
    <string name="sync_add_new_device_connect_button">Konekti alian aparaton…</string>

    <!-- Notifications -->
    <!-- Text shown in the notification that pops up to remind the user that a private browsing session is active. -->
    <string name="notification_pbm_delete_text_2">Fermi privatajn langetojn</string>

    <!-- Text shown in the notification that pops up to remind the user that a private browsing session is active for Android 14+ -->
    <string name="notification_erase_title_android_14">Ĉu fermi privatajn langetojn?</string>
    <string name="notification_erase_text_android_14">Tuŝetu aŭ ŝovu tiun ĉi sciigon por fermi privatajn langetojn.</string>

    <!-- Name of the marketing notification channel. Displayed in the "App notifications" system settings for the app -->
    <string name="notification_marketing_channel_name">Merkatiko</string>

    <!-- Title shown in the notification that pops up to remind the user to set fenix as default browser.
    The app name is in the text, due to limitations with localizing Nimbus experiments -->
    <string name="nimbus_notification_default_browser_title" tools:ignore="BrandUsage,UnusedResources">Firefox estas kaj rapida kaj privata</string>
    <!-- Text shown in the notification that pops up to remind the user to set fenix as default browser.
    The app name is in the text, due to limitations with localizing Nimbus experiments -->
    <string name="nimbus_notification_default_browser_text" tools:ignore="BrandUsage,UnusedResources">Igu Firefox via norma retumilo</string>
    <!-- Title shown in the notification that pops up to re-engage the user -->
    <string name="notification_re_engagement_title">Provu la privatan retumon</string>
    <!-- Text shown in the notification that pops up to re-engage the user.
    %1$s is a placeholder that will be replaced by the app name. -->
    <string name="notification_re_engagement_text">Retumu per %1$s sen konservitaj kuketoj kaj sen historio</string>

    <!-- Title A shown in the notification that pops up to re-engage the user -->
    <string name="notification_re_engagement_A_title">Retumu sen lasi spurojn</string>

    <!-- Text A shown in the notification that pops up to re-engage the user.
    %1$s is a placeholder that will be replaced by the app name. -->
    <string name="notification_re_engagement_A_text">En privata retumo de %1$s, neniu informo via estas konservita.</string>
    <!-- Title B shown in the notification that pops up to re-engage the user -->
    <string name="notification_re_engagement_B_title">Komencu vian unua serĉon</string>
    <!-- Text B shown in the notification that pops up to re-engage the user -->
    <string name="notification_re_engagement_B_text">Serĉu ion proksime. Aŭ malkovru ion amuzan.</string>

    <!-- Survey -->
    <!-- Text shown in the fullscreen message that pops up to ask user to take a short survey.
    The app name is in the text, due to limitations with localizing Nimbus experiments -->
    <string name="nimbus_survey_message_text" tools:ignore="BrandUsage">Bonvolu helpi nin plibonigi Firefox per mallonga enketo.</string>
    <!-- Preference for taking the short survey. -->
    <string name="preferences_take_survey">Respondi enketon</string>
    <!-- Preference for not taking the short survey. -->
    <string name="preferences_not_take_survey">Ne, dankon</string>

    <!-- Snackbar -->
    <!-- Text shown in snackbar when user deletes a collection -->
    <string name="snackbar_collection_deleted">Kolekto forigita</string>
    <!-- Text shown in snackbar when user renames a collection -->
    <string name="snackbar_collection_renamed">Kolekto renomita</string>
    <!-- Text shown in snackbar when user closes a tab -->
    <string name="snackbar_tab_closed">Langeto fermita</string>
    <!-- Text shown in snackbar when user closes all tabs -->
    <string name="snackbar_tabs_closed">Langetoj fermitaj</string>
    <!-- Text shown in snackbar when user closes multiple inactive tabs. %1$s will be replaced with the number of tabs closed. -->
    <string name="snackbar_num_tabs_closed">Fermitaj langetoj: %1$s</string>
    <!-- Text shown in snackbar when user bookmarks a list of tabs. Parameter will be replaced by the name of the folder the bookmark was saved into.-->
    <string name="snackbar_message_bookmarks_saved_in">Legosignoj konservitaj en “%s”!</string>
    <!-- Text shown in snackbar when user adds a site to shortcuts -->
    <string name="snackbar_added_to_shortcuts">Aldonita al ŝparvojoj!</string>
    <!-- Text shown in snackbar when user closes a private tab -->
    <string name="snackbar_private_tab_closed">Privata langeto fermita</string>
    <!-- Text shown in snackbar when user closes all private tabs -->
    <string name="snackbar_private_tabs_closed">Privataj langetoj fermitaj</string>
    <!-- Text shown in snackbar when user erases their private browsing data -->
    <string name="snackbar_private_data_deleted">Datumojn de privata retumo forigitaj</string>
    <!-- Text shown in snackbar to undo deleting a tab, top site or collection -->
    <string name="snackbar_deleted_undo">MALFARI</string>
    <!-- Text shown in snackbar when user removes a top site -->
    <string name="snackbar_top_site_removed">Retejo forigita</string>
    <!-- QR code scanner prompt which appears after scanning a code, but before navigating to it
        First parameter is the name of the app, second parameter is the URL or text scanned-->
    <string name="qr_scanner_confirmation_dialog_message">Permesi al %1$s malfermi %2$s</string>
    <!-- QR code scanner prompt dialog positive option to allow navigation to scanned link -->
    <string name="qr_scanner_dialog_positive">PERMESI</string>
    <!-- QR code scanner prompt dialog positive option to deny navigation to scanned link -->
    <string name="qr_scanner_dialog_negative">RIFUZI</string>
    <!-- QR code scanner prompt dialog error message shown when a hostname does not contain http or https. -->
    <string name="qr_scanner_dialog_invalid">Retadreso nevalida.</string>
    <!-- QR code scanner prompt dialog positive option when there is an error -->
    <string name="qr_scanner_dialog_invalid_ok">Akcepti</string>
    <!-- Tab collection deletion prompt dialog message. Placeholder will be replaced with the collection name -->
    <string name="tab_collection_dialog_message">Ĉu vi certe volas forigi %1$s?</string>
    <!-- Tab collection deletion prompt dialog option to delete the collection -->
    <string name="tab_collection_dialog_positive">Forigi</string>

    <!-- Message for copying the URL via long press on the toolbar -->
    <string name="url_copied">Retadreso kopiita</string>
    <!-- Sample text for accessibility font size -->
    <string name="accessibility_text_size_sample_text_1">Tiu ĉi estas ekzempla teksto. Ĝi estas ĉi tie por montri kiel teksto aperos kiam vi etigas aŭ grandigas la tiparon per tiu ĉi agordo.</string>
    <!-- Summary for Accessibility Text Size Scaling Preference -->
    <string name="preference_accessibility_text_size_summary">Grandigi aŭ etigi tekston en retejoj</string>
    <!-- Title for Accessibility Text Size Scaling Preference -->
    <string name="preference_accessibility_font_size_title">Tipara grando</string>

    <!-- Title for Accessibility Text Automatic Size Scaling Preference -->
    <string name="preference_accessibility_auto_size_2">Automata tipara grando</string>
    <!-- Summary for Accessibility Text Automatic Size Scaling Preference -->
    <string name="preference_accessibility_auto_size_summary">La tipara grando kongruos kun tiu de vian agordoj de Android. Malaktivigu tion ĉi por ŝanĝi la grandon ĉi tie.</string>

    <!-- Title for the Delete browsing data preference -->
    <string name="preferences_delete_browsing_data">Forigi retumajn datumojn</string>
    <!-- Title for the tabs item in Delete browsing data -->
    <string name="preferences_delete_browsing_data_tabs_title_2">Malfermitaj langetoj</string>
    <!-- Subtitle for the tabs item in Delete browsing data, parameter will be replaced with the number of open tabs -->
    <string name="preferences_delete_browsing_data_tabs_subtitle">%d langetoj</string>

    <!-- Title for the data and history items in Delete browsing data -->
    <!-- Title for the history item in Delete browsing data -->
    <string name="preferences_delete_browsing_data_browsing_history_title">Historio de retumo</string>
    <!-- Subtitle for the data and history items in delete browsing data, parameter will be replaced with the
        number of history items the user has -->
    <string name="preferences_delete_browsing_data_browsing_data_subtitle">%d adresoj</string>
    <!-- Title for the cookies and site data items in Delete browsing data -->
    <string name="preferences_delete_browsing_data_cookies_and_site_data">Kuketoj kaj retejaj datumoj</string>
    <!-- Subtitle for the cookies item in Delete browsing data -->
    <string name="preferences_delete_browsing_data_cookies_subtitle">La plimulto de viaj retejaj seancon finiĝos</string>
    <!-- Title for the cached images and files item in Delete browsing data -->
    <string name="preferences_delete_browsing_data_cached_files">Staplitaj bildoj kaj dosieroj</string>
    <!-- Subtitle for the cached images and files item in Delete browsing data -->
    <string name="preferences_delete_browsing_data_cached_files_subtitle">Liberigo de loko en konservejo</string>

    <!-- Title for the site permissions item in Delete browsing data -->
    <string name="preferences_delete_browsing_data_site_permissions">Permesoj por retejoj</string>
    <!-- Title for the downloads item in Delete browsing data -->
    <string name="preferences_delete_browsing_data_downloads">Elŝutoj</string>
    <!-- Text for the button to delete browsing data -->
    <string name="preferences_delete_browsing_data_button">Forigi retumajn datumojn</string>
    <!-- Title for the Delete browsing data on quit preference -->
    <string name="preferences_delete_browsing_data_on_quit">Forigi retumajn datumojn kiam la programo finiĝas</string>
    <!-- Summary for the Delete browsing data on quit preference. "Quit" translation should match delete_browsing_data_on_quit_action translation. -->
    <string name="preference_summary_delete_browsing_data_on_quit_2">Aŭtomate forigi retumajn datumojn kiam vi elektas \&quot;Fini\&quot; en la ĉefa menuo</string>
    <!-- Action item in menu for the Delete browsing data on quit feature -->
    <string name="delete_browsing_data_on_quit_action">Fini</string>

    <!-- Title text of a delete browsing data dialog. -->
    <string name="delete_history_prompt_title">Forigota tempa amplekso</string>
    <!-- Body text of a delete browsing data dialog. -->
    <string name="delete_history_prompt_body_2">Forigi historion (tio inkluzivas la historion spegulitan el aliaj aparatoj)</string>
    <!-- Radio button in the delete browsing data dialog to delete history items for the last hour. -->
    <string name="delete_history_prompt_button_last_hour">Lasta horo</string>
    <!-- Radio button in the delete browsing data dialog to delete history items for today and yesterday. -->
    <string name="delete_history_prompt_button_today_and_yesterday">Hodiaŭ kaj hieraŭ</string>
    <!-- Radio button in the delete browsing data dialog to delete all history. -->
    <string name="delete_history_prompt_button_everything">Ĉio</string>

    <!-- Dialog message to the user asking to delete browsing data. Parameter will be replaced by app name. -->
    <string name="delete_browsing_data_prompt_message_3">%s forigos la elektitajn retumajn datumojn.</string>
    <!-- Text for the cancel button for the data deletion dialog -->
    <string name="delete_browsing_data_prompt_cancel">Nuligi</string>

    <!-- Text for the allow button for the data deletion dialog -->
    <string name="delete_browsing_data_prompt_allow">Forigi</string>
    <!-- Text for the snackbar confirmation that the data was deleted -->
    <string name="preferences_delete_browsing_data_snackbar">Retumaj datumoj forigitaj</string>
    <!-- Text for the snackbar to show the user that the deletion of browsing data is in progress -->
    <string name="deleting_browsing_data_in_progress">Retumaj datumoj forigataj…</string>

    <!-- Dialog message to the user asking to delete all history items inside the opened group. Parameter will be replaced by a history group name. -->
    <string name="delete_all_history_group_prompt_message">Forigi ĉiujn retejojn en “%s”</string>
    <!-- Text for the cancel button for the history group deletion dialog -->
    <string name="delete_history_group_prompt_cancel">Nuligi</string>
    <!-- Text for the allow button for the history group dialog -->
    <string name="delete_history_group_prompt_allow">Forigi</string>
    <!-- Text for the snackbar confirmation that the history group was deleted -->
    <string name="delete_history_group_snackbar">Grupo forigita</string>

    <!-- Onboarding -->
    <!-- text to display in the snackbar once account is signed-in -->
    <string name="onboarding_firefox_account_sync_is_on">Spegulado estas ŝaltita</string>

    <!-- Onboarding theme -->
    <!-- Text shown in snackbar when multiple tabs have been sent to device -->
    <string name="sync_sent_tabs_snackbar">Langetoj senditaj!</string>
    <!-- Text shown in snackbar when one tab has been sent to device  -->
    <string name="sync_sent_tab_snackbar">Langeto sendita!</string>
    <!-- Text shown in snackbar when sharing tabs failed  -->
    <string name="sync_sent_tab_error_snackbar">Ne eblis sendi</string>
    <!-- Text shown in snackbar for the "retry" action that the user has after sharing tabs failed -->
    <string name="sync_sent_tab_error_snackbar_action">REPROVI</string>
    <!-- Title of QR Pairing Fragment -->
    <string name="sync_scan_code">Skani la kodon</string>
    <!-- Instructions on how to access pairing -->
    <string name="sign_in_instructions" tools:ignore="BrandUsage"><![CDATA[En via komputilo malfermu Firefox kaj vizitu <b>https://firefox.com/pair</b>]]></string>
    <!-- Text shown for sign in pairing when ready -->
    <string name="sign_in_ready_for_scan">Preta skani</string>
    <!-- Text shown for settings option for sign with pairing -->
    <string name="sign_in_with_camera">Komencu seancon per via filmilo</string>
    <!-- Text shown for settings option for sign with email -->
    <string name="sign_in_with_email">Anstataŭe uzi retpoŝton</string>
    <!-- Text shown for settings option for create new account text.'Firefox' intentionally hardcoded here.-->
    <string name="sign_in_create_account_text" tools:ignore="BrandUsage"><![CDATA[Ĉu vi ne havas konton? <u>Kreu ĝin</u> por speguli Firefox inter aparatoj.]]></string>
    <!-- Text shown in confirmation dialog to sign out of account. The first parameter is the name of the app (e.g. Firefox Preview) -->
    <string name="sign_out_confirmation_message_2">%s ne plu spegulos vian konton, sed ĝi ne forigos iun ajn el viaj retumaj datumoj en tiu ĉi aparato.</string>
    <!-- Option to continue signing out of account shown in confirmation dialog to sign out of account -->
    <string name="sign_out_disconnect">Malkonekti</string>
    <!-- Option to cancel signing out shown in confirmation dialog to sign out of account -->
    <string name="sign_out_cancel">Nuligi</string>

    <!-- Error message snackbar shown after the user tried to select a default folder which cannot be altered -->
    <string name="bookmark_cannot_edit_root">Ne eblas modifi la normajn dosierojn</string>

    <!-- Enhanced Tracking Protection -->
    <!-- Link displayed in enhanced tracking protection panel to access tracking protection settings -->
    <string name="etp_settings">Agordoj de protekto</string>
    <!-- Preference title for enhanced tracking protection settings -->
    <string name="preference_enhanced_tracking_protection">Plibonigita protekto kontraŭ spurado</string>
    <!-- Preference summary for enhanced tracking protection settings on/off switch -->
    <string name="preference_enhanced_tracking_protection_summary">Inkluzivita nun estas la kompleta protekto kontraŭ kuketoj, nia ĝisnuna plej pova barilo kontraŭ interretejaj spuriloj.</string>
    <!-- Description of enhanced tracking protection. The parameter is the name of the application (For example: Firefox Fenix) -->
    <string name="preference_enhanced_tracking_protection_explanation_2">%s protektas vin kontraŭ pluraj el la plej oftaj spuriloj, kiuj sekvas kion vi faras dum retumo.</string>
    <!-- Text displayed that links to website about enhanced tracking protection -->
    <string name="preference_enhanced_tracking_protection_explanation_learn_more">Pli da informo</string>
    <!-- Preference for enhanced tracking protection for the standard protection settings -->
    <string name="preference_enhanced_tracking_protection_standard_default_1">Norma</string>
    <!-- Preference description for enhanced tracking protection for the standard protection settings -->
    <string name="preference_enhanced_tracking_protection_standard_description_5">Paĝoj normale ŝargiĝos, sed malpli da spuriloj estos blokitaj.</string>
    <!--  Accessibility text for the Standard protection information icon  -->
    <string name="preference_enhanced_tracking_protection_standard_info_button">Aferoj blokitaj de la norma protekto kontraŭ spurado</string>
    <!-- Preference for enhanced tracking protection for the strict protection settings -->
    <string name="preference_enhanced_tracking_protection_strict">Rigora</string>
    <!-- Preference description for enhanced tracking protection for the strict protection settings -->
    <string name="preference_enhanced_tracking_protection_strict_description_4">Plej bona protekto kontraŭ spurado, kaj plej bona efikeco, sed kelkaj retejoj povus ne bone funkcii.</string>
    <!--  Accessibility text for the Strict protection information icon  -->
    <string name="preference_enhanced_tracking_protection_strict_info_button">Aferoj blokitaj de la rigora protekto kontraŭ spurado</string>
    <!-- Preference for enhanced tracking protection for the custom protection settings -->
    <string name="preference_enhanced_tracking_protection_custom">Personecigita</string>
    <!-- Preference description for enhanced tracking protection for the strict protection settings -->
    <string name="preference_enhanced_tracking_protection_custom_description_2">Elektu blokotajn spurilojn kaj skriptojn</string>
    <!--  Accessibility text for the Strict protection information icon  -->
    <string name="preference_enhanced_tracking_protection_custom_info_button">Aferoj blokitaj de la personecigita protekto kontraŭ spurado</string>
    <!-- Header for categories that are being blocked by current Enhanced Tracking Protection settings -->
    <!-- Preference for enhanced tracking protection for the custom protection settings for cookies-->
    <string name="preference_enhanced_tracking_protection_custom_cookies">Kuketoj</string>
    <!-- Option for enhanced tracking protection for the custom protection settings for cookies-->
    <string name="preference_enhanced_tracking_protection_custom_cookies_1">Interretejaj kaj sociretaj spuriloj</string>
    <!-- Option for enhanced tracking protection for the custom protection settings for cookies-->
    <string name="preference_enhanced_tracking_protection_custom_cookies_2">Kuketoj el ne vizititaj retejoj</string>
    <!-- Option for enhanced tracking protection for the custom protection settings for cookies-->
    <string name="preference_enhanced_tracking_protection_custom_cookies_3">Ĉiuj nerektaj kuketoj (tio povus misfunkciigi retejojn)</string>
    <!-- Option for enhanced tracking protection for the custom protection settings for cookies-->
    <string name="preference_enhanced_tracking_protection_custom_cookies_4">Ĉiuj kuketoj (tio misfunkciigos retejojn)</string>
    <!-- Option for enhanced tracking protection for the custom protection settings for cookies-->
    <string name="preference_enhanced_tracking_protection_custom_cookies_5">Izoli interretejajn kuketojn</string>
    <!-- Preference for Global Privacy Control for the custom privacy settings for Global Privacy Control. '&amp;' is replaced with the ampersand symbol: &-->
    <string name="preference_enhanced_tracking_protection_custom_global_privacy_control">Peti al retejoj ne dividi aŭ vendi miajn datumojn</string>
    <!-- Preference for enhanced tracking protection for the custom protection settings for tracking content -->
    <string name="preference_enhanced_tracking_protection_custom_tracking_content">Spurila enhavo</string>
    <!-- Option for enhanced tracking protection for the custom protection settings for tracking content-->
    <string name="preference_enhanced_tracking_protection_custom_tracking_content_1">En ĉiuj langetoj</string>
    <!-- Option for enhanced tracking protection for the custom protection settings for tracking content-->
    <string name="preference_enhanced_tracking_protection_custom_tracking_content_2">Nur en privataj langetoj</string>
    <!-- Preference for enhanced tracking protection for the custom protection settings -->
    <string name="preference_enhanced_tracking_protection_custom_cryptominers">Miniloj de ĉifromono</string>
    <!-- Preference for enhanced tracking protection for the custom protection settings -->
    <string name="preference_enhanced_tracking_protection_custom_known_fingerprinters">Konataj identigiloj de ciferecaj spuroj</string>
    <!-- Button label for navigating to the Enhanced Tracking Protection details -->
    <string name="enhanced_tracking_protection_details">Detaloj</string>
    <!-- Header for categories that are being being blocked by current Enhanced Tracking Protection settings -->
    <string name="enhanced_tracking_protection_blocked">Blokita</string>
    <!-- Header for categories that are being not being blocked by current Enhanced Tracking Protection settings -->
    <string name="enhanced_tracking_protection_allowed">Permesita</string>
    <!-- Category of trackers (social media trackers) that can be blocked by Enhanced Tracking Protection -->
    <string name="etp_social_media_trackers_title">Sociretaj spuriloj</string>
    <!-- Description of social media trackers that can be blocked by Enhanced Tracking Protection -->
    <string name="etp_social_media_trackers_description">Limigo de la kapablo de sociaj retoj por spuri vian retumon.</string>
    <!-- Category of trackers (cross-site tracking cookies) that can be blocked by Enhanced Tracking Protection -->
    <string name="etp_cookies_title">Interretejaj spurilaj kuketoj</string>
    <!-- Category of trackers (cross-site tracking cookies) that can be blocked by Enhanced Tracking Protection -->
    <string name="etp_cookies_title_2">Interretejaj kuketoj</string>
    <!-- Description of cross-site tracking cookies that can be blocked by Enhanced Tracking Protection -->
    <string name="etp_cookies_description">Blokado de kuketoj uzataj de reklamaj retoj kaj statistikaj kompanioj por kunigi viajn retajn datumojn el pluraj retejoj.</string>
    <!-- Description of cross-site tracking cookies that can be blocked by Enhanced Tracking Protection -->
    <string name="etp_cookies_description_2">La totala protekto kontraŭ kuketoj limigas kuketojn al la retejo kie ili estas, tiel ke spuriloj ne povas uzi ilin por sekvi vin inter retejoj.</string>
    <!-- Category of trackers (cryptominers) that can be blocked by Enhanced Tracking Protection -->
    <string name="etp_cryptominers_title">Miniloj de ĉifromono</string>
    <!-- Description of cryptominers that can be blocked by Enhanced Tracking Protection -->
    <string name="etp_cryptominers_description">Evito de funkciado de malicaj skriptoj en via aparato por mini ĉifromonon.</string>
    <!-- Description of fingerprinters that can be blocked by Enhanced Tracking Protection -->
    <string name="etp_known_fingerprinters_description">Haltigo de kolekto de unike identigeblaj informoj pri via aparato, kiu povas esti uzita por spuri vin.</string>
    <!-- Category of trackers (tracking content) that can be blocked by Enhanced Tracking Protection -->
    <string name="etp_tracking_content_title">Spurila enhavo</string>
    <!-- Description of tracking content that can be blocked by Enhanced Tracking Protection -->
    <string name="etp_tracking_content_description">Haltigo de ŝargado de nerektaj reklamoj, filmetoj kaj aliaj enhavoj, kiuj portas spurilan kodon. Tio povas misfunkciigi kelkajn trajtojn de retejoj.</string>
    <!-- Enhanced Tracking Protection message that protection is currently on for this site -->
    <string name="etp_panel_on">Protektoj ŝaltitaj por tiu ĉi retejo</string>
    <!-- Enhanced Tracking Protection message that protection is currently off for this site -->
    <string name="etp_panel_off">Protektoj malŝaltitaj por tiu ĉi retejo</string>
    <!-- Header for exceptions list for which sites enhanced tracking protection is always off -->
    <string name="enhanced_tracking_protection_exceptions">Plibonigita protekto kontraŭ spurado estas malŝaltita por tiuj ĉi retejoj</string>
    <!-- Content description (not visible, for screen readers etc.): Navigate
    back from ETP details (Ex: Tracking content) -->
    <string name="etp_back_button_content_description">Iri reen</string>
    <!-- About page link text to open what's new link -->
    <string name="about_whats_new">Novaĵoj en %s</string>
    <!-- Open source licenses page title
    The first parameter is the app name -->
    <string name="open_source_licenses_title">%s | Malfermitkodaj bibliotekoj</string>

    <!-- Category of trackers (redirect trackers) that can be blocked by Enhanced Tracking Protection -->
    <string name="etp_redirect_trackers_title">Redirektaj spuriloj</string>

    <!-- Description of redirect tracker cookies that can be blocked by Enhanced Tracking Protection -->
    <string name="etp_redirect_trackers_description">Tio ĉi forigas kuketojn kreitaj de konataj spuradaj retejoj.</string>

    <!-- Preference for fingerprinting protection for the custom protection settings -->
    <string name="etp_suspected_fingerprinters_title">Suspektataj identigiloj de ciferecaj spuroj</string>
    <!-- Description of fingerprinters that can be blocked by fingerprinting protection -->
    <string name="etp_suspected_fingerprinters_description">Tio ĉi aktivigas la protekton de ciferecaj spuroj por eviti suspektatajn identigilojn de ciferecaj spuroj.</string>
    <!-- Category of trackers (fingerprinters) that can be blocked by Enhanced Tracking Protection -->
    <string name="etp_known_fingerprinters_title">Konataj identigiloj de ciferecaj spuroj</string>
    <!-- Description of the SmartBlock Enhanced Tracking Protection feature. The * symbol is intentionally hardcoded here,
         as we use it on the UI to indicate which trackers have been partially unblocked.  -->
    <string name="preference_etp_smartblock_description">La sube markitaj spuriloj estis parte malblokitaj en tiu ĉi paĝo ĉar vi interagis kun ili *.</string>
    <!-- Text displayed that links to website about enhanced tracking protection SmartBlock -->
    <string name="preference_etp_smartblock_learn_more">Pli da informo</string>

    <!-- Content description (not visible, for screen readers etc.):
    Enhanced tracking protection exception preference icon for ETP settings. -->
    <string name="preference_etp_exceptions_icon_description">Emblemo de la prefero de escepto por plibonigita protekto kontraŭ spurado</string>

    <!-- About page link text to open support link -->
    <string name="about_support">Helpo</string>
    <!-- About page link text to list of past crashes (like about:crashes on desktop) -->
    <string name="about_crashes">Paneoj</string>
    <!-- About page link text to open privacy notice link -->
    <string name="about_privacy_notice">Rimarko pri privateco</string>
    <!-- About page link text to open know your rights link -->
    <string name="about_know_your_rights">Konu viajn rajtojn</string>
    <!-- About page link text to open licensing information link -->
    <string name="about_licensing_information">Permesila informo</string>
    <!-- About page link text to open a screen with libraries that are used -->
    <string name="about_other_open_source_libraries">Bibliotekoj uzataj de ni</string>

    <!-- Toast shown to the user when they are activating the secret dev menu
        The first parameter is number of long clicks left to enable the menu -->
    <string name="about_debug_menu_toast_progress">Senerariga menuo: mankas %1$d alklako(j) por aktivigi</string>
    <string name="about_debug_menu_toast_done">Senerariga menuo aktiva</string>

    <!-- Browser long press popup menu -->
    <!-- Copy the current url -->
    <string name="browser_toolbar_long_press_popup_copy">Kopii</string>
    <!-- Paste & go the text in the clipboard. '&amp;' is replaced with the ampersand symbol: & -->
    <string name="browser_toolbar_long_press_popup_paste_and_go">Alglui kaj viziti</string>
    <!-- Paste the text in the clipboard -->
    <string name="browser_toolbar_long_press_popup_paste">Alglui</string>
    <!-- Snackbar message shown after an URL has been copied to clipboard. -->
    <string name="browser_toolbar_url_copied_to_clipboard_snackbar">Retadreso kopiita al tondujo</string>

    <!-- Title text for the Add To Homescreen dialog -->
    <string name="add_to_homescreen_title">Aldoni al hejmekrano</string>
    <!-- Cancel button text for the Add to Homescreen dialog -->
    <string name="add_to_homescreen_cancel">Nuligi</string>

    <!-- Add button text for the Add to Homescreen dialog -->
    <string name="add_to_homescreen_add">Aldoni</string>
    <!-- Continue to website button text for the first-time Add to Homescreen dialog -->
    <string name="add_to_homescreen_continue">Daŭrigi al la retejo</string>
    <!-- Placeholder text for the TextView in the Add to Homescreen dialog -->
    <string name="add_to_homescreen_text_placeholder">Nomo de ŝparvojo</string>

    <!-- Describes the add to homescreen functionality -->
    <string name="add_to_homescreen_description_2">Vi povas facile aldoni tiun ĉi retejon al la hejmpaĝo de via aparato, por havi tujan aliron kaj retumi pli rapide per kvazaŭprograma sperto.</string>

    <!-- Preference for managing the settings for logins and passwords in Fenix -->
    <string name="preferences_passwords_logins_and_passwords_2">Pasvortoj</string>
    <!-- Preference for managing the saving of logins and passwords in Fenix -->
    <string name="preferences_passwords_save_logins_2">Konservi pasvortojn</string>
    <!-- Preference option for asking to save passwords in Fenix -->
    <string name="preferences_passwords_save_logins_ask_to_save">Demandi antaŭ ol konservi</string>
    <!-- Preference option for never saving passwords in Fenix -->
    <string name="preferences_passwords_save_logins_never_save">Neniam konservi</string>

    <!-- Preference for autofilling saved logins in Firefox (in web content), %1$s will be replaced with the app name -->
    <string name="preferences_passwords_autofill2">Aŭtomata plenigo de %1$s</string>
    <!-- Description for the preference for autofilling saved logins in Firefox (in web content), %1$s will be replaced with the app name -->
    <string name="preferences_passwords_autofill_description">Plenigi kaj konservi nomojn de uzanto kaj pasvortojn en retejoj dum vi uzas %1$s.</string>
    <!-- Preference for autofilling logins from Fenix in other apps (e.g. autofilling the Twitter app) -->
    <string name="preferences_android_autofill">Aŭtomata plenigo en aliaj programoj</string>
    <!-- Description for the preference for autofilling logins from Fenix in other apps (e.g. autofilling the Twitter app) -->
    <string name="preferences_android_autofill_description">Plenigi nomojn de uzanto kaj pasvortojn en aliaj programoj en via aparato.</string>

    <!-- Preference option for adding a password -->
    <string name="preferences_logins_add_login_2">Aldoni pasvorton</string>

    <!-- Preference for syncing saved passwords in Fenix -->
    <string name="preferences_passwords_sync_logins_2">Speguli pasvortojn</string>
    <!-- Preference for syncing saved passwords in Fenix, when not signed in-->
    <string name="preferences_passwords_sync_logins_across_devices_2">Speguli pasvortojn inter aparatoj</string>
    <!-- Preference to access list of saved passwords -->
    <string name="preferences_passwords_saved_logins_2">Konservitaj pasvortoj</string>
    <!-- Description of empty list of saved passwords. Placeholder is replaced with app name.  -->
    <string name="preferences_passwords_saved_logins_description_empty_text_2">La pasvortoj konservitaj aŭ spegulitaj al %s estos listigitaj ĉi tie. Ĉiuj konservitaj pasvortoj estos ĉifritaj.</string>

    <!-- Clickable text for opening an external link for more information about Sync. -->
    <string name="preferences_passwords_saved_logins_description_empty_learn_more_link_2">Pli da informo pri spegulado</string>
    <!-- Preference to access list of login exceptions that we never save logins for -->
    <string name="preferences_passwords_exceptions">Esceptoj</string>
    <!-- Empty description of list of login exceptions that we never save passwords for. Parameter will be replaced by app name. -->
    <string name="preferences_passwords_exceptions_description_empty_2">%s ne konservos pasvortojn por retejoj listigitaj ĉi tie.</string>
    <!-- Description of list of login exceptions that we never save passwords for. Parameter will be replaced by app name. -->
    <string name="preferences_passwords_exceptions_description_2">%s ne konservos pasvortojn por tiuj ĉi retejoj.</string>
    <!-- Text on button to remove all saved login exceptions -->
    <string name="preferences_passwords_exceptions_remove_all">Forigi ĉiujn esceptojn</string>
    <!-- Hint for search box in passwords list -->
    <string name="preferences_passwords_saved_logins_search_2">Serĉi pasvortojn</string>
    <!-- The header for the site that a login is for -->
    <string name="preferences_passwords_saved_logins_site">Retejo</string>
    <!-- The header for the username for a login -->
    <string name="preferences_passwords_saved_logins_username">Nomo de uzanto</string>
    <!-- The header for the password for a login -->
    <string name="preferences_passwords_saved_logins_password">Pasvorto</string>
    <!-- Shown in snackbar to tell user that the password has been copied -->
    <string name="logins_password_copied">Pasvorto kopiita al la tondujo</string>
    <!-- Shown in snackbar to tell user that the username has been copied -->
    <string name="logins_username_copied">Nomo de uzanto kopiita al la tondujo</string>
    <!-- Content Description (for screenreaders etc) read for the button to copy a password in logins-->
    <string name="saved_logins_copy_password">Kopii pasvorton</string>
    <!-- Content Description (for screenreaders etc) read for the button to clear a password while editing a login-->
    <string name="saved_logins_clear_password">Viŝi pasvorton</string>
    <!-- Content Description (for screenreaders etc) read for the button to copy a username in logins -->
    <string name="saved_login_copy_username">Kopii nomon de uzanto</string>
    <!-- Content Description (for screenreaders etc) read for the button to clear a username while editing a login -->
    <string name="saved_login_clear_username">Viŝi nomon de uzanto</string>
    <!-- Content Description (for screenreaders etc) read for the button to clear the hostname field while creating a login -->
    <string name="saved_login_clear_hostname">Viŝi nomon de servilo</string>
    <!-- Content Description (for screenreaders etc) read for the button to open a site in logins -->
    <string name="saved_login_open_site">Malfermi retejon en retumilo</string>
    <!-- Content Description (for screenreaders etc) read for the button to reveal a password in logins -->
    <string name="saved_login_reveal_password">Montri pasvorton</string>
    <!-- Content Description (for screenreaders etc) read for the button to hide a password in logins -->
    <string name="saved_login_hide_password">Kaŝi pasvorton</string>

    <!-- Message displayed in biometric prompt displayed for authentication before allowing users to view their passwords -->
    <string name="logins_biometric_prompt_message_2">Malŝlosi por vidi viajn konservitajn pasvortojn</string>
    <!-- Title of warning dialog if users have no device authentication set up -->
    <string name="logins_warning_dialog_title_2">Protektu viajn konservitajn pasvortojn</string>
    <!-- Message of warning dialog if users have no device authentication set up -->
    <string name="logins_warning_dialog_message_2">Difinu blokan desegnon, PIN aŭ pasvorton por protekti viajn konservitajn pasvortojn se iu alia havas vian aparaton.</string>
    <!-- Negative button to ignore warning dialog if users have no device authentication set up -->
    <string name="logins_warning_dialog_later">Poste</string>
    <!-- Positive button to send users to set up a pin of warning dialog if users have no device authentication set up -->
    <string name="logins_warning_dialog_set_up_now">Agordi nun</string>
    <!-- Title of PIN verification dialog to direct users to re-enter their device credentials to access their logins -->
    <string name="logins_biometric_prompt_message_pin">Malbloki vian aparaton</string>
    <!-- Title for Accessibility Force Enable Zoom Preference -->
    <string name="preference_accessibility_force_enable_zoom">Pligrandigo en ĉiuj retejoj</string>
    <!-- Summary for Accessibility Force Enable Zoom Preference -->
    <string name="preference_accessibility_force_enable_zoom_summary">Aktivigi pinĉon kaj pligrandigon, eĉ en retejoj kiuj malpermesas tiun geston.</string>
    <!-- Saved logins sorting strategy menu item -by name- (if selected, it will sort saved logins alphabetically) -->
    <string name="saved_logins_sort_strategy_alphabetically">Nomo (A-Z)</string>
    <!-- Saved logins sorting strategy menu item -by last used- (if selected, it will sort saved logins by last used) -->
    <string name="saved_logins_sort_strategy_last_used">Laste uzita</string>

    <!-- Content description (not visible, for screen readers etc.) -->
    <string name="saved_logins_menu_dropdown_chevron_icon_content_description_2">Menuo por ordigi pasvortojn</string>

    <!-- Autofill -->
    <!-- Preference and title for managing the autofill settings -->
    <string name="preferences_autofill">Aŭtomata plenigo</string>
    <!-- Preference and title for managing the settings for addresses -->
    <string name="preferences_addresses">Adresoj</string>
    <!-- Preference and title for managing the settings for payment methods -->
    <string name="preferences_credit_cards_2">Pagmetodoj</string>
    <!-- Preference for saving and autofilling credit cards -->
    <string name="preferences_credit_cards_save_and_autofill_cards_2">Konservi kaj aŭtomate plenigi pagmetodojn</string>
    <!-- Preference summary for saving and autofilling payment method data. Parameter will be replaced by app name. -->
    <string name="preferences_credit_cards_save_and_autofill_cards_summary_2">%s ĉifras ĉiujn pagmetodojn, kiujn vi konservis</string>
    <!-- Preference option for syncing credit cards across devices. This is displayed when the user is not signed into sync -->
    <string name="preferences_credit_cards_sync_cards_across_devices">Speguli kreditkartojn inter aparatoj</string>
    <!-- Preference option for syncing credit cards across devices. This is displayed when the user is signed into sync -->
    <string name="preferences_credit_cards_sync_cards">Speguli kreditkartojn</string>
    <!-- Preference option for adding a card -->
    <string name="preferences_credit_cards_add_credit_card_2">Aldoni kreditkarton</string>
    <!-- Preference option for managing saved cards -->
    <string name="preferences_credit_cards_manage_saved_cards_2">Administri kartojn</string>
    <!-- Preference option for adding an address -->
    <string name="preferences_addresses_add_address">Aldoni adreson</string>
    <!-- Preference option for managing saved addresses -->
    <string name="preferences_addresses_manage_addresses">Administri adresojn</string>
    <!-- Preference for saving and filling addresses -->
    <string name="preferences_addresses_save_and_autofill_addresses_2">Konservi kaj aŭtomate plenigi adresojn</string>

    <!-- Preference summary for saving and filling address data -->
    <string name="preferences_addresses_save_and_autofill_addresses_summary_2">Telefonnumeroj kaj retpoŝtaj adresoj inkluzivitaj</string>

    <!-- Title of the "Add card" screen -->
    <string name="credit_cards_add_card">Aldoni kreditkarton</string>
    <!-- Title of the "Edit card" screen -->
    <string name="credit_cards_edit_card">Modifi kreditkarton</string>

    <!-- The header for the card number of a credit card -->
    <string name="credit_cards_card_number">Numero de kreditkarto</string>
    <!-- The header for the expiration date of a credit card -->
    <string name="credit_cards_expiration_date">Dato de senvalidiĝo</string>
    <!-- The label for the expiration date month of a credit card to be used by a11y services-->
    <string name="credit_cards_expiration_date_month">Monato de senvalidiĝo</string>
    <!-- The label for the expiration date year of a credit card to be used by a11y services-->
    <string name="credit_cards_expiration_date_year">Jaro de senvalidiĝo</string>
    <!-- The header for the name on the credit card -->
    <string name="credit_cards_name_on_card">Nomo sur kreditkarto</string>
    <!-- The text for the "Delete card" menu item for deleting a credit card -->
    <string name="credit_cards_menu_delete_card">Forigi kreditkarton</string>
    <!-- The text for the "Delete card" button for deleting a credit card -->
    <string name="credit_cards_delete_card_button">Forigi kreditkarton</string>
    <!-- The text for the confirmation message of "Delete card" dialog -->
    <string name="credit_cards_delete_dialog_confirmation_2">Ĉu forigi karton?</string>
    <!-- The text for the positive button on "Delete card" dialog -->
    <string name="credit_cards_delete_dialog_button">Forigi</string>
    <!-- The title for the "Save" menu item for saving a credit card -->
    <string name="credit_cards_menu_save">Konservi</string>
    <!-- The text for the "Save" button for saving a credit card -->
    <string name="credit_cards_save_button">Konservi</string>
    <!-- The text for the "Cancel" button for cancelling adding, updating or deleting a credit card -->
    <string name="credit_cards_cancel_button">Nuligi</string>
    <!-- Title of the "Saved cards" screen -->
    <string name="credit_cards_saved_cards">Konservitaj kreditkartoj</string>

    <!-- Error message for card number validation -->
    <string name="credit_cards_number_validation_error_message_2">Tajpu validan numeron de karto</string>
    <!-- Error message for card name on card validation -->
    <string name="credit_cards_name_on_card_validation_error_message_2">Aldoni nomon</string>
    <!-- Message displayed in biometric prompt displayed for authentication before allowing users to view their saved credit cards -->
    <string name="credit_cards_biometric_prompt_message">Malŝlosu por vidi viajn konservitajn kreditkartojn</string>
    <!-- Title of warning dialog if users have no device authentication set up -->
    <string name="credit_cards_warning_dialog_title_2">Protektu viajn konservitajn pagmetodojn</string>
    <!-- Message of warning dialog if users have no device authentication set up -->
    <string name="credit_cards_warning_dialog_message_3">Difinu blokan desegnon, PIN aŭ pasvorton por protekti viajn konservitajn pagmetodojn se iu alia havas vian aparaton.</string>
    <!-- Positive button to send users to set up a pin of warning dialog if users have no device authentication set up -->
    <string name="credit_cards_warning_dialog_set_up_now">Agordi nun</string>
    <!-- Negative button to ignore warning dialog if users have no device authentication set up -->
    <string name="credit_cards_warning_dialog_later">Poste</string>
    <!-- Title of PIN verification dialog to direct users to re-enter their device credentials to access their credit cards -->
    <string name="credit_cards_biometric_prompt_message_pin">Malbloki vian aparaton</string>

    <!-- Message displayed in biometric prompt for authentication, before allowing users to use their stored payment method information -->
    <string name="credit_cards_biometric_prompt_unlock_message_2">Malŝlosu por uzi konservitajn pagmetodojn</string>
    <!-- Title of the "Add address" screen -->
    <string name="addresses_add_address">Aldoni adreson</string>
    <!-- Title of the "Edit address" screen -->
    <string name="addresses_edit_address">Modifi adreson</string>
    <!-- Title of the "Manage addresses" screen -->
    <string name="addresses_manage_addresses">Administri adresojn</string>
    <!-- The header for the name of an address. Name represents a person's full name, typically made up of a first, middle and last name, e.g. John Joe Doe. -->
    <string name="addresses_name">Nomo</string>
    <!-- The header for the street address of an address -->
    <string name="addresses_street_address">Strata adreso</string>
    <!-- The header for the city of an address -->
    <string name="addresses_city">Urbo</string>
    <!-- The header for the subregion of an address when "state" should be used -->
    <string name="addresses_state">Ŝtato</string>

    <!-- The header for the subregion of an address when "province" should be used -->
    <string name="addresses_province">Provinco</string>
    <!-- The header for the zip code of an address -->
    <string name="addresses_zip">Poŝta kodo</string>
    <!-- The header for the country or region of an address -->
    <string name="addresses_country">Lando aŭ regiono</string>
    <!-- The header for the phone number of an address -->
    <string name="addresses_phone">Telefono</string>
    <!-- The header for the email of an address -->
    <string name="addresses_email">Retpoŝto</string>
    <!-- The text for the "Save" button for saving an address -->
    <string name="addresses_save_button">Konservi</string>
    <!-- The text for the "Cancel" button for cancelling adding, updating or deleting an address -->
    <string name="addresses_cancel_button">Nuligi</string>
    <!-- The text for the "Delete address" button for deleting an address -->
    <string name="addressess_delete_address_button">Forigi adreson</string>
    <!-- The title for the "Delete address" confirmation dialog -->
    <string name="addressess_confirm_dialog_message_2">Ĉu forigi tiun ĉi adreson?</string>
    <!-- The text for the positive button on "Delete address" dialog -->
    <string name="addressess_confirm_dialog_ok_button">Forigi</string>
    <!-- The text for the negative button on "Delete address" dialog -->
    <string name="addressess_confirm_dialog_cancel_button">Nuligi</string>
    <!-- The text for the "Save address" menu item for saving an address -->
    <string name="address_menu_save_address">Konservi adreson</string>
    <!-- The text for the "Delete address" menu item for deleting an address -->
    <string name="address_menu_delete_address">Forigi adreson</string>

    <!-- Title of the Add search engine screen -->
    <string name="search_engine_add_custom_search_engine_title">Aldoni serĉilon</string>
    <!-- Content description (not visible, for screen readers etc.): Title for the button that navigates to add new engine screen -->
    <string name="search_engine_add_custom_search_engine_button_content_description">Aldoni novan serĉilon</string>
    <!-- Title of the Edit search engine screen -->
    <string name="search_engine_edit_custom_search_engine_title">Modifi serĉilon</string>

    <!-- Text for the menu button to edit a search engine -->
    <string name="search_engine_edit">Modifi</string>
    <!-- Text for the menu button to delete a search engine -->
    <string name="search_engine_delete">Forigi</string>

    <!-- Label for the TextField in which user enters custom search engine name -->
    <string name="search_add_custom_engine_name_label">Nomo</string>
    <!-- Placeholder text shown in the Search Engine Name text field before a user enters text -->
    <string name="search_add_custom_engine_name_hint_2">Nomo de serĉilo</string>
    <!-- Label for the TextField in which user enters custom search engine URL -->
    <string name="search_add_custom_engine_url_label">Serĉa URL</string>
    <!-- Placeholder text shown in the Search String TextField before a user enters text -->
    <string name="search_add_custom_engine_search_string_hint_2">URL uzota por serĉoj</string>
    <!-- Description text for the Search String TextField. The %s is part of the string -->
    <string name="search_add_custom_engine_search_string_example" formatted="false">Anstataŭigi la serĉotan tekston per “%s”. Ekzemple:\nhttps://www.google.com/search?q=%s</string>
    <!-- Accessibility description for the form in which details about the custom search engine are entered -->
    <string name="search_add_custom_engine_form_description">Detaloj de personecigita serĉilo</string>

    <!-- Label for the TextField in which user enters custom search engine suggestion URL -->
    <string name="search_add_custom_engine_suggest_url_label">API por serĉaj sugestoj (elektebla)</string>
    <!-- Placeholder text shown in the Search Suggestion String TextField before a user enters text -->
    <string name="search_add_custom_engine_suggest_string_hint">URL de la API por serĉaj sugestoj</string>
    <!-- Description text for the Search Suggestion String TextField. The %s is part of the string -->
    <string name="search_add_custom_engine_suggest_string_example_2" formatted="false">Anstataŭigi serĉon per “%s”. Ekzemplo:\nhttps://suggestqueries.google.com/complete/search?client=firefox&amp;q=%s</string>
    <!-- The text for the "Save" button for saving a custom search engine -->
    <string name="search_custom_engine_save_button">Konservi</string>

    <!-- Text shown when a user leaves the name field empty -->
    <string name="search_add_custom_engine_error_empty_name">Modifi nomon de serĉilo</string>
    <!-- Text shown when a user leaves the search string field empty -->
    <string name="search_add_custom_engine_error_empty_search_string">Tajpu serĉan tekston</string>
    <!-- Text shown when a user leaves out the required template string -->
    <string name="search_add_custom_engine_error_missing_template">Kontrolu ĉu la serĉa teksto kongruas kun la formo de la ekzemplo</string>
    <!-- Text shown when we aren't able to validate the custom search query. The first parameter is the url of the custom search engine -->
    <string name="search_add_custom_engine_error_cannot_reach">Eraro dum konekto al “%s”</string>
    <!-- Text shown when a user creates a new search engine -->
    <string name="search_add_custom_engine_success_message">%s kreita</string>
    <!-- Text shown when a user successfully edits a custom search engine -->
    <string name="search_edit_custom_engine_success_message">%s konservita</string>

    <!-- Text shown when a user successfully deletes a custom search engine -->
    <string name="search_delete_search_engine_success_message">%s forigita</string>

    <!-- Heading for the instructions to allow a permission -->
    <string name="phone_feature_blocked_intro">Por permesi ion:</string>
    <!-- First step for the allowing a permission -->
    <string name="phone_feature_blocked_step_settings">1. Iru al Agordoj de Android</string>
    <!-- Second step for the allowing a permission -->
    <string name="phone_feature_blocked_step_permissions"><![CDATA[2. Tuŝetu <b>Permesoj</b>]]></string>
    <!-- Third step for the allowing a permission (Fore example: Camera) -->
    <string name="phone_feature_blocked_step_feature"><![CDATA[3. Aktivigu <b>%1$s</b>]]></string>

    <!-- Label that indicates a site is using a secure connection -->
    <string name="quick_settings_sheet_secure_connection_2">Sekura konekto</string>
    <!-- Label that indicates a site is using a insecure connection -->
    <string name="quick_settings_sheet_insecure_connection_2">Nesekura konekto</string>
    <!-- Label to clear site data -->
    <string name="clear_site_data">Viŝi kuketojn kaj retejajn datumojn</string>
    <!-- Confirmation message for a dialog confirming if the user wants to delete all data for current site -->
    <string name="confirm_clear_site_data"><![CDATA[Ĉu vi certe volas viŝi ĉiujn kuketojn kaj datumojn por la retejo <b>%s</b>?]]></string>
    <!-- Confirmation message for a dialog confirming if the user wants to delete all the permissions for all sites-->
    <string name="confirm_clear_permissions_on_all_sites">Ĉu vi certe volas viŝi ĉiujn permesojn por ĉiuj retejoj?</string>
    <!-- Confirmation message for a dialog confirming if the user wants to delete all the permissions for a site-->
    <string name="confirm_clear_permissions_site">Ĉu vi certe volas viŝi ĉiujn permesojn por tiu ĉi retejo?</string>
    <!-- Confirmation message for a dialog confirming if the user wants to set default value a permission for a site-->
    <string name="confirm_clear_permission_site">Ĉu vi certe volas viŝi tiun ĉi permeson por tiu ĉi retejo?</string>
    <!-- label shown when there are not site exceptions to show in the site exception settings -->
    <string name="no_site_exceptions">Sen esceptoj por retejo</string>
    <!-- Bookmark deletion confirmation -->
    <string name="bookmark_deletion_confirmation">Ĉu vi certe volas forigi tiun ĉi legosignon?</string>
    <!-- Browser menu button that adds a shortcut to the home fragment -->
    <string name="browser_menu_add_to_shortcuts">Aldoni al ŝparvojoj</string>
    <!-- Browser menu button that removes a shortcut from the home fragment -->
    <string name="browser_menu_remove_from_shortcuts">Forigi el ŝparvojoj</string>
    <!-- text shown before the issuer name to indicate who its verified by, parameter is the name of
     the certificate authority that verified the ticket-->
    <string name="certificate_info_verified_by">Kontrolita de: %1$s</string>
    <!-- Login overflow menu delete button -->
    <string name="login_menu_delete_button">Forigi</string>
    <!-- Login overflow menu edit button -->
    <string name="login_menu_edit_button">Modifi</string>
    <!-- Message in delete confirmation dialog for password -->
    <string name="login_deletion_confirmation_2">Ĉu vi certe volas forigi tiun ĉi pasvorton?</string>
    <!-- Positive action of a dialog asking to delete  -->
    <string name="dialog_delete_positive">Forigi</string>
    <!-- Negative action of a dialog asking to delete login -->
    <string name="dialog_delete_negative">Nuligi</string>
    <!--  The saved password options menu description. -->
    <string name="login_options_menu_2">Pasvortaj elektebloj</string>
    <!--  The editable text field for a website address. -->
    <string name="saved_login_hostname_description_3">La modifebla teksta kampo de la reteja retadreso.</string>
    <!--  The editable text field for a username. -->
    <string name="saved_login_username_description_3">La modifebla teksta kampo de la uzanto.</string>
    <!--  The editable text field for a login's password. -->
    <string name="saved_login_password_description_2">La modifebla teksta kampo de la pasvorto.</string>
    <!--  The button description to save changes to an edited password. -->
    <string name="save_changes_to_login_2">Konservi ŝanĝojn.</string>
    <!--  The page title for editing a saved password. -->
    <string name="edit_2">Modifi pasvorton</string>
    <!--  The page title for adding new password. -->
    <string name="add_login_2">Aldoni pasvorton</string>
    <!--  Error text displayed underneath the password field when it is in an error case. -->
    <string name="saved_login_password_required_2">Tajpu pasvorton</string>
    <!--  The error message in add login view when username field is blank. -->
    <string name="saved_login_username_required_2">Tajpu nomon de uzanto</string>
    <!--  The error message in add login view when hostname field is blank. -->
    <string name="saved_login_hostname_required" tools:ignore="UnusedResources">Nomo de servilo postulata</string>
    <!--  The error message in add login view when hostname field is blank. -->
    <string name="saved_login_hostname_required_2" tools:ignore="UnusedResources">Tajpu retadreson</string>
    <!-- Voice search button content description  -->
    <string name="voice_search_content_description">Voĉa serĉo</string>
    <!-- Voice search prompt description displayed after the user presses the voice search button -->
    <string name="voice_search_explainer">Vi povas nun paroli</string>

    <!--  The error message in edit login view when a duplicate username exists. -->
    <string name="saved_login_duplicate">Jam ekzistas legitimilo kun tiu nomo de uzanto</string>

    <!-- This is the hint text that is shown inline on the hostname field of the create new login page. 'https://www.example.com' intentionally hardcoded here -->
    <string name="add_login_hostname_hint_text">https://www.example.com</string>

    <!-- This is an error message shown below the hostname field of the add login page when a hostname does not contain http or https. -->
    <string name="add_login_hostname_invalid_text_3">Retadreso devas enhave ĉu &quot;https://&quot; ĉu &quot;http://&quot;</string>
    <!-- This is an error message shown below the hostname field of the add login page when a hostname is invalid. -->
    <string name="add_login_hostname_invalid_text_2">Valida nomo de servilo postulata</string>

    <!-- Synced Tabs -->
    <!-- Text displayed to ask user to connect another device as no devices found with account -->
    <string name="synced_tabs_connect_another_device">Konekti alian aparaton</string>

    <!-- Text displayed asking user to re-authenticate -->
    <string name="synced_tabs_reauth">Bonvolu legitimiĝu denove.</string>
    <!-- Text displayed when user has disabled tab syncing in Firefox Sync Account -->
    <string name="synced_tabs_enable_tab_syncing">Bonvolu aktivigi speguladon de langetoj.</string>
    <!-- Text displayed when user has no tabs that have been synced -->
    <string name="synced_tabs_no_tabs" tools:ignore="BrandUsage">Vi ne havas iun ajn langeton malfermita en viaj aliaj aparatoj.</string>
    <!-- Text displayed in the synced tabs screen when a user is not signed in to Firefox Sync describing Synced Tabs -->
    <string name="synced_tabs_sign_in_message">Vidi liston de langetoj el viaj aliaj aparatoj.</string>
    <!-- Text displayed on a button in the synced tabs screen to link users to sign in when a user is not signed in to Firefox Sync -->
    <string name="synced_tabs_sign_in_button">Komenci seancon por speguli</string>

    <!-- The text displayed when a synced device has no tabs to show in the list of Synced Tabs. -->
    <string name="synced_tabs_no_open_tabs">Neniu malfermita langeto</string>

    <!-- Content description for expanding a group of synced tabs. -->
    <string name="synced_tabs_expand_group">Malfaldi grupon de spegulitaj langetoj</string>
    <!-- Content description for collapsing a group of synced tabs. -->
    <string name="synced_tabs_collapse_group">Faldi grupon de spegulitaj langetoj</string>

    <!-- Top Sites -->
    <!-- Title text displayed in the dialog when shortcuts limit is reached. -->
    <string name="shortcut_max_limit_title">Lima kvanto de ŝparvojoj atingita</string>
    <!-- Content description text displayed in the dialog when shortcut limit is reached. -->
    <string name="shortcut_max_limit_content">Por aldoni novan ŝparvojon, forigu alian. Longe premu la forigotan retejon kaj elektu forigi.</string>
    <!-- Confirmation dialog button text when top sites limit is reached. -->
    <string name="top_sites_max_limit_confirmation_button">En ordo, mi komprenis</string>

    <!-- Label for the preference to show the shortcuts for the most visited top sites on the homepage -->
    <string name="top_sites_toggle_top_recent_sites_4">Ŝparvojoj</string>
    <!-- Title text displayed in the rename top site dialog. -->
    <string name="top_sites_rename_dialog_title">Nomo</string>
    <!-- Hint for renaming title of a shortcut -->
    <string name="shortcut_name_hint">Nomo de ŝparvojo</string>
    <!-- Hint for editing URL of a shortcut. -->
    <string name="shortcut_url_hint">Retadreso de ŝparvojo</string>
    <!-- Dialog button text for canceling the rename top site prompt. -->
    <string name="top_sites_rename_dialog_cancel">Nuligi</string>

    <!-- Text for the menu button to open the homepage settings. -->
    <string name="top_sites_menu_settings">Agordoj</string>

    <!-- Text for the menu button to navigate to sponsors and privacy support articles. '&amp;' is replaced with the ampersand symbol: & -->
    <string name="top_sites_menu_sponsor_privacy">Niaj patronoj kaj via privateco</string>
    <!-- Label text displayed for a sponsored top site. -->
    <string name="top_sites_sponsored_label">Patronita</string>

    <!-- Text for the menu item to edit a top site. -->
    <string name="top_sites_edit_top_site">Modifi</string>
    <!-- Text for the dialog title to edit a top site. -->
    <string name="top_sites_edit_dialog_title">Modifi ŝparvojon</string>
    <!-- Button caption to confirm the edit of the top site. -->
    <string name="top_sites_edit_dialog_save">Konservi</string>
    <!-- Error message when the user entered an invalid URL -->
    <string name="top_sites_edit_dialog_url_error">Enigu validan retadreson</string>
    <!-- Label for the URL edit field in the edit top site dialog. -->
    <string name="top_sites_edit_dialog_url_title">Retadreso</string>

    <!-- Inactive tabs in the tabs tray -->
    <!-- Title text displayed in the tabs tray when a tab has been unused for 14 days. -->
    <string name="inactive_tabs_title">Neaktivaj langetoj</string>

    <!-- Content description for closing all inactive tabs -->
    <string name="inactive_tabs_delete_all">Fermi ĉiujn neaktivajn langetojn</string>

    <!-- Content description for expanding the inactive tabs section. -->
    <string name="inactive_tabs_expand_content_description">Malfaldi neaktivajn langetojn</string>
    <!-- Content description for collapsing the inactive tabs section. -->
    <string name="inactive_tabs_collapse_content_description">Faldi neaktivajn langetojn</string>

    <!-- Inactive tabs auto-close message in the tabs tray -->
    <!-- The header text of the auto-close message when the user is asked if they want to turn on the auto-closing of inactive tabs. -->
    <string name="inactive_tabs_auto_close_message_header" tools:ignore="UnusedResources">Ĉu aŭtomate fermi post unu monato?</string>
    <!-- A description below the header to notify the user what the inactive tabs auto-close feature is. -->
    <string name="inactive_tabs_auto_close_message_description" tools:ignore="BrandUsage,UnusedResources">Firefox aŭtomate fermos langetojn, kiuj ne estis vizititaj dum la lasta monato.</string>
    <!-- A call to action below the description to allow the user to turn on the auto closing of inactive tabs. -->
    <string name="inactive_tabs_auto_close_message_action" tools:ignore="UnusedResources">ŜALTI AŬTOMATAN FERMON</string>
    <!-- Text for the snackbar to confirm auto-close is enabled for inactive tabs -->
    <string name="inactive_tabs_auto_close_message_snackbar">Aŭtomata fermo aktivita</string>

    <!-- Awesome bar suggestion's headers -->
    <!-- Search suggestions title for Firefox Suggest. -->
    <string name="firefox_suggest_header" tools:ignore="BrandUsage">Sugestoj de Firefox</string>

    <!-- Title for search suggestions when Google is the default search suggestion engine. -->
    <string name="google_search_engine_suggestion_header">Serĉo per Google</string>
    <!-- Title for search suggestions when the default search suggestion engine is anything other than Google. The first parameter is default search engine name. -->
    <string name="other_default_search_engine_suggestion_header">Serĉo de %s</string>

    <!-- Default browser experiment -->
    <!-- Default browser card title -->
    <string name="default_browser_experiment_card_title">Ŝanĝi vian norman retumilon</string>
    <!-- Default browser card text -->
    <string name="default_browser_experiment_card_text" tools:ignore="BrandUsage">Aŭtomate malfermi ligilon en retejoj, retpoŝtoj kaj mesaĝoj per Firefox.</string>

    <!-- Content description for close button in collection placeholder. -->
    <string name="remove_home_collection_placeholder_content_description">Forigi</string>

    <!-- Content description radio buttons with a link to more information -->
    <string name="radio_preference_info_content_description">Alklaku por havi pli da informo</string>

    <!-- Content description for the action bar "up" button -->
    <string name="action_bar_up_description">Iri supren</string>

    <!-- Content description for privacy content close button -->
    <string name="privacy_content_close_button_content_description">Fermi</string>

    <!-- Pocket recommended stories -->
    <!-- Header text for a section on the home screen. -->
    <string name="pocket_stories_header_1">Pensigaj artikoloj</string>
    <!-- Header text for a section on the home screen. -->
    <string name="pocket_stories_categories_header">Artikoloj laŭ kategorio</string>
    <!-- Text of a button allowing users to access an external url for more Pocket recommendations. -->
    <string name="pocket_stories_placeholder_text">Malkovri pli da aferoj</string>
    <!-- Title of an app feature. Smaller than a heading. The first parameter is product name Pocket -->
    <string name="pocket_stories_feature_title_2">Kun teknologio de %s.</string>
    <!-- Caption for describing a certain feature. The placeholder is for a clickable text (eg: Learn more) which will load an url in a new tab when clicked.  -->
    <string name="pocket_stories_feature_caption" tools:ignore="BrandUsage">Parto de la familio de Firefox. %s</string>
    <!-- Clickable text for opening an external link for more information about Pocket. -->
    <string name="pocket_stories_feature_learn_more">Pli da informo</string>

    <!-- Text indicating that the Pocket story that also displays this text is a sponsored story by other 3rd party entity. -->
    <string name="pocket_stories_sponsor_indication">Patronita</string>

    <!-- Snackbar message for enrolling in a Nimbus experiment from the secret settings when Studies preference is Off.-->
    <string name="experiments_snackbar">Aktivigi telemezuradon por sendi datumojn.</string>
    <!-- Snackbar button text to navigate to telemetry settings.-->
    <string name="experiments_snackbar_button">Iri al agordoj</string>

    <!-- Review quality check feature-->
    <!-- Name for the review quality check feature used as title for the panel. -->
    <string name="review_quality_check_feature_name_2" moz:removedIn="136" tools:ignore="UnusedResources">Kontrolilo de recenzoj</string>
    <!-- Summary for grades A and B for review quality check adjusted grading. -->
    <string name="review_quality_check_grade_a_b_description" moz:removedIn="136" tools:ignore="UnusedResources">Fidindaj recenzoj</string>
    <!-- Summary for grade C for review quality check adjusted grading. -->
    <string name="review_quality_check_grade_c_description" moz:removedIn="136" tools:ignore="UnusedResources">Miksaĵo de fidindaj kaj nefindindaj recenzoj</string>
    <!-- Summary for grades D and F for review quality check adjusted grading. -->
    <string name="review_quality_check_grade_d_f_description" moz:removedIn="136" tools:ignore="UnusedResources">Nefindindaj recenzoj</string>
    <!-- Text for title presenting the reliability of a product's reviews. -->
    <string name="review_quality_check_grade_title" moz:removedIn="136" tools:ignore="UnusedResources">Kiel fidindaj estas tiuj recenzoj?</string>
    <!-- Title for when the rating has been updated by the review checker -->
    <string name="review_quality_check_adjusted_rating_title" moz:removedIn="136" tools:ignore="UnusedResources">Alĝustigita taksado</string>
    <!-- Description for a product's adjusted star rating. The text presents that the product's reviews which were evaluated as unreliable were removed from the adjusted rating. -->
    <string name="review_quality_check_adjusted_rating_description_2" moz:removedIn="136" tools:ignore="UnusedResources">Bazita sur fidindaj recenzoj</string>
    <!-- Title for list of highlights from a product's review emphasizing a product's important traits. -->
    <string name="review_quality_check_highlights_title" moz:removedIn="136" tools:ignore="UnusedResources">Elstaraĵoj el ĵusaj recenzoj</string>
    <!-- Title for section explaining how we analyze the reliability of a product's reviews. -->
    <string name="review_quality_check_explanation_title" moz:removedIn="136" tools:ignore="UnusedResources">Nia maniero difini la kvaliton de recenzoj</string>

    <!-- Paragraph explaining how we analyze the reliability of a product's reviews. First parameter is the Fakespot product name. In the phrase "Fakespot by Mozilla", "by" can be localized. Does not need to stay by. -->
    <string name="review_quality_check_explanation_body_reliability" moz:removedIn="136" tools:ignore="UnusedResources">Ni uzas artefaritan intelektan (AI) teknologion de %s (de Mozilla) por kontroli fidindecon de recenzoj de produktoj. Tio helpos vin nur taksi la kvaliton de recenzoj, ne la kvaliton de produktoj.</string>
    <!-- Paragraph explaining the grading system we use to classify the reliability of a product's reviews. -->
    <string name="review_quality_check_info_review_grade_header" moz:removedIn="136" tools:ignore="UnusedResources"><![CDATA[Ni donas al ĉiu recenzo de produkto <b>literan noton</b> el A ĝis F.]]></string>
    <!-- Description explaining grades A and B for review quality check adjusted grading. -->
    <string name="review_quality_check_info_grade_info_AB" moz:removedIn="136" tools:ignore="UnusedResources">Fidindaj recenzoj. Ni pensas ke tiuj venas el verŝajnaj veraj klientoj, kiuj donis sincerajn kaj objektivajn recenzojn.</string>
    <!-- Description explaining grade C for review quality check adjusted grading. -->
    <string name="review_quality_check_info_grade_info_C" moz:removedIn="136" tools:ignore="UnusedResources">Ni pensas ke estas miksaĵo de findindaj kaj nefidindaj recenzoj.</string>
    <!-- Description explaining grades D and F for review quality check adjusted grading. -->
    <string name="review_quality_check_info_grade_info_DF" moz:removedIn="136" tools:ignore="UnusedResources">Nefidindaj recenzoj. Ni pensas ke tiuj estas verŝajne ĉu malveraj ĉu donitaj de neobjektivaj recenzintoj.</string>
    <!-- Paragraph explaining how a product's adjusted grading is calculated. -->
    <string name="review_quality_check_explanation_body_adjusted_grading" moz:removedIn="136" tools:ignore="UnusedResources"><![CDATA[La <b>alĝustigita taksado</b> estas bazita nur sur la recenzoj, kiujn ni opinias fidindaj.]]></string>
    <!-- Paragraph explaining product review highlights. First parameter is the name of the retailer (e.g. Amazon). -->
    <string name="review_quality_check_explanation_body_highlights" moz:removedIn="136" tools:ignore="UnusedResources"><![CDATA[<b>Elstaraĵoj</b> venas el recenzoj de %s, kiujn ni opinias fidindaj kaj okazis dum la lastaj 80 tagoj.]]></string>
    <!-- Text for learn more caption presenting a link with information about review quality. First parameter is for clickable text defined in review_quality_check_info_learn_more_link. -->
    <string name="review_quality_check_info_learn_more" moz:removedIn="136" tools:ignore="UnusedResources">Pli da informo pri %s.</string>
    <!-- Clickable text that links to review quality check SuMo page. First parameter is the Fakespot product name. -->
    <string name="review_quality_check_info_learn_more_link_2" moz:removedIn="136" tools:ignore="UnusedResources">kiel %s determinas la kvaliton de recenzoj</string>
    <!-- Text for title of settings section. -->
    <string name="review_quality_check_settings_title" moz:removedIn="136" tools:ignore="UnusedResources">Agordoj</string>
    <!-- Text for label for switch preference to show recommended products from review quality check settings section. -->
    <string name="review_quality_check_settings_recommended_products" moz:removedIn="136" tools:ignore="UnusedResources">Montri reklamojn en la kontrolilo de recenzoj</string>
    <!-- Description for switch preference to show recommended products from review quality check settings section. First parameter is for clickable text defined in review_quality_check_settings_recommended_products_learn_more.-->
    <string name="review_quality_check_settings_recommended_products_description_2" moz:removedIn="136" tools:ignore="UnusedResources">De tempo al tempo vi vidos reklamojn por elstaraj produktoj. Ni nur reklamas produktojn kun fidindaj recenzoj. %s</string>
    <!-- Clickable text that links to review quality check recommended products support article. -->
    <string name="review_quality_check_settings_recommended_products_learn_more" moz:removedIn="136" tools:ignore="UnusedResources">Pli da informo</string>
    <!-- Text for turning sidebar off button from review quality check settings section. -->
    <string name="review_quality_check_settings_turn_off" moz:removedIn="136" tools:ignore="UnusedResources">Malŝalti la kontrolilon de recenzoj</string>
    <!-- Text for title of recommended product section. This is displayed above a product image, suggested as an alternative to the product reviewed. -->
    <string name="review_quality_check_ad_title" moz:removedIn="136" tools:ignore="UnusedResources">Alternativaj produktoj</string>
    <!-- Caption for recommended product section indicating this is an ad by Fakespot. First parameter is the Fakespot product name. -->
    <string name="review_quality_check_ad_caption" moz:removedIn="136" tools:ignore="UnusedResources">Reklamo de %s</string>
    <!-- Caption for review quality check panel. First parameter is for clickable text defined in review_quality_check_powered_by_link. -->
    <string name="review_quality_check_powered_by_2" moz:removedIn="136" tools:ignore="UnusedResources">La kontrolilo de reklamoj funkcias danke al %s</string>
    <!-- Clickable text that links to Fakespot.com. First parameter is the Fakespot product name. In the phrase "Fakespot by Mozilla", "by" can be localized. Does not need to stay by. -->
    <string name="review_quality_check_powered_by_link" moz:removedIn="136" tools:ignore="UnusedResources">%s de Mozilla</string>
    <!-- Text for title of warning card informing the user that the current analysis is outdated. -->
    <string name="review_quality_check_outdated_analysis_warning_title" moz:removedIn="136" tools:ignore="UnusedResources">Novaj kontrolendaj informoj</string>
    <!-- Text for button from warning card informing the user that the current analysis is outdated. Clicking this should trigger the product's re-analysis. -->
    <string name="review_quality_check_outdated_analysis_warning_action" moz:removedIn="136" tools:ignore="UnusedResources">Kontroli nun</string>
    <!-- Title for warning card informing the user that the current product does not have enough reviews for a review analysis. -->
    <string name="review_quality_check_no_reviews_warning_title" moz:removedIn="136" tools:ignore="UnusedResources">Ankoraŭ ne estas sufiĉe da recenzoj</string>
    <!-- Text for body of warning card informing the user that the current product does not have enough reviews for a review analysis. -->
    <string name="review_quality_check_no_reviews_warning_body" moz:removedIn="136" tools:ignore="UnusedResources">Kiam tiu ĉi produko havos pli da recenzoj, ni povis kontroli ĝian kvaliton.</string>
    <!-- Title for warning card informing the user that the current product is currently not available. -->
    <string name="review_quality_check_product_availability_warning_title" moz:removedIn="136" tools:ignore="UnusedResources">Nedisponebla produkto</string>
    <!-- Text for the body of warning card informing the user that the current product is currently not available. -->
    <string name="review_quality_check_product_availability_warning_body" moz:removedIn="136" tools:ignore="UnusedResources">Se vi vidas ke denove estas stoko de tiu ĉi produko, raportu tion kaj ni kontrolos la recenzojn.</string>
    <!-- Clickable text for warning card informing the user that the current product is currently not available. Clicking this should inform the server that the product is available. -->
    <string name="review_quality_check_product_availability_warning_action_2" moz:removedIn="136" tools:ignore="UnusedResources">Raporti ke denove estas stoko de tiu ĉi produkto</string>
    <!-- Title for warning card informing the user that the current product's analysis is still processing. The parameter is the percentage progress (0-100%) of the analysis process (e.g. 56%). -->
    <string name="review_quality_check_analysis_in_progress_warning_title_2" moz:removedIn="136" tools:ignore="UnusedResources">Kvalito de recenzoj estas taksata (%s)</string>
    <!-- Text for body of warning card informing the user that the current product's analysis is still processing. -->
    <string name="review_quality_check_analysis_in_progress_warning_body" moz:removedIn="136" tools:ignore="UnusedResources">Tio povas postuli proksimume 60 sekundojn.</string>
    <!-- Title for info card displayed after the user reports a product is back in stock. -->
    <string name="review_quality_check_analysis_requested_info_title" moz:removedIn="136" tools:ignore="UnusedResources">Dankon pro la raporto!</string>
    <!-- Text for body of info card displayed after the user reports a product is back in stock. -->
    <string name="review_quality_check_analysis_requested_info_body" moz:removedIn="136" tools:ignore="UnusedResources">Ni devus havi informojn pri la recenzoj de tiu ĉi produkto dum la venontaj 24 horoj. Bonvolu rekontroli baldaŭ.</string>
    <!-- Title for info card displayed when the user review checker while on a product that Fakespot does not analyze (e.g. gift cards, music). -->
    <string name="review_quality_check_not_analyzable_info_title" moz:removedIn="136" tools:ignore="UnusedResources">Ni ne povas kontroli tiujn recenzojn</string>
    <!-- Text for body of info card displayed when the user review checker while on a product that Fakespot does not analyze (e.g. gift cards, music). -->
    <string name="review_quality_check_not_analyzable_info_body" moz:removedIn="136" tools:ignore="UnusedResources">Bedaŭrinde ni ne povas kontroli la kvaliton de la recenzoj por kelkaj tipoj de produktoj. Ekzemple por donackartoj, retaj elsendoj, reta muziko kaj ludoj.</string>
    <!-- Title for info card displayed when another user reported the displayed product is back in stock. -->
    <string name="review_quality_check_analysis_requested_other_user_info_title" moz:removedIn="136" tools:ignore="UnusedResources">Baldaŭaj informoj</string>
    <!-- Text for body of info card displayed when another user reported the displayed product is back in stock. -->
    <string name="review_quality_check_analysis_requested_other_user_info_body" moz:removedIn="136" tools:ignore="UnusedResources">Ni devus havi informojn pri la recenzoj de tiu ĉi produkto dum la venontaj 24 horoj. Bonvolu rekontroli baldaŭ.</string>
    <!-- Title for info card displayed to the user when analysis finished updating. -->
    <string name="review_quality_check_analysis_updated_confirmation_title" moz:removedIn="136" tools:ignore="UnusedResources">La analizo estas aktuala</string>
    <!-- Text for the action button from info card displayed to the user when analysis finished updating. -->
    <string name="review_quality_check_analysis_updated_confirmation_action" moz:removedIn="136" tools:ignore="UnusedResources">Mi komprenis</string>
    <!-- Title for error card displayed to the user when an error occurred. -->
    <string name="review_quality_check_generic_error_title" moz:removedIn="136" tools:ignore="UnusedResources">Neniu informo havebla en tiu ĉi momento</string>
    <!-- Text for body of error card displayed to the user when an error occurred. -->
    <string name="review_quality_check_generic_error_body" moz:removedIn="136" tools:ignore="UnusedResources">Ni klopodas solvi la problemon. Bonvolu rekontroli baldaŭ.</string>
    <!-- Title for error card displayed to the user when the device is disconnected from the network. -->
    <string name="review_quality_check_no_connection_title" moz:removedIn="136" tools:ignore="UnusedResources">Ne estas retaliro</string>
    <!-- Text for body of error card displayed to the user when the device is disconnected from the network. -->
    <string name="review_quality_check_no_connection_body" moz:removedIn="136" tools:ignore="UnusedResources">Kontrolu vian retaliron kaj poste provu reŝargi la paĝon.</string>
    <!-- Title for card displayed to the user for products whose reviews were not analyzed yet. -->
    <string name="review_quality_check_no_analysis_title" moz:removedIn="136" tools:ignore="UnusedResources">Ankoraŭ ne estas informoj pri tiuj recenzoj</string>
    <!-- Text for the body of card displayed to the user for products whose reviews were not analyzed yet. -->
    <string name="review_quality_check_no_analysis_body" moz:removedIn="136" tools:ignore="UnusedResources">Por scii ĉu la recenzoj de tiu ĉi produkto estas fidindaj, kontrolu la kvaliton de recenzoj. Tio povas daŭri proksimume 60 sekundojn.</string>
    <!-- Text for button from body of card displayed to the user for products whose reviews were not analyzed yet. Clicking this should trigger a product analysis. -->
    <string name="review_quality_check_no_analysis_link" moz:removedIn="136" tools:ignore="UnusedResources">Kontroli kvaliton de recenzoj</string>
    <!-- Headline for review quality check contextual onboarding card. -->
    <string name="review_quality_check_contextual_onboarding_title" moz:removedIn="136" tools:ignore="UnusedResources">Provu nian fidindan gvidadon al recenzoj de produktoj</string>
    <!-- Description for review quality check contextual onboarding card. The first and last two parameters are for retailer names (e.g. Amazon, Walmart). The second parameter is for the name of the application (e.g. Firefox). -->
    <string name="review_quality_check_contextual_onboarding_description" moz:removedIn="136" tools:ignore="UnusedResources">Vidu kiel fidindaj estas la recenzoj en %1$s antaŭ ol aĉeti. La kontrolilo de recenzoj, eksperimenta trajto de %2$s, estas integrita en la retumilo kaj ĝi ankaŭ funkcias en %3$s kaj %4$s.</string>
    <!-- Description for review quality check contextual onboarding card. The first parameters is for retailer name (e.g. Amazon). The second parameter is for the name of the application (e.g. Firefox). -->
    <string name="review_quality_check_contextual_onboarding_description_one_vendor" moz:removedIn="136" tools:ignore="UnusedResources">Vidu kiel fidindaj estas la recenzoj en %1$s antaŭ ol aĉeti. La kontrolilo de recenzoj, eksperimenta trajto de %2$s, estas integrita en la retumilo.</string>
    <!-- Paragraph presenting review quality check feature. First parameter is the Fakespot product name. Second parameter is for clickable text defined in review_quality_check_contextual_onboarding_learn_more_link. In the phrase "Fakespot by Mozilla", "by" can be localized. Does not need to stay by. -->
    <string name="review_quality_check_contextual_onboarding_learn_more" moz:removedIn="136" tools:ignore="UnusedResources">Danke al la povo de %1$s de Mozilla, ni helpas vin eviti neobjektivajn kaj malverajn recenzojn. Nia modelo de artefarita intelekto konstante pliboniĝas por protekti vin dum vi aĉetumas. %2$s</string>
    <!-- Clickable text from the contextual onboarding card that links to review quality check support article. -->
    <string name="review_quality_check_contextual_onboarding_learn_more_link" moz:removedIn="136" tools:ignore="UnusedResources">Pli da informo</string>

    <!-- Caption text to be displayed in review quality check contextual onboarding card above the opt-in button. First parameter is Firefox app name, third parameter is the Fakespot product name. Second & fourth are for clickable texts defined in review_quality_check_contextual_onboarding_privacy_policy_3 and review_quality_check_contextual_onboarding_terms_use. -->
    <string name="review_quality_check_contextual_onboarding_caption_4" moz:removedIn="136" tools:ignore="UnusedResources">Se vi elektas “Jes, provi ĝin” vi akceptas la jenon: %2$s de %1$s kaj %4$s de %3$s.</string>
    <!-- Clickable text from the review quality check contextual onboarding card that links to Fakespot privacy notice. -->
    <string name="review_quality_check_contextual_onboarding_privacy_policy_3" moz:removedIn="136" tools:ignore="UnusedResources">rimarko pri privateco</string>
    <!-- Clickable text from the review quality check contextual onboarding card that links to Fakespot terms of use. -->
    <string name="review_quality_check_contextual_onboarding_terms_use" moz:removedIn="136" tools:ignore="UnusedResources">kondiĉoj de uzo</string>
    <!-- Text for opt-in button from the review quality check contextual onboarding card. -->
    <string name="review_quality_check_contextual_onboarding_primary_button_text" moz:removedIn="136" tools:ignore="UnusedResources">Jes, provi ĝin</string>
    <!-- Text for opt-out button from the review quality check contextual onboarding card. -->
<<<<<<< HEAD
    <string name="review_quality_check_contextual_onboarding_secondary_button_text">Ne nun</string>
=======
    <string name="review_quality_check_contextual_onboarding_secondary_button_text" moz:removedIn="136" tools:ignore="UnusedResources">Ne nun</string>
>>>>>>> 07ff4473
    <!-- Content description (not visible, for screen readers etc.) for opening browser menu button to open review quality check bottom sheet. -->
    <string name="review_quality_check_open_handle_content_description" moz:removedIn="136" tools:ignore="UnusedResources">Malfermi la kontrolilon de recenzoj</string>
    <!-- Content description (not visible, for screen readers etc.) for closing browser menu button to open review quality check bottom sheet. -->
    <string name="review_quality_check_close_handle_content_description" moz:removedIn="136" tools:ignore="UnusedResources">Fermi la kontrolilo de recenzoj</string>
    <!-- Content description (not visible, for screen readers etc.) for review quality check star rating. First parameter is the number of stars (1-5) representing the rating. -->
    <string name="review_quality_check_star_rating_content_description" moz:removedIn="136" tools:ignore="UnusedResources">%1$s el 5 steloj</string>
    <!-- Text for minimize button from highlights card. When clicked the highlights card should reduce its size. -->
    <string name="review_quality_check_highlights_show_less" moz:removedIn="136" tools:ignore="UnusedResources">Montri malpli</string>
    <!-- Text for maximize button from highlights card. When clicked the highlights card should expand to its full size. -->
    <string name="review_quality_check_highlights_show_more" moz:removedIn="136" tools:ignore="UnusedResources">Montri pli</string>
    <!-- Text for highlights card quality category header. Reviews shown under this header should refer the product's quality. -->
    <string name="review_quality_check_highlights_type_quality" moz:removedIn="136" tools:ignore="UnusedResources">Kvalito</string>
    <!-- Text for highlights card price category header. Reviews shown under this header should refer the product's price. -->
    <string name="review_quality_check_highlights_type_price" moz:removedIn="136" tools:ignore="UnusedResources">Prezo</string>
    <!-- Text for highlights card shipping category header. Reviews shown under this header should refer the product's shipping. -->
    <string name="review_quality_check_highlights_type_shipping" moz:removedIn="136" tools:ignore="UnusedResources">Liverado</string>
    <!-- Text for highlights card packaging and appearance category header. Reviews shown under this header should refer the product's packaging and appearance. -->
    <string name="review_quality_check_highlights_type_packaging_appearance" moz:removedIn="136" tools:ignore="UnusedResources">Pakado kaj aspekto</string>
    <!-- Text for highlights card competitiveness category header. Reviews shown under this header should refer the product's competitiveness. -->
    <string name="review_quality_check_highlights_type_competitiveness" moz:removedIn="136" tools:ignore="UnusedResources">Konkurenceco</string>

    <!-- Text that is surrounded by quotes. The parameter is the actual text that is in quotes. An example of that text could be: Excellent craftsmanship, and that is displayed as “Excellent craftsmanship”. The text comes from a buyer's review that the feature is highlighting"   -->
    <string name="surrounded_with_quotes" moz:removedIn="136" tools:ignore="UnusedResources">“%s”</string>

    <!-- Accessibility services actions labels. These will be appended to accessibility actions like "Double tap to.." but not by or applications but by services like Talkback. -->
    <!-- Action label for elements that can be collapsed if interacting with them. Talkback will append this to say "Double tap to collapse". -->
    <string name="a11y_action_label_collapse">faldi</string>
    <!-- Current state for elements that can be collapsed if interacting with them. Talkback will dictate this after a state change. -->
    <string name="a11y_state_label_collapsed">faldita</string>
    <!-- Action label for elements that can be expanded if interacting with them. Talkback will append this to say "Double tap to expand". -->
    <string name="a11y_action_label_expand">malfaldi</string>
    <!-- Current state for elements that can be expanded if interacting with them. Talkback will dictate this after a state change. -->
    <string name="a11y_state_label_expanded">malfaldita</string>
    <!-- Action label for links to a website containing documentation about a wallpaper collection. Talkback will append this to say "Double tap to open link to learn more about this collection". -->
    <string name="a11y_action_label_wallpaper_collection_learn_more">malfermi ligilon por havi pli da informo pri tiu ĉi kolekto</string>
    <!-- Action label for links that point to an article. Talkback will append this to say "Double tap to read the article". -->
    <string name="a11y_action_label_read_article">legi la artikolon</string>
    <!-- Action label for links to the Firefox Pocket website. Talkback will append this to say "Double tap to open link to learn more". -->
    <string name="a11y_action_label_pocket_learn_more">malfermu ligilon por pli da informo</string>

    <!-- Content description for headings announced by accessibility service. The first parameter is the text of the heading. Talkback will announce the first parameter and then speak the word "Heading" indicating to the user that this text is a heading for a section. -->
    <string name="a11y_heading">%s, Kaptitolo</string>
    <!-- Title for dialog displayed when trying to access links present in a text. -->
    <string name="a11y_links_title">Ligiloj</string>
    <!-- Additional content description for text bodies that contain urls. -->
    <string name="a11y_links_available">Disponeblaj ligiloj</string>

    <!-- Translations feature-->

    <!-- Translation request dialog -->
    <!-- Title for the translation dialog that allows a user to translate the webpage. -->
    <string name="translations_bottom_sheet_title">Ĉu traduki ĉi tiun paĝon?</string>
    <!-- Title for the translation dialog after a translation was completed successfully.
    The first parameter is the name of the language that the page was translated from, for example, "French".
    The second parameter is the name of the language that the page was translated to, for example, "English". -->
    <string name="translations_bottom_sheet_title_translation_completed">Paĝo tradukita el la %1$s en la %2$sn</string>
    <!-- Title for the translation dialog that allows a user to translate the webpage when a user uses the translation feature the first time. The first parameter is the name of the application, for example, "Fenix". -->
    <string name="translations_bottom_sheet_title_first_time">Provu privatajn tradukojn en %1$s</string>
    <!-- Additional information on the translation dialog that appears when a user uses the translation feature the first time. The first parameter is clickable text with a link, for example, "Learn more". -->
    <string name="translations_bottom_sheet_info_message">Por protekti vian privatecon, tradukoj neniam forlasas vian aparaton. Baldaŭ estos novaj lingvoj kaj plibonigoj! %1$s</string>
    <!-- Text that links to additional information about the Firefox translations feature. -->
    <string name="translations_bottom_sheet_info_message_learn_more">Pli da informo</string>
    <!-- Label for the dropdown to select which language to translate from on the translations dialog. Usually the translate from language selected will be the same as the page language. -->
    <string name="translations_bottom_sheet_translate_from">Traduki el</string>
    <!-- Label for the dropdown to select which language to translate to on the translations dialog. Usually the translate to language selected will be the user's preferred language. -->
    <string name="translations_bottom_sheet_translate_to">Traduki en</string>
    <!-- Label for the dropdown to select which language to translate from on the translations dialog when the page language is not supported. This selection is to allow the user to select another language, in case we automatically detected the page language incorrectly. -->
    <string name="translations_bottom_sheet_translate_from_unsupported_language">Provi alian originan lingvon</string>
    <!-- Button text on the translations dialog to dismiss the dialog and return to the browser. -->
    <string name="translations_bottom_sheet_negative_button">Ne nun</string>
    <!-- Button text on the translations dialog to restore the translated website back to the original untranslated version. -->
    <string name="translations_bottom_sheet_negative_button_restore">Montri originalon</string>
    <!-- Accessibility announcement (not visible, for screen readers etc.) for the translations dialog after restore button was pressed that indicates the original untranslated page was loaded. -->
    <string name="translations_bottom_sheet_restore_accessibility_announcement">Originala netradukita paĝo ŝargita</string>
    <!-- Button text on the translations dialog when a translation error appears, used to dismiss the dialog and return to the browser. -->
    <string name="translations_bottom_sheet_negative_button_error">Farita</string>
    <!-- Button text on the translations dialog to begin a translation of the website. -->
    <string name="translations_bottom_sheet_positive_button">Traduki</string>
    <!-- Button text on the translations dialog when a translation error appears. -->
    <string name="translations_bottom_sheet_positive_button_error">Klopodi denove</string>
    <!-- Inactive button text on the translations dialog that indicates a translation is currently in progress. This button will be accompanied by a loading icon. -->
    <string name="translations_bottom_sheet_translating_in_progress">Traduko</string>
    <!-- Button content description (not visible, for screen readers etc.) for the translations dialog translate button that indicates a translation is currently in progress. -->
    <string name="translations_bottom_sheet_translating_in_progress_content_description">Traduko okazas</string>
    <!-- Default dropdown option when initially selecting a language from the translations dialog language selection dropdown. -->
    <string name="translations_bottom_sheet_default_dropdown_selection">Elektu lingvon</string>
    <!-- The title of the warning card informs the user that a translation could not be completed. -->
    <string name="translation_error_could_not_translate_warning_text">Okazis problemo dum traduko. Bonvolu provi denove.</string>
    <!-- The title of the warning card informs the user that the list of languages cannot be loaded. -->
    <string name="translation_error_could_not_load_languages_warning_text">Ne eblis ŝargi lingvojn. Kontrolu vian retaliron kaj provu denove.</string>
    <!-- The title of the warning card informs the user that a language is not supported. The first parameter is the name of the language that is not supported. -->
    <string name="translation_error_language_not_supported_warning_text">Bedaŭrinde ni ankoraŭ ne subtenas %1$s.</string>


    <!-- Snackbar title shown if the user closes the Translation Request dialogue and a translation is in progress. -->
    <string name="translation_in_progress_snackbar">Traduko…</string>
    <!-- Title for the data saving mode warning dialog used in the translation request dialog.
    This dialog will be presented when the user attempts to perform
    a translation without the necessary language files downloaded first when Android's data saver mode is enabled and the user is not using WiFi.
    The first parameter is the size in kilobytes or megabytes of the language file. -->
    <string name="translations_download_language_file_dialog_title">Ĉu elŝuti lingvon dum datumŝpara reĝimo (%1$s)?</string>


    <!-- Translations options dialog -->
    <!-- Title of the translation options dialog that allows a user to set their translation options for the site the user is currently on. -->
    <string name="translation_option_bottom_sheet_title_heading">Tradukaj elektebloj</string>
    <!-- Toggle switch label that allows a user to set the setting if they would like the browser to always offer or suggest translations when available. -->
    <string name="translation_option_bottom_sheet_always_translate">Ĉiam proponi tradukon</string>
    <!-- Toggle switch label that allows a user to set if they would like a given language to automatically translate or not. The first parameter is the language name, for example, "Spanish". -->
    <string name="translation_option_bottom_sheet_always_translate_in_language">Ĉiam traduki %1$s</string>
    <!-- Toggle switch label that allows a user to set if they would like to never be offered a translation of the given language. The first parameter is the language name, for example, "Spanish". -->
    <string name="translation_option_bottom_sheet_never_translate_in_language">Neniam traduki %1$s</string>
    <!-- Toggle switch label that allows a user to set the setting if they would like the browser to never translate the site the user is currently visiting. -->
    <string name="translation_option_bottom_sheet_never_translate_site">Neniam traduki tiun ĉi retejon</string>
    <!-- Toggle switch description that will appear under the "Never translate these sites" settings toggle switch to provide more information on how this setting interacts with other settings. -->
    <string name="translation_option_bottom_sheet_switch_never_translate_site_description">Superregi ĉiujn aliajn agordojn</string>
    <!-- Toggle switch description that will appear under the "Never translate" and "Always translate" toggle switch settings to provide more information on how these  settings interacts with other settings. -->
    <string name="translation_option_bottom_sheet_switch_description">Superregi tradukproponojn</string>
    <!-- Button text for the button that will take the user to the translation settings dialog. -->
    <string name="translation_option_bottom_sheet_translation_settings">Tradukaj agordoj</string>
    <!-- Button text for the button that will take the user to a website to learn more about how translations works in the given app. The first parameter is the name of the application, for example, "Fenix". -->
    <string name="translation_option_bottom_sheet_about_translations">Pri tradukoj en %1$s</string>

    <!-- Content description (not visible, for screen readers etc.) for closing the translations bottom sheet. -->
    <string name="translation_option_bottom_sheet_close_content_description">Fermi panelon de tradukoj</string>

    <!-- The title of the warning card informs the user that an error has occurred at page settings. -->
    <string name="translation_option_bottom_sheet_error_warning_text">Kelkaj agordoj estas nuntempe nedisponeblaj.</string>

    <!-- Translation settings dialog -->
    <!-- Title of the translation settings dialog that allows a user to set their preferred translation settings. -->
    <string name="translation_settings_toolbar_title">Tradukoj</string>
    <!-- Toggle switch label that indicates that the browser should signal or indicate when a translation is possible for any page. -->
    <string name="translation_settings_offer_to_translate">Proponi tradukon kiam tio eblas</string>
    <!-- Toggle switch label that indicates that downloading files required for translating is permitted when using data saver mode in Android. -->
    <string name="translation_settings_always_download">Ĉiam elŝuti lingvoj en datumŝpara reĝimo</string>
    <!-- Section header text that begins the section of a list of different options the user may select to adjust their translation preferences. -->
    <string name="translation_settings_translation_preference">Preferoj pri traduko</string>
    <!-- Button text for the button that will take the user to the automatic translations settings dialog. On the automatic translations settings dialog, the user can set if translations should occur automatically for a given language. -->
    <string name="translation_settings_automatic_translation">Aŭtomata traduko</string>
    <!-- Button text for the button that will take the user to the never translate these sites dialog. On the never translate these sites dialog, the user can set if translations should never occur on certain websites. -->
    <string name="translation_settings_automatic_never_translate_sites">Neniam traduki tiujn ĉi retejojn</string>
    <!-- Button text for the button that will take the user to the download languages dialog. On the download languages dialog, the user can manage which languages they would like to download for translations. -->
    <string name="translation_settings_download_language">Elŝuti lingvojn</string>

    <!-- Automatic translation preference screen -->
    <!-- Title of the automatic translation preference screen that will appear on the toolbar.-->
    <string name="automatic_translation_toolbar_title_preference">Aŭtomata traduko</string>
    <!-- Screen header presenting the automatic translation preference feature. It will appear under the toolbar. -->
    <string name="automatic_translation_header_preference">Elekti lingvon por la preferoj ”ĉiam traduki” kaj ”neniam traduki”.</string>

    <!-- The title of the warning card informs the user that the system could not load languages for translation settings. -->
    <string name="automatic_translation_error_warning_text">Ne eblis ŝargi lingvojn. Bonvolu kontroli denove poste.</string>

    <!-- Automatic translation options preference screen -->
    <!-- Preference option for offering to translate. Radio button title text.-->
    <string name="automatic_translation_option_offer_to_translate_title_preference">Proponi traduki (normo)</string>

    <!-- Preference option for offering to translate. Radio button summary text. The first parameter is the name of the app defined in app_name (for example: Fenix)-->
    <string name="automatic_translation_option_offer_to_translate_summary_preference">%1$s proponos traduki retejojn el tiu ĉi lingvo.</string>
    <!-- Preference option for always translate. Radio button title text. -->
    <string name="automatic_translation_option_always_translate_title_preference">Ĉiam traduki</string>
    <!-- Preference option for always translate. Radio button summary text. The first parameter is the name of the app defined in app_name (for example: Fenix)-->
    <string name="automatic_translation_option_always_translate_summary_preference">%1$s tradukos el ĉi lingvo aŭtomate dum ŝargado de la paĝo.</string>
    <!-- Preference option for never translate. Radio button title text.-->
    <string name="automatic_translation_option_never_translate_title_preference">Neniam traduki</string>
    <!-- Preference option for never translate. Radio button summary text. The first parameter is the name of the app defined in app_name (for example: Fenix)-->
    <string name="automatic_translation_option_never_translate_summary_preference">%1$s neniam proponos traduki retejojn el tiu ĉi lingvo.</string>

    <!-- Never translate site preference screen -->
    <!-- Title of the never translate site preference screen that will appear on the toolbar.-->
    <string name="never_translate_site_toolbar_title_preference">Neniam traduki tiujn ĉi retejojn</string>
    <!-- Screen header presenting the never translate site preference feature. It will appear under the toolbar. -->
    <string name="never_translate_site_header_preference">Por aldoni novan retejon: vizitu ĝin kaj elektu “neniam traduki tiun ĉi retejon” el la traduka menuo.</string>
    <!-- Content description (not visible, for screen readers etc.): For a never-translated site list item that is selected.
             The first parameter is web site url (for example:"wikipedia.com") -->
    <string name="never_translate_site_item_list_content_description_preference">Forigi %1$s</string>
    <!-- The title of the warning card informs the user that an error has occurred at the never translate sites list. -->
    <string name="never_translate_site_error_warning_text">Ne eblis ŝargi retejojn. Bonvolu kontroli denove poste.</string>
    <!-- The Delete site dialogue title will appear when the user clicks on a list item.
             The first parameter is web site url (for example:"wikipedia.com") -->
    <string name="never_translate_site_dialog_title_preference">Ĉu forigi %1$s?</string>
    <!-- The Delete site dialogue positive button will appear when the user clicks on a list item. The site will be deleted. -->
    <string name="never_translate_site_dialog_confirm_delete_preference">Forigi</string>
    <!-- The Delete site dialogue negative button will appear when the user clicks on a list item. The dialog will be dismissed. -->
    <string name="never_translate_site_dialog_cancel_preference">Nuligi</string>

    <!-- Download languages preference screen -->
    <!-- Title of the toolbar for the translation feature screen where users may download different languages for translation. -->
    <string name="download_languages_translations_toolbar_title_preference">Elŝuti lingvojn</string>
    <!-- Screen header presenting the download language preference feature. It will appear under the toolbar.The first parameter is "Learn More," a clickable text with a link. Talkback will append this to say "Double tap to open link to learn more". -->
    <string name="download_languages_header_preference">Elŝuti tutajn lingvojn por pli rapidaj tradukoj kaj por traduki malkonektite. %1$s</string>
    <!-- Clickable text from the screen header that links to a website. -->
    <string name="download_languages_header_learn_more_preference">Pli da informo</string>
    <!-- The subhead of the download language preference screen will appear above the pivot language. -->
    <string name="download_languages_available_languages_preference">Disponeblaj lingvoj</string>
    <!-- Text that will appear beside a core or pivot language package name to show that the language is necessary for the translation feature to function. -->
    <string name="download_languages_default_system_language_require_preference">postulata</string>

    <!-- A text for download language preference item.
    The first parameter is the language name, for example, "Spanish".
    The second parameter is the language file size, for example, "(3.91 KB)" or, if the language package name is a pivot language, "(required)". -->
    <string name="download_languages_language_item_preference">%1$s (%2$s)</string>
    <!-- The subhead of the download language preference screen will appear above the items that were not downloaded. -->
    <string name="download_language_header_preference">Elŝuti lingvojn</string>

    <!-- All languages list item. When the user presses this item, they can download all languages. -->
    <string name="download_language_all_languages_item_preference">Ĉiuj lingvoj</string>
    <!-- All languages list item. When the user presses this item, they can delete all languages that were downloaded. -->
    <string name="download_language_all_languages_item_preference_to_delete">Forigi ĉiujn lingvojn</string>
    <!-- Content description (not visible, for screen readers etc.): For a language list item that was downloaded, the user can now delete it. -->
    <string name="download_languages_item_content_description_downloaded_state">Forigi</string>
    <!-- Content description (not visible, for screen readers etc.): For a language list item, deleting is in progress. -->
    <string name="download_languages_item_content_description_delete_in_progress_state">Plenumata</string>
    <!-- Content description (not visible, for screen readers etc.): For a language list item, downloading is in progress.
    The first parameter is the language name, for example, "Spanish".
    The second parameter is the language file size, for example, "(3.91 KB)". -->
    <string name="download_languages_item_content_description_download_in_progress_state">Haltigi elŝuton: %1$s (%2$s)</string>
    <!-- Content description (not visible, for screen readers etc.): For a language list item that was not downloaded. -->
    <string name="download_languages_item_content_description_not_downloaded_state">Elŝuti</string>

    <!-- The title of the warning card informs the user that an error has occurred when fetching the list of languages. -->
    <string name="download_languages_fetch_error_warning_text">Ne eblis ŝargi lingvojn. Bonvolu kontroli denove poste.</string>
    <!-- The title of the warning card informs the user that an error has occurred at downloading a language.
      The first parameter is the language name, for example, "Spanish". -->
    <string name="download_languages_error_warning_text"><![CDATA[Ne eblis elŝuti <b>%1$s</b>. Bonvolu provi denove.]]></string>
    <!-- The title of the warning card informs the user that an error has occurred at deleting a language.
          The first parameter is the language name, for example, "Spanish". -->
    <string name="download_languages_delete_error_warning_text"><![CDATA[Ne eblis elŝuti <b>%1$s</b>. Bonvolu provi denove.]]></string>

    <!-- Title for the dialog used by the translations feature to confirm deleting a language.
    The dialog will be presented when the user requests deletion of a language.
    The first parameter is the name of the language, for example, "Spanish" and the second parameter is the size in kilobytes or megabytes of the language file. -->
    <string name="delete_language_file_dialog_title">Ĉu forigi %1$s (%2$s)?</string>
    <!-- Additional information for the dialog used by the translations feature to confirm deleting a language. The first parameter is the name of the application, for example, "Fenix". -->
    <string name="delete_language_file_dialog_message">Se vi forigas tiun ĉi lingvon, %1$s elŝutos lingvojn al via staplo po iom dum vi tradukas.</string>
    <!-- Title for the dialog used by the translations feature to confirm deleting all languages file.
    The dialog will be presented when the user requests deletion of all languages file.
    The first parameter is the size in kilobytes or megabytes of the language file. -->
    <string name="delete_language_all_languages_file_dialog_title">Ĉu forigi ĉiujn lingvojn (%1$s)?</string>
    <!-- Additional information for the dialog used by the translations feature to confirm deleting all languages file. The first parameter is the name of the application, for example, "Fenix". -->
    <string name="delete_language_all_languages_file_dialog_message">Se vi forigas tiun ĉi lingvon, %1$s elŝutos lingvojn al via staplo po iom dum vi tradukas.</string>
    <!-- Button text on the dialog used by the translations feature to confirm deleting a language. -->
    <string name="delete_language_file_dialog_positive_button_text">Forigi</string>
    <!-- Button text on the dialog used by the translations feature to cancel deleting a language. -->
    <string name="delete_language_file_dialog_negative_button_text">Nuligi</string>

    <!-- Title for the data saving mode warning dialog used by the translations feature.
    This dialog will be presented when the user attempts to download a language or perform
    a translation without the necessary language files downloaded first when Android's data saver mode is enabled and the user is not using WiFi.
    The first parameter is the size in kilobytes or megabytes of the language file.-->
    <string name="download_language_file_dialog_title">Ĉu elŝuti dum datumŝpara reĝimo (%1$s)?</string>
    <!-- Additional information for the data saving mode warning dialog used by the translations feature. This text explains the reason a download is required for a translation. -->
    <string name="download_language_file_dialog_message_all_languages">Ni elŝutas partojn de lingvoj al via staplo por gardi viajn tradukojn privataj.</string>
    <!-- Checkbox label text on the data saving mode warning dialog used by the translations feature. This checkbox allows users to ignore the data usage warnings. -->
    <string name="download_language_file_dialog_checkbox_text">Ĉiam elŝuti en datumŝpara regïmo</string>
    <!-- Button text on the data saving mode warning dialog used by the translations feature to allow users to confirm they wish to continue and download the language file. -->
    <string name="download_language_file_dialog_positive_button_text">Elŝuti</string>
    <!-- Button text on the data saving mode warning dialog used by the translations feature to allow users to confirm they wish to continue and download the language file and perform a translation. -->
    <string name="download_language_file_dialog_positive_button_text_all_languages">Elŝuti kaj traduki</string>
    <!-- Button text on the data saving mode warning dialog used by the translations feature to allow users to cancel the action and not perform a download of the language file. -->
    <string name="download_language_file_dialog_negative_button_text">Nuligi</string>

    <!-- Unified Trust Panel -->
    <!-- Title text for the protection panel banner when the site is not secure. -->
    <string name="protection_panel_banner_not_secure_title">Estu singarda en tiu ĉi retejo</string>
    <!-- Description text for the protection panel banner when the site is not secure. -->
    <string name="protection_panel_banner_not_secure_description">Via konekto ne estas sekura.</string>
    <!-- Title text for the protection panel banner when tracking protection is disabled. -->
    <string name="protection_panel_banner_not_protected_title">Vi malŝaltis protektojn</string>
    <!-- Description text for the protection panel banner when tracking protection is disabled.
        The first parameter is the name of the app defined in app_name (for example: Fenix) -->
    <string name="protection_panel_banner_not_protected_description">%s ne funkcias. Ni sugestas reaktivigi protektojn.</string>
    <!-- Title text for the protection panel banner when tracking protection is enabled.
        The first parameter is the name of the app defined in app_name (for example: Fenix) -->
    <string name="protection_panel_banner_protected_title">%s protektas vin</string>
    <!-- Description text for the protection panel banner when tracking protection is enabled. -->
    <string name="protection_panel_banner_protected_description">Vi estas protektita. Se ni malkovras ion, ni sciigos vin.</string>
    <!-- Label text for the Enhanced Tracking Protection toggle. -->
    <string name="protection_panel_etp_toggle_label">Plibonigita protekto kontraŭ spurado</string>
    <!-- Description text for the Enhanced Tracking Protection toggle when tracking protection is enabled. -->
    <string name="protection_panel_etp_toggle_enabled_description">Se io misfunkcias en tiu ĉi retejo, provu malŝalti protektojn.</string>
    <!-- Description text for the Enhanced Tracking Protection toggle when tracking protection is disabled. -->
    <string name="protection_panel_etp_toggle_disabled_description">Protektoj estas MALAKTIVAJ. Ni sugestas reaktivigi ilin.</string>

    <!-- Debug drawer -->
    <!-- The user-facing title of the Debug Drawer feature. -->
    <string name="debug_drawer_title">Erarserĉilaj iloj</string>
    <!-- Content description (not visible, for screen readers etc.): Navigate back within the debug drawer. -->
    <string name="debug_drawer_back_button_content_description">Iri reen</string>

    <!-- Content description (not visible, for screen readers etc.): Open debug drawer. -->
    <string name="debug_drawer_fab_content_description">Malfermi erarserĉilan panelon</string>

    <!-- Debug drawer tabs tools -->
    <!-- The title of the Tab Tools feature in the Debug Drawer. -->
    <string name="debug_drawer_tab_tools_title">Langetaj iloj</string>
    <!-- The title of the tab count section in Tab Tools. -->
    <string name="debug_drawer_tab_tools_tab_count_title">Nombro de langetoj</string>
    <!-- The active tab count category in the tab count section in Tab Tools. -->
    <string name="debug_drawer_tab_tools_tab_count_active">Aktiva</string>
    <!-- The inactive tab count category in the tab count section in Tab Tools. -->
    <string name="debug_drawer_tab_tools_tab_count_inactive">Malaktiva</string>
    <!-- The private tab count category in the tab count section in Tab Tools. -->
    <string name="debug_drawer_tab_tools_tab_count_private">Privataj</string>
    <!-- The total tab count category in the tab count section in Tab Tools. -->
    <string name="debug_drawer_tab_tools_tab_count_total">Tute</string>
    <!-- The title of the tab creation tool section in Tab Tools. -->
    <string name="debug_drawer_tab_tools_tab_creation_tool_title">Ilo por kreado de langetoj</string>
    <!-- The label of the text field in the tab creation tool. -->
    <string name="debug_drawer_tab_tools_tab_creation_tool_text_field_label">Nombro da kreotaj langetoj</string>
    <!-- The error message of the text field in the tab creation tool when the text field is empty -->
    <string name="debug_drawer_tab_tools_tab_quantity_empty_error">La teksta kampo estas malplena</string>
    <!-- The error message of the text field in the tab creation tool when the text field has characters other than digits -->
    <string name="debug_drawer_tab_tools_tab_quantity_non_digits_error">Bonvolu enigi nur pozitivajn sendecimalajn nombrojn</string>
    <!-- The error message of the text field in the tab creation tool when the text field is a zero -->
    <string name="debug_drawer_tab_tools_tab_quantity_non_zero_error">Bonvolu enigi nombron pli grandan ol nul</string>
    <!-- The error message of the text field in the tab creation tool when the text field is a
        quantity greater than the max tabs. The first parameter is the maximum number of tabs
        that can be generated in one operation.-->
    <string name="debug_drawer_tab_tools_tab_quantity_exceed_max_error">La maksimuma nombro de langetoj kreitaj en unu operacio (%1$s) estis superita</string>
    <!-- The button text to add tabs to the active tab group in the tab creation tool. -->
    <string name="debug_drawer_tab_tools_tab_creation_tool_button_text_active">Aldoni al aktivaj langetoj</string>
    <!-- The button text to add tabs to the inactive tab group in the tab creation tool. -->
    <string name="debug_drawer_tab_tools_tab_creation_tool_button_text_inactive">Aldoni al malaktivaj langetoj</string>
    <!-- The button text to add tabs to the private tab group in the tab creation tool. -->
    <string name="debug_drawer_tab_tools_tab_creation_tool_button_text_private">Aldoni al privataj langetoj</string>

    <!-- Micro survey -->

    <!-- Microsurvey -->
    <!-- Prompt view -->
    <!-- The microsurvey prompt title. Note: The word "Firefox" should NOT be translated -->
    <string name="micro_survey_prompt_title" tools:ignore="BrandUsage,UnusedResources">Helpu nin plibonigi Firefox. Tio prenos minuton.</string>
    <!-- The continue button label -->
    <string name="micro_survey_continue_button_label" tools:ignore="UnusedResources">Daŭrigi</string>
    <!-- Survey view -->
    <!-- The survey header -->
    <string name="micro_survey_survey_header_2">Bonvolu respondi demandaron</string>
    <!-- The privacy notice link -->
    <string name="micro_survey_privacy_notice_2">Rimarko pri privateco</string>
    <!-- The submit button label text -->
    <string name="micro_survey_submit_button_label">Sendi</string>
    <!-- The survey completion header -->
    <string name="micro_survey_survey_header_confirmation" tools:ignore="UnusedResources">Demandaro respondita</string>
    <!-- The survey completion confirmation text -->
    <string name="micro_survey_feedback_confirmation">Dankon pro via opinio!</string>
    <!-- Option for likert scale -->
    <string name="likert_scale_option_1" tools:ignore="UnusedResources">Tre kontentiga</string>
    <!-- Option for likert scale -->
    <string name="likert_scale_option_2" tools:ignore="UnusedResources">Kontentiga</string>
    <!-- Option for likert scale -->
    <string name="likert_scale_option_3" tools:ignore="UnusedResources">Neŭtra</string>
    <!-- Option for likert scale -->
    <string name="likert_scale_option_4" tools:ignore="UnusedResources">Nekontentiga</string>
    <!-- Option for likert scale -->
    <string name="likert_scale_option_5" tools:ignore="UnusedResources">Tute nekontentiga</string>

    <!-- Option for likert scale -->
    <string name="likert_scale_option_6" tools:ignore="UnusedResources">Mi ne uzas ĝin</string>
    <!-- Option for likert scale. Note: The word "Firefox" should NOT be translated. -->
    <string name="likert_scale_option_7" tools:ignore="BrandUsage,UnusedResources">Mi ne serĉas per Firefox</string>
    <!-- Option for likert scale -->
    <string name="likert_scale_option_8" tools:ignore="UnusedResources">Mi ne uzas speguladon</string>
    <!-- Text shown in prompt for printing microsurvey. "sec" It's an abbreviation for "second". Note: The word "Firefox" should NOT be translated. -->
    <string name="microsurvey_prompt_printing_title" tools:ignore="BrandUsage,UnusedResources">Helpu plibonigi la presadon de Firefox. Tio nur prenos momenton.</string>
    <!-- Text shown in prompt for search microsurvey. Note: The word "Firefox" should NOT be translated. -->
    <string name="microsurvey_prompt_search_title" tools:ignore="BrandUsage,UnusedResources">Helpu nin plibonigi Firefox. Tio prenos nur minuton</string>
    <!-- Text shown in prompt for sync microsurvey. Note: The word "Firefox" should NOT be translated. -->
    <string name="microsurvey_prompt_sync_title" tools:ignore="BrandUsage,UnusedResources">Helpu nin plibonigi speguladon en Firefox. Tio prenos nur minuton</string>
    <!-- Text shown in the survey title for printing microsurvey. Note: The word "Firefox" should NOT be translated. -->
    <string name="microsurvey_survey_printing_title" tools:ignore="BrandUsage,UnusedResources">Kiel kontentiga estas por vi la presado en Firefox?</string>
    <!-- Text shown in the survey title for homepage microsurvey. Note: The word "Firefox" should NOT be translated. -->
    <string name="microsurvey_homepage_title" tools:ignore="BrandUsage,UnusedResources">Kiel kontentiga estas por vi la hejma ekrano de Firefox?</string>
    <!-- Text shown in the survey title for search experience microsurvey. Note: The word "Firefox" should NOT be translated. -->
    <string name="microsurvey_search_title" tools:ignore="BrandUsage,UnusedResources">Kiel kontentiga estas por vi la serĉa sperto en Firefox?</string>
    <!-- Text shown in the survey title for sync experience microsurvey. Note: The word "Firefox" should NOT be translated. -->
    <string name="microsurvey_sync_title" tools:ignore="BrandUsage,UnusedResources">Kiel kontentiga estas por vi la spegula sperto en Firefox?</string>
    <!-- Accessibility -->
    <!-- Content description for the survey application icon. Note: The word "Firefox" should NOT be translated.  -->
    <string name="microsurvey_app_icon_content_description" tools:ignore="BrandUsage">Emblemo de Firefox</string>
    <!-- Content description for the survey feature icon. -->
    <string name="microsurvey_feature_icon_content_description">Emblemo de enketa trajto</string>
    <!-- Content description (not visible, for screen readers etc.) for closing microsurvey bottom sheet. -->
    <string name="microsurvey_close_handle_content_description">Fermi demandaron</string>
    <!-- Content description for "X" button that is closing microsurvey. -->
    <string name="microsurvey_close_button_content_description">Fermi</string>

    <!-- Debug drawer logins -->
    <!-- The title of the Logins feature in the Debug Drawer. -->
    <string name="debug_drawer_logins_title">Legitimiloj</string>
    <!-- The title of the logins section in the Logins feature, where the parameter will be the site domain  -->
    <string name="debug_drawer_logins_current_domain_label">Nuna nomregno: %s</string>
    <!-- The label for a button to add a new fake login for the current domain in the Logins feature. -->
    <string name="debug_drawer_logins_add_login_button">Aldoni neveran konton al tiu ĉi nomregno</string>
    <!-- Content description for delete button where parameter will be the username of the login -->
    <string name="debug_drawer_logins_delete_login_button_content_description">Forigi legitimilon kun la nomo de uzanto %s</string>

    <!-- Debug drawer addresses -->
    <!-- The title of the Addresses feature in the Debug Drawer. -->
    <string name="debug_drawer_addresses_title">Adresoj</string>
    <!-- The title of the section header for the list of debug locales that can be enabled and disabled. -->
    <string name="debug_drawer_addresses_debug_locales_header">Lingvoj aktivaj en erarserĉilo</string>

    <!-- Debug drawer "contextual feature recommendation" (CFR) tools -->
    <!-- The title of the CFR Tools feature in the Debug Drawer -->
    <string name="debug_drawer_cfr_tools_title">Iloj CFR</string>
    <!-- The title of the reset CFR section in CFR Tools -->
    <string name="debug_drawer_cfr_tools_reset_cfr_title">Remeti normajn CFRs</string>

    <!-- Glean debug tools -->
    <!-- The title of the glean debugging feature -->
    <string name="glean_debug_tools_title">Senerarigaj iloj de Glean</string>

    <!-- Messages explaining how to exit fullscreen mode -->
    <!-- Message shown to explain how to exit fullscreen mode when gesture navigation is enabled. -->
    <!-- Localisation note: this text should be as short as possible, max 68 chars -->
    <string name="exit_fullscreen_with_gesture_short">Trenu el supre kaj uzu la geston malantaŭen por eliri</string>
    <!-- Message shown to explain how to exit fullscreen mode when using back button navigation. -->
    <!-- Localisation note: this text should be as short as possible, max 68 chars -->
    <string name="exit_fullscreen_with_back_button_short">Trenu el supre kaj premu la butonon malantaŭen por eliri</string>

    <!-- Beta Label Component !-->
    <!-- Text shown as a label or tag to indicate a feature or area is still undergoing active development. Note that here "Beta" should not be translated, as it is used as an icon styled element. -->
    <string name="beta_feature">BETA</string>

    <!-- Root certificate expiration warnings -->
    <!-- These strings for homepage cards and push notifications to be pushed to users running outdated versions of Firefox. We want to encourage these users to update to the latest version so their extensions and other features don't stop working when Firefox's old root certificate expires on 2025-03-14. For more information, see this SUMO article: https://support.mozilla.org/kb/root-certificate-expiration !-->
    <!-- Homepage card button to open Google Play Store. "Update" is a verb. -->
    <string name="certificate_warning_homepage_card_update_now_button" tools:ignore="UnusedResources">Ĝisdatigi nun</string>
    <!-- Homepage card title about old Firefox version. "Update" is a verb. Note: The word "Firefox" should NOT be translated. -->
    <string name="certificate_warning_homepage_card_hca1_title" tools:ignore="BrandUsage,UnusedResources">Ĝisdatigi vian retumilon Firefox</string>
    <!-- Homepage card message about old Firefox version -->
    <string name="certificate_warning_homepage_card_hca1_message" tools:ignore="UnusedResources">Radika atestilo senvalidiĝos kaj tio igos kelkajn trajtojn ne plu funkcii ekde la 14a de marto.</string>
    <!-- Homepage card title about old Firefox version. "Update" is a verb. -->
    <string name="certificate_warning_homepage_card_hcr1_title" tools:ignore="UnusedResources">Ĝisdatigi antaŭ la 14a de marto</string>
    <!-- Homepage card message about old Firefox version. Note: The word "Firefox" should NOT be translated. -->
    <string name="certificate_warning_homepage_card_hcr1_message" tools:ignore="BrandUsage,UnusedResources">Radika atestilo senvalidiĝos kaj tio igos vian version de Firefox ne plu bone funkcii.</string>
    <!-- Homepage card title about old Firefox version -->
    <string name="certificate_warning_homepage_card_hcw2_title" tools:ignore="UnusedResources">Restas malpli da 7 tagoj por ĝisdatigi</string>
    <!-- Homepage card message about old Firefox version. Note: The word "Firefox" should NOT be translated. -->
    <string name="certificate_warning_homepage_card_hcw2_message" tools:ignore="BrandUsage,UnusedResources">La 14an de marto aldonaĵoj kaj aliaj trajtoj de Firefox ĉesos funkcii, ĉar radika atestilo senvalidiĝos.</string>
    <!-- Homepage card title about old Firefox version. Note: The word "Firefox" should NOT be translated. -->
    <string name="certificate_warning_homepage_card_hcw3_title" tools:ignore="BrandUsage,UnusedResources">Lasta eblo plu uzi vian Firefox</string>
    <!-- Homepage card message about old Firefox version. Note: The word "Firefox" should NOT be translated. -->
    <string name="certificate_warning_homepage_card_hcw3_message" tools:ignore="BrandUsage,UnusedResources">Via versio de Firefox ne plu bone funkcios ekde la 14a de marto, ĉar radika atestilo senvalidiĝos tiam.</string>
    <!-- Push notification title about old Firefox version. "Update" is a noun. -->
    <string name="certificate_warning_push_notification_update_recommended_title" tools:ignore="UnusedResources">Ĝisdatigo rekomendata</string>
    <!-- Push notification message about old Firefox version -->
    <string name="certificate_warning_push_notification_pnr1_message" tools:ignore="UnusedResources">Aldonaĵoj kaj aliaj trajtoj ne plu funkcios ekde la 14a de marto.</string>
    <!-- Push notification title about old Firefox version. Note: The word "Firefox" should NOT be translated. -->
    <string name="certificate_warning_push_notification_pnw2_title" tools:ignore="BrandUsage,UnusedResources">Vi uzas malnovan version de Firefox</string>
    <!-- Push notification message about old Firefox version. "Update" is a verb. -->
    <string name="certificate_warning_push_notification_pnw2_message" tools:ignore="UnusedResources">Ĝisdatigu antaŭ la 14a de marto por povi plu uzi aldonaĵojn kaj aliajn trajtojn.</string>
    <!-- Push notification message about old Firefox version -->
    <string name="certificate_warning_push_notification_pnw3_message" tools:ignore="UnusedResources">Kelkaj trajtoj ĉesos funkcii morgaŭ.</string>
</resources><|MERGE_RESOLUTION|>--- conflicted
+++ resolved
@@ -334,7 +334,6 @@
     <string name="browser_menu_tools_description_with_translate_with_report_site" moz:removedIn="135" tools:ignore="UnusedResources">Lega vido, traduki, %s, presi, dividi, malfermi apon</string>
     <!-- Browser menu description that describes the various tools related menu items inside of the tools sub-menu when the "Report broken site" feature is available-->
     <string name="browser_menu_tools_description_with_translate_with_report_site_2">Lega vido, traduki, raporti misfunkciantan retejon, presi, dividi, malfermi apon</string>
-<<<<<<< HEAD
     <!-- Browser menu description that describes the various tools related menu items inside of the tools sub-menu -->
     <string name="browser_menu_tools_description_with_translate_without_report_site">Lega vido, traduki, presi, dividi, malfermi apon</string>
     <!-- Browser menu description that describes the various tools related menu items inside of the tools sub-menu
@@ -343,16 +342,6 @@
     <!-- Browser menu description that describes the various tools related menu items inside of the tools sub-menu when the "Report broken site" feature is available-->
     <string name="browser_menu_tools_description_with_report_site_2">Lega vido, raporti misfunkciantan retejon, presi, dividi, malfermi apon</string>
     <!-- Browser menu description that describes the various tools related menu items inside of the tools sub-menu -->
-=======
-    <!-- Browser menu description that describes the various tools related menu items inside of the tools sub-menu -->
-    <string name="browser_menu_tools_description_with_translate_without_report_site">Lega vido, traduki, presi, dividi, malfermi apon</string>
-    <!-- Browser menu description that describes the various tools related menu items inside of the tools sub-menu
-         The first parameter is the label of the report site issue (for example: Report Site issue) -->
-    <string name="browser_menu_tools_description_with_report_site" moz:removedIn="135" tools:ignore="UnusedResources">Lega vido, %s, presi, dividi, malfermi apon</string>
-    <!-- Browser menu description that describes the various tools related menu items inside of the tools sub-menu when the "Report broken site" feature is available-->
-    <string name="browser_menu_tools_description_with_report_site_2">Lega vido, raporti misfunkciantan retejon, presi, dividi, malfermi apon</string>
-    <!-- Browser menu description that describes the various tools related menu items inside of the tools sub-menu -->
->>>>>>> 07ff4473
     <string name="browser_menu_tools_description_without_report_site">Lega vido, presi, dividi, malfermi apon</string>
     <!-- Browser menu label that navigates to the save sub-menu, which contains various save related menu items such as
          bookmarking a page, saving to collection, shortcut or as a PDF, and adding to home screen -->
@@ -445,12 +434,6 @@
     <!-- Header text for the search selector menu -->
     <string name="search_header_menu_item_2">Ĉi foje serĉi:</string>
 
-<<<<<<< HEAD
-    <!-- Content description (not visible, for screen readers etc.): Search engine icon. The first parameter is the search engine name (for example: DuckDuckGo). -->
-    <string name="search_engine_icon_content_description" tools:ignore="UnusedResources" moz:removedIn="133">Serĉilo: %s</string>
-
-=======
->>>>>>> 07ff4473
     <!-- Content description (not visible, for screen readers etc.): Search engine icon.
     The parameter is the search engine name (for example: DuckDuckGo). -->
     <string name="search_engine_icon_content_description_1">Serĉilo: %s</string>
@@ -536,13 +519,6 @@
     <!-- Onboarding add-ons card, for checking more add-ons on, used by Nimbus experiments. -->
     <string name="onboarding_add_on_explore_more_extensions_2">Esplori pli da etendaĵoj</string>
     <!-- Onboarding add-ons card, button for start browsing, used by Nimbus experiments. -->
-<<<<<<< HEAD
-    <string name="onboarding_add_on_start_browsing_button" tools:ignore="UnusedResources" moz:removedIn="133">Komenci retumi.</string>
-    <!-- Onboarding add-ons card, for checking more add-ons on, used by Nimbus experiments. -->
-    <string name="onboarding_add_on_explore_more_extensions_2">Esplori pli da etendaĵoj</string>
-    <!-- Onboarding add-ons card, button for start browsing, used by Nimbus experiments. -->
-=======
->>>>>>> 07ff4473
     <string name="onboarding_add_on_start_browsing_button_2">Komenci retumi</string>
     <!-- Ublock name for the onboarding add-ons card, used by Nimbus experiments. Note: The word "Ublock Origin" is a brand name should NOT be translated -->
     <string name="onboarding_add_on_ublock_name" tools:ignore="UnusedResources">uBlock Origin</string>
@@ -575,43 +551,6 @@
     <!-- Content description for the star rating group. -->
     <string name="onboarding_add_on_star_rating_content_description">Takso: %1$s el 5</string>
     <!-- Title for the privacy preferences dialog shown during onboarding. Note: The word "Firefox" should NOT be translated. -->
-<<<<<<< HEAD
-    <string name="onboarding_preferences_dialog_title" tools:ignore="BrandUsage,UnusedResources">Helpu nin plibonigi Firefox</string>
-    <!-- Title for the crash reporting option in the privacy preferences dialog shown during onboarding. -->
-    <string name="onboarding_preferences_dialog_crash_reporting_title" tools:ignore="UnusedResources">Aŭtomate sendi raportojn pri paneoj</string>
-
-    <!-- Description for the crash reporting option in the privacy preferences dialog shown during onboarding. -->
-    <string name="onboarding_preferences_dialog_crash_reporting_description" tools:ignore="UnusedResources">Raportoj pri paneo helpas nin diagnozi kaj solvi problemojn en la retumilo. Raportoj povus inkluzivi personajn aŭ delikatajn datumojn.</string>
-    <!-- Learn more link for the crash reporting option in the privacy preferences dialog shown during onboarding. -->
-    <string name="onboarding_preferences_dialog_crash_reporting_learn_more" tools:ignore="UnusedResources">Pli da informo pri raportoj pri paneo</string>
-    <!-- Title for the usage data option in the privacy preferences dialog shown during onboarding. Note: The word "Mozilla" should NOT be translated. -->
-    <string name="onboarding_preferences_dialog_usage_data_title" tools:ignore="UnusedResources">Sendi teknikajn kaj interagajn datumojn al Mozilla</string>
-    <!-- Description for the usage data option in the privacy preferences dialog shown during onboarding. Note: The word "Firefox" should NOT be translated. -->
-    <string name="onboarding_preferences_dialog_usage_data_description" tools:ignore="BrandUsage,UnusedResources">Informoj pri via aparato, ĝia aparataro kaj kiel vi uzas Firefox helpas plibonigi trajtojn, efikecon kaj stabilecon por uzantoj tra la tuta mondo.</string>
-    <!-- Learn more link for the usage data option in the privacy preferences dialog shown during onboarding. -->
-    <string name="onboarding_preferences_dialog_usage_data_learn_more" tools:ignore="UnusedResources">Pli da informo pri datumoj pri uzo</string>
-    <!-- Positive button label for the privacy preferences dialog shown during onboarding. -->
-    <string name="onboarding_preferences_dialog_positive_button" tools:ignore="UnusedResources">Farita</string>
-    <!-- Negative button label for the privacy preferences dialog shown during onboarding. -->
-    <string name="onboarding_preferences_dialog_negative_button" tools:ignore="UnusedResources">Nuligi</string>
-    <!-- Terms of service onboarding title card label. 'Firefox' intentionally hardcoded here-->
-    <string name="onboarding_welcome_to_firefox" tools:ignore="UnusedResources,BrandUsage">Bonvenon al Firefox</string>
-    <!-- Terms of service onboarding page continue button label. -->
-    <string name="onboarding_term_of_service_agree_and_continue_button_label" tools:ignore="UnusedResources">Konsenti kaj daŭrigi</string>
-
-    <!-- Line one of the terms of service onboarding page. 'Firefox' is intentionally hardcoded. %1$s is replaced by an active link, using onboarding_term_of_service_line_one_link_text as text (“Terms of Service”). -->
-    <string name="onboarding_term_of_service_line_one" tools:ignore="UnusedResources,BrandUsage">Se vi daŭrigas vi akceptas la %1$s de Firefox.</string>
-    <!-- Used as text for the link in onboarding_term_of_service_line_one. -->
-    <string name="onboarding_term_of_service_line_one_link_text" tools:ignore="UnusedResources,BrandUsage">kondiĉojn de uzo</string>
-    <!-- Line two of the terms of service onboarding page. 'Firefox' is intentionally hardcoded. %1$s is replaced by an active link, using onboarding_term_of_service_line_two_link_text as text (Privacy Notice”). -->
-    <string name="onboarding_term_of_service_line_two" tools:ignore="UnusedResources,BrandUsage">Firefox zorgas pri via privateco. Pli da informo en nia %1$s.</string>
-    <!-- Used as text for the link in onboarding_term_of_service_line_two. -->
-    <string name="onboarding_term_of_service_line_two_link_text" tools:ignore="UnusedResources,BrandUsage">rimarko pri privateco</string>
-    <!-- Line three of the terms of service onboarding page. 'Firefox' and 'Mozilla' are intentionally hardcoded. %1$S is replaced by an active link, using onboarding_term_of_service_line_three_link_text as text (Manage”). -->
-    <string name="onboarding_term_of_service_line_three" tools:ignore="UnusedResources,BrandUsage">Por helpi plibonigi la retumilon, Firefox sendas diagnozajn kaj interagajn datumojn al Mozilla. %1$s</string>
-    <!-- Used as text for the link in onboarding_term_of_service_line_three. -->
-    <string name="onboarding_term_of_service_line_three_link_text" tools:ignore="UnusedResources,BrandUsage">Administri</string>
-=======
     <string name="onboarding_preferences_dialog_title" tools:ignore="BrandUsage">Helpu nin plibonigi Firefox</string>
     <!-- Title for the crash reporting option in the privacy preferences dialog shown during onboarding. -->
     <string name="onboarding_preferences_dialog_crash_reporting_title">Aŭtomate sendi raportojn pri paneoj</string>
@@ -647,29 +586,19 @@
     <string name="onboarding_term_of_service_line_three" tools:ignore="BrandUsage">Por helpi plibonigi la retumilon, Firefox sendas diagnozajn kaj interagajn datumojn al Mozilla. %1$s</string>
     <!-- Used as text for the link in onboarding_term_of_service_line_three. -->
     <string name="onboarding_term_of_service_line_three_link_text">Administri</string>
->>>>>>> 07ff4473
     <!-- Onboarding header for the toolbar selection card, used by Nimbus experiments. -->
     <string name="onboarding_customize_toolbar_title" tools:ignore="UnusedResources">Elektu lokon por la ilaro</string>
     <!-- Onboarding sub header for toolbar selection card, used by Nimbus experiments. -->
     <string name="onboarding_customize_toolbar_description" tools:ignore="UnusedResources">Havu viajn serĉojn ĉemane.</string>
-<<<<<<< HEAD
-    <!-- Onboarding toolbar selection card label for 'save and continue' button, used by Nimbus experiments. -->
-    <string name="onboarding_customize_toolbar_save_and_continue_button">Konservi kaj daŭrigi</string>
-    <!-- Onboarding toolbar selection card label for 'skip' button, used by Nimbus experiments. -->
-    <string name="onboarding_customize_toolbar_skip_button">Ignori</string>
-=======
     <!-- Onboarding label for 'Save and continue' button, used by Nimbus experiments. -->
     <string name="onboarding_save_and_continue_button">Konservi kaj daŭrigi</string>
     <!-- Onboarding toolbar selection card label for 'skip' button, used by Nimbus experiments. -->
     <string name="onboarding_customize_toolbar_skip_button" moz:removedIn="135" tools:ignore="UnusedResources">Ignori</string>
->>>>>>> 07ff4473
     <!-- Onboarding toolbar selection card label for 'top' option, used by Nimbus experiments. -->
     <string name="onboarding_customize_toolbar_top_option">Supre</string>
     <!-- Onboarding toolbar selection card label for 'bottom' option, used by Nimbus experiments. -->
     <string name="onboarding_customize_toolbar_bottom_option">Malsupre</string>
 
-<<<<<<< HEAD
-=======
     <!-- Onboarding toolbar selection card label for 'Not now' button, used by Nimbus experiments. -->
     <string name="onboarding_customize_toolbar_not_now_button" moz:removedIn="136" tools:ignore="UnusedResources">Ne nun</string>
 
@@ -688,7 +617,6 @@
     <!-- Onboarding theme selection card label for 'Not now' button, used by Nimbus experiments. -->
     <string name="onboarding_customize_theme_not_now_button" moz:removedIn="136" tools:ignore="UnusedResources">Ne nun</string>
 
->>>>>>> 07ff4473
     <!-- Search Widget -->
     <!-- Content description for searching with a widget. The first parameter is the name of the application.-->
     <string name="search_widget_content_description_2">Malfermi novan langeton de %1$s</string>
@@ -1100,10 +1028,6 @@
     <string name="preferences_marketing_data_description_3" tools:ignore="BrandUsage">Dividi kun la merkatikaj asociitoj de Mozilla informojn pri kiel vi malkovris Firefox. Tio helpas nin disvastigi Firefox kaj konstrui pli bonan interreton</string>
     <!-- Learn more link for marketing data preference -->
     <string name="preferences_marketing_data_learn_more">Pli da informo pri merkatikaj datumoj</string>
-<<<<<<< HEAD
-=======
-
->>>>>>> 07ff4473
     <!-- Preference switch title for automatically submitting crash reports -->
     <string name="preferences_automatically_send_crashes_title">Aŭtomate sendi raportojn pri paneoj</string>
     <string name="preferences_automatically_submit_crashes_title" moz:removedIn="136" tools:ignore="UnusedResources">Aŭtomate sendi raportojn pri paneoj</string>
@@ -1404,13 +1328,8 @@
     <!-- The error message of the URL text field when an invalid URL has been entered. -->
     <string name="webcompat_reporter_url_error_invalid">Bonvolu tajpi validan URL</string>
     <!-- The label/title of an optional field in the Web Compat Reporter feature for explaining a high-level reason why the site is broken. -->
-<<<<<<< HEAD
-    <string name="webcompat_reporter_label_whats_broken">Kio ne bone funkcias? (nedeviga)</string>
-    <!-- The placeholder text for the dropdown where a user can select a high-level reason why the site is broken. -->
-=======
     <string name="webcompat_reporter_label_whats_broken" moz:removedIn="136" tools:ignore="UnusedResources">Kio ne bone funkcias? (nedeviga)</string>
     <!-- The placeholder text for the dropdown where a user selects a high-level reason why the site is broken. -->
->>>>>>> 07ff4473
     <string name="webcompat_reporter_choose_reason">Elektu kialon</string>
     <!-- The label/title of an optional field in the Web Compat Reporter feature for adding additional information. -->
     <string name="webcompat_reporter_label_description">Priskribu la problemon (nedevige)</string>
@@ -1422,14 +1341,11 @@
     <string name="webcompat_reporter_send">Sendi</string>
 
 
-<<<<<<< HEAD
-=======
     <!-- Text for a snackbar to confirm the successful submission of a WebCompat report. -->
     <string name="webcompat_reporter_success_snackbar_text">Via raporto estis sendita</string>
     <!-- Button text for closing or dismissing the snackbar shown after successfully submitting a WebCompat report. -->
     <string name="webcompat_reporter_dismiss_success_snackbar_text">Fermi</string>
 
->>>>>>> 07ff4473
     <!-- These reason strings are dropdown options on a WebCompat reporter form, indicating what is broken on the site. -->
     <!-- Broken site reason text for site slow or not working -->
     <string name="webcompat_reporter_reason_slow">La retejo estas malrapida aŭ ne funkcias</string>
@@ -2734,11 +2650,7 @@
     <!-- Text for opt-in button from the review quality check contextual onboarding card. -->
     <string name="review_quality_check_contextual_onboarding_primary_button_text" moz:removedIn="136" tools:ignore="UnusedResources">Jes, provi ĝin</string>
     <!-- Text for opt-out button from the review quality check contextual onboarding card. -->
-<<<<<<< HEAD
-    <string name="review_quality_check_contextual_onboarding_secondary_button_text">Ne nun</string>
-=======
     <string name="review_quality_check_contextual_onboarding_secondary_button_text" moz:removedIn="136" tools:ignore="UnusedResources">Ne nun</string>
->>>>>>> 07ff4473
     <!-- Content description (not visible, for screen readers etc.) for opening browser menu button to open review quality check bottom sheet. -->
     <string name="review_quality_check_open_handle_content_description" moz:removedIn="136" tools:ignore="UnusedResources">Malfermi la kontrolilon de recenzoj</string>
     <!-- Content description (not visible, for screen readers etc.) for closing browser menu button to open review quality check bottom sheet. -->
