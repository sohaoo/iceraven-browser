<?xml version="1.0" encoding="utf-8"?>
<resources xmlns:tools="http://schemas.android.com/tools" xmlns:moz="http://mozac.org/tools">

    <!-- App name for private browsing mode. The first parameter is the name of the app defined in app_name (for example: Fenix)-->
    <string name="app_name_private_5">Anonymní %s</string>
    <!-- App name for private browsing mode. The first parameter is the name of the app defined in app_name (for example: Fenix)-->
    <string name="app_name_private_4">%s (anonymní)</string>

    <!-- Home Fragment -->
    <!-- Content description (not visible, for screen readers etc.): "Three dot" menu button. -->
    <string name="content_description_menu">Více možností</string>

    <!-- Content description (not visible, for screen readers etc.): "Private Browsing" menu button. -->
    <string name="content_description_private_browsing_button">Povolí režim anonymního prohlížení</string>
    <!-- Content description (not visible, for screen readers etc.): "Private Browsing" menu button. -->
    <string name="content_description_disable_private_browsing_button">Zakáže režim anonymního prohlížení</string>
    <!-- Placeholder text shown in the search bar before a user enters text for the default engine -->
    <string name="search_hint">Zadejte hledání nebo adresu</string>
    <!-- Placeholder text shown in the search bar before a user enters text for a general engine -->
    <string name="search_hint_general_engine">Vyhledat na webu</string>
    <!-- Placeholder text shown in search bar when using history search -->
    <string name="history_search_hint">Hledat v historii</string>
    <!-- Placeholder text shown in search bar when using bookmarks search -->
    <string name="bookmark_search_hint">Hledat v záložkách</string>
    <!-- Placeholder text shown in search bar when using tabs search -->
    <string name="tab_search_hint">Hledat panely</string>
    <!-- Placeholder text shown in the search bar when using application search engines -->
    <string name="application_search_hint">Zadejte hledaný výraz</string>
    <!-- No Open Tabs Message Description -->
    <string name="no_open_tabs_description">Tady se zobrazí vaše otevřené panely.</string>

    <!-- No Private Tabs Message Description -->
    <string name="no_private_tabs_description">Tady se zobrazí vaše anonymní panely.</string>

    <!-- Tab tray multi select title in app bar. The first parameter is the number of tabs selected -->
    <string name="tab_tray_multi_select_title">Vybráno panelů: %1$d</string>
    <!-- Label of button in create collection dialog for creating a new collection  -->
    <string name="tab_tray_add_new_collection">Přidat novou sbírku</string>
    <!-- Label of editable text in create collection dialog for naming a new collection  -->
    <string name="tab_tray_add_new_collection_name">Název</string>
    <!-- Label of button in save to collection dialog for selecting a current collection  -->
    <string name="tab_tray_select_collection">Vybrat sbírku</string>
    <!-- Content description for close button while in multiselect mode in tab tray -->
    <string name="tab_tray_close_multiselect_content_description">Opustit režim výběru</string>
    <!-- Content description for save to collection button while in multiselect mode in tab tray -->
    <string name="tab_tray_collection_button_multiselect_content_description">Uložit vybrané panely do sbírky</string>
    <!-- Content description on checkmark while tab is selected in multiselect mode in tab tray -->
    <string name="tab_tray_multiselect_selected_content_description">Vybráno</string>

    <!-- Home - Recently saved bookmarks -->
    <!-- Title for the home screen section with recently saved bookmarks. -->
    <string name="recently_saved_title">Naposledy uložené</string>
    <!-- Content description for the button which navigates the user to show all of their saved bookmarks. -->
    <string name="recently_saved_show_all_content_description_2">Zobrazit všechny uložené záložky</string>

    <!-- Text for the menu button to remove a recently saved bookmark from the user's home screen -->
    <string name="recently_saved_menu_item_remove">Odebrat</string>

    <!-- About content. The first parameter is the name of the application. (For example: Fenix) -->
    <string name="about_content">Autorem aplikace %1$s je Mozilla.</string>

    <!-- Private Browsing -->
    <!-- Explanation for private browsing displayed to users on home view when they first enable private mode
        The first parameter is the name of the app defined in app_name (for example: Fenix) -->
    <string name="private_browsing_placeholder_description_2">%1$s vymaže vaši historii vyhledávání a stránek navštívených v anonymním panelu po jeho zavření nebo ukončení aplikace. S touto funkcí nejste na internetu zcela neviditelní a např. poskytovatel připojení k internetu může stále zjistit, které stránky navštěvujete. Vaše aktivita na internetu ale zůstane utajena před dalšími uživateli tohoto zařízení.</string>
    <string name="private_browsing_common_myths">
       Časté omyly o fungování anonymního prohlížení
    </string>

    <!-- True Private Browsing Mode -->
    <!-- Title for info card on private homescreen in True Private Browsing Mode. -->
    <string name="felt_privacy_desc_card_title">Nezanechávejte na tomto zařízení žádné stopy</string>

    <!-- Explanation for private browsing displayed to users on home view when they first enable
        private mode in our new Total Private Browsing mode.
        The first parameter is the name of the app defined in app_name (for example: Firefox Nightly)
        The second parameter is the clickable link text in felt_privacy_info_card_subtitle_link_text -->
    <string name="felt_privacy_info_card_subtitle" moz:removedIn="120" tools:ignore="UnusedResources">Když zavřete všechna anonymní okna, %1$s odstraní vaše soubory cookie, historii a data stránek. %2$s</string>
    <!-- Explanation for private browsing displayed to users on home view when they first enable
        private mode in our new Total Private Browsing mode.
        The first parameter is the name of the app defined in app_name (for example: Firefox Nightly)
        The second parameter is the clickable link text in felt_privacy_info_card_subtitle_link_text -->
    <string name="felt_privacy_info_card_subtitle_2">Když zavřete všechna anonymní panely, %1$s odstraní vaše soubory cookie, historii a data stránek. %2$s</string>
    <!-- Clickable portion of the explanation for private browsing that links the user to our
        about privacy page.
        This string is used in felt_privacy_info_card_subtitle as the second parameter.-->
    <string name="felt_privacy_info_card_subtitle_link_text">Kdo může vidět mou aktivitu?</string>

    <!-- Private mode shortcut "contextual feature recommendation" (CFR) -->
    <!-- Text for the Private mode shortcut CFR message for adding a private mode shortcut to open private tabs from the Home screen -->
    <string name="private_mode_cfr_message_2">Jedním klepnutím spustí další anonymní panel.</string>
    <!-- Text for the positive button to accept adding a Private Browsing shortcut to the Home screen -->
    <string name="private_mode_cfr_pos_button_text">Přidat na domovskou obrazovku</string>
    <!-- Text for the negative button to decline adding a Private Browsing shortcut to the Home screen -->
    <string name="cfr_neg_button_text">Ne, děkuji</string>

    <!-- Open in App "contextual feature recommendation" (CFR) -->
    <!-- Text for the info message. The first parameter is the name of the application.-->
    <string name="open_in_app_cfr_info_message_2">Aplikaci %1$s můžete nastavit tak, aby automaticky otevírala odkazy v aplikacích.</string>
    <!-- Text for the positive action button -->
    <string name="open_in_app_cfr_positive_button_text">Přejít do nastavení</string>
    <!-- Text for the negative action button -->
    <string name="open_in_app_cfr_negative_button_text">Zavřít</string>

    <!-- Total cookie protection "contextual feature recommendation" (CFR) -->
    <!-- Text for the message displayed in the contextual feature recommendation popup promoting the total cookie protection feature. -->
    <string name="tcp_cfr_message">Naše doposud nejmocnější funkce ochrany osobních údajů izoluje sledovací prvky třetích stran.</string>
    <!-- Text displayed that links to website containing documentation about the "Total cookie protection" feature. -->
    <string name="tcp_cfr_learn_more">Zjistit více o úplné ochraně před cookies</string>


    <!-- Private browsing erase action "contextual feature recommendation" (CFR) -->
    <!-- Text for the message displayed in the contextual feature recommendation popup promoting the erase private browsing feature. -->
    <string name="erase_action_cfr_message">Klepnutím sem zahájíte novou anonymní relaci. Vymažte historii, soubory cookie - všechno.</string>


    <!-- Text for the info dialog when camera permissions have been denied but user tries to access a camera feature. -->
    <string name="camera_permissions_needed_message">Pro tuto funkci je potřeba povolit přístup k fotoaparátu. Ten můžete povolit v nastavení oprávnění aplikací v systému Android.</string>
    <!-- Text for the positive action button to go to Android Settings to grant permissions. -->
    <string name="camera_permissions_needed_positive_button_text">Přejít do nastavení</string>
    <!-- Text for the negative action button to dismiss the dialog. -->
    <string name="camera_permissions_needed_negative_button_text">Zavřít</string>

    <!-- Text for the banner message to tell users about our auto close feature. -->
    <string name="tab_tray_close_tabs_banner_message">Můžete si nastavit automatické zavírání panelů, které jste za poslední den, týden nebo měsíc neotevřeli.</string>
    <!-- Text for the positive action button to go to Settings for auto close tabs. -->
    <string name="tab_tray_close_tabs_banner_positive_button_text">Zobrazit možnosti</string>
    <!-- Text for the negative action button to dismiss the Close Tabs Banner. -->
    <string name="tab_tray_close_tabs_banner_negative_button_text">Ne, děkuji</string>

    <!-- Text for the banner message to tell users about our inactive tabs feature. -->
    <string name="tab_tray_inactive_onboarding_message">Sem se přesunou panely, které jste déle než dva týdny nepoužili.</string>
    <!-- Text for the action link to go to Settings for inactive tabs. -->
    <string name="tab_tray_inactive_onboarding_button_text">Vypnout v nastavení</string>

    <!-- Text for title for the auto-close dialog of the inactive tabs. -->
    <string name="tab_tray_inactive_auto_close_title">Chcete automaticky zavírat měsíc staré neaktivní panely?</string>
    <!-- Text for the body for the auto-close dialog of the inactive tabs.
        The first parameter is the name of the application.-->
    <string name="tab_tray_inactive_auto_close_body_2">Aplikace %1$s může zavřít panely, které jste během posledního měsíce nepoužili.</string>
    <!-- Content description for close button in the auto-close dialog of the inactive tabs. -->
    <string name="tab_tray_inactive_auto_close_button_content_description">Nechci</string>

    <!-- Text for turn on auto close tabs button in the auto-close dialog of the inactive tabs. -->
    <string name="tab_tray_inactive_turn_on_auto_close_button_2">Zapnout automatické zavírání</string>


    <!-- Home screen icons - Long press shortcuts -->
    <!-- Shortcut action to open new tab -->
    <string name="home_screen_shortcut_open_new_tab_2">Nový panel</string>
    <!-- Shortcut action to open new private tab -->
    <string name="home_screen_shortcut_open_new_private_tab_2">Nový anonymní panel</string>

    <!-- Shortcut action to open Passwords screens -->
    <string name="home_screen_shortcut_open_password_screen">Zkratka k heslům</string>

    <!-- Recent Tabs -->
    <!-- Header text for jumping back into the recent tab in the home screen -->
    <string name="recent_tabs_header">Návrat zpět</string>
    <!-- Button text for showing all the tabs in the tabs tray -->
    <string name="recent_tabs_show_all">Zobrazit vše</string>

    <!-- Content description for the button which navigates the user to show all recent tabs in the tabs tray. -->
    <string name="recent_tabs_show_all_content_description_2">Tlačítko pro zobrazení všech nedávných panelů</string>

    <!-- Text for button in synced tab card that opens synced tabs tray -->
    <string name="recent_tabs_see_all_synced_tabs_button_text">Zobrazit synchronizované panely</string>
    <!-- Accessibility description for device icon used for recent synced tab -->
    <string name="recent_tabs_synced_device_icon_content_description">Synchronizované zařízení</string>

    <!-- Text for the dropdown menu to remove a recent synced tab from the homescreen -->
    <string name="recent_synced_tab_menu_item_remove">Odebrat</string>
    <!-- Text for the menu button to remove a grouped highlight from the user's browsing history
         in the Recently visited section -->
    <string name="recent_tab_menu_item_remove">Odebrat</string>

    <!-- History Metadata -->
    <!-- Header text for a section on the home screen that displays grouped highlights from the
         user's browsing history, such as topics they have researched or explored on the web -->
    <string name="history_metadata_header_2">Nedávno navštívené</string>
    <!-- Text for the menu button to remove a grouped highlight from the user's browsing history
         in the Recently visited section -->
    <string name="recently_visited_menu_item_remove">Odstranit</string>

    <!-- Content description for the button which navigates the user to show all of their history. -->
    <string name="past_explorations_show_all_content_description_2">Zobrazit nedávnou historii prohlížení</string>

    <!-- Browser Fragment -->
    <!-- Content description (not visible, for screen readers etc.): Navigate backward (browsing history) -->
    <string name="browser_menu_back">Přejde na předchozí stránku</string>
    <!-- Content description (not visible, for screen readers etc.): Navigate forward (browsing history) -->
    <string name="browser_menu_forward">Přejde na následující stránku</string>
    <!-- Content description (not visible, for screen readers etc.): Refresh current website -->
    <string name="browser_menu_refresh">Obnoví načtenou stránku</string>
    <!-- Content description (not visible, for screen readers etc.): Stop loading current website -->
    <string name="browser_menu_stop">Zastaví načítání stránky</string>
    <!-- Browser menu button that opens the addon manager -->
    <string name="browser_menu_add_ons">Doplňky</string>
    <!-- Browser menu button that opens account settings -->
    <string name="browser_menu_account_settings">Informace o účtu</string>
    <!-- Text displayed when there are no add-ons to be shown -->
    <string name="no_add_ons">Žádné doplňky</string>
    <!-- Browser menu button that sends a user to help articles -->
    <string name="browser_menu_help">Nápověda</string>
    <!-- Browser menu button that sends a to a the what's new article -->
    <string name="browser_menu_whats_new">Co je nového</string>
    <!-- Browser menu button that opens the settings menu -->
    <string name="browser_menu_settings">Nastavení</string>
    <!-- Browser menu button that opens a user's library -->
    <string name="browser_menu_library">Knihovna</string>
    <!-- Browser menu toggle that requests a desktop site -->
    <string name="browser_menu_desktop_site">Verze pro počítač</string>
    <!-- Browser menu button that reopens a private tab as a regular tab -->
    <string name="browser_menu_open_in_regular_tab">Otevřít v běžném panelu</string>
    <!-- Browser menu toggle that adds a shortcut to the site on the device home screen. -->
    <string name="browser_menu_add_to_homescreen">Přidat na plochu</string>
    <!-- Browser menu toggle that installs a Progressive Web App shortcut to the site on the device home screen. -->
    <string name="browser_menu_install_on_homescreen">Nainstalovat</string>
    <!-- Content description (not visible, for screen readers etc.) for the Resync tabs button -->
    <string name="resync_button_content_description">Synchronizovat znovu</string>
    <!-- Browser menu button that opens the find in page menu -->
    <string name="browser_menu_find_in_page">Najít na stránce</string>
    <!-- Browser menu button that saves the current tab to a collection -->
    <string name="browser_menu_save_to_collection_2">Uložit do sbírky</string>
    <!-- Browser menu button that open a share menu to share the current site -->
    <string name="browser_menu_share">Sdílet</string>
    <!-- Browser menu button shown in custom tabs that opens the current tab in Fenix
        The first parameter is the name of the app defined in app_name (for example: Fenix) -->
    <string name="browser_menu_open_in_fenix">Otevřít v aplikaci %1$s</string>

    <!-- Browser menu text shown in custom tabs to indicate this is a Fenix tab
        The first parameter is the name of the app defined in app_name (for example: Fenix) -->
    <string name="browser_menu_powered_by">Zobrazeno pomocí aplikace %1$s</string>

    <!-- Browser menu text shown in custom tabs to indicate this is a Fenix tab
        The first parameter is the name of the app defined in app_name (for example: Fenix) -->
    <string name="browser_menu_powered_by2">Používá %1$s</string>

    <!-- Browser menu button to put the current page in reader mode -->
    <string name="browser_menu_read">Zobrazení čtečky</string>
    <!-- Browser menu button content description to close reader mode and return the user to the regular browser -->
    <string name="browser_menu_read_close">Zavřít zobrazení čtečky</string>
    <!-- Browser menu button to open the current page in an external app -->
    <string name="browser_menu_open_app_link">Otevřít v aplikaci</string>

    <!-- Browser menu button to show reader view appearance controls e.g. the used font type and size -->
    <string name="browser_menu_customize_reader_view">Přizpůsobit zobrazení čtečky</string>
    <!-- Browser menu label for adding a bookmark -->
    <string name="browser_menu_add">Přidat</string>
    <!-- Browser menu label for editing a bookmark -->
    <string name="browser_menu_edit">Upravit</string>

    <!-- Button shown on the home page that opens the Customize home settings -->
    <string name="browser_menu_customize_home_1">Přizpůsobit</string>
    <!-- Browser Toolbar -->
    <!-- Content description for the Home screen button on the browser toolbar -->
    <string name="browser_toolbar_home">Domovská obrazovka</string>

    <!-- Content description (not visible, for screen readers etc.): Erase button: Erase the browsing
         history and go back to the home screen. -->
    <string name="browser_toolbar_erase">Vymazat historii prohlížení</string>
    <!-- Locale Settings Fragment -->
    <!-- Content description for tick mark on selected language -->
    <string name="a11y_selected_locale_content_description">Vybraný jazyk</string>
    <!-- Text for default locale item -->
    <string name="default_locale_text">Podle nastavení zařízení</string>
    <!-- Placeholder text shown in the search bar before a user enters text -->
    <string name="locale_search_hint">Hledat</string>

    <!-- Search Fragment -->
    <!-- Button in the search view that lets a user search by scanning a QR code -->
    <string name="search_scan_button">Naskenovat</string>
    <!-- Button in the search view that lets a user change their search engine -->
    <string name="search_engine_button" moz:RemovedIn="121" tools:ignore="UnusedResources">Vyhledávač</string>
    <!-- Button in the search view when shortcuts are displayed that takes a user to the search engine settings -->
    <string name="search_shortcuts_engine_settings">Nastavení vyhledávače</string>
    <!-- Button in the search view that lets a user navigate to the site in their clipboard -->
    <string name="awesomebar_clipboard_title">Vložit odkaz ze schránky</string>

    <!-- Button in the search suggestions onboarding that allows search suggestions in private sessions -->
    <string name="search_suggestions_onboarding_allow_button">Povolit</string>
    <!-- Button in the search suggestions onboarding that does not allow search suggestions in private sessions -->
    <string name="search_suggestions_onboarding_do_not_allow_button">Nepovolit</string>

    <!-- Search suggestion onboarding hint title text -->
    <string name="search_suggestions_onboarding_title">Chcete našeptávat dotazy pro vyhledávač také v anonymním prohlížení?</string>
    <!-- Search suggestion onboarding hint description text, first parameter is the name of the app defined in app_name (for example: Fenix)-->
    <string name="search_suggestions_onboarding_text">%s bude sdílet text zadávaný do adresního řádku s vaším výchozím vyhledávačem.</string>

    <!-- Search engine suggestion title text. The first parameter is the name of the suggested engine-->
    <string name="search_engine_suggestions_title">Hledat na %s</string>
    <!-- Search engine suggestion description text -->
    <string name="search_engine_suggestions_description">Vyhledat na webu přímo z adresního řádku</string>

    <!-- Menu option in the search selector menu to open the search settings -->
    <string name="search_settings_menu_item">Nastavení vyhledávání</string>

    <!-- Header text for the search selector menu -->
    <string name="search_header_menu_item_2">Tentokrát hledat v:</string>

    <!-- Content description (not visible, for screen readers etc.): Search engine icon. The first parameter is the search engine name (for example: DuckDuckGo). -->
    <string name="search_engine_icon_content_description" tools:ignore="UnusedResources">Vyhledávač %s</string>

    <!-- Home onboarding -->
    <!-- Onboarding home screen popup dialog, shown on top of the Jump back in section. -->
    <string name="onboarding_home_screen_jump_back_contextual_hint_2">Seznamte se se svou přizpůsobenou domovskou stránkou. Zobrazí se vám na ní nedávné panely, záložky a výsledky vyhledávání.</string>
    <!-- Home onboarding dialog welcome screen title text. -->
    <string name="onboarding_home_welcome_title_2">Vítejte na osobnějším internetu</string>
    <!-- Home onboarding dialog welcome screen description text. -->
    <string name="onboarding_home_welcome_description">Více barev. Lepší soukromí. Stále stejné nadřazení lidí nad ziskem.</string>
    <!-- Home onboarding dialog sign into sync screen title text. -->
    <string name="onboarding_home_sync_title_3">Přepínání obrazovek je jednodušší než kdy jindy</string>
    <!-- Home onboarding dialog sign into sync screen description text. -->
    <string name="onboarding_home_sync_description">Na své domovské stránce pokračujte s panely z jiných zařízení přesně tam, kde jste přestali.</string>
    <!-- Text for the button to continue the onboarding on the home onboarding dialog. -->
    <string name="onboarding_home_get_started_button">Začít</string>
    <!-- Text for the button to navigate to the sync sign in screen on the home onboarding dialog. -->
    <string name="onboarding_home_sign_in_button">Přihlásit se</string>
    <!-- Text for the button to skip the onboarding on the home onboarding dialog. -->
    <string name="onboarding_home_skip_button">Přeskočit</string>
    <!-- Onboarding home screen sync popup dialog message, shown on top of Recent Synced Tabs in the Jump back in section. -->
    <string name="sync_cfr_message">Vaše panely se synchronizují! Na druhém zařízení pokračujte tam, kde jste skončili.</string>
    <!-- Content description (not visible, for screen readers etc.): Close button for the home onboarding dialog -->
    <string name="onboarding_home_content_description_close_button">Zavřít</string>

    <!-- Notification pre-permission dialog -->
    <!-- Enable notification pre permission dialog title
        The first parameter is the name of the app defined in app_name (for example: Fenix) -->
    <string name="onboarding_home_enable_notifications_title">Oznámení vám pomohou s aplikací %s udělat více</string>
    <!-- Enable notification pre permission dialog description with rationale
        The first parameter is the name of the app defined in app_name (for example: Fenix) -->
    <string name="onboarding_home_enable_notifications_description">Synchronizujte své panely mezi zařízeními, spravujte stahování a získejte tipy, jak co nejlépe v aplikaci %s využívat ochranu soukromí a další.</string>
    <!-- Text for the button to request notification permission on the device -->
    <string name="onboarding_home_enable_notifications_positive_button">Pokračovat</string>
    <!-- Text for the button to not request notification permission on the device and dismiss the dialog -->
    <string name="onboarding_home_enable_notifications_negative_button">Teď ne</string>

    <!-- Juno first user onboarding flow experiment, strings are marked unused as they are only referenced by Nimbus experiments. -->
    <!-- Title for set firefox as default browser screen used by Nimbus experiments. Nimbus experiments do not support string placeholders.
        Note: The word "Firefox" should NOT be translated -->
<<<<<<< HEAD
    <string name="juno_onboarding_default_browser_title_nimbus" tools:ignore="UnusedResources">Používejte Firefox jako svůj hlavní prohlížeč</string>
=======
    <string name="juno_onboarding_default_browser_title_nimbus" moz:removedIn="120" tools:ignore="UnusedResources">Používejte Firefox jako svůj hlavní prohlížeč</string>
    <!-- Title for set firefox as default browser screen used by Nimbus experiments. -->
    <string name="juno_onboarding_default_browser_title_nimbus_2">Rádi vás udržujeme v bezpečí</string>
>>>>>>> eeb875b8
    <!-- Description for set firefox as default browser screen used by Nimbus experiments. Nimbus experiments do not support string placeholders.
        Note: The word "Firefox" should NOT be translated -->
    <string name="juno_onboarding_default_browser_description_nimbus" moz:removedIn="120" tools:ignore="UnusedResources">Firefox upřednostňuje lidi před ziskem a chrání vaše soukromí blokováním cross-site sledovacích prvků.\n\nZjistěte více v našich zásadách ochrany osobních údajů.</string>
    <!-- Description for set firefox as default browser screen used by Nimbus experiments. -->
    <string name="juno_onboarding_default_browser_description_nimbus_2">Náš neziskový prohlížeč pomáhá zabránit společnostem v tajném sledování vašeho prohlížení webu.\n\nZjistěte více v našich zásadách ochrany osobních údajů.</string>
    <!-- Text for the link to the privacy notice webpage for set as firefox default browser screen.
    This is part of the string with the key "juno_onboarding_default_browser_description". -->
    <string name="juno_onboarding_default_browser_description_link_text" tools:ignore="UnusedResources">zásadách ochrany osobních údajů</string>
    <!-- Text for the button to set firefox as default browser on the device -->
    <string name="juno_onboarding_default_browser_positive_button" tools:ignore="UnusedResources">Nastavit jako výchozí prohlížeč</string>
    <!-- Text for the button dismiss the screen and move on with the flow -->
    <string name="juno_onboarding_default_browser_negative_button" tools:ignore="UnusedResources">Teď ne</string>
    <!-- Title for sign in to sync screen. -->
    <string name="juno_onboarding_sign_in_title" moz:removedIn="120" tools:ignore="UnusedResources">Přeskočte z telefonu na notebook a zpět</string>
    <!-- Title for sign in to sync screen. -->
    <string name="juno_onboarding_sign_in_title_2">Při přecházení mezi zařízeními buďte šifrovaní</string>
    <!-- Description for sign in to sync screen. -->
    <string name="juno_onboarding_sign_in_description" moz:removedIn="120" tools:ignore="UnusedResources">Získejte panely a hesla z ostatních zařízení a pokračujte tam, kde jste skončili.</string>
    <!-- Description for sign in to sync screen. Nimbus experiments do not support string placeholders.
     Note: The word "Firefox" should NOT be translated -->
    <string name="juno_onboarding_sign_in_description_2">Když jste přihlášeni a synchronizujete, jste ve větším bezpečí. Firefox šifruje vaše hesla, záložky a další data.</string>
    <!-- Text for the button to sign in to sync on the device -->
    <string name="juno_onboarding_sign_in_positive_button" tools:ignore="UnusedResources">Přihlásit se</string>
    <!-- Text for the button dismiss the screen and move on with the flow -->
    <string name="juno_onboarding_sign_in_negative_button" tools:ignore="UnusedResources">Teď ne</string>
    <!-- Title for enable notification permission screen used by Nimbus experiments. Nimbus experiments do not support string placeholders.
        Note: The word "Firefox" should NOT be translated -->
<<<<<<< HEAD
    <string name="juno_onboarding_enable_notifications_title_nimbus" tools:ignore="UnusedResources">Oznámení vám pomohou s Firefoxem udělat více</string>
=======
    <string name="juno_onboarding_enable_notifications_title_nimbus" moz:removedIn="120" tools:ignore="UnusedResources">Oznámení vám pomohou s Firefoxem udělat více</string>
    <!-- Title for enable notification permission screen used by Nimbus experiments. Nimbus experiments do not support string placeholders.
        Note: The word "Firefox" should NOT be translated -->
    <string name="juno_onboarding_enable_notifications_title_nimbus_2">Oznámení vám pomáhají zůstat s Firefoxem ve větším bezpečí</string>
    <!-- Description for enable notification permission screen used by Nimbus experiments. Nimbus experiments do not support string placeholders.
       Note: The word "Firefox" should NOT be translated -->
    <string name="juno_onboarding_enable_notifications_description_nimbus" moz:removedIn="120" tools:ignore="UnusedResources">Posílejte si panely mezi zařízeními, spravujte stahování a získejte tipy, jak co nejlépe Firefox využít.</string>
>>>>>>> eeb875b8
    <!-- Description for enable notification permission screen used by Nimbus experiments. Nimbus experiments do not support string placeholders.
       Note: The word "Firefox" should NOT be translated -->
    <string name="juno_onboarding_enable_notifications_description_nimbus_2">Posílejte si panely mezi svými zařízeními bezpečně a objevte další funkce Firefoxu pro ochranu soukromí.</string>
    <!-- Text for the button to request notification permission on the device -->
    <string name="juno_onboarding_enable_notifications_positive_button" tools:ignore="UnusedResources">Zapnout oznámení</string>
    <!-- Text for the button dismiss the screen and move on with the flow -->
    <string name="juno_onboarding_enable_notifications_negative_button" tools:ignore="UnusedResources">Teď ne</string>

    <!-- Title for add search widget screen used by Nimbus experiments. Nimbus experiments do not support string placeholders.
        Note: The word "Firefox" should NOT be translated -->
    <string name="juno_onboarding_add_search_widget_title" tools:ignore="UnusedResources">Vyzkoušejte vyhledávací miniaplikaci Firefoxu</string>
    <!-- Description for add search widget screen used by Nimbus experiments. Nimbus experiments do not support string placeholders.
        Note: The word "Firefox" should NOT be translated -->
    <string name="juno_onboarding_add_search_widget_description" tools:ignore="UnusedResources">S prohlížečem Firefox na domovské obrazovce budete mít snadný přístup k prohlížeči, který chrání soukromí a blokuje sledování prvky stránek.</string>
    <!-- Text for the button to add search widget on the device used by Nimbus experiments. Nimbus experiments do not support string placeholders.
        Note: The word "Firefox" should NOT be translated -->
    <string name="juno_onboarding_add_search_widget_positive_button" tools:ignore="UnusedResources">Přidat miniaplikaci Firefox</string>
    <!-- Text for the button to dismiss the screen and move on with the flow -->
    <string name="juno_onboarding_add_search_widget_negative_button" tools:ignore="UnusedResources">Teď ne</string>

    <!-- Search Widget -->
    <!-- Content description for searching with a widget. The first parameter is the name of the application.-->
    <string name="search_widget_content_description_2">Otevřít nový panel v aplikaci %1$s</string>
    <!-- Text preview for smaller sized widgets -->
    <string name="search_widget_text_short">Vyhledávání</string>
    <!-- Text preview for larger sized widgets -->
    <string name="search_widget_text_long">Vyhledat na webu</string>

    <!-- Content description (not visible, for screen readers etc.): Voice search -->
    <string name="search_widget_voice">Hlasové vyhledávání</string>

    <!-- Preferences -->
    <!-- Title for the settings page-->
    <string name="settings">Nastavení</string>
    <!-- Preference category for general settings -->
    <string name="preferences_category_general">Obecné</string>
    <!-- Preference category for all links about Fenix -->
    <string name="preferences_category_about">O aplikaci</string>
    <!-- Preference category for settings related to changing the default search engine -->
    <string name="preferences_category_select_default_search_engine">Zvolte nějaký</string>
    <!-- Preference for settings related to managing search shortcuts for the quick search menu -->
    <string name="preferences_manage_search_shortcuts" moz:removedIn="120" tools:ignore="UnusedResources">Spravovat zkratky pro vyhledávání</string>
    <!-- Preference for settings related to managing search shortcuts for the quick search menu -->
    <string name="preferences_manage_search_shortcuts_2">Spravovat alternativní vyhledávací moduly</string>
    <!-- Summary for preference for settings related to managing search shortcuts for the quick search menu -->
    <string name="preferences_manage_search_shortcuts_summary">Upravit vyhledávače viditelné v nabídce vyhledávání</string>
    <!-- Preference category for settings related to managing search shortcuts for the quick search menu -->
    <string name="preferences_category_engines_in_search_menu">Vyhledávače viditelné v nabídce vyhledávání</string>
    <!-- Preference for settings related to changing the default search engine -->
    <string name="preferences_default_search_engine">Výchozí vyhledávač</string>
    <!-- Preference for settings related to Search -->
    <string name="preferences_search">Vyhledávání</string>
    <!-- Preference for settings related to Search engines -->
    <string name="preferences_search_engines">Vyhledávače</string>
    <!-- Preference for settings related to Search engines suggestions-->
    <string name="preferences_search_engines_suggestions">Návrhy z vyhledávačů</string>
    <!-- Preference for settings related to Search address bar -->
    <string name="preferences_search_address_bar" moz:removedIn="120" tools:ignore="UnusedResources">Adresní řádek</string>
    <!-- Preference Category for settings related to Search address bar -->
    <string name="preferences_settings_address_bar">Předvolby adresního řádku</string>
    <!-- Preference Category for settings to Firefox Suggest -->
    <string name="preference_search_address_bar_fx_suggest">Adresní řádek – Návrhy Firefoxu</string>
    <!-- Preference link to Learn more about Firefox Suggest -->
    <string name="preference_search_learn_about_fx_suggest">Dozvědět se více o návrzích Firefoxu</string>
    <!-- Preference link to rating Fenix on the Play Store -->
    <string name="preferences_rate">Ohodnotit na Google Play</string>
    <!-- Preference linking to about page for Fenix
        The first parameter is the name of the app defined in app_name (for example: Fenix) -->
    <string name="preferences_about">O aplikaci %1$s</string>
    <!-- Preference for settings related to changing the default browser -->
    <string name="preferences_set_as_default_browser">Jako výchozí prohlížeč</string>
    <!-- Preference category for advanced settings -->
    <string name="preferences_category_advanced">Rozšířené</string>
    <!-- Preference category for privacy and security settings -->
    <string name="preferences_category_privacy_security">Soukromí a zabezpečení</string>
    <!-- Preference for advanced site permissions -->
    <string name="preferences_site_permissions">Oprávnění serverů</string>
    <!-- Preference for private browsing options -->
    <string name="preferences_private_browsing_options">Anonymní prohlížení</string>
    <!-- Preference for opening links in a private tab-->
    <string name="preferences_open_links_in_a_private_tab">Otevírat odkazy v anonymních panelech</string>
    <!-- Preference for allowing screenshots to be taken while in a private tab-->
    <string name="preferences_allow_screenshots_in_private_mode">Povolit pořizování snímků obrazovky v anonymním prohlížení</string>
    <!-- Will inform the user of the risk of activating Allow screenshots in private browsing option -->
    <string name="preferences_screenshots_in_private_mode_disclaimer">Pokud toto povolíte, obsah panelů bude viditelný i v zobrazení otevřených aplikací</string>
    <!-- Preference for adding private browsing shortcut -->
    <string name="preferences_add_private_browsing_shortcut">Vytvořit zkratku pro anonymní prohlížení</string>
    <!-- Preference for enabling "HTTPS-Only" mode -->
    <string name="preferences_https_only_title">Režim „pouze HTTPS“</string>

    <!-- Preference for removing cookie/consent banners from sites automatically. See reduce_cookie_banner_summary for additional context. -->
    <string name="preferences_cookie_banner_reduction" moz:RemovedIn="121" tools:ignore="UnusedResources">Omezení cookie lišt</string>
    <!-- Label for cookie banner section in quick settings panel. -->
    <string name="cookie_banner_blocker">Blokování lišt cookie</string>
    <!-- Preference for removing cookie/consent banners from sites automatically in private mode. See reduce_cookie_banner_summary for additional context. -->
    <string name="preferences_cookie_banner_reduction_private_mode">Blokování lišt cookie při anonymním prohlížení</string>
    <!-- Preference for rejecting or removing as many cookie/consent banners as possible on sites. See reduce_cookie_banner_summary for additional context. -->
    <string name="reduce_cookie_banner_option" moz:RemovedIn="121" tools:ignore="UnusedResources">Omezit cookie lišty</string>
    <!-- Summary of cookie banner handling preference if the setting disabled is set to off -->
    <string name="reduce_cookie_banner_option_off" moz:RemovedIn="121" tools:ignore="UnusedResources">Vypnuto</string>
    <!-- Summary of cookie banner handling preference if the setting enabled is set to on -->
    <string name="reduce_cookie_banner_option_on" moz:RemovedIn="121" tools:ignore="UnusedResources">Zapnuto</string>
    <!-- Summary for the preference for rejecting all cookies whenever possible. The first parameter is the application name -->
    <string name="reduce_cookie_banner_summary_1" moz:RemovedIn="121" tools:ignore="UnusedResources">%1$s se automaticky pokusí odmítat cookie lišty žádající povolení používání cookies.</string>
    <!-- Text for indicating cookie banner handling is off this site, this is shown as part of the protections panel with the tracking protection toggle -->
    <string name="reduce_cookie_banner_off_for_site">Vypnuto pro tento web</string>
    <!-- Text for cancel button indicating that cookie banner reduction is not supported for the current site, this is shown as part of the cookie banner details view. -->
    <string name="cookie_banner_handling_details_site_is_not_supported_cancel_button">Zrušit</string>
    <!-- Text for request support button indicating that cookie banner reduction is not supported for the current site, this is shown as part of the cookie banner details view. -->
    <string name="cookie_banner_handling_details_site_is_not_supported_request_support_button_2">Poslat žádost</string>
    <!-- Text for title indicating that cookie banner reduction is not supported for the current site, this is shown as part of the cookie banner details view. -->
    <string name="cookie_banner_handling_details_site_is_not_supported_title_2">Požádat o podporu této stránky?</string>
    <!-- Label for the snackBar, after the user reports with success a website where cookie banner reducer did not work -->
    <string name="cookie_banner_handling_report_site_snack_bar_text_2">Žádost byla odeslána</string>
    <!-- Text for indicating cookie banner handling is on this site, this is shown as part of the protections panel with the tracking protection toggle -->
    <string name="reduce_cookie_banner_on_for_site">Zapnuto pro tento web</string>
    <!-- Text for indicating that a request for unsupported site was sent to Nimbus (it's a Mozilla library for experiments), this is shown as part of the protections panel with the tracking protection toggle -->
    <string name="reduce_cookie_banner_unsupported_site_request_submitted_2">Žádost o podporu byla odeslána</string>
    <!-- Text for indicating cookie banner handling is currently not supported for this site, this is shown as part of the protections panel with the tracking protection toggle -->
    <string name="reduce_cookie_banner_unsupported_site">Server není aktuálně podporován</string>
    <!-- Title text for a detail explanation indicating cookie banner handling is on this site, this is shown as part of the cookie banner panel in the toolbar. The first parameter is a shortened URL of the current site-->
    <string name="reduce_cookie_banner_details_panel_title_on_for_site" moz:RemovedIn="121" tools:ignore="UnusedResources">Chcete zapnout omezení cookie lišt pro %1$s?</string>
    <!-- Title text for a detail explanation indicating cookie banner handling is on this site, this is shown as part of the cookie banner panel in the toolbar. The first parameter is a shortened URL of the current site-->
    <string name="reduce_cookie_banner_details_panel_title_on_for_site_1">Zapnout blokování lišť cookie pro %1$s?</string>
    <!-- Title text for a detail explanation indicating cookie banner handling is off this site, this is shown as part of the cookie banner panel in the toolbar. The first parameter is a shortened URL of the current site-->
    <string name="reduce_cookie_banner_details_panel_title_off_for_site" moz:RemovedIn="121" tools:ignore="UnusedResources">Chcete vypnout omezení cookie lišt pro %1$s?</string>
    <!-- Title text for a detail explanation indicating cookie banner handling is off this site, this is shown as part of the cookie banner panel in the toolbar. The first parameter is a shortened URL of the current site-->
    <string name="reduce_cookie_banner_details_panel_title_off_for_site_1">Vypnout blokování lišť cookie pro %1$s?</string>
    <!-- Title text for a detail explanation indicating cookie banner reducer didn't work for the current site, this is shown as part of the cookie banner panel in the toolbar. The first parameter is the application name-->
    <string name="reduce_cookie_banner_details_panel_title_unsupported_site_request_2">%1$s nemůže pro tuto stránku automaticky blokovat lištu s žádostí ohledně souborů cookie. Můžete však poslat žádost o podporu této stránky do budoucna.</string>
    <!-- Long text for a detail explanation indicating what will happen if cookie banner handling is off for a site, this is shown as part of the cookie banner panel in the toolbar. The first parameter is the application name -->
    <string name="reduce_cookie_banner_details_panel_description_off_for_site" moz:RemovedIn="121" tools:ignore="UnusedResources">%1$s smaže cookies tohoto webu a stránku znovu načte. Vymazání všech cookies může způsobit vaše odhlášení nebo třeba vyprázdnění nákupního koše.</string>
    <!-- Long text for a detail explanation indicating what will happen if cookie banner handling is off for a site, this is shown as part of the cookie banner panel in the toolbar. The first parameter is the application name -->
    <string name="reduce_cookie_banner_details_panel_description_off_for_site_1">Vypněte a %1$s vymaže soubory cookie a znovu načte tuto stránku. To vás může odhlásit nebo vyprázdnit nákupní košíky.</string>
    <!-- Long text for a detail explanation indicating what will happen if cookie banner handling is on for a site, this is shown as part of the cookie banner panel in the toolbar. The first parameter is the application name -->
    <string name="reduce_cookie_banner_details_panel_description_on_for_site_2" moz:RemovedIn="121" tools:ignore="UnusedResources">%1$s se pokusí automaticky odmítnout všechny žádosti o povolení cookies na podporovaných serverech.</string>
    <!-- Long text for a detail explanation indicating what will happen if cookie banner handling is on for a site, this is shown as part of the cookie banner panel in the toolbar. The first parameter is the application name -->
    <string name="reduce_cookie_banner_details_panel_description_on_for_site_3">Zapněte a %1$s se pokusí automaticky odmítnout všechny lišty cookie na této stránce.</string>
    <!-- Title text for the cookie banner re-engagement dialog. The first parameter is the application name. -->
    <string name="reduce_cookie_banner_dialog_title" moz:RemovedIn="121" tools:ignore="UnusedResources">Povolit aplikaci %1$s odmítat cookie lišty?</string>
    <!-- Body text for the cookie banner re-engagement dialog use. The first parameter is the application name. -->
    <string name="reduce_cookie_banner_dialog_body" moz:RemovedIn="121" tools:ignore="UnusedResources">%1$s dokáže automaticky odmítat mnoho lišt s žádostmi o povolení cookies.</string>
    <!-- Remind me later text button for the onboarding dialog -->
    <string name="reduce_cookie_banner_dialog_not_now_button" moz:RemovedIn="121" tools:ignore="UnusedResources">Teď ne</string>
    <!-- Snack text for the cookie banner dialog, after user hit the dismiss banner button -->
    <string name="reduce_cookie_banner_dialog_snackbar_text" moz:RemovedIn="121" tools:ignore="UnusedResources">Uvidíte méně požadavků na cookies</string>

    <!-- Change setting text button, for the cookie banner re-engagement dialog -->
    <string name="reduce_cookie_banner_dialog_change_setting_button" moz:RemovedIn="121" tools:ignore="UnusedResources">Povolit</string>

    <!-- Description of the preference to enable "HTTPS-Only" mode. -->
    <string name="preferences_https_only_summary">Pro zvýšení zabezpečení se automaticky pokusí připojit k webům pomocí šifrovacího protokolu HTTPS.</string>
    <!-- Summary of https only preference if https only is set to off -->
    <string name="preferences_https_only_off">Vypnuto</string>
    <!-- Summary of https only preference if https only is set to on in all tabs -->
    <string name="preferences_https_only_on_all">Zapnuto pro všechny panely</string>
    <!-- Summary of https only preference if https only is set to on in private tabs only -->
    <string name="preferences_https_only_on_private">Zapnuto pro anonymní panely</string>
    <!-- Text displayed that links to website containing documentation about "HTTPS-Only" mode -->
    <string name="preferences_http_only_learn_more">Zjistit více</string>
    <!-- Option for the https only setting -->
    <string name="preferences_https_only_in_all_tabs">Zapnout ve všech panelech</string>
    <!-- Option for the https only setting -->
    <string name="preferences_https_only_in_private_tabs">Zapnout jen v anonymních panelech</string>
    <!-- Title shown in the error page for when trying to access a http website while https only mode is enabled. -->
    <string name="errorpage_httpsonly_title">Nelze navázat zabezpečené spojení</string>
    <!-- Message shown in the error page for when trying to access a http website while https only mode is enabled. The message has two paragraphs. This is the first. -->
    <string name="errorpage_httpsonly_message_title">Tento web nejspíš HTTPS prostě nepodporuje.</string>
    <!-- Message shown in the error page for when trying to access a http website while https only mode is enabled. The message has two paragraphs. This is the second. -->
    <string name="errorpage_httpsonly_message_summary">Je také možné, že v tom má prsty útočník. Pokud se rozhodnete tuto stránku navštívit, doporučujeme na ní nezadávat žádné citlivé informace. Pokud se rozhodnete pokračovat, bude pro tento server režim „pouze HTTPS“ dočasně vypnut.</string>
    <!-- Preference for accessibility -->
    <string name="preferences_accessibility">Přístupnost</string>
    <!-- Preference to override the Firefox Account server -->
    <string name="preferences_override_fxa_server" moz:RemovedIn="120" tools:ignore="UnusedResources">Vlastní server pro účet Firefoxu</string>
    <!-- Preference to override the Mozilla account server -->
    <string name="preferences_override_account_server">Vlastní server pro účet Mozilly</string>
    <!-- Preference to override the Sync token server -->
    <string name="preferences_override_sync_tokenserver">Vlastní server pro synchronizaci</string>
    <!-- Toast shown after updating the FxA/Sync server override preferences -->
    <string name="toast_override_fxa_sync_server_done" moz:RemovedIn="120" tools:ignore="UnusedResources">Server pro účet Firefoxu nebo synchronizaci byl změněn. Pro aplikování změn se nyní aplikace ukončí…</string>
    <!-- Toast shown after updating the Mozilla account/Sync server override preferences -->
    <string name="toast_override_account_sync_server_done">Server pro účet Mozilly nebo synchronizaci byl změněn. Pro aplikování změn se nyní aplikace ukončí…</string>
    <!-- Preference category for account information -->
    <string name="preferences_category_account">Účet</string>
    <!-- Preference for changing where the toolbar is positioned -->
    <string name="preferences_toolbar">Nástrojová lišta</string>
    <!-- Preference for changing default theme to dark or light mode -->
    <string name="preferences_theme">Vzhled</string>
    <!-- Preference for customizing the home screen -->
    <string name="preferences_home_2">Domovská stránka</string>
    <!-- Preference for gestures based actions -->
    <string name="preferences_gestures">Gesta</string>
    <!-- Preference for settings related to visual options -->
    <string name="preferences_customize">Přizpůsobení</string>
    <!-- Preference description for banner about signing in -->
    <string name="preferences_sign_in_description_2">Pro synchronizaci svých panelů, záložek, hesel a dalších věcí se přihlaste.</string>
    <!-- Preference shown instead of account display name while account profile information isn't available yet. -->
    <string name="preferences_account_default_name" moz:RemovedIn="120" tools:ignore="UnusedResources">Účet Firefoxu</string>
    <!-- Preference shown instead of account display name while account profile information isn't available yet. -->
    <string name="preferences_account_default_name_2">Účet Mozilla</string>
    <!-- Preference text for account title when there was an error syncing FxA -->
    <string name="preferences_account_sync_error">Pro spuštění synchronizace se znovu připojte</string>
    <!-- Preference for language -->
    <string name="preferences_language">Jazyk</string>
    <!-- Preference for data choices -->
    <string name="preferences_data_choices">Možnosti hlášení</string>
    <!-- Preference for data collection -->
    <string name="preferences_data_collection">Sběr dat</string>
    <!-- Preference for developers -->
    <string name="preferences_remote_debugging">Vzdálené ladění pomocí USB</string>
    <!-- Preference title for switch preference to show search engines -->
    <string name="preferences_show_search_engines" moz:RemovedIn="120" tools:ignore="UnusedResources">Zobrazovat vyhledávače</string>
    <!-- Preference title for switch preference to show search suggestions -->
    <string name="preferences_show_search_suggestions">Našeptávat dotazy pro vyhledávač</string>
    <!-- Preference title for switch preference to show voice search button -->
    <string name="preferences_show_voice_search">Zobrazit hlasové vyhledávání</string>
    <!-- Preference title for switch preference to show search suggestions also in private mode -->
    <string name="preferences_show_search_suggestions_in_private">Našeptávat také v anonymním prohlížení</string>
    <!-- Preference title for switch preference to show a clipboard suggestion when searching -->
    <string name="preferences_show_clipboard_suggestions">Našeptávat zkopírovaný text</string>
    <!-- Preference title for switch preference to suggest browsing history when searching -->
    <string name="preferences_search_browsing_history">Našeptávat z historie prohlížení</string>
    <!-- Preference title for switch preference to suggest bookmarks when searching -->
    <string name="preferences_search_bookmarks">Našeptávat ze záložek</string>
    <!-- Preference title for switch preference to suggest synced tabs when searching -->
    <string name="preferences_search_synced_tabs">Hledat v synchronizovaných panelech</string>
    <!-- Preference for account settings -->
    <string name="preferences_account_settings">Nastavení účtu</string>

    <!-- Preference for enabling url autocomplete-->
    <string name="preferences_enable_autocomplete_urls">Automaticky doplňovat URL adresy</string>
    <!-- Preference title for switch preference to show sponsored Firefox Suggest search suggestions -->
    <string name="preferences_show_sponsored_suggestions">Návrhy od sponzorů</string>
    <!-- Summary for preference to show sponsored Firefox Suggest search suggestions.
         The first parameter is the name of the application. -->
    <string name="preferences_show_sponsored_suggestions_summary">Podpora aplikace %1$s občasnými sponzorovanými návrhy</string>
    <!-- Preference title for switch preference to show Firefox Suggest search suggestions for web content.
         The first parameter is the name of the application. -->
    <string name="preferences_show_nonsponsored_suggestions">Návrhy od aplikace %1$s</string>
    <!-- Summary for preference to show Firefox Suggest search suggestions for web content -->
    <string name="preferences_show_nonsponsored_suggestions_summary">Získat návrhy z webu související s vaším vyhledáváním</string>
    <!-- Preference for open links in third party apps -->
    <string name="preferences_open_links_in_apps">Otevírat odkazy v aplikacích</string>

    <!-- Preference for open links in third party apps always open in apps option -->
    <string name="preferences_open_links_in_apps_always">Vždy</string>
    <!-- Preference for open links in third party apps ask before opening option -->
    <string name="preferences_open_links_in_apps_ask">Zeptat se před otevřením</string>
    <!-- Preference for open links in third party apps never open in apps option -->
    <string name="preferences_open_links_in_apps_never">Nikdy</string>
    <!-- Preference for open download with an external download manager app -->
    <string name="preferences_external_download_manager">Externí správce stahování</string>
    <!-- Preference for enabling gecko engine logs -->
    <string name="preferences_enable_gecko_logs">Povolit protokol jádra Gecko</string>
    <!-- Message to indicate users that we are quitting the application to apply the changes -->
    <string name="quit_application">Ukončování aplikace pro použití změn…</string>

    <!-- Preference for add_ons -->
    <string name="preferences_addons">Doplňky</string>

    <!-- Preference for notifications -->
    <string name="preferences_notifications">Oznámení</string>

    <!-- Summary for notification preference indicating notifications are allowed -->
    <string name="notifications_allowed_summary">Povoleno</string>
    <!-- Summary for notification preference indicating notifications are not allowed -->
    <string name="notifications_not_allowed_summary">Není povoleno</string>

    <!-- Add-on Preferences -->
    <!-- Preference to customize the configured AMO (addons.mozilla.org) collection -->
    <string name="preferences_customize_amo_collection">Vlastní sbírka doplňků</string>
    <!-- Button caption to confirm the add-on collection configuration -->
    <string name="customize_addon_collection_ok">OK</string>
    <!-- Button caption to abort the add-on collection configuration -->
    <string name="customize_addon_collection_cancel">Zrušit</string>
    <!-- Hint displayed on input field for custom collection name -->
    <string name="customize_addon_collection_hint">Název sbírky</string>
    <!-- Hint displayed on input field for custom collection user ID-->
    <string name="customize_addon_collection_user_hint">Vlastník sbírky (ID uživatele)</string>
    <!-- Toast shown after confirming the custom add-on collection configuration -->
    <string name="toast_customize_addon_collection_done">Nastavení sbírky změněno. Pro aplikování změn se nyní aplikace ukončí…</string>

    <!-- Customize Home -->
    <!-- Header text for jumping back into the recent tab in customize the home screen -->
    <string name="customize_toggle_jump_back_in">Návrat zpět</string>
    <!-- Title for the customize home screen section with recently saved bookmarks. -->
    <string name="customize_toggle_recent_bookmarks">Naposledy přidané</string>
    <!-- Title for the customize home screen section with recently visited. Recently visited is
    a section where users see a list of tabs that they have visited in the past few days -->
    <string name="customize_toggle_recently_visited">Nedávno navštívené</string>

    <!-- Title for the customize home screen section with Pocket. -->
    <string name="customize_toggle_pocket_2">Podnětné články</string>
    <!-- Summary for the customize home screen section with Pocket. The first parameter is product name Pocket -->
    <string name="customize_toggle_pocket_summary">Články ze služby %s</string>
    <!-- Title for the customize home screen section with sponsored Pocket stories. -->
    <string name="customize_toggle_pocket_sponsored">Sponzorované články</string>
    <!-- Title for the opening wallpaper settings screen -->
    <string name="customize_wallpapers">Tapety</string>
    <!-- Title for the customize home screen section with sponsored shortcuts. -->
    <string name="customize_toggle_contile">Sponzorované zkratky</string>

    <!-- Wallpapers -->
    <!-- Content description for various wallpapers. The first parameter is the name of the wallpaper -->
    <string name="wallpapers_item_name_content_description">Tapeta: %1$s</string>
    <!-- Snackbar message for when wallpaper is selected -->
    <string name="wallpaper_updated_snackbar_message">Tapeta nastavena!</string>
    <!-- Snackbar label for action to view selected wallpaper -->
    <string name="wallpaper_updated_snackbar_action">Zobrazit</string>

    <!-- Snackbar message for when wallpaper couldn't be downloaded -->
    <string name="wallpaper_download_error_snackbar_message">Tapetu se nepodařilo stáhnout</string>
    <!-- Snackbar label for action to retry downloading the wallpaper -->
    <string name="wallpaper_download_error_snackbar_action">Zkusit znovu</string>
    <!-- Snackbar message for when wallpaper couldn't be selected because of the disk error -->
    <string name="wallpaper_select_error_snackbar_message">Tapetu se nepodařilo změnit</string>
    <!-- Text displayed that links to website containing documentation about the "Limited Edition" wallpapers. -->
    <string name="wallpaper_learn_more">Zjistit více</string>
    <!-- Text for classic wallpapers title. The first parameter is the Firefox name. -->
    <string name="wallpaper_classic_title">Klasický %s</string>
    <!-- Text for artist series wallpapers title. "Artist series" represents a collection of artist collaborated wallpapers. -->
    <string name="wallpaper_artist_series_title">Umělecká řada</string>
    <!-- Description text for the artist series wallpapers with learn more link. The first parameter is the learn more string defined in wallpaper_learn_more. "Independent voices" is the name of the wallpaper collection -->
    <string name="wallpaper_artist_series_description_with_learn_more">Sbírka Independent Voices. %s</string>
    <!-- Description text for the artist series wallpapers. "Independent voices" is the name of the wallpaper collection -->
    <string name="wallpaper_artist_series_description">Sbírka Independent Voices.</string>
    <!-- Wallpaper onboarding dialog header text. -->
    <string name="wallpapers_onboarding_dialog_title_text">Zkuste barevný nádech</string>
    <!-- Wallpaper onboarding dialog body text. -->
    <string name="wallpapers_onboarding_dialog_body_text">Vyberte si tapetu, která vás vyjadřuje.</string>
    <!-- Wallpaper onboarding dialog learn more button text. The button navigates to the wallpaper settings screen. -->
    <string name="wallpapers_onboarding_dialog_explore_more_button_text">Podívejte se na další tapety</string>

    <!-- Add-ons general availability nimbus message-->
    <!-- Title of the Nimbus message for add-ons general availability-->
    <string name="addon_ga_message_title" tools:ignore="UnusedResources">Nové doplňky jsou nyní k dispozici</string>
    <!-- Body of the Nimbus message for add-ons general availability. 'Firefox' intentionally hardcoded here-->
    <string name="addon_ga_message_body" tools:ignore="UnusedResources">Podívejte se na více než 100 nových rozšíření, která vám umožní přizpůsobit Firefox svým představám.</string>
    <!-- Button text of the Nimbus message for add-ons general availability. -->
    <string name="addon_ga_message_button" tools:ignore="UnusedResources">Prozkoumejte doplňky</string>

    <!-- Add-on Installation from AMO-->
    <!-- Error displayed when user attempts to install an add-on from AMO (addons.mozilla.org) that is not supported -->
    <string name="addon_not_supported_error" moz:removedIn="120" tools:ignore="UnusedResources">Doplněk není podporován</string>
    <!-- Error displayed when user attempts to install an add-on from AMO (addons.mozilla.org) that is already installed -->
    <string name="addon_already_installed" moz:removedIn="120" tools:ignore="UnusedResources">Doplněk je již nainstalován</string>

    <!-- Add-on process crash dialog to user -->
    <!-- Title of a dialog shown to the user when enough errors have occurred with addons and they need to be temporarily disabled -->
    <string name="addon_process_crash_dialog_title" tools:ignore="UnusedResources">Doplňky jsou dočasně zakázány.</string>
    <!-- The first parameter is the application name. This is a message shown to the user when too many errors have occurred with the addons process and they have been disabled. The user can decide if they would like to continue trying to start add-ons or if they'd rather continue without them. -->
    <string name="addon_process_crash_dialog_message" tools:ignore="UnusedResources">Jeden nebo více doplňků přestalo fungovat a systém se tak stal nestabilním. %1$s se neúspěšně pokusil restartovat doplňky.\n\nDoplňky nebudou restartovány během vaší aktuální relace.\n\nOdstranění nebo zakázání doplňků může tento problém vyřešit.</string>
    <!-- This will cause the add-ons to try restarting but the dialog will reappear if it is unsuccessful again -->
    <string name="addon_process_crash_dialog_retry_button_text" tools:ignore="UnusedResources">Zkuste restartovat doplňky</string>
    <!-- The user will continue with all add-ons disabled -->
    <string name="addon_process_crash_dialog_disable_addons_button_text" tools:ignore="UnusedResources">Pokračovat s vypnutými doplňky</string>

    <!-- Account Preferences -->
    <!-- Preference for managing your account via accounts.firefox.com -->
    <string name="preferences_manage_account">Správa účtu</string>
    <!-- Summary of the preference for managing your account via accounts.firefox.com. -->
    <string name="preferences_manage_account_summary">Změňte své heslo, spravujte shromažďování údajů nebo smažte svůj účet</string>
    <!-- Preference for triggering sync -->
    <string name="preferences_sync_now">Synchronizovat</string>
    <!-- Preference category for sync -->
    <string name="preferences_sync_category">Vyberte, co chcete synchronizovat</string>
    <!-- Preference for syncing history -->
    <string name="preferences_sync_history">Historii</string>
    <!-- Preference for syncing bookmarks -->
    <string name="preferences_sync_bookmarks">Záložky</string>
    <!-- Preference for syncing logins -->
    <string name="preferences_sync_logins">Přihlašovací údaje</string>
    <!-- Preference for syncing tabs -->
    <string name="preferences_sync_tabs_2">Otevřené panely</string>
    <!-- Preference for signing out -->
    <string name="preferences_sign_out">Odhlásit</string>
    <!-- Preference displays and allows changing current FxA device name -->
    <string name="preferences_sync_device_name">Název zařízení</string>
    <!-- Text shown when user enters empty device name -->
    <string name="empty_device_name_error">Název zařízení nemůže být prázdný.</string>
    <!-- Label indicating that sync is in progress -->
    <string name="sync_syncing_in_progress">Probíhá synchronizace…</string>

    <!-- Label summary indicating that sync failed. The first parameter is the date stamp showing last time it succeeded -->
    <string name="sync_failed_summary">Synchronizace selhala. Poslední úspěch: %s</string>
    <!-- Label summary showing never synced -->
    <string name="sync_failed_never_synced_summary">Synchronizace selhala. Poslední úspěch: nikdy</string>
    <!-- Label summary the date we last synced. The first parameter is date stamp showing last time synced -->
    <string name="sync_last_synced_summary">Poslední synchronizace: %s</string>
    <!-- Label summary showing never synced -->
    <string name="sync_never_synced_summary">Poslední synchronizace: nikdy</string>

    <!-- Text for displaying the default device name.
        The first parameter is the application name, the second is the device manufacturer name
        and the third is the device model. -->
    <string name="default_device_name_2">%1$s na %2$s %3$s</string>

    <!-- Preference for syncing credit cards -->
    <string name="preferences_sync_credit_cards">Platební karty</string>
    <!-- Preference for syncing addresses -->
    <string name="preferences_sync_address">Adresy</string>

    <!-- Send Tab -->
    <!-- Name of the "receive tabs" notification channel. Displayed in the "App notifications" system settings for the app -->
    <string name="fxa_received_tab_channel_name">Přijaté panely</string>
    <!-- Description of the "receive tabs" notification channel. Displayed in the "App notifications" system settings for the app -->
    <string name="fxa_received_tab_channel_description">Oznámení o panelech přijatých z jiných zařízení s Firefoxem.</string>
    <!--  The body for these is the URL of the tab received  -->
    <string name="fxa_tab_received_notification_name">Přijatý panel</string>
    <!-- %s is the device name -->
    <string name="fxa_tab_received_from_notification_name">Panel z %s</string>

    <!-- Advanced Preferences -->
    <!-- Preference for tracking protection exceptions -->
    <string name="preferences_tracking_protection_exceptions">Výjimky</string>

    <!-- Button in Exceptions Preference to turn on tracking protection for all sites (remove all exceptions) -->
    <string name="preferences_tracking_protection_exceptions_turn_on_for_all">Zapnout pro všechny servery</string>

    <!-- Text displayed when there are no exceptions -->
    <string name="exceptions_empty_message_description">Nastavením výjimky můžete vypnout ochranu proti sledování na vybraných stránkách.</string>
    <!-- Text displayed when there are no exceptions, with learn more link that brings users to a tracking protection SUMO page -->
    <string name="exceptions_empty_message_learn_more_link">Zjistit více</string>

    <!-- Preference switch for usage and technical data collection -->
    <string name="preference_usage_data">Údaje a používání a technická data</string>
    <!-- Preference description for usage and technical data collection -->
    <string name="preferences_usage_data_description">Zaznamenává data o výkonu, hardwaru, používání a přizpůsobení prohlížeče %1$s. Data o prohlížeči jsou sdílena s organizací Mozilla z důvodu jeho vylepšení.</string>
    <!-- Preference switch for marketing data collection -->
    <string name="preferences_marketing_data">Marketingová data</string>
    <!-- Preference description for marketing data collection -->
    <string name="preferences_marketing_data_description2">Sdílí základní údaje a používání a technické údaje se společností Adjust, naším partnerem pro marketing</string>
    <!-- Title for studies preferences -->
    <string name="preference_experiments_2">Studie</string>
    <!-- Summary for studies preferences -->
    <string name="preference_experiments_summary_2">Povolí Mozille instalovat a spouštět studie.</string>

    <!-- Turn On Sync Preferences -->
    <!-- Header of the Sync and save your data preference view -->
    <string name="preferences_sync_2">Synchronizujte a ukládejte svá data</string>
    <!-- Preference for reconnecting to FxA sync -->
    <string name="preferences_sync_sign_in_to_reconnect">Pro opětovné připojení se přihlaste</string>
    <!-- Preference for removing FxA account -->
    <string name="preferences_sync_remove_account">Odebrat účet</string>

    <!-- Pairing Feature strings -->
    <!-- Instructions on how to access pairing -->
    <string name="pair_instructions_2"><![CDATA[Naskenujte QR kód zobrazený na <b>firefox.com/pair</b>]]></string>

    <!-- Toolbar Preferences -->
    <!-- Preference for using top toolbar -->
    <string name="preference_top_toolbar">Nahoře</string>
    <!-- Preference for using bottom toolbar -->
    <string name="preference_bottom_toolbar">Dole</string>

    <!-- Theme Preferences -->
    <!-- Preference for using light theme -->
    <string name="preference_light_theme">Světlý</string>
    <!-- Preference for using dark theme -->
    <string name="preference_dark_theme">Tmavý</string>
    <!-- Preference for using using dark or light theme automatically set by battery -->
    <string name="preference_auto_battery_theme">Podle nastavení spořiče baterie</string>
    <!-- Preference for using following device theme -->
    <string name="preference_follow_device_theme">Podle nastavení zařízení</string>

    <!-- Gestures Preferences-->
    <!-- Preferences for using pull to refresh in a webpage -->
    <string name="preference_gestures_website_pull_to_refresh">Znovu načíst stránku potažením shora</string>
    <!-- Preference for using the dynamic toolbar -->
    <string name="preference_gestures_dynamic_toolbar">Skrýt nástrojovou lištu při posouvání</string>
    <!-- Preference for switching tabs by swiping horizontally on the toolbar -->
    <string name="preference_gestures_swipe_toolbar_switch_tabs">Přepínat panely posunutím nástrojové lišty do stran</string>

    <!-- Preference for showing the opened tabs by swiping up on the toolbar-->
    <string name="preference_gestures_swipe_toolbar_show_tabs">Zobrazit panely vytažením nástrojové lišty nahoru</string>

    <!-- Library -->
    <!-- Option in Library to open Downloads page -->
    <string name="library_downloads">Stahování</string>
    <!-- Option in library to open Bookmarks page -->
    <string name="library_bookmarks">Záložky</string>
    <!-- Option in library to open Desktop Bookmarks root page -->
    <string name="library_desktop_bookmarks_root">Záložky z počítače</string>
    <!-- Option in library to open Desktop Bookmarks "menu" page -->
    <string name="library_desktop_bookmarks_menu">Nabídka záložek</string>
    <!-- Option in library to open Desktop Bookmarks "toolbar" page -->
    <string name="library_desktop_bookmarks_toolbar">Lišta záložek</string>
    <!-- Option in library to open Desktop Bookmarks "unfiled" page -->
    <string name="library_desktop_bookmarks_unfiled">Ostatní záložky</string>
    <!-- Option in Library to open History page -->
    <string name="library_history">Historie</string>
    <!-- Option in Library to open a new tab -->
    <string name="library_new_tab">Nový panel</string>
    <!-- Settings Page Title -->
    <string name="settings_title">Nastavení</string>
    <!-- Content description (not visible, for screen readers etc.): "Close button for library settings" -->
    <string name="content_description_close_button">Zavřít</string>

    <!-- Title to show in alert when a lot of tabs are to be opened
    %d is a placeholder for the number of tabs that will be opened -->
    <string name="open_all_warning_title">Otevřít %d panelů?</string>
    <!-- Message to warn users that a large number of tabs will be opened
    %s will be replaced by app name. -->
    <string name="open_all_warning_message">Otevření tolika panelů může aplikaci %s zpomalit. Opravdu chcete pokračovat?</string>
    <!-- Dialog button text for confirming open all tabs -->
    <string name="open_all_warning_confirm">Otevřít panely</string>
    <!-- Dialog button text for canceling open all tabs -->
    <string name="open_all_warning_cancel">Zrušit</string>

    <!-- Text to show users they have one page in the history group section of the History fragment.
    %d is a placeholder for the number of pages in the group. -->
    <string name="history_search_group_site_1">Počet stránek: %d</string>

    <!-- Text to show users they have multiple pages in the history group section of the History fragment.
    %d is a placeholder for the number of pages in the group. -->
    <string name="history_search_group_sites_1">Počet stránek: %d</string>

    <!-- Option in library for Recently Closed Tabs -->
    <string name="library_recently_closed_tabs">Nedávno zavřené panely</string>
    <!-- Option in library to open Recently Closed Tabs page -->
    <string name="recently_closed_show_full_history">Zobrazit celou historii</string>
    <!-- Text to show users they have multiple tabs saved in the Recently Closed Tabs section of history.
    %d is a placeholder for the number of tabs selected. -->
    <string name="recently_closed_tabs">Počet panelů: %d</string>
    <!-- Text to show users they have one tab saved in the Recently Closed Tabs section of history.
    %d is a placeholder for the number of tabs selected. -->
    <string name="recently_closed_tab">Jeden panel</string>
    <!-- Recently closed tabs screen message when there are no recently closed tabs -->
    <string name="recently_closed_empty_message">Nemáte žádné nedávno zavřené panely</string>

    <!-- Tab Management -->
    <!-- Title of preference for tabs management -->
    <string name="preferences_tabs">Panely</string>
    <!-- Title of preference that allows a user to specify the tab view -->
    <string name="preferences_tab_view">Zobrazení panelů</string>
    <!-- Option for a list tab view -->
    <string name="tab_view_list">Seznam</string>
    <!-- Option for a grid tab view -->
    <string name="tab_view_grid">Mřížka</string>
    <!-- Title of preference that allows a user to auto close tabs after a specified amount of time -->
    <string name="preferences_close_tabs">Zavírat panely</string>
    <!-- Option for auto closing tabs that will never auto close tabs, always allows user to manually close tabs -->
    <string name="close_tabs_manually">Ručně</string>
    <!-- Option for auto closing tabs that will auto close tabs after one day -->
    <string name="close_tabs_after_one_day">Po jednom dni</string>
    <!-- Option for auto closing tabs that will auto close tabs after one week -->
    <string name="close_tabs_after_one_week">Po týdnu</string>
    <!-- Option for auto closing tabs that will auto close tabs after one month -->
    <string name="close_tabs_after_one_month">Po měsíci</string>

    <!-- Title of preference that allows a user to specify the auto-close settings for open tabs -->
    <string name="preference_auto_close_tabs" tools:ignore="UnusedResources">Automatické zavírání panelů</string>

    <!-- Opening screen -->
    <!-- Title of a preference that allows a user to choose what screen to show after opening the app -->
    <string name="preferences_opening_screen">Po otevření aplikace zobrazit</string>
    <!-- Option for always opening the homepage when re-opening the app -->
    <string name="opening_screen_homepage">Domovskou stránku</string>
    <!-- Option for always opening the user's last-open tab when re-opening the app -->
    <string name="opening_screen_last_tab">Poslední panel</string>
    <!-- Option for always opening the homepage when re-opening the app after four hours of inactivity -->
    <string name="opening_screen_after_four_hours_of_inactivity">Po 4 hodinách nepoužívání domovskou stránku</string>
    <!-- Summary for tabs preference when auto closing tabs setting is set to manual close-->
    <string name="close_tabs_manually_summary">Zavírat ručně</string>
    <!-- Summary for tabs preference when auto closing tabs setting is set to auto close tabs after one day-->
    <string name="close_tabs_after_one_day_summary">Zavírat po jednom dni</string>
    <!-- Summary for tabs preference when auto closing tabs setting is set to auto close tabs after one week-->
    <string name="close_tabs_after_one_week_summary">Zavírat po týdnu</string>
    <!-- Summary for tabs preference when auto closing tabs setting is set to auto close tabs after one month-->
    <string name="close_tabs_after_one_month_summary">Zavírat po měsíci</string>

    <!-- Summary for homepage preference indicating always opening the homepage when re-opening the app -->
    <string name="opening_screen_homepage_summary">Otevře domovskou stránku</string>
    <!-- Summary for homepage preference indicating always opening the last-open tab when re-opening the app -->
    <string name="opening_screen_last_tab_summary">Otevře poslední panel</string>
    <!-- Summary for homepage preference indicating opening the homepage when re-opening the app after four hours of inactivity -->
    <string name="opening_screen_after_four_hours_of_inactivity_summary">Otevře domovskou stránku po 4 hodinách</string>

    <!-- Inactive tabs -->
    <!-- Category header of a preference that allows a user to enable or disable the inactive tabs feature -->
    <string name="preferences_inactive_tabs">Přesun neaktivních panelů</string>
    <!-- Title of inactive tabs preference -->
    <string name="preferences_inactive_tabs_title">Panely, které jste dva týdny neotevřeli, budou přesunuty do sekce pro neaktivní panely.</string>

    <!-- Studies -->
    <!-- Title of the remove studies button -->
    <string name="studies_remove">Odstranit</string>
    <!-- Title of the active section on the studies list -->
    <string name="studies_active">Aktivní</string>
    <!-- Description for studies, it indicates why Firefox use studies. The first parameter is the name of the application. -->
    <string name="studies_description_2">%1$s může čas od času instalovat a spouštět studie.</string>
    <!-- Learn more link for studies, links to an article for more information about studies. -->
    <string name="studies_learn_more">Zjistit více</string>

    <!-- Dialog message shown after removing a study -->
    <string name="studies_restart_app">Pro použití změn se aplikace ukončí</string>
    <!-- Dialog button to confirm the removing a study. -->
    <string name="studies_restart_dialog_ok">OK</string>
    <!-- Dialog button text for canceling removing a study. -->
    <string name="studies_restart_dialog_cancel">Zrušit</string>

    <!-- Toast shown after turning on/off studies preferences -->
    <string name="studies_toast_quit_application" tools:ignore="UnusedResources">Ukončování aplikace pro použití změn…</string>

    <!-- Sessions -->
    <!-- Title for the list of tabs -->
    <string name="tab_header_label">Otevřené panely</string>
    <!-- Title for the list of tabs in the current private session -->
    <string name="tabs_header_private_tabs_title">Anonymní panely</string>
    <!-- Title for the list of tabs in the synced tabs -->
    <string name="tabs_header_synced_tabs_title">Synchronizované panely</string>
    <!-- Content description (not visible, for screen readers etc.): Add tab button. Adds a news tab when pressed -->
    <string name="add_tab">Přidat panel</string>
    <!-- Content description (not visible, for screen readers etc.): Add tab button. Adds a news tab when pressed -->
    <string name="add_private_tab">Přidat anonymní panel</string>
    <!-- Text for the new tab button to indicate adding a new private tab in the tab -->
    <string name="tab_drawer_fab_content">Anonymní</string>
    <!-- Text for the new tab button to indicate syncing command on the synced tabs page -->
    <string name="tab_drawer_fab_sync">Synchronizovat</string>
    <!-- Text shown in the menu for sharing all tabs -->
    <string name="tab_tray_menu_item_share">Sdílet všechny panely</string>
    <!-- Text shown in the menu to view recently closed tabs -->
    <string name="tab_tray_menu_recently_closed">Nedávno zavřené panely</string>
    <!-- Text shown in the tabs tray inactive tabs section -->
    <string name="tab_tray_inactive_recently_closed" tools:ignore="UnusedResources">Nedávno zavřené</string>
    <!-- Text shown in the menu to view account settings -->
    <string name="tab_tray_menu_account_settings">Nastavení účtu</string>
    <!-- Text shown in the menu to view tab settings -->
    <string name="tab_tray_menu_tab_settings">Nastavení panelů</string>
    <!-- Text shown in the menu for closing all tabs -->
    <string name="tab_tray_menu_item_close">Zavřít všechny panely</string>
    <!-- Text shown in the multiselect menu for bookmarking selected tabs. -->
    <string name="tab_tray_multiselect_menu_item_bookmark">Přidat do záložek</string>
    <!-- Text shown in the multiselect menu for closing selected tabs. -->
    <string name="tab_tray_multiselect_menu_item_close">Zavřít</string>
    <!-- Content description for tabs tray multiselect share button -->
    <string name="tab_tray_multiselect_share_content_description">Sdílet vybrané panely</string>
    <!-- Content description for tabs tray multiselect menu -->
    <string name="tab_tray_multiselect_menu_content_description">Nabídka pro vybrané panely</string>
    <!-- Content description (not visible, for screen readers etc.): Removes tab from collection button. Removes the selected tab from collection when pressed -->
    <string name="remove_tab_from_collection">Odstranit panel ze sbírky</string>
    <!-- Text for button to enter multiselect mode in tabs tray -->
    <string name="tabs_tray_select_tabs">Vybrat panely</string>
    <!-- Content description (not visible, for screen readers etc.): Close tab button. Closes the current session when pressed -->
    <string name="close_tab">Zavřít panel</string>
    <!-- Content description (not visible, for screen readers etc.): Close tab <title> button. First parameter is tab title  -->
    <string name="close_tab_title">Zavřít panel %s</string>
    <!-- Content description (not visible, for screen readers etc.): Opens the open tabs menu when pressed -->
    <string name="open_tabs_menu">Otevřít nabídku panelů</string>
    <!-- Open tabs menu item to save tabs to collection -->
    <string name="tabs_menu_save_to_collection1">Uložit panely do sbírky</string>


    <!-- Text for the menu button to delete a collection -->
    <string name="collection_delete">Odstranit sbírku</string>


    <!-- Text for the menu button to rename a collection -->
    <string name="collection_rename">Přejmenovat sbírku</string>
    <!-- Text for the button to open tabs of the selected collection -->
    <string name="collection_open_tabs">Otevřít panely</string>


    <!-- Hint for adding name of a collection -->
    <string name="collection_name_hint">Název sbírky</string>
    <!-- Text for the menu button to rename a top site -->
    <string name="rename_top_site">Přejmenovat</string>
    <!-- Text for the menu button to remove a top site -->
    <string name="remove_top_site">Odebrat</string>

    <!-- Text for the menu button to delete a top site from history -->
    <string name="delete_from_history">Vymazat z historie</string>
    <!-- Postfix for private WebApp titles, placeholder is replaced with app name -->
    <string name="pwa_site_controls_title_private">%1$s (anonymní režim)</string>

    <!-- History -->
    <!-- Text for the button to search all history -->
    <string name="history_search_1">Zadejte hledané výrazy</string>
    <!-- Text for the button to clear all history -->
    <string name="history_delete_all">Vymazat historii</string>
    <!-- Text for the snackbar to confirm that multiple browsing history items has been deleted -->
    <string name="history_delete_multiple_items_snackbar">Historie byla smazána</string>
    <!-- Text for the snackbar to confirm that a single browsing history item has been deleted. The first parameter is the shortened URL of the deleted history item. -->
    <string name="history_delete_single_item_snackbar">Položka %1$s odstraněna</string>
    <!-- Context description text for the button to delete a single history item -->
    <string name="history_delete_item">Smazat</string>
    <!-- History multi select title in app bar
    The first parameter is the number of bookmarks selected -->
    <string name="history_multi_select_title">Vybráno položek: %1$d</string>
    <!-- Text for the header that groups the history for today -->
    <string name="history_today">Dnes</string>
    <!-- Text for the header that groups the history for yesterday -->
    <string name="history_yesterday">Včera</string>
    <!-- Text for the header that groups the history the past 7 days -->
    <string name="history_7_days">Posledních 7 dnů</string>
    <!-- Text for the header that groups the history the past 30 days -->
    <string name="history_30_days">Posledních 30 dnů</string>
    <!-- Text for the header that groups the history older than the last month -->
    <string name="history_older">Starší</string>

    <!-- Text shown when no history exists -->
    <string name="history_empty_message">Zatím nemáte žádnou historii prohlížení</string>

    <!-- Downloads -->
    <!-- Text for the snackbar to confirm that multiple downloads items have been removed -->
    <string name="download_delete_multiple_items_snackbar_1">Stažené soubory smazány</string>
    <!-- Text for the snackbar to confirm that a single download item has been removed. The first parameter is the name of the download item. -->
    <string name="download_delete_single_item_snackbar">Soubor %1$s odebrán</string>
    <!-- Text shown when no download exists -->
    <string name="download_empty_message_1">Žádné stažené soubory</string>
    <!-- History multi select title in app bar
    The first parameter is the number of downloads selected -->
    <string name="download_multi_select_title">Vybráno stahování: %1$d</string>


    <!-- Text for the button to remove a single download item -->
    <string name="download_delete_item_1">Smazat</string>


    <!-- Crashes -->
    <!-- Title text displayed on the tab crash page. This first parameter is the name of the application (For example: Fenix) -->
    <string name="tab_crash_title_2">Promiňte, aplikace %1$s nemůže tuto stránku načíst.</string>
    <!-- Send crash report checkbox text on the tab crash page -->
    <string name="tab_crash_send_report">Poslat Mozille hlášení o pádu</string>
    <!-- Close tab button text on the tab crash page -->
    <string name="tab_crash_close">Zavřít panel</string>
    <!-- Restore tab button text on the tab crash page -->
    <string name="tab_crash_restore">Obnovit panel</string>

    <!-- Bookmarks -->
    <!-- Confirmation message for a dialog confirming if the user wants to delete the selected folder -->
    <string name="bookmark_delete_folder_confirmation_dialog">Opravdu chcete smazat tuto složku?</string>
    <!-- Confirmation message for a dialog confirming if the user wants to delete multiple items including folders. Parameter will be replaced by app name. -->
    <string name="bookmark_delete_multiple_folders_confirmation_dialog">%s smaže vybrané položky.</string>
    <!-- Text for the cancel button on delete bookmark dialog -->
    <string name="bookmark_delete_negative">Zrušit</string>
    <!-- Screen title for adding a bookmarks folder -->
    <string name="bookmark_add_folder">Přidat složku</string>
    <!-- Snackbar title shown after a bookmark has been created. -->
    <string name="bookmark_saved_snackbar">Záložka uložena</string>
    <!-- Snackbar edit button shown after a bookmark has been created. -->
    <string name="edit_bookmark_snackbar_action">UPRAVIT</string>
    <!-- Bookmark overflow menu edit button -->
    <string name="bookmark_menu_edit_button">Upravit</string>
    <!-- Bookmark overflow menu copy button -->
    <string name="bookmark_menu_copy_button">Kopírovat</string>
    <!-- Bookmark overflow menu share button -->
    <string name="bookmark_menu_share_button">Sdílet</string>
    <!-- Bookmark overflow menu open in new tab button -->
    <string name="bookmark_menu_open_in_new_tab_button">Otevřít v novém panelu</string>
    <!-- Bookmark overflow menu open in private tab button -->
    <string name="bookmark_menu_open_in_private_tab_button">Otevřít v anonymním panelu</string>
    <!-- Bookmark overflow menu open all in tabs button -->
    <string name="bookmark_menu_open_all_in_tabs_button">Otevřít vše v nových panelech</string>
    <!-- Bookmark overflow menu open all in private tabs button -->
    <string name="bookmark_menu_open_all_in_private_tabs_button">Otevřít vše v anonymních panelech</string>
    <!-- Bookmark overflow menu delete button -->
    <string name="bookmark_menu_delete_button">Odstranit</string>
    <!--Bookmark overflow menu save button -->
    <string name="bookmark_menu_save_button">Uložit</string>
    <!-- Bookmark multi select title in app bar
     The first parameter is the number of bookmarks selected -->
    <string name="bookmarks_multi_select_title">Vybráno záložek: %1$d</string>
    <!-- Bookmark editing screen title -->
    <string name="edit_bookmark_fragment_title">Upravit záložku</string>
    <!-- Bookmark folder editing screen title -->
    <string name="edit_bookmark_folder_fragment_title">Upravit složku</string>
    <!-- Bookmark sign in button message -->
    <string name="bookmark_sign_in_button">Pro zobrazení synchronizovaných záložek se prosím přihlaste</string>
    <!-- Bookmark URL editing field label -->
    <string name="bookmark_url_label">URL</string>
    <!-- Bookmark FOLDER editing field label -->
    <string name="bookmark_folder_label">SLOŽKA</string>
    <!-- Bookmark NAME editing field label -->
    <string name="bookmark_name_label">NÁZEV</string>
    <!-- Bookmark add folder screen title -->
    <string name="bookmark_add_folder_fragment_label">Přidat složku</string>
    <!-- Bookmark select folder screen title -->
    <string name="bookmark_select_folder_fragment_label">Vybrat složku</string>
    <!-- Bookmark editing error missing title -->
    <string name="bookmark_empty_title_error">Záložka musí mít název</string>
    <!-- Bookmark editing error missing or improper URL -->
    <string name="bookmark_invalid_url_error">Neplatná URL adresa</string>

    <!-- Bookmark screen message for empty bookmarks folder -->
    <string name="bookmarks_empty_message">Nemáte žádné záložky</string>
    <!-- Bookmark snackbar message on deletion
     The first parameter is the host part of the URL of the bookmark deleted, if any -->
    <string name="bookmark_deletion_snackbar_message">Záložka odstraněna: %1$s</string>

    <!-- Bookmark snackbar message on deleting multiple bookmarks not including folders-->
    <string name="bookmark_deletion_multiple_snackbar_message_2">Záložky smazány</string>
    <!-- Bookmark snackbar message on deleting multiple bookmarks including folders-->
    <string name="bookmark_deletion_multiple_snackbar_message_3">Mazání vybraných složek</string>
    <!-- Bookmark undo button for deletion snackbar action -->
    <string name="bookmark_undo_deletion">ZPĚT</string>

    <!-- Text for the button to search all bookmarks -->
    <string name="bookmark_search">Zadejte hledané výrazy</string>

    <!-- Site Permissions -->
    <!-- Button label that take the user to the Android App setting -->
    <string name="phone_feature_go_to_settings">Přejít do Nastavení</string>

    <!-- Content description (not visible, for screen readers etc.): Quick settings sheet
        to give users access to site specific information / settings. For example:
        Secure settings status and a button to modify site permissions -->
    <string name="quick_settings_sheet">Rychlá nastavení</string>
    <!-- Label that indicates that this option it the recommended one -->
    <string name="phone_feature_recommended">Doporučeno</string>
    <!-- Button label for clearing all the information of site permissions-->
    <string name="clear_permissions">Vymazat oprávnění</string>
    <!-- Text for the OK button on Clear permissions dialog -->
    <string name="clear_permissions_positive">OK</string>
    <!-- Text for the cancel button on Clear permissions dialog -->
    <string name="clear_permissions_negative">Zrušit</string>
    <!-- Button label for clearing a site permission-->
    <string name="clear_permission">Vymazat oprávnění</string>
    <!-- Text for the OK button on Clear permission dialog -->
    <string name="clear_permission_positive">OK</string>
    <!-- Text for the cancel button on Clear permission dialog -->
    <string name="clear_permission_negative">Zrušit</string>
    <!-- Button label for clearing all the information on all sites-->
    <string name="clear_permissions_on_all_sites">Vymazat oprávnění pro všechny servery</string>
    <!-- Preference for altering video and audio autoplay for all websites -->
    <string name="preference_browser_feature_autoplay">Automatické přehrávání</string>
    <!-- Preference for altering the camera access for all websites -->
    <string name="preference_phone_feature_camera">Fotoaparát</string>
    <!-- Preference for altering the microphone access for all websites -->
    <string name="preference_phone_feature_microphone">Mikrofon</string>
    <!-- Preference for altering the location access for all websites -->
    <string name="preference_phone_feature_location">Poloha</string>
    <!-- Preference for altering the notification access for all websites -->
    <string name="preference_phone_feature_notification">Oznámení</string>
    <!-- Preference for altering the persistent storage access for all websites -->
    <string name="preference_phone_feature_persistent_storage">Trvalé úložiště</string>
    <!-- Preference for altering the storage access setting for all websites -->
    <string name="preference_phone_feature_cross_origin_storage_access">Cross-site cookies</string>
    <!-- Preference for altering the EME access for all websites -->
    <string name="preference_phone_feature_media_key_system_access">Obsah chráněný pomocí DRM</string>
    <!-- Label that indicates that a permission must be asked always -->
    <string name="preference_option_phone_feature_ask_to_allow">Vždy se zeptat</string>
    <!-- Label that indicates that a permission must be blocked -->
    <string name="preference_option_phone_feature_blocked">Blokováno</string>
    <!-- Label that indicates that a permission must be allowed -->
    <string name="preference_option_phone_feature_allowed">Povoleno</string>
    <!--Label that indicates a permission is by the Android OS-->
    <string name="phone_feature_blocked_by_android">Blokováno Androidem</string>
    <!-- Preference for showing a list of websites that the default configurations won't apply to them -->
    <string name="preference_exceptions">Výjimky</string>
    <!-- Summary of tracking protection preference if tracking protection is set to off -->
    <string name="tracking_protection_off">Vypnuta</string>

    <!-- Summary of tracking protection preference if tracking protection is set to standard -->
    <string name="tracking_protection_standard">Standardní</string>
    <!-- Summary of tracking protection preference if tracking protection is set to strict -->
    <string name="tracking_protection_strict">Přísná</string>
    <!-- Summary of tracking protection preference if tracking protection is set to custom -->
    <string name="tracking_protection_custom">Vlastní</string>
    <!-- Label for global setting that indicates that all video and audio autoplay is allowed -->
    <string name="preference_option_autoplay_allowed2">Povolit zvuk i video</string>
    <!-- Label for site specific setting that indicates that all video and audio autoplay is allowed -->
    <string name="quick_setting_option_autoplay_allowed">Povolit zvuk i video</string>
    <!-- Label that indicates that video and audio autoplay is only allowed over Wi-Fi -->
    <string name="preference_option_autoplay_allowed_wifi_only2">Blokovat automatické přehrávání zvuků i videí při připojení přes mobilní data</string>
    <!-- Subtext that explains 'autoplay on Wi-Fi only' option -->
    <string name="preference_option_autoplay_allowed_wifi_subtext">Na Wi-Fi připojení se zvuky i videa automaticky přehrávat budou</string>
    <!-- Label for global setting that indicates that video autoplay is allowed, but audio autoplay is blocked -->
    <string name="preference_option_autoplay_block_audio2">Blokovat automatické přehrávání zvuků</string>
    <!-- Label for site specific setting that indicates that video autoplay is allowed, but audio autoplay is blocked -->
    <string name="quick_setting_option_autoplay_block_audio">Blokovat automatické přehrávání zvuků</string>
    <!-- Label for global setting that indicates that all video and audio autoplay is blocked -->
    <string name="preference_option_autoplay_blocked3">Blokovat automatické přehrávání zvuků i videí</string>
    <!-- Label for site specific setting that indicates that all video and audio autoplay is blocked -->
    <string name="quick_setting_option_autoplay_blocked">Blokovat automatické přehrávání zvuků i videí</string>
    <!-- Summary of delete browsing data on quit preference if it is set to on -->
    <string name="delete_browsing_data_quit_on">Zapnuto</string>
    <!-- Summary of delete browsing data on quit preference if it is set to off -->
    <string name="delete_browsing_data_quit_off">Vypnuto</string>

    <!-- Summary of studies preference if it is set to on -->
    <string name="studies_on">Zapnuto</string>
    <!-- Summary of studies data on quit preference if it is set to off -->
    <string name="studies_off">Vypnuto</string>

    <!-- Collections -->
    <!-- Collections header on home fragment -->
    <string name="collections_header">Sbírky</string>
    <!-- Content description (not visible, for screen readers etc.): Opens the collection menu when pressed -->
    <string name="collection_menu_button_content_description">Nabídka sbírek</string>
    <!-- Label to describe what collections are to a new user without any collections -->
    <string name="no_collections_description2">Uložte si důležité věci do sbírek.\nPodobná vyhledávání, stránky a panely si můžete seskupit a poté se k nim snadno vracet.</string>
    <!-- Title for the "select tabs" step of the collection creator -->
    <string name="create_collection_select_tabs">Vyberte panely</string>
    <!-- Title for the "select collection" step of the collection creator -->
    <string name="create_collection_select_collection">Vyberte sbírku</string>
    <!-- Title for the "name collection" step of the collection creator -->
    <string name="create_collection_name_collection">Pojmenujte sbírku</string>
    <!-- Button to add new collection for the "select collection" step of the collection creator -->
    <string name="create_collection_add_new_collection">Přidat novou sbírku</string>
    <!-- Button to select all tabs in the "select tabs" step of the collection creator -->
    <string name="create_collection_select_all">Vybrat vše</string>
    <!-- Button to deselect all tabs in the "select tabs" step of the collection creator -->
    <string name="create_collection_deselect_all">Zrušit výběr</string>
    <!-- Text to prompt users to select the tabs to save in the "select tabs" step of the collection creator -->
    <string name="create_collection_save_to_collection_empty">Vyberte panely pro uložení</string>
    <!-- Text to show users how many tabs they have selected in the "select tabs" step of the collection creator.
     %d is a placeholder for the number of tabs selected. -->
    <string name="create_collection_save_to_collection_tabs_selected">Vybráno panelů: %d</string>
    <!-- Text to show users they have one tab selected in the "select tabs" step of the collection creator.
    %d is a placeholder for the number of tabs selected. -->
    <string name="create_collection_save_to_collection_tab_selected">Vybrán jeden panel</string>
    <!-- Text shown in snackbar when multiple tabs have been saved in a collection -->
    <string name="create_collection_tabs_saved">Panely uloženy</string>
    <!-- Text shown in snackbar when one or multiple tabs have been saved in a new collection -->
    <string name="create_collection_tabs_saved_new_collection">Sbírka uložena</string>
    <!-- Text shown in snackbar when one tab has been saved in a collection -->
    <string name="create_collection_tab_saved">Panel uložen</string>
    <!-- Content description (not visible, for screen readers etc.): button to close the collection creator -->
    <string name="create_collection_close">Zavřít</string>
    <!-- Button to save currently selected tabs in the "select tabs" step of the collection creator-->
    <string name="create_collection_save">Uložit</string>

    <!-- Snackbar action to view the collection the user just created or updated -->
    <string name="create_collection_view">Zobrazit</string>

    <!-- Text for the OK button from collection dialogs -->
    <string name="create_collection_positive">OK</string>
    <!-- Text for the cancel button from collection dialogs -->
    <string name="create_collection_negative">Zrušit</string>

    <!-- Default name for a new collection in "name new collection" step of the collection creator. %d is a placeholder for the number of collections-->
    <string name="create_collection_default_name">Sbírka č. %d</string>

    <!-- Share -->
    <!-- Share screen header -->
    <string name="share_header_2">Sdílet</string>
    <!-- Content description (not visible, for screen readers etc.):
        "Share" button. Opens the share menu when pressed. -->
    <string name="share_button_content_description">Sdílet</string>
    <!-- Text for the Save to PDF feature in the share menu -->
    <string name="share_save_to_pdf">Uložit jako PDF</string>
    <!-- Text for error message when generating a PDF file Text. -->
    <string name="unable_to_save_to_pdf_error">PDF se nepodařilo vygenerovat</string>
    <!-- Text for standard error snackbar dismiss button. -->
    <string name="standard_snackbar_error_dismiss">Zavřít</string>
    <!-- Text for error message when printing a page and it fails. -->
    <string name="unable_to_print_error" moz:removedIn="121" tools:ignore="UnusedResources">Nelze tisknout</string>
    <!-- Text for error message when printing a page and it fails. -->
    <string name="unable_to_print_page_error">Tuto stránku nelze vytisknout</string>
    <!-- Text for the print feature in the share and browser menu -->
    <string name="menu_print">Tisk</string>
    <!-- Sub-header in the dialog to share a link to another sync device -->
    <string name="share_device_subheader">Poslat do zařízení</string>
    <!-- Sub-header in the dialog to share a link to an app from the full list -->
    <string name="share_link_all_apps_subheader">Všechny akce</string>
    <!-- Sub-header in the dialog to share a link to an app from the most-recent sorted list -->
    <string name="share_link_recent_apps_subheader">Naposledy použité</string>
    <!-- Text for the copy link action in the share screen. -->
    <string name="share_copy_link_to_clipboard">Zkopírovat do schránky</string>
    <!-- Toast shown after copying link to clipboard -->
    <string name="toast_copy_link_to_clipboard">Zkopírováno do schránky</string>
    <!-- An option from the share dialog to sign into sync -->
    <string name="sync_sign_in">Přihlásit ke službě Sync</string>
     <!-- An option from the three dot menu to sync and save data -->
    <string name="sync_menu_sync_and_save_data">Synchronizace a ukládání dat</string>
    <!-- An option from the share dialog to send link to all other sync devices -->
    <string name="sync_send_to_all">Poslat do všech zařízení</string>
    <!-- An option from the share dialog to reconnect to sync -->
    <string name="sync_reconnect">Znovu se připojit k synchronizaci</string>

    <!-- Text displayed when sync is offline and cannot be accessed -->
    <string name="sync_offline">Offline</string>
    <!-- An option to connect additional devices -->
    <string name="sync_connect_device">Připojit další zařízení</string>
    <!-- The dialog text shown when additional devices are not available -->
    <string name="sync_connect_device_dialog">Pro poslání panelu se prosím přihlaste účtem Firefox na dalším zařízení.</string>
    <!-- Confirmation dialog button -->
    <string name="sync_confirmation_button">Rozumím</string>

    <!-- Share error message -->
    <string name="share_error_snackbar">Do této aplikace nelze sdílet</string>
    <!-- Add new device screen title -->
    <string name="sync_add_new_device_title">Odeslat do zařízení</string>
    <!-- Text for the warning message on the Add new device screen -->
    <string name="sync_add_new_device_message">Žádná připojená zařízení</string>
    <!-- Text for the button to learn about sending tabs -->
    <string name="sync_add_new_device_learn_button">Zjistit více o posílání panelů…</string>
    <!-- Text for the button to connect another device -->
    <string name="sync_add_new_device_connect_button">Připojit další zařízení…</string>

    <!-- Notifications -->
    <!-- Text shown in the notification that pops up to remind the user that a private browsing session is active. -->
    <string name="notification_pbm_delete_text_2">Zavřít anonymní panely</string>
    <!-- Name of the marketing notification channel. Displayed in the "App notifications" system settings for the app -->
    <string name="notification_marketing_channel_name">Marketingová sdělení</string>

    <!-- Title shown in the notification that pops up to remind the user to set fenix as default browser.
    The app name is in the text, due to limitations with localizing Nimbus experiments -->
    <string name="nimbus_notification_default_browser_title" tools:ignore="UnusedResources">Firefox je rychlý a soukromý</string>
    <!-- Text shown in the notification that pops up to remind the user to set fenix as default browser.
    The app name is in the text, due to limitations with localizing Nimbus experiments -->
    <string name="nimbus_notification_default_browser_text" tools:ignore="UnusedResources">Nastavit Firefox jako můj výchozí prohlížeč</string>
    <!-- Title shown in the notification that pops up to re-engage the user -->
    <string name="notification_re_engagement_title">Vyzkoušejte anonymní prohlížení</string>
    <!-- Text shown in the notification that pops up to re-engage the user.
    %1$s is a placeholder that will be replaced by the app name. -->
    <string name="notification_re_engagement_text">Prohlížejte web bez ukládání cookies a historie v aplikaci %1$s</string>

    <!-- Title A shown in the notification that pops up to re-engage the user -->
    <string name="notification_re_engagement_A_title">Prohlížejte beze stop</string>

    <!-- Text A shown in the notification that pops up to re-engage the user.
    %1$s is a placeholder that will be replaced by the app name. -->
    <string name="notification_re_engagement_A_text">Anonymní prohlížení v aplikaci %1$s neukládá vaše data.</string>
    <!-- Title B shown in the notification that pops up to re-engage the user -->
    <string name="notification_re_engagement_B_title">Začnete své první vyhledávání</string>
    <!-- Text B shown in the notification that pops up to re-engage the user -->
    <string name="notification_re_engagement_B_text">Najděte něco v okolí, nebo objevte něco zábavného.</string>

    <!-- Survey -->
    <!-- Text shown in the fullscreen message that pops up to ask user to take a short survey.
    The app name is in the text, due to limitations with localizing Nimbus experiments -->
    <string name="nimbus_survey_message_text">Pomozte ním prosím zlepšit Firefox vyplněním krátkého dotazníku.</string>
    <!-- Preference for taking the short survey. -->
    <string name="preferences_take_survey">Vyplnit průzkum</string>
    <!-- Preference for not taking the short survey. -->
    <string name="preferences_not_take_survey">Ne, děkuji</string>

    <!-- Snackbar -->
    <!-- Text shown in snackbar when user deletes a collection -->
    <string name="snackbar_collection_deleted">Sbírka odstraněna</string>
    <!-- Text shown in snackbar when user renames a collection -->
    <string name="snackbar_collection_renamed">Sbírka přejmenována</string>
    <!-- Text shown in snackbar when user closes a tab -->
    <string name="snackbar_tab_closed">Panel byl zavřen</string>
    <!-- Text shown in snackbar when user closes all tabs -->
    <string name="snackbar_tabs_closed">Panely byly zavřeny</string>
    <!-- Text shown in snackbar when user bookmarks a list of tabs -->
    <string name="snackbar_message_bookmarks_saved">Záložky uloženy</string>
    <!-- Text shown in snackbar when user adds a site to shortcuts -->
    <string name="snackbar_added_to_shortcuts">Přidáno do zkratek</string>
    <!-- Text shown in snackbar when user closes a private tab -->
    <string name="snackbar_private_tab_closed">Anonymní panel byl zavřen</string>
    <!-- Text shown in snackbar when user closes all private tabs -->
    <string name="snackbar_private_tabs_closed">Anonymní panely byly zavřeny</string>
    <!-- Text shown in snackbar when user erases their private browsing data -->
    <string name="snackbar_private_data_deleted">Údaje anonymního prohlížení byla vymazána</string>
    <!-- Text shown in snackbar to undo deleting a tab, top site or collection -->
    <string name="snackbar_deleted_undo">ZPĚT</string>
    <!-- Text shown in snackbar when user removes a top site -->
    <string name="snackbar_top_site_removed">Stránka odebrána</string>
    <!-- QR code scanner prompt which appears after scanning a code, but before navigating to it
        First parameter is the name of the app, second parameter is the URL or text scanned-->
    <string name="qr_scanner_confirmation_dialog_message">Povolit aplikaci %1$s otevřít %2$s</string>
    <!-- QR code scanner prompt dialog positive option to allow navigation to scanned link -->
    <string name="qr_scanner_dialog_positive">POVOLIT</string>
    <!-- QR code scanner prompt dialog positive option to deny navigation to scanned link -->
    <string name="qr_scanner_dialog_negative">ZAKÁZAT</string>
    <!-- QR code scanner prompt dialog error message shown when a hostname does not contain http or https. -->
    <string name="qr_scanner_dialog_invalid">Webová adresa není platná.</string>
    <!-- QR code scanner prompt dialog positive option when there is an error -->
    <string name="qr_scanner_dialog_invalid_ok">OK</string>
    <!-- Tab collection deletion prompt dialog message. Placeholder will be replaced with the collection name -->
    <string name="tab_collection_dialog_message">Opravdu chcete odstranit sbírku „%1$s“?</string>
    <!-- Collection and tab deletion prompt dialog message. This will show when the last tab from a collection is deleted -->
    <string name="delete_tab_and_collection_dialog_message">Odstraněním tohoto panelu smažete celou sbírku. Novou sbírku si můžete kdykoliv znovu vytvořit.</string>
    <!-- Collection and tab deletion prompt dialog title. Placeholder will be replaced with the collection name. This will show when the last tab from a collection is deleted -->
    <string name="delete_tab_and_collection_dialog_title">Smazat %1$s?</string>
    <!-- Tab collection deletion prompt dialog option to delete the collection -->
    <string name="tab_collection_dialog_positive">Odstranit</string>

    <!-- Text displayed in a notification when the user enters full screen mode -->
    <string name="full_screen_notification">Spuštěn režim celé obrazovky</string>
    <!-- Message for copying the URL via long press on the toolbar -->
    <string name="url_copied">URL adresa zkopírována</string>
    <!-- Sample text for accessibility font size -->
    <string name="accessibility_text_size_sample_text_1">Toto je ukázkový text. Je tady proto, abyste mohli vidět, jak bude text vypadat, když jej pomocí tohoto nastavení zvětšíte nebo zmenšíte.</string>
    <!-- Summary for Accessibility Text Size Scaling Preference -->
    <string name="preference_accessibility_text_size_summary">Úprava velikosti textu na webových stránkách</string>
    <!-- Title for Accessibility Text Size Scaling Preference -->
    <string name="preference_accessibility_font_size_title">Velikost písma</string>

    <!-- Title for Accessibility Text Automatic Size Scaling Preference -->
    <string name="preference_accessibility_auto_size_2">Automatická velikost písma</string>
    <!-- Summary for Accessibility Text Automatic Size Scaling Preference -->
    <string name="preference_accessibility_auto_size_summary">Zrušte tuto volbu, pokud nechcete, aby se velikost písma řídila nastavením systému Android.</string>

    <!-- Title for the Delete browsing data preference -->
    <string name="preferences_delete_browsing_data">Smazat soukromá data</string>
    <!-- Title for the tabs item in Delete browsing data -->
    <string name="preferences_delete_browsing_data_tabs_title_2">Otevřené panely</string>
    <!-- Subtitle for the tabs item in Delete browsing data, parameter will be replaced with the number of open tabs -->
    <string name="preferences_delete_browsing_data_tabs_subtitle">Počet panelů: %d</string>
    <!-- Title for the data and history items in Delete browsing data -->
    <!-- Title for the history item in Delete browsing data -->
    <string name="preferences_delete_browsing_data_browsing_history_title">Historie prohlížení</string>
    <!-- Subtitle for the data and history items in delete browsing data, parameter will be replaced with the
        number of history items the user has -->
    <string name="preferences_delete_browsing_data_browsing_data_subtitle">Počet adres: %d</string>
    <!-- Title for the cookies and site data items in Delete browsing data -->
    <string name="preferences_delete_browsing_data_cookies_and_site_data">Cookies a data stránek</string>
    <!-- Subtitle for the cookies item in Delete browsing data -->
    <string name="preferences_delete_browsing_data_cookies_subtitle">Dojde k odhlášení z většiny webových stránek</string>
    <!-- Title for the cached images and files item in Delete browsing data -->
    <string name="preferences_delete_browsing_data_cached_files">Obrázky a soubory v mezipaměti</string>
    <!-- Subtitle for the cached images and files item in Delete browsing data -->
    <string name="preferences_delete_browsing_data_cached_files_subtitle">Uvolní využitý prostor na zařízení</string>
    <!-- Title for the site permissions item in Delete browsing data -->
    <string name="preferences_delete_browsing_data_site_permissions">Oprávnění serverů</string>
    <!-- Title for the downloads item in Delete browsing data -->
    <string name="preferences_delete_browsing_data_downloads">Stažené soubory</string>
    <!-- Text for the button to delete browsing data -->
    <string name="preferences_delete_browsing_data_button">Smazat soukromá data</string>

    <!-- Title for the Delete browsing data on quit preference -->
    <string name="preferences_delete_browsing_data_on_quit">Mazat soukromá data při ukončení</string>
    <!-- Summary for the Delete browsing data on quit preference. "Quit" translation should match delete_browsing_data_on_quit_action translation. -->
    <string name="preference_summary_delete_browsing_data_on_quit_2">Po výběru „Ukončit“ z hlavní nabídky aplikace dojde ke smazání soukromých dat</string>
    <!-- Action item in menu for the Delete browsing data on quit feature -->
    <string name="delete_browsing_data_on_quit_action">Ukončit</string>

    <!-- Title text of a delete browsing data dialog. -->
    <string name="delete_history_prompt_title">Časové období mazání</string>
    <!-- Body text of a delete browsing data dialog. -->
    <string name="delete_history_prompt_body" moz:RemovedIn="130" tools:ignore="UnusedResources">Odstraní historii (včetně synchronizované historie z ostatních zařízení), cookies a související data.</string>
    <!-- Body text of a delete browsing data dialog. -->
    <string name="delete_history_prompt_body_2">Odebere historii (včetně synchronizované historie z jiných zařízení)</string>
    <!-- Radio button in the delete browsing data dialog to delete history items for the last hour. -->
    <string name="delete_history_prompt_button_last_hour">Poslední hodina</string>
    <!-- Radio button in the delete browsing data dialog to delete history items for today and yesterday. -->
    <string name="delete_history_prompt_button_today_and_yesterday">Dnešek a včerejšek</string>
    <!-- Radio button in the delete browsing data dialog to delete all history. -->
    <string name="delete_history_prompt_button_everything">Vše</string>

    <!-- Dialog message to the user asking to delete browsing data. Parameter will be replaced by app name. -->
    <string name="delete_browsing_data_prompt_message_3">%s smaže vybraná soukromá data.</string>
    <!-- Text for the cancel button for the data deletion dialog -->
    <string name="delete_browsing_data_prompt_cancel">Zrušit</string>
    <!-- Text for the allow button for the data deletion dialog -->
    <string name="delete_browsing_data_prompt_allow">Smazat</string>
    <!-- Text for the snackbar confirmation that the data was deleted -->
    <string name="preferences_delete_browsing_data_snackbar">Soukromá data smazána</string>

    <!-- Text for the snackbar to show the user that the deletion of browsing data is in progress -->
    <string name="deleting_browsing_data_in_progress">Mazání soukromých dat…</string>

    <!-- Dialog message to the user asking to delete all history items inside the opened group. Parameter will be replaced by a history group name. -->
    <string name="delete_all_history_group_prompt_message">Smazat všechny stránky v %s</string>
    <!-- Text for the cancel button for the history group deletion dialog -->
    <string name="delete_history_group_prompt_cancel">Zrušit</string>

    <!-- Text for the allow button for the history group dialog -->
    <string name="delete_history_group_prompt_allow">Smazat</string>
    <!-- Text for the snackbar confirmation that the history group was deleted -->
    <string name="delete_history_group_snackbar">Skupina byla smazána</string>

    <!-- Onboarding -->
    <!-- text to display in the snackbar once account is signed-in -->
    <string name="onboarding_firefox_account_sync_is_on">Synchronizace je zapnutá</string>

    <!-- Onboarding theme -->
    <!-- Text shown in snackbar when multiple tabs have been sent to device -->
    <string name="sync_sent_tabs_snackbar">Panely odeslány</string>
    <!-- Text shown in snackbar when one tab has been sent to device  -->
    <string name="sync_sent_tab_snackbar">Panel odeslán</string>
    <!-- Text shown in snackbar when sharing tabs failed  -->
    <string name="sync_sent_tab_error_snackbar">Odeslání se nezdařilo</string>
    <!-- Text shown in snackbar for the "retry" action that the user has after sharing tabs failed -->
    <string name="sync_sent_tab_error_snackbar_action">ZNOVU</string>
    <!-- Title of QR Pairing Fragment -->
    <string name="sync_scan_code">Naskenovat kód</string>
    <!-- Instructions on how to access pairing -->
    <string name="sign_in_instructions"><![CDATA[Otevřete Firefox na svém počítači a navštivte stránku <b>https://firefox.com/pair</b>]]></string>
    <!-- Text shown for sign in pairing when ready -->
    <string name="sign_in_ready_for_scan">Připraveno na skenování</string>
    <!-- Text shown for settings option for sign with pairing -->
    <string name="sign_in_with_camera">Přihlásit se pomocí fotoaparátu</string>
    <!-- Text shown for settings option for sign with email -->
    <string name="sign_in_with_email">Použít raději e-mail</string>
    <!-- Text shown for settings option for create new account text.'Firefox' intentionally hardcoded here.-->
    <string name="sign_in_create_account_text"><![CDATA[Ještě nemáte účet? <u>Vytvořte si ho</u> a synchronizujte svůj Firefox mezi zařízeními.]]></string>
    <!-- Text shown in confirmation dialog to sign out of account. The first parameter is the name of the app (e.g. Firefox Preview) -->
    <string name="sign_out_confirmation_message_2">%s ukončí synchronizaci s vaším účtem, ale nesmaže z tohoto zařízení žádná vaše data.</string>
    <!-- Option to continue signing out of account shown in confirmation dialog to sign out of account -->
    <string name="sign_out_disconnect">Odpojit</string>
    <!-- Option to cancel signing out shown in confirmation dialog to sign out of account -->
    <string name="sign_out_cancel">Zrušit</string>
    <!-- Error message snackbar shown after the user tried to select a default folder which cannot be altered -->
    <string name="bookmark_cannot_edit_root">Výchozí složky nelze upravovat</string>

    <!-- Enhanced Tracking Protection -->
    <!-- Link displayed in enhanced tracking protection panel to access tracking protection settings -->
    <string name="etp_settings">Nastavení ochrany</string>
    <!-- Preference title for enhanced tracking protection settings -->
    <string name="preference_enhanced_tracking_protection">Rozšířená ochrana proti sledování</string>
    <!-- Preference summary for enhanced tracking protection settings on/off switch -->
    <string name="preference_enhanced_tracking_protection_summary">Nyní s funkcí úplné ochrany před cookies, dosud nejsilnější bariéry proti cross-site sledovacím prvkům.</string>
    <!-- Description of enhanced tracking protection. The parameter is the name of the application (For example: Firefox Fenix) -->
    <string name="preference_enhanced_tracking_protection_explanation_2">%s vás chrání před nejběžnějšími sledovacími prvky, které sbírají informace o tom, co děláte na internetu.</string>
    <!-- Text displayed that links to website about enhanced tracking protection -->
    <string name="preference_enhanced_tracking_protection_explanation_learn_more">Zjistit více</string>
    <!-- Preference for enhanced tracking protection for the standard protection settings -->
    <string name="preference_enhanced_tracking_protection_standard_default_1">Standardní (výchozí)</string>
    <!-- Preference description for enhanced tracking protection for the standard protection settings -->
    <string name="preference_enhanced_tracking_protection_standard_description_5">Stránky se načítají normálně s výjimkou některých sledovacích prvků.</string>
    <!--  Accessibility text for the Standard protection information icon  -->
    <string name="preference_enhanced_tracking_protection_standard_info_button">Co blokuje běžné nastavení ochrany proti sledování</string>
    <!-- Preference for enhanced tracking protection for the strict protection settings -->
    <string name="preference_enhanced_tracking_protection_strict">Přísná</string>
    <!-- Preference description for enhanced tracking protection for the strict protection settings -->
    <string name="preference_enhanced_tracking_protection_strict_description_4">Silnější ochrana, která zlepšuje rychlost načítání stránek. Může ale omezit jejich fungování.</string>
    <!--  Accessibility text for the Strict protection information icon  -->
    <string name="preference_enhanced_tracking_protection_strict_info_button">Co blokuje přísné nastavení ochrany proti sledování</string>
    <!-- Preference for enhanced tracking protection for the custom protection settings -->
    <string name="preference_enhanced_tracking_protection_custom">Vlastní</string>
    <!-- Preference description for enhanced tracking protection for the strict protection settings -->
    <string name="preference_enhanced_tracking_protection_custom_description_2">Vyberte sledovací prvky a skripty, které chcete blokovat.</string>
    <!--  Accessibility text for the Strict protection information icon  -->
    <string name="preference_enhanced_tracking_protection_custom_info_button">Co blokuje vlastní nastavení ochrany proti sledování</string>
    <!-- Header for categories that are being blocked by current Enhanced Tracking Protection settings -->
    <!-- Preference for enhanced tracking protection for the custom protection settings for cookies-->
    <string name="preference_enhanced_tracking_protection_custom_cookies">Cookies</string>
    <!-- Option for enhanced tracking protection for the custom protection settings for cookies-->
    <string name="preference_enhanced_tracking_protection_custom_cookies_1">Sledovací cookies, např. sociálních sítí</string>
    <!-- Option for enhanced tracking protection for the custom protection settings for cookies-->
    <string name="preference_enhanced_tracking_protection_custom_cookies_2">Cookies z dosud nenavštívených stránek</string>
    <!-- Option for enhanced tracking protection for the custom protection settings for cookies-->
    <string name="preference_enhanced_tracking_protection_custom_cookies_3">Všechny cookies třetích stran (může omezit fungování některých stránek)</string>
    <!-- Option for enhanced tracking protection for the custom protection settings for cookies-->
    <string name="preference_enhanced_tracking_protection_custom_cookies_4">Všechny cookies (omezí fungování některých stránek)</string>
    <!-- Option for enhanced tracking protection for the custom protection settings for cookies-->
    <string name="preference_enhanced_tracking_protection_custom_cookies_5">Izolovat cross-site cookies</string>
    <!-- Preference for enhanced tracking protection for the custom protection settings for tracking content -->
    <string name="preference_enhanced_tracking_protection_custom_tracking_content">Sledující obsah</string>
    <!-- Option for enhanced tracking protection for the custom protection settings for tracking content-->
    <string name="preference_enhanced_tracking_protection_custom_tracking_content_1">Ve všech panelech</string>
    <!-- Option for enhanced tracking protection for the custom protection settings for tracking content-->
    <string name="preference_enhanced_tracking_protection_custom_tracking_content_2">jen v anonymních panelech</string>
    <!-- Preference for enhanced tracking protection for the custom protection settings -->
    <string name="preference_enhanced_tracking_protection_custom_cryptominers">Těžbu kryptoměn</string>
    <!-- Preference for enhanced tracking protection for the custom protection settings -->
    <string name="preference_enhanced_tracking_protection_custom_fingerprinters">Vytváření otisku prohlížeče</string>
    <!-- Button label for navigating to the Enhanced Tracking Protection details -->
    <string name="enhanced_tracking_protection_details">Podrobnosti</string>
    <!-- Header for categories that are being being blocked by current Enhanced Tracking Protection settings -->
    <string name="enhanced_tracking_protection_blocked">Blokováno</string>
    <!-- Header for categories that are being not being blocked by current Enhanced Tracking Protection settings -->
    <string name="enhanced_tracking_protection_allowed">Povoleno</string>
    <!-- Category of trackers (social media trackers) that can be blocked by Enhanced Tracking Protection -->
    <string name="etp_social_media_trackers_title">Sledující prvky sociálních sítí</string>
    <!-- Description of social media trackers that can be blocked by Enhanced Tracking Protection -->
    <string name="etp_social_media_trackers_description">Omezuje možnosti sociálních sítí sledovat vaše aktivity napříč internetem.</string>
    <!-- Category of trackers (cross-site tracking cookies) that can be blocked by Enhanced Tracking Protection -->
    <string name="etp_cookies_title">Sledovací cookies</string>
    <!-- Category of trackers (cross-site tracking cookies) that can be blocked by Enhanced Tracking Protection -->
    <string name="etp_cookies_title_2">Cross-site cookies</string>
    <!-- Description of cross-site tracking cookies that can be blocked by Enhanced Tracking Protection -->
    <string name="etp_cookies_description">Blokuje cookies, které používají reklamní sítě a firmy ke sběru informací z mnoha serverů na internetu.</string>
    <!-- Description of cross-site tracking cookies that can be blocked by Enhanced Tracking Protection -->
    <string name="etp_cookies_description_2">Úplná ochrana před cookies izoluje cookies pro web, na němž se nacházíte, aby vás sledující subjekty nemohly sledovat napříč stránkami.</string>
    <!-- Category of trackers (cryptominers) that can be blocked by Enhanced Tracking Protection -->
    <string name="etp_cryptominers_title">Těžba kryptoměn</string>
    <!-- Description of cryptominers that can be blocked by Enhanced Tracking Protection -->
    <string name="etp_cryptominers_description">Zabraňuje skriptům přístup k vašemu zařízení pro účel těžby digitálních měn.</string>
    <!-- Category of trackers (fingerprinters) that can be blocked by Enhanced Tracking Protection -->
    <string name="etp_fingerprinters_title">Vytváření otisku prohlížeče</string>
    <!-- Description of fingerprinters that can be blocked by Enhanced Tracking Protection -->
    <string name="etp_fingerprinters_description">Zastaví shromažďování dat o vašem zařízení, která mohou být využita k vaší identifikaci nebo vašemu sledování.</string>
    <!-- Category of trackers (tracking content) that can be blocked by Enhanced Tracking Protection -->
    <string name="etp_tracking_content_title">Sledující obsah</string>
    <!-- Description of tracking content that can be blocked by Enhanced Tracking Protection -->
    <string name="etp_tracking_content_description">Blokuje načítání reklam, videí a dalšího obsahu, který obsahuje sledující kód. To může ovlivnit fungování některých webových stránek.</string>
    <!-- Enhanced Tracking Protection message that protection is currently on for this site -->
    <string name="etp_panel_on">Ochrana je na tomto serveru zapnuta</string>
    <!-- Enhanced Tracking Protection message that protection is currently off for this site -->
    <string name="etp_panel_off">Ochrana je na tomto serveru vypnuta</string>
    <!-- Header for exceptions list for which sites enhanced tracking protection is always off -->
    <string name="enhanced_tracking_protection_exceptions">Rozšířená ochrana proti sledování je pro tyto servery vypnutá</string>
    <!-- Content description (not visible, for screen readers etc.): Navigate
    back from ETP details (Ex: Tracking content) -->
    <string name="etp_back_button_content_description">Návrat zpět</string>
    <!-- About page link text to open what's new link -->
    <string name="about_whats_new">Co je nového v aplikaci %s</string>
    <!-- Open source licenses page title
    The first parameter is the app name -->
    <string name="open_source_licenses_title">%s | OSS knihovny</string>

    <!-- Category of trackers (redirect trackers) that can be blocked by Enhanced Tracking Protection -->
    <string name="etp_redirect_trackers_title">Sledující přesměrování</string>
    <!-- Description of redirect tracker cookies that can be blocked by Enhanced Tracking Protection -->
    <string name="etp_redirect_trackers_description">Maže cookies nastavené během přesměrování známými sledujícími servery.</string>

    <!-- Description of the SmartBlock Enhanced Tracking Protection feature. The * symbol is intentionally hardcoded here,
         as we use it on the UI to indicate which trackers have been partially unblocked.  -->
    <string name="preference_etp_smartblock_description">Některé níže označené sledovací prvky byly na této stránce částečně povoleny, protože jste s nimi interagovali *.</string>
    <!-- Text displayed that links to website about enhanced tracking protection SmartBlock -->
    <string name="preference_etp_smartblock_learn_more">Zjistit více</string>

    <!-- Content description (not visible, for screen readers etc.):
    Enhanced tracking protection exception preference icon for ETP settings. -->
    <string name="preference_etp_exceptions_icon_description">Ikona nastavení výjimek z rozšířené ochrany proti sledování</string>

    <!-- About page link text to open support link -->
    <string name="about_support">Podpora</string>
    <!-- About page link text to list of past crashes (like about:crashes on desktop) -->
    <string name="about_crashes">Pády</string>
    <!-- About page link text to open privacy notice link -->
    <string name="about_privacy_notice">Zásady ochrany osobních údajů</string>
    <!-- About page link text to open know your rights link -->
    <string name="about_know_your_rights">Poznejte svá práva</string>
    <!-- About page link text to open licensing information link -->
    <string name="about_licensing_information">Informace o licenci</string>
    <!-- About page link text to open a screen with libraries that are used -->
    <string name="about_other_open_source_libraries">Knihovny, které používáme</string>

    <!-- Toast shown to the user when they are activating the secret dev menu
        The first parameter is number of long clicks left to enable the menu -->
    <string name="about_debug_menu_toast_progress">Počet klepnutí pro povolení ladicí nabídky: %1$d</string>
    <string name="about_debug_menu_toast_done">Ladicí nabídka povolena</string>

    <!-- Browser long press popup menu -->
    <!-- Copy the current url -->
    <string name="browser_toolbar_long_press_popup_copy">Kopírovat</string>
    <!-- Paste & go the text in the clipboard. '&amp;' is replaced with the ampersand symbol: & -->
    <string name="browser_toolbar_long_press_popup_paste_and_go">Vložit a přejít</string>
    <!-- Paste the text in the clipboard -->
    <string name="browser_toolbar_long_press_popup_paste">Vložit</string>

    <!-- Snackbar message shown after an URL has been copied to clipboard. -->
    <string name="browser_toolbar_url_copied_to_clipboard_snackbar">URL adresa zkopírována do schránky</string>

    <!-- Title text for the Add To Homescreen dialog -->
    <string name="add_to_homescreen_title">Přidat na plochu</string>
    <!-- Cancel button text for the Add to Homescreen dialog -->
    <string name="add_to_homescreen_cancel">Zrušit</string>
    <!-- Add button text for the Add to Homescreen dialog -->
    <string name="add_to_homescreen_add">Přidat</string>
    <!-- Continue to website button text for the first-time Add to Homescreen dialog -->
    <string name="add_to_homescreen_continue">Pokračovat na webovou stránku</string>
    <!-- Placeholder text for the TextView in the Add to Homescreen dialog -->
    <string name="add_to_homescreen_text_placeholder">Název zkratky</string>

    <!-- Describes the add to homescreen functionality -->
    <string name="add_to_homescreen_description_2">Tuto stránku si můžete snadno přidat na domovskou obrazovku svého zařízení. Budete k ní mít okamžitý přístup a prohlížení bude rychlejší se zážitkem jako v aplikaci.</string>

    <!-- Preference for managing the settings for logins and passwords in Fenix -->
    <string name="preferences_passwords_logins_and_passwords">Přihlašovací údaje</string>
    <!-- Preference for managing the saving of logins and passwords in Fenix -->
    <string name="preferences_passwords_save_logins">Ukládat přihlašovací údaje</string>
    <!-- Preference option for asking to save passwords in Fenix -->
    <string name="preferences_passwords_save_logins_ask_to_save">Před uložením se zeptat</string>
    <!-- Preference option for never saving passwords in Fenix -->
    <string name="preferences_passwords_save_logins_never_save">Neukládat</string>
    <!-- Preference for autofilling saved logins in Firefox (in web content), %1$s will be replaced with the app name -->
    <string name="preferences_passwords_autofill2">Automatické vyplňování v aplikaci %1$s</string>
    <!-- Description for the preference for autofilling saved logins in Firefox (in web content), %1$s will be replaced with the app name -->
    <string name="preferences_passwords_autofill_description">Vyplňování a ukládání uživatelských jmen a hesel na webových stránkách v aplikaci %1$s.</string>
    <!-- Preference for autofilling logins from Fenix in other apps (e.g. autofilling the Twitter app) -->
    <string name="preferences_android_autofill">Automatické vyplňování v jiných aplikacích</string>
    <!-- Description for the preference for autofilling logins from Fenix in other apps (e.g. autofilling the Twitter app) -->
    <string name="preferences_android_autofill_description">Vyplňování a ukládání uživatelských jmen a hesel v dalších aplikacích na vašem zařízení.</string>

    <!-- Preference option for adding a login -->
    <string name="preferences_logins_add_login">Přidat přihlašovací údaje</string>

    <!-- Preference for syncing saved logins in Fenix -->
    <string name="preferences_passwords_sync_logins">Synchronizovat přihlašovací údaje</string>
    <!-- Preference for syncing saved logins in Fenix, when not signed in-->
    <string name="preferences_passwords_sync_logins_across_devices">Synchronizovat přihlašovací údaje mezi zařízeními</string>
    <!-- Preference to access list of saved logins -->
    <string name="preferences_passwords_saved_logins">Uložené přihlašovací údaje</string>
    <!-- Description of empty list of saved passwords. Placeholder is replaced with app name.  -->
    <string name="preferences_passwords_saved_logins_description_empty_text">Uložené nebo synchronizované údaje aplikace %s se zobrazí tady.</string>
    <!-- Preference to access list of saved logins -->
    <string name="preferences_passwords_saved_logins_description_empty_learn_more_link">Zjistit více o službě Sync.</string>
    <!-- Preference to access list of login exceptions that we never save logins for -->
    <string name="preferences_passwords_exceptions">Výjimky</string>
    <!-- Empty description of list of login exceptions that we never save logins for -->
    <string name="preferences_passwords_exceptions_description_empty">Tady se zobrazí přihlašovací údaje, které se nebudou ukládat.</string>
    <!-- Description of list of login exceptions that we never save logins for -->
    <string name="preferences_passwords_exceptions_description">Pro následující servery se nebudou přihlašovací údaje ukládat.</string>
    <!-- Text on button to remove all saved login exceptions -->
    <string name="preferences_passwords_exceptions_remove_all">Odebrat všechny výjimky</string>
    <!-- Hint for search box in logins list -->
    <string name="preferences_passwords_saved_logins_search">Hledat přihlašovací údaje</string>
    <!-- The header for the site that a login is for -->
    <string name="preferences_passwords_saved_logins_site">Server</string>
    <!-- The header for the username for a login -->
    <string name="preferences_passwords_saved_logins_username">Uživatelské jméno</string>
    <!-- The header for the password for a login -->
    <string name="preferences_passwords_saved_logins_password">Heslo</string>
    <!-- Shown in snackbar to tell user that the password has been copied -->
    <string name="logins_password_copied">Heslo zkopírováno do schránky</string>
    <!-- Shown in snackbar to tell user that the username has been copied -->
    <string name="logins_username_copied">Uživatelské jméno zkopírováno do schránky</string>
    <!-- Content Description (for screenreaders etc) read for the button to copy a password in logins-->
    <string name="saved_logins_copy_password">Kopírovat heslo</string>
    <!-- Content Description (for screenreaders etc) read for the button to clear a password while editing a login-->
    <string name="saved_logins_clear_password">Vymazat heslo</string>
    <!-- Content Description (for screenreaders etc) read for the button to copy a username in logins -->
    <string name="saved_login_copy_username">Kopírovat uživatelské jméno</string>
    <!-- Content Description (for screenreaders etc) read for the button to clear a username while editing a login -->
    <string name="saved_login_clear_username">Vymazat uživatelské jméno</string>
    <!-- Content Description (for screenreaders etc) read for the button to clear the hostname field while creating a login -->
    <string name="saved_login_clear_hostname">Vymazat adresu serveru</string>
    <!-- Content Description (for screenreaders etc) read for the button to open a site in logins -->
    <string name="saved_login_open_site">Otevřít v prohlížeči</string>
    <!-- Content Description (for screenreaders etc) read for the button to reveal a password in logins -->
    <string name="saved_login_reveal_password">Zobrazit heslo</string>
    <!-- Content Description (for screenreaders etc) read for the button to hide a password in logins -->
    <string name="saved_login_hide_password">Skrýt heslo</string>
    <!-- Message displayed in biometric prompt displayed for authentication before allowing users to view their logins -->
    <string name="logins_biometric_prompt_message">Odemknout pro zobrazení přihlašovacích údajů</string>
    <!-- Title of warning dialog if users have no device authentication set up -->
    <string name="logins_warning_dialog_title">Zabezpečte své přihlašovací údaje a hesla</string>
    <!-- Message of warning dialog if users have no device authentication set up -->
    <string name="logins_warning_dialog_message">Nastavte si gesto, PIN nebo heslo zámku obrazovky, který ochrání vaše uložené přihlašovací údaje, pokud by se vaše zařízení dostalo do ruky někomu jinému.</string>
    <!-- Negative button to ignore warning dialog if users have no device authentication set up -->
    <string name="logins_warning_dialog_later">Později</string>
    <!-- Positive button to send users to set up a pin of warning dialog if users have no device authentication set up -->
    <string name="logins_warning_dialog_set_up_now">Nastavit</string>
    <!-- Title of PIN verification dialog to direct users to re-enter their device credentials to access their logins -->
    <string name="logins_biometric_prompt_message_pin">Odemkněte zařízení</string>

    <!-- Title for Accessibility Force Enable Zoom Preference -->
    <string name="preference_accessibility_force_enable_zoom">Přiblížení na všech stránkách</string>
    <!-- Summary for Accessibility Force Enable Zoom Preference -->
    <string name="preference_accessibility_force_enable_zoom_summary">Povolit gesto pro přiblížení i na stránkách, které tomu zabraňují.</string>

    <!-- Saved logins sorting strategy menu item -by name- (if selected, it will sort saved logins alphabetically) -->
    <string name="saved_logins_sort_strategy_alphabetically">Názvu (A-Z)</string>
    <!-- Saved logins sorting strategy menu item -by last used- (if selected, it will sort saved logins by last used) -->
    <string name="saved_logins_sort_strategy_last_used">Naposledy použito</string>

    <!-- Content description (not visible, for screen readers etc.): Sort saved logins dropdown menu chevron icon -->
    <string name="saved_logins_menu_dropdown_chevron_icon_content_description">Seřadit podle</string>

    <!-- Autofill -->
    <!-- Preference and title for managing the autofill settings -->
    <string name="preferences_autofill">Automatické vyplňování</string>
    <!-- Preference and title for managing the settings for addresses -->
    <string name="preferences_addresses">Adresy</string>
    <!-- Preference and title for managing the settings for credit cards -->
    <string name="preferences_credit_cards">Platební karty</string>
    <!-- Preference for saving and autofilling credit cards -->
    <string name="preferences_credit_cards_save_and_autofill_cards">Ukládat a automaticky vyplňovat karty</string>
    <!-- Preference summary for saving and autofilling credit card data -->
    <string name="preferences_credit_cards_save_and_autofill_cards_summary">Data jsou šifrována</string>
    <!-- Preference option for syncing credit cards across devices. This is displayed when the user is not signed into sync -->
    <string name="preferences_credit_cards_sync_cards_across_devices">Synchronizovat karty napříč zařízeními</string>
    <!-- Preference option for syncing credit cards across devices. This is displayed when the user is signed into sync -->
    <string name="preferences_credit_cards_sync_cards">Synchronizovat platební karty</string>
    <!-- Preference option for adding a credit card -->
    <string name="preferences_credit_cards_add_credit_card">Přidat platební kartu</string>

    <!-- Preference option for managing saved credit cards -->
    <string name="preferences_credit_cards_manage_saved_cards">Správa uložených karet</string>
    <!-- Preference option for adding an address -->
    <string name="preferences_addresses_add_address">Přidat adresu</string>
    <!-- Preference option for managing saved addresses -->
    <string name="preferences_addresses_manage_addresses">Správa adres</string>
    <!-- Preference for saving and autofilling addresses -->
    <string name="preferences_addresses_save_and_autofill_addresses">Ukládat a automaticky vyplňovat adresy</string>
    <!-- Preference summary for saving and autofilling address data -->
    <string name="preferences_addresses_save_and_autofill_addresses_summary">Zahrnuje informace jako čísla a e-mailové a doručovací adresy</string>

    <!-- Title of the "Add card" screen -->
    <string name="credit_cards_add_card">Přidat kartu</string>
    <!-- Title of the "Edit card" screen -->
    <string name="credit_cards_edit_card">Upravit kartu</string>
    <!-- The header for the card number of a credit card -->
    <string name="credit_cards_card_number">Číslo karty</string>
    <!-- The header for the expiration date of a credit card -->
    <string name="credit_cards_expiration_date">Datum platnosti</string>
    <!-- The label for the expiration date month of a credit card to be used by a11y services-->
    <string name="credit_cards_expiration_date_month">Datum platnosti (měsíc)</string>
    <!-- The label for the expiration date year of a credit card to be used by a11y services-->
    <string name="credit_cards_expiration_date_year">Datum platnosti (rok)</string>
    <!-- The header for the name on the credit card -->
    <string name="credit_cards_name_on_card">Jméno na kartě</string>
    <!-- The text for the "Delete card" menu item for deleting a credit card -->
    <string name="credit_cards_menu_delete_card">Odstranit kartu</string>
    <!-- The text for the "Delete card" button for deleting a credit card -->
    <string name="credit_cards_delete_card_button">Odstranit kartu</string>
    <!-- The text for the confirmation message of "Delete card" dialog -->
    <string name="credit_cards_delete_dialog_confirmation">Opravdu chcete tuto platební kartu smazat?</string>
    <!-- The text for the positive button on "Delete card" dialog -->
    <string name="credit_cards_delete_dialog_button">Smazat</string>
    <!-- The title for the "Save" menu item for saving a credit card -->
    <string name="credit_cards_menu_save">Uložit</string>
    <!-- The text for the "Save" button for saving a credit card -->
    <string name="credit_cards_save_button">Uložit</string>
    <!-- The text for the "Cancel" button for cancelling adding, updating or deleting a credit card -->
    <string name="credit_cards_cancel_button">Zrušit</string>

    <!-- Title of the "Saved cards" screen -->
    <string name="credit_cards_saved_cards">Uložené karty</string>

    <!-- Error message for credit card number validation -->
    <string name="credit_cards_number_validation_error_message">Zadejte prosím platné číslo platební karty</string>

    <!-- Error message for credit card name on card validation -->
    <string name="credit_cards_name_on_card_validation_error_message">Vyplňte prosím toto pole</string>
    <!-- Message displayed in biometric prompt displayed for authentication before allowing users to view their saved credit cards -->
    <string name="credit_cards_biometric_prompt_message">Odemknout pro zobrazení uložených karet</string>
    <!-- Title of warning dialog if users have no device authentication set up -->
    <string name="credit_cards_warning_dialog_title">Zabezpečte své platební karty</string>
    <!-- Message of warning dialog if users have no device authentication set up -->
    <string name="credit_cards_warning_dialog_message">Nastavte si gesto, PIN nebo heslo zámku obrazovky, který ochrání vaše uložené platební karty, pokud by se vaše zařízení dostalo do ruky někomu jinému.</string>
    <!-- Positive button to send users to set up a pin of warning dialog if users have no device authentication set up -->
    <string name="credit_cards_warning_dialog_set_up_now">Nastavit</string>
    <!-- Negative button to ignore warning dialog if users have no device authentication set up -->
    <string name="credit_cards_warning_dialog_later">Později</string>
    <!-- Title of PIN verification dialog to direct users to re-enter their device credentials to access their credit cards -->
    <string name="credit_cards_biometric_prompt_message_pin">Odemkněte zařízení</string>

    <!-- Message displayed in biometric prompt for authentication, before allowing users to use their stored credit card information -->
    <string name="credit_cards_biometric_prompt_unlock_message">Odemkněte pro použití informací o platební kartě</string>

    <!-- Title of the "Add address" screen -->
    <string name="addresses_add_address">Přidat adresu</string>
    <!-- Title of the "Edit address" screen -->
    <string name="addresses_edit_address">Upravit adresu</string>
    <!-- Title of the "Manage addresses" screen -->
    <string name="addresses_manage_addresses">Správa adres</string>
    <!-- The header for the first name of an address -->
    <string name="addresses_first_name">Křestní jméno</string>
    <!-- The header for the middle name of an address -->
    <string name="addresses_middle_name">Prostřední jméno</string>
    <!-- The header for the last name of an address -->
    <string name="addresses_last_name">Příjmení</string>
    <!-- The header for the street address of an address -->
    <string name="addresses_street_address">Ulice</string>
    <!-- The header for the city of an address -->
    <string name="addresses_city">Město</string>
    <!-- The header for the subregion of an address when "state" should be used -->
    <string name="addresses_state">Stát</string>
    <!-- The header for the subregion of an address when "province" should be used -->
    <string name="addresses_province">Kraj</string>
    <!-- The header for the zip code of an address -->
    <string name="addresses_zip">PSČ</string>
    <!-- The header for the country or region of an address -->
    <string name="addresses_country">Země nebo oblast</string>
    <!-- The header for the phone number of an address -->
    <string name="addresses_phone">Telefon</string>
    <!-- The header for the email of an address -->
    <string name="addresses_email">E-mail</string>
    <!-- The text for the "Save" button for saving an address -->
    <string name="addresses_save_button">Uložit</string>
    <!-- The text for the "Cancel" button for cancelling adding, updating or deleting an address -->
    <string name="addresses_cancel_button">Zrušit</string>

    <!-- The text for the "Delete address" button for deleting an address -->
    <string name="addressess_delete_address_button">Smazat adresu</string>
    <!-- The title for the "Delete address" confirmation dialog -->
    <string name="addressess_confirm_dialog_message">Opravdu chcete tuto adresu smazat?</string>
    <!-- The text for the positive button on "Delete address" dialog -->
    <string name="addressess_confirm_dialog_ok_button">Smazat</string>
    <!-- The text for the negative button on "Delete address" dialog -->
    <string name="addressess_confirm_dialog_cancel_button">Zrušit</string>
    <!-- The text for the "Save address" menu item for saving an address -->
    <string name="address_menu_save_address">Uložit adresu</string>

    <!-- The text for the "Delete address" menu item for deleting an address -->
    <string name="address_menu_delete_address">Smazat adresu</string>

    <!-- Title of the Add search engine screen -->
    <string name="search_engine_add_custom_search_engine_title">Přidat vyhledávač</string>
    <!-- Content description (not visible, for screen readers etc.): Title for the button that navigates to add new engine screen -->
    <string name="search_engine_add_custom_search_engine_button_content_description">Přidat nový vyhledávač</string>
    <!-- Title of the Edit search engine screen -->
    <string name="search_engine_edit_custom_search_engine_title">Upravit vyhledávač</string>
    <!-- Content description (not visible, for screen readers etc.): Title for the button to add a search engine in the action bar -->
    <string name="search_engine_add_button_content_description" moz:RemovedIn="120" tools:ignore="UnusedResources">Přidat</string>
    <!-- Content description (not visible, for screen readers etc.): Title for the button to save a search engine in the action bar -->
    <string name="search_engine_add_custom_search_engine_edit_button_content_description" moz:RemovedIn="120" tools:ignore="UnusedResources">Uložit</string>
    <!-- Text for the menu button to edit a search engine -->
    <string name="search_engine_edit">Upravit</string>

    <!-- Text for the menu button to delete a search engine -->
    <string name="search_engine_delete">Odebrat</string>

    <!-- Text for the button to create a custom search engine on the Add search engine screen -->
    <string name="search_add_custom_engine_label_other" moz:RemovedIn="120" tools:ignore="UnusedResources">Vlastní</string>
    <!-- Label for the TextField in which user enters custom search engine name -->
    <string name="search_add_custom_engine_name_label">Název</string>
    <!-- Placeholder text shown in the Search Engine Name TextField before a user enters text -->
    <string name="search_add_custom_engine_name_hint" moz:RemovedIn="120" tools:ignore="UnusedResources">Název</string>
    <!-- Placeholder text shown in the Search Engine Name text field before a user enters text -->
    <string name="search_add_custom_engine_name_hint_2">Název vyhledávače</string>
    <!-- Label for the TextField in which user enters custom search engine URL -->
    <string name="search_add_custom_engine_url_label">Adresa URL vyhledávače</string>
    <!-- Placeholder text shown in the Search String TextField before a user enters text -->
    <string name="search_add_custom_engine_search_string_hint" moz:RemovedIn="120" tools:ignore="UnusedResources">Řetězec používaný pro vyhledávání</string>
    <!-- Placeholder text shown in the Search String TextField before a user enters text -->
    <string name="search_add_custom_engine_search_string_hint_2">Adresa URL, která se má použít pro vyhledávání</string>
    <!-- Description text for the Search String TextField. The %s is part of the string -->
    <string name="search_add_custom_engine_search_string_example" formatted="false">Dotaz nahraďte „%s“. Příklad: \nhttps://www.google.com/search?q=%s</string>

    <!-- Accessibility description for the form in which details about the custom search engine are entered -->
    <string name="search_add_custom_engine_form_description">Podrobnosti vlastního vyhledávače</string>

    <!-- Label for the TextField in which user enters custom search engine suggestion URL -->
    <string name="search_add_custom_engine_suggest_url_label">API pro návrhy našeptávače (volitelné)</string>
    <!-- Placeholder text shown in the Search Suggestion String TextField before a user enters text -->
    <string name="search_add_custom_engine_suggest_string_hint">URL API pro návrhy našeptávače</string>
    <!-- Description text for the Search Suggestion String TextField. The %s is part of the string -->
    <string name="search_add_custom_engine_suggest_string_example_2" formatted="false">Text vyhledávání nahraďte výrazem “%s”. Například: \nhttps://suggestqueries.google.com/complete/search?client=firefox&amp;q=%s</string>
    <!-- The text for the "Save" button for saving a custom search engine -->
    <string name="search_custom_engine_save_button">Uložit</string>

    <!-- Text shown when a user leaves the name field empty -->
    <string name="search_add_custom_engine_error_empty_name">Zadejte název vyhledávače</string>
    <!-- Text shown when a user leaves the search string field empty -->
    <string name="search_add_custom_engine_error_empty_search_string">Zadejte řetězec používaný pro vyhledávání</string>
    <!-- Text shown when a user leaves out the required template string -->
    <string name="search_add_custom_engine_error_missing_template">Zkontrolujte, zda vyhledávací řetězec odpovídá formátu příkladu</string>
    <!-- Text shown when we aren't able to validate the custom search query. The first parameter is the url of the custom search engine -->
    <string name="search_add_custom_engine_error_cannot_reach">Při spojování s „%s“ došlo k chybě</string>
    <!-- Text shown when a user creates a new search engine -->
    <string name="search_add_custom_engine_success_message">Vyhledávač %s vytvořen</string>
    <!-- Text shown when a user successfully edits a custom search engine -->
    <string name="search_edit_custom_engine_success_message">Vyhledávač %s uložen</string>
    <!-- Text shown when a user successfully deletes a custom search engine -->
    <string name="search_delete_search_engine_success_message">Vyhledávač %s odebrán</string>

    <!-- Heading for the instructions to allow a permission -->
    <string name="phone_feature_blocked_intro">Pro povolení:</string>
    <!-- First step for the allowing a permission -->
    <string name="phone_feature_blocked_step_settings">1. Otevřete nastavení systému Android</string>
    <!-- Second step for the allowing a permission -->
    <string name="phone_feature_blocked_step_permissions"><![CDATA[2. Zvolte <b>Oprávnění</b>]]></string>
    <!-- Third step for the allowing a permission (Fore example: Camera) -->
    <string name="phone_feature_blocked_step_feature"><![CDATA[3. Přepněte nastavení u <b>%1$s</b> na ZAP.]]></string>

    <!-- Label that indicates a site is using a secure connection -->
    <string name="quick_settings_sheet_secure_connection_2">Zabezpečené spojení</string>
    <!-- Label that indicates a site is using a insecure connection -->
    <string name="quick_settings_sheet_insecure_connection_2">Spojení není zabezpečené</string>
    <!-- Label to clear site data -->
    <string name="clear_site_data">Vymazat cookies a uložená data</string>
    <!-- Confirmation message for a dialog confirming if the user wants to delete all data for current site -->
    <string name="confirm_clear_site_data"><![CDATA[Opravdu chcete pro server <b>%s</b> smazat všechny cookies a uložená data?]]></string>
    <!-- Confirmation message for a dialog confirming if the user wants to delete all the permissions for all sites-->
    <string name="confirm_clear_permissions_on_all_sites">Opravdu chcete všem serverům odebrat všechna oprávnění?</string>
    <!-- Confirmation message for a dialog confirming if the user wants to delete all the permissions for a site-->
    <string name="confirm_clear_permissions_site">Opravdu chcete tomuto serveru odebrat všechna oprávnění?</string>
    <!-- Confirmation message for a dialog confirming if the user wants to set default value a permission for a site-->
    <string name="confirm_clear_permission_site">Opravdu chcete tomuto serveru odebrat toto oprávnění?</string>
    <!-- label shown when there are not site exceptions to show in the site exception settings -->
    <string name="no_site_exceptions">Žádné výjimky</string>
    <!-- Bookmark deletion confirmation -->
    <string name="bookmark_deletion_confirmation">Opravdu chcete tuto záložku smazat?</string>
    <!-- Browser menu button that adds a shortcut to the home fragment -->
    <string name="browser_menu_add_to_shortcuts">Přidat do zkratek</string>
    <!-- Browser menu button that removes a shortcut from the home fragment -->
    <string name="browser_menu_remove_from_shortcuts">Odebrat ze zkratek</string>
    <!-- text shown before the issuer name to indicate who its verified by, parameter is the name of
     the certificate authority that verified the ticket-->
    <string name="certificate_info_verified_by">Ověřil: %1$s</string>
    <!-- Login overflow menu delete button -->
    <string name="login_menu_delete_button">Odstranit</string>
    <!-- Login overflow menu edit button -->
    <string name="login_menu_edit_button">Upravit</string>
    <!-- Message in delete confirmation dialog for logins -->
    <string name="login_deletion_confirmation">Opravdu chcete tyto přihlašovací údaje odstranit?</string>
    <!-- Positive action of a dialog asking to delete  -->
    <string name="dialog_delete_positive">Odstranit</string>
    <!-- Negative action of a dialog asking to delete login -->
    <string name="dialog_delete_negative">Zrušit</string>
    <!--  The saved login options menu description. -->
    <string name="login_options_menu">Možnosti přihlášení</string>
    <!--  The editable text field for a login's web address. -->
    <string name="saved_login_hostname_description">Textové pole pro webovou adresu pro přihlašovací údaje.</string>
    <!--  The editable text field for a login's username. -->
    <string name="saved_login_username_description">Textové pole pro uživatelské jméno z přihlašovacích údajů.</string>
    <!--  The editable text field for a login's password. -->
    <string name="saved_login_password_description">Textové pole pro heslo z přihlašovacích údajů.</string>
    <!--  The button description to save changes to an edited login. -->
    <string name="save_changes_to_login">Uložit změny přihlašovacích údajů.</string>
    <!--  The page title for editing a saved login. -->
    <string name="edit">Upravit</string>
    <!--  The page title for adding new login. -->
    <string name="add_login">Přidat nové přihlašovací údaje</string>
    <!--  The error message in add/edit login view when password field is blank. -->
    <string name="saved_login_password_required">Je vyžadováno heslo</string>
    <!--  The error message in add login view when username field is blank. -->
    <string name="saved_login_username_required">Uživatelské je povinné</string>
    <!--  The error message in add login view when hostname field is blank. -->
    <string name="saved_login_hostname_required" tools:ignore="UnusedResources">Adresa serveru je povinná</string>
    <!-- Voice search button content description  -->
    <string name="voice_search_content_description">Hlasové vyhledávání</string>
    <!-- Voice search prompt description displayed after the user presses the voice search button -->
    <string name="voice_search_explainer">Nyní mluvte</string>

    <!--  The error message in edit login view when a duplicate username exists. -->
    <string name="saved_login_duplicate">Přihlašovací údaje s tímto uživatelským jménem už existují</string>

    <!-- This is the hint text that is shown inline on the hostname field of the create new login page. 'https://www.example.com' intentionally hardcoded here -->
    <string name="add_login_hostname_hint_text">https://www.example.com</string>
    <!-- This is an error message shown below the hostname field of the add login page when a hostname does not contain http or https. -->
    <string name="add_login_hostname_invalid_text_3">Adresa serveru musí obsahovat „https://“ nebo „http://“</string>
    <!-- This is an error message shown below the hostname field of the add login page when a hostname is invalid. -->
    <string name="add_login_hostname_invalid_text_2">Zadejte platnou adresu serveru</string>

    <!-- Synced Tabs -->
    <!-- Text displayed to ask user to connect another device as no devices found with account -->
    <string name="synced_tabs_connect_another_device">Připojte další zařízení.</string>

    <!-- Text displayed asking user to re-authenticate -->
    <string name="synced_tabs_reauth">Proveďte prosím znovu své ověření.</string>
    <!-- Text displayed when user has disabled tab syncing in Firefox Sync Account -->
    <string name="synced_tabs_enable_tab_syncing">Zapněte nejdříve synchronizaci panelů.</string>
    <!-- Text displayed when user has no tabs that have been synced -->
    <string name="synced_tabs_no_tabs">Ve vašich zařízeních nejsou otevřené žádné panely.</string>
    <!-- Text displayed in the synced tabs screen when a user is not signed in to Firefox Sync describing Synced Tabs -->
    <string name="synced_tabs_sign_in_message">Seznam panelů z ostatních zařízení.</string>
    <!-- Text displayed on a button in the synced tabs screen to link users to sign in when a user is not signed in to Firefox Sync -->
    <string name="synced_tabs_sign_in_button">Přihlásit se k synchronizaci</string>

    <!-- The text displayed when a synced device has no tabs to show in the list of Synced Tabs. -->
    <string name="synced_tabs_no_open_tabs">Žádné otevřené panely</string>

    <!-- Content description for expanding a group of synced tabs. -->
    <string name="synced_tabs_expand_group">Rozbalit skupinu synchronizovaných panelů</string>
    <!-- Content description for collapsing a group of synced tabs. -->
    <string name="synced_tabs_collapse_group">Sbalit skupinu synchronizovaných panelů</string>

    <!-- Top Sites -->
    <!-- Title text displayed in the dialog when shortcuts limit is reached. -->
    <string name="shortcut_max_limit_title">Dosažen maximální počet zkratek</string>
    <!-- Content description text displayed in the dialog when shortcut limit is reached. -->
    <string name="shortcut_max_limit_content">Pro přidání další zkratky nejdříve nějakou odeberte. Stačí na ní podržet prst.</string>
    <!-- Confirmation dialog button text when top sites limit is reached. -->
    <string name="top_sites_max_limit_confirmation_button">OK, rozumím</string>

    <!-- Label for the preference to show the shortcuts for the most visited top sites on the homepage -->
    <string name="top_sites_toggle_top_recent_sites_4">Zkratky</string>
    <!-- Title text displayed in the rename top site dialog. -->
    <string name="top_sites_rename_dialog_title">Název</string>
    <!-- Hint for renaming title of a shortcut -->
    <string name="shortcut_name_hint">Název zkratky</string>
    <!-- Button caption to confirm the renaming of the top site. -->
    <string name="top_sites_rename_dialog_ok">OK</string>
    <!-- Dialog button text for canceling the rename top site prompt. -->
    <string name="top_sites_rename_dialog_cancel">Zrušit</string>

    <!-- Text for the menu button to open the homepage settings. -->
    <string name="top_sites_menu_settings">Nastavení</string>
    <!-- Text for the menu button to navigate to sponsors and privacy support articles. '&amp;' is replaced with the ampersand symbol: & -->
    <string name="top_sites_menu_sponsor_privacy">Naši sponzoři a vaše soukromí</string>
    <!-- Label text displayed for a sponsored top site. -->
    <string name="top_sites_sponsored_label">Sponzorováno</string>

    <!-- Inactive tabs in the tabs tray -->
    <!-- Title text displayed in the tabs tray when a tab has been unused for 14 days. -->
    <string name="inactive_tabs_title">Neaktivní panely</string>
    <!-- Content description for closing all inactive tabs -->
    <string name="inactive_tabs_delete_all">Zavřít všechny neaktivní panely</string>

    <!-- Content description for expanding the inactive tabs section. -->
    <string name="inactive_tabs_expand_content_description">Zobrazit neaktivní panely</string>
    <!-- Content description for collapsing the inactive tabs section. -->
    <string name="inactive_tabs_collapse_content_description">Skrýt neaktivní panely</string>

    <!-- Inactive tabs auto-close message in the tabs tray -->
    <!-- The header text of the auto-close message when the user is asked if they want to turn on the auto-closing of inactive tabs. -->
    <string name="inactive_tabs_auto_close_message_header" tools:ignore="UnusedResources">Chcete automaticky zavírat měsíc staré neaktivní panely?</string>
    <!-- A description below the header to notify the user what the inactive tabs auto-close feature is. -->
    <string name="inactive_tabs_auto_close_message_description" tools:ignore="UnusedResources">Firefox může zavřít panely, které jste během posledního měsíce nepoužili.</string>
    <!-- A call to action below the description to allow the user to turn on the auto closing of inactive tabs. -->
    <string name="inactive_tabs_auto_close_message_action" tools:ignore="UnusedResources">ZAPNOUT AUTOMATICKÉ ZAVÍRÁNÍ</string>

    <!-- Text for the snackbar to confirm auto-close is enabled for inactive tabs -->
    <string name="inactive_tabs_auto_close_message_snackbar">Automatické zavírání povoleno</string>

    <!-- Awesome bar suggestion's headers -->
    <!-- Search suggestions title for Firefox Suggest. -->
    <string name="firefox_suggest_header">Návrhy od Firefoxu</string>

    <!-- Title for search suggestions when Google is the default search suggestion engine. -->
    <string name="google_search_engine_suggestion_header">Vyhledání na Googlu</string>

    <!-- Title for search suggestions when the default search suggestion engine is anything other than Google. The first parameter is default search engine name. -->
    <string name="other_default_search_engine_suggestion_header">Vyhledat pomocí %s</string>

    <!-- Default browser experiment -->
    <string name="default_browser_experiment_card_text">Nastavte si automatické otevírání odkazů, e-mailů a zpráv ve Firefoxu.</string>

    <!-- Content description for close button in collection placeholder. -->
    <string name="remove_home_collection_placeholder_content_description">Odstranit</string>

    <!-- Content description radio buttons with a link to more information -->
    <string name="radio_preference_info_content_description">Pro více informací klepněte zde</string>

    <!-- Content description for the action bar "up" button -->
    <string name="action_bar_up_description">Přejít nahoru</string>

    <!-- Content description for privacy content close button -->
    <string name="privacy_content_close_button_content_description">Zavřít</string>

    <!-- Pocket recommended stories -->
    <!-- Header text for a section on the home screen. -->
    <string name="pocket_stories_header_1">Podnětné články</string>
    <!-- Header text for a section on the home screen. -->
    <string name="pocket_stories_categories_header">Články podle témat</string>
    <!-- Text of a button allowing users to access an external url for more Pocket recommendations. -->
    <string name="pocket_stories_placeholder_text">Objevte více</string>
    <!-- Title of an app feature. Smaller than a heading. The first parameter is product name Pocket -->
    <string name="pocket_stories_feature_title_2">Službu poskytuje %s.</string>
    <!-- Caption for describing a certain feature. The placeholder is for a clickable text (eg: Learn more) which will load an url in a new tab when clicked.  -->
    <string name="pocket_stories_feature_caption">Součást rodiny Firefoxu. %s</string>
    <!-- Clickable text for opening an external link for more information about Pocket. -->
    <string name="pocket_stories_feature_learn_more">Zjistit více</string>

    <!-- Text indicating that the Pocket story that also displays this text is a sponsored story by other 3rd party entity. -->
    <string name="pocket_stories_sponsor_indication">Sponzorováno</string>

    <!-- Snackbar message for enrolling in a Nimbus experiment from the secret settings when Studies preference is Off.-->
    <string name="experiments_snackbar">Pro odesílání dat povolte telemetrii.</string>
    <!-- Snackbar button text to navigate to telemetry settings.-->
    <string name="experiments_snackbar_button">Přejít do nastavení</string>

    <!-- Review quality check feature-->
    <!-- Name for the review quality check feature used as title for the panel. -->
    <string name="review_quality_check_feature_name" moz:RemovedIn="120" tools:ignore="UnusedResources">Kontrola recenzí</string>
    <!-- Name for the review quality check feature used as title for the panel. -->
    <string name="review_quality_check_feature_name_2">Kontrola recenzí</string>
    <!-- Summary for grades A and B for review quality check adjusted grading. -->
    <string name="review_quality_check_grade_a_b_description">Spolehlivé recenze</string>
    <!-- Summary for grade C for review quality check adjusted grading. -->
    <string name="review_quality_check_grade_c_description">Směs spolehlivých a nespolehlivých recenzí</string>
    <!-- Summary for grades D and F for review quality check adjusted grading. -->
    <string name="review_quality_check_grade_d_f_description">Nespolehlivé recenze</string>
    <!-- Text for title presenting the reliability of a product's reviews. -->
    <string name="review_quality_check_grade_title">Jak spolehlivé jsou tyto recenze?</string>
    <!-- Title for when the rating has been updated by the review checker -->
    <string name="review_quality_check_adjusted_rating_title">Upravené hodnocení</string>
    <!-- Description for a product's adjusted star rating. The text presents that the product's reviews which were evaluated as unreliable were removed from the adjusted rating. -->
    <string name="review_quality_check_adjusted_rating_description">Nespolehlivé recenze odebrány</string>
    <!-- Title for list of highlights from a product's review emphasizing a product's important traits. -->
    <string name="review_quality_check_highlights_title">Vybrané nedávné recenze</string>
    <!-- Title for section explaining how we analyze the reliability of a product's reviews. -->
    <string name="review_quality_check_explanation_title">Jak určujeme kvalitu recenze</string>
    <!-- Paragraph explaining how we analyze the reliability of a product's reviews. First parameter is the Fakespot product name. In the phrase "Fakespot by Mozilla", "by" can be localized. Does not need to stay by. -->
    <string name="review_quality_check_explanation_body_reliability">Ke kontrole spolehlivosti recenzí produktů používáme technologii AI od společnosti %s od Mozilly. Analýza vám pomůže vyhodnotit pouze kvalitu recenzí, nikoli kvalitu produktu.</string>
    <!-- Paragraph explaining the grading system we use to classify the reliability of a product's reviews. -->
    <string name="review_quality_check_info_review_grade_header"><![CDATA[Recenzím každého produktu přidělujeme <b>známku písmenem</b> od A do F.]]></string>
    <!-- Description explaining grades A and B for review quality check adjusted grading. -->
    <string name="review_quality_check_info_grade_info_AB">Spolehlivé recenze. Věříme, že recenze pocházejí pravděpodobně od skutečných zákazníků, kteří zanechali upřímné a nezaujaté recenze.</string>
    <!-- Description explaining grades A and B for review quality check adjusted grading. -->
    <string name="review_quality_check_info_grade_info_AB_2" moz:RemovedIn="120" tools:ignore="UnusedResources">Věříme, že recenze jsou spolehlivé.</string>
    <!-- Description explaining grade C for review quality check adjusted grading. -->
    <string name="review_quality_check_info_grade_info_C">Věříme, že je zde směs spolehlivých a nespolehlivých recenzí.</string>
    <!-- Description explaining grades D and F for review quality check adjusted grading. -->
    <string name="review_quality_check_info_grade_info_DF">Nespolehlivé recenze. Domníváme se, že tyto recenze jsou pravděpodobně falešné a nebo od zaujatých recenzentů.</string>
    <!-- Description explaining grades D and F for review quality check adjusted grading. -->
    <string name="review_quality_check_info_grade_info_DF_2" moz:RemovedIn="120" tools:ignore="UnusedResources">Domníváme se, že recenze jsou nespolehlivé.</string>
    <!-- Paragraph explaining how a product's adjusted grading is calculated. -->
    <string name="review_quality_check_explanation_body_adjusted_grading"><![CDATA[<b>Upravené hodnocení</b> je založeno pouze na recenzích, které považujeme za spolehlivé.]]></string>
    <!-- Paragraph explaining product review highlights. First parameter is the name of the retailer (e.g. Amazon). -->
    <string name="review_quality_check_explanation_body_highlights"><![CDATA[<b>Výběr</b> z recenzí %s za posledních 80 dní, které považujeme za spolehlivé.]]></string>
    <!-- Text for learn more caption presenting a link with information about review quality. First parameter is for clickable text defined in review_quality_check_info_learn_more_link. -->
    <string name="review_quality_check_info_learn_more">Zjistit více o %s.</string>
    <!-- Clickable text that links to review quality check SuMo page. First parameter is the Fakespot product name. In the phrase "Fakespot by Mozilla", "by" can be localized. Does not need to stay by. -->
    <string name="review_quality_check_info_learn_more_link" moz:RemovedIn="121" tools:ignore="UnusedResources">jak %s od Mozilly určuje kvalitu recenzí</string>
    <!-- Clickable text that links to review quality check SuMo page. First parameter is the Fakespot product name. -->
    <string name="review_quality_check_info_learn_more_link_2">jak %s určuje kvalitu recenze</string>
    <!-- Text for title of settings section. -->
    <string name="review_quality_check_settings_title">Nastavení</string>
    <!-- Text for label for switch preference to show recommended products from review quality check settings section. -->
    <string name="review_quality_check_settings_recommended_products">Zobrazovat reklamy v kontrole recenzí</string>
    <!-- Description for switch preference to show recommended products from review quality check settings section. First parameter is for clickable text defined in review_quality_check_settings_recommended_products_learn_more.-->
    <string name="review_quality_check_settings_recommended_products_description" moz:RemovedIn="120" tools:ignore="UnusedResources">Občas se vám zobrazí reklamy na příslušné produkty. Všechny reklamy musí splňovat naše standardy kvality recenzí. %s</string>
    <!-- Description for switch preference to show recommended products from review quality check settings section. First parameter is for clickable text defined in review_quality_check_settings_recommended_products_learn_more.-->
    <string name="review_quality_check_settings_recommended_products_description_2" tools:ignore="UnusedResources">Občas se vám zobrazí reklamy na relevantní produkty. Inzerujeme pouze produkty se spolehlivými recenzemi. %s</string>
    <!-- Clickable text that links to review quality check recommended products support article. -->
    <string name="review_quality_check_settings_recommended_products_learn_more" tools:ignore="UnusedResources">Zjistěte více</string>
    <!-- Text for turning sidebar off button from review quality check settings section. -->
    <string name="review_quality_check_settings_turn_off">Vypnout kontrolu recenzí</string>
    <!-- Text for title of recommended product section. This is displayed above a product image, suggested as an alternative to the product reviewed. -->
    <string name="review_quality_check_ad_title" tools:ignore="UnusedResources">Další ke zvážení</string>
    <!-- Caption for recommended product section indicating this is an ad by Fakespot. First parameter is the Fakespot product name. -->
    <string name="review_quality_check_ad_caption" tools:ignore="UnusedResources">Reklama od %s</string>
    <!-- Caption for review quality check panel. First parameter is for clickable text defined in review_quality_check_powered_by_link. -->
    <string name="review_quality_check_powered_by" tools:ignore="UnusedResources" moz:RemovedIn="119">Kontrola recenzí používá technologii %s.</string>
    <!-- Caption for review quality check panel. First parameter is for clickable text defined in review_quality_check_powered_by_link. -->
    <string name="review_quality_check_powered_by_2">Kontrola recenzí používá technologii %s</string>
    <!-- Clickable text that links to Fakespot.com. First parameter is the Fakespot product name. In the phrase "Fakespot by Mozilla", "by" can be localized. Does not need to stay by. -->
    <string name="review_quality_check_powered_by_link" tools:ignore="UnusedResources">%s od Mozilly</string>
    <!-- Text for title of warning card informing the user that the current analysis is outdated. -->
    <string name="review_quality_check_outdated_analysis_warning_title" tools:ignore="UnusedResources">Nové informace ke zkontrolování</string>
    <!-- Text for button from warning card informing the user that the current analysis is outdated. Clicking this should trigger the product's re-analysis. -->
    <string name="review_quality_check_outdated_analysis_warning_action" tools:ignore="UnusedResources">Zkontrolovat</string>
    <!-- Title for warning card informing the user that the current product does not have enough reviews for a review analysis. -->
    <string name="review_quality_check_no_reviews_warning_title">Zatím nemá dostatek recenzí</string>
    <!-- Text for body of warning card informing the user that the current product does not have enough reviews for a review analysis. -->
    <string name="review_quality_check_no_reviews_warning_body">Až bude mít tento produkt více recenzí, budeme moci zkontrolovat jejich kvalitu.</string>
    <!-- Title for warning card informing the user that the current product is currently not available. -->
    <string name="review_quality_check_product_availability_warning_title" tools:ignore="UnusedResources">Produkt není k dispozici</string>
    <!-- Text for the body of warning card informing the user that the current product is currently not available. -->
    <string name="review_quality_check_product_availability_warning_body" tools:ignore="UnusedResources">Pokud zjistíte, že je tento produkt opět skladem, nahlaste to a my se pokusíme recenze zkontrolovat.</string>
    <!-- Clickable text for warning card informing the user that the current product is currently not available. Clicking this should inform the server that the product is available. -->
    <string name="review_quality_check_product_availability_warning_action" moz:RemovedIn="120" tools:ignore="UnusedResources">Nahlaste, že je tento produkt opět skladem</string>
    <!-- Clickable text for warning card informing the user that the current product is currently not available. Clicking this should inform the server that the product is available. -->
    <string name="review_quality_check_product_availability_warning_action_2" tools:ignore="UnusedResources">Oznámit, že produkt je skladem</string>
    <!-- Title for warning card informing the user that the current product's re-analysis is still processing. -->
    <string name="review_quality_check_reanalysis_in_progress_warning_title">Kontroluje se kvalita recenzí</string>
    <!-- Title for warning card informing the user that the current product's analysis is still processing. -->
    <string name="review_quality_check_analysis_in_progress_warning_title">Kontroluje se kvalita recenzí</string>
    <!-- Text for body of warning card informing the user that the current product's analysis is still processing. -->
    <string name="review_quality_check_analysis_in_progress_warning_body">Může to trvat asi 60 sekund.</string>
    <!-- Title for info card displayed after the user reports a product is back in stock. -->
    <string name="review_quality_check_analysis_requested_info_title" tools:ignore="UnusedResources">Děkujeme za nahlášení!</string>
    <!-- Text for body of info card displayed after the user reports a product is back in stock. -->
    <string name="review_quality_check_analysis_requested_info_body" tools:ignore="UnusedResources">Informace o hodnocení tohoto produktu bychom měli mít k dispozici do 24 hodin. Prosím, zkontrolujte to znovu.</string>
    <!-- Title for info card displayed when the user review checker while on a product that Fakespot does not analyze (e.g. gift cards, music). -->
    <string name="review_quality_check_not_analyzable_info_title">Tyto recenze nemůžeme zkontrolovat</string>
    <!-- Text for body of info card displayed when the user review checker while on a product that Fakespot does not analyze (e.g. gift cards, music). -->
    <string name="review_quality_check_not_analyzable_info_body">Kvalitu recenzí některých typů produktů bohužel nemůžeme kontrolovat. Například dárkové karty a streamovaná videa, hudbu a hry.</string>
    <!-- Title for info card displayed when another user reported the displayed product is back in stock. -->
    <string name="review_quality_check_analysis_requested_other_user_info_title" tools:ignore="UnusedResources">Informace již brzy</string>
    <!-- Text for body of info card displayed when another user reported the displayed product is back in stock. -->
    <string name="review_quality_check_analysis_requested_other_user_info_body" tools:ignore="UnusedResources">Informace o hodnocení tohoto produktu bychom měli mít k dispozici do 24 hodin. Prosím, zkontrolujte to znovu.</string>
    <!-- Title for info card displayed to the user when analysis finished updating. -->
    <string name="review_quality_check_analysis_updated_confirmation_title" tools:ignore="UnusedResources">Analýza je aktuální</string>
    <!-- Text for the action button from info card displayed to the user when analysis finished updating. -->
    <string name="review_quality_check_analysis_updated_confirmation_action" tools:ignore="UnusedResources">Rozumím</string>
    <!-- Title for error card displayed to the user when an error occurred. -->
    <string name="review_quality_check_generic_error_title">V tuto chvíli nejsou k dispozici žádné informace</string>
    <!-- Text for body of error card displayed to the user when an error occurred. -->
    <string name="review_quality_check_generic_error_body">Pracujeme na vyřešení problému. Zkuste to prosím později.</string>
    <!-- Title for error card displayed to the user when the device is disconnected from the network. -->
    <string name="review_quality_check_no_connection_title">Žádné síťové připojení</string>
    <!-- Text for body of error card displayed to the user when the device is disconnected from the network. -->
    <string name="review_quality_check_no_connection_body">Zkontrolujte připojení k síti a zkuste stránku načíst znovu.</string>
    <!-- Title for card displayed to the user for products whose reviews were not analyzed yet. -->
    <string name="review_quality_check_no_analysis_title">Zatím žádné informace o těchto recenzích</string>
    <!-- Text for the body of card displayed to the user for products whose reviews were not analyzed yet. -->
    <string name="review_quality_check_no_analysis_body">Chcete-li zjistit, zda jsou recenze tohoto produktu spolehlivé, zkontrolujte kvalitu recenzí. Zabere to jen asi 60 sekund.</string>
    <!-- Text for button from body of card displayed to the user for products whose reviews were not analyzed yet. Clicking this should trigger a product analysis. -->
    <string name="review_quality_check_no_analysis_link">Zkontrolovat kvalitu recenzí</string>
    <!-- Headline for review quality check contextual onboarding card. -->
    <string name="review_quality_check_contextual_onboarding_title">Vyzkoušejte našeho důvěryhodného průvodce recenzemi produktů</string>
    <!-- Description for review quality check contextual onboarding card. The first and last two parameters are for retailer names (e.g. Amazon, Walmart). The second parameter is for the name of the application (e.g. Firefox). -->
    <string name="review_quality_check_contextual_onboarding_description">Před nákupem se podívejte, jak spolehlivé jsou recenze produktů na %1$s. Kontrola recenzí, experimentální funkce od %2$s, je integrována přímo do prohlížeče. Funguje také na %3$s a %4$s.</string>
    <!-- Paragraph presenting review quality check feature. First parameter is the Fakespot product name. Second parameter is for clickable text defined in review_quality_check_contextual_onboarding_learn_more_link. In the phrase "Fakespot by Mozilla", "by" can be localized. Does not need to stay by. -->
    <string name="review_quality_check_contextual_onboarding_learn_more">Pomocí funkce %1$s by Mozilla vám pomůžeme vyhnout se neobjektivním a neautentickým recenzím. Náš model umělé inteligence se neustále zdokonaluje, aby vás při nakupování chránil. %2$s</string>
    <!-- Clickable text from the contextual onboarding card that links to review quality check support article. -->
    <string name="review_quality_check_contextual_onboarding_learn_more_link">Zjistit více</string>
    <!-- Caption text to be displayed in review quality check contextual onboarding card above the opt-in button. First parameter is the Fakespot product name. Following parameters are for clickable texts defined in review_quality_check_contextual_onboarding_privacy_policy and review_quality_check_contextual_onboarding_terms_use. In the phrase "Fakespot by Mozilla", "by" can be localized. Does not need to stay by. -->
    <string name="review_quality_check_contextual_onboarding_caption" moz:RemovedIn="121" tools:ignore="UnusedResources">Výběrem možnosti &quot;Ano, vyzkoušet&quot; souhlasíte s %1$s od Mozilly %2$s a %3$s.</string>
    <!-- Caption text to be displayed in review quality check contextual onboarding card above the opt-in button. Parameter is the Fakespot product name. After the colon, what appears are two links, each on their own line. The first link is to a Privacy policy (review_quality_check_contextual_onboarding_privacy_policy_2). The second link is to Terms of use (review_quality_check_contextual_onboarding_terms_use_2). -->
    <string name="review_quality_check_contextual_onboarding_caption_2">Výběrem možnosti „Ano, vyzkoušet“ souhlasíte s následujícím dokumentem od %1$s:</string>
    <!-- Clickable text from the review quality check contextual onboarding card that links to Fakespot privacy policy. -->
    <string name="review_quality_check_contextual_onboarding_privacy_policy" moz:RemovedIn="121" tools:ignore="UnusedResources">zásady ochrany osobních údajů</string>
    <!-- Clickable text from the review quality check contextual onboarding card that links to Fakespot privacy policy. -->
    <string name="review_quality_check_contextual_onboarding_privacy_policy_2">Zásady ochrany soukromí</string>
    <!-- Clickable text from the review quality check contextual onboarding card that links to Fakespot terms of use. -->
    <string name="review_quality_check_contextual_onboarding_terms_use" moz:RemovedIn="121" tools:ignore="UnusedResources">zásady používání</string>
    <!-- Clickable text from the review quality check contextual onboarding card that links to Fakespot terms of use. -->
    <string name="review_quality_check_contextual_onboarding_terms_use_2">Podmínky použití</string>
    <!-- Text for opt-in button from the review quality check contextual onboarding card. -->
    <string name="review_quality_check_contextual_onboarding_primary_button_text">Ano, vyzkoušet</string>
    <!-- Text for opt-out button from the review quality check contextual onboarding card. -->
    <string name="review_quality_check_contextual_onboarding_secondary_button_text">Teď ne</string>
    <!-- Text for the first CFR presenting the review quality check feature. -->
    <string name="review_quality_check_first_cfr_message">Zjistěte, zda můžete důvěřovat recenzím tohoto produktu - ještě před nákupem.</string>
    <!-- Text displayed in the first CFR presenting the review quality check feature that opens the review checker when clicked. -->
    <string name="review_quality_check_first_cfr_action" tools:ignore="UnusedResources">Vyzkoušet kontrolu recenzí</string>
    <!-- Text for the second CFR presenting the review quality check feature. -->
    <string name="review_quality_check_second_cfr_message">Jsou tyto recenze spolehlivé? Zkontrolujte si nyní upravené hodnocení.</string>
    <!-- Text displayed in the second CFR presenting the review quality check feature that opens the review checker when clicked. -->
    <string name="review_quality_check_second_cfr_action" tools:ignore="UnusedResources">Otevřít kontrolu recenzí</string>
    <!-- Flag showing that the review quality check feature is work in progress. -->
    <string name="review_quality_check_beta_flag">Beta</string>
    <!-- Content description (not visible, for screen readers etc.) for opening browser menu button to open review quality check bottom sheet. -->
    <string name="review_quality_check_open_handle_content_description">Otevřít kontrolu recenzí</string>
    <!-- Content description (not visible, for screen readers etc.) for closing browser menu button to open review quality check bottom sheet. -->
    <string name="review_quality_check_close_handle_content_description">Zavřít kontrolu recenzí</string>
    <!-- Content description (not visible, for screen readers etc.) for review quality check star rating. First parameter is the number of stars (1-5) representing the rating. -->
    <string name="review_quality_check_star_rating_content_description">%1$s z 5 hvězdiček</string>
    <!-- Text for minimize button from highlights card. When clicked the highlights card should reduce its size. -->
    <string name="review_quality_check_highlights_show_less">Zobrazit méně</string>
    <!-- Text for maximize button from highlights card. When clicked the highlights card should expand to its full size. -->
    <string name="review_quality_check_highlights_show_more">Zobrazit více</string>
    <!-- Text for highlights card quality category header. Reviews shown under this header should refer the product's quality. -->
    <string name="review_quality_check_highlights_type_quality">Kvalita</string>
    <!-- Text for highlights card price category header. Reviews shown under this header should refer the product's price. -->
    <string name="review_quality_check_highlights_type_price">Cena</string>
    <!-- Text for highlights card shipping category header. Reviews shown under this header should refer the product's shipping. -->
    <string name="review_quality_check_highlights_type_shipping">Doprava</string>
    <!-- Text for highlights card packaging and appearance category header. Reviews shown under this header should refer the product's packaging and appearance. -->
    <string name="review_quality_check_highlights_type_packaging_appearance">Balení a vzhled</string>
    <!-- Text for highlights card competitiveness category header. Reviews shown under this header should refer the product's competitiveness. -->
    <string name="review_quality_check_highlights_type_competitiveness">Konkurenceschopnost</string>

    <!-- Accessibility services actions labels. These will be appended to accessibility actions like "Double tap to.." but not by or applications but by services like Talkback. -->
    <!-- Action label for elements that can be collapsed if interacting with them. Talkback will append this to say "Double tap to collapse". -->
    <string name="a11y_action_label_collapse">sbalit</string>
    <!-- Current state for elements that can be collapsed if interacting with them. Talkback will dictate this after a state change. -->
    <string name="a11y_state_label_collapsed">sbaleno</string>
    <!-- Action label for elements that can be expanded if interacting with them. Talkback will append this to say "Double tap to expand". -->
    <string name="a11y_action_label_expand">rozbalit</string>
    <!-- Current state for elements that can be expanded if interacting with them. Talkback will dictate this after a state change. -->
    <string name="a11y_state_label_expanded">rozbaleno</string>
    <!-- Action label for links to a website containing documentation about a wallpaper collection. Talkback will append this to say "Double tap to open link to learn more about this collection". -->
    <string name="a11y_action_label_wallpaper_collection_learn_more">otevřít odkaz a zjistit více o této sbírce</string>
    <!-- Action label for links that point to an article. Talkback will append this to say "Double tap to read the article". -->
    <string name="a11y_action_label_read_article">přečíst článek</string>
    <!-- Action label for links to the Firefox Pocket website. Talkback will append this to say "Double tap to open link to learn more". -->
    <string name="a11y_action_label_pocket_learn_more">otevřít odkaz pro další informace</string>
</resources><|MERGE_RESOLUTION|>--- conflicted
+++ resolved
@@ -338,13 +338,9 @@
     <!-- Juno first user onboarding flow experiment, strings are marked unused as they are only referenced by Nimbus experiments. -->
     <!-- Title for set firefox as default browser screen used by Nimbus experiments. Nimbus experiments do not support string placeholders.
         Note: The word "Firefox" should NOT be translated -->
-<<<<<<< HEAD
-    <string name="juno_onboarding_default_browser_title_nimbus" tools:ignore="UnusedResources">Používejte Firefox jako svůj hlavní prohlížeč</string>
-=======
     <string name="juno_onboarding_default_browser_title_nimbus" moz:removedIn="120" tools:ignore="UnusedResources">Používejte Firefox jako svůj hlavní prohlížeč</string>
     <!-- Title for set firefox as default browser screen used by Nimbus experiments. -->
     <string name="juno_onboarding_default_browser_title_nimbus_2">Rádi vás udržujeme v bezpečí</string>
->>>>>>> eeb875b8
     <!-- Description for set firefox as default browser screen used by Nimbus experiments. Nimbus experiments do not support string placeholders.
         Note: The word "Firefox" should NOT be translated -->
     <string name="juno_onboarding_default_browser_description_nimbus" moz:removedIn="120" tools:ignore="UnusedResources">Firefox upřednostňuje lidi před ziskem a chrání vaše soukromí blokováním cross-site sledovacích prvků.\n\nZjistěte více v našich zásadách ochrany osobních údajů.</string>
@@ -372,9 +368,6 @@
     <string name="juno_onboarding_sign_in_negative_button" tools:ignore="UnusedResources">Teď ne</string>
     <!-- Title for enable notification permission screen used by Nimbus experiments. Nimbus experiments do not support string placeholders.
         Note: The word "Firefox" should NOT be translated -->
-<<<<<<< HEAD
-    <string name="juno_onboarding_enable_notifications_title_nimbus" tools:ignore="UnusedResources">Oznámení vám pomohou s Firefoxem udělat více</string>
-=======
     <string name="juno_onboarding_enable_notifications_title_nimbus" moz:removedIn="120" tools:ignore="UnusedResources">Oznámení vám pomohou s Firefoxem udělat více</string>
     <!-- Title for enable notification permission screen used by Nimbus experiments. Nimbus experiments do not support string placeholders.
         Note: The word "Firefox" should NOT be translated -->
@@ -382,7 +375,6 @@
     <!-- Description for enable notification permission screen used by Nimbus experiments. Nimbus experiments do not support string placeholders.
        Note: The word "Firefox" should NOT be translated -->
     <string name="juno_onboarding_enable_notifications_description_nimbus" moz:removedIn="120" tools:ignore="UnusedResources">Posílejte si panely mezi zařízeními, spravujte stahování a získejte tipy, jak co nejlépe Firefox využít.</string>
->>>>>>> eeb875b8
     <!-- Description for enable notification permission screen used by Nimbus experiments. Nimbus experiments do not support string placeholders.
        Note: The word "Firefox" should NOT be translated -->
     <string name="juno_onboarding_enable_notifications_description_nimbus_2">Posílejte si panely mezi svými zařízeními bezpečně a objevte další funkce Firefoxu pro ochranu soukromí.</string>
