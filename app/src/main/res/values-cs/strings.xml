--- conflicted
+++ resolved
@@ -2763,7 +2763,6 @@
     <!-- The continue button label -->
     <string name="micro_survey_continue_button_label" tools:ignore="UnusedResources">Pokračovat</string>
     <!-- Survey view -->
-<<<<<<< HEAD
     <!-- The survey header -->
     <string name="micro_survey_survey_header" moz:removedIn="129" tools:ignore="UnusedResources">Vyplňte tento průzkum</string>
     <!-- The survey header -->
@@ -2771,15 +2770,6 @@
     <!-- The privacy notice link -->
     <string name="micro_survey_privacy_notice" moz:removedIn="129" tools:ignore="UnusedResources">Zásady ochrany osobních údajů</string>
     <!-- The privacy notice link -->
-=======
-    <!-- The survey header -->
-    <string name="micro_survey_survey_header" moz:removedIn="129" tools:ignore="UnusedResources">Vyplňte tento průzkum</string>
-    <!-- The survey header -->
-    <string name="micro_survey_survey_header_2">Vyplňte prosím dotazník</string>
-    <!-- The privacy notice link -->
-    <string name="micro_survey_privacy_notice" moz:removedIn="129" tools:ignore="UnusedResources">Zásady ochrany osobních údajů</string>
-    <!-- The privacy notice link -->
->>>>>>> 6455719a
     <string name="micro_survey_privacy_notice_2">Zásady ochrany osobních údajů</string>
     <!-- The submit button label text -->
     <string name="micro_survey_submit_button_label">Odeslat</string>
@@ -2802,11 +2792,6 @@
 
     <!-- Option for likert scale -->
     <string name="likert_scale_option_6" tools:ignore="UnusedResources">Nepoužívám</string>
-<<<<<<< HEAD
-    <!-- Text shown in prompt for homepage microsurvey. 'Firefox' intentionally hardcoded here- -->
-    <string name="microsurvey_prompt_homepage_title" tools:ignore="UnusedResources">Jak jste spokojeni se svou domovskou stránkou Firefoxu?</string>
-    <!-- Accessibility -->
-=======
     <!-- Text shown in prompt for homepage microsurvey. Note: The word "Firefox" should NOT be translated. -->
     <string name="microsurvey_prompt_homepage_title" tools:ignore="UnusedResources" moz:removedIn="130">Jak jste spokojeni se svou domovskou stránkou Firefoxu?</string>
     <!-- Text shown in prompt for printing microsurvey. "sec" It's an abbreviation for "second". Note: The word "Firefox" should NOT be translated. -->
@@ -2820,7 +2805,6 @@
     <string name="microsurvey_app_icon_content_description">Logo Firefoxu</string>
     <!-- Content description for the survey feature icon. -->
     <string name="microsurvey_feature_icon_content_description">Ikona funkce průzkumu</string>
->>>>>>> 6455719a
     <!-- Content description (not visible, for screen readers etc.) for opening microsurvey bottom sheet. -->
     <string name="microsurvey_open_handle_content_description" tools:ignore="UnusedResources" moz:removedIn="130">Otevře průzkum</string>
     <!-- Content description (not visible, for screen readers etc.) for closing microsurvey bottom sheet. -->
