--- conflicted
+++ resolved
@@ -524,14 +524,11 @@
 
     <!-- Change setting text button, for the cookie banner re-engagement dialog -->
     <string name="reduce_cookie_banner_dialog_change_setting_button" moz:RemovedIn="121" tools:ignore="UnusedResources">Povolit</string>
-<<<<<<< HEAD
-=======
 
     <!--Title for the cookie banner re-engagement CFR, the placeholder is replaced with app name -->
     <string name="cookie_banner_cfr_title">%1$s za vás odmítl cookies</string>
     <!--Message for the cookie banner re-engagement CFR -->
     <string name="cookie_banner_cfr_message">Méně rozptylování, méně souborů cookie, které vás na tomto webu sledují.</string>
->>>>>>> d602c86b
 
     <!-- Description of the preference to enable "HTTPS-Only" mode. -->
     <string name="preferences_https_only_summary">Pro zvýšení zabezpečení se automaticky pokusí připojit k webům pomocí šifrovacího protokolu HTTPS.</string>
