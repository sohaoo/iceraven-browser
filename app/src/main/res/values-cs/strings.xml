--- conflicted
+++ resolved
@@ -345,8 +345,6 @@
         The first parameter is the name of the app defined in app_name (for example: Fenix). -->
     <string name="browser_menu_delete_browsing_data_on_quit">Ukončit %1$s</string>
 
-<<<<<<< HEAD
-=======
     <!-- Menu "contextual feature recommendation" (CFR) -->
     <!-- Text for the title in the contextual feature recommendation popup promoting the menu feature. -->
     <string name="menu_cfr_title">Novinka: zjednodušená nabídka</string>
@@ -354,7 +352,6 @@
     <!-- Text for the message in the contextual feature recommendation popup promoting the menu feature. -->
     <string name="menu_cfr_body">Nalezněte, co potřebujete, rychleji, od anonymního prohlížení po ukládání akcí.</string>
 
->>>>>>> 80823484
     <!-- Extensions management fragment -->
     <!-- Text displayed when there are no extensions to be shown -->
     <string name="extensions_management_no_extensions">Nejsou tu žádná rozšíření</string>
