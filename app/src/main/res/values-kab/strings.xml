<?xml version="1.0" encoding="utf-8"?>
<resources xmlns:tools="http://schemas.android.com/tools" xmlns:moz="http://mozac.org/tools">
    <!-- App name for private browsing mode. The first parameter is the name of the app defined in app_name (for example: Fenix)-->
    <string name="app_name_private_5">Uslig %s</string>
    <!-- App name for private browsing mode. The first parameter is the name of the app defined in app_name (for example: Fenix)-->
    <string name="app_name_private_4">%s (Uslig)</string>

    <!-- Home Fragment -->
    <!-- Content description (not visible, for screen readers etc.): "Three dot" menu button. -->
    <string name="content_description_menu">Ugar n yiγewwaṛen</string>
    <!-- Content description (not visible, for screen readers etc.): "Private Browsing" menu button. -->
    <string name="content_description_private_browsing_button">Rmed tunigin tusligt</string>
    <!-- Content description (not visible, for screen readers etc.): "Private Browsing" menu button. -->
    <string name="content_description_disable_private_browsing_button">Sens tunigin tusligt</string>
    <!-- Placeholder text shown in the search bar before a user enters text for the default engine -->
    <string name="search_hint">Nadi neɣ sekcem tansa</string>

    <!-- Placeholder text shown in the search bar before a user enters text for a general engine -->
    <string name="search_hint_general_engine">Nadi di web</string>
    <!-- Placeholder text shown in search bar when using history search -->
    <string name="history_search_hint">Nadi deg uzray</string>
    <!-- Placeholder text shown in search bar when using bookmarks search -->
    <string name="bookmark_search_hint">Nadi ticraḍ n yisebtar</string>
    <!-- Placeholder text shown in search bar when using tabs search -->
    <string name="tab_search_hint">Nadi deg waccaren</string>
    <!-- Placeholder text shown in the search bar when using application search engines -->
    <string name="application_search_hint">Sekcem awalen n unadi</string>
    <!-- No Open Tabs Message Description -->
    <string name="no_open_tabs_description">Iccaren-ik yeldin ad ttwaseknen dagi.</string>

    <!-- No Private Tabs Message Description -->
    <string name="no_private_tabs_description">Accaren-ik n tbaḍnit ad d-ttwaseknen dagi.</string>

    <!-- Tab tray multi select title in app bar. The first parameter is the number of tabs selected -->
    <string name="tab_tray_multi_select_title">%1$d yettwafren</string>

    <!-- Label of button in create collection dialog for creating a new collection  -->
    <string name="tab_tray_add_new_collection">Rnu tagrumma tamaynut</string>
    <!-- Label of editable text in create collection dialog for naming a new collection  -->
    <string name="tab_tray_add_new_collection_name">Isem</string>

    <!-- Label of button in save to collection dialog for selecting a current collection  -->
    <string name="tab_tray_select_collection">Fren tagrumma</string>

    <!-- Content description for close button while in multiselect mode in tab tray -->
    <string name="tab_tray_close_multiselect_content_description">Ffeɣ seg uskar n uget-afran</string>
    <!-- Content description for save to collection button while in multiselect mode in tab tray -->
    <string name="tab_tray_collection_button_multiselect_content_description">Sekles iccaren ittufernen ɣer tegrumma</string>
    <!-- Content description on checkmark while tab is selected in multiselect mode in tab tray -->
    <string name="tab_tray_multiselect_selected_content_description">Iţufren</string>

    <!-- Home - Recently saved bookmarks -->
    <!-- Title for the home screen section with recently saved bookmarks. -->
    <string name="recently_saved_title">Yettwasekles melmi kan</string>
    <!-- Content description for the button which navigates the user to show all of their saved bookmarks. -->
    <string name="recently_saved_show_all_content_description_2">Sken akk ticraḍ n yisebtar yettwaskelsen</string>

    <!-- Text for the menu button to remove a recently saved bookmark from the user's home screen -->
    <string name="recently_saved_menu_item_remove">Kkes</string>

    <!-- About content. The first parameter is the name of the application. (For example: Fenix) -->
    <string name="about_content">%1$s d afares n Mozilla.</string>

    <!-- Private Browsing -->
    <!-- Explanation for private browsing displayed to users on home view when they first enable private mode
        The first parameter is the name of the app defined in app_name (for example: Fenix) -->
    <string name="private_browsing_placeholder_description_2">%1$s iseffeḍ amazray-ik n unadi d tunigin seg waccaren n tunigin tusligin mi ara tent-tmeḍleḍ neɣ mi ara teffɣeḍ seg usnas. Ɣas wama aya ur yettarra ara d udrig deg yismal web neɣ deg usaǧǧaw-ik n unekcum Internet, aya ad k-yeǧǧ ad tḥarzeḍ tabaḍnit n urmud-ik srid i wid yesseqdacen ibenk-ik.</string>
    <string name="private_browsing_common_myths">
Tiktiwin tigejdanin yuzzlen ur nṣeḥḥi ara
     </string>

    <!-- True Private Browsing Mode -->
    <!-- Title for info card on private homescreen in True Private Browsing Mode. -->
    <string name="felt_privacy_desc_card_title">Ur ttaǧǧa ara akk later ɣef yibenk-a</string>

    <!-- Explanation for private browsing displayed to users on home view when they first enable
        private mode in our new Total Private Browsing mode.
        The first parameter is the name of the app defined in app_name (for example: Firefox Nightly)
        The second parameter is the clickable link text in felt_privacy_info_card_subtitle_link_text -->
<<<<<<< HEAD
    <string name="felt_privacy_info_card_subtitle" moz:removedIn="120" tools:ignore="UnusedResources">%1$s itekkes inagan n tuqqna, azray, akked yisefka n yismal web mi ara tmedleḍ akk isfuyla usligen. %2$s</string>

    <!-- Explanation for private browsing displayed to users on home view when they first enable
        private mode in our new Total Private Browsing mode.
        The first parameter is the name of the app defined in app_name (for example: Firefox Nightly)
        The second parameter is the clickable link text in felt_privacy_info_card_subtitle_link_text -->
=======
>>>>>>> 4a244ea9
    <string name="felt_privacy_info_card_subtitle_2">%1$s itekkes inagan n tuqqna, azray, akked yisefka n yismal web mi ara tmedleḍ akk accaren usligen. %2$s</string>
    <!-- Clickable portion of the explanation for private browsing that links the user to our
        about privacy page.
        This string is used in felt_privacy_info_card_subtitle as the second parameter.-->
    <string name="felt_privacy_info_card_subtitle_link_text">Anwa i izemren ad iwali armud-iw?</string>

    <!-- Private mode shortcut "contextual feature recommendation" (CFR) -->
    <!-- Text for the Private mode shortcut CFR message for adding a private mode shortcut to open private tabs from the Home screen -->
    <string name="private_mode_cfr_message_2">Senker iccer uslig uḍfir s yiwen usiti kan.</string>
    <!-- Text for the positive button to accept adding a Private Browsing shortcut to the Home screen -->
    <string name="private_mode_cfr_pos_button_text">Rnu ɣer ugdil agejdan</string>
    <!-- Text for the negative button to decline adding a Private Browsing shortcut to the Home screen -->
    <string name="cfr_neg_button_text">Ala, tanemmirt</string>

    <!-- Open in App "contextual feature recommendation" (CFR) -->
    <!-- Text for the info message. The first parameter is the name of the application.-->
    <string name="open_in_app_cfr_info_message_2">Tzemreḍ ad tesbaduḍ %1$s akken ad yeldi iseɣwan s wudem awurman deg yisnasen.</string>
    <!-- Text for the positive action button -->
    <string name="open_in_app_cfr_positive_button_text">Ddu ɣer iɣewwaṛen</string>
    <!-- Text for the negative action button -->
    <string name="open_in_app_cfr_negative_button_text">Zgel</string>

    <!-- Total cookie protection "contextual feature recommendation" (CFR) -->
    <!-- Text for the message displayed in the contextual feature recommendation popup promoting the total cookie protection feature. -->
    <string name="tcp_cfr_message">Tamahilt-nneɣ n tbaḍnit iǧehden aṭas akka ar tura iɛezzel ineḍfaren gar yismal.</string>
    <!-- Text displayed that links to website containing documentation about the "Total cookie protection" feature. -->
    <string name="tcp_cfr_learn_more">Issin ugar ɣef ummesten asemday mgal inagan n tuqqna</string>


    <!-- Private browsing erase action "contextual feature recommendation" (CFR) -->
    <!-- Text for the message displayed in the contextual feature recommendation popup promoting the erase private browsing feature. -->
    <string name="erase_action_cfr_message">Sit dagi i usenker n tɣimit tamaynut. Kkes azray-ik·im, inagan n tuqqna — kullec.</string>


    <!-- Text for the info dialog when camera permissions have been denied but user tries to access a camera feature. -->
    <string name="camera_permissions_needed_message">Isɛa anekcum ɣer tkamiṛat. Ddu ɣer iɣewwaṛen Android, sit ɣef tisirag, sakin senned sireg.</string>
    <!-- Text for the positive action button to go to Android Settings to grant permissions. -->
    <string name="camera_permissions_needed_positive_button_text">Ddu ɣer iɣewwaṛen</string>
    <!-- Text for the negative action button to dismiss the dialog. -->
    <string name="camera_permissions_needed_negative_button_text">Zgel</string>

    <!-- Text for the banner message to tell users about our auto close feature. -->
    <string name="tab_tray_close_tabs_banner_message">Sbadu amdel awurman n icarren yeldin ur twalaḍ ara deg ussan, imalasen, agguren ineggura.</string>
    <!-- Text for the positive action button to go to Settings for auto close tabs. -->
    <string name="tab_tray_close_tabs_banner_positive_button_text">Wali iɣewwaṛen</string>
    <!-- Text for the negative action button to dismiss the Close Tabs Banner. -->
    <string name="tab_tray_close_tabs_banner_negative_button_text">Zgel</string>

    <!-- Text for the banner message to tell users about our inactive tabs feature. -->
    <string name="tab_tray_inactive_onboarding_message">Accaren ur tesneqdeḍ ara snat ledwaṛ ad ttusnekzen ɣer da.</string>
    <!-- Text for the action link to go to Settings for inactive tabs. -->
    <string name="tab_tray_inactive_onboarding_button_text">Sens-it deg yiɣewwaren</string>

    <!-- Text for title for the auto-close dialog of the inactive tabs. -->
    <string name="tab_tray_inactive_auto_close_title">Amdal awurman seld yiwen wayyur?</string>
    <!-- Text for the body for the auto-close dialog of the inactive tabs.
        The first parameter is the name of the application.-->
    <string name="tab_tray_inactive_auto_close_body_2">%1$s izmer ad imdel accaren i twalaḍ ayyur iɛeddan.</string>
    <!-- Content description for close button in the auto-close dialog of the inactive tabs. -->
    <string name="tab_tray_inactive_auto_close_button_content_description">Mdel</string>

    <!-- Text for turn on auto close tabs button in the auto-close dialog of the inactive tabs. -->
    <string name="tab_tray_inactive_turn_on_auto_close_button_2">Rmed amdal awurman</string>


    <!-- Home screen icons - Long press shortcuts -->
    <!-- Shortcut action to open new tab -->
    <string name="home_screen_shortcut_open_new_tab_2">Iccer amaynut</string>
    <!-- Shortcut action to open new private tab -->
    <string name="home_screen_shortcut_open_new_private_tab_2">Iccer uslig amaynut</string>

    <!-- Shortcut action to open Passwords screens -->
    <string name="home_screen_shortcut_open_password_screen">Inegzumen n wawalen uffiren</string>

    <!-- Recent Tabs -->
    <!-- Header text for jumping back into the recent tab in the home screen -->
    <string name="recent_tabs_header">Uɣal ɣer deffir</string>
    <!-- Button text for showing all the tabs in the tabs tray -->
    <string name="recent_tabs_show_all">Sken kullec</string>

    <!-- Content description for the button which navigates the user to show all recent tabs in the tabs tray. -->
    <string name="recent_tabs_show_all_content_description_2">Sken tqeffalt n meṛṛa accaren n melmi kan</string>

    <!-- Text for button in synced tab card that opens synced tabs tray -->
    <string name="recent_tabs_see_all_synced_tabs_button_text">Wali akk accaren yemtawan</string>
    <!-- Accessibility description for device icon used for recent synced tab -->
    <string name="recent_tabs_synced_device_icon_content_description">Ibenkan yemtawin</string>
    <!-- Text for the dropdown menu to remove a recent synced tab from the homescreen -->
    <string name="recent_synced_tab_menu_item_remove">Kkes</string>
    <!-- Text for the menu button to remove a grouped highlight from the user's browsing history
         in the Recently visited section -->
    <string name="recent_tab_menu_item_remove">Kkes</string>

    <!-- History Metadata -->
    <!-- Header text for a section on the home screen that displays grouped highlights from the
         user's browsing history, such as topics they have researched or explored on the web -->
    <string name="history_metadata_header_2">Yemmẓer melmi kan</string>
    <!-- Text for the menu button to remove a grouped highlight from the user's browsing history
         in the Recently visited section -->
    <string name="recently_visited_menu_item_remove">Kkes</string>

    <!-- Content description for the button which navigates the user to show all of their history. -->
    <string name="past_explorations_show_all_content_description_2">Sken akk asnirem iεeddan</string>

    <!-- Browser Fragment -->
    <!-- Content description (not visible, for screen readers etc.): Navigate backward (browsing history) -->
    <string name="browser_menu_back">Ɣer deffir</string>
    <!-- Content description (not visible, for screen readers etc.): Navigate forward (browsing history) -->
    <string name="browser_menu_forward">Ɣer zdat</string>
    <!-- Content description (not visible, for screen readers etc.): Refresh current website -->
    <string name="browser_menu_refresh">Smiren</string>
    <!-- Content description (not visible, for screen readers etc.): Stop loading current website -->
    <string name="browser_menu_stop">Seḥbes</string>
    <!-- Browser menu button that opens the addon manager -->
    <string name="browser_menu_add_ons">Izegrar</string>
    <!-- Browser menu button that opens account settings -->
    <string name="browser_menu_account_settings">Talut n umiḍan</string>
    <!-- Text displayed when there are no add-ons to be shown -->
    <string name="no_add_ons">Ulac izegrar da</string>
    <!-- Browser menu button that sends a user to help articles -->
    <string name="browser_menu_help">Tallalt</string>
    <!-- Browser menu button that sends a to a the what's new article -->
    <string name="browser_menu_whats_new">Amaynut</string>
    <!-- Browser menu button that opens the settings menu -->
    <string name="browser_menu_settings">Iɣewwaṛen</string>
    <!-- Browser menu button that opens a user's library -->
    <string name="browser_menu_library">Tamkarḍit</string>
    <!-- Browser menu toggle that requests a desktop site -->
    <string name="browser_menu_desktop_site">Asmel n tnarit</string>
    <!-- Browser menu button that reopens a private tab as a regular tab -->
    <string name="browser_menu_open_in_regular_tab">Ldi deg yiccer amagnu</string>
    <!-- Browser menu toggle that adds a shortcut to the site on the device home screen. -->
    <string name="browser_menu_add_to_homescreen">Rnu ɣer ugdil agejdan</string>
    <!-- Browser menu toggle that installs a Progressive Web App shortcut to the site on the device home screen. -->
    <string name="browser_menu_install_on_homescreen">Sebded</string>
    <!-- Content description (not visible, for screen readers etc.) for the Resync tabs button -->
    <string name="resync_button_content_description">Ales amtawi</string>
    <!-- Browser menu button that opens the find in page menu -->
    <string name="browser_menu_find_in_page">Nadi deg usebter</string>
    <!-- Browser menu button that saves the current tab to a collection -->
    <string name="browser_menu_save_to_collection_2">Sekles ɣer tegrumma</string>
    <!-- Browser menu button that open a share menu to share the current site -->
    <string name="browser_menu_share">Bḍu</string>
    <!-- Browser menu button shown in custom tabs that opens the current tab in Fenix
        The first parameter is the name of the app defined in app_name (for example: Fenix) -->
    <string name="browser_menu_open_in_fenix">Ldi di %1$s</string>
    <!-- Browser menu text shown in custom tabs to indicate this is a Fenix tab
        The first parameter is the name of the app defined in app_name (for example: Fenix) -->
    <string name="browser_menu_powered_by">ITEDDU S LMENDAD N %1$s</string>
    <!-- Browser menu text shown in custom tabs to indicate this is a Fenix tab
        The first parameter is the name of the app defined in app_name (for example: Fenix) -->
    <string name="browser_menu_powered_by2">Ddaw n leɛnaya n %1$s</string>
    <!-- Browser menu button to put the current page in reader mode -->
    <string name="browser_menu_read">Askar n tɣuṛi</string>
    <!-- Browser menu button content description to close reader mode and return the user to the regular browser -->
    <string name="browser_menu_read_close">Mdel timeẓri n tɣuri</string>
    <!-- Browser menu button to open the current page in an external app -->
    <string name="browser_menu_open_app_link">Ldi deg usnas</string>

    <!-- Browser menu button to show reader view appearance controls e.g. the used font type and size -->
    <string name="browser_menu_customize_reader_view">Sagen timeẓri n tɣuri</string>
    <!-- Browser menu label for adding a bookmark -->
    <string name="browser_menu_add">Rnu</string>

    <!-- Browser menu label for editing a bookmark -->
    <string name="browser_menu_edit">Ẓreg</string>

    <!-- Button shown on the home page that opens the Customize home settings -->
    <string name="browser_menu_customize_home_1">Sagen asebter agejdan</string>
    <!-- Browser Toolbar -->
    <!-- Content description for the Home screen button on the browser toolbar -->
    <string name="browser_toolbar_home">Agilal agejdan</string>

    <!-- Content description (not visible, for screen readers etc.): Erase button: Erase the browsing
         history and go back to the home screen. -->
    <string name="browser_toolbar_erase">Sfeḍ azray n tunigin</string>
    <!-- Locale Settings Fragment -->
    <!-- Content description for tick mark on selected language -->
    <string name="a11y_selected_locale_content_description">Fren tutlayt</string>
    <!-- Text for default locale item -->
    <string name="default_locale_text">Ḍfer tutlay n ibnek</string>
    <!-- Placeholder text shown in the search bar before a user enters text -->
    <string name="locale_search_hint">Nadi tutlayin</string>

    <!-- Search Fragment -->
    <!-- Button in the search view that lets a user search by scanning a QR code -->
    <string name="search_scan_button">Snirem</string>
    <!-- Button in the search view that lets a user change their search engine -->
    <string name="search_engine_button" moz:RemovedIn="121" tools:ignore="UnusedResources">Amsedday unadi</string>
    <!-- Button in the search view when shortcuts are displayed that takes a user to the search engine settings -->
    <string name="search_shortcuts_engine_settings">Iɣewwaṛen n umsedday n unadi</string>
    <!-- Button in the search view that lets a user navigate to the site in their clipboard -->
    <string name="awesomebar_clipboard_title">Ččaṛ sef tkatut ɣef afus</string>
    <!-- Button in the search suggestions onboarding that allows search suggestions in private sessions -->
    <string name="search_suggestions_onboarding_allow_button">Sireg</string>
    <!-- Button in the search suggestions onboarding that does not allow search suggestions in private sessions -->
    <string name="search_suggestions_onboarding_do_not_allow_button">Ur sirig ara</string>
    <!-- Search suggestion onboarding hint title text -->
    <string name="search_suggestions_onboarding_title">Sireg isumar n unadi deg yisfuyla n tunigin tusligin?</string>
    <!-- Search suggestion onboarding hint description text, first parameter is the name of the app defined in app_name (for example: Fenix)-->
    <string name="search_suggestions_onboarding_text">%s ad yazen sekra n wayen i tettaruḍ deg ufeggag n tansiwin ɣer umsedday-inek n unadi s wudem amezwer.</string>

    <!-- Search engine suggestion title text. The first parameter is the name of the suggested engine-->
    <string name="search_engine_suggestions_title">Nadi %s</string>
    <!-- Search engine suggestion description text -->
    <string name="search_engine_suggestions_description">Nadi srid seg ufeggag n tansiwin</string>

    <!-- Menu option in the search selector menu to open the search settings -->
    <string name="search_settings_menu_item">Nadi ismenyifen</string>

    <!-- Header text for the search selector menu -->
    <string name="search_header_menu_item_2">I unadi-a:</string>

    <!-- Content description (not visible, for screen readers etc.): Search engine icon. The first parameter is the search engine name (for example: DuckDuckGo). -->
    <string name="search_engine_icon_content_description" tools:ignore="UnusedResources">Amsedday n unadi %s</string>

    <!-- Home onboarding -->
    <!-- Onboarding home screen popup dialog, shown on top of the Jump back in section. -->
    <string name="onboarding_home_screen_jump_back_contextual_hint_2">Snirem asebtar-ik·im agejdan yettwasagnen. Accaren imaynuten, ticraḍ n yisebtar d yigmaḍ n unadi ad d-banen deg-s.</string>
    <!-- Home onboarding dialog welcome screen title text. -->
    <string name="onboarding_home_welcome_title_2">Ansuf ɣer internet udmawan ugar</string>
    <!-- Home onboarding dialog welcome screen description text. -->
    <string name="onboarding_home_welcome_description">Ugar n yiniten. Tudert tabaḍnit igerrzen ugar. Tuṭṭfa deg tbaḍnit n yimdanen mačči d anadi ɣef tedrimt.</string>
    <!-- Home onboarding dialog sign into sync screen title text. -->
    <string name="onboarding_home_sync_title_3">Abeddel seg ugdil ɣer wayeḍ fessus ugar ɣef wayen iɛeddan</string>
    <!-- Home onboarding dialog sign into sync screen description text. -->
    <string name="onboarding_home_sync_description">Kemmel seg wanda i tḥebseḍ s useqdec n waccaren ɣef yibenkan-nniḍen ara d-ibanen akka tura ɣef usebter-ik·im agejdan.</string>
    <!-- Text for the button to continue the onboarding on the home onboarding dialog. -->
    <string name="onboarding_home_get_started_button">Aha bdu</string>
    <!-- Text for the button to navigate to the sync sign in screen on the home onboarding dialog. -->
    <string name="onboarding_home_sign_in_button">Qqen</string>
    <!-- Text for the button to skip the onboarding on the home onboarding dialog. -->
    <string name="onboarding_home_skip_button">Suref</string>

    <!-- Onboarding home screen sync popup dialog message, shown on top of Recent Synced Tabs in the Jump back in section. -->
    <string name="sync_cfr_message">Accaren-ik·im mtawan! Kemmel seg wanda i tḥebseḍ ɣef yibenk-ik·im-nniḍen.</string>

    <!-- Content description (not visible, for screen readers etc.): Close button for the home onboarding dialog -->
    <string name="onboarding_home_content_description_close_button">Mdel</string>

    <!-- Notification pre-permission dialog -->
    <!-- Enable notification pre permission dialog title
        The first parameter is the name of the app defined in app_name (for example: Fenix) -->
    <string name="onboarding_home_enable_notifications_title">Ilɣa ttɛawanen ad tgeḍ ugar akked %s</string>

    <!-- Enable notification pre permission dialog description with rationale
        The first parameter is the name of the app defined in app_name (for example: Fenix) -->
    <string name="onboarding_home_enable_notifications_description">Mtawi iccaren-ik•im gar yibenkan, sefrek isadaren, awi iwellihen akken ad tfarseḍ deg ummesten n tbaḍnit n %s, d wugar.</string>
    <!-- Text for the button to request notification permission on the device -->
    <string name="onboarding_home_enable_notifications_positive_button">Kemmel</string>
    <!-- Text for the button to not request notification permission on the device and dismiss the dialog -->
    <string name="onboarding_home_enable_notifications_negative_button">Mačči tura</string>

    <!-- Juno first user onboarding flow experiment, strings are marked unused as they are only referenced by Nimbus experiments. -->
    <!-- Title for set firefox as default browser screen used by Nimbus experiments. -->
    <string name="juno_onboarding_default_browser_title_nimbus_2">Nḥemmel ad teqqimeḍ d aɣellsan</string>
<<<<<<< HEAD
    <!-- Description for set firefox as default browser screen used by Nimbus experiments. Nimbus experiments do not support string placeholders.
        Note: The word "Firefox" should NOT be translated -->
    <string name="juno_onboarding_default_browser_description_nimbus" moz:removedIn="120" tools:ignore="UnusedResources">Firefox izewwir deg yimdanen uqbel idrimen, yekkat ɣef tudert-ik tabaḍnit s usewḥel n yineḍfaren n gar yismal.\n\Issin ugar deg Tasertit-nneɣ tbaḍnit.</string>
=======
>>>>>>> 4a244ea9
    <!-- Description for set firefox as default browser screen used by Nimbus experiments. -->
    <string name="juno_onboarding_default_browser_description_nimbus_2">Iminig-nneɣ tettallit yiwet n tkebbanit ur nettnadi ɣef tedrimt, tessewḥal tikebbaniyin ara ak-iḍefren deg web.\n\nIssin ugar ɣef tsertit-nneɣ n tbaḍnit.</string>
    <!-- Text for the link to the privacy notice webpage for set as firefox default browser screen.
    This is part of the string with the key "juno_onboarding_default_browser_description". -->
    <string name="juno_onboarding_default_browser_description_link_text" tools:ignore="UnusedResources">tasertit n tbaḍnit</string>
    <!-- Text for the button to set firefox as default browser on the device -->
    <string name="juno_onboarding_default_browser_positive_button" tools:ignore="UnusedResources">Sbadu-t d iminig amezwer</string>
    <!-- Text for the button dismiss the screen and move on with the flow -->
    <string name="juno_onboarding_default_browser_negative_button" tools:ignore="UnusedResources">Mačči tura</string>
    <!-- Title for sign in to sync screen. -->
    <string name="juno_onboarding_sign_in_title_2">Mmesten iman-ik s ttawil n uwgelhen mi ara tɛeddiḍ seg yibenk ɣer wayeḍ</string>
    <!-- Description for sign in to sync screen. Nimbus experiments do not support string placeholders.
     Note: The word "Firefox" should NOT be translated -->
    <string name="juno_onboarding_sign_in_description_2">Mi ara teqqneḍ rnu ad tremdeḍ amtawi, taɣellist tettwaseǧhed. Firefox yettwgelhin awalen-ik uffiren, ticraḍ n yisebtar, akked wayen niḍen.</string>
    <!-- Text for the button to sign in to sync on the device -->
    <string name="juno_onboarding_sign_in_positive_button" tools:ignore="UnusedResources">Kcem</string>
    <!-- Text for the button dismiss the screen and move on with the flow -->
    <string name="juno_onboarding_sign_in_negative_button" tools:ignore="UnusedResources">Mačči tura</string>
    <!-- Title for enable notification permission screen used by Nimbus experiments. Nimbus experiments do not support string placeholders.
        Note: The word "Firefox" should NOT be translated -->
    <string name="juno_onboarding_enable_notifications_title_nimbus_2">Ilɣa ad ak-ɛawnen ad teqqimeḍ d aɣellsan s Firefox</string>
    <!-- Description for enable notification permission screen used by Nimbus experiments. Nimbus experiments do not support string placeholders.
       Note: The word "Firefox" should NOT be translated -->
    <string name="juno_onboarding_enable_notifications_description_nimbus_2">Azen s wudem aɣellsan accaren seg yibenk ɣer wayeḍ, tesnirmeḍ timahilin timaynutin n ummesten n tudert tabaḍnit deg Firefox.</string>
    <!-- Text for the button to request notification permission on the device -->
    <string name="juno_onboarding_enable_notifications_positive_button" tools:ignore="UnusedResources">Rmed ilɣa</string>
    <!-- Text for the button dismiss the screen and move on with the flow -->
    <string name="juno_onboarding_enable_notifications_negative_button" tools:ignore="UnusedResources">Mačči tura</string>

    <!-- Title for add search widget screen used by Nimbus experiments. Nimbus experiments do not support string placeholders.
        Note: The word "Firefox" should NOT be translated -->
    <string name="juno_onboarding_add_search_widget_title" tools:ignore="UnusedResources">Ɛreḍ iwiǧit n unadi n Firefox</string>
    <!-- Text for the button to add search widget on the device used by Nimbus experiments. Nimbus experiments do not support string placeholders.
        Note: The word "Firefox" should NOT be translated -->
    <string name="juno_onboarding_add_search_widget_positive_button" tools:ignore="UnusedResources">Rnu awiǧit n Firefox</string>
    <!-- Text for the button to dismiss the screen and move on with the flow -->
    <string name="juno_onboarding_add_search_widget_negative_button" tools:ignore="UnusedResources">Mačči tura</string>

    <!-- Search Widget -->
    <!-- Content description for searching with a widget. The first parameter is the name of the application.-->
    <string name="search_widget_content_description_2">Ldi-t iccer amaynut %1$s</string>
    <!-- Text preview for smaller sized widgets -->
    <string name="search_widget_text_short">Nadi</string>
    <!-- Text preview for larger sized widgets -->
    <string name="search_widget_text_long">Nadi di web</string>

    <!-- Content description (not visible, for screen readers etc.): Voice search -->
    <string name="search_widget_voice">Anadi aɣectan</string>

    <!-- Preferences -->
    <!-- Title for the settings page-->
    <string name="settings">Iɣewwaṛen</string>
    <!-- Preference category for general settings -->
    <string name="preferences_category_general">Amatu</string>
    <!-- Preference category for all links about Fenix -->
    <string name="preferences_category_about">Ɣef</string>
    <!-- Preference category for settings related to changing the default search engine -->
    <string name="preferences_category_select_default_search_engine">Fren yiwen</string>
    <!-- Summary for preference for settings related to managing search shortcuts for the quick search menu -->
    <string name="preferences_manage_search_shortcuts_summary">Ffer imseddayen i d-ibanen deg wumuɣ n unadi</string>
    <!-- Preference category for settings related to managing search shortcuts for the quick search menu -->
    <string name="preferences_category_engines_in_search_menu">Imseddayen i d-ibanen deg wumuɣ n unadi</string>
    <!-- Preference for settings related to changing the default search engine -->
    <string name="preferences_default_search_engine">Amsedday n unadi amezwer</string>
    <!-- Preference for settings related to Search -->
    <string name="preferences_search">Nadi</string>
    <!-- Preference for settings related to Search engines -->
    <string name="preferences_search_engines">Nadi imseddayen n unadi</string>
    <!-- Preference for settings related to Search engines suggestions-->
    <string name="preferences_search_engines_suggestions">Isumar seg yimseddayen n unadi</string>
<<<<<<< HEAD
    <!-- Preference for settings related to Search address bar -->
    <string name="preferences_search_address_bar" moz:removedIn="120" tools:ignore="UnusedResources">Afeggag n tansa</string>
=======
>>>>>>> 4a244ea9
    <!-- Preference Category for settings related to Search address bar -->
    <string name="preferences_settings_address_bar">Ismenyifen i ufeggag n tansiwin</string>
    <!-- Preference Category for settings to Firefox Suggest -->
    <string name="preference_search_address_bar_fx_suggest">Afeggag n tansiwin - Firefox isumer</string>
    <!-- Preference link to Learn more about Firefox Suggest -->
    <string name="preference_search_learn_about_fx_suggest">Issin ugar ɣef Firefox Suggest</string>
    <!-- Preference link to rating Fenix on the Play Store -->
    <string name="preferences_rate">Mudd tazmilt deg Google Play</string>
    <!-- Preference linking to about page for Fenix
        The first parameter is the name of the app defined in app_name (for example: Fenix) -->
    <string name="preferences_about">Ɣef %1$s</string>
    <!-- Preference for settings related to changing the default browser -->
    <string name="preferences_set_as_default_browser">Sbadu-t d iminig amezwer</string>
    <!-- Preference category for advanced settings -->
    <string name="preferences_category_advanced">Talqayt</string>

    <!-- Preference category for privacy and security settings -->
    <string name="preferences_category_privacy_security">Tabaḍnit  &amp; taɣellist</string>
    <!-- Preference for advanced site permissions -->
    <string name="preferences_site_permissions">Tisirag n usmel</string>
    <!-- Preference for private browsing options -->
    <string name="preferences_private_browsing_options">Tunigin tusligt</string>
    <!-- Preference for opening links in a private tab-->
    <string name="preferences_open_links_in_a_private_tab">Ldi iseɣwan deg iccer uslig</string>
    <!-- Preference for allowing screenshots to be taken while in a private tab-->
    <string name="preferences_allow_screenshots_in_private_mode">Sireg tuṭṭfa n ugdil deg tunigin tusligt</string>
    <!-- Will inform the user of the risk of activating Allow screenshots in private browsing option -->
    <string name="preferences_screenshots_in_private_mode_disclaimer">Ma yella yettusireg, accaren usligen ad d-banen ula d nutni ma yili aṭas n yisnasen i yeldin</string>
    <!-- Preference for adding private browsing shortcut -->
    <string name="preferences_add_private_browsing_shortcut">Rnu anegzum i tunigin tusligin</string>
    <!-- Preference for enabling "HTTPS-Only" mode -->
    <string name="preferences_https_only_title">Askar HTTPS-Only</string>

    <!-- Preference for removing cookie/consent banners from sites automatically. See reduce_cookie_banner_summary for additional context. -->
    <string name="preferences_cookie_banner_reduction" moz:RemovedIn="121" tools:ignore="UnusedResources">Asenqes n yiɣarracen n yinagan n tuqqna</string>
    <!-- Label for cookie banner section in quick settings panel. -->
    <string name="cookie_banner_blocker">Amsewḥel n yiɣarracen n yinagan n tuqqna</string>
<<<<<<< HEAD
=======
    <!-- Preference for removing cookie/consent banners from sites automatically in private mode. See reduce_cookie_banner_summary for additional context. -->
    <string name="preferences_cookie_banner_reduction_private_mode">Amsewḥal n uɣerrac n yinagan n tuqqna deg tunigin tusligt</string>
>>>>>>> 4a244ea9
    <!-- Preference for rejecting or removing as many cookie/consent banners as possible on sites. See reduce_cookie_banner_summary for additional context. -->
    <string name="reduce_cookie_banner_option" moz:RemovedIn="121" tools:ignore="UnusedResources">Senqes iɣarracen n yinagan n tuqqna</string>
    <!-- Summary of cookie banner handling preference if the setting disabled is set to off -->
    <string name="reduce_cookie_banner_option_off" moz:RemovedIn="121" tools:ignore="UnusedResources">Yensa</string>
    <!-- Summary of cookie banner handling preference if the setting enabled is set to on -->
    <string name="reduce_cookie_banner_option_on" moz:RemovedIn="121" tools:ignore="UnusedResources">Yermed</string>

    <!-- Summary for the preference for rejecting all cookies whenever possible. The first parameter is the application name -->
    <string name="reduce_cookie_banner_summary_1" moz:RemovedIn="121" tools:ignore="UnusedResources">%1$s iɛerreḍ s wudem awurman ad yagi isuturen n yinagan n tuqqna deg yiɣarracen n yinagan n tuqqna. </string>
    <!-- Text for indicating cookie banner handling is off this site, this is shown as part of the protections panel with the tracking protection toggle -->
    <string name="reduce_cookie_banner_off_for_site">Sens i usmel-a</string>
    <!-- Text for cancel button indicating that cookie banner reduction is not supported for the current site, this is shown as part of the cookie banner details view. -->
    <string name="cookie_banner_handling_details_site_is_not_supported_cancel_button">Sefsex</string>
    <!-- Text for request support button indicating that cookie banner reduction is not supported for the current site, this is shown as part of the cookie banner details view. -->
    <string name="cookie_banner_handling_details_site_is_not_supported_request_support_button_2">Azen assuter</string>
    <!-- Text for title indicating that cookie banner reduction is not supported for the current site, this is shown as part of the cookie banner details view. -->
    <string name="cookie_banner_handling_details_site_is_not_supported_title_2">Ssuter tallalit i usmel-a?</string>
    <!-- Label for the snackBar, after the user reports with success a website where cookie banner reducer did not work -->
    <string name="cookie_banner_handling_report_site_snack_bar_text_2">Assuter yettwazen</string>
    <!-- Text for indicating cookie banner handling is on this site, this is shown as part of the protections panel with the tracking protection toggle -->
    <string name="reduce_cookie_banner_on_for_site">Rme i usmel-a</string>
    <!-- Text for indicating that a request for unsupported site was sent to Nimbus (it's a Mozilla library for experiments), this is shown as part of the protections panel with the tracking protection toggle -->
    <string name="reduce_cookie_banner_unsupported_site_request_submitted_2">Assuter n tallalt yettwazen</string>
    <!-- Text for indicating cookie banner handling is currently not supported for this site, this is shown as part of the protections panel with the tracking protection toggle -->
    <string name="reduce_cookie_banner_unsupported_site">Asmel-a ur yettusefrak ara akka tura</string>
    <!-- Title text for a detail explanation indicating cookie banner handling is on this site, this is shown as part of the cookie banner panel in the toolbar. The first parameter is a shortened URL of the current site-->
    <string name="reduce_cookie_banner_details_panel_title_on_for_site" moz:RemovedIn="121" tools:ignore="UnusedResources">Rmed asenqes n yiɣerracen n yinagan n tuqqna i %1$s?</string>
    <!-- Title text for a detail explanation indicating cookie banner handling is on this site, this is shown as part of the cookie banner panel in the toolbar. The first parameter is a shortened URL of the current site-->
    <string name="reduce_cookie_banner_details_panel_title_on_for_site_1">Rmed amsewḥel n yiɣerracen n yinagan n tuqqna i %1$s?</string>
    <!-- Title text for a detail explanation indicating cookie banner handling is off this site, this is shown as part of the cookie banner panel in the toolbar. The first parameter is a shortened URL of the current site-->
    <string name="reduce_cookie_banner_details_panel_title_off_for_site" moz:RemovedIn="121" tools:ignore="UnusedResources">Sens asenqes n yiɣerracen n yinagan n tuqqna i %1$s?</string>

    <!-- Title text for a detail explanation indicating cookie banner handling is off this site, this is shown as part of the cookie banner panel in the toolbar. The first parameter is a shortened URL of the current site-->
    <string name="reduce_cookie_banner_details_panel_title_off_for_site_1">Sens amsewḥel n yiɣerracen n yinagan n tuqqna i %1$s?</string>
    <!-- Title text for a detail explanation indicating cookie banner reducer didn't work for the current site, this is shown as part of the cookie banner panel in the toolbar. The first parameter is the application name-->
    <string name="reduce_cookie_banner_details_panel_title_unsupported_site_request_2">%1$s ur yezmir ara ad yagi issutar n trusi n yinagan n tuqqna s wudem awurman ɣef usmel-a. Tzemreḍ ad tazneḍ assuter i tallalt n usmel-a ɣer sdat.</string>
    <!-- Long text for a detail explanation indicating what will happen if cookie banner handling is off for a site, this is shown as part of the cookie banner panel in the toolbar. The first parameter is the application name -->
    <string name="reduce_cookie_banner_details_panel_description_off_for_site" moz:RemovedIn="121" tools:ignore="UnusedResources">%1$s ad isfeḍ inagan n tuqqna n usmel-a syen ad issesfer asebter. Asfaḍ meṛṛa n yinagan n tuqqna yezmer ad ak·am-isseḥbes tuqqna neɣ ad yenɣel tiqecwalin n tiɣtin.</string>

    <!-- Long text for a detail explanation indicating what will happen if cookie banner handling is off for a site, this is shown as part of the cookie banner panel in the toolbar. The first parameter is the application name -->
    <string name="reduce_cookie_banner_details_panel_description_off_for_site_1">Sens ma d %1$s ad yesfeḍ inagan n tuqqna sakin ad yales asali n usmel-a. Atagi ad ak-isuffeɣ neɣ ad isilem tikarḍiwin-ik n tiɣin.</string>
    <!-- Long text for a detail explanation indicating what will happen if cookie banner handling is on for a site, this is shown as part of the cookie banner panel in the toolbar. The first parameter is the application name -->
    <string name="reduce_cookie_banner_details_panel_description_on_for_site_2" moz:RemovedIn="121" tools:ignore="UnusedResources">%1$s yettaɛraḍ s wudem awurman ad yagi issutar n yinagan n tuqqna deg yismal i ten-yessefraken.</string>
    <!-- Title text for the cookie banner re-engagement dialog. The first parameter is the application name. -->
    <string name="reduce_cookie_banner_dialog_title" moz:RemovedIn="121" tools:ignore="UnusedResources">Sireg %1$s ad yagi iɣarracen n yinagan n tuqqna?</string>
    <!-- Body text for the cookie banner re-engagement dialog use. The first parameter is the application name. -->
    <string name="reduce_cookie_banner_dialog_body" moz:RemovedIn="121" tools:ignore="UnusedResources">%1$s yezmer ad yagi aṭas yissutar n yiɣarracen n yinagan n tuqqna s wudem awurman.</string>
    <!-- Remind me later text button for the onboarding dialog -->
    <string name="reduce_cookie_banner_dialog_not_now_button" moz:RemovedIn="121" tools:ignore="UnusedResources">Mačči tura</string>
    <!-- Snack text for the cookie banner dialog, after user hit the dismiss banner button -->
    <string name="reduce_cookie_banner_dialog_snackbar_text" moz:RemovedIn="121" tools:ignore="UnusedResources">Ad twaliḍ drus n yissutar n yinagan n tuqqna</string>

    <!-- Change setting text button, for the cookie banner re-engagement dialog -->
    <string name="reduce_cookie_banner_dialog_change_setting_button" moz:RemovedIn="121" tools:ignore="UnusedResources">Sireg</string>

    <!--Title for the cookie banner re-engagement CFR, the placeholder is replaced with app name -->
    <string name="cookie_banner_cfr_title">%1$s yugi inagan n tuqqna i kečč</string>

    <!-- Description of the preference to enable "HTTPS-Only" mode. -->
    <string name="preferences_https_only_summary">Ɛreḍ ad teqqneḍ s wudem awurman ɣer yismal s useqdec n uneggaf n uwgelhen HTTPS i tɣellist ɛlayen.</string>
    <!-- Summary of https only preference if https only is set to off -->
    <string name="preferences_https_only_off">Yensa</string>
    <!-- Summary of https only preference if https only is set to on in all tabs -->
    <string name="preferences_https_only_on_all">Rmed deg meṛṛa accaren</string>
    <!-- Summary of https only preference if https only is set to on in private tabs only -->
    <string name="preferences_https_only_on_private">Rmed deg yiccer uslig</string>
    <!-- Text displayed that links to website containing documentation about "HTTPS-Only" mode -->
    <string name="preferences_http_only_learn_more">Issin ugar</string>
    <!-- Option for the https only setting -->
    <string name="preferences_https_only_in_all_tabs">Rmed deg meṛṛa accaren</string>
    <!-- Option for the https only setting -->
    <string name="preferences_https_only_in_private_tabs">Rmed-it kan deg waccaren usligen</string>
    <!-- Title shown in the error page for when trying to access a http website while https only mode is enabled. -->
    <string name="errorpage_httpsonly_title">Ulac asmel aɣellsan</string>
    <!-- Message shown in the error page for when trying to access a http website while https only mode is enabled. The message has two paragraphs. This is the first. -->
    <string name="errorpage_httpsonly_message_title">Ahat, asmel web ur issefrak ara s sshala HTTPS.</string>
    <!-- Message shown in the error page for when trying to access a http website while https only mode is enabled. The message has two paragraphs. This is the second. -->
    <string name="errorpage_httpsonly_message_summary">Yezmer daɣen ad tili d aẓḍam. Ma yella tkemmleḍ ɣer usmel-a web, ur ilaq ara akk ad taruḍ agbur amḥulfu. Ma yella tkemmleḍ, f askar HTTPS kan ara yensen i kra n wakud i usmel-a.</string>
    <!-- Preference for accessibility -->
    <string name="preferences_accessibility">Tuffart</string>
    <!-- Preference to override the Mozilla account server -->
    <string name="preferences_override_account_server">Sagen aqeddac n umiḍan Mozilla</string>
    <!-- Preference to override the Sync token server -->
    <string name="preferences_override_sync_tokenserver">Sagen aeddac n umtawi</string>
<<<<<<< HEAD
    <!-- Toast shown after updating the FxA/Sync server override preferences -->
    <string name="toast_override_fxa_sync_server_done" moz:RemovedIn="120" tools:ignore="UnusedResources">Amiḍan Firefox/Aqeddac n umtawi ittwasnifel, Ffeɣ seg usnas akken ad iddu usnifel…</string>
=======
>>>>>>> 4a244ea9
    <!-- Toast shown after updating the Mozilla account/Sync server override preferences -->
    <string name="toast_override_account_sync_server_done">Aqeddac i umtawi neɣ amiḍan n Mozilla yettwasenfel, Ffeɣ seg usnas akken ad iddu usnifel…</string>
    <!-- Preference category for account information -->
    <string name="preferences_category_account">Amiḍan</string>
    <!-- Preference for changing where the toolbar is positioned -->
    <string name="preferences_toolbar">Afeggag n yifecka</string>
    <!-- Preference for changing default theme to dark or light mode -->
    <string name="preferences_theme">Asentel</string>
    <!-- Preference for customizing the home screen -->
    <string name="preferences_home_2">Asebter agejdan</string>
    <!-- Preference for gestures based actions -->
    <string name="preferences_gestures">Isillifen</string>
    <!-- Preference for settings related to visual options -->
    <string name="preferences_customize">Sagen</string>
    <!-- Preference description for banner about signing in -->
    <string name="preferences_sign_in_description_2">Qqen ɣer waccaren yemtawan, ticraḍ n yisebtar, awalen uffiren d wugar n wayen-nniḍen.</string>
    <!-- Preference shown instead of account display name while account profile information isn't available yet. -->
    <string name="preferences_account_default_name_2">Amiḍan n Mozilla</string>
    <!-- Preference text for account title when there was an error syncing FxA -->
    <string name="preferences_account_sync_error">Ales tuqqna akken ad ikemmel umtawi</string>
    <!-- Preference for language -->
    <string name="preferences_language">Tutlayt</string>
    <!-- Preference for data choices -->
    <string name="preferences_data_choices">Afran n yisefka</string>
    <!-- Preference for data collection -->
    <string name="preferences_data_collection">Alqaḍ n yisefka</string>
    <!-- Preference for developers -->
    <string name="preferences_remote_debugging">Taseɣtayt tanmeggagt s USB</string>
    <!-- Preference title for switch preference to show search suggestions -->
    <string name="preferences_show_search_suggestions">Sken isumar n unadi</string>
    <!-- Preference title for switch preference to show voice search button -->
    <string name="preferences_show_voice_search">Sken anadi s taɣect</string>
    <!-- Preference title for switch preference to show search suggestions also in private mode -->
    <string name="preferences_show_search_suggestions_in_private">Sken deg tɣimit tusligt</string>
    <!-- Preference title for switch preference to show a clipboard suggestion when searching -->
    <string name="preferences_show_clipboard_suggestions">Sken isumar n tkatut ɣef afus</string>
    <!-- Preference title for switch preference to suggest browsing history when searching -->
    <string name="preferences_search_browsing_history">Nadi azray n tunigin</string>
    <!-- Preference title for switch preference to suggest bookmarks when searching -->
    <string name="preferences_search_bookmarks">Nadi ticraḍ n yisebtar</string>
    <!-- Preference title for switch preference to suggest synced tabs when searching -->
    <string name="preferences_search_synced_tabs">Nadi accaren yemtawin</string>
    <!-- Preference for account settings -->
    <string name="preferences_account_settings">Iɣewwaṛen n umiḍan</string>

    <!-- Preference for enabling url autocomplete-->
    <string name="preferences_enable_autocomplete_urls">Tacaṛt tawurmant n URLs</string>
    <!-- Preference title for switch preference to show sponsored Firefox Suggest search suggestions -->
    <string name="preferences_show_sponsored_suggestions">Isumar sɣur imendaden</string>
    <!-- Summary for preference to show sponsored Firefox Suggest search suggestions.
         The first parameter is the name of the application. -->
    <string name="preferences_show_sponsored_suggestions_summary">Mudd tallalt i %1$s s uskan n yisumar i d-yettuwellhen sya ɣer da</string>
    <!-- Preference title for switch preference to show Firefox Suggest search suggestions for web content.
         The first parameter is the name of the application. -->
    <string name="preferences_show_nonsponsored_suggestions">Isumar n %1$s</string>
    <!-- Summary for preference to show Firefox Suggest search suggestions for web content -->
    <string name="preferences_show_nonsponsored_suggestions_summary">Awi isumar seg web yeqqnen ɣer unadi-k·m</string>
    <!-- Preference for open links in third party apps -->
    <string name="preferences_open_links_in_apps">Ldi iseɣwan deg isnasen</string>

    <!-- Preference for open links in third party apps always open in apps option -->
    <string name="preferences_open_links_in_apps_always">Yal tikkelt</string>
    <!-- Preference for open links in third party apps ask before opening option -->
    <string name="preferences_open_links_in_apps_ask">Ssuter send tawaledyawt</string>
    <!-- Preference for open links in third party apps never open in apps option -->
    <string name="preferences_open_links_in_apps_never">Weṛǧin</string>
    <!-- Preference for open download with an external download manager app -->
    <string name="preferences_external_download_manager">Amsefrak n usader azɣaray</string>
    <!-- Preference for enabling gecko engine logs -->
    <string name="preferences_enable_gecko_logs">Rmed iɣmisen n Gecko</string>
    <!-- Message to indicate users that we are quitting the application to apply the changes -->
    <string name="quit_application">Amdal n usnas i usnes n yibeddilen…</string>

    <!-- Preference for add_ons -->
    <string name="preferences_addons">Izegrar</string>

    <!-- Preference for notifications -->
    <string name="preferences_notifications">Ilɣa</string>

    <!-- Summary for notification preference indicating notifications are allowed -->
    <string name="notifications_allowed_summary">Ittusireg</string>
    <!-- Summary for notification preference indicating notifications are not allowed -->
    <string name="notifications_not_allowed_summary">Ur yettusireg ara</string>

    <!-- Add-on Preferences -->
    <!-- Preference to customize the configured AMO (addons.mozilla.org) collection -->
    <string name="preferences_customize_amo_collection">Sagen tagrumma n yizegrar</string>
    <!-- Button caption to confirm the add-on collection configuration -->
    <string name="customize_addon_collection_ok">IH</string>
    <!-- Button caption to abort the add-on collection configuration -->
    <string name="customize_addon_collection_cancel">Sefsex</string>
    <!-- Hint displayed on input field for custom collection name -->
    <string name="customize_addon_collection_hint">Isem n tegrumma</string>

    <!-- Hint displayed on input field for custom collection user ID-->
    <string name="customize_addon_collection_user_hint">Bab n tegrumma (ID n useqdac)</string>
    <!-- Toast shown after confirming the custom add-on collection configuration -->
    <string name="toast_customize_addon_collection_done">Tagrumma n yizegrar tettwabeddel. Ffeɣ seg usnas akken ad ddun  yibeddilen…</string>

    <!-- Customize Home -->
    <!-- Header text for jumping back into the recent tab in customize the home screen -->
    <string name="customize_toggle_jump_back_in">Uɣal ɣer deffir</string>
    <!-- Title for the customize home screen section with recently saved bookmarks. -->
    <string name="customize_toggle_recent_bookmarks">Ticraḍ n yisebtar n melmi kan</string>
    <!-- Title for the customize home screen section with recently visited. Recently visited is
    a section where users see a list of tabs that they have visited in the past few days -->
    <string name="customize_toggle_recently_visited">Yemmẓer melmi kan</string>

    <!-- Title for the customize home screen section with Pocket. -->
    <string name="customize_toggle_pocket_2">Tiqsiḍin i ijebbden lwelha</string>
    <!-- Summary for the customize home screen section with Pocket. The first parameter is product name Pocket -->
    <string name="customize_toggle_pocket_summary">Imagraden yellan ddaw leɛnaya n %s</string>
    <!-- Title for the customize home screen section with sponsored Pocket stories. -->
    <string name="customize_toggle_pocket_sponsored">Tiqṣidin yettwarefden</string>
    <!-- Title for the opening wallpaper settings screen -->
    <string name="customize_wallpapers">Tugniwin n ugilal</string>
    <!-- Title for the customize home screen section with sponsored shortcuts. -->
    <string name="customize_toggle_contile">Inegzumen yettwarefden</string>

    <!-- Wallpapers -->
    <!-- Content description for various wallpapers. The first parameter is the name of the wallpaper -->
    <string name="wallpapers_item_name_content_description">Aferdis n tugna n ugilal: %1$s</string>

    <!-- Snackbar message for when wallpaper is selected -->
    <string name="wallpaper_updated_snackbar_message">Tugna n ugilal tettwaleqqem!</string>
    <!-- Snackbar label for action to view selected wallpaper -->
    <string name="wallpaper_updated_snackbar_action">Wali</string>

    <!-- Snackbar message for when wallpaper couldn't be downloaded -->
    <string name="wallpaper_download_error_snackbar_message">Tegguma ad d-trader tugna n ugilal</string>
    <!-- Snackbar label for action to retry downloading the wallpaper -->
    <string name="wallpaper_download_error_snackbar_action">Ɛreḍ tikkelt-nniḍen</string>
    <!-- Snackbar message for when wallpaper couldn't be selected because of the disk error -->
    <string name="wallpaper_select_error_snackbar_message">Tegguma ad tbeddel tugna n ugilal</string>
    <!-- Text displayed that links to website containing documentation about the "Limited Edition" wallpapers. -->
    <string name="wallpaper_learn_more">Issin ugar</string>

    <!-- Text for classic wallpapers title. The first parameter is the Firefox name. -->
    <string name="wallpaper_classic_title">Aklasik %s</string>
    <!-- Text for artist series wallpapers title. "Artist series" represents a collection of artist collaborated wallpapers. -->
    <string name="wallpaper_artist_series_title">Asaru n ufennan</string>
    <!-- Description text for the artist series wallpapers with learn more link. The first parameter is the learn more string defined in wallpaper_learn_more. "Independent voices" is the name of the wallpaper collection -->
    <string name="wallpaper_artist_series_description_with_learn_more">Alqaḍ n tuɣac tilelliyin. %s</string>
    <!-- Description text for the artist series wallpapers. "Independent voices" is the name of the wallpaper collection -->
    <string name="wallpaper_artist_series_description">Alqaḍ n tuɣac tilelliyin.</string>
    <!-- Wallpaper onboarding dialog header text. -->
    <string name="wallpapers_onboarding_dialog_title_text">Ɛreḍ aṛuccu n yini</string>
    <!-- Wallpaper onboarding dialog body text. -->
    <string name="wallpapers_onboarding_dialog_body_text">Fren tugna n ugilal ara yemmeslayen yid-k•m.</string>
    <!-- Wallpaper onboarding dialog learn more button text. The button navigates to the wallpaper settings screen. -->
    <string name="wallpapers_onboarding_dialog_explore_more_button_text">Smiren ugar n tugniwin n ugilal</string>

    <!-- Add-ons general availability nimbus message-->
    <!-- Title of the Nimbus message for add-ons general availability-->
    <string name="addon_ga_message_title" tools:ignore="UnusedResources">Izegrar imaynuten llan tura</string>
    <!-- Body of the Nimbus message for add-ons general availability. 'Firefox' intentionally hardcoded here-->
    <string name="addon_ga_message_body" tools:ignore="UnusedResources">Snirem ugar n 100 yisiɣzaf imaynuten ara ak·akem-yeǧǧen ad tsagneḍ Firefox.</string>
    <!-- Button text of the Nimbus message for add-ons general availability. -->
    <string name="addon_ga_message_button" tools:ignore="UnusedResources">Snirem izegrar</string>

    <!-- Add-on process crash dialog to user -->
    <!-- Title of a dialog shown to the user when enough errors have occurred with addons and they need to be temporarily disabled -->
    <string name="addon_process_crash_dialog_title" tools:ignore="UnusedResources">Azegrir yensa i kra n wakud</string>
    <!-- The first parameter is the application name. This is a message shown to the user when too many errors have occurred with the addons process and they have been disabled. The user can decide if they would like to continue trying to start add-ons or if they'd rather continue without them. -->
    <string name="addon_process_crash_dialog_message" tools:ignore="UnusedResources">Yiwen neɣ ugar n yizegrar ḥebsen, rran anagraw-ik d arurkid. %1$s ur yessaweḍ ara ad yales asenker n uzegrir(yizegrar).\n\nIzegrar ugin ad alsen tanekra ɣef teɣzi n tiɣimit-a.\n\Kkes neɣ sens izegrar-a, ahat ad yefru wugur-a.</string>
    <!-- This will cause the add-ons to try restarting but the dialog will reappear if it is unsuccessful again -->
    <string name="addon_process_crash_dialog_retry_button_text" tools:ignore="UnusedResources">Ɛreḍ asenker n uzegrir</string>
    <!-- The user will continue with all add-ons disabled -->
    <string name="addon_process_crash_dialog_disable_addons_button_text" tools:ignore="UnusedResources">Kemml s uzegrir yensa</string>

    <!-- Account Preferences -->
    <!-- Preference for managing your account via accounts.firefox.com -->
    <string name="preferences_manage_account">Sefrek amiḍan</string>
    <!-- Summary of the preference for managing your account via accounts.firefox.com. -->
    <string name="preferences_manage_account_summary">Senfel awal-ik·im uffir, sefrek alqaḍ n yisefka neɣ kkes amiḍan-ik·im</string>
    <!-- Preference for triggering sync -->
    <string name="preferences_sync_now">Mtawi tura</string>
    <!-- Preference category for sync -->
    <string name="preferences_sync_category">Fren ayen ara temtawiḍ</string>
    <!-- Preference for syncing history -->
    <string name="preferences_sync_history">Azray</string>
    <!-- Preference for syncing bookmarks -->
    <string name="preferences_sync_bookmarks">Ticraḍ n yisebtar</string>
    <!-- Preference for syncing logins -->
    <string name="preferences_sync_logins">Inekcam</string>
    <!-- Preference for syncing tabs -->
    <string name="preferences_sync_tabs_2">Accaren yeldin</string>
    <!-- Preference for signing out -->
    <string name="preferences_sign_out">Ffeɣ</string>
    <!-- Preference displays and allows changing current FxA device name -->
    <string name="preferences_sync_device_name">Isem n yibenk</string>
    <!-- Text shown when user enters empty device name -->
    <string name="empty_device_name_error">Isem n yibenk ur yezmir ara ad yili d ilem.</string>
    <!-- Label indicating that sync is in progress -->
    <string name="sync_syncing_in_progress">Amtawi…</string>

    <!-- Label summary indicating that sync failed. The first parameter is the date stamp showing last time it succeeded -->
    <string name="sync_failed_summary">Amtawi yecceḍ. Tiddin taneggarut: %s</string>
    <!-- Label summary showing never synced -->
    <string name="sync_failed_never_synced_summary">Amtawi yecceḍ. Amtawi aneggaru: urǧin</string>
    <!-- Label summary the date we last synced. The first parameter is date stamp showing last time synced -->
    <string name="sync_last_synced_summary">Amtawi aneggaru: %s</string>
    <!-- Label summary showing never synced -->
    <string name="sync_never_synced_summary">Asemtawi aneggaru: weṛǧin</string>

    <!-- Text for displaying the default device name.
        The first parameter is the application name, the second is the device manufacturer name
        and the third is the device model. -->
    <string name="default_device_name_2">%1$s deg %2$s %3$s</string>

    <!-- Preference for syncing credit cards -->
    <string name="preferences_sync_credit_cards">Tikarḍiwin n usmad</string>
    <!-- Preference for syncing addresses -->
    <string name="preferences_sync_address">Tansiwin</string>

    <!-- Send Tab -->
    <!-- Name of the "receive tabs" notification channel. Displayed in the "App notifications" system settings for the app -->
    <string name="fxa_received_tab_channel_name">Accaren yettwaremsen</string>
    <!-- Description of the "receive tabs" notification channel. Displayed in the "App notifications" system settings for the app -->
    <string name="fxa_received_tab_channel_description">Ilɣa n yiccaren yettwaremsen seg Firefox ɣef yibenlan-nniḍen.</string>
    <!--  The body for these is the URL of the tab received  -->
    <string name="fxa_tab_received_notification_name">Iccaren yettwarmesen</string>
    <!-- %s is the device name -->
    <string name="fxa_tab_received_from_notification_name">Iccer si %s</string>

    <!-- Advanced Preferences -->
    <!-- Preference for tracking protection exceptions -->
    <string name="preferences_tracking_protection_exceptions">Tisuraf</string>

    <!-- Button in Exceptions Preference to turn on tracking protection for all sites (remove all exceptions) -->
    <string name="preferences_tracking_protection_exceptions_turn_on_for_all">Rmed deg ismal meṛṛa</string>
    <!-- Text displayed when there are no exceptions -->
    <string name="exceptions_empty_message_description">Tisuraf ad k-ǧǧent ad tsenseḍ aùùesten mgal aḍfaṛ i kra n yismal.</string>
    <!-- Text displayed when there are no exceptions, with learn more link that brings users to a tracking protection SUMO page -->
    <string name="exceptions_empty_message_learn_more_link">Issin ugar</string>

    <!-- Preference switch for usage and technical data collection -->
    <string name="preference_usage_data">Isefka itiknikanen akked useqdec</string>
    <!-- Preference description for usage and technical data collection -->
    <string name="preferences_usage_data_description">Ad yebḍu isefka ɣef timellit, aseqdec, arrum d wudem n yiminig-ik  i Mozilla akken ad aɣ-d-yefk afus i usnerni n %1$s</string>
    <!-- Preference switch for marketing data collection -->
    <string name="preferences_marketing_data">Isefka n uzenzi</string>
    <!-- Preference description for marketing data collection -->
    <string name="preferences_marketing_data_description2">Ibeṭṭu isefka n useqdec azadur akked Adjust, amsenzi-nneɣ n ssuq  n uziraz</string>
    <!-- Title for studies preferences -->
    <string name="preference_experiments_2">Studies</string>
    <!-- Summary for studies preferences -->
    <string name="preference_experiments_summary_2">Sireg Mozilla ad tesbedded sakin ad tseddu studies</string>

    <!-- Turn On Sync Preferences -->
    <!-- Header of the Sync and save your data preference view -->
    <string name="preferences_sync_2">Mtawi sakin sekles isefka-inek</string>
    <!-- Preference for reconnecting to FxA sync -->
    <string name="preferences_sync_sign_in_to_reconnect">Kcem akken ad talseḍ tuqqna</string>

    <!-- Preference for removing FxA account -->
    <string name="preferences_sync_remove_account">Kkes amiḍan</string>

    <!-- Pairing Feature strings -->
    <!-- Instructions on how to access pairing -->
    <string name="pair_instructions_2"><![CDATA[Snirem tangalt QR i yettwaseknen deg <b>firefox.com/pair</b>]]></string>

    <!-- Toolbar Preferences -->
    <!-- Preference for using top toolbar -->
    <string name="preference_top_toolbar">Afella</string>
    <!-- Preference for using bottom toolbar -->
    <string name="preference_bottom_toolbar">Adda</string>

    <!-- Theme Preferences -->
    <!-- Preference for using light theme -->
    <string name="preference_light_theme">Aceɛlal</string>
    <!-- Preference for using dark theme -->
    <string name="preference_dark_theme">Aberkan</string>
    <!-- Preference for using using dark or light theme automatically set by battery -->
    <string name="preference_auto_battery_theme">Asbadu n uḥraz n tbaṭrit</string>
    <!-- Preference for using following device theme -->
    <string name="preference_follow_device_theme">Ḍfer asntel n ibnek</string>

    <!-- Gestures Preferences-->
    <!-- Preferences for using pull to refresh in a webpage -->
    <string name="preference_gestures_website_pull_to_refresh">Zuɣer i usesfer</string>
    <!-- Preference for using the dynamic toolbar -->
    <string name="preference_gestures_dynamic_toolbar">Drurem i wakken ad teffreḍ agalis n yifecka</string>

    <!-- Preference for switching tabs by swiping horizontally on the toolbar -->
    <string name="preference_gestures_swipe_toolbar_switch_tabs">Err agalis n yifecka deg tama i ubeddel n waccaren</string>
    <!-- Preference for showing the opened tabs by swiping up on the toolbar-->
    <string name="preference_gestures_swipe_toolbar_show_tabs">Err agalis n yifecka deg usawen i twaledyawt n waccaren</string>

    <!-- Library -->
    <!-- Option in Library to open Downloads page -->
    <string name="library_downloads">Isidar</string>
    <!-- Option in library to open Bookmarks page -->
    <string name="library_bookmarks">Ticraḍ n isebtar</string>
    <!-- Option in library to open Desktop Bookmarks root page -->
    <string name="library_desktop_bookmarks_root">Ticraḍ n tnarit</string>
    <!-- Option in library to open Desktop Bookmarks "menu" page -->
    <string name="library_desktop_bookmarks_menu">Umuɣ n ticraḍ n isebtar</string>
    <!-- Option in library to open Desktop Bookmarks "toolbar" page -->
    <string name="library_desktop_bookmarks_toolbar">Afeggag n tecraḍ</string>
    <!-- Option in library to open Desktop Bookmarks "unfiled" page -->
    <string name="library_desktop_bookmarks_unfiled">Ticrad nniḍen</string>
    <!-- Option in Library to open History page -->
    <string name="library_history">Amazray</string>
    <!-- Option in Library to open a new tab -->
    <string name="library_new_tab">Iccer amaynut</string>
    <!-- Settings Page Title -->
    <string name="settings_title">Iɣewwaṛen</string>
    <!-- Content description (not visible, for screen readers etc.): "Close button for library settings" -->
    <string name="content_description_close_button">Mdel</string>

    <!-- Title to show in alert when a lot of tabs are to be opened
    %d is a placeholder for the number of tabs that will be opened -->
    <string name="open_all_warning_title">Ldi %d waccaren?</string>
    <!-- Message to warn users that a large number of tabs will be opened
    %s will be replaced by app name. -->
    <string name="open_all_warning_message">Tawaledyawt n wannect-a n waccaren yessaẓay %s mi ara d-ttalin yisebtar. D tidet tebɣiḍ ad tkemmleḍ?</string>
    <!-- Dialog button text for confirming open all tabs -->
    <string name="open_all_warning_confirm">Ldi accaren</string>
    <!-- Dialog button text for canceling open all tabs -->
    <string name="open_all_warning_cancel">Sefsex</string>

    <!-- Text to show users they have one page in the history group section of the History fragment.
    %d is a placeholder for the number of pages in the group. -->
    <string name="history_search_group_site_1">%d usebter</string>

    <!-- Text to show users they have multiple pages in the history group section of the History fragment.
    %d is a placeholder for the number of pages in the group. -->
    <string name="history_search_group_sites_1">%d yisebtar</string>

    <!-- Option in library for Recently Closed Tabs -->
    <string name="library_recently_closed_tabs">Iccaren imedlen melmi kan</string>
    <!-- Option in library to open Recently Closed Tabs page -->
    <string name="recently_closed_show_full_history">Sken amazray meṛṛa</string>
    <!-- Text to show users they have multiple tabs saved in the Recently Closed Tabs section of history.
    %d is a placeholder for the number of tabs selected. -->
    <string name="recently_closed_tabs">%d n yiccaren</string>
    <!-- Text to show users they have one tab saved in the Recently Closed Tabs section of history.
    %d is a placeholder for the number of tabs selected. -->
    <string name="recently_closed_tab">%d n yiccer</string>
    <!-- Recently closed tabs screen message when there are no recently closed tabs -->
    <string name="recently_closed_empty_message">Ulac iccaren imedlen melmi kan</string>

    <!-- Tab Management -->
    <!-- Title of preference for tabs management -->
    <string name="preferences_tabs">Iccaren</string>
    <!-- Title of preference that allows a user to specify the tab view -->
    <string name="preferences_tab_view">Sker iccer</string>
    <!-- Option for a list tab view -->
    <string name="tab_view_list">Tabdart</string>
    <!-- Option for a grid tab view -->
    <string name="tab_view_grid">Iẓiki</string>
    <!-- Title of preference that allows a user to auto close tabs after a specified amount of time -->
    <string name="preferences_close_tabs">Mdel iccaren</string>
    <!-- Option for auto closing tabs that will never auto close tabs, always allows user to manually close tabs -->
    <string name="close_tabs_manually">S ufus</string>
    <!-- Option for auto closing tabs that will auto close tabs after one day -->
    <string name="close_tabs_after_one_day">Seld yiwen n wass</string>
    <!-- Option for auto closing tabs that will auto close tabs after one week -->
    <string name="close_tabs_after_one_week">Seld yiwen n umalas</string>
    <!-- Option for auto closing tabs that will auto close tabs after one month -->
    <string name="close_tabs_after_one_month">Seld yiwen n waggur</string>

    <!-- Title of preference that allows a user to specify the auto-close settings for open tabs -->
    <string name="preference_auto_close_tabs" tools:ignore="UnusedResources">Amdal awurman n waccaren yeldin</string>

    <!-- Opening screen -->
    <!-- Title of a preference that allows a user to choose what screen to show after opening the app -->
    <string name="preferences_opening_screen">Agdil n twaledyawt</string>
    <!-- Option for always opening the homepage when re-opening the app -->
    <string name="opening_screen_homepage">Asebter agejdan</string>
    <!-- Option for always opening the user's last-open tab when re-opening the app -->
    <string name="opening_screen_last_tab">Iccer aneggaru</string>
    <!-- Option for always opening the homepage when re-opening the app after four hours of inactivity -->
    <string name="opening_screen_after_four_hours_of_inactivity">Asebter agejdan seld ukkuẓ n yisragen n warurlud</string>
    <!-- Summary for tabs preference when auto closing tabs setting is set to manual close-->
    <string name="close_tabs_manually_summary">Mdel s ufus</string>

    <!-- Summary for tabs preference when auto closing tabs setting is set to auto close tabs after one day-->
    <string name="close_tabs_after_one_day_summary">Mdel seld yiwen wass</string>

    <!-- Summary for tabs preference when auto closing tabs setting is set to auto close tabs after one week-->
    <string name="close_tabs_after_one_week_summary">Mdel seld yiwen umalas</string>
    <!-- Summary for tabs preference when auto closing tabs setting is set to auto close tabs after one month-->
    <string name="close_tabs_after_one_month_summary">Mdel seld yiwen wayyur</string>

    <!-- Summary for homepage preference indicating always opening the homepage when re-opening the app -->
    <string name="opening_screen_homepage_summary">Ldi deg ugejdan</string>
    <!-- Summary for homepage preference indicating always opening the last-open tab when re-opening the app -->
    <string name="opening_screen_last_tab_summary">Ldi deg yiccer aneggaru</string>

    <!-- Summary for homepage preference indicating opening the homepage when re-opening the app after four hours of inactivity -->
    <string name="opening_screen_after_four_hours_of_inactivity_summary">Ldi deg usebtar agejdan seld ukkuẓ n yisragen</string>

    <!-- Inactive tabs -->
    <!-- Category header of a preference that allows a user to enable or disable the inactive tabs feature -->
    <string name="preferences_inactive_tabs">Senkez accaren iqburen ɣer irurmiden</string>

    <!-- Title of inactive tabs preference -->
    <string name="preferences_inactive_tabs_title">Accaren ur tesneqdeḍ ara snat ledwaṛ ad ttusnekzen ɣer teggayt tarurmidt.</string>

    <!-- Studies -->
    <!-- Title of the remove studies button -->
    <string name="studies_remove">Kkes</string>
    <!-- Title of the active section on the studies list -->
    <string name="studies_active">Rmed</string>
    <!-- Description for studies, it indicates why Firefox use studies. The first parameter is the name of the application. -->
    <string name="studies_description_2">%1$s yezmer ad isebded yerna ad iseddu leqraya seg wakud ɣer wayeḍ.</string>
    <!-- Learn more link for studies, links to an article for more information about studies. -->
    <string name="studies_learn_more">Issin ugar</string>
    <!-- Dialog message shown after removing a study -->
    <string name="studies_restart_app">Asnas ad yemdel i wakken ad ttusnasen ibiddilen</string>
    <!-- Dialog button to confirm the removing a study. -->
    <string name="studies_restart_dialog_ok">IH</string>
    <!-- Dialog button text for canceling removing a study. -->
    <string name="studies_restart_dialog_cancel">Sefsex</string>

    <!-- Toast shown after turning on/off studies preferences -->
    <string name="studies_toast_quit_application" tools:ignore="UnusedResources">Amdal n usnas i usnes n yibeddilen…</string>

    <!-- Sessions -->
    <!-- Title for the list of tabs -->
    <string name="tab_header_label">Iccaren yeldin</string>
    <!-- Title for the list of tabs in the current private session -->
    <string name="tabs_header_private_tabs_title">Iccaren usligen</string>
    <!-- Title for the list of tabs in the synced tabs -->
    <string name="tabs_header_synced_tabs_title">Iccaren yemtawin</string>
    <!-- Content description (not visible, for screen readers etc.): Add tab button. Adds a news tab when pressed -->
    <string name="add_tab">Rnu iccer</string>
    <!-- Content description (not visible, for screen readers etc.): Add tab button. Adds a news tab when pressed -->
    <string name="add_private_tab">Rnu iccer uslig</string>
    <!-- Text for the new tab button to indicate adding a new private tab in the tab -->
    <string name="tab_drawer_fab_content">Uslig</string>
    <!-- Text for the new tab button to indicate syncing command on the synced tabs page -->
    <string name="tab_drawer_fab_sync">Sync</string>
    <!-- Text shown in the menu for sharing all tabs -->
    <string name="tab_tray_menu_item_share">Bḍu akk accaren</string>
    <!-- Text shown in the menu to view recently closed tabs -->
    <string name="tab_tray_menu_recently_closed">Iccaren imedlen melmi kan</string>
    <!-- Text shown in the tabs tray inactive tabs section -->
    <string name="tab_tray_inactive_recently_closed" tools:ignore="UnusedResources">Yettwamdel melmi kan</string>
    <!-- Text shown in the menu to view account settings -->
    <string name="tab_tray_menu_account_settings">Iɣewwaṛen n umiḍan</string>
    <!-- Text shown in the menu to view tab settings -->
    <string name="tab_tray_menu_tab_settings">Iɣewwaren n yiccer</string>
    <!-- Text shown in the menu for closing all tabs -->
    <string name="tab_tray_menu_item_close">Mdel akk iccaren</string>
    <!-- Text shown in the multiselect menu for bookmarking selected tabs. -->
    <string name="tab_tray_multiselect_menu_item_bookmark">Ticreḍt n usebter</string>
    <!-- Text shown in the multiselect menu for closing selected tabs. -->
    <string name="tab_tray_multiselect_menu_item_close">Mdel</string>
    <!-- Content description for tabs tray multiselect share button -->
    <string name="tab_tray_multiselect_share_content_description">Bḍu accaren yettwafernen</string>
    <!-- Content description for tabs tray multiselect menu -->
    <string name="tab_tray_multiselect_menu_content_description">Umuɣ n waccaren i yettwafernen</string>
    <!-- Content description (not visible, for screen readers etc.): Removes tab from collection button. Removes the selected tab from collection when pressed -->
    <string name="remove_tab_from_collection">Kkes iccer seg tegrumma</string>
    <!-- Text for button to enter multiselect mode in tabs tray -->
    <string name="tabs_tray_select_tabs">Fren accaren</string>
    <!-- Content description (not visible, for screen readers etc.): Close tab button. Closes the current session when pressed -->
    <string name="close_tab">Mdel iccer</string>
    <!-- Content description (not visible, for screen readers etc.): Close tab <title> button. First parameter is tab title  -->
    <string name="close_tab_title">Mdel iccer %s</string>
    <!-- Content description (not visible, for screen readers etc.): Opens the open tabs menu when pressed -->
    <string name="open_tabs_menu">Ldi umuɣ n yiccaren</string>
    <!-- Open tabs menu item to save tabs to collection -->
    <string name="tabs_menu_save_to_collection1">Sekles iccaren ɣer tegrumma</string>
    <!-- Text for the menu button to delete a collection -->
    <string name="collection_delete">Kkes tagrumma</string>
    <!-- Text for the menu button to rename a collection -->
    <string name="collection_rename">Beddel isem n tegrumma</string>
    <!-- Text for the button to open tabs of the selected collection -->
    <string name="collection_open_tabs">Iccaren yeldin</string>

    <!-- Hint for adding name of a collection -->
    <string name="collection_name_hint">Isem n tegrumma</string>
    <!-- Text for the menu button to rename a top site -->
    <string name="rename_top_site">Senfel isem</string>
    <!-- Text for the menu button to remove a top site -->
    <string name="remove_top_site">Kkes</string>

    <!-- Text for the menu button to delete a top site from history -->
    <string name="delete_from_history">Kkes seg umazray</string>
    <!-- Postfix for private WebApp titles, placeholder is replaced with app name -->
    <string name="pwa_site_controls_title_private">%1$s (askar uslig)</string>

    <!-- History -->
    <!-- Text for the button to search all history -->
    <string name="history_search_1">Sekcem awalen n unadi</string>
    <!-- Text for the button to clear all history -->
    <string name="history_delete_all">Kkes amazray</string>
    <!-- Text for the snackbar to confirm that multiple browsing history items has been deleted -->
    <string name="history_delete_multiple_items_snackbar">Amazray yettwakkes</string>
    <!-- Text for the snackbar to confirm that a single browsing history item has been deleted. The first parameter is the shortened URL of the deleted history item. -->
    <string name="history_delete_single_item_snackbar">%1$s yettwakkes</string>
    <!-- Context description text for the button to delete a single history item -->
    <string name="history_delete_item">Kkes</string>
    <!-- History multi select title in app bar
    The first parameter is the number of bookmarks selected -->
    <string name="history_multi_select_title">%1$d yettwafren (ttwafernen)</string>
    <!-- Text for the header that groups the history for today -->
    <string name="history_today">Ass-a</string>
    <!-- Text for the header that groups the history for yesterday -->
    <string name="history_yesterday">Iḍelli</string>
    <!-- Text for the header that groups the history the past 7 days -->
    <string name="history_7_days">7 n wussan ineggura</string>
    <!-- Text for the header that groups the history the past 30 days -->
    <string name="history_30_days">30 n wussan ineggura</string>
    <!-- Text for the header that groups the history older than the last month -->
    <string name="history_older">Iqbuṛen</string>

    <!-- Text shown when no history exists -->
    <string name="history_empty_message">Ulac amazray dagi</string>

    <!-- Downloads -->
    <!-- Text for the snackbar to confirm that multiple downloads items have been removed -->
    <string name="download_delete_multiple_items_snackbar_1">Isadaren ttwakksen</string>
    <!-- Text for the snackbar to confirm that a single download item has been removed. The first parameter is the name of the download item. -->
    <string name="download_delete_single_item_snackbar">Yettwakkes %1$s</string>
    <!-- Text shown when no download exists -->
    <string name="download_empty_message_1">Ulac ifuyla i d-yettusadren</string>
    <!-- History multi select title in app bar
    The first parameter is the number of downloads selected -->
    <string name="download_multi_select_title">%1$d yettwafren</string>


    <!-- Text for the button to remove a single download item -->
    <string name="download_delete_item_1">Kkes</string>


    <!-- Crashes -->
    <!-- Title text displayed on the tab crash page. This first parameter is the name of the application (For example: Fenix) -->
    <string name="tab_crash_title_2">Suref-aɣ. %1$s ur izmir ara ad isali asebter-nni.</string>
    <!-- Send crash report checkbox text on the tab crash page -->
    <string name="tab_crash_send_report">Azen aneqqis n uɣelluy i Mozilla</string>
    <!-- Close tab button text on the tab crash page -->
    <string name="tab_crash_close">Mdel iccer</string>
    <!-- Restore tab button text on the tab crash page -->
    <string name="tab_crash_restore">Err-d iccer</string>

    <!-- Bookmarks -->
    <!-- Confirmation message for a dialog confirming if the user wants to delete the selected folder -->
    <string name="bookmark_delete_folder_confirmation_dialog">Tebɣiḍ ad tekseḍ akaram-agi?</string>
    <!-- Confirmation message for a dialog confirming if the user wants to delete multiple items including folders. Parameter will be replaced by app name. -->
    <string name="bookmark_delete_multiple_folders_confirmation_dialog">%s ad ikkes iferdisen ittwafernen.</string>
    <!-- Text for the cancel button on delete bookmark dialog -->
    <string name="bookmark_delete_negative">Sefsex</string>
    <!-- Screen title for adding a bookmarks folder -->
    <string name="bookmark_add_folder">Rnu akaram</string>
    <!-- Snackbar title shown after a bookmark has been created. -->
    <string name="bookmark_saved_snackbar">Tacreṭ n usebter tettwasekles!</string>
    <!-- Snackbar edit button shown after a bookmark has been created. -->
    <string name="edit_bookmark_snackbar_action">ẒREG</string>
    <!-- Bookmark overflow menu edit button -->
    <string name="bookmark_menu_edit_button">Ẓreg</string>
    <!-- Bookmark overflow menu copy button -->
    <string name="bookmark_menu_copy_button">Nɣel</string>

    <!-- Bookmark overflow menu share button -->
    <string name="bookmark_menu_share_button">Bḍu</string>
    <!-- Bookmark overflow menu open in new tab button -->
    <string name="bookmark_menu_open_in_new_tab_button">Ldi-t deg yiccer amaynut</string>
    <!-- Bookmark overflow menu open in private tab button -->
    <string name="bookmark_menu_open_in_private_tab_button">Ldi deg iccer uslig</string>
    <!-- Bookmark overflow menu open all in tabs button -->
    <string name="bookmark_menu_open_all_in_tabs_button">Ldi kullec deg waccaren imaynuten</string>
    <!-- Bookmark overflow menu open all in private tabs button -->
    <string name="bookmark_menu_open_all_in_private_tabs_button">Ldi kullec deg waccaren usligen</string>
    <!-- Bookmark overflow menu delete button -->
    <string name="bookmark_menu_delete_button">Kkes</string>
    <!--Bookmark overflow menu save button -->
    <string name="bookmark_menu_save_button">Sekles</string>
    <!-- Bookmark multi select title in app bar
     The first parameter is the number of bookmarks selected -->
    <string name="bookmarks_multi_select_title">%1$d yettwafren</string>
    <!-- Bookmark editing screen title -->
    <string name="edit_bookmark_fragment_title">Beddel tacreḍt n usebter</string>
    <!-- Bookmark folder editing screen title -->
    <string name="edit_bookmark_folder_fragment_title">Ẓreg akaram</string>
    <!-- Bookmark sign in button message -->
    <string name="bookmark_sign_in_button">Qqen akken ad twaliḍ ticṛaḍ n isebtar imtawin</string>
    <!-- Bookmark URL editing field label -->
    <string name="bookmark_url_label">URL</string>
    <!-- Bookmark FOLDER editing field label -->
    <string name="bookmark_folder_label">AKARAM</string>
    <!-- Bookmark NAME editing field label -->
    <string name="bookmark_name_label">ISEM</string>
    <!-- Bookmark add folder screen title -->
    <string name="bookmark_add_folder_fragment_label">Rnu akaram</string>
    <!-- Bookmark select folder screen title -->
    <string name="bookmark_select_folder_fragment_label">Fren akaram</string>
    <!-- Bookmark editing error missing title -->
    <string name="bookmark_empty_title_error">Yssefk ad yesɛu azwel</string>
    <!-- Bookmark editing error missing or improper URL -->
    <string name="bookmark_invalid_url_error">URL mačči d tarameɣtut</string>
    <!-- Bookmark screen message for empty bookmarks folder -->
    <string name="bookmarks_empty_message">Ulac ticṛaḍ n isebtar dagi</string>
    <!-- Bookmark snackbar message on deletion
     The first parameter is the host part of the URL of the bookmark deleted, if any -->
    <string name="bookmark_deletion_snackbar_message">Kkes %1$s</string>
    <!-- Bookmark snackbar message on deleting multiple bookmarks not including folders-->
    <string name="bookmark_deletion_multiple_snackbar_message_2">Ticraḍ n isebtar ttwakksent</string>
    <!-- Bookmark snackbar message on deleting multiple bookmarks including folders-->
    <string name="bookmark_deletion_multiple_snackbar_message_3">Tukksa n ikaramen ittwafernen</string>
    <!-- Bookmark undo button for deletion snackbar action -->
    <string name="bookmark_undo_deletion">UƔAL</string>

    <!-- Text for the button to search all bookmarks -->
    <string name="bookmark_search">Sekcem awalen n unadi</string>

    <!-- Site Permissions -->
    <!-- Button label that take the user to the Android App setting -->
    <string name="phone_feature_go_to_settings">Ddu ɣer iɣewwaṛen</string>

    <!-- Content description (not visible, for screen readers etc.): Quick settings sheet
        to give users access to site specific information / settings. For example:
        Secure settings status and a button to modify site permissions -->
    <string name="quick_settings_sheet">Agalis n unekcum uzrib ɣer yiɣewwaṛen</string>
    <!-- Label that indicates that this option it the recommended one -->
    <string name="phone_feature_recommended">Ihul</string>
    <!-- Button label for clearing all the information of site permissions-->
    <string name="clear_permissions">Sfeḍ tisirag</string>
    <!-- Text for the OK button on Clear permissions dialog -->
    <string name="clear_permissions_positive">IH</string>
    <!-- Text for the cancel button on Clear permissions dialog -->
    <string name="clear_permissions_negative">Sefsex</string>
    <!-- Button label for clearing a site permission-->
    <string name="clear_permission">Sfeḍ tasiregt</string>
    <!-- Text for the OK button on Clear permission dialog -->
    <string name="clear_permission_positive">IH</string>
    <!-- Text for the cancel button on Clear permission dialog -->
    <string name="clear_permission_negative">Sefsex</string>
    <!-- Button label for clearing all the information on all sites-->
    <string name="clear_permissions_on_all_sites">Sfeḍ tisirag deg ismal meṛṛa</string>
    <!-- Preference for altering video and audio autoplay for all websites -->
    <string name="preference_browser_feature_autoplay">Taɣuri tawurmant</string>
    <!-- Preference for altering the camera access for all websites -->
    <string name="preference_phone_feature_camera">Takamiṛat</string>
    <!-- Preference for altering the microphone access for all websites -->
    <string name="preference_phone_feature_microphone">Asawaḍ</string>
    <!-- Preference for altering the location access for all websites -->
    <string name="preference_phone_feature_location">Adig</string>
    <!-- Preference for altering the notification access for all websites -->
    <string name="preference_phone_feature_notification">Alɣu</string>
    <!-- Preference for altering the persistent storage access for all websites -->
    <string name="preference_phone_feature_persistent_storage">Aklas imezgi</string>
    <!-- Preference for altering the storage access setting for all websites -->
    <string name="preference_phone_feature_cross_origin_storage_access">Inagan n tuqqna gar yismal</string>
    <!-- Preference for altering the EME access for all websites -->
    <string name="preference_phone_feature_media_key_system_access">Agbur yettwaḥerzen s DRM</string>
    <!-- Label that indicates that a permission must be asked always -->
    <string name="preference_option_phone_feature_ask_to_allow">Suter asireg</string>
    <!-- Label that indicates that a permission must be blocked -->
    <string name="preference_option_phone_feature_blocked">Iwḥel</string>
    <!-- Label that indicates that a permission must be allowed -->
    <string name="preference_option_phone_feature_allowed">Ittusireg</string>
    <!--Label that indicates a permission is by the Android OS-->
    <string name="phone_feature_blocked_by_android">Iwḥel sɣur Android</string>
    <!-- Preference for showing a list of websites that the default configurations won't apply to them -->
    <string name="preference_exceptions">Tisuraf</string>

    <!-- Summary of tracking protection preference if tracking protection is set to off -->
    <string name="tracking_protection_off">Insa</string>
    <!-- Summary of tracking protection preference if tracking protection is set to standard -->
    <string name="tracking_protection_standard">Alugen</string>
    <!-- Summary of tracking protection preference if tracking protection is set to strict -->
    <string name="tracking_protection_strict">Uḥris</string>
    <!-- Summary of tracking protection preference if tracking protection is set to custom -->
    <string name="tracking_protection_custom">Sagen</string>
    <!-- Label for global setting that indicates that all video and audio autoplay is allowed -->
    <string name="preference_option_autoplay_allowed2">Sireg ameslaw d uvidyu</string>
    <!-- Label for site specific setting that indicates that all video and audio autoplay is allowed -->
    <string name="quick_setting_option_autoplay_allowed">Sireg ameslaw d tvidyut</string>
    <!-- Label that indicates that video and audio autoplay is only allowed over Wi-Fi -->
    <string name="preference_option_autoplay_allowed_wifi_only2">Sewḥel imeslawen d tvidyutin ded yisefka izirazen kan</string>
    <!-- Subtext that explains 'autoplay on Wi-Fi only' option -->
    <string name="preference_option_autoplay_allowed_wifi_subtext">Imeslawen d tividyutin ad uraren deg WI-FI</string>
    <!-- Label for global setting that indicates that video autoplay is allowed, but audio autoplay is blocked -->
    <string name="preference_option_autoplay_block_audio2">Sewḥel kan imeslawen</string>
    <!-- Label for site specific setting that indicates that video autoplay is allowed, but audio autoplay is blocked -->
    <string name="quick_setting_option_autoplay_block_audio">Sewḥel kan ameslaw</string>
    <!-- Label for global setting that indicates that all video and audio autoplay is blocked -->
    <string name="preference_option_autoplay_blocked3">Sewḥel imeslawen d tvidyutin</string>
    <!-- Label for site specific setting that indicates that all video and audio autoplay is blocked -->
    <string name="quick_setting_option_autoplay_blocked">Sewḥel ameslaw d tvidyut</string>
    <!-- Summary of delete browsing data on quit preference if it is set to on -->
    <string name="delete_browsing_data_quit_on">Irmed</string>
    <!-- Summary of delete browsing data on quit preference if it is set to off -->
    <string name="delete_browsing_data_quit_off">Insa</string>

    <!-- Summary of studies preference if it is set to on -->
    <string name="studies_on">Yermed</string>
    <!-- Summary of studies data on quit preference if it is set to off -->
    <string name="studies_off">Yensa</string>

    <!-- Collections -->
    <!-- Collections header on home fragment -->
    <string name="collections_header">Tigrummiwin</string>
    <!-- Content description (not visible, for screen readers etc.): Opens the collection menu when pressed -->
    <string name="collection_menu_button_content_description">Umuɣ n tegrumma</string>
    <!-- Label to describe what collections are to a new user without any collections -->
    <string name="no_collections_description2">Lqeḍ tiɣawsiwin i yesεan aẓal ɣur-k·m.\n Semlilil akk inadiyen ittcabin, ismal, d iccaren i unekcum arurad ticki.</string>
    <!-- Title for the "select tabs" step of the collection creator -->
    <string name="create_collection_select_tabs">Fren iccaren</string>
    <!-- Title for the "select collection" step of the collection creator -->
    <string name="create_collection_select_collection">Fren tagrumma</string>
    <!-- Title for the "name collection" step of the collection creator -->
    <string name="create_collection_name_collection">Isem n tegrumma</string>
    <!-- Button to add new collection for the "select collection" step of the collection creator -->
    <string name="create_collection_add_new_collection">Rnu tagrumma tamaynut</string>
    <!-- Button to select all tabs in the "select tabs" step of the collection creator -->
    <string name="create_collection_select_all">Fren meṛṛa</string>
    <!-- Button to deselect all tabs in the "select tabs" step of the collection creator -->
    <string name="create_collection_deselect_all">Kkes akk afran</string>
    <!-- Text to prompt users to select the tabs to save in the "select tabs" step of the collection creator -->
    <string name="create_collection_save_to_collection_empty">Fren icaaren ara tseklseḍ</string>
    <!-- Text to show users how many tabs they have selected in the "select tabs" step of the collection creator.
     %d is a placeholder for the number of tabs selected. -->
    <string name="create_collection_save_to_collection_tabs_selected">%d n waccaren ttwafernen</string>
    <!-- Text to show users they have one tab selected in the "select tabs" step of the collection creator.
    %d is a placeholder for the number of tabs selected. -->
    <string name="create_collection_save_to_collection_tab_selected">%d n yiccer yettwafren</string>
    <!-- Text shown in snackbar when multiple tabs have been saved in a collection -->
    <string name="create_collection_tabs_saved">Accaren ttwaskelsen!</string>
    <!-- Text shown in snackbar when one or multiple tabs have been saved in a new collection -->
    <string name="create_collection_tabs_saved_new_collection">Tagrumma tettwasekles!</string>
    <!-- Text shown in snackbar when one tab has been saved in a collection -->
    <string name="create_collection_tab_saved">Iccer yettwaselkes!</string>
    <!-- Content description (not visible, for screen readers etc.): button to close the collection creator -->
    <string name="create_collection_close">Mdel</string>
    <!-- Button to save currently selected tabs in the "select tabs" step of the collection creator-->
    <string name="create_collection_save">Sekles</string>

    <!-- Snackbar action to view the collection the user just created or updated -->
    <string name="create_collection_view">Sken</string>

    <!-- Text for the OK button from collection dialogs -->
    <string name="create_collection_positive">IH</string>
    <!-- Text for the cancel button from collection dialogs -->
    <string name="create_collection_negative">Sefsex</string>

    <!-- Default name for a new collection in "name new collection" step of the collection creator. %d is a placeholder for the number of collections-->
    <string name="create_collection_default_name">Tagrumma %d</string>

    <!-- Share -->
    <!-- Share screen header -->
    <string name="share_header_2">Bḍu</string>
    <!-- Content description (not visible, for screen readers etc.):
        "Share" button. Opens the share menu when pressed. -->
    <string name="share_button_content_description">Bḍu</string>
    <!-- Text for the Save to PDF feature in the share menu -->
    <string name="share_save_to_pdf">Kles d PDF</string>
    <!-- Text for error message when generating a PDF file Text. -->
    <string name="unable_to_save_to_pdf_error">D awezɣi ad yettusirew PDF</string>
    <!-- Text for standard error snackbar dismiss button. -->
    <string name="standard_snackbar_error_dismiss">Zgel</string>
    <!-- Text for error message when printing a page and it fails. -->
    <string name="unable_to_print_error" moz:removedIn="121" tools:ignore="UnusedResources">Ur yizmir ara ad issigez</string>
    <!-- Text for error message when printing a page and it fails. -->
    <string name="unable_to_print_page_error">D awezɣi ad yettwasiggez usebtar-a</string>
    <!-- Text for the print feature in the share and browser menu -->
    <string name="menu_print">Siggez</string>
    <!-- Sub-header in the dialog to share a link to another sync device -->
    <string name="share_device_subheader">Azen ɣer yibenk</string>
    <!-- Sub-header in the dialog to share a link to an app from the full list -->
    <string name="share_link_all_apps_subheader">Tigawin meṛṛa</string>
    <!-- Sub-header in the dialog to share a link to an app from the most-recent sorted list -->
    <string name="share_link_recent_apps_subheader">Ttwasqedcen melmi kan</string>
    <!-- Text for the copy link action in the share screen. -->
    <string name="share_copy_link_to_clipboard">Nɣel ɣeṛ ɣef afus</string>
    <!-- Toast shown after copying link to clipboard -->
    <string name="toast_copy_link_to_clipboard">Ittwanɣel ɣeṛ tecfawt</string>
    <!-- An option from the share dialog to sign into sync -->
    <string name="sync_sign_in">Qqen ɣer Sync</string>
     <!-- An option from the three dot menu to sync and save data -->
    <string name="sync_menu_sync_and_save_data">Mtawi sakin sekles isefka</string>
    <!-- An option from the share dialog to send link to all other sync devices -->
    <string name="sync_send_to_all">Azen ɣer yibenkan meṛṛa</string>
    <!-- An option from the share dialog to reconnect to sync -->
    <string name="sync_reconnect">Ales tuqqna ar Sync</string>
    <!-- Text displayed when sync is offline and cannot be accessed -->
    <string name="sync_offline">Aruqqin</string>
    <!-- An option to connect additional devices -->
    <string name="sync_connect_device">Qqen ibenk-nniḍen</string>

    <!-- The dialog text shown when additional devices are not available -->
    <string name="sync_connect_device_dialog">Akken ad tazneḍ iccer, qqen ɣer Firefox xarsum ɣef yiwen n yibenk.</string>
    <!-- Confirmation dialog button -->
    <string name="sync_confirmation_button">Awi-t</string>
    <!-- Share error message -->
    <string name="share_error_snackbar">Ur yizmir ara ad ibḍu ɣer usnas-a</string>
    <!-- Add new device screen title -->
    <string name="sync_add_new_device_title">Azen ɣer yibenk</string>
    <!-- Text for the warning message on the Add new device screen -->
    <string name="sync_add_new_device_message">Ulac ibenk iqqnen</string>
    <!-- Text for the button to learn about sending tabs -->
    <string name="sync_add_new_device_learn_button">Issin ugar γef tuzba n iccaren…</string>
    <!-- Text for the button to connect another device -->
    <string name="sync_add_new_device_connect_button">Qqen ibenk-nniḍen…</string>

    <!-- Notifications -->
    <!-- Text shown in the notification that pops up to remind the user that a private browsing session is active. -->
    <string name="notification_pbm_delete_text_2">Mdel iccaren usligen</string>
    <!-- Name of the marketing notification channel. Displayed in the "App notifications" system settings for the app -->
    <string name="notification_marketing_channel_name">Talzuzit</string>

    <!-- Title shown in the notification that pops up to remind the user to set fenix as default browser.
    The app name is in the text, due to limitations with localizing Nimbus experiments -->
    <string name="nimbus_notification_default_browser_title" tools:ignore="UnusedResources">Firefox d arurad, d uslig</string>
    <!-- Text shown in the notification that pops up to remind the user to set fenix as default browser.
    The app name is in the text, due to limitations with localizing Nimbus experiments -->
    <string name="nimbus_notification_default_browser_text" tools:ignore="UnusedResources">Err Firefox d iminig-ik amezwer</string>
    <!-- Title shown in the notification that pops up to re-engage the user -->
    <string name="notification_re_engagement_title">Ɛreḍ tunigin tusligt</string>

    <!-- Text shown in the notification that pops up to re-engage the user.
    %1$s is a placeholder that will be replaced by the app name. -->
    <string name="notification_re_engagement_text">Inig s war asekles n yinagan n tuqqnad uzray deg %1$s</string>

    <!-- Title A shown in the notification that pops up to re-engage the user -->
    <string name="notification_re_engagement_A_title">Inig war ma teǧǧiḍ lǧeṛṛa</string>

    <!-- Text A shown in the notification that pops up to re-engage the user.
    %1$s is a placeholder that will be replaced by the app name. -->
    <string name="notification_re_engagement_A_text">Tunigin tusligt deg %1$s ur tesseklas ara talɣut-ik.</string>
    <!-- Title B shown in the notification that pops up to re-engage the user -->
    <string name="notification_re_engagement_B_title">Bdu anadi-ik·im amezwaru</string>

    <!-- Text B shown in the notification that pops up to re-engage the user -->
    <string name="notification_re_engagement_B_text">Af kra iqerben. Neɣ snirem kra yessedhayen.</string>

    <!-- Survey -->
    <!-- Text shown in the fullscreen message that pops up to ask user to take a short survey.
    The app name is in the text, due to limitations with localizing Nimbus experiments -->
    <string name="nimbus_survey_message_text">Ttxil-k ɛawen Firefox ad igerrez ugar s uɛemmer n uḥedqus-a.</string>
    <!-- Preference for taking the short survey. -->
    <string name="preferences_take_survey">Eg aḥedqis</string>
    <!-- Preference for not taking the short survey. -->
    <string name="preferences_not_take_survey">Ala, tanemmirt</string>

    <!-- Snackbar -->
    <!-- Text shown in snackbar when user deletes a collection -->
    <string name="snackbar_collection_deleted">Tettwakkes tegrumma</string>
    <!-- Text shown in snackbar when user renames a collection -->
    <string name="snackbar_collection_renamed">Ittwabeddel isem n tegrumma</string>
    <!-- Text shown in snackbar when user closes a tab -->
    <string name="snackbar_tab_closed">Iccer imdel</string>
    <!-- Text shown in snackbar when user closes all tabs -->
    <string name="snackbar_tabs_closed">Medlen iccaren</string>
    <!-- Text shown in snackbar when user bookmarks a list of tabs -->
    <string name="snackbar_message_bookmarks_saved">Ticraḍ n yisebtar ttwakelsent!</string>
    <!-- Text shown in snackbar when user adds a site to shortcuts -->
    <string name="snackbar_added_to_shortcuts">Yettwarna ɣer yinegzumen!</string>
    <!-- Text shown in snackbar when user closes a private tab -->
    <string name="snackbar_private_tab_closed">Imdel iccer uslig</string>
    <!-- Text shown in snackbar when user closes all private tabs -->
    <string name="snackbar_private_tabs_closed">Medlen iccaren usligen</string>
    <!-- Text shown in snackbar when user erases their private browsing data -->
    <string name="snackbar_private_data_deleted">Isefka n tunigin tusligt ttwakksen</string>
    <!-- Text shown in snackbar to undo deleting a tab, top site or collection -->
    <string name="snackbar_deleted_undo">UƔAL</string>

    <!-- Text shown in snackbar when user removes a top site -->
    <string name="snackbar_top_site_removed">Asmel yettwakkes</string>
    <!-- QR code scanner prompt which appears after scanning a code, but before navigating to it
        First parameter is the name of the app, second parameter is the URL or text scanned-->
    <string name="qr_scanner_confirmation_dialog_message">Sireg %1$s ad yeldi %2$s</string>
    <!-- QR code scanner prompt dialog positive option to allow navigation to scanned link -->
    <string name="qr_scanner_dialog_positive">SIREG</string>
    <!-- QR code scanner prompt dialog positive option to deny navigation to scanned link -->
    <string name="qr_scanner_dialog_negative">GDEL</string>
    <!-- QR code scanner prompt dialog error message shown when a hostname does not contain http or https. -->
    <string name="qr_scanner_dialog_invalid">Tansa n web d tarameɣtut.</string>
    <!-- QR code scanner prompt dialog positive option when there is an error -->
    <string name="qr_scanner_dialog_invalid_ok">IH</string>
    <!-- Tab collection deletion prompt dialog message. Placeholder will be replaced with the collection name -->
    <string name="tab_collection_dialog_message">Tebɣiḍ ad tekseḍ %1$s?</string>
    <!-- Collection and tab deletion prompt dialog message. This will show when the last tab from a collection is deleted -->
    <string name="delete_tab_and_collection_dialog_message">S tukksa n iccer-a ad tettwakkes akk tegrumma. Tzemreḍ ad ternuḍ tagrumma tamaynut melmi i tebɣiḍ.</string>
    <!-- Collection and tab deletion prompt dialog title. Placeholder will be replaced with the collection name. This will show when the last tab from a collection is deleted -->
    <string name="delete_tab_and_collection_dialog_title">Kkes %1$s?</string>
    <!-- Tab collection deletion prompt dialog option to delete the collection -->
    <string name="tab_collection_dialog_positive">Kkes</string>
    <!-- Text displayed in a notification when the user enters full screen mode -->
    <string name="full_screen_notification">Askar n ugdil ačaran yermed</string>
    <!-- Message for copying the URL via long press on the toolbar -->
    <string name="url_copied">Tansa URL tettwanγel</string>
    <!-- Sample text for accessibility font size -->
    <string name="accessibility_text_size_sample_text_1">Aḍris-a d amedya. akken ad tezṛeḍ amek ara d-iban u dris mi ara ad tesneɣseḍ neɣ ad ternuḍ tuɣzi deg iɣewwaṛen.</string>
    <!-- Summary for Accessibility Text Size Scaling Preference -->
    <string name="preference_accessibility_text_size_summary">Semɣer neɣ senɣes teɣzi n uḍris n yismal web</string>
    <!-- Title for Accessibility Text Size Scaling Preference -->
    <string name="preference_accessibility_font_size_title">Tuɣzi n tesefsit</string>

    <!-- Title for Accessibility Text Automatic Size Scaling Preference -->
    <string name="preference_accessibility_auto_size_2">Teɣzi tawurmant n tsefsit</string>
    <!-- Summary for Accessibility Text Automatic Size Scaling Preference -->
    <string name="preference_accessibility_auto_size_summary">Teɣzi n tsefsit ad temṣada akked iɣewwaren Android. Sens aɣewwar-a akken ad tesferkeḍ teɣzi n tsefsit.</string>

    <!-- Title for the Delete browsing data preference -->
    <string name="preferences_delete_browsing_data">Kkes isefka n tunigin</string>
    <!-- Title for the tabs item in Delete browsing data -->
    <string name="preferences_delete_browsing_data_tabs_title_2">Accaren yeldin</string>
    <!-- Subtitle for the tabs item in Delete browsing data, parameter will be replaced with the number of open tabs -->
    <string name="preferences_delete_browsing_data_tabs_subtitle">%d n yiccaren</string>
    <!-- Title for the data and history items in Delete browsing data -->
    <!-- Title for the history item in Delete browsing data -->
    <string name="preferences_delete_browsing_data_browsing_history_title">Azray n tunigin</string>
    <!-- Subtitle for the data and history items in delete browsing data, parameter will be replaced with the
        number of history items the user has -->
    <string name="preferences_delete_browsing_data_browsing_data_subtitle">%d n tansiwin</string>
    <!-- Title for the cookies and site data items in Delete browsing data -->
    <string name="preferences_delete_browsing_data_cookies_and_site_data">Inagan n tuqqna d yisefka n usmel</string>
    <!-- Subtitle for the cookies item in Delete browsing data -->
    <string name="preferences_delete_browsing_data_cookies_subtitle">Ad teffɣeḍ seg tuget n yismal</string>
    <!-- Title for the cached images and files item in Delete browsing data -->
    <string name="preferences_delete_browsing_data_cached_files">Tugniwin akked ifuyla i iteddun</string>
    <!-- Subtitle for the cached images and files item in Delete browsing data -->
    <string name="preferences_delete_browsing_data_cached_files_subtitle">Ad iserreḥ amkan n usekles</string>
    <!-- Title for the site permissions item in Delete browsing data -->
    <string name="preferences_delete_browsing_data_site_permissions">Tisirag n usmel</string>

    <!-- Title for the downloads item in Delete browsing data -->
    <string name="preferences_delete_browsing_data_downloads">Isidar</string>
    <!-- Text for the button to delete browsing data -->
    <string name="preferences_delete_browsing_data_button">Kkes isefka n tunigin</string>
    <!-- Title for the Delete browsing data on quit preference -->
    <string name="preferences_delete_browsing_data_on_quit">Kkes isefka n tunigin mi ara tefɣeḍ</string>
    <!-- Summary for the Delete browsing data on quit preference. "Quit" translation should match delete_browsing_data_on_quit_action translation. -->
    <string name="preference_summary_delete_browsing_data_on_quit_2">Ad yekkes s wudem awurman isefka n tunigin ticki tferneḍ &quot;Ffeɣ&quot; seg umuɣ agejdan</string>
    <!-- Action item in menu for the Delete browsing data on quit feature -->
    <string name="delete_browsing_data_on_quit_action">Ffeɣ</string>

    <!-- Title text of a delete browsing data dialog. -->
    <string name="delete_history_prompt_title">Azilal ara tekkseḍ</string>
    <!-- Body text of a delete browsing data dialog. -->
    <string name="delete_history_prompt_body" moz:RemovedIn="130" tools:ignore="UnusedResources">Itekkes azray (ula d azray yemtawan seg yibenkan-nniḍen), inagan n tuqqna akked isefka-nniḍen n tunigin.</string>
    <!-- Body text of a delete browsing data dialog. -->
    <string name="delete_history_prompt_body_2">Ittekkkes azray (ula d azray yettumtawan seg yibenkan niḍen)</string>
    <!-- Radio button in the delete browsing data dialog to delete history items for the last hour. -->
    <string name="delete_history_prompt_button_last_hour">Asrag aneggaru</string>
    <!-- Radio button in the delete browsing data dialog to delete history items for today and yesterday. -->
    <string name="delete_history_prompt_button_today_and_yesterday">Ass-a d yiḍelli</string>
    <!-- Radio button in the delete browsing data dialog to delete all history. -->
    <string name="delete_history_prompt_button_everything">Merra</string>

    <!-- Dialog message to the user asking to delete browsing data. Parameter will be replaced by app name. -->
    <string name="delete_browsing_data_prompt_message_3">%s ad yekkas isefka n tunigin yettwafernen.</string>
    <!-- Text for the cancel button for the data deletion dialog -->
    <string name="delete_browsing_data_prompt_cancel">Sefsex</string>
    <!-- Text for the allow button for the data deletion dialog -->
    <string name="delete_browsing_data_prompt_allow">Kkes</string>
    <!-- Text for the snackbar confirmation that the data was deleted -->
    <string name="preferences_delete_browsing_data_snackbar">Isefka n tunigin ttwakksen</string>
    <!-- Text for the snackbar to show the user that the deletion of browsing data is in progress -->
    <string name="deleting_browsing_data_in_progress">Tiksa n isefka n tunigin…</string>

    <!-- Dialog message to the user asking to delete all history items inside the opened group. Parameter will be replaced by a history group name. -->
    <string name="delete_all_history_group_prompt_message">Kkes meṛṛa ismal yellan deg “%s”</string>
    <!-- Text for the cancel button for the history group deletion dialog -->
    <string name="delete_history_group_prompt_cancel">Sefsex</string>
    <!-- Text for the allow button for the history group dialog -->
    <string name="delete_history_group_prompt_allow">Kkes</string>
    <!-- Text for the snackbar confirmation that the history group was deleted -->
    <string name="delete_history_group_snackbar">Agraw yettwakksen</string>

    <!-- Onboarding -->
    <!-- text to display in the snackbar once account is signed-in -->
    <string name="onboarding_firefox_account_sync_is_on">Amtawi yermed</string>

    <!-- Onboarding theme -->
    <!-- Text shown in snackbar when multiple tabs have been sent to device -->
    <string name="sync_sent_tabs_snackbar">Ttwaznen iccaren!</string>
    <!-- Text shown in snackbar when one tab has been sent to device  -->
    <string name="sync_sent_tab_snackbar">Ittwazen iccer!</string>
    <!-- Text shown in snackbar when sharing tabs failed  -->
    <string name="sync_sent_tab_error_snackbar">Ur yizmir ara ad yazen</string>
    <!-- Text shown in snackbar for the "retry" action that the user has after sharing tabs failed -->
    <string name="sync_sent_tab_error_snackbar_action">ƐREḌ I TIKKELT-NNIḌEN</string>
    <!-- Title of QR Pairing Fragment -->
    <string name="sync_scan_code">Semḍen tangalt</string>
    <!-- Instructions on how to access pairing -->
    <string name="sign_in_instructions"><![CDATA[Deg uselkim-ik, ldi Firefox sakin kcem ɣer <b>https://firefox.com/pair</b>]]></string>
    <!-- Text shown for sign in pairing when ready -->
    <string name="sign_in_ready_for_scan">Ihegga i uḍummu</string>
    <!-- Text shown for settings option for sign with pairing -->
    <string name="sign_in_with_camera">Qqen s tkamirat-ik</string>
    <!-- Text shown for settings option for sign with email -->
    <string name="sign_in_with_email">Seqdec tansa n yimayl deg umḍiq-is</string>
    <!-- Text shown for settings option for create new account text.'Firefox' intentionally hardcoded here.-->
    <string name="sign_in_create_account_text"><![CDATA[Ulac amiḍan? <u>Rnu yiwen</u> i umtaw n Firefox gar yibenkan.]]></string>
    <!-- Text shown in confirmation dialog to sign out of account. The first parameter is the name of the app (e.g. Firefox Preview) -->
    <string name="sign_out_confirmation_message_2">%s ad iseḥbes amtawi d umiḍan-inek, acukan ur ittekkes ara isefka-inek n tunigin seg uselkim-a.</string>
    <!-- Option to continue signing out of account shown in confirmation dialog to sign out of account -->
    <string name="sign_out_disconnect">Ffeɣ</string>
    <!-- Option to cancel signing out shown in confirmation dialog to sign out of account -->
    <string name="sign_out_cancel">Sefsex</string>

    <!-- Error message snackbar shown after the user tried to select a default folder which cannot be altered -->
    <string name="bookmark_cannot_edit_root">Ur izmir ara ad yeẓreg ikaramen imewar</string>

    <!-- Enhanced Tracking Protection -->
    <!-- Link displayed in enhanced tracking protection panel to access tracking protection settings -->
    <string name="etp_settings">Iɣewwaren n tɣellist</string>
    <!-- Preference title for enhanced tracking protection settings -->
    <string name="preference_enhanced_tracking_protection">Ammesten yettwasǧehden mgal aḍfar</string>
    <!-- Preference summary for enhanced tracking protection settings on/off switch -->
    <string name="preference_enhanced_tracking_protection_summary">Tura, Ammesten asemday mgal inagan n tuqqna, d ẓẓerb-nneɣ iǧehden ugar mgal ineḍfaren n gar yismal ar tura.</string>
    <!-- Description of enhanced tracking protection. The parameter is the name of the application (For example: Firefox Fenix) -->
    <string name="preference_enhanced_tracking_protection_explanation_2">%s ad k-yemmesten seg tuget n yineḍfaṛen yettwassnen i yeṭṭafaṛen ayen i txeddmeḍ srid.</string>
    <!-- Text displayed that links to website about enhanced tracking protection -->
    <string name="preference_enhanced_tracking_protection_explanation_learn_more">Issin ugar</string>
    <!-- Preference for enhanced tracking protection for the standard protection settings -->
    <string name="preference_enhanced_tracking_protection_standard_default_1">Alugan (amezwer)</string>
    <!-- Preference description for enhanced tracking protection for the standard protection settings -->
    <string name="preference_enhanced_tracking_protection_standard_description_5">Isebtar ad d-alin s wudem amagnu, maca ad sweḥlen drus n yineḍfaren.</string>
    <!--  Accessibility text for the Standard protection information icon  -->
    <string name="preference_enhanced_tracking_protection_standard_info_button">Ayen iweḥlen s ummesten n tizeɣt mgal aḍfaṛ</string>
    <!-- Preference for enhanced tracking protection for the strict protection settings -->
    <string name="preference_enhanced_tracking_protection_strict">Uḥriṣ</string>
    <!-- Preference description for enhanced tracking protection for the strict protection settings -->
    <string name="preference_enhanced_tracking_protection_strict_description_4">Ammesten iǧǧehden mgal aḍfaṛ akked tmellit tufrint, maca kra n yismal zemren ur teddun ara akken iwata.</string>
    <!--  Accessibility text for the Strict protection information icon  -->
    <string name="preference_enhanced_tracking_protection_strict_info_button">Ayen iweḥlen s ummesten n uḥriṣ mgal aḍfaṛ</string>
    <!-- Preference for enhanced tracking protection for the custom protection settings -->
    <string name="preference_enhanced_tracking_protection_custom">Sagen</string>
    <!-- Preference description for enhanced tracking protection for the strict protection settings -->
    <string name="preference_enhanced_tracking_protection_custom_description_2">Fren anwi ineḍfaren akked yisekripten ara tesweḥleḍ.</string>
    <!--  Accessibility text for the Strict protection information icon  -->
    <string name="preference_enhanced_tracking_protection_custom_info_button">Ayen iweḥlen s ummesten udmawan mgal aḍfaṛ</string>
    <!-- Header for categories that are being blocked by current Enhanced Tracking Protection settings -->
    <!-- Preference for enhanced tracking protection for the custom protection settings for cookies-->
    <string name="preference_enhanced_tracking_protection_custom_cookies">Inagan n tuqqna</string>
    <!-- Option for enhanced tracking protection for the custom protection settings for cookies-->
    <string name="preference_enhanced_tracking_protection_custom_cookies_1">Ineḍfaṛen gar yismal akked yizeḍwa inmettiyen</string>
    <!-- Option for enhanced tracking protection for the custom protection settings for cookies-->
    <string name="preference_enhanced_tracking_protection_custom_cookies_2">Inagan n tuqqna n yismal ur nemẓir ara</string>
    <!-- Option for enhanced tracking protection for the custom protection settings for cookies-->
    <string name="preference_enhanced_tracking_protection_custom_cookies_3">Akk inagan n tuqqna n wis kraḍ (zemren ad rẓen isaml web)</string>
    <!-- Option for enhanced tracking protection for the custom protection settings for cookies-->
    <string name="preference_enhanced_tracking_protection_custom_cookies_4">Akk inagan n tuqqna (ad rẓen isaml web)</string>
    <!-- Option for enhanced tracking protection for the custom protection settings for cookies-->
    <string name="preference_enhanced_tracking_protection_custom_cookies_5">Ɛzel inagan n tuqqna gar yismal</string>
    <!-- Preference for enhanced tracking protection for the custom protection settings for tracking content -->
    <string name="preference_enhanced_tracking_protection_custom_tracking_content">Agbur n uḍfaṛ</string>
    <!-- Option for enhanced tracking protection for the custom protection settings for tracking content-->
    <string name="preference_enhanced_tracking_protection_custom_tracking_content_1">Deg iccren meṛṛa</string>
    <!-- Option for enhanced tracking protection for the custom protection settings for tracking content-->
    <string name="preference_enhanced_tracking_protection_custom_tracking_content_2">Deg waccaren usligen kan</string>
    <!-- Preference for enhanced tracking protection for the custom protection settings -->
    <string name="preference_enhanced_tracking_protection_custom_cryptominers">Ikripṭuminaren</string>
    <!-- Preference for enhanced tracking protection for the custom protection settings -->
    <string name="preference_enhanced_tracking_protection_custom_fingerprinters">Idsilen umḍinen</string>
    <!-- Button label for navigating to the Enhanced Tracking Protection details -->
    <string name="enhanced_tracking_protection_details">Talqayt</string>
    <!-- Header for categories that are being being blocked by current Enhanced Tracking Protection settings -->
    <string name="enhanced_tracking_protection_blocked">Iwḥel</string>
    <!-- Header for categories that are being not being blocked by current Enhanced Tracking Protection settings -->
    <string name="enhanced_tracking_protection_allowed">Ittusireg</string>
    <!-- Category of trackers (social media trackers) that can be blocked by Enhanced Tracking Protection -->
    <string name="etp_social_media_trackers_title">Ineḍfaṛen n iẓeḍwa imettanen</string>
    <!-- Description of social media trackers that can be blocked by Enhanced Tracking Protection -->
    <string name="etp_social_media_trackers_description">Talast n tezmert n yiẓeḍwa n tmetti deg uḍfaṛ n urmud-ik n tunigin deg web.</string>
    <!-- Category of trackers (cross-site tracking cookies) that can be blocked by Enhanced Tracking Protection -->
    <string name="etp_cookies_title">Inagan n tuqqna i uḍfaṛ gar yismal</string>
    <!-- Category of trackers (cross-site tracking cookies) that can be blocked by Enhanced Tracking Protection -->
    <string name="etp_cookies_title_2">Inagan n tuqqna gar yismal</string>
    <!-- Description of cross-site tracking cookies that can be blocked by Enhanced Tracking Protection -->
    <string name="etp_cookies_description">Ad isewḥel inagan n tuqqna i seqdacen iberraḥen n udellel akked tkebbaniyin n tesledt i ulqaḍ n yisefka-ik n tunigin deg ddeqs n yismal.</string>
    <!-- Description of cross-site tracking cookies that can be blocked by Enhanced Tracking Protection -->
    <string name="etp_cookies_description_2">Ammesten asemday mgal inagan n tuqqna iɛezzel inagan n tuqqna ɣef usmel ideg telliḍ, ineḍfaren n udellel ur ssawaḍen ara ad ak·akem-ḍefren seg usmel ɣer wayeḍ.</string>
    <!-- Category of trackers (cryptominers) that can be blocked by Enhanced Tracking Protection -->
    <string name="etp_cryptominers_title">Ikripṭuminaren</string>

    <!-- Description of cryptominers that can be blocked by Enhanced Tracking Protection -->
    <string name="etp_cryptominers_description">Ad isewḥel yir iskripten ad kecmen ɣer yibenk-ik akken ad kksen tadrimt tumḍint.</string>
    <!-- Category of trackers (fingerprinters) that can be blocked by Enhanced Tracking Protection -->
    <string name="etp_fingerprinters_title">Idsilen umḍinen</string>
    <!-- Description of fingerprinters that can be blocked by Enhanced Tracking Protection -->
    <string name="etp_fingerprinters_description">Ad isewḥel alqaḍ n yisefka  yettwammalen s wudem asuf ɣef yibenk-ik daɣen wid i izemren ad ttwasqedcen i uḍfar.</string>
    <!-- Category of trackers (tracking content) that can be blocked by Enhanced Tracking Protection -->
    <string name="etp_tracking_content_title">Agbur n uḍfaṛ</string>
    <!-- Description of tracking content that can be blocked by Enhanced Tracking Protection -->
    <string name="etp_tracking_content_description">Ad isewḥel adellel, tividyutin akked ugbur-nniḍen i d-yekka beṛṛa n usmel, win i igebren tangalt n uḍfaṛ. Izmer ad iḥaz kra n tmahilin n usmel.</string>
    <!-- Enhanced Tracking Protection message that protection is currently on for this site -->
    <string name="etp_panel_on">Ammesten yermed i usmel-a</string>
    <!-- Enhanced Tracking Protection message that protection is currently off for this site -->
    <string name="etp_panel_off">Ammesten yensa i usmel-a</string>
    <!-- Header for exceptions list for which sites enhanced tracking protection is always off -->
    <string name="enhanced_tracking_protection_exceptions">Ammesten yennerna mgal aḍfaṛ yensa i yismal-a web</string>
    <!-- Content description (not visible, for screen readers etc.): Navigate
    back from ETP details (Ex: Tracking content) -->
    <string name="etp_back_button_content_description">Inig ar deffir</string>

    <!-- About page link text to open what's new link -->
    <string name="about_whats_new">D acu i d maynut deg %s</string>
    <!-- Open source licenses page title
    The first parameter is the app name -->
    <string name="open_source_licenses_title">%s | timkerḍiyin OSS </string>

    <!-- Category of trackers (redirect trackers) that can be blocked by Enhanced Tracking Protection -->
    <string name="etp_redirect_trackers_title">Welleh i yineḍfaren</string>

    <!-- Description of redirect tracker cookies that can be blocked by Enhanced Tracking Protection -->
    <string name="etp_redirect_trackers_description">Yesfaḍay inagan n tuqqna yettusbadun s yiwellhen n yismal web n uḍfar yettwassnen.</string>

    <!-- Description of the SmartBlock Enhanced Tracking Protection feature. The * symbol is intentionally hardcoded here,
         as we use it on the UI to indicate which trackers have been partially unblocked.  -->
    <string name="preference_etp_smartblock_description">Kra n yineḍfaren yettwaṛecmen ddaw-a yekkes-asen usewḥel amuran ɣef usebter-a acku temyigweḍ yid-sen*.</string>
    <!-- Text displayed that links to website about enhanced tracking protection SmartBlock -->
    <string name="preference_etp_smartblock_learn_more">Issin ugar</string>

    <!-- Content description (not visible, for screen readers etc.):
    Enhanced tracking protection exception preference icon for ETP settings. -->
    <string name="preference_etp_exceptions_icon_description">Tignit n usmenyif n tasureft i ummesten yettwasǧehden mgal aḍfar</string>

    <!-- About page link text to open support link -->
    <string name="about_support">Tallelt</string>
    <!-- About page link text to list of past crashes (like about:crashes on desktop) -->
    <string name="about_crashes">Iɣelluyen</string>
    <!-- About page link text to open privacy notice link -->
    <string name="about_privacy_notice">Tasertit n tbaḍnit</string>
    <!-- About page link text to open know your rights link -->
    <string name="about_know_your_rights">Issin izerfan-ik</string>
    <!-- About page link text to open licensing information link -->
    <string name="about_licensing_information">Talɣut n turagt</string>
    <!-- About page link text to open a screen with libraries that are used -->
    <string name="about_other_open_source_libraries">Timkerḍiyin i nseqdac</string>

    <!-- Toast shown to the user when they are activating the secret dev menu
        The first parameter is number of long clicks left to enable the menu -->
    <string name="about_debug_menu_toast_progress">Umuɣ n tseɣtit: %1$d senned s uẓelmaḍ akken ad irmed</string>
    <string name="about_debug_menu_toast_done">Umuɣ n tseɣtit irmed</string>

    <!-- Browser long press popup menu -->
    <!-- Copy the current url -->
    <string name="browser_toolbar_long_press_popup_copy">Nɣel</string>
    <!-- Paste & go the text in the clipboard. '&amp;' is replaced with the ampersand symbol: & -->
    <string name="browser_toolbar_long_press_popup_paste_and_go">Senṭeḍ &amp; ddu</string>
    <!-- Paste the text in the clipboard -->
    <string name="browser_toolbar_long_press_popup_paste">Senteḍ</string>
    <!-- Snackbar message shown after an URL has been copied to clipboard. -->
    <string name="browser_toolbar_url_copied_to_clipboard_snackbar">Tansa tettwanɣel ɣef afus</string>

    <!-- Title text for the Add To Homescreen dialog -->
    <string name="add_to_homescreen_title">Rnu ɣer ugdil agejdan</string>
    <!-- Cancel button text for the Add to Homescreen dialog -->
    <string name="add_to_homescreen_cancel">Sefsex</string>
    <!-- Add button text for the Add to Homescreen dialog -->
    <string name="add_to_homescreen_add">Rnu</string>
    <!-- Continue to website button text for the first-time Add to Homescreen dialog -->
    <string name="add_to_homescreen_continue">Kemmel ɣer usmel web</string>
    <!-- Placeholder text for the TextView in the Add to Homescreen dialog -->
    <string name="add_to_homescreen_text_placeholder">Isem n unegzum</string>

    <!-- Describes the add to homescreen functionality -->
    <string name="add_to_homescreen_description_2">Tzemreḍ s sshal ad ternuḍ asmel-a web ɣer ugdil agejdan n yibenk-inek·inem i wakken ad tesɛuḍ anekcum askudan d tunigin taruradt s termt i icuban asnas.</string>

    <!-- Preference for managing the settings for logins and passwords in Fenix -->
    <string name="preferences_passwords_logins_and_passwords">Inekcam d wawalen uffiren</string>
    <!-- Preference for managing the saving of logins and passwords in Fenix -->
    <string name="preferences_passwords_save_logins">Sekles inekcam d wawalen uffiren</string>
    <!-- Preference option for asking to save passwords in Fenix -->
    <string name="preferences_passwords_save_logins_ask_to_save">Suter asekles</string>
    <!-- Preference option for never saving passwords in Fenix -->
    <string name="preferences_passwords_save_logins_never_save">Urǧin sekles</string>
    <!-- Preference for autofilling saved logins in Firefox (in web content), %1$s will be replaced with the app name -->
    <string name="preferences_passwords_autofill2">Ččar s wudem awurman %1$s</string>
    <!-- Description for the preference for autofilling saved logins in Firefox (in web content), %1$s will be replaced with the app name -->
    <string name="preferences_passwords_autofill_description">Ččar syen sekles ismawen n useqdac d wawalen uffiren ma tesseqdaceḍ %1$s.</string>
    <!-- Preference for autofilling logins from Fenix in other apps (e.g. autofilling the Twitter app) -->
    <string name="preferences_android_autofill">Ččar s wudem awurman deg yisnasen-nniḍen</string>

    <!-- Description for the preference for autofilling logins from Fenix in other apps (e.g. autofilling the Twitter app) -->
    <string name="preferences_android_autofill_description">Ččar ismawen n useqdac d wawalen uffiren deg yisnasen-nniḍen ɣef yibenk-ik·im.</string>

    <!-- Preference option for adding a login -->
    <string name="preferences_logins_add_login">Rnu anekcum</string>

    <!-- Preference for syncing saved logins in Fenix -->
    <string name="preferences_passwords_sync_logins">Mtawi inekcam</string>
    <!-- Preference for syncing saved logins in Fenix, when not signed in-->
    <string name="preferences_passwords_sync_logins_across_devices">Mtawi inekcam gqr yibenkan</string>
    <!-- Preference to access list of saved logins -->
    <string name="preferences_passwords_saved_logins">Inekcam yettwakelsen</string>
    <!-- Description of empty list of saved passwords. Placeholder is replaced with app name.  -->
    <string name="preferences_passwords_saved_logins_description_empty_text">Anekcum i tḥerzeḍ ɣer %s ad d-ittwasken da.</string>
    <!-- Preference to access list of saved logins -->
    <string name="preferences_passwords_saved_logins_description_empty_learn_more_link">Issin ugar ɣef umtawi.</string>
    <!-- Preference to access list of login exceptions that we never save logins for -->
    <string name="preferences_passwords_exceptions">Tisuraf</string>
    <!-- Empty description of list of login exceptions that we never save logins for -->
    <string name="preferences_passwords_exceptions_description_empty">Inekcam akked wawalen uffiren ur yettwaskelsen ara ad ttwaseknen dagi.</string>
    <!-- Description of list of login exceptions that we never save logins for -->
    <string name="preferences_passwords_exceptions_description">Inekcam akked wawalen uffiren ur ttwaseklasen ara i yismal-a.</string>
    <!-- Text on button to remove all saved login exceptions -->
    <string name="preferences_passwords_exceptions_remove_all">Kkes akk tisuraf</string>
    <!-- Hint for search box in logins list -->
    <string name="preferences_passwords_saved_logins_search">Nadi inekcam</string>
    <!-- The header for the site that a login is for -->
    <string name="preferences_passwords_saved_logins_site">Asmel web</string>
    <!-- The header for the username for a login -->
    <string name="preferences_passwords_saved_logins_username">Isem n useqdac</string>
    <!-- The header for the password for a login -->
    <string name="preferences_passwords_saved_logins_password">Awal uffir</string>
    <!-- Shown in snackbar to tell user that the password has been copied -->
    <string name="logins_password_copied">Awal uffir yettwanɣel ɣef affus</string>
    <!-- Shown in snackbar to tell user that the username has been copied -->
    <string name="logins_username_copied">Isem n useqdac yenɣel ɣef afus</string>
    <!-- Content Description (for screenreaders etc) read for the button to copy a password in logins-->
    <string name="saved_logins_copy_password">Nɣel awal uffir</string>
    <!-- Content Description (for screenreaders etc) read for the button to clear a password while editing a login-->
    <string name="saved_logins_clear_password">Sfeḍ awal uffir</string>
    <!-- Content Description (for screenreaders etc) read for the button to copy a username in logins -->
    <string name="saved_login_copy_username">Nɣel isem n useqdac</string>
    <!-- Content Description (for screenreaders etc) read for the button to clear a username while editing a login -->
    <string name="saved_login_clear_username">Sfeḍ isem n useqdac</string>
    <!-- Content Description (for screenreaders etc) read for the button to clear the hostname field while creating a login -->
    <string name="saved_login_clear_hostname">Sfeḍ asenneftaɣ</string>
    <!-- Content Description (for screenreaders etc) read for the button to open a site in logins -->
    <string name="saved_login_open_site">Ldi asmel deg iminig</string>
    <!-- Content Description (for screenreaders etc) read for the button to reveal a password in logins -->
    <string name="saved_login_reveal_password">Sken awal uffir</string>
    <!-- Content Description (for screenreaders etc) read for the button to hide a password in logins -->
    <string name="saved_login_hide_password">Ffer awal uffir</string>
    <!-- Message displayed in biometric prompt displayed for authentication before allowing users to view their logins -->
    <string name="logins_biometric_prompt_message">Serreḥ akken ad tsekneḍ inekcam-ik yettwaskelsen</string>
    <!-- Title of warning dialog if users have no device authentication set up -->
    <string name="logins_warning_dialog_title">Mmesten inekcam d wawalen uffiren</string>
    <!-- Message of warning dialog if users have no device authentication set up -->
    <string name="logins_warning_dialog_message">Sbadu azenziɣ n usekkeṛ, tangal PIN, neɣ awal uffir akken ad temmesteneḍ inekcam-ik akked wawlen-ik uffiren yettwaskelsen ticki yella win ikecmen ɣer yibenk-ik.</string>
    <!-- Negative button to ignore warning dialog if users have no device authentication set up -->
    <string name="logins_warning_dialog_later">Ticki</string>
    <!-- Positive button to send users to set up a pin of warning dialog if users have no device authentication set up -->
    <string name="logins_warning_dialog_set_up_now">Sbadu tura</string>
    <!-- Title of PIN verification dialog to direct users to re-enter their device credentials to access their logins -->
    <string name="logins_biometric_prompt_message_pin">Serreḥ ibenk-ik</string>
    <!-- Title for Accessibility Force Enable Zoom Preference -->
    <string name="preference_accessibility_force_enable_zoom">Zoom i yismal meṛṛa</string>

    <!-- Summary for Accessibility Force Enable Zoom Preference -->
    <string name="preference_accessibility_force_enable_zoom_summary">Rmed akken ad teǧǧeḍ asemɣer neɣ asemẓi s sin n yiḍudan ula deg yismal web i yessewḥalen aya.</string>

    <!-- Saved logins sorting strategy menu item -by name- (if selected, it will sort saved logins alphabetically) -->
    <string name="saved_logins_sort_strategy_alphabetically">Isem (A-Z)</string>
    <!-- Saved logins sorting strategy menu item -by last used- (if selected, it will sort saved logins by last used) -->
    <string name="saved_logins_sort_strategy_last_used">Aseqdec aneggaru</string>

    <!-- Content description (not visible, for screen readers etc.): Sort saved logins dropdown menu chevron icon -->
    <string name="saved_logins_menu_dropdown_chevron_icon_content_description">Umuɣ n usemyizwer n yinekcam</string>

    <!-- Autofill -->
    <!-- Preference and title for managing the autofill settings -->
    <string name="preferences_autofill">Taččart tawurmant</string>
    <!-- Preference and title for managing the settings for addresses -->
    <string name="preferences_addresses">Tansiwin</string>
    <!-- Preference and title for managing the settings for credit cards -->
    <string name="preferences_credit_cards">Tikarḍiwin n usmad</string>
    <!-- Preference for saving and autofilling credit cards -->
    <string name="preferences_credit_cards_save_and_autofill_cards">Asekles d taččart tawurmant n tkarḍiwin</string>
    <!-- Preference summary for saving and autofilling credit card data -->
    <string name="preferences_credit_cards_save_and_autofill_cards_summary">Isefka ttwawgelhen</string>
    <!-- Preference option for syncing credit cards across devices. This is displayed when the user is not signed into sync -->
    <string name="preferences_credit_cards_sync_cards_across_devices">Mtawi tikarḍiwin gar yibenkan</string>
    <!-- Preference option for syncing credit cards across devices. This is displayed when the user is signed into sync -->
    <string name="preferences_credit_cards_sync_cards">Mtawi tikarḍiwin</string>
    <!-- Preference option for adding a credit card -->
    <string name="preferences_credit_cards_add_credit_card">Rnu takarḍa n usmad</string>
    <!-- Preference option for managing saved credit cards -->
    <string name="preferences_credit_cards_manage_saved_cards">Sefrek tikerḍiwin yettwaskelsen</string>
    <!-- Preference option for adding an address -->
    <string name="preferences_addresses_add_address">Rnu tansa</string>
    <!-- Preference option for managing saved addresses -->
    <string name="preferences_addresses_manage_addresses">Sefrek tansiwin</string>
    <!-- Preference for saving and autofilling addresses -->
    <string name="preferences_addresses_save_and_autofill_addresses">Asekles d taččart tawurmant n tansiwin</string>
    <!-- Preference summary for saving and autofilling address data -->
    <string name="preferences_addresses_save_and_autofill_addresses_summary">Seddu talɣut am wuṭṭunen, imayl akked tansiwin n usiweḍ</string>

    <!-- Title of the "Add card" screen -->
    <string name="credit_cards_add_card">Rnu takarḍa</string>
    <!-- Title of the "Edit card" screen -->
    <string name="credit_cards_edit_card">Ẓreg takarḍa</string>
    <!-- The header for the card number of a credit card -->
    <string name="credit_cards_card_number">Uṭṭun n tkarḍa</string>
    <!-- The header for the expiration date of a credit card -->
    <string name="credit_cards_expiration_date">Azemz n taggara</string>
    <!-- The label for the expiration date month of a credit card to be used by a11y services-->
    <string name="credit_cards_expiration_date_month">Azemz n taggara n wayyur</string>
    <!-- The label for the expiration date year of a credit card to be used by a11y services-->
    <string name="credit_cards_expiration_date_year">Azemz n taggar n useggas</string>
    <!-- The header for the name on the credit card -->
    <string name="credit_cards_name_on_card">Isem ɣef tkarḍa</string>
    <!-- The text for the "Delete card" menu item for deleting a credit card -->
    <string name="credit_cards_menu_delete_card">Kkes takarḍa</string>
    <!-- The text for the "Delete card" button for deleting a credit card -->
    <string name="credit_cards_delete_card_button">Kkes takarḍa</string>
    <!-- The text for the confirmation message of "Delete card" dialog -->
    <string name="credit_cards_delete_dialog_confirmation">Tebɣiḍ s tidet ad tekkseḍ takarḍa-a n usmad?</string>
    <!-- The text for the positive button on "Delete card" dialog -->
    <string name="credit_cards_delete_dialog_button">Kkes</string>
    <!-- The title for the "Save" menu item for saving a credit card -->
    <string name="credit_cards_menu_save">Sekles</string>
    <!-- The text for the "Save" button for saving a credit card -->
    <string name="credit_cards_save_button">Sekles</string>
    <!-- The text for the "Cancel" button for cancelling adding, updating or deleting a credit card -->
    <string name="credit_cards_cancel_button">Sefsex</string>
    <!-- Title of the "Saved cards" screen -->
    <string name="credit_cards_saved_cards">Tikerḍiwin yettwasekles</string>

    <!-- Error message for credit card number validation -->
    <string name="credit_cards_number_validation_error_message">Ma ulac aɣilif sekcem uṭṭun ameɣtu n tkarḍa n usmad</string>

    <!-- Error message for credit card name on card validation -->
    <string name="credit_cards_name_on_card_validation_error_message">Ttxil-k·m ččar urti-a</string>
    <!-- Message displayed in biometric prompt displayed for authentication before allowing users to view their saved credit cards -->
    <string name="credit_cards_biometric_prompt_message">Kkes asekkeṛ i wakken ad twaliḍ tikerḍiwin-ik·im yettwaskelsen</string>
    <!-- Title of warning dialog if users have no device authentication set up -->
    <string name="credit_cards_warning_dialog_title">Seɣles tikerḍiwin-ik·im n usmad</string>
    <!-- Message of warning dialog if users have no device authentication set up -->
    <string name="credit_cards_warning_dialog_message">Sbadu taneɣruft n usekkeṛ n yibenk, tangalt PIN neq awal uffir i ummesten n tkerḍiwin-ik·im n usmad yettwaskelsen ticki yella win ikecmen ɣer yibenk-inek·inem.</string>
    <!-- Positive button to send users to set up a pin of warning dialog if users have no device authentication set up -->
    <string name="credit_cards_warning_dialog_set_up_now">Sbadu tura</string>
    <!-- Negative button to ignore warning dialog if users have no device authentication set up -->
    <string name="credit_cards_warning_dialog_later">Ticki</string>
    <!-- Title of PIN verification dialog to direct users to re-enter their device credentials to access their credit cards -->
    <string name="credit_cards_biometric_prompt_message_pin">Serreḥ i ibenk-inek·inem</string>
    <!-- Message displayed in biometric prompt for authentication, before allowing users to use their stored credit card information -->
    <string name="credit_cards_biometric_prompt_unlock_message">Kkes asekkeṛ i wakken ad tesqedceḍ talɣut n tkarḍa n usmad</string>

    <!-- Title of the "Add address" screen -->
    <string name="addresses_add_address">Rnu tansa</string>
    <!-- Title of the "Edit address" screen -->
    <string name="addresses_edit_address">Ẓreg tansa</string>
    <!-- Title of the "Manage addresses" screen -->
    <string name="addresses_manage_addresses">Sefrek tansiwin</string>
    <!-- The header for the first name of an address -->
    <string name="addresses_first_name">Aɣara</string>
    <!-- The header for the middle name of an address -->
    <string name="addresses_middle_name">Isem alemmas</string>
    <!-- The header for the last name of an address -->
    <string name="addresses_last_name">Isem</string>
    <!-- The header for the street address of an address -->
    <string name="addresses_street_address">Tansa n taddart</string>
    <!-- The header for the city of an address -->
    <string name="addresses_city">Aɣrem</string>
    <!-- The header for the subregion of an address when "state" should be used -->
    <string name="addresses_state">Addad</string>
    <!-- The header for the subregion of an address when "province" should be used -->
    <string name="addresses_province">Tamnaḍt</string>
    <!-- The header for the zip code of an address -->
    <string name="addresses_zip">Zip</string>
    <!-- The header for the country or region of an address -->
    <string name="addresses_country">Tamurt neɣ tamnaḍt</string>
    <!-- The header for the phone number of an address -->
    <string name="addresses_phone">Uṭṭun n tiliɣri</string>
    <!-- The header for the email of an address -->
    <string name="addresses_email">Imayl</string>
    <!-- The text for the "Save" button for saving an address -->
    <string name="addresses_save_button">Sekles</string>
    <!-- The text for the "Cancel" button for cancelling adding, updating or deleting an address -->
    <string name="addresses_cancel_button">Sefsex</string>
    <!-- The text for the "Delete address" button for deleting an address -->
    <string name="addressess_delete_address_button">Kkes tansa</string>

    <!-- The title for the "Delete address" confirmation dialog -->
    <string name="addressess_confirm_dialog_message">D tidet tebɣiḍ ad tekkseḍ tansa-a?</string>
    <!-- The text for the positive button on "Delete address" dialog -->
    <string name="addressess_confirm_dialog_ok_button">Kkes</string>
    <!-- The text for the negative button on "Delete address" dialog -->
    <string name="addressess_confirm_dialog_cancel_button">Sefsex</string>
    <!-- The text for the "Save address" menu item for saving an address -->
    <string name="address_menu_save_address">Sekles tansa</string>
    <!-- The text for the "Delete address" menu item for deleting an address -->
    <string name="address_menu_delete_address">Kkes tansa</string>

    <!-- Title of the Add search engine screen -->
    <string name="search_engine_add_custom_search_engine_title">Rnu amsedday n unadi</string>
    <!-- Content description (not visible, for screen readers etc.): Title for the button that navigates to add new engine screen -->
    <string name="search_engine_add_custom_search_engine_button_content_description">Rnu amsedday n unadi amaynut</string>
    <!-- Title of the Edit search engine screen -->
    <string name="search_engine_edit_custom_search_engine_title">Ẓreg amsedday n unadi</string>
    <!-- Text for the menu button to edit a search engine -->
    <string name="search_engine_edit">Ẓreg</string>
    <!-- Text for the menu button to delete a search engine -->
    <string name="search_engine_delete">Kkes</string>

    <!-- Label for the TextField in which user enters custom search engine name -->
    <string name="search_add_custom_engine_name_label">Isem</string>
    <!-- Placeholder text shown in the Search Engine Name text field before a user enters text -->
    <string name="search_add_custom_engine_name_hint_2">Isem n umsedday n unadi</string>
    <!-- Label for the TextField in which user enters custom search engine URL -->
    <string name="search_add_custom_engine_url_label">URL n uzrir n unadi</string>
    <!-- Placeholder text shown in the Search String TextField before a user enters text -->
    <string name="search_add_custom_engine_search_string_hint_2">URL yettwaseqdac i unadi</string>
    <!-- Description text for the Search String TextField. The %s is part of the string -->
    <string name="search_add_custom_engine_search_string_example" formatted="false">Beddel aḍris n unadi “%s”. Amedya: \nhttps://www.google.com/search?q=%s</string>

    <!-- Accessibility description for the form in which details about the custom search engine are entered -->
    <string name="search_add_custom_engine_form_description">Talqayt ɣef umsedday n unadi udmawan</string>

    <!-- Label for the TextField in which user enters custom search engine suggestion URL -->
    <string name="search_add_custom_engine_suggest_url_label">API n yisumar n unadi (d afrayan)</string>
    <!-- Placeholder text shown in the Search Suggestion String TextField before a user enters text -->
    <string name="search_add_custom_engine_suggest_string_hint">URL n API n yisumar n unadi</string>
    <!-- Description text for the Search Suggestion String TextField. The %s is part of the string -->
    <string name="search_add_custom_engine_suggest_string_example_2" formatted="false">Semselsi tuttra s “%s”. Amedya:\nhttps://suggestqueries.google.com/complete/search?client=firefox&amp;q=%s</string>
    <!-- The text for the "Save" button for saving a custom search engine -->
    <string name="search_custom_engine_save_button">Sekles</string>

    <!-- Text shown when a user leaves the name field empty -->
    <string name="search_add_custom_engine_error_empty_name">Sekcem isem n umsedday n unadi</string>
    <!-- Text shown when a user leaves the search string field empty -->
    <string name="search_add_custom_engine_error_empty_search_string">Sekcem aḍris n unadi</string>
    <!-- Text shown when a user leaves out the required template string -->
    <string name="search_add_custom_engine_error_missing_template">Senqed akken aḍris n unadi yemsaḍa akked tawsit n umedya</string>
    <!-- Text shown when we aren't able to validate the custom search query. The first parameter is the url of the custom search engine -->
    <string name="search_add_custom_engine_error_cannot_reach">Tuccḍa n tuqqna ɣef “%s”</string>
    <!-- Text shown when a user creates a new search engine -->
    <string name="search_add_custom_engine_success_message">Timerna n %s</string>
    <!-- Text shown when a user successfully edits a custom search engine -->
    <string name="search_edit_custom_engine_success_message">%s yettwasekles</string>
    <!-- Text shown when a user successfully deletes a custom search engine -->
    <string name="search_delete_search_engine_success_message">%s yettwakkes</string>

    <!-- Heading for the instructions to allow a permission -->
    <string name="phone_feature_blocked_intro">Sireg-it:</string>

    <!-- First step for the allowing a permission -->
    <string name="phone_feature_blocked_step_settings">1. Ddu ɣer iɣewwaṛen Android</string>

    <!-- Second step for the allowing a permission -->
    <string name="phone_feature_blocked_step_permissions"><![CDATA[2. Senned <b>Tisirag</b>]]></string>
    <!-- Third step for the allowing a permission (Fore example: Camera) -->
    <string name="phone_feature_blocked_step_feature"><![CDATA[3. Nṭew<b>%1$s</b> ɣer  IRMED]]></string>

    <!-- Label that indicates a site is using a secure connection -->
    <string name="quick_settings_sheet_secure_connection_2">Tuqqna d taɣellsant</string>
    <!-- Label that indicates a site is using a insecure connection -->
    <string name="quick_settings_sheet_insecure_connection_2">Tuqqna d taraɣellsant</string>
    <!-- Label to clear site data -->
    <string name="clear_site_data">Sfeḍ inagan n tuqna akked isefka n usmel</string>
    <!-- Confirmation message for a dialog confirming if the user wants to delete all data for current site -->
    <string name="confirm_clear_site_data"><![CDATA[D ttidet tebɣiḍ ad tsefḍeḍ akk inagan n tuqqna d yisefka i usmel <b>%s</b>?]]></string>
    <!-- Confirmation message for a dialog confirming if the user wants to delete all the permissions for all sites-->
    <string name="confirm_clear_permissions_on_all_sites">Tebɣiḍ ad tekkseḍ tisirag meṛṛa i yismal meṛṛa?</string>
    <!-- Confirmation message for a dialog confirming if the user wants to delete all the permissions for a site-->
    <string name="confirm_clear_permissions_site">Tebɣiḍ ad tekkseḍ tisirag meṛṛa i usmel-a?</string>
    <!-- Confirmation message for a dialog confirming if the user wants to set default value a permission for a site-->
    <string name="confirm_clear_permission_site">Tebɣiḍ ad tekkseḍ tisirag-a i usmel-a?</string>
    <!-- label shown when there are not site exceptions to show in the site exception settings -->
    <string name="no_site_exceptions">Ulac tisuraf n ismal</string>
    <!-- Bookmark deletion confirmation -->
    <string name="bookmark_deletion_confirmation">Tebɣiḍ ad tekseḍ Ticraḍ-a n iccaren?</string>
    <!-- Browser menu button that adds a shortcut to the home fragment -->
    <string name="browser_menu_add_to_shortcuts">Rnu ɣer yinegzumen</string>
    <!-- Browser menu button that removes a shortcut from the home fragment -->
    <string name="browser_menu_remove_from_shortcuts">Kkes seg yinegzumen</string>
    <!-- text shown before the issuer name to indicate who its verified by, parameter is the name of
     the certificate authority that verified the ticket-->
    <string name="certificate_info_verified_by">Isenqed-it: %1$s</string>
    <!-- Login overflow menu delete button -->
    <string name="login_menu_delete_button">Kkes</string>
    <!-- Login overflow menu edit button -->
    <string name="login_menu_edit_button">Ẓreg</string>
    <!-- Message in delete confirmation dialog for logins -->
    <string name="login_deletion_confirmation">Tebɣiḍ ad tekseḍ anekcum-agi?</string>
    <!-- Positive action of a dialog asking to delete  -->
    <string name="dialog_delete_positive">Kkes</string>
    <!-- Negative action of a dialog asking to delete login -->
    <string name="dialog_delete_negative">Sefsex</string>
    <!--  The saved login options menu description. -->
    <string name="login_options_menu">Iɣewwaren n unekcum</string>
    <!--  The editable text field for a login's web address. -->
    <string name="saved_login_hostname_description">Urti n uḍris yettusenfal i tansa n unekcum n web.</string>
    <!--  The editable text field for a login's username. -->
    <string name="saved_login_username_description">Urti n uḍris yettusenfal i yisem n useqdac n unekcum.</string>
    <!--  The editable text field for a login's password. -->
    <string name="saved_login_password_description">Urti n uḍris yettusenfal i wawal uffir n unekcum.</string>
    <!--  The button description to save changes to an edited login. -->
    <string name="save_changes_to_login">Sekles isenfaln unekcum.</string>
    <!--  The page title for editing a saved login. -->
    <string name="edit">Ẓreg</string>
    <!--  The page title for adding new login. -->
    <string name="add_login">Rnu anekcum amaynut</string>
    <!--  The error message in add/edit login view when password field is blank. -->
    <string name="saved_login_password_required">Awal uffir yettusra</string>
    <!--  The error message in add login view when username field is blank. -->
    <string name="saved_login_username_required">Isem n useqdac yettwasra</string>
    <!--  The error message in add login view when hostname field is blank. -->
    <string name="saved_login_hostname_required" tools:ignore="UnusedResources">Asenneftaɣ yettwasra</string>
    <!-- Voice search button content description  -->
    <string name="voice_search_content_description">Anadi s taɣect</string>
    <!-- Voice search prompt description displayed after the user presses the voice search button -->
    <string name="voice_search_explainer">Mmeslay tura</string>

    <!--  The error message in edit login view when a duplicate username exists. -->
    <string name="saved_login_duplicate">Anekcam s yisem-agi n useqdac yella yakan</string>

    <!-- This is the hint text that is shown inline on the hostname field of the create new login page. 'https://www.example.com' intentionally hardcoded here -->
    <string name="add_login_hostname_hint_text">https://www.example.com</string>
    <!-- This is an error message shown below the hostname field of the add login page when a hostname does not contain http or https. -->
    <string name="add_login_hostname_invalid_text_3">Tansa n Web ilaq ad yili deg-s &quot;https://&quot; neɣ &quot;http://&quot;</string>
    <!-- This is an error message shown below the hostname field of the add login page when a hostname is invalid. -->
    <string name="add_login_hostname_invalid_text_2">Asenneftaɣ ameɣtu yettwasra</string>

    <!-- Synced Tabs -->
    <!-- Text displayed to ask user to connect another device as no devices found with account -->
    <string name="synced_tabs_connect_another_device">Qqen ibenk-nniḍen.</string>
    <!-- Text displayed asking user to re-authenticate -->
    <string name="synced_tabs_reauth">Ma ulac aɣilif, ales asesteb.</string>
    <!-- Text displayed when user has disabled tab syncing in Firefox Sync Account -->
    <string name="synced_tabs_enable_tab_syncing">Ma ulac aɣilif, rmed amtawi n waccaren.</string>

    <!-- Text displayed when user has no tabs that have been synced -->
    <string name="synced_tabs_no_tabs">Ulac ɣur-k accarren yeldin deg Firefox deg yibenkan-inek-nniḍen.</string>
    <!-- Text displayed in the synced tabs screen when a user is not signed in to Firefox Sync describing Synced Tabs -->
    <string name="synced_tabs_sign_in_message">Wali tabdart n waccaren seg yibenkan-ik-nniḍen.</string>
    <!-- Text displayed on a button in the synced tabs screen to link users to sign in when a user is not signed in to Firefox Sync -->
    <string name="synced_tabs_sign_in_button">Kcem akken ad yemtawi</string>

    <!-- The text displayed when a synced device has no tabs to show in the list of Synced Tabs. -->
    <string name="synced_tabs_no_open_tabs">Ulac iccaren yeldin</string>

    <!-- Content description for expanding a group of synced tabs. -->
    <string name="synced_tabs_expand_group">Snerni agraw n waccaren yemtawan</string>

    <!-- Content description for collapsing a group of synced tabs. -->
    <string name="synced_tabs_collapse_group">Semẓi agraw n waccaren yemtawan</string>

    <!-- Top Sites -->
    <!-- Title text displayed in the dialog when shortcuts limit is reached. -->
    <string name="shortcut_max_limit_title">Amḍan adday n yinegzumen yewweḍ</string>
    <!-- Content description text displayed in the dialog when shortcut limit is reached. -->
    <string name="shortcut_max_limit_content">I tmerna n unezgum amaynut, kkes yiwen. Sit aṭas ɣef usmel syen fren kkes.</string>
    <!-- Confirmation dialog button text when top sites limit is reached. -->
    <string name="top_sites_max_limit_confirmation_button">IH, awi-t-id</string>

    <!-- Label for the preference to show the shortcuts for the most visited top sites on the homepage -->
    <string name="top_sites_toggle_top_recent_sites_4">Inegzumen</string>
    <!-- Title text displayed in the rename top site dialog. -->
    <string name="top_sites_rename_dialog_title">Isem</string>
    <!-- Hint for renaming title of a shortcut -->
    <string name="shortcut_name_hint">Isem n ugezum</string>
    <!-- Button caption to confirm the renaming of the top site. -->
    <string name="top_sites_rename_dialog_ok">IH</string>
    <!-- Dialog button text for canceling the rename top site prompt. -->
    <string name="top_sites_rename_dialog_cancel">Sefsex</string>

    <!-- Text for the menu button to open the homepage settings. -->
    <string name="top_sites_menu_settings">Iɣewwaṛen</string>
    <!-- Text for the menu button to navigate to sponsors and privacy support articles. '&amp;' is replaced with the ampersand symbol: & -->
    <string name="top_sites_menu_sponsor_privacy">Wid yettbeddan fell-aɣ akked tudert-ik tabaḍnit</string>
    <!-- Label text displayed for a sponsored top site. -->
    <string name="top_sites_sponsored_label">S lmendad</string>

    <!-- Inactive tabs in the tabs tray -->
    <!-- Title text displayed in the tabs tray when a tab has been unused for 14 days. -->
    <string name="inactive_tabs_title">Accaren arurmiden</string>
    <!-- Content description for closing all inactive tabs -->
    <string name="inactive_tabs_delete_all">Mdel akk accaren irurmiden</string>

    <!-- Content description for expanding the inactive tabs section. -->
    <string name="inactive_tabs_expand_content_description">Snefli accaren irarmuden</string>
    <!-- Content description for collapsing the inactive tabs section. -->
    <string name="inactive_tabs_collapse_content_description">Fneẓ accaren irurmiden</string>

    <!-- Inactive tabs auto-close message in the tabs tray -->
    <!-- The header text of the auto-close message when the user is asked if they want to turn on the auto-closing of inactive tabs. -->
    <string name="inactive_tabs_auto_close_message_header" tools:ignore="UnusedResources">Amdal awurman seld yiwen wayyur?</string>

    <!-- A description below the header to notify the user what the inactive tabs auto-close feature is. -->
    <string name="inactive_tabs_auto_close_message_description" tools:ignore="UnusedResources">Firefox izmer ad imdel accaren i twalaḍ aggur iɛeddan.</string>
    <!-- A call to action below the description to allow the user to turn on the auto closing of inactive tabs. -->
    <string name="inactive_tabs_auto_close_message_action" tools:ignore="UnusedResources">RMED AMDAL AWURMAN</string>

    <!-- Text for the snackbar to confirm auto-close is enabled for inactive tabs -->
    <string name="inactive_tabs_auto_close_message_snackbar">Amdal awurman yermed</string>

    <!-- Awesome bar suggestion's headers -->
    <!-- Search suggestions title for Firefox Suggest. -->
    <string name="firefox_suggest_header">Firefox Suggest</string>

    <!-- Title for search suggestions when Google is the default search suggestion engine. -->
    <string name="google_search_engine_suggestion_header">Anadi deg Google</string>
    <!-- Title for search suggestions when the default search suggestion engine is anything other than Google. The first parameter is default search engine name. -->
    <string name="other_default_search_engine_suggestion_header">Anadi %s</string>

    <!-- Default browser experiment -->
    <string name="default_browser_experiment_card_text">Sbadu iseɣwan seg yismal web, seg yimaylen d yiznan i twaledyawt s wudem awurman deg Firefox.</string>

    <!-- Content description for close button in collection placeholder. -->
    <string name="remove_home_collection_placeholder_content_description">Kkes</string>

    <!-- Content description radio buttons with a link to more information -->
    <string name="radio_preference_info_content_description">Sit i wugar n telqayt</string>

    <!-- Content description for the action bar "up" button -->
    <string name="action_bar_up_description">Inig d asawen</string>

    <!-- Content description for privacy content close button -->
    <string name="privacy_content_close_button_content_description">Mdel</string>

    <!-- Pocket recommended stories -->
    <!-- Header text for a section on the home screen. -->
    <string name="pocket_stories_header_1">Tiqsiḍin i ijebbden lwelha</string>
    <!-- Header text for a section on the home screen. -->
    <string name="pocket_stories_categories_header">Smizzwer s usentel</string>
    <!-- Text of a button allowing users to access an external url for more Pocket recommendations. -->
    <string name="pocket_stories_placeholder_text">Issin ugar</string>
    <!-- Title of an app feature. Smaller than a heading. The first parameter is product name Pocket -->
    <string name="pocket_stories_feature_title_2">Ddaw leɛnaya n %s.</string>
    <!-- Caption for describing a certain feature. The placeholder is for a clickable text (eg: Learn more) which will load an url in a new tab when clicked.  -->
    <string name="pocket_stories_feature_caption">D aḥric seg twacult Firefox. %s</string>
    <!-- Clickable text for opening an external link for more information about Pocket. -->
    <string name="pocket_stories_feature_learn_more">Issin ugar</string>

    <!-- Text indicating that the Pocket story that also displays this text is a sponsored story by other 3rd party entity. -->
    <string name="pocket_stories_sponsor_indication">S lmendad</string>

    <!-- Snackbar message for enrolling in a Nimbus experiment from the secret settings when Studies preference is Off.-->
    <string name="experiments_snackbar">Rmed tilisɣelt i tuzna n yisefka.</string>
    <!-- Snackbar button text to navigate to telemetry settings.-->
    <string name="experiments_snackbar_button">Ddu ɣer yiɣewwaren</string>

    <!-- Review quality check feature-->
    <!-- Name for the review quality check feature used as title for the panel. -->
    <string name="review_quality_check_feature_name_2">Amsenqad n tamawt</string>
    <!-- Summary for grades A and B for review quality check adjusted grading. -->
    <string name="review_quality_check_grade_a_b_description">Ilɣa inaflasen</string>
    <!-- Summary for grade C for review quality check adjusted grading. -->
    <string name="review_quality_check_grade_c_description">Axlaḍ n yilɣa inaflasen d yirinaflasen</string>
    <!-- Summary for grades D and F for review quality check adjusted grading. -->
    <string name="review_quality_check_grade_d_f_description">Ilɣa yirinaflasen</string>
    <!-- Text for title presenting the reliability of a product's reviews. -->
    <string name="review_quality_check_grade_title">D acu-tt tneflest n yilɣa-a?</string>
    <!-- Title for when the rating has been updated by the review checker -->
    <string name="review_quality_check_adjusted_rating_title">Aktazal yettwaseɣta</string>
    <!-- Description for a product's adjusted star rating. The text presents that the product's reviews which were evaluated as unreliable were removed from the adjusted rating. -->
    <string name="review_quality_check_adjusted_rating_description" moz:RemovedIn="122" tools:ignore="UnusedResources">Yir alɣu yettwakkes</string>
    <!-- Title for list of highlights from a product's review emphasizing a product's important traits. -->
    <string name="review_quality_check_highlights_title">Tamuɣli s wazal-is seg yilɣa imaynuten</string>
    <!-- Title for section explaining how we analyze the reliability of a product's reviews. -->
    <string name="review_quality_check_explanation_title">Amek ara nettguccul alɣu n tɣara</string>
<<<<<<< HEAD
    <!-- Description explaining grades A and B for review quality check adjusted grading. -->
    <string name="review_quality_check_info_grade_info_AB_2" moz:RemovedIn="120" tools:ignore="UnusedResources">Nettwali iwellihen-a ttwamanent.</string>
=======
>>>>>>> 4a244ea9
    <!-- Description explaining grade C for review quality check adjusted grading. -->
    <string name="review_quality_check_info_grade_info_C">Nettwali iwellihen sdukklen iwellihen inaflasen d yiwellihen arinaflasen.</string>
    <!-- Text for learn more caption presenting a link with information about review quality. First parameter is for clickable text defined in review_quality_check_info_learn_more_link. -->
    <string name="review_quality_check_info_learn_more">Issin ugar ɣef %s.</string>
    <!-- Text for title of settings section. -->
    <string name="review_quality_check_settings_title">Iɣewwaṛen</string>
    <!-- Text for label for switch preference to show recommended products from review quality check settings section. -->
    <string name="review_quality_check_settings_recommended_products">Sken adellel deg amsenqad n tamawt</string>
    <!-- Clickable text that links to review quality check recommended products support article. -->
    <string name="review_quality_check_settings_recommended_products_learn_more" tools:ignore="UnusedResources">Issin ugar</string>
    <!-- Text for turning sidebar off button from review quality check settings section. -->
    <string name="review_quality_check_settings_turn_off">Sens amsenqad n tamawt</string>
    <!-- Text for title of recommended product section. This is displayed above a product image, suggested as an alternative to the product reviewed. -->
    <string name="review_quality_check_ad_title" tools:ignore="UnusedResources">Ugar n tamawt</string>
    <!-- Caption for recommended product section indicating this is an ad by Fakespot. First parameter is the Fakespot product name. -->
    <string name="review_quality_check_ad_caption" tools:ignore="UnusedResources">Adellel sɣur %s</string>
    <!-- Caption for review quality check panel. First parameter is for clickable text defined in review_quality_check_powered_by_link. -->
    <string name="review_quality_check_powered_by_2">Amsenqad n tamawt yella-d s lmendad n %s</string>
    <!-- Clickable text that links to Fakespot.com. First parameter is the Fakespot product name. In the phrase "Fakespot by Mozilla", "by" can be localized. Does not need to stay by. -->
    <string name="review_quality_check_powered_by_link" tools:ignore="UnusedResources">%s s Mozilla</string>
    <!-- Text for title of warning card informing the user that the current analysis is outdated. -->
    <string name="review_quality_check_outdated_analysis_warning_title" tools:ignore="UnusedResources">Talɣut tamaynut ara yettusneqden</string>
    <!-- Text for button from warning card informing the user that the current analysis is outdated. Clicking this should trigger the product's re-analysis. -->
    <string name="review_quality_check_outdated_analysis_warning_action" tools:ignore="UnusedResources">Senqed tura</string>
    <!-- Title for warning card informing the user that the current product does not have enough reviews for a review analysis. -->
    <string name="review_quality_check_no_reviews_warning_title">Ulac ddeqs n tamiwin akka tura</string>
    <!-- Title for warning card informing the user that the current product is currently not available. -->
<<<<<<< HEAD
    <string name="review_quality_check_product_availability_warning_title" tools:ignore="UnusedResources">Afaris ulac-it</string>
    <!-- Clickable text for warning card informing the user that the current product is currently not available. Clicking this should inform the server that the product is available. -->
    <string name="review_quality_check_product_availability_warning_action" moz:RemovedIn="120" tools:ignore="UnusedResources">Mmel tuɣalin n ufaris deg tawsa</string>
    <!-- Clickable text for warning card informing the user that the current product is currently not available. Clicking this should inform the server that the product is available. -->
    <string name="review_quality_check_product_availability_warning_action_2" tools:ignore="UnusedResources">Mmel tuɣalin n ufaris deg tawsa</string>
=======
    <string name="review_quality_check_product_availability_warning_title">Afaris ulac-it</string>
    <!-- Clickable text for warning card informing the user that the current product is currently not available. Clicking this should inform the server that the product is available. -->
    <string name="review_quality_check_product_availability_warning_action_2">Mmel tuɣalin n ufaris deg tawsa</string>
>>>>>>> 4a244ea9
    <!-- Title for warning card informing the user that the current product's re-analysis is still processing. -->
    <string name="review_quality_check_reanalysis_in_progress_warning_title" moz:RemovedIn="122">Adenqed n tɣara n yilɣa</string>
    <!-- Title for warning card informing the user that the current product's analysis is still processing. -->
    <string name="review_quality_check_analysis_in_progress_warning_title" moz:RemovedIn="122">Adenqed n tɣara n yilɣa</string>
    <!-- Text for body of warning card informing the user that the current product's analysis is still processing. -->
    <string name="review_quality_check_analysis_in_progress_warning_body">Aya yezmer ad yeṭṭef 60 tsinin.</string>
    <!-- Title for info card displayed after the user reports a product is back in stock. -->
<<<<<<< HEAD
    <string name="review_quality_check_analysis_requested_info_title" tools:ignore="UnusedResources">Tanemmirt ɣef tuzna n uneqqis!</string>
=======
    <string name="review_quality_check_analysis_requested_info_title">Tanemmirt ɣef tuzna n uneqqis!</string>
>>>>>>> 4a244ea9
    <!-- Title for info card displayed when the user review checker while on a product that Fakespot does not analyze (e.g. gift cards, music). -->
    <string name="review_quality_check_not_analyzable_info_title">Ur nezmir ara ad nsenqed tamawin-a</string>
    <!-- Title for info card displayed when another user reported the displayed product is back in stock. -->
    <string name="review_quality_check_analysis_requested_other_user_info_title" tools:ignore="UnusedResources">Talɣut i d-iteddun</string>
    <!-- Title for info card displayed to the user when analysis finished updating. -->
    <string name="review_quality_check_analysis_updated_confirmation_title" tools:ignore="UnusedResources">Aslaḍ yezga</string>
    <!-- Text for the action button from info card displayed to the user when analysis finished updating. -->
    <string name="review_quality_check_analysis_updated_confirmation_action" tools:ignore="UnusedResources">Awi-t</string>
    <!-- Title for error card displayed to the user when an error occurred. -->
    <string name="review_quality_check_generic_error_title">Ulac talɣut i yellan akka tura</string>
    <!-- Title for error card displayed to the user when the device is disconnected from the network. -->
    <string name="review_quality_check_no_connection_title">Ulac tuqqna ɣer uzeṭṭa</string>
    <!-- Text for body of error card displayed to the user when the device is disconnected from the network. -->
    <string name="review_quality_check_no_connection_body">Senqed tuqqna ɣer uzeṭṭa syen ɛreḍ asali n usebter i tikkelt niḍen.</string>
    <!-- Title for card displayed to the user for products whose reviews were not analyzed yet. -->
    <string name="review_quality_check_no_analysis_title">Ulac talɣut ɣef yilɣa-a akka ar tura</string>
    <!-- Text for button from body of card displayed to the user for products whose reviews were not analyzed yet. Clicking this should trigger a product analysis. -->
    <string name="review_quality_check_no_analysis_link">Senqed tɣara n yilɣa</string>
    <!-- Headline for review quality check contextual onboarding card. -->
    <string name="review_quality_check_contextual_onboarding_title">Ɛreḍ amnir-nneɣ yettwamanen i timawin n ufaris</string>
    <!-- Clickable text from the contextual onboarding card that links to review quality check support article. -->
    <string name="review_quality_check_contextual_onboarding_learn_more_link">Issin ugar</string>
    <!-- Clickable text from the review quality check contextual onboarding card that links to Fakespot privacy policy. -->
    <string name="review_quality_check_contextual_onboarding_privacy_policy" moz:RemovedIn="121" tools:ignore="UnusedResources">Tasertit n tbaḍnit</string>
    <!-- Clickable text from the review quality check contextual onboarding card that links to Fakespot privacy policy. -->
    <string name="review_quality_check_contextual_onboarding_privacy_policy_2">Tasertit n tbaḍnit</string>
    <!-- Clickable text from the review quality check contextual onboarding card that links to Fakespot terms of use. -->
    <string name="review_quality_check_contextual_onboarding_terms_use" moz:RemovedIn="121" tools:ignore="UnusedResources">tiwtilin n useqdec</string>
    <!-- Clickable text from the review quality check contextual onboarding card that links to Fakespot terms of use. -->
    <string name="review_quality_check_contextual_onboarding_terms_use_2">Tiwtilin n useqdec</string>
    <!-- Text for opt-in button from the review quality check contextual onboarding card. -->
    <string name="review_quality_check_contextual_onboarding_primary_button_text">Ih, ɛreḍ tikkelt niḍen </string>
    <!-- Text for opt-out button from the review quality check contextual onboarding card. -->
    <string name="review_quality_check_contextual_onboarding_secondary_button_text">Mačči tura</string>
    <!-- Text for the first CFR presenting the review quality check feature. -->
    <string name="review_quality_check_first_cfr_message">Senqed ma ad tamneḍ tamawin ɣef ufaris-a — send ad t-taɣeḍ.</string>
    <!-- Text displayed in the first CFR presenting the review quality check feature that opens the review checker when clicked. -->
    <string name="review_quality_check_first_cfr_action" tools:ignore="UnusedResources">Ɛreḍ amsenqad n tamawt</string>
    <!-- Text displayed in the second CFR presenting the review quality check feature that opens the review checker when clicked. -->
    <string name="review_quality_check_second_cfr_action" tools:ignore="UnusedResources">Ldi amsenqad n tamawt</string>
    <!-- Flag showing that the review quality check feature is work in progress. -->
    <string name="review_quality_check_beta_flag">Beta</string>
    <!-- Content description (not visible, for screen readers etc.) for opening browser menu button to open review quality check bottom sheet. -->
    <string name="review_quality_check_open_handle_content_description">Ldi amsenqad n tamawt</string>
    <!-- Content description (not visible, for screen readers etc.) for closing browser menu button to open review quality check bottom sheet. -->
    <string name="review_quality_check_close_handle_content_description">Mdel amsenqad n teskant</string>
    <!-- Content description (not visible, for screen readers etc.) for review quality check star rating. First parameter is the number of stars (1-5) representing the rating. -->
    <string name="review_quality_check_star_rating_content_description">%1$s n yitran seg 5</string>
    <!-- Text for minimize button from highlights card. When clicked the highlights card should reduce its size. -->
    <string name="review_quality_check_highlights_show_less">Sken drus</string>
    <!-- Text for maximize button from highlights card. When clicked the highlights card should expand to its full size. -->
    <string name="review_quality_check_highlights_show_more">Sken ugar</string>
    <!-- Text for highlights card quality category header. Reviews shown under this header should refer the product's quality. -->
    <string name="review_quality_check_highlights_type_quality">Taɣara</string>
    <!-- Text for highlights card price category header. Reviews shown under this header should refer the product's price. -->
    <string name="review_quality_check_highlights_type_price">Ssuma</string>

    <!-- Text for highlights card shipping category header. Reviews shown under this header should refer the product's shipping. -->
    <string name="review_quality_check_highlights_type_shipping">Tanemzagt</string>
    <!-- Text for highlights card packaging and appearance category header. Reviews shown under this header should refer the product's packaging and appearance. -->
    <string name="review_quality_check_highlights_type_packaging_appearance">Akemmus d urwas</string>
    <!-- Text for highlights card competitiveness category header. Reviews shown under this header should refer the product's competitiveness. -->
    <string name="review_quality_check_highlights_type_competitiveness">Amḥizwer</string>

    <!-- Text that is surrounded by quotes. The parameter is the actual text that is in quotes. An example of that text could be: Excellent craftsmanship, and that is displayed as “Excellent craftsmanship”. The text comes from a buyer's review that the feature is highlighting"   -->
    <string name="surrounded_with_quotes">“%s”</string>

    <!-- Accessibility services actions labels. These will be appended to accessibility actions like "Double tap to.." but not by or applications but by services like Talkback. -->
    <!-- Action label for elements that can be collapsed if interacting with them. Talkback will append this to say "Double tap to collapse". -->
    <string name="a11y_action_label_collapse">fneẓ</string>
    <!-- Current state for elements that can be collapsed if interacting with them. Talkback will dictate this after a state change. -->
    <string name="a11y_state_label_collapsed">Ittufenneẓ</string>
    <!-- Action label for elements that can be expanded if interacting with them. Talkback will append this to say "Double tap to expand". -->
    <string name="a11y_action_label_expand">snefli</string>
    <!-- Current state for elements that can be expanded if interacting with them. Talkback will dictate this after a state change. -->
    <string name="a11y_state_label_expanded">ittusnefli</string>
    <!-- Action label for links to a website containing documentation about a wallpaper collection. Talkback will append this to say "Double tap to open link to learn more about this collection". -->
    <string name="a11y_action_label_wallpaper_collection_learn_more">Ldi aseɣwen i wakken ad tissineḍ ugar ɣef tefrant-a.</string>
    <!-- Action label for links that point to an article. Talkback will append this to say "Double tap to read the article". -->
    <string name="a11y_action_label_read_article">ɣer amagrad</string>
    <!-- Action label for links to the Firefox Pocket website. Talkback will append this to say "Double tap to open link to learn more". -->
    <string name="a11y_action_label_pocket_learn_more">ldi aseɣwen i wakken ad tissineḍ ugar</string>

    <!-- Translations feature-->

    <!-- Translation request dialog -->
    <!-- Title for the translation dialog that allows a user to translate the webpage. -->
    <string name="translations_bottom_sheet_title">Suqqel asebter-a?</string>
    <!-- Text that links to additional information about the Firefox translations feature. -->
    <string name="translations_bottom_sheet_info_message_learn_more">Issin ugar</string>
    <!-- Label for the dropdown to select which language to translate from on the translations dialog. Usually the translate from language selected will be the same as the page language. -->
    <string name="translations_bottom_sheet_translate_from">Suqqel seg</string>
    <!-- Label for the dropdown to select which language to translate to on the translations dialog. Usually the translate to language selected will be the user's preferred language. -->
    <string name="translations_bottom_sheet_translate_to">Suqqel ɣer</string>
    <!-- Button text on the translations dialog to dismiss the dialog and return to the browser. -->
    <string name="translations_bottom_sheet_negative_button">Mačči tura</string>
    <!-- Button text on the translations dialog to begin a translation of the website. -->
    <string name="translations_bottom_sheet_positive_button">Suqel</string>
    <!-- Inactive button text on the translations dialog that indicates a translation is currently in progress. This button will be accompanied by a loading icon. -->
    <string name="translations_bottom_sheet_translating_in_progress">Suqqel</string>

    <!-- Toggle switch label that allows a user to set the setting if they would like the browser to always offer or suggest translations when available. -->
    <string name="translation_option_bottom_sheet_always_translate">Sumer yal tikkelt tasuqqilt</string>
    <!-- Toggle switch label that allows a user to set the setting if they would like the browser to never translate the site the user is currently visiting. -->
    <string name="translation_option_bottom_sheet_never_translate_site">Werǧin asuqel n usmel-a</string>

    <!-- Translation settings dialog -->
    <!-- Title of the translation settings dialog that allows a user to set their preferred translation settings. -->
    <string name="translation_settings_toolbar_title">Tisuqilin</string>
    <!-- Section header text that begins the section of a list of different options the user may select to adjust their translation preferences. -->
    <string name="translation_settings_translation_preference">Ismenyifen n tsuqilt</string>

    <!-- Content description (not visible, for screen readers etc.): For a never-translated site list item that is selected.
             The first parameter is web site url (for example:"wikipedia.com") -->
    <string name="never_translate_site_item_list_content_description_preference">Kkes %1$s</string>
    <!-- The Delete site dialogue title will appear when the user clicks on a list item.
             The first parameter is web site url (for example:"wikipedia.com") -->
    <string name="never_translate_site_dialog_title_preference">Kkes %1$s?</string>
    <!-- The Delete site dialogue positive button will appear when the user clicks on a list item. The site will be deleted. -->
    <string name="never_translate_site_dialog_confirm_delete_preference">Kkes</string>
    <!-- The Delete site dialogue negative button will appear when the user clicks on a list item. The dialog will be dismissed. -->
    <string name="never_translate_site_dialog_cancel_preference">Sefsex</string>

    <!-- Download languages preference screen -->
    <!-- Title of the download languages preference screen toolbar.-->
    <string name="download_languages_toolbar_title_preference">Sader tutlayin</string>
    <!-- Clickable text from the screen header that links to a website. -->
    <string name="download_languages_header_learn_more_preference">Issin ugar</string>
    <!-- The subhead of the download language preference screen will appear above the pivot language. -->
    <string name="download_languages_available_languages_preference">Tutlayin yellan</string>
    <!-- Text that will appear beside a core or pivot language package name to show that the language is necessary for the translation feature to function. -->
    <string name="download_languages_default_system_language_require_preference">iţusra</string>
    <!-- The subhead of the download language preference screen will appear above the items that were not downloaded. -->
    <string name="download_language_header_preference">Sader tutlayin</string>
    <!-- All languages list item. When the user presses this item, they can download or delete all languages. -->
    <string name="download_language_all_languages_item_preference">Meṛṛa tutlayin</string>
    <!-- Content description (not visible, for screen readers etc.): For a language list item that was downloaded, the user can now delete it. -->
    <string name="download_languages_item_content_description_downloaded_state">Kkes</string>
    <!-- Content description (not visible, for screen readers etc.): For a language list item, downloading is in progress. -->
    <string name="download_languages_item_content_description_in_progress_state">Iteddu</string>
    <!-- Content description (not visible, for screen readers etc.): For a language list item that was not downloaded. -->
    <string name="download_languages_item_content_description_not_downloaded_state">Sader</string>
    <!-- Content description (not visible, for screen readers etc.): For a language list item that is selected. -->
    <string name="download_languages_item_content_description_selected_state">Yettwafran</string>

    <!-- Button text on the dialog used by the translations feature to confirm deleting a language. -->
    <string name="delete_language_file_dialog_positive_button_text">Kkes</string>
    <!-- Button text on the dialog used by the translations feature to cancel deleting a language. -->
    <string name="delete_language_file_dialog_negative_button_text">Sefsex</string>

    <!-- Button text on the data saving mode warning dialog used by the translations feature to allow users to confirm they wish to continue and download the language file. -->
    <string name="download_language_file_dialog_positive_button_text">Sader</string>
    <!-- Button text on the data saving mode warning dialog used by the translations feature to allow users to cancel the action and not perform a download of the language file. -->
    <string name="download_language_file_dialog_negative_button_text">Sefsex</string>

    <!-- The active tab count category in the tab count section in Tab Tools. -->
    <string name="debug_drawer_tab_tools_tab_count_normal">Urmid</string>
    <!-- The inactive tab count category in the tab count section in Tab Tools. -->
    <string name="debug_drawer_tab_tools_tab_count_inactive">Insa</string>
    <!-- The private tab count category in the tab count section in Tab Tools. -->
    <string name="debug_drawer_tab_tools_tab_count_private">Tabaḍnit</string>
    <!-- The total tab count category in the tab count section in Tab Tools. -->
    <string name="debug_drawer_tab_tools_tab_count_total">Asemday</string>
</resources><|MERGE_RESOLUTION|>--- conflicted
+++ resolved
@@ -77,15 +77,6 @@
         private mode in our new Total Private Browsing mode.
         The first parameter is the name of the app defined in app_name (for example: Firefox Nightly)
         The second parameter is the clickable link text in felt_privacy_info_card_subtitle_link_text -->
-<<<<<<< HEAD
-    <string name="felt_privacy_info_card_subtitle" moz:removedIn="120" tools:ignore="UnusedResources">%1$s itekkes inagan n tuqqna, azray, akked yisefka n yismal web mi ara tmedleḍ akk isfuyla usligen. %2$s</string>
-
-    <!-- Explanation for private browsing displayed to users on home view when they first enable
-        private mode in our new Total Private Browsing mode.
-        The first parameter is the name of the app defined in app_name (for example: Firefox Nightly)
-        The second parameter is the clickable link text in felt_privacy_info_card_subtitle_link_text -->
-=======
->>>>>>> 4a244ea9
     <string name="felt_privacy_info_card_subtitle_2">%1$s itekkes inagan n tuqqna, azray, akked yisefka n yismal web mi ara tmedleḍ akk accaren usligen. %2$s</string>
     <!-- Clickable portion of the explanation for private browsing that links the user to our
         about privacy page.
@@ -342,12 +333,6 @@
     <!-- Juno first user onboarding flow experiment, strings are marked unused as they are only referenced by Nimbus experiments. -->
     <!-- Title for set firefox as default browser screen used by Nimbus experiments. -->
     <string name="juno_onboarding_default_browser_title_nimbus_2">Nḥemmel ad teqqimeḍ d aɣellsan</string>
-<<<<<<< HEAD
-    <!-- Description for set firefox as default browser screen used by Nimbus experiments. Nimbus experiments do not support string placeholders.
-        Note: The word "Firefox" should NOT be translated -->
-    <string name="juno_onboarding_default_browser_description_nimbus" moz:removedIn="120" tools:ignore="UnusedResources">Firefox izewwir deg yimdanen uqbel idrimen, yekkat ɣef tudert-ik tabaḍnit s usewḥel n yineḍfaren n gar yismal.\n\Issin ugar deg Tasertit-nneɣ tbaḍnit.</string>
-=======
->>>>>>> 4a244ea9
     <!-- Description for set firefox as default browser screen used by Nimbus experiments. -->
     <string name="juno_onboarding_default_browser_description_nimbus_2">Iminig-nneɣ tettallit yiwet n tkebbanit ur nettnadi ɣef tedrimt, tessewḥal tikebbaniyin ara ak-iḍefren deg web.\n\nIssin ugar ɣef tsertit-nneɣ n tbaḍnit.</string>
     <!-- Text for the link to the privacy notice webpage for set as firefox default browser screen.
@@ -418,11 +403,6 @@
     <string name="preferences_search_engines">Nadi imseddayen n unadi</string>
     <!-- Preference for settings related to Search engines suggestions-->
     <string name="preferences_search_engines_suggestions">Isumar seg yimseddayen n unadi</string>
-<<<<<<< HEAD
-    <!-- Preference for settings related to Search address bar -->
-    <string name="preferences_search_address_bar" moz:removedIn="120" tools:ignore="UnusedResources">Afeggag n tansa</string>
-=======
->>>>>>> 4a244ea9
     <!-- Preference Category for settings related to Search address bar -->
     <string name="preferences_settings_address_bar">Ismenyifen i ufeggag n tansiwin</string>
     <!-- Preference Category for settings to Firefox Suggest -->
@@ -460,11 +440,8 @@
     <string name="preferences_cookie_banner_reduction" moz:RemovedIn="121" tools:ignore="UnusedResources">Asenqes n yiɣarracen n yinagan n tuqqna</string>
     <!-- Label for cookie banner section in quick settings panel. -->
     <string name="cookie_banner_blocker">Amsewḥel n yiɣarracen n yinagan n tuqqna</string>
-<<<<<<< HEAD
-=======
     <!-- Preference for removing cookie/consent banners from sites automatically in private mode. See reduce_cookie_banner_summary for additional context. -->
     <string name="preferences_cookie_banner_reduction_private_mode">Amsewḥal n uɣerrac n yinagan n tuqqna deg tunigin tusligt</string>
->>>>>>> 4a244ea9
     <!-- Preference for rejecting or removing as many cookie/consent banners as possible on sites. See reduce_cookie_banner_summary for additional context. -->
     <string name="reduce_cookie_banner_option" moz:RemovedIn="121" tools:ignore="UnusedResources">Senqes iɣarracen n yinagan n tuqqna</string>
     <!-- Summary of cookie banner handling preference if the setting disabled is set to off -->
@@ -549,11 +526,6 @@
     <string name="preferences_override_account_server">Sagen aqeddac n umiḍan Mozilla</string>
     <!-- Preference to override the Sync token server -->
     <string name="preferences_override_sync_tokenserver">Sagen aeddac n umtawi</string>
-<<<<<<< HEAD
-    <!-- Toast shown after updating the FxA/Sync server override preferences -->
-    <string name="toast_override_fxa_sync_server_done" moz:RemovedIn="120" tools:ignore="UnusedResources">Amiḍan Firefox/Aqeddac n umtawi ittwasnifel, Ffeɣ seg usnas akken ad iddu usnifel…</string>
-=======
->>>>>>> 4a244ea9
     <!-- Toast shown after updating the Mozilla account/Sync server override preferences -->
     <string name="toast_override_account_sync_server_done">Aqeddac i umtawi neɣ amiḍan n Mozilla yettwasenfel, Ffeɣ seg usnas akken ad iddu usnifel…</string>
     <!-- Preference category for account information -->
@@ -2198,11 +2170,6 @@
     <string name="review_quality_check_highlights_title">Tamuɣli s wazal-is seg yilɣa imaynuten</string>
     <!-- Title for section explaining how we analyze the reliability of a product's reviews. -->
     <string name="review_quality_check_explanation_title">Amek ara nettguccul alɣu n tɣara</string>
-<<<<<<< HEAD
-    <!-- Description explaining grades A and B for review quality check adjusted grading. -->
-    <string name="review_quality_check_info_grade_info_AB_2" moz:RemovedIn="120" tools:ignore="UnusedResources">Nettwali iwellihen-a ttwamanent.</string>
-=======
->>>>>>> 4a244ea9
     <!-- Description explaining grade C for review quality check adjusted grading. -->
     <string name="review_quality_check_info_grade_info_C">Nettwali iwellihen sdukklen iwellihen inaflasen d yiwellihen arinaflasen.</string>
     <!-- Text for learn more caption presenting a link with information about review quality. First parameter is for clickable text defined in review_quality_check_info_learn_more_link. -->
@@ -2230,17 +2197,9 @@
     <!-- Title for warning card informing the user that the current product does not have enough reviews for a review analysis. -->
     <string name="review_quality_check_no_reviews_warning_title">Ulac ddeqs n tamiwin akka tura</string>
     <!-- Title for warning card informing the user that the current product is currently not available. -->
-<<<<<<< HEAD
-    <string name="review_quality_check_product_availability_warning_title" tools:ignore="UnusedResources">Afaris ulac-it</string>
-    <!-- Clickable text for warning card informing the user that the current product is currently not available. Clicking this should inform the server that the product is available. -->
-    <string name="review_quality_check_product_availability_warning_action" moz:RemovedIn="120" tools:ignore="UnusedResources">Mmel tuɣalin n ufaris deg tawsa</string>
-    <!-- Clickable text for warning card informing the user that the current product is currently not available. Clicking this should inform the server that the product is available. -->
-    <string name="review_quality_check_product_availability_warning_action_2" tools:ignore="UnusedResources">Mmel tuɣalin n ufaris deg tawsa</string>
-=======
     <string name="review_quality_check_product_availability_warning_title">Afaris ulac-it</string>
     <!-- Clickable text for warning card informing the user that the current product is currently not available. Clicking this should inform the server that the product is available. -->
     <string name="review_quality_check_product_availability_warning_action_2">Mmel tuɣalin n ufaris deg tawsa</string>
->>>>>>> 4a244ea9
     <!-- Title for warning card informing the user that the current product's re-analysis is still processing. -->
     <string name="review_quality_check_reanalysis_in_progress_warning_title" moz:RemovedIn="122">Adenqed n tɣara n yilɣa</string>
     <!-- Title for warning card informing the user that the current product's analysis is still processing. -->
@@ -2248,11 +2207,7 @@
     <!-- Text for body of warning card informing the user that the current product's analysis is still processing. -->
     <string name="review_quality_check_analysis_in_progress_warning_body">Aya yezmer ad yeṭṭef 60 tsinin.</string>
     <!-- Title for info card displayed after the user reports a product is back in stock. -->
-<<<<<<< HEAD
-    <string name="review_quality_check_analysis_requested_info_title" tools:ignore="UnusedResources">Tanemmirt ɣef tuzna n uneqqis!</string>
-=======
     <string name="review_quality_check_analysis_requested_info_title">Tanemmirt ɣef tuzna n uneqqis!</string>
->>>>>>> 4a244ea9
     <!-- Title for info card displayed when the user review checker while on a product that Fakespot does not analyze (e.g. gift cards, music). -->
     <string name="review_quality_check_not_analyzable_info_title">Ur nezmir ara ad nsenqed tamawin-a</string>
     <!-- Title for info card displayed when another user reported the displayed product is back in stock. -->
