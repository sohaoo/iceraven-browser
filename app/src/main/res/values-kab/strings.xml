<?xml version="1.0" encoding="utf-8"?>
<resources xmlns:tools="http://schemas.android.com/tools" xmlns:moz="http://mozac.org/tools">
    <!-- App name for private browsing mode. The first parameter is the name of the app defined in app_name (for example: Fenix)-->
    <string name="app_name_private_5">Uslig %s</string>
    <!-- App name for private browsing mode. The first parameter is the name of the app defined in app_name (for example: Fenix)-->
    <string name="app_name_private_4">%s (Uslig)</string>

    <!-- Home Fragment -->
    <!-- Content description (not visible, for screen readers etc.): "Three dot" menu button. -->
    <string name="content_description_menu">Ugar n yiγewwaṛen</string>
    <!-- Content description (not visible, for screen readers etc.): "Private Browsing" menu button. -->
    <string name="content_description_private_browsing_button">Rmed tunigin tusligt</string>
    <!-- Content description (not visible, for screen readers etc.): "Private Browsing" menu button. -->
    <string name="content_description_disable_private_browsing_button">Sens tunigin tusligt</string>
    <!-- Placeholder text shown in the search bar before a user enters text for the default engine -->
    <string name="search_hint">Nadi neɣ sekcem tansa</string>

    <!-- Placeholder text shown in the search bar before a user enters text for a general engine -->
    <string name="search_hint_general_engine">Nadi di web</string>
    <!-- Placeholder text shown in search bar when using history search -->
    <string name="history_search_hint">Nadi deg uzray</string>
    <!-- Placeholder text shown in search bar when using bookmarks search -->
    <string name="bookmark_search_hint">Nadi ticraḍ n yisebtar</string>
    <!-- Placeholder text shown in search bar when using tabs search -->
    <string name="tab_search_hint">Nadi deg waccaren</string>
    <!-- Placeholder text shown in the search bar when using application search engines -->
    <string name="application_search_hint">Sekcem awalen n unadi</string>
    <!-- No Open Tabs Message Description -->
    <string name="no_open_tabs_description">Iccaren-ik yeldin ad ttwaseknen dagi.</string>

    <!-- No Private Tabs Message Description -->
    <string name="no_private_tabs_description">Accaren-ik n tbaḍnit ad d-ttwaseknen dagi.</string>

    <!-- Tab tray multi select title in app bar. The first parameter is the number of tabs selected -->
    <string name="tab_tray_multi_select_title">%1$d yettwafren</string>

    <!-- Label of button in create collection dialog for creating a new collection  -->
    <string name="tab_tray_add_new_collection">Rnu tagrumma tamaynut</string>
    <!-- Label of editable text in create collection dialog for naming a new collection  -->
    <string name="tab_tray_add_new_collection_name">Isem</string>

    <!-- Label of button in save to collection dialog for selecting a current collection  -->
    <string name="tab_tray_select_collection">Fren tagrumma</string>

    <!-- Content description for close button while in multiselect mode in tab tray -->
    <string name="tab_tray_close_multiselect_content_description">Ffeɣ seg uskar n uget-afran</string>
    <!-- Content description for save to collection button while in multiselect mode in tab tray -->
    <string name="tab_tray_collection_button_multiselect_content_description">Sekles iccaren ittufernen ɣer tegrumma</string>
    <!-- Content description on checkmark while tab is selected in multiselect mode in tab tray -->
    <string name="tab_tray_multiselect_selected_content_description">Iţufren</string>

    <!-- Home - Recently saved bookmarks -->
    <!-- Title for the home screen section with recently saved bookmarks. -->
    <string name="recently_saved_title">Yettwasekles melmi kan</string>
    <!-- Content description for the button which navigates the user to show all of their saved bookmarks. -->
    <string name="recently_saved_show_all_content_description_2">Sken akk ticraḍ n yisebtar yettwaskelsen</string>

    <!-- Text for the menu button to remove a recently saved bookmark from the user's home screen -->
    <string name="recently_saved_menu_item_remove">Kkes</string>

    <!-- About content. The first parameter is the name of the application. (For example: Fenix) -->
    <string name="about_content">%1$s d afares n Mozilla.</string>

    <!-- Private Browsing -->
    <!-- Explanation for private browsing displayed to users on home view when they first enable private mode
        The first parameter is the name of the app defined in app_name (for example: Fenix) -->
    <string name="private_browsing_placeholder_description_2">%1$s iseffeḍ amazray-ik n unadi d tunigin seg waccaren n tunigin tusligin mi ara tent-tmeḍleḍ neɣ mi ara teffɣeḍ seg usnas. Ɣas wama aya ur yettarra ara d udrig deg yismal web neɣ deg usaǧǧaw-ik n unekcum Internet, aya ad k-yeǧǧ ad tḥarzeḍ tabaḍnit n urmud-ik srid i wid yesseqdacen ibenk-ik.</string>
    <string name="private_browsing_common_myths">
Tiktiwin tigejdanin yuzzlen ur nṣeḥḥi ara
     </string>

    <!-- Private mode shortcut "contextual feature recommendation" (CFR) -->
    <!-- Text for the Private mode shortcut CFR message for adding a private mode shortcut to open private tabs from the Home screen -->
    <string name="private_mode_cfr_message_2">Senker iccer uslig uḍfir s yiwen usiti kan.</string>
    <!-- Text for the positive button to accept adding a Private Browsing shortcut to the Home screen -->
    <string name="private_mode_cfr_pos_button_text">Rnu ɣer ugdil agejdan</string>
    <!-- Text for the negative button to decline adding a Private Browsing shortcut to the Home screen -->
    <string name="cfr_neg_button_text">Ala, tanemmirt</string>

    <!-- Open in App "contextual feature recommendation" (CFR) -->
    <!-- Text for the info message. The first parameter is the name of the application.-->
    <string name="open_in_app_cfr_info_message_2">Tzemreḍ ad tesbaduḍ %1$s akken ad yeldi iseɣwan s wudem awurman deg yisnasen.</string>
    <!-- Text for the positive action button -->
    <string name="open_in_app_cfr_positive_button_text">Ddu ɣer iɣewwaṛen</string>
    <!-- Text for the negative action button -->
    <string name="open_in_app_cfr_negative_button_text">Zgel</string>

    <!-- Total cookie protection "contextual feature recommendation" (CFR) -->
    <!-- Text for the message displayed in the contextual feature recommendation popup promoting the total cookie protection feature. -->
    <string name="tcp_cfr_message">Tamahilt-nneɣ n tbaḍnit iǧehden aṭas akka ar tura iɛezzel ineḍfaren gar yismal.</string>
    <!-- Text displayed that links to website containing documentation about the "Total cookie protection" feature. -->
    <string name="tcp_cfr_learn_more">Issin ugar ɣef ummesten asemday mgal inagan n tuqqna</string>

    <!-- Text for the info dialog when camera permissions have been denied but user tries to access a camera feature. -->
    <string name="camera_permissions_needed_message">Isɛa anekcum ɣer tkamiṛat. Ddu ɣer iɣewwaṛen Android, sit ɣef tisirag, sakin senned sireg.</string>
    <!-- Text for the positive action button to go to Android Settings to grant permissions. -->
    <string name="camera_permissions_needed_positive_button_text">Ddu ɣer iɣewwaṛen</string>
    <!-- Text for the negative action button to dismiss the dialog. -->
    <string name="camera_permissions_needed_negative_button_text">Zgel</string>

    <!-- Text for the banner message to tell users about our auto close feature. -->
    <string name="tab_tray_close_tabs_banner_message">Sbadu amdel awurman n icarren yeldin ur twalaḍ ara deg ussan, imalasen, agguren ineggura.</string>
    <!-- Text for the positive action button to go to Settings for auto close tabs. -->
    <string name="tab_tray_close_tabs_banner_positive_button_text">Wali iɣewwaṛen</string>
    <!-- Text for the negative action button to dismiss the Close Tabs Banner. -->
    <string name="tab_tray_close_tabs_banner_negative_button_text">Zgel</string>

    <!-- Text for the banner message to tell users about our inactive tabs feature. -->
    <string name="tab_tray_inactive_onboarding_message">Accaren ur tesneqdeḍ ara snat ledwaṛ ad ttusnekzen ɣer da.</string>
    <!-- Text for the action link to go to Settings for inactive tabs. -->
    <string name="tab_tray_inactive_onboarding_button_text">Sens-it deg yiɣewwaren</string>

    <!-- Text for title for the auto-close dialog of the inactive tabs. -->
    <string name="tab_tray_inactive_auto_close_title">Amdal awurman seld yiwen wayyur?</string>
    <!-- Text for the body for the auto-close dialog of the inactive tabs.
        The first parameter is the name of the application.-->
    <string name="tab_tray_inactive_auto_close_body_2">%1$s izmer ad imdel accaren i twalaḍ ayyur iɛeddan.</string>
    <!-- Content description for close button in the auto-close dialog of the inactive tabs. -->
    <string name="tab_tray_inactive_auto_close_button_content_description">Mdel</string>

    <!-- Text for turn on auto close tabs button in the auto-close dialog of the inactive tabs. -->
    <string name="tab_tray_inactive_turn_on_auto_close_button_2">Rmed amdal awurman</string>


    <!-- Home screen icons - Long press shortcuts -->
    <!-- Shortcut action to open new tab -->
    <string name="home_screen_shortcut_open_new_tab_2">Iccer amaynut</string>
    <!-- Shortcut action to open new private tab -->
    <string name="home_screen_shortcut_open_new_private_tab_2">Iccer uslig amaynut</string>

    <!-- Recent Tabs -->
    <!-- Header text for jumping back into the recent tab in the home screen -->
    <string name="recent_tabs_header">Uɣal ɣer deffir</string>
    <!-- Button text for showing all the tabs in the tabs tray -->
    <string name="recent_tabs_show_all">Sken kullec</string>

    <!-- Content description for the button which navigates the user to show all recent tabs in the tabs tray. -->
    <string name="recent_tabs_show_all_content_description_2">Sken tqeffalt n meṛṛa accaren n melmi kan</string>

    <!-- Text for button in synced tab card that opens synced tabs tray -->
    <string name="recent_tabs_see_all_synced_tabs_button_text">Wali akk accaren yemtawan</string>
    <!-- Accessibility description for device icon used for recent synced tab -->
    <string name="recent_tabs_synced_device_icon_content_description">Ibenkan yemtawin</string>
    <!-- Text for the dropdown menu to remove a recent synced tab from the homescreen -->
    <string name="recent_synced_tab_menu_item_remove">Kkes</string>
    <!-- Text for the menu button to remove a grouped highlight from the user's browsing history
         in the Recently visited section -->
    <string name="recent_tab_menu_item_remove">Kkes</string>

    <!-- History Metadata -->
    <!-- Header text for a section on the home screen that displays grouped highlights from the
         user's browsing history, such as topics they have researched or explored on the web -->
    <string name="history_metadata_header_2">Yemmẓer melmi kan</string>
    <!-- Text for the menu button to remove a grouped highlight from the user's browsing history
         in the Recently visited section -->
    <string name="recently_visited_menu_item_remove">Kkes</string>

    <!-- Content description for the button which navigates the user to show all of their history. -->
    <string name="past_explorations_show_all_content_description_2">Sken akk asnirem iεeddan</string>

    <!-- Browser Fragment -->
    <!-- Content description (not visible, for screen readers etc.): Navigate backward (browsing history) -->
    <string name="browser_menu_back">Ɣer deffir</string>
    <!-- Content description (not visible, for screen readers etc.): Navigate forward (browsing history) -->
    <string name="browser_menu_forward">Ɣer zdat</string>
    <!-- Content description (not visible, for screen readers etc.): Refresh current website -->
    <string name="browser_menu_refresh">Smiren</string>
    <!-- Content description (not visible, for screen readers etc.): Stop loading current website -->
    <string name="browser_menu_stop">Seḥbes</string>
    <!-- Browser menu button that opens the addon manager -->
    <string name="browser_menu_add_ons">Izegrar</string>
    <!-- Browser menu button that opens account settings -->
    <string name="browser_menu_account_settings">Talut n umiḍan</string>
    <!-- Text displayed when there are no add-ons to be shown -->
    <string name="no_add_ons">Ulac izegrar da</string>
    <!-- Browser menu button that sends a user to help articles -->
    <string name="browser_menu_help">Tallalt</string>
    <!-- Browser menu button that sends a to a the what's new article -->
    <string name="browser_menu_whats_new">Amaynut</string>
    <!-- Browser menu button that opens the settings menu -->
    <string name="browser_menu_settings">Iɣewwaṛen</string>
    <!-- Browser menu button that opens a user's library -->
    <string name="browser_menu_library">Tamkarḍit</string>
    <!-- Browser menu toggle that requests a desktop site -->
    <string name="browser_menu_desktop_site">Asmel n tnarit</string>
    <!-- Browser menu toggle that adds a shortcut to the site on the device home screen. -->
    <string name="browser_menu_add_to_homescreen">Rnu ɣer ugdil agejdan</string>
    <!-- Browser menu toggle that installs a Progressive Web App shortcut to the site on the device home screen. -->
    <string name="browser_menu_install_on_homescreen">Sebded</string>
    <!-- Content description (not visible, for screen readers etc.) for the Resync tabs button -->
    <string name="resync_button_content_description">Ales amtawi</string>
    <!-- Browser menu button that opens the find in page menu -->
    <string name="browser_menu_find_in_page">Nadi deg usebter</string>
    <!-- Browser menu button that saves the current tab to a collection -->
    <string name="browser_menu_save_to_collection_2">Sekles ɣer tegrumma</string>
    <!-- Browser menu button that open a share menu to share the current site -->
    <string name="browser_menu_share">Bḍu</string>
    <!-- Browser menu button shown in custom tabs that opens the current tab in Fenix
        The first parameter is the name of the app defined in app_name (for example: Fenix) -->
    <string name="browser_menu_open_in_fenix">Ldi di %1$s</string>
    <!-- Browser menu text shown in custom tabs to indicate this is a Fenix tab
        The first parameter is the name of the app defined in app_name (for example: Fenix) -->
    <string name="browser_menu_powered_by">ITEDDU S LMENDAD N %1$s</string>
    <!-- Browser menu text shown in custom tabs to indicate this is a Fenix tab
        The first parameter is the name of the app defined in app_name (for example: Fenix) -->
    <string name="browser_menu_powered_by2">Ddaw n leɛnaya n %1$s</string>
    <!-- Browser menu button to put the current page in reader mode -->
    <string name="browser_menu_read">Askar n tɣuṛi</string>
    <!-- Browser menu button content description to close reader mode and return the user to the regular browser -->
    <string name="browser_menu_read_close">Mdel timeẓri n tɣuri</string>
    <!-- Browser menu button to open the current page in an external app -->
    <string name="browser_menu_open_app_link">Ldi deg usnas</string>

    <!-- Browser menu button to show reader view appearance controls e.g. the used font type and size -->
    <string name="browser_menu_customize_reader_view">Sagen timeẓri n tɣuri</string>
    <!-- Browser menu label for adding a bookmark -->
    <string name="browser_menu_add">Rnu</string>

    <!-- Browser menu label for editing a bookmark -->
    <string name="browser_menu_edit">Ẓreg</string>

    <!-- Button shown on the home page that opens the Customize home settings -->
    <string name="browser_menu_customize_home_1">Sagen asebter agejdan</string>
    <!-- Browser Toolbar -->
    <!-- Content description for the Home screen button on the browser toolbar -->
    <string name="browser_toolbar_home">Agilal agejdan</string>

    <!-- Locale Settings Fragment -->
    <!-- Content description for tick mark on selected language -->
    <string name="a11y_selected_locale_content_description">Fren tutlayt</string>
    <!-- Text for default locale item -->
    <string name="default_locale_text">Ḍfer tutlay n ibnek</string>
    <!-- Placeholder text shown in the search bar before a user enters text -->
    <string name="locale_search_hint">Nadi tutlayin</string>

    <!-- Search Fragment -->
    <!-- Button in the search view that lets a user search by scanning a QR code -->
    <string name="search_scan_button">Snirem</string>
    <!-- Button in the search view that lets a user change their search engine -->
    <string name="search_engine_button">Amsedday unadi</string>
    <!-- Button in the search view when shortcuts are displayed that takes a user to the search engine settings -->
    <string name="search_shortcuts_engine_settings">Iɣewwaṛen n umsedday n unadi</string>
    <!-- Button in the search view that lets a user navigate to the site in their clipboard -->
    <string name="awesomebar_clipboard_title">Ččaṛ sef tkatut ɣef afus</string>
    <!-- Button in the search suggestions onboarding that allows search suggestions in private sessions -->
    <string name="search_suggestions_onboarding_allow_button">Sireg</string>
    <!-- Button in the search suggestions onboarding that does not allow search suggestions in private sessions -->
    <string name="search_suggestions_onboarding_do_not_allow_button">Ur sirig ara</string>
    <!-- Search suggestion onboarding hint title text -->
    <string name="search_suggestions_onboarding_title">Sireg isumar n unadi deg yisfuyla n tunigin tusligin?</string>
    <!-- Search suggestion onboarding hint description text, first parameter is the name of the app defined in app_name (for example: Fenix)-->
    <string name="search_suggestions_onboarding_text">%s ad yazen sekra n wayen i tettaruḍ deg ufeggag n tansiwin ɣer umsedday-inek n unadi s wudem amezwer.</string>

    <!-- Search engine suggestion title text. The first parameter is the name of teh suggested engine-->
    <string name="search_engine_suggestions_title">Nadi %s</string>
    <!-- Search engine suggestion description text -->
    <string name="search_engine_suggestions_description">Nadi srid seg ufeggag n tansiwin</string>

    <!-- Menu option in the search selector menu to open the search settings -->
    <string name="search_settings_menu_item">Nadi ismenyifen</string>

    <!-- Header text for the search selector menu -->
    <string name="search_header_menu_item_2">I unadi-a:</string>

    <!-- Home onboarding -->
    <!-- Onboarding home screen popup dialog, shown on top of the Jump back in section. -->
    <string name="onboarding_home_screen_jump_back_contextual_hint_2">Snirem asebtar-ik·im agejdan yettwasagnen. Accaren imaynuten, ticraḍ n yisebtar d yigmaḍ n unadi ad d-banen deg-s.</string>
    <!-- Home onboarding dialog welcome screen title text. -->
    <string name="onboarding_home_welcome_title_2">Ansuf ɣer internet udmawan ugar</string>
    <!-- Home onboarding dialog welcome screen description text. -->
    <string name="onboarding_home_welcome_description">Ugar n yiniten. Tudert tabaḍnit igerrzen ugar. Tuṭṭfa deg tbaḍnit n yimdanen mačči d anadi ɣef tedrimt.</string>
    <!-- Home onboarding dialog sign into sync screen title text. -->
    <string name="onboarding_home_sync_title_3">Abeddel seg ugdil ɣer wayeḍ fessus ugar ɣef wayen iɛeddan</string>
    <!-- Home onboarding dialog sign into sync screen description text. -->
    <string name="onboarding_home_sync_description">Kemmel seg wanda i tḥebseḍ s useqdec n waccaren ɣef yibenkan-nniḍen ara d-ibanen akka tura ɣef usebter-ik·im agejdan.</string>
    <!-- Text for the button to continue the onboarding on the home onboarding dialog. -->
    <string name="onboarding_home_get_started_button">Aha bdu</string>
    <!-- Text for the button to navigate to the sync sign in screen on the home onboarding dialog. -->
    <string name="onboarding_home_sign_in_button">Qqen</string>
    <!-- Text for the button to skip the onboarding on the home onboarding dialog. -->
    <string name="onboarding_home_skip_button">Suref</string>

    <!-- Onboarding home screen sync popup dialog message, shown on top of Recent Synced Tabs in the Jump back in section. -->
    <string name="sync_cfr_message">Accaren-ik·im mtawan! Kemmel seg wanda i tḥebseḍ ɣef yibenk-ik·im-nniḍen.</string>

    <!-- Content description (not visible, for screen readers etc.): Close button for the home onboarding dialog -->
    <string name="onboarding_home_content_description_close_button">Mdel</string>

    <!-- Notification pre-permission dialog -->
    <!-- Enable notification pre permission dialog title
        The first parameter is the name of the app defined in app_name (for example: Fenix) -->
    <string name="onboarding_home_enable_notifications_title">Ilɣa ttɛawanen ad tgeḍ ugar akked %s</string>

    <!-- Enable notification pre permission dialog description with rationale
        The first parameter is the name of the app defined in app_name (for example: Fenix) -->
    <string name="onboarding_home_enable_notifications_description">Mtawi iccaren-ik•im gar yibenkan, sefrek isadaren, awi iwellihen akken ad tfarseḍ deg ummesten n tbaḍnit n %s, d wugar.</string>
    <!-- Text for the button to request notification permission on the device -->
    <string name="onboarding_home_enable_notifications_positive_button">Kemmel</string>
    <!-- Text for the button to not request notification permission on the device and dismiss the dialog -->
    <string name="onboarding_home_enable_notifications_negative_button">Mačči tura</string>

    <!-- Juno first user onboarding flow experiment -->
    <!-- Title for set firefox as default browser screen.
        The first parameter is the name of the app defined in app_name (for example: Fenix) -->
    <string name="juno_onboarding_default_browser_title">Seqdec %s d iminig-inek amezwer.</string>
    <!-- Text for the link to the privacy notice webpage for set as firefox default browser screen.
    This is part of the string with the key "juno_onboarding_default_browser_description". -->
    <string name="juno_onboarding_default_browser_description_link_text">tasertit n tbaḍnit</string>
    <!-- Text for the button to set firefox as default browser on the device -->
    <string name="juno_onboarding_default_browser_positive_button">Sbadu-t d iminig amezwer</string>
    <!-- Text for the button dismiss the screen and move on with the flow -->
    <string name="juno_onboarding_default_browser_negative_button">Mačči tura</string>
    <!-- Title for sign in to sync screen. -->
    <string name="juno_onboarding_sign_in_title">Ɛeddi seg tiliɣri ɣer uselkim, neɣ seg uselkim ɣer tiliɣri</string>
    <!-- Description for sign in to sync screen. -->
    <string name="juno_onboarding_sign_in_description">Err-d accaren d wawalen uffiren seg yibenkan-ik·im-nniḍen i wakken ad tkemmleḍ segwanda i tḥebseḍ.</string>
    <!-- Text for the button to sign in to sync on the device -->
    <string name="juno_onboarding_sign_in_positive_button">Kcem</string>
    <!-- Text for the button dismiss the screen and move on with the flow -->
    <string name="juno_onboarding_sign_in_negative_button">Mačči tura</string>
    <!-- Title for enable notification permission screen.
        The first parameter is the name of the app defined in app_name (for example: Fenix) -->
    <string name="juno_onboarding_enable_notifications_title">Ilɣa ttɛawanen ad tgeḍ ugar akked %s</string>
<<<<<<< HEAD
=======
    <!-- Description for enable notification permission screen.
        The first parameter is the name of the app defined in app_name (for example: Fenix) -->
    <string name="juno_onboarding_enable_notifications_description">Azen accaren gar ibenkan, sefrek isadaren, rnu awi iwellihen akken ara tfaṛseḍ ugar seg %s.</string>
>>>>>>> daf88cc5
    <!-- Text for the button to request notification permission on the device -->
    <string name="juno_onboarding_enable_notifications_positive_button">Rmed ilɣa</string>
    <!-- Text for the button dismiss the screen and move on with the flow -->
    <string name="juno_onboarding_enable_notifications_negative_button">Mačči tura</string>

    <!-- Search Widget -->
    <!-- Content description for searching with a widget. The first parameter is the name of the application.-->
    <string name="search_widget_content_description_2">Ldi-t iccer amaynut %1$s</string>
    <!-- Text preview for smaller sized widgets -->
    <string name="search_widget_text_short">Nadi</string>
    <!-- Text preview for larger sized widgets -->
    <string name="search_widget_text_long">Nadi di web</string>

    <!-- Content description (not visible, for screen readers etc.): Voice search -->
    <string name="search_widget_voice">Anadi aɣectan</string>

    <!-- Preferences -->
    <!-- Title for the settings page-->
    <string name="settings">Iɣewwaṛen</string>
    <!-- Preference category for general settings -->
    <string name="preferences_category_general">Amatu</string>
    <!-- Preference category for all links about Fenix -->
    <string name="preferences_category_about">Ɣef</string>
    <!-- Preference for settings related to changing the default search engine -->
    <string name="preferences_default_search_engine">Amsedday n unadi amezwer</string>
    <!-- Preference for settings related to Search -->
    <string name="preferences_search">Nadi</string>
    <!-- Preference for settings related to Search address bar -->
    <string name="preferences_search_address_bar">Afeggag n tansa</string>
    <!-- Preference link to rating Fenix on the Play Store -->
    <string name="preferences_rate">Mudd tazmilt deg Google Play</string>
    <!-- Preference linking to about page for Fenix
        The first parameter is the name of the app defined in app_name (for example: Fenix) -->
    <string name="preferences_about">Ɣef %1$s</string>
    <!-- Preference for settings related to changing the default browser -->
    <string name="preferences_set_as_default_browser">Sbadu-t d iminig amezwer</string>
    <!-- Preference category for advanced settings -->
    <string name="preferences_category_advanced">Talqayt</string>

    <!-- Preference category for privacy and security settings -->
    <string name="preferences_category_privacy_security">Tabaḍnit  &amp; taɣellist</string>
    <!-- Preference for advanced site permissions -->
    <string name="preferences_site_permissions">Tisirag n usmel</string>
    <!-- Preference for private browsing options -->
    <string name="preferences_private_browsing_options">Tunigin tusligt</string>
    <!-- Preference for opening links in a private tab-->
    <string name="preferences_open_links_in_a_private_tab">Ldi iseɣwan deg iccer uslig</string>
    <!-- Preference for allowing screenshots to be taken while in a private tab-->
    <string name="preferences_allow_screenshots_in_private_mode">Sireg tuṭṭfa n ugdil deg tunigin tusligt</string>
    <!-- Will inform the user of the risk of activating Allow screenshots in private browsing option -->
    <string name="preferences_screenshots_in_private_mode_disclaimer">Ma yella yettusireg, accaren usligen ad d-banen ula d nutni ma yili aṭas n yisnasen i yeldin</string>
    <!-- Preference for adding private browsing shortcut -->
    <string name="preferences_add_private_browsing_shortcut">Rnu anegzum i tunigin tusligin</string>
    <!-- Preference for enabling "HTTPS-Only" mode -->
    <string name="preferences_https_only_title">Askar HTTPS-Only</string>

    <!-- Preference for removing cookie/consent banners from sites automatically. See reduce_cookie_banner_summary for additional context. -->
    <string name="preferences_cookie_banner_reduction">Asenqes n yiɣarracen n yinagan n tuqqna</string>
    <!-- Preference for rejecting or removing as many cookie/consent banners as possible on sites. See reduce_cookie_banner_summary for additional context. -->
    <string name="reduce_cookie_banner_option">Senqes iɣarracen n yinagan n tuqqna</string>
    <!-- Summary of cookie banner handling preference if the setting disabled is set to off -->
    <string name="reduce_cookie_banner_option_off">Yensa</string>
    <!-- Summary of cookie banner handling preference if the setting enabled is set to on -->
    <string name="reduce_cookie_banner_option_on">Yermed</string>

    <!-- Summary for the preference for rejecting all cookies whenever possible. The first parameter is the application name -->
    <string name="reduce_cookie_banner_summary_1">%1$s iɛerreḍ s wudem awurman ad yagi isuturen n yinagan n tuqqna deg yiɣarracen n yinagan n tuqqna. </string>
    <!-- Text for indicating cookie banner handling is off this site, this is shown as part of the protections panel with the tracking protection toggle -->
    <string name="reduce_cookie_banner_off_for_site">Sens i usmel-a</string>
    <!-- Text for cancel button indicating that cookie banner reduction is not supported for the current site, this is shown as part of the cookie banner details view. -->
    <string name="cookie_banner_handling_details_site_is_not_supported_cancel_button">Sefsex</string>
    <!-- Text for request support button indicating that cookie banner reduction is not supported for the current site, this is shown as part of the cookie banner details view. -->
    <string name="cookie_banner_handling_details_site_is_not_supported_request_support_button">Ssuter tallalt</string>
    <!-- Text for title indicating that cookie banner reduction is not supported for the current site, this is shown as part of the cookie banner details view. -->
    <string name="cookie_banner_handling_details_site_is_not_supported_title">Asenqes n yiɣarracen n yinagan n tuqqna</string>
    <!-- Label for the snackBar, after the user reports with success a website where cookie banner reducer did not work -->
    <string name="cookie_banner_handling_report_site_snack_bar_text">Assuter n usefrek n usmel yettwazen.</string>
    <!-- Text for indicating cookie banner handling is on this site, this is shown as part of the protections panel with the tracking protection toggle -->
    <string name="reduce_cookie_banner_on_for_site">Rme i usmel-a</string>
    <!-- Text for indicating that a request for unsupported site was sent to Nimbus (it's a Mozilla library for experiments), this is shown as part of the protections panel with the tracking protection toggle -->
    <string name="reduce_cookie_banner_unsupported_site_request_submitted">Assuter n usefrek n usmel yettwazen</string>
    <!-- Text for indicating cookie banner handling is currently not supported for this site, this is shown as part of the protections panel with the tracking protection toggle -->
    <string name="reduce_cookie_banner_unsupported_site">Asmel-a ur yettusefrak ara akka tura</string>
    <!-- Title text for a detail explanation indicating cookie banner handling is on this site, this is shown as part of the cookie banner panel in the toolbar. The first parameter is a shortened URL of the current site-->
    <string name="reduce_cookie_banner_details_panel_title_on_for_site">Rmed asenqes n yiɣerracen n yinagan n tuqqna i %1$s?</string>
    <!-- Title text for a detail explanation indicating cookie banner handling is off this site, this is shown as part of the cookie banner panel in the toolbar. The first parameter is a shortened URL of the current site-->
    <string name="reduce_cookie_banner_details_panel_title_off_for_site">Sens asenqes n yiɣerracen n yinagan n tuqqna i %1$s?</string>

    <!-- Title text for a detail explanation indicating cookie banner reducer didn't work for the current site, this is shown as part of the cookie banner panel in the toolbar.-->
    <string name="reduce_cookie_banner_details_panel_title_unsupported_site_request">Asmel-a ur yettusefrak ara akka tura s usenqes n yiɣarracen n yinagan n tuqqna. Tebɣiḍ ad tessutreḍ tarbaɛt-nneɣ ad tessenqed asmel-a, ad ternu asefrek-ines ar sdat?</string>
    <!-- Long text for a detail explanation indicating what will happen if cookie banner handling is off for a site, this is shown as part of the cookie banner panel in the toolbar. The first parameter is the application name -->
    <string name="reduce_cookie_banner_details_panel_description_off_for_site">%1$s ad isfeḍ inagan n tuqqna n usmel-a syen ad issesfer asebter. Asfaḍ meṛṛa n yinagan n tuqqna yezmer ad ak·am-isseḥbes tuqqna neɣ ad yenɣel tiqecwalin n tiɣtin.</string>

    <!-- Long text for a detail explanation indicating what will happen if cookie banner handling is on for a site, this is shown as part of the cookie banner panel in the toolbar. The first parameter is the application name -->
    <string name="reduce_cookie_banner_details_panel_description_on_for_site_2">%1$s yettaɛraḍ s wudem awurman ad yagi issutar n yinagan n tuqqna deg yismal i ten-yessefraken.</string>
    <!-- Title text for the dialog use on the control branch of the experiment to determine which context users engaged the most -->
    <string name="reduce_cookie_banner_control_experiment_dialog_title" moz:RemovedIn="112" tools:ignore="UnusedResources">Dayen iɣarracen n yinagan n tuqqna!</string>
<<<<<<< HEAD
    <!-- Body text for the dialog use on the control branch of the experiment to determine which context users engaged the most -->
    <string name="reduce_cookie_banner_control_experiment_dialog_body_1" moz:RemovedIn="111" tools:ignore="UnusedResources">Yettagi s wudem awurman issutar n yinagan n tuqqna mi ara tettunefk tegnit.</string>
    <!-- Body text for the dialog use on the control branch of the experiment to determine which context users engaged the most.The first parameter is the application name -->
    <string name="reduce_cookie_banner_control_experiment_dialog_body_2" moz:RemovedIn="112" tools:ignore="UnusedResources">Sireg %1$s s ugdal awurman n yissutar n yinagan n tuqqna mi ara tettunefk tegnit?</string>
=======
    <!-- Title text for the cookie banner re-engagement dialog. The first parameter is the application name. -->
    <string name="reduce_cookie_banner_dialog_title">Sireg %1$s ad yagi iɣarracen n yinagan n tuqqna?</string>
    <!-- Body text for the dialog use on the control branch of the experiment to determine which context users engaged the most.The first parameter is the application name -->
    <string name="reduce_cookie_banner_control_experiment_dialog_body_2" moz:RemovedIn="112" tools:ignore="UnusedResources">Sireg %1$s s ugdal awurman n yissutar n yinagan n tuqqna mi ara tettunefk tegnit?</string>
    <!-- Body text for the cookie banner re-engagement dialog use. The first parameter is the application name. -->
    <string name="reduce_cookie_banner_dialog_body">%1$s yezmer ad yagi aṭas yissutar n yiɣarracen n yinagan n tuqqna s wudem awurman.</string>
>>>>>>> daf88cc5
    <!-- Remind me later text button for the onboarding dialog -->
    <string name="reduce_cookie_banner_dialog_not_now_button">Mačči tura</string>
    <!-- Change setting text button, for the dialog use on the control branch of the experiment to determine which context users engaged the most -->
    <string name="reduce_cookie_banner_control_experiment_dialog_change_setting_button" moz:RemovedIn="112" tools:ignore="UnusedResources">Mdel iɣarracen</string>
    <!-- Snack text for the cookie banner dialog, after user hit the dismiss banner button -->
    <string name="reduce_cookie_banner_dialog_snackbar_text">Ad twaliḍ drus n yissutar n yinagan n tuqqna</string>
    <!-- Title text for the dialog use on the variant 1 branch of the experiment to determine which context users engaged the most -->
    <string name="reduce_cookie_banner_variant_1_experiment_dialog_title" moz:RemovedIn="112" tools:ignore="UnusedResources">Wali cwiṭ n yisfuyla udhimen n yinagan n tuqqna</string>
    <!-- Body text for the dialog use on the variant 1 branch of the experiment to determine which context users engaged the most. The first parameter is the application name. -->
    <string name="reduce_cookie_banner_variant_1_experiment_dialog_body_1" moz:RemovedIn="112" tools:ignore="UnusedResources">Err s wudem awurman ɣef yisfuyla udhimen n yinagan n tuqqna i yinig yexlan seg usedhu. %1$s ad yagi akk isuturen ma yella wamek.</string>
    <!-- Change setting text button, for the onboarding dialog use on the variant 1 branch of the experiment to determine which context users engaged the most -->
    <string name="reduce_cookie_banner_variant_1_experiment_dialog_change_setting_button" moz:RemovedIn="112" tools:ignore="UnusedResources">Mdel isfuyla udhimen</string>
    <!-- Title text for the dialog use on the variant 2 branch of the experiment to determine which context users engaged the most -->
    <string name="reduce_cookie_banner_variant_2_experiment_dialog_title" moz:RemovedIn="112" tools:ignore="UnusedResources">Asenqes n yiɣarracen n yinagan n tuqqna</string>
    <!-- Body text for the dialog use on the variant 2 branch of the experiment to determine which context users engaged the most. The first parameter is the application name. -->
    <string name="reduce_cookie_banner_variant_2_experiment_dialog_body_1" moz:RemovedIn="112" tools:ignore="UnusedResources">Sireg %1$s i tugin n usssuter n uqbal n yinagan n tuqqna ma yella wamek?</string>
    <!-- Change setting text button, for the dialog use on the variant 2 branch of the experiment to determine which context users engaged the most -->
    <string name="reduce_cookie_banner_variant_2_experiment_dialog_change_setting_button" moz:RemovedIn="112" tools:ignore="UnusedResources">Sireg</string>

    <!-- Change setting text button, for the cookie banner re-engagement dialog -->
    <string name="reduce_cookie_banner_dialog_change_setting_button">Sireg</string>

    <!-- Description of the preference to enable "HTTPS-Only" mode. -->
    <string name="preferences_https_only_summary">Ɛreḍ ad teqqneḍ s wudem awurman ɣer yismal s useqdec n uneggaf n uwgelhen HTTPS i tɣellist ɛlayen.</string>
    <!-- Summary of https only preference if https only is set to off -->
    <string name="preferences_https_only_off">Yensa</string>
    <!-- Summary of https only preference if https only is set to on in all tabs -->
    <string name="preferences_https_only_on_all">Rmed deg meṛṛa accaren</string>
    <!-- Summary of https only preference if https only is set to on in private tabs only -->
    <string name="preferences_https_only_on_private">Rmed deg yiccer uslig</string>
    <!-- Text displayed that links to website containing documentation about "HTTPS-Only" mode -->
    <string name="preferences_http_only_learn_more">Issin ugar</string>
    <!-- Option for the https only setting -->
    <string name="preferences_https_only_in_all_tabs">Rmed deg meṛṛa accaren</string>
    <!-- Option for the https only setting -->
    <string name="preferences_https_only_in_private_tabs">Rmed-it kan deg waccaren usligen</string>
    <!-- Title shown in the error page for when trying to access a http website while https only mode is enabled. -->
    <string name="errorpage_httpsonly_title">Ulac asmel aɣellsan</string>
    <!-- Message shown in the error page for when trying to access a http website while https only mode is enabled. The message has two paragraphs. This is the first. -->
    <string name="errorpage_httpsonly_message_title">Ahat, asmel web ur issefrak ara s sshala HTTPS.</string>
    <!-- Message shown in the error page for when trying to access a http website while https only mode is enabled. The message has two paragraphs. This is the second. -->
    <string name="errorpage_httpsonly_message_summary">Yezmer daɣen ad tili d aẓḍam. Ma yella tkemmleḍ ɣer usmel-a web, ur ilaq ara akk ad taruḍ agbur amḥulfu. Ma yella tkemmleḍ, f askar HTTPS kan ara yensen i kra n wakud i usmel-a.</string>
    <!-- Preference for accessibility -->
    <string name="preferences_accessibility">Tuffart</string>
    <!-- Preference to override the Firefox Account server -->
    <string name="preferences_override_fxa_server">Sagen aqeddac n umiḍan Firefox</string>
    <!-- Preference to override the Sync token server -->
    <string name="preferences_override_sync_tokenserver">Sagen aeddac n umtawi</string>
    <!-- Toast shown after updating the FxA/Sync server override preferences -->
    <string name="toast_override_fxa_sync_server_done">Amiḍan Firefox/Aqeddac n umtawi ittwasnifel, Ffeɣ seg usnas akken ad iddu usnifel…</string>
    <!-- Preference category for account information -->
    <string name="preferences_category_account">Amiḍan</string>
    <!-- Preference for changing where the toolbar is positioned -->
    <string name="preferences_toolbar">Afeggag n yifecka</string>
    <!-- Preference for changing default theme to dark or light mode -->
    <string name="preferences_theme">Asentel</string>
    <!-- Preference for customizing the home screen -->
    <string name="preferences_home_2">Asebter agejdan</string>
    <!-- Preference for gestures based actions -->
    <string name="preferences_gestures">Isillifen</string>
    <!-- Preference for settings related to visual options -->
    <string name="preferences_customize">Sagen</string>
    <!-- Preference description for banner about signing in -->
    <string name="preferences_sign_in_description_2">Qqen ɣer waccaren yemtawan, ticraḍ n yisebtar, awalen uffiren d wugar n wayen-nniḍen.</string>
    <!-- Preference shown instead of account display name while account profile information isn't available yet. -->
    <string name="preferences_account_default_name">Amiḍan Firefox</string>
    <!-- Preference text for account title when there was an error syncing FxA -->
    <string name="preferences_account_sync_error">Ales tuqqna akken ad ikemmel umtawi</string>
    <!-- Preference for language -->
    <string name="preferences_language">Tutlayt</string>
    <!-- Preference for data choices -->
    <string name="preferences_data_choices">Afran n yisefka</string>
    <!-- Preference for data collection -->
    <string name="preferences_data_collection">Alqaḍ n yisefka</string>
    <!-- Preference for developers -->
    <string name="preferences_remote_debugging">Taseɣtayt tanmeggagt s USB</string>
    <!-- Preference title for switch preference to show search engines -->
    <string name="preferences_show_search_engines">Sken-d imseddayen n unadi</string>
    <!-- Preference title for switch preference to show search suggestions -->
    <string name="preferences_show_search_suggestions">Sken isumar n unadi</string>
    <!-- Preference title for switch preference to show voice search button -->
    <string name="preferences_show_voice_search">Sken anadi s taɣect</string>
    <!-- Preference title for switch preference to show search suggestions also in private mode -->
    <string name="preferences_show_search_suggestions_in_private">Sken deg tɣimit tusligt</string>
    <!-- Preference title for switch preference to show a clipboard suggestion when searching -->
    <string name="preferences_show_clipboard_suggestions">Sken isumar n tkatut ɣef afus</string>
    <!-- Preference title for switch preference to suggest browsing history when searching -->
    <string name="preferences_search_browsing_history">Nadi azray n tunigin</string>
    <!-- Preference title for switch preference to suggest bookmarks when searching -->
    <string name="preferences_search_bookmarks">Nadi ticraḍ n yisebtar</string>
    <!-- Preference title for switch preference to suggest synced tabs when searching -->
    <string name="preferences_search_synced_tabs">Nadi accaren yemtawin</string>
    <!-- Preference for account settings -->
    <string name="preferences_account_settings">Iɣewwaṛen n umiḍan</string>

    <!-- Preference for enabling url autocomplete-->
    <string name="preferences_enable_autocomplete_urls">Tacaṛt tawurmant n URLs</string>
    <!-- Preference for open links in third party apps -->
    <string name="preferences_open_links_in_apps">Ldi iseɣwan deg isnasen</string>

    <!-- Preference for open links in third party apps always open in apps option -->
    <string name="preferences_open_links_in_apps_always">Yal tikkelt</string>
    <!-- Preference for open links in third party apps ask before opening option -->
    <string name="preferences_open_links_in_apps_ask">Ssuter send tawaledyawt</string>
    <!-- Preference for open links in third party apps never open in apps option -->
    <string name="preferences_open_links_in_apps_never">Weṛǧin</string>
    <!-- Preference for open download with an external download manager app -->
    <string name="preferences_external_download_manager">Amsefrak n usader azɣaray</string>
    <!-- Preference for add_ons -->
    <string name="preferences_addons">Izegrar</string>

    <!-- Preference for notifications -->
    <string name="preferences_notifications">Ilɣa</string>

    <!-- Summary for notification preference indicating notifications are allowed -->
    <string name="notifications_allowed_summary">Ittusireg</string>
    <!-- Summary for notification preference indicating notifications are not allowed -->
    <string name="notifications_not_allowed_summary">Ur yettusireg ara</string>

    <!-- Add-on Preferences -->
    <!-- Preference to customize the configured AMO (addons.mozilla.org) collection -->
    <string name="preferences_customize_amo_collection">Sagen tagrumma n yizegrar</string>
    <!-- Button caption to confirm the add-on collection configuration -->
    <string name="customize_addon_collection_ok">IH</string>
    <!-- Button caption to abort the add-on collection configuration -->
    <string name="customize_addon_collection_cancel">Sefsex</string>
    <!-- Hint displayed on input field for custom collection name -->
    <string name="customize_addon_collection_hint">Isem n tegrumma</string>

    <!-- Hint displayed on input field for custom collection user ID-->
    <string name="customize_addon_collection_user_hint">Bab n tegrumma (ID n useqdac)</string>
    <!-- Toast shown after confirming the custom add-on collection configuration -->
    <string name="toast_customize_addon_collection_done">Tagrumma n yizegrar tettwabeddel. Ffeɣ seg usnas akken ad ddun  yibeddilen…</string>

    <!-- Customize Home -->
    <!-- Header text for jumping back into the recent tab in customize the home screen -->
    <string name="customize_toggle_jump_back_in">Uɣal ɣer deffir</string>
    <!-- Title for the customize home screen section with recently saved bookmarks. -->
    <string name="customize_toggle_recent_bookmarks">Ticraḍ n yisebtar n melmi kan</string>
    <!-- Title for the customize home screen section with recently visited. Recently visited is
    a section where users see a list of tabs that they have visited in the past few days -->
    <string name="customize_toggle_recently_visited">Yemmẓer melmi kan</string>

    <!-- Title for the customize home screen section with Pocket. -->
    <string name="customize_toggle_pocket_2">Tiqsiḍin i ijebbden lwelha</string>
    <!-- Summary for the customize home screen section with Pocket. The first parameter is product name Pocket -->
    <string name="customize_toggle_pocket_summary">Imagraden yellan ddaw leɛnaya n %s</string>
    <!-- Title for the customize home screen section with sponsored Pocket stories. -->
    <string name="customize_toggle_pocket_sponsored">Tiqṣidin yettwarefden</string>
    <!-- Title for the opening wallpaper settings screen -->
    <string name="customize_wallpapers">Tugniwin n ugilal</string>
    <!-- Title for the customize home screen section with sponsored shortcuts. -->
    <string name="customize_toggle_contile">Inegzumen yettwarefden</string>

    <!-- Wallpapers -->
    <!-- Content description for various wallpapers. The first parameter is the name of the wallpaper -->
    <string name="wallpapers_item_name_content_description">Aferdis n tugna n ugilal: %1$s</string>

    <!-- Snackbar message for when wallpaper is selected -->
    <string name="wallpaper_updated_snackbar_message">Tugna n ugilal tettwaleqqem!</string>
    <!-- Snackbar label for action to view selected wallpaper -->
    <string name="wallpaper_updated_snackbar_action">Wali</string>

    <!-- Snackbar message for when wallpaper couldn't be downloaded -->
    <string name="wallpaper_download_error_snackbar_message">Tegguma ad d-trader tugna n ugilal</string>
    <!-- Snackbar label for action to retry downloading the wallpaper -->
    <string name="wallpaper_download_error_snackbar_action">Ɛreḍ tikkelt-nniḍen</string>
    <!-- Snackbar message for when wallpaper couldn't be selected because of the disk error -->
    <string name="wallpaper_select_error_snackbar_message">Tegguma ad tbeddel tugna n ugilal</string>
    <!-- Text displayed that links to website containing documentation about the "Limited Edition" wallpapers. -->
    <string name="wallpaper_learn_more">Issin ugar</string>

    <!-- Text for classic wallpapers title. The first parameter is the Firefox name. -->
    <string name="wallpaper_classic_title">Aklasik %s</string>
    <!-- Text for limited edition wallpapers title. -->
    <string name="wallpaper_limited_edition_title">Taẓrigt s talast</string>
    <!-- Description text for the limited edition wallpapers with learn more link. The first parameter is the learn more string defined in wallpaper_learn_more-->
    <string name="wallpaper_limited_edition_description_with_learn_more">Tafrant tamaynut n tuɣac tilelliyin. %s</string>
    <!-- Description text for the limited edition wallpapers. -->
    <string name="wallpaper_limited_edition_description">Tafrant tamaynut n tuɣac tilelliyin.</string>
    <!-- Wallpaper onboarding dialog header text. -->
    <string name="wallpapers_onboarding_dialog_title_text">Ɛreḍ aṛuccu n yini</string>
    <!-- Wallpaper onboarding dialog body text. -->
    <string name="wallpapers_onboarding_dialog_body_text">Fren tugna n ugilal ara yemmeslayen yid-k•m.</string>
    <!-- Wallpaper onboarding dialog learn more button text. The button navigates to the wallpaper settings screen. -->
    <string name="wallpapers_onboarding_dialog_explore_more_button_text">Smiren ugar n tugniwin n ugilal</string>

    <!-- Add-on Installation from AMO-->
    <!-- Error displayed when user attempts to install an add-on from AMO (addons.mozilla.org) that is not supported -->
    <string name="addon_not_supported_error">Azegrir ur yettusefrak ara</string>
    <!-- Error displayed when user attempts to install an add-on from AMO (addons.mozilla.org) that is already installed -->
    <string name="addon_already_installed">Azegrir yettusebded yakan</string>

    <!-- Account Preferences -->
    <!-- Preference for triggering sync -->
    <string name="preferences_sync_now">Mtawi tura</string>
    <!-- Preference category for sync -->
    <string name="preferences_sync_category">Fren ayen ara temtawiḍ</string>
    <!-- Preference for syncing history -->
    <string name="preferences_sync_history">Azray</string>
    <!-- Preference for syncing bookmarks -->
    <string name="preferences_sync_bookmarks">Ticraḍ n yisebtar</string>
    <!-- Preference for syncing logins -->
    <string name="preferences_sync_logins">Inekcam</string>
    <!-- Preference for syncing tabs -->
    <string name="preferences_sync_tabs_2">Accaren yeldin</string>
    <!-- Preference for signing out -->
    <string name="preferences_sign_out">Ffeɣ</string>
    <!-- Preference displays and allows changing current FxA device name -->
    <string name="preferences_sync_device_name">Isem n yibenk</string>
    <!-- Text shown when user enters empty device name -->
    <string name="empty_device_name_error">Isem n yibenk ur yezmir ara ad yili d ilem.</string>
    <!-- Label indicating that sync is in progress -->
    <string name="sync_syncing_in_progress">Amtawi…</string>

    <!-- Label summary indicating that sync failed. The first parameter is the date stamp showing last time it succeeded -->
    <string name="sync_failed_summary">Amtawi yecceḍ. Tiddin taneggarut: %s</string>
    <!-- Label summary showing never synced -->
    <string name="sync_failed_never_synced_summary">Amtawi yecceḍ. Amtawi aneggaru: urǧin</string>
    <!-- Label summary the date we last synced. The first parameter is date stamp showing last time synced -->
    <string name="sync_last_synced_summary">Amtawi aneggaru: %s</string>
    <!-- Label summary showing never synced -->
    <string name="sync_never_synced_summary">Asemtawi aneggaru: weṛǧin</string>

    <!-- Text for displaying the default device name.
        The first parameter is the application name, the second is the device manufacturer name
        and the third is the device model. -->
    <string name="default_device_name_2">%1$s deg %2$s %3$s</string>

    <!-- Preference for syncing credit cards -->
    <string name="preferences_sync_credit_cards">Tikarḍiwin n usmad</string>
    <!-- Preference for syncing addresses -->
    <string name="preferences_sync_address">Tansiwin</string>

    <!-- Send Tab -->
    <!-- Name of the "receive tabs" notification channel. Displayed in the "App notifications" system settings for the app -->
    <string name="fxa_received_tab_channel_name">Accaren yettwaremsen</string>
    <!-- Description of the "receive tabs" notification channel. Displayed in the "App notifications" system settings for the app -->
    <string name="fxa_received_tab_channel_description">Ilɣa n yiccaren yettwaremsen seg Firefox ɣef yibenlan-nniḍen.</string>
    <!--  The body for these is the URL of the tab received  -->
    <string name="fxa_tab_received_notification_name">Iccaren yettwarmesen</string>
    <!-- %s is the device name -->
    <string name="fxa_tab_received_from_notification_name">Iccer si %s</string>

    <!-- Advanced Preferences -->
    <!-- Preference for tracking protection exceptions -->
    <string name="preferences_tracking_protection_exceptions">Tisuraf</string>

    <!-- Button in Exceptions Preference to turn on tracking protection for all sites (remove all exceptions) -->
    <string name="preferences_tracking_protection_exceptions_turn_on_for_all">Rmed deg ismal meṛṛa</string>
    <!-- Text displayed when there are no exceptions -->
    <string name="exceptions_empty_message_description">Tisuraf ad k-ǧǧent ad tsenseḍ aùùesten mgal aḍfaṛ i kra n yismal.</string>
    <!-- Text displayed when there are no exceptions, with learn more link that brings users to a tracking protection SUMO page -->
    <string name="exceptions_empty_message_learn_more_link">Issin ugar</string>

    <!-- Preference switch for usage and technical data collection -->
    <string name="preference_usage_data">Isefka itiknikanen akked useqdec</string>
    <!-- Preference description for usage and technical data collection -->
    <string name="preferences_usage_data_description">Ad yebḍu isefka ɣef timellit, aseqdec, arrum d wudem n yiminig-ik  i Mozilla akken ad aɣ-d-yefk afus i usnerni n %1$s</string>
    <!-- Preference switch for marketing data collection -->
    <string name="preferences_marketing_data">Isefka n uzenzi</string>
    <!-- Preference description for marketing data collection -->
    <string name="preferences_marketing_data_description2">Ibeṭṭu isefka n useqdec azadur akked Adjust, amsenzi-nneɣ n ssuq  n uziraz</string>
    <!-- Title for studies preferences -->
    <string name="preference_experiments_2">Studies</string>
    <!-- Summary for studies preferences -->
    <string name="preference_experiments_summary_2">Sireg Mozilla ad tesbedded sakin ad tseddu studies</string>

    <!-- Turn On Sync Preferences -->
    <!-- Header of the Sync and save your data preference view -->
    <string name="preferences_sync_2">Mtawi sakin sekles isefka-inek</string>
    <!-- Preference for reconnecting to FxA sync -->
    <string name="preferences_sync_sign_in_to_reconnect">Kcem akken ad talseḍ tuqqna</string>

    <!-- Preference for removing FxA account -->
    <string name="preferences_sync_remove_account">Kkes amiḍan</string>

    <!-- Pairing Feature strings -->
    <!-- Instructions on how to access pairing -->
    <string name="pair_instructions_2"><![CDATA[Snirem tangalt QR i yettwaseknen deg <b>firefox.com/pair</b>]]></string>

    <!-- Toolbar Preferences -->
    <!-- Preference for using top toolbar -->
    <string name="preference_top_toolbar">Afella</string>
    <!-- Preference for using bottom toolbar -->
    <string name="preference_bottom_toolbar">Adda</string>

    <!-- Theme Preferences -->
    <!-- Preference for using light theme -->
    <string name="preference_light_theme">Aceɛlal</string>
    <!-- Preference for using dark theme -->
    <string name="preference_dark_theme">Aberkan</string>
    <!-- Preference for using using dark or light theme automatically set by battery -->
    <string name="preference_auto_battery_theme">Asbadu n uḥraz n tbaṭrit</string>
    <!-- Preference for using following device theme -->
    <string name="preference_follow_device_theme">Ḍfer asntel n ibnek</string>

    <!-- Gestures Preferences-->
    <!-- Preferences for using pull to refresh in a webpage -->
    <string name="preference_gestures_website_pull_to_refresh">Zuɣer i usesfer</string>
    <!-- Preference for using the dynamic toolbar -->
    <string name="preference_gestures_dynamic_toolbar">Drurem i wakken ad teffreḍ agalis n yifecka</string>

    <!-- Preference for switching tabs by swiping horizontally on the toolbar -->
    <string name="preference_gestures_swipe_toolbar_switch_tabs">Err agalis n yifecka deg tama i ubeddel n waccaren</string>
    <!-- Preference for showing the opened tabs by swiping up on the toolbar-->
    <string name="preference_gestures_swipe_toolbar_show_tabs">Err agalis n yifecka deg usawen i twaledyawt n waccaren</string>

    <!-- Library -->
    <!-- Option in Library to open Downloads page -->
    <string name="library_downloads">Isidar</string>
    <!-- Option in library to open Bookmarks page -->
    <string name="library_bookmarks">Ticraḍ n isebtar</string>
    <!-- Option in library to open Desktop Bookmarks root page -->
    <string name="library_desktop_bookmarks_root">Ticraḍ n tnarit</string>
    <!-- Option in library to open Desktop Bookmarks "menu" page -->
    <string name="library_desktop_bookmarks_menu">Umuɣ n ticraḍ n isebtar</string>
    <!-- Option in library to open Desktop Bookmarks "toolbar" page -->
    <string name="library_desktop_bookmarks_toolbar">Afeggag n tecraḍ</string>
    <!-- Option in library to open Desktop Bookmarks "unfiled" page -->
    <string name="library_desktop_bookmarks_unfiled">Ticrad nniḍen</string>
    <!-- Option in Library to open History page -->
    <string name="library_history">Amazray</string>
    <!-- Option in Library to open a new tab -->
    <string name="library_new_tab">Iccer amaynut</string>
    <!-- Settings Page Title -->
    <string name="settings_title">Iɣewwaṛen</string>
    <!-- Content description (not visible, for screen readers etc.): "Close button for library settings" -->
    <string name="content_description_close_button">Mdel</string>

    <!-- Title to show in alert when a lot of tabs are to be opened
    %d is a placeholder for the number of tabs that will be opened -->
    <string name="open_all_warning_title">Ldi %d waccaren?</string>
    <!-- Message to warn users that a large number of tabs will be opened
    %s will be replaced by app name. -->
    <string name="open_all_warning_message">Tawaledyawt n wannect-a n waccaren yessaẓay %s mi ara d-ttalin yisebtar. D tidet tebɣiḍ ad tkemmleḍ?</string>
    <!-- Dialog button text for confirming open all tabs -->
    <string name="open_all_warning_confirm">Ldi accaren</string>
    <!-- Dialog button text for canceling open all tabs -->
    <string name="open_all_warning_cancel">Sefsex</string>

    <!-- Text to show users they have one page in the history group section of the History fragment.
    %d is a placeholder for the number of pages in the group. -->
    <string name="history_search_group_site_1">%d usebter</string>

    <!-- Text to show users they have multiple pages in the history group section of the History fragment.
    %d is a placeholder for the number of pages in the group. -->
    <string name="history_search_group_sites_1">%d yisebtar</string>

    <!-- Option in library for Recently Closed Tabs -->
    <string name="library_recently_closed_tabs">Iccaren imedlen melmi kan</string>
    <!-- Option in library to open Recently Closed Tabs page -->
    <string name="recently_closed_show_full_history">Sken amazray meṛṛa</string>
    <!-- Text to show users they have multiple tabs saved in the Recently Closed Tabs section of history.
    %d is a placeholder for the number of tabs selected. -->
    <string name="recently_closed_tabs">%d n yiccaren</string>
    <!-- Text to show users they have one tab saved in the Recently Closed Tabs section of history.
    %d is a placeholder for the number of tabs selected. -->
    <string name="recently_closed_tab">%d n yiccer</string>
    <!-- Recently closed tabs screen message when there are no recently closed tabs -->
    <string name="recently_closed_empty_message">Ulac iccaren imedlen melmi kan</string>

    <!-- Tab Management -->
    <!-- Title of preference for tabs management -->
    <string name="preferences_tabs">Iccaren</string>
    <!-- Title of preference that allows a user to specify the tab view -->
    <string name="preferences_tab_view">Sker iccer</string>
    <!-- Option for a list tab view -->
    <string name="tab_view_list">Tabdart</string>
    <!-- Option for a grid tab view -->
    <string name="tab_view_grid">Iẓiki</string>
    <!-- Title of preference that allows a user to auto close tabs after a specified amount of time -->
    <string name="preferences_close_tabs">Mdel iccaren</string>
    <!-- Option for auto closing tabs that will never auto close tabs, always allows user to manually close tabs -->
    <string name="close_tabs_manually">S ufus</string>
    <!-- Option for auto closing tabs that will auto close tabs after one day -->
    <string name="close_tabs_after_one_day">Seld yiwen n wass</string>
    <!-- Option for auto closing tabs that will auto close tabs after one week -->
    <string name="close_tabs_after_one_week">Seld yiwen n umalas</string>
    <!-- Option for auto closing tabs that will auto close tabs after one month -->
    <string name="close_tabs_after_one_month">Seld yiwen n waggur</string>

    <!-- Title of preference that allows a user to specify the auto-close settings for open tabs -->
    <string name="preference_auto_close_tabs" tools:ignore="UnusedResources">Amdal awurman n waccaren yeldin</string>

    <!-- Opening screen -->
    <!-- Title of a preference that allows a user to choose what screen to show after opening the app -->
    <string name="preferences_opening_screen">Agdil n twaledyawt</string>
    <!-- Option for always opening the homepage when re-opening the app -->
    <string name="opening_screen_homepage">Asebter agejdan</string>
    <!-- Option for always opening the user's last-open tab when re-opening the app -->
    <string name="opening_screen_last_tab">Iccer aneggaru</string>
    <!-- Option for always opening the homepage when re-opening the app after four hours of inactivity -->
    <string name="opening_screen_after_four_hours_of_inactivity">Asebter agejdan seld ukkuẓ n yisragen n warurlud</string>
    <!-- Summary for tabs preference when auto closing tabs setting is set to manual close-->
    <string name="close_tabs_manually_summary">Mdel s ufus</string>

    <!-- Summary for tabs preference when auto closing tabs setting is set to auto close tabs after one day-->
    <string name="close_tabs_after_one_day_summary">Mdel seld yiwen wass</string>

    <!-- Summary for tabs preference when auto closing tabs setting is set to auto close tabs after one week-->
    <string name="close_tabs_after_one_week_summary">Mdel seld yiwen umalas</string>
    <!-- Summary for tabs preference when auto closing tabs setting is set to auto close tabs after one month-->
    <string name="close_tabs_after_one_month_summary">Mdel seld yiwen wayyur</string>

    <!-- Summary for homepage preference indicating always opening the homepage when re-opening the app -->
    <string name="opening_screen_homepage_summary">Ldi deg ugejdan</string>
    <!-- Summary for homepage preference indicating always opening the last-open tab when re-opening the app -->
    <string name="opening_screen_last_tab_summary">Ldi deg yiccer aneggaru</string>

    <!-- Summary for homepage preference indicating opening the homepage when re-opening the app after four hours of inactivity -->
    <string name="opening_screen_after_four_hours_of_inactivity_summary">Ldi deg usebtar agejdan seld ukkuẓ n yisragen</string>

    <!-- Inactive tabs -->
    <!-- Category header of a preference that allows a user to enable or disable the inactive tabs feature -->
    <string name="preferences_inactive_tabs">Senkez accaren iqburen ɣer irurmiden</string>

    <!-- Title of inactive tabs preference -->
    <string name="preferences_inactive_tabs_title">Accaren ur tesneqdeḍ ara snat ledwaṛ ad ttusnekzen ɣer teggayt tarurmidt.</string>

    <!-- Studies -->
    <!-- Title of the remove studies button -->
    <string name="studies_remove">Kkes</string>
    <!-- Title of the active section on the studies list -->
    <string name="studies_active">Rmed</string>
    <!-- Description for studies, it indicates why Firefox use studies. The first parameter is the name of the application. -->
    <string name="studies_description_2">%1$s yezmer ad isebded yerna ad iseddu leqraya seg wakud ɣer wayeḍ.</string>
    <!-- Learn more link for studies, links to an article for more information about studies. -->
    <string name="studies_learn_more">Issin ugar</string>
    <!-- Dialog message shown after removing a study -->
    <string name="studies_restart_app">Asnas ad yemdel i wakken ad ttusnasen ibiddilen</string>
    <!-- Dialog button to confirm the removing a study. -->
    <string name="studies_restart_dialog_ok">IH</string>
    <!-- Dialog button text for canceling removing a study. -->
    <string name="studies_restart_dialog_cancel">Sefsex</string>

    <!-- Toast shown after turning on/off studies preferences -->
    <string name="studies_toast_quit_application" tools:ignore="UnusedResources">Amdal n usnas i usnes n yibeddilen…</string>

    <!-- Sessions -->
    <!-- Title for the list of tabs -->
    <string name="tab_header_label">Iccaren yeldin</string>
    <!-- Title for the list of tabs in the current private session -->
    <string name="tabs_header_private_tabs_title">Iccaren usligen</string>
    <!-- Title for the list of tabs in the synced tabs -->
    <string name="tabs_header_synced_tabs_title">Iccaren yemtawin</string>
    <!-- Content description (not visible, for screen readers etc.): Add tab button. Adds a news tab when pressed -->
    <string name="add_tab">Rnu iccer</string>
    <!-- Content description (not visible, for screen readers etc.): Add tab button. Adds a news tab when pressed -->
    <string name="add_private_tab">Rnu iccer uslig</string>
    <!-- Text for the new tab button to indicate adding a new private tab in the tab -->
    <string name="tab_drawer_fab_content">Uslig</string>
    <!-- Text for the new tab button to indicate syncing command on the synced tabs page -->
    <string name="tab_drawer_fab_sync">Sync</string>
    <!-- Text shown in the menu for sharing all tabs -->
    <string name="tab_tray_menu_item_share">Bḍu akk accaren</string>
    <!-- Text shown in the menu to view recently closed tabs -->
    <string name="tab_tray_menu_recently_closed">Iccaren imedlen melmi kan</string>
    <!-- Text shown in the tabs tray inactive tabs section -->
    <string name="tab_tray_inactive_recently_closed" tools:ignore="UnusedResources">Yettwamdel melmi kan</string>
    <!-- Text shown in the menu to view account settings -->
    <string name="tab_tray_menu_account_settings">Iɣewwaṛen n umiḍan</string>
    <!-- Text shown in the menu to view tab settings -->
    <string name="tab_tray_menu_tab_settings">Iɣewwaren n yiccer</string>
    <!-- Text shown in the menu for closing all tabs -->
    <string name="tab_tray_menu_item_close">Mdel akk iccaren</string>
    <!-- Text shown in the multiselect menu for bookmarking selected tabs. -->
    <string name="tab_tray_multiselect_menu_item_bookmark">Ticreḍt n usebter</string>
    <!-- Text shown in the multiselect menu for closing selected tabs. -->
    <string name="tab_tray_multiselect_menu_item_close">Mdel</string>
    <!-- Content description for tabs tray multiselect share button -->
    <string name="tab_tray_multiselect_share_content_description">Bḍu accaren yettwafernen</string>
    <!-- Content description for tabs tray multiselect menu -->
    <string name="tab_tray_multiselect_menu_content_description">Umuɣ n waccaren i yettwafernen</string>
    <!-- Content description (not visible, for screen readers etc.): Removes tab from collection button. Removes the selected tab from collection when pressed -->
    <string name="remove_tab_from_collection">Kkes iccer seg tegrumma</string>
    <!-- Text for button to enter multiselect mode in tabs tray -->
    <string name="tabs_tray_select_tabs">Fren accaren</string>
    <!-- Content description (not visible, for screen readers etc.): Close tab button. Closes the current session when pressed -->
    <string name="close_tab">Mdel iccer</string>
    <!-- Content description (not visible, for screen readers etc.): Close tab <title> button. First parameter is tab title  -->
    <string name="close_tab_title">Mdel iccer %s</string>
    <!-- Content description (not visible, for screen readers etc.): Opens the open tabs menu when pressed -->
    <string name="open_tabs_menu">Ldi umuɣ n yiccaren</string>
    <!-- Open tabs menu item to save tabs to collection -->
    <string name="tabs_menu_save_to_collection1">Sekles iccaren ɣer tegrumma</string>
    <!-- Text for the menu button to delete a collection -->
    <string name="collection_delete">Kkes tagrumma</string>
    <!-- Text for the menu button to rename a collection -->
    <string name="collection_rename">Beddel isem n tegrumma</string>
    <!-- Text for the button to open tabs of the selected collection -->
    <string name="collection_open_tabs">Iccaren yeldin</string>

    <!-- Hint for adding name of a collection -->
    <string name="collection_name_hint">Isem n tegrumma</string>
    <!-- Text for the menu button to rename a top site -->
	<string name="rename_top_site">Senfel isem</string>
	<!-- Text for the menu button to remove a top site -->
	<string name="remove_top_site">Kkes</string>

    <!-- Text for the menu button to delete a top site from history -->
    <string name="delete_from_history">Kkes seg umazray</string>
    <!-- Postfix for private WebApp titles, placeholder is replaced with app name -->
    <string name="pwa_site_controls_title_private">%1$s (askar uslig)</string>

    <!-- History -->
    <!-- Text for the button to search all history -->
    <string name="history_search_1">Sekcem awalen n unadi</string>
    <!-- Text for the button to clear all history -->
    <string name="history_delete_all">Kkes amazray</string>
    <!-- Text for the snackbar to confirm that multiple browsing history items has been deleted -->
    <string name="history_delete_multiple_items_snackbar">Amazray yettwakkes</string>
    <!-- Text for the snackbar to confirm that a single browsing history item has been deleted. The first parameter is the shortened URL of the deleted history item. -->
    <string name="history_delete_single_item_snackbar">%1$s yettwakkes</string>
    <!-- Context description text for the button to delete a single history item -->
    <string name="history_delete_item">Kkes</string>
    <!-- History multi select title in app bar
    The first parameter is the number of bookmarks selected -->
    <string name="history_multi_select_title">%1$d yettwafren (ttwafernen)</string>
    <!-- Text for the header that groups the history for today -->
    <string name="history_today">Ass-a</string>
    <!-- Text for the header that groups the history for yesterday -->
    <string name="history_yesterday">Iḍelli</string>
    <!-- Text for the header that groups the history the past 7 days -->
    <string name="history_7_days">7 n wussan ineggura</string>
    <!-- Text for the header that groups the history the past 30 days -->
    <string name="history_30_days">30 n wussan ineggura</string>
    <!-- Text for the header that groups the history older than the last month -->
    <string name="history_older">Iqbuṛen</string>

    <!-- Text shown when no history exists -->
    <string name="history_empty_message">Ulac amazray dagi</string>

    <!-- Downloads -->
    <!-- Text for the snackbar to confirm that multiple downloads items have been removed -->
    <string name="download_delete_multiple_items_snackbar_1">Isadaren ttwakksen</string>
    <!-- Text for the snackbar to confirm that a single download item has been removed. The first parameter is the name of the download item. -->
    <string name="download_delete_single_item_snackbar">Yettwakkes %1$s</string>
    <!-- Text shown when no download exists -->
    <string name="download_empty_message_1">Ulac ifuyla i d-yettusadren</string>
    <!-- History multi select title in app bar
    The first parameter is the number of downloads selected -->
    <string name="download_multi_select_title">%1$d yettwafren</string>


    <!-- Text for the button to remove a single download item -->
    <string name="download_delete_item_1">Kkes</string>


    <!-- Crashes -->
    <!-- Title text displayed on the tab crash page. This first parameter is the name of the application (For example: Fenix) -->
    <string name="tab_crash_title_2">Suref-aɣ. %1$s ur izmir ara ad isali asebter-nni.</string>
    <!-- Send crash report checkbox text on the tab crash page -->
    <string name="tab_crash_send_report">Azen aneqqis n uɣelluy i Mozilla</string>
    <!-- Close tab button text on the tab crash page -->
    <string name="tab_crash_close">Mdel iccer</string>
    <!-- Restore tab button text on the tab crash page -->
    <string name="tab_crash_restore">Err-d iccer</string>

    <!-- Bookmarks -->
    <!-- Confirmation message for a dialog confirming if the user wants to delete the selected folder -->
    <string name="bookmark_delete_folder_confirmation_dialog">Tebɣiḍ ad tekseḍ akaram-agi?</string>
    <!-- Confirmation message for a dialog confirming if the user wants to delete multiple items including folders. Parameter will be replaced by app name. -->
    <string name="bookmark_delete_multiple_folders_confirmation_dialog">%s ad ikkes iferdisen ittwafernen.</string>
    <!-- Text for the cancel button on delete bookmark dialog -->
    <string name="bookmark_delete_negative">Sefsex</string>
    <!-- Screen title for adding a bookmarks folder -->
    <string name="bookmark_add_folder">Rnu akaram</string>
    <!-- Snackbar title shown after a bookmark has been created. -->
    <string name="bookmark_saved_snackbar">Tacreṭ n usebter tettwasekles!</string>
    <!-- Snackbar edit button shown after a bookmark has been created. -->
    <string name="edit_bookmark_snackbar_action">ẒREG</string>
    <!-- Bookmark overflow menu edit button -->
    <string name="bookmark_menu_edit_button">Ẓreg</string>
    <!-- Bookmark overflow menu copy button -->
    <string name="bookmark_menu_copy_button">Nɣel</string>

    <!-- Bookmark overflow menu share button -->
    <string name="bookmark_menu_share_button">Bḍu</string>
    <!-- Bookmark overflow menu open in new tab button -->
    <string name="bookmark_menu_open_in_new_tab_button">Ldi-t deg yiccer amaynut</string>
    <!-- Bookmark overflow menu open in private tab button -->
    <string name="bookmark_menu_open_in_private_tab_button">Ldi deg iccer uslig</string>
    <!-- Bookmark overflow menu open all in tabs button -->
    <string name="bookmark_menu_open_all_in_tabs_button">Ldi kullec deg waccaren imaynuten</string>
    <!-- Bookmark overflow menu open all in private tabs button -->
    <string name="bookmark_menu_open_all_in_private_tabs_button">Ldi kullec deg waccaren usligen</string>
    <!-- Bookmark overflow menu delete button -->
    <string name="bookmark_menu_delete_button">Kkes</string>
    <!--Bookmark overflow menu save button -->
    <string name="bookmark_menu_save_button">Sekles</string>
    <!-- Bookmark multi select title in app bar
     The first parameter is the number of bookmarks selected -->
    <string name="bookmarks_multi_select_title">%1$d yettwafren</string>
    <!-- Bookmark editing screen title -->
    <string name="edit_bookmark_fragment_title">Beddel tacreḍt n usebter</string>
    <!-- Bookmark folder editing screen title -->
    <string name="edit_bookmark_folder_fragment_title">Ẓreg akaram</string>
    <!-- Bookmark sign in button message -->
    <string name="bookmark_sign_in_button">Qqen akken ad twaliḍ ticṛaḍ n isebtar imtawin</string>
    <!-- Bookmark URL editing field label -->
    <string name="bookmark_url_label">URL</string>
    <!-- Bookmark FOLDER editing field label -->
    <string name="bookmark_folder_label">AKARAM</string>
    <!-- Bookmark NAME editing field label -->
    <string name="bookmark_name_label">ISEM</string>
    <!-- Bookmark add folder screen title -->
    <string name="bookmark_add_folder_fragment_label">Rnu akaram</string>
    <!-- Bookmark select folder screen title -->
    <string name="bookmark_select_folder_fragment_label">Fren akaram</string>
    <!-- Bookmark editing error missing title -->
    <string name="bookmark_empty_title_error">Yssefk ad yesɛu azwel</string>
    <!-- Bookmark editing error missing or improper URL -->
    <string name="bookmark_invalid_url_error">URL mačči d tarameɣtut</string>
    <!-- Bookmark screen message for empty bookmarks folder -->
    <string name="bookmarks_empty_message">Ulac ticṛaḍ n isebtar dagi</string>
    <!-- Bookmark snackbar message on deletion
     The first parameter is the host part of the URL of the bookmark deleted, if any -->
    <string name="bookmark_deletion_snackbar_message">Kkes %1$s</string>
    <!-- Bookmark snackbar message on deleting multiple bookmarks not including folders-->
    <string name="bookmark_deletion_multiple_snackbar_message_2">Ticraḍ n isebtar ttwakksent</string>
    <!-- Bookmark snackbar message on deleting multiple bookmarks including folders-->
    <string name="bookmark_deletion_multiple_snackbar_message_3">Tukksa n ikaramen ittwafernen</string>
    <!-- Bookmark undo button for deletion snackbar action -->
    <string name="bookmark_undo_deletion">UƔAL</string>

    <!-- Text for the button to search all bookmarks -->
    <string name="bookmark_search">Sekcem awalen n unadi</string>

    <!-- Site Permissions -->
    <!-- Button label that take the user to the Android App setting -->
    <string name="phone_feature_go_to_settings">Ddu ɣer iɣewwaṛen</string>

    <!-- Content description (not visible, for screen readers etc.): Quick settings sheet
        to give users access to site specific information / settings. For example:
        Secure settings status and a button to modify site permissions -->
    <string name="quick_settings_sheet">Agalis n unekcum uzrib ɣer yiɣewwaṛen</string>
    <!-- Label that indicates that this option it the recommended one -->
    <string name="phone_feature_recommended">Ihul</string>
    <!-- Button label for clearing all the information of site permissions-->
    <string name="clear_permissions">Sfeḍ tisirag</string>
    <!-- Text for the OK button on Clear permissions dialog -->
    <string name="clear_permissions_positive">IH</string>
    <!-- Text for the cancel button on Clear permissions dialog -->
    <string name="clear_permissions_negative">Sefsex</string>
    <!-- Button label for clearing a site permission-->
    <string name="clear_permission">Sfeḍ tasiregt</string>
    <!-- Text for the OK button on Clear permission dialog -->
    <string name="clear_permission_positive">IH</string>
    <!-- Text for the cancel button on Clear permission dialog -->
    <string name="clear_permission_negative">Sefsex</string>
    <!-- Button label for clearing all the information on all sites-->
    <string name="clear_permissions_on_all_sites">Sfeḍ tisirag deg ismal meṛṛa</string>
    <!-- Preference for altering video and audio autoplay for all websites -->
    <string name="preference_browser_feature_autoplay">Taɣuri tawurmant</string>
    <!-- Preference for altering the camera access for all websites -->
    <string name="preference_phone_feature_camera">Takamiṛat</string>
    <!-- Preference for altering the microphone access for all websites -->
    <string name="preference_phone_feature_microphone">Asawaḍ</string>
    <!-- Preference for altering the location access for all websites -->
    <string name="preference_phone_feature_location">Adig</string>
    <!-- Preference for altering the notification access for all websites -->
    <string name="preference_phone_feature_notification">Alɣu</string>
    <!-- Preference for altering the persistent storage access for all websites -->
    <string name="preference_phone_feature_persistent_storage">Aklas imezgi</string>
    <!-- Preference for altering the storage access setting for all websites -->
    <string name="preference_phone_feature_cross_origin_storage_access">Inagan n tuqqna gar yismal</string>
    <!-- Preference for altering the EME access for all websites -->
    <string name="preference_phone_feature_media_key_system_access">Agbur yettwaḥerzen s DRM</string>
    <!-- Label that indicates that a permission must be asked always -->
    <string name="preference_option_phone_feature_ask_to_allow">Suter asireg</string>
    <!-- Label that indicates that a permission must be blocked -->
    <string name="preference_option_phone_feature_blocked">Iwḥel</string>
    <!-- Label that indicates that a permission must be allowed -->
    <string name="preference_option_phone_feature_allowed">Ittusireg</string>
    <!--Label that indicates a permission is by the Android OS-->
    <string name="phone_feature_blocked_by_android">Iwḥel sɣur Android</string>
    <!-- Preference for showing a list of websites that the default configurations won't apply to them -->
    <string name="preference_exceptions">Tisuraf</string>

    <!-- Summary of tracking protection preference if tracking protection is set to off -->
    <string name="tracking_protection_off">Insa</string>
    <!-- Summary of tracking protection preference if tracking protection is set to standard -->
    <string name="tracking_protection_standard">Alugen</string>
    <!-- Summary of tracking protection preference if tracking protection is set to strict -->
    <string name="tracking_protection_strict">Uḥris</string>
    <!-- Summary of tracking protection preference if tracking protection is set to custom -->
    <string name="tracking_protection_custom">Sagen</string>
    <!-- Label for global setting that indicates that all video and audio autoplay is allowed -->
    <string name="preference_option_autoplay_allowed2">Sireg ameslaw d uvidyu</string>
    <!-- Label for site specific setting that indicates that all video and audio autoplay is allowed -->
    <string name="quick_setting_option_autoplay_allowed">Sireg ameslaw d tvidyut</string>
    <!-- Label that indicates that video and audio autoplay is only allowed over Wi-Fi -->
    <string name="preference_option_autoplay_allowed_wifi_only2">Sewḥel imeslawen d tvidyutin ded yisefka izirazen kan</string>
    <!-- Subtext that explains 'autoplay on Wi-Fi only' option -->
    <string name="preference_option_autoplay_allowed_wifi_subtext">Imeslawen d tividyutin ad uraren deg WI-FI</string>
    <!-- Label for global setting that indicates that video autoplay is allowed, but audio autoplay is blocked -->
    <string name="preference_option_autoplay_block_audio2">Sewḥel kan imeslawen</string>
    <!-- Label for site specific setting that indicates that video autoplay is allowed, but audio autoplay is blocked -->
    <string name="quick_setting_option_autoplay_block_audio">Sewḥel kan ameslaw</string>
    <!-- Label for global setting that indicates that all video and audio autoplay is blocked -->
    <string name="preference_option_autoplay_blocked3">Sewḥel imeslawen d tvidyutin</string>
    <!-- Label for site specific setting that indicates that all video and audio autoplay is blocked -->
    <string name="quick_setting_option_autoplay_blocked">Sewḥel ameslaw d tvidyut</string>
    <!-- Summary of delete browsing data on quit preference if it is set to on -->
    <string name="delete_browsing_data_quit_on">Irmed</string>
    <!-- Summary of delete browsing data on quit preference if it is set to off -->
    <string name="delete_browsing_data_quit_off">Insa</string>

    <!-- Summary of studies preference if it is set to on -->
    <string name="studies_on">Yermed</string>
    <!-- Summary of studies data on quit preference if it is set to off -->
    <string name="studies_off">Yensa</string>

    <!-- Collections -->
    <!-- Collections header on home fragment -->
    <string name="collections_header">Tigrummiwin</string>
    <!-- Content description (not visible, for screen readers etc.): Opens the collection menu when pressed -->
    <string name="collection_menu_button_content_description">Umuɣ n tegrumma</string>
    <!-- Label to describe what collections are to a new user without any collections -->
    <string name="no_collections_description2">Lqeḍ tiɣawsiwin i yesεan aẓal ɣur-k·m.\n Semlilil akk inadiyen ittcabin, ismal, d iccaren i unekcum arurad ticki.</string>
    <!-- Title for the "select tabs" step of the collection creator -->
    <string name="create_collection_select_tabs">Fren iccaren</string>
    <!-- Title for the "select collection" step of the collection creator -->
    <string name="create_collection_select_collection">Fren tagrumma</string>
    <!-- Title for the "name collection" step of the collection creator -->
    <string name="create_collection_name_collection">Isem n tegrumma</string>
    <!-- Button to add new collection for the "select collection" step of the collection creator -->
    <string name="create_collection_add_new_collection">Rnu tagrumma tamaynut</string>
    <!-- Button to select all tabs in the "select tabs" step of the collection creator -->
    <string name="create_collection_select_all">Fren meṛṛa</string>
    <!-- Button to deselect all tabs in the "select tabs" step of the collection creator -->
    <string name="create_collection_deselect_all">Kkes akk afran</string>
    <!-- Text to prompt users to select the tabs to save in the "select tabs" step of the collection creator -->
    <string name="create_collection_save_to_collection_empty">Fren icaaren ara tseklseḍ</string>
    <!-- Text to show users how many tabs they have selected in the "select tabs" step of the collection creator.
     %d is a placeholder for the number of tabs selected. -->
    <string name="create_collection_save_to_collection_tabs_selected">%d n waccaren ttwafernen</string>
    <!-- Text to show users they have one tab selected in the "select tabs" step of the collection creator.
    %d is a placeholder for the number of tabs selected. -->
    <string name="create_collection_save_to_collection_tab_selected">%d n yiccer yettwafren</string>
    <!-- Text shown in snackbar when multiple tabs have been saved in a collection -->
    <string name="create_collection_tabs_saved">Accaren ttwaskelsen!</string>
    <!-- Text shown in snackbar when one or multiple tabs have been saved in a new collection -->
    <string name="create_collection_tabs_saved_new_collection">Tagrumma tettwasekles!</string>
    <!-- Text shown in snackbar when one tab has been saved in a collection -->
    <string name="create_collection_tab_saved">Iccer yettwaselkes!</string>
    <!-- Content description (not visible, for screen readers etc.): button to close the collection creator -->
    <string name="create_collection_close">Mdel</string>
    <!-- Button to save currently selected tabs in the "select tabs" step of the collection creator-->
    <string name="create_collection_save">Sekles</string>

    <!-- Snackbar action to view the collection the user just created or updated -->
    <string name="create_collection_view">Sken</string>

    <!-- Text for the OK button from collection dialogs -->
    <string name="create_collection_positive">IH</string>
    <!-- Text for the cancel button from collection dialogs -->
    <string name="create_collection_negative">Sefsex</string>

    <!-- Default name for a new collection in "name new collection" step of the collection creator. %d is a placeholder for the number of collections-->
    <string name="create_collection_default_name">Tagrumma %d</string>

    <!-- Share -->
    <!-- Share screen header -->
    <string name="share_header_2">Bḍu</string>
    <!-- Content description (not visible, for screen readers etc.):
        "Share" button. Opens the share menu when pressed. -->
    <string name="share_button_content_description">Bḍu</string>
    <!-- Text for the Save to PDF feature in the share menu -->
    <string name="share_save_to_pdf">Kles d PDF</string>
    <!-- Text for error message when generating a PDF file Text for error message when generating a PDF file. -->
    <string name="unable_to_save_to_pdf_error">D awezɣi ad yettusirew PDF</string>
    <!-- Sub-header in the dialog to share a link to another sync device -->
    <string name="share_device_subheader">Azen ɣer yibenk</string>
    <!-- Sub-header in the dialog to share a link to an app from the full list -->
    <string name="share_link_all_apps_subheader">Tigawin meṛṛa</string>
    <!-- Sub-header in the dialog to share a link to an app from the most-recent sorted list -->
    <string name="share_link_recent_apps_subheader">Ttwasqedcen melmi kan</string>
    <!-- Text for the copy link action in the share screen. -->
    <string name="share_copy_link_to_clipboard">Nɣel ɣeṛ ɣef afus</string>
    <!-- Toast shown after copying link to clipboard -->
    <string name="toast_copy_link_to_clipboard">Ittwanɣel ɣeṛ tecfawt</string>
    <!-- An option from the share dialog to sign into sync -->
    <string name="sync_sign_in">Qqen ɣer Sync</string>
     <!-- An option from the three dot menu to sync and save data -->
    <string name="sync_menu_sync_and_save_data">Mtawi sakin sekles isefka</string>
    <!-- An option from the share dialog to send link to all other sync devices -->
    <string name="sync_send_to_all">Azen ɣer yibenkan meṛṛa</string>
    <!-- An option from the share dialog to reconnect to sync -->
    <string name="sync_reconnect">Ales tuqqna ar Sync</string>
    <!-- Text displayed when sync is offline and cannot be accessed -->
    <string name="sync_offline">Aruqqin</string>
    <!-- An option to connect additional devices -->
    <string name="sync_connect_device">Qqen ibenk-nniḍen</string>

    <!-- The dialog text shown when additional devices are not available -->
    <string name="sync_connect_device_dialog">Akken ad tazneḍ iccer, qqen ɣer Firefox xarsum ɣef yiwen n yibenk.</string>
    <!-- Confirmation dialog button -->
    <string name="sync_confirmation_button">Awi-t</string>
    <!-- Share error message -->
    <string name="share_error_snackbar">Ur yizmir ara ad ibḍu ɣer usnas-a</string>
    <!-- Add new device screen title -->
    <string name="sync_add_new_device_title">Azen ɣer yibenk</string>
    <!-- Text for the warning message on the Add new device screen -->
    <string name="sync_add_new_device_message">Ulac ibenk iqqnen</string>
    <!-- Text for the button to learn about sending tabs -->
    <string name="sync_add_new_device_learn_button">Issin ugar γef tuzba n iccaren…</string>
    <!-- Text for the button to connect another device -->
    <string name="sync_add_new_device_connect_button">Qqen ibenk-nniḍen…</string>

    <!-- Notifications -->
    <!-- Text shown in the notification that pops up to remind the user that a private browsing session is active. -->
    <string name="notification_pbm_delete_text_2">Mdel iccaren usligen</string>
    <!-- Name of the marketing notification channel. Displayed in the "App notifications" system settings for the app -->
    <string name="notification_marketing_channel_name">Talzuzit</string>

    <!-- Title shown in the notification that pops up to remind the user to set fenix as default browser.
    The app name is in the text, due to limitations with localizing Nimbus experiments -->
    <string name="nimbus_notification_default_browser_title" tools:ignore="UnusedResources">Firefox d arurad, d uslig</string>
    <!-- Text shown in the notification that pops up to remind the user to set fenix as default browser.
    The app name is in the text, due to limitations with localizing Nimbus experiments -->
    <string name="nimbus_notification_default_browser_text" tools:ignore="UnusedResources">Err Firefox d iminig-ik amezwer</string>
    <!-- Title shown in the notification that pops up to re-engage the user -->
    <string name="notification_re_engagement_title">Ɛreḍ tunigin tusligt</string>

    <!-- Text shown in the notification that pops up to re-engage the user.
    %1$s is a placeholder that will be replaced by the app name. -->
    <string name="notification_re_engagement_text">Inig s war asekles n yinagan n tuqqnad uzray deg %1$s</string>

    <!-- Title A shown in the notification that pops up to re-engage the user -->
    <string name="notification_re_engagement_A_title">Inig war ma teǧǧiḍ lǧeṛṛa</string>

<<<<<<< HEAD
    <!-- Title B shown in the notification that pops up to re-engage the user -->
    <string name="notification_re_engagement_B_title">Bdu anadi-ik·im amezwaru</string>

    <!-- Preference for taking the short survey. -->
    <string name="preferences_take_survey" tools:ignore="UnusedResources">Eg aḥedqis</string>
    <!-- Preference for not taking the short survey. -->
    <string name="preferences_not_take_survey" tools:ignore="UnusedResources">Ala, tanemmirt</string>
=======
    <!-- Text A shown in the notification that pops up to re-engage the user.
    %1$s is a placeholder that will be replaced by the app name. -->
    <string name="notification_re_engagement_A_text">Tunigin tusligt deg %1$s ur tesseklas ara talɣut-ik.</string>
    <!-- Title B shown in the notification that pops up to re-engage the user -->
    <string name="notification_re_engagement_B_title">Bdu anadi-ik·im amezwaru</string>

    <!-- Text B shown in the notification that pops up to re-engage the user -->
    <string name="notification_re_engagement_B_text">Af kra iqerben. Neɣ snirem kra yessedhayen.</string>

    <!-- Survey -->
    <!-- Text shown in the fullscreen message that pops up to ask user to take a short survey.
    The app name is in the text, due to limitations with localizing Nimbus experiments -->
    <string name="nimbus_survey_message_text">Ttxil-k ɛawen Firefox ad igerrez ugar s uɛemmer n uḥedqus-a.</string>
    <!-- Preference for taking the short survey. -->
    <string name="preferences_take_survey">Eg aḥedqis</string>
    <!-- Preference for not taking the short survey. -->
    <string name="preferences_not_take_survey">Ala, tanemmirt</string>
>>>>>>> daf88cc5

    <!-- Snackbar -->
    <!-- Text shown in snackbar when user deletes a collection -->
    <string name="snackbar_collection_deleted">Tettwakkes tegrumma</string>
    <!-- Text shown in snackbar when user renames a collection -->
    <string name="snackbar_collection_renamed">Ittwabeddel isem n tegrumma</string>
    <!-- Text shown in snackbar when user closes a tab -->
    <string name="snackbar_tab_closed">Iccer imdel</string>
    <!-- Text shown in snackbar when user closes all tabs -->
    <string name="snackbar_tabs_closed">Medlen iccaren</string>
    <!-- Text shown in snackbar when user bookmarks a list of tabs -->
    <string name="snackbar_message_bookmarks_saved">Ticraḍ n yisebtar ttwakelsent!</string>
    <!-- Text shown in snackbar when user adds a site to shortcuts -->
    <string name="snackbar_added_to_shortcuts">Yettwarna ɣer yinegzumen!</string>
    <!-- Text shown in snackbar when user closes a private tab -->
    <string name="snackbar_private_tab_closed">Imdel iccer uslig</string>
    <!-- Text shown in snackbar when user closes all private tabs -->
    <string name="snackbar_private_tabs_closed">Medlen iccaren usligen</string>
    <!-- Text shown in snackbar to undo deleting a tab, top site or collection -->
    <string name="snackbar_deleted_undo">UƔAL</string>

    <!-- Text shown in snackbar when user removes a top site -->
    <string name="snackbar_top_site_removed">Asmel yettwakkes</string>
    <!-- QR code scanner prompt which appears after scanning a code, but before navigating to it
        First parameter is the name of the app, second parameter is the URL or text scanned-->
    <string name="qr_scanner_confirmation_dialog_message">Sireg %1$s ad yeldi %2$s</string>
    <!-- QR code scanner prompt dialog positive option to allow navigation to scanned link -->
    <string name="qr_scanner_dialog_positive">SIREG</string>
    <!-- QR code scanner prompt dialog positive option to deny navigation to scanned link -->
    <string name="qr_scanner_dialog_negative">GDEL</string>
    <!-- QR code scanner prompt dialog error message shown when a hostname does not contain http or https. -->
    <string name="qr_scanner_dialog_invalid">Tansa n web d tarameɣtut.</string>
    <!-- QR code scanner prompt dialog positive option when there is an error -->
    <string name="qr_scanner_dialog_invalid_ok">IH</string>
    <!-- Tab collection deletion prompt dialog message. Placeholder will be replaced with the collection name -->
    <string name="tab_collection_dialog_message">Tebɣiḍ ad tekseḍ %1$s?</string>
    <!-- Collection and tab deletion prompt dialog message. This will show when the last tab from a collection is deleted -->
    <string name="delete_tab_and_collection_dialog_message">S tukksa n iccer-a ad tettwakkes akk tegrumma. Tzemreḍ ad ternuḍ tagrumma tamaynut melmi i tebɣiḍ.</string>
    <!-- Collection and tab deletion prompt dialog title. Placeholder will be replaced with the collection name. This will show when the last tab from a collection is deleted -->
    <string name="delete_tab_and_collection_dialog_title">Kkes %1$s?</string>
    <!-- Tab collection deletion prompt dialog option to delete the collection -->
    <string name="tab_collection_dialog_positive">Kkes</string>
    <!-- Text displayed in a notification when the user enters full screen mode -->
    <string name="full_screen_notification">Askar n ugdil ačaran yermed</string>
    <!-- Message for copying the URL via long press on the toolbar -->
    <string name="url_copied">Tansa URL tettwanγel</string>
    <!-- Sample text for accessibility font size -->
    <string name="accessibility_text_size_sample_text_1">Aḍris-a d amedya. akken ad tezṛeḍ amek ara d-iban u dris mi ara ad tesneɣseḍ neɣ ad ternuḍ tuɣzi deg iɣewwaṛen.</string>
    <!-- Summary for Accessibility Text Size Scaling Preference -->
    <string name="preference_accessibility_text_size_summary">Semɣer neɣ senɣes teɣzi n uḍris n yismal web</string>
    <!-- Title for Accessibility Text Size Scaling Preference -->
    <string name="preference_accessibility_font_size_title">Tuɣzi n tesefsit</string>

    <!-- Title for Accessibility Text Automatic Size Scaling Preference -->
    <string name="preference_accessibility_auto_size_2">Teɣzi tawurmant n tsefsit</string>
    <!-- Summary for Accessibility Text Automatic Size Scaling Preference -->
    <string name="preference_accessibility_auto_size_summary">Teɣzi n tsefsit ad temṣada akked iɣewwaren Android. Sens aɣewwar-a akken ad tesferkeḍ teɣzi n tsefsit.</string>

    <!-- Title for the Delete browsing data preference -->
    <string name="preferences_delete_browsing_data">Kkes isefka n tunigin</string>
    <!-- Title for the tabs item in Delete browsing data -->
    <string name="preferences_delete_browsing_data_tabs_title_2">Accaren yeldin</string>
    <!-- Subtitle for the tabs item in Delete browsing data, parameter will be replaced with the number of open tabs -->
    <string name="preferences_delete_browsing_data_tabs_subtitle">%d n yiccaren</string>
    <!-- Title for the data and history items in Delete browsing data -->
    <string name="preferences_delete_browsing_data_browsing_data_title">Azray n tunigin akked isefka n yismal</string>
    <!-- Subtitle for the data and history items in delete browsing data, parameter will be replaced with the
        number of history items the user has -->
    <string name="preferences_delete_browsing_data_browsing_data_subtitle">%d n tansiwin</string>
    <!-- Title for the cookies item in Delete browsing data -->
    <string name="preferences_delete_browsing_data_cookies">Inagan n tuqqna</string>
    <!-- Subtitle for the cookies item in Delete browsing data -->
    <string name="preferences_delete_browsing_data_cookies_subtitle">Ad teffɣeḍ seg tuget n yismal</string>
    <!-- Title for the cached images and files item in Delete browsing data -->
    <string name="preferences_delete_browsing_data_cached_files">Tugniwin akked ifuyla i iteddun</string>
    <!-- Subtitle for the cached images and files item in Delete browsing data -->
    <string name="preferences_delete_browsing_data_cached_files_subtitle">Ad iserreḥ amkan n usekles</string>
    <!-- Title for the site permissions item in Delete browsing data -->
    <string name="preferences_delete_browsing_data_site_permissions">Tisirag n usmel</string>

    <!-- Title for the downloads item in Delete browsing data -->
    <string name="preferences_delete_browsing_data_downloads">Isidar</string>
    <!-- Text for the button to delete browsing data -->
    <string name="preferences_delete_browsing_data_button">Kkes isefka n tunigin</string>
    <!-- Title for the Delete browsing data on quit preference -->
    <string name="preferences_delete_browsing_data_on_quit">Kkes isefka n tunigin mi ara tefɣeḍ</string>
    <!-- Summary for the Delete browsing data on quit preference. "Quit" translation should match delete_browsing_data_on_quit_action translation. -->
    <string name="preference_summary_delete_browsing_data_on_quit_2">Ad yekkes s wudem awurman isefka n tunigin ticki tferneḍ &quot;Ffeɣ&quot; seg umuɣ agejdan</string>
    <!-- Action item in menu for the Delete browsing data on quit feature -->
    <string name="delete_browsing_data_on_quit_action">Ffeɣ</string>

    <!-- Title text of a delete browsing data dialog. -->
    <string name="delete_history_prompt_title">Azilal ara tekkseḍ</string>
    <!-- Body text of a delete browsing data dialog. -->
    <string name="delete_history_prompt_body">Itekkes azray (ula d azray yemtawan seg yibenkan-nniḍen), inagan n tuqqna akked isefka-nniḍen n tunigin.</string>
    <!-- Radio button in the delete browsing data dialog to delete history items for the last hour. -->
    <string name="delete_history_prompt_button_last_hour">Asrag aneggaru</string>
    <!-- Radio button in the delete browsing data dialog to delete history items for today and yesterday. -->
    <string name="delete_history_prompt_button_today_and_yesterday">Ass-a d yiḍelli</string>
    <!-- Radio button in the delete browsing data dialog to delete all history. -->
    <string name="delete_history_prompt_button_everything">Merra</string>

    <!-- Dialog message to the user asking to delete browsing data. Parameter will be replaced by app name. -->
    <string name="delete_browsing_data_prompt_message_3">%s ad yekkas isefka n tunigin yettwafernen.</string>
    <!-- Text for the cancel button for the data deletion dialog -->
    <string name="delete_browsing_data_prompt_cancel">Sefsex</string>
    <!-- Text for the allow button for the data deletion dialog -->
    <string name="delete_browsing_data_prompt_allow">Kkes</string>
    <!-- Text for the snackbar confirmation that the data was deleted -->
    <string name="preferences_delete_browsing_data_snackbar">Isefka n tunigin ttwakksen</string>
    <!-- Text for the snackbar to show the user that the deletion of browsing data is in progress -->
    <string name="deleting_browsing_data_in_progress">Tiksa n isefka n tunigin…</string>

    <!-- Dialog message to the user asking to delete all history items inside the opened group. Parameter will be replaced by a history group name. -->
    <string name="delete_all_history_group_prompt_message">Kkes meṛṛa ismal yellan deg “%s”</string>
    <!-- Text for the cancel button for the history group deletion dialog -->
    <string name="delete_history_group_prompt_cancel">Sefsex</string>
    <!-- Text for the allow button for the history group dialog -->
    <string name="delete_history_group_prompt_allow">Kkes</string>
    <!-- Text for the snackbar confirmation that the history group was deleted -->
    <string name="delete_history_group_snackbar">Agraw yettwakksen</string>

    <!-- Onboarding -->
    <!-- Text for onboarding welcome header. -->
    <string name="onboarding_header_2">Ansuf ɣer internet ifazen</string>
    <!-- Text for the onboarding welcome message. -->
    <string name="onboarding_message">D iminig i yettwafeṣṣlen i yimdanen, yerna baṭel.</string>
    <!-- Text for the Firefox account onboarding sign in card header. -->
    <string name="onboarding_account_sign_in_header">Kemmel seg wanida i tḥebseḍ</string>
    <!-- Text for the button to learn more about signing in to your Firefox account. -->
    <string name="onboarding_manual_sign_in_description">Mtawi accaren d wawalen uffiren gar yibenkan-ik·im i wakken add tɛeddiḍ seg ugdil ɣer wayeḍ s wudem afrawan.</string>
    <!-- Text for the button to manually sign into Firefox account. -->
    <string name="onboarding_firefox_account_sign_in">Kcem</string>
    <!-- text to display in the snackbar once account is signed-in -->
    <string name="onboarding_firefox_account_sync_is_on">Amtawi yermed</string>
    <!-- Text for the tracking protection onboarding card header -->
    <string name="onboarding_tracking_protection_header">Ammesten n tudert tabaḍnit s wudem amezwer</string>
    <!-- Text for the tracking protection card description. The first parameter is the name of the application.-->
    <string name="onboarding_tracking_protection_description_old">%1$s yessewḥal s wudem awurman tikebbaniyin ara ak-iḍefren deg web.</string>
    <!-- Text for the tracking protection card description. -->
    <string name="onboarding_tracking_protection_description">Ammesten asemday mgal y inagan n tuqqna yessewḥal ineḍfaren ad sqedc inagan n tuqqna i wakken ad ak•akem-ḍefren deg web.</string>
    <!-- text for tracking protection radio button option for standard level of blocking -->
    <string name="onboarding_tracking_protection_standard_button_2">Alugan (amezwer)</string>
    <!-- text for standard blocking option button description -->
    <string name="onboarding_tracking_protection_standard_button_description_3">Yerked gar tbaḍnit akked temlellit. ISebtar ad d-alin s wudem amagnu.</string>
    <!-- text for tracking protection radio button option for strict level of blocking -->
    <string name="onboarding_tracking_protection_strict_option">Uḥris</string>
    <!-- text for strict blocking option button description -->
    <string name="onboarding_tracking_protection_strict_button_description_3">Isewḥal ugar n ineḍfaren akken isebtar ad d-allin s wudem aurad, maca kra n tmahilin n usebter zemrent ad rẓent.</string>
    <!-- text for the toolbar position card header  -->
    <string name="onboarding_toolbar_placement_header_1">Fren adig n ufeggag-ik·im n yifecka</string>
    <!-- Text for the toolbar position card description -->
    <string name="onboarding_toolbar_placement_description">Eǧǧ-it ukessar neɣ err-it d asawen</string>

    <!-- Text for the privacy notice onboarding card header -->
    <string name="onboarding_privacy_notice_header_1">Ad tiliḍ d aɛessas ɣef yisefka-k</string>
    <!-- Text for the privacy notice onboarding card description. -->
    <string name="onboarding_privacy_notice_description">Firefox ad yerr gar ifassen-ik·im ayen i tbeṭṭuḍ srid akked wayen tbeṭṭuḍ yid-neɣ.</string>
    <!-- Text for the button to read the privacy notice -->
    <string name="onboarding_privacy_notice_read_button">Ɣer tasertit-nneɣ n tbaḍnit</string>

    <!-- Text for the conclusion onboarding message -->
    <string name="onboarding_conclusion_header">Twejdeḍ ad teldiḍ internet issedhacen?</string>
    <!-- text for the button to finish onboarding -->
    <string name="onboarding_finish">Bdu tunigin</string>

    <!-- Onboarding theme -->
    <!-- text for the theme picker onboarding card header -->
    <string name="onboarding_theme_picker_header">Fren asentel</string>
    <!-- text for the theme picker onboarding card description -->
    <string name="onboarding_theme_picker_description_2">Ḥreze tabatrit d wallen-ik s uskar aberkan.</string>
    <!-- Automatic theme setting (will follow device setting) -->
    <string name="onboarding_theme_automatic_title">Awurman</string>
    <!-- Summary of automatic theme setting (will follow device setting) -->
    <string name="onboarding_theme_automatic_summary">Ittṣeggim deg yiɣewwaṛen n yibenk-ik</string>
    <!-- Theme setting for dark mode -->
    <string name="onboarding_theme_dark_title">Asentel aberkan</string>
    <!-- Theme setting for light mode -->
    <string name="onboarding_theme_light_title">Asentel aceεlal</string>

    <!-- Text shown in snackbar when multiple tabs have been sent to device -->
    <string name="sync_sent_tabs_snackbar">Ttwaznen iccaren!</string>
    <!-- Text shown in snackbar when one tab has been sent to device  -->
    <string name="sync_sent_tab_snackbar">Ittwazen iccer!</string>
    <!-- Text shown in snackbar when sharing tabs failed  -->
    <string name="sync_sent_tab_error_snackbar">Ur yizmir ara ad yazen</string>
    <!-- Text shown in snackbar for the "retry" action that the user has after sharing tabs failed -->
    <string name="sync_sent_tab_error_snackbar_action">ƐREḌ I TIKKELT-NNIḌEN</string>
    <!-- Title of QR Pairing Fragment -->
    <string name="sync_scan_code">Semḍen tangalt</string>
    <!-- Instructions on how to access pairing -->
    <string name="sign_in_instructions"><![CDATA[Deg uselkim-ik, ldi Firefox sakin kcem ɣer <b>https://firefox.com/pair</b>]]></string>
    <!-- Text shown for sign in pairing when ready -->
    <string name="sign_in_ready_for_scan">Ihegga i uḍummu</string>
    <!-- Text shown for settings option for sign with pairing -->
    <string name="sign_in_with_camera">Qqen s tkamirat-ik</string>
    <!-- Text shown for settings option for sign with email -->
    <string name="sign_in_with_email">Seqdec tansa n yimayl deg umḍiq-is</string>
    <!-- Text shown for settings option for create new account text.'Firefox' intentionally hardcoded here.-->
    <string name="sign_in_create_account_text"><![CDATA[Ulac amiḍan? <u>Rnu yiwen</u> i umtaw n Firefox gar yibenkan.]]></string>
    <!-- Text shown in confirmation dialog to sign out of account. The first parameter is the name of the app (e.g. Firefox Preview) -->
    <string name="sign_out_confirmation_message_2">%s ad iseḥbes amtawi d umiḍan-inek, acukan ur ittekkes ara isefka-inek n tunigin seg uselkim-a.</string>
    <!-- Option to continue signing out of account shown in confirmation dialog to sign out of account -->
    <string name="sign_out_disconnect">Ffeɣ</string>
    <!-- Option to cancel signing out shown in confirmation dialog to sign out of account -->
    <string name="sign_out_cancel">Sefsex</string>

    <!-- Error message snackbar shown after the user tried to select a default folder which cannot be altered -->
    <string name="bookmark_cannot_edit_root">Ur izmir ara ad yeẓreg ikaramen imewar</string>

    <!-- Enhanced Tracking Protection -->
    <!-- Link displayed in enhanced tracking protection panel to access tracking protection settings -->
    <string name="etp_settings">Iɣewwaren n tɣellist</string>
    <!-- Preference title for enhanced tracking protection settings -->
    <string name="preference_enhanced_tracking_protection">Ammesten yettwasǧehden mgal aḍfar</string>
    <!-- Title for the description of enhanced tracking protection -->
    <string name="preference_enhanced_tracking_protection_explanation_title" moz:removedIn="114" tools:ignore="UnusedResources">Inig war ma ḍefṛen-k·kem</string>
    <!-- Description of enhanced tracking protection. The first parameter is the name of the application (For example: Fenix) -->
<<<<<<< HEAD
    <string name="preference_enhanced_tracking_protection_explanation">Ḥrez isefka-ik i kečč. %s ad k-yemmesten seg tuget n yineḍfaṛen yettwassnen i yeṭṭafaṛen ayen i txeddmeḍ srid.</string>
    <!-- Description of enhanced tracking protection. The parameter is the name of the application (For example: Firefox Fenix) -->
    <string name="preference_enhanced_tracking_protection_explanation_2" tools:ignore="UnusedResources">%s ad k-yemmesten seg tuget n yineḍfaṛen yettwassnen i yeṭṭafaṛen ayen i txeddmeḍ srid.</string>
=======
    <string name="preference_enhanced_tracking_protection_explanation" moz:removedIn="114" tools:ignore="UnusedResources">Ḥrez isefka-ik i kečč. %s ad k-yemmesten seg tuget n yineḍfaṛen yettwassnen i yeṭṭafaṛen ayen i txeddmeḍ srid.</string>
    <!-- Description of enhanced tracking protection. The parameter is the name of the application (For example: Firefox Fenix) -->
    <string name="preference_enhanced_tracking_protection_explanation_2">%s ad k-yemmesten seg tuget n yineḍfaṛen yettwassnen i yeṭṭafaṛen ayen i txeddmeḍ srid.</string>
>>>>>>> daf88cc5
    <!-- Text displayed that links to website about enhanced tracking protection -->
    <string name="preference_enhanced_tracking_protection_explanation_learn_more">Issin ugar</string>
    <!-- Preference for enhanced tracking protection for the standard protection settings -->
    <string name="preference_enhanced_tracking_protection_standard_default_1">Alugan (amezwer)</string>
    <!-- Preference description for enhanced tracking protection for the standard protection settings -->
<<<<<<< HEAD
    <string name="preference_enhanced_tracking_protection_standard_description_4">Yerked gar tbaḍnit akked temlellit. ISebtar ad d-alin s wudem amagnu.</string>
    <!-- Preference description for enhanced tracking protection for the standard protection settings -->
    <string name="preference_enhanced_tracking_protection_standard_description_5" tools:ignore="UnusedResources">Isebtar ad d-alin s wudem amagnu, maca ad sweḥlen drus n yineḍfaren.</string>
=======
    <string name="preference_enhanced_tracking_protection_standard_description_4" moz:removedIn="114" tools:ignore="UnusedResources">Yerked gar tbaḍnit akked temlellit. ISebtar ad d-alin s wudem amagnu.</string>
    <!-- Preference description for enhanced tracking protection for the standard protection settings -->
    <string name="preference_enhanced_tracking_protection_standard_description_5">Isebtar ad d-alin s wudem amagnu, maca ad sweḥlen drus n yineḍfaren.</string>
>>>>>>> daf88cc5
    <!--  Accessibility text for the Standard protection information icon  -->
    <string name="preference_enhanced_tracking_protection_standard_info_button">Ayen iweḥlen s ummesten n tizeɣt mgal aḍfaṛ</string>
    <!-- Preference for enhanced tracking protection for the strict protection settings -->
    <string name="preference_enhanced_tracking_protection_strict">Uḥriṣ</string>
    <!-- Preference description for enhanced tracking protection for the strict protection settings -->
<<<<<<< HEAD
    <string name="preference_enhanced_tracking_protection_strict_description_3">Isewḥal ugar n ineḍfaren akken isebtar ad d-allin s wudem arurad, maca kra n tmahilin n usebter zemrent ad rẓent.</string>
    <!-- Preference description for enhanced tracking protection for the strict protection settings -->
    <string name="preference_enhanced_tracking_protection_strict_description_4" tools:ignore="UnusedResources">Ammesten iǧǧehden mgal aḍfaṛ akked tmellit tufrint, maca kra n yismal zemren ur teddun ara akken iwata.</string>
=======
    <string name="preference_enhanced_tracking_protection_strict_description_3" moz:removedIn="114" tools:ignore="UnusedResources">Isewḥal ugar n ineḍfaren akken isebtar ad d-allin s wudem arurad, maca kra n tmahilin n usebter zemrent ad rẓent.</string>
    <!-- Preference description for enhanced tracking protection for the strict protection settings -->
    <string name="preference_enhanced_tracking_protection_strict_description_4">Ammesten iǧǧehden mgal aḍfaṛ akked tmellit tufrint, maca kra n yismal zemren ur teddun ara akken iwata.</string>
>>>>>>> daf88cc5
    <!--  Accessibility text for the Strict protection information icon  -->
    <string name="preference_enhanced_tracking_protection_strict_info_button">Ayen iweḥlen s ummesten n uḥriṣ mgal aḍfaṛ</string>
    <!-- Preference for enhanced tracking protection for the custom protection settings -->
    <string name="preference_enhanced_tracking_protection_custom">Sagen</string>
    <!-- Preference description for enhanced tracking protection for the strict protection settings -->
    <string name="preference_enhanced_tracking_protection_custom_description_2">Fren anwi ineḍfaren akked yisekripten ara tesweḥleḍ.</string>
    <!--  Accessibility text for the Strict protection information icon  -->
    <string name="preference_enhanced_tracking_protection_custom_info_button">Ayen iweḥlen s ummesten udmawan mgal aḍfaṛ</string>
    <!-- Header for categories that are being blocked by current Enhanced Tracking Protection settings -->
    <!-- Preference for enhanced tracking protection for the custom protection settings for cookies-->
    <string name="preference_enhanced_tracking_protection_custom_cookies">Inagan n tuqqna</string>
    <!-- Option for enhanced tracking protection for the custom protection settings for cookies-->
    <string name="preference_enhanced_tracking_protection_custom_cookies_1">Ineḍfaṛen gar yismal akked yizeḍwa inmettiyen</string>
    <!-- Option for enhanced tracking protection for the custom protection settings for cookies-->
    <string name="preference_enhanced_tracking_protection_custom_cookies_2">Inagan n tuqqna n yismal ur nemẓir ara</string>
    <!-- Option for enhanced tracking protection for the custom protection settings for cookies-->
    <string name="preference_enhanced_tracking_protection_custom_cookies_3">Akk inagan n tuqqna n wis kraḍ (zemren ad rẓen isaml web)</string>
    <!-- Option for enhanced tracking protection for the custom protection settings for cookies-->
    <string name="preference_enhanced_tracking_protection_custom_cookies_4">Akk inagan n tuqqna (ad rẓen isaml web)</string>
    <!-- Option for enhanced tracking protection for the custom protection settings for cookies-->
    <string name="preference_enhanced_tracking_protection_custom_cookies_5">Ɛzel inagan n tuqqna gar yismal</string>
    <!-- Preference for enhanced tracking protection for the custom protection settings for tracking content -->
    <string name="preference_enhanced_tracking_protection_custom_tracking_content">Agbur n uḍfaṛ</string>
    <!-- Option for enhanced tracking protection for the custom protection settings for tracking content-->
    <string name="preference_enhanced_tracking_protection_custom_tracking_content_1">Deg iccren meṛṛa</string>
    <!-- Option for enhanced tracking protection for the custom protection settings for tracking content-->
    <string name="preference_enhanced_tracking_protection_custom_tracking_content_2">Deg waccaren usligen kan</string>
    <!-- Preference for enhanced tracking protection for the custom protection settings -->
    <string name="preference_enhanced_tracking_protection_custom_cryptominers">Ikripṭuminaren</string>
    <!-- Preference for enhanced tracking protection for the custom protection settings -->
    <string name="preference_enhanced_tracking_protection_custom_fingerprinters">Idsilen umḍinen</string>
    <!-- Button label for navigating to the Enhanced Tracking Protection details -->
    <string name="enhanced_tracking_protection_details">Talqayt</string>
    <!-- Header for categories that are being being blocked by current Enhanced Tracking Protection settings -->
    <string name="enhanced_tracking_protection_blocked">Iwḥel</string>
    <!-- Header for categories that are being not being blocked by current Enhanced Tracking Protection settings -->
    <string name="enhanced_tracking_protection_allowed">Ittusireg</string>
    <!-- Category of trackers (social media trackers) that can be blocked by Enhanced Tracking Protection -->
    <string name="etp_social_media_trackers_title">Ineḍfaṛen n iẓeḍwa imettanen</string>
    <!-- Description of social media trackers that can be blocked by Enhanced Tracking Protection -->
    <string name="etp_social_media_trackers_description">Talast n tezmert n yiẓeḍwa n tmetti deg uḍfaṛ n urmud-ik n tunigin deg web.</string>
    <!-- Category of trackers (cross-site tracking cookies) that can be blocked by Enhanced Tracking Protection -->
    <string name="etp_cookies_title">Inagan n tuqqna i uḍfaṛ gar yismal</string>
    <!-- Category of trackers (cross-site tracking cookies) that can be blocked by Enhanced Tracking Protection -->
    <string name="etp_cookies_title_2">Inagan n tuqqna gar yismal</string>
    <!-- Description of cross-site tracking cookies that can be blocked by Enhanced Tracking Protection -->
    <string name="etp_cookies_description">Ad isewḥel inagan n tuqqna i seqdacen iberraḥen n udellel akked tkebbaniyin n tesledt i ulqaḍ n yisefka-ik n tunigin deg ddeqs n yismal.</string>
    <!-- Description of cross-site tracking cookies that can be blocked by Enhanced Tracking Protection -->
    <string name="etp_cookies_description_2">Ammesten asemday mgal inagan n tuqqna iɛezzel inagan n tuqqna ɣef usmel ideg telliḍ, ineḍfaren n udellel ur ssawaḍen ara ad ak·akem-ḍefren seg usmel ɣer wayeḍ.</string>
    <!-- Category of trackers (cryptominers) that can be blocked by Enhanced Tracking Protection -->
    <string name="etp_cryptominers_title">Ikripṭuminaren</string>

    <!-- Description of cryptominers that can be blocked by Enhanced Tracking Protection -->
    <string name="etp_cryptominers_description">Ad isewḥel yir iskripten ad kecmen ɣer yibenk-ik akken ad kksen tadrimt tumḍint.</string>
    <!-- Category of trackers (fingerprinters) that can be blocked by Enhanced Tracking Protection -->
    <string name="etp_fingerprinters_title">Idsilen umḍinen</string>
    <!-- Description of fingerprinters that can be blocked by Enhanced Tracking Protection -->
    <string name="etp_fingerprinters_description">Ad isewḥel alqaḍ n yisefka  yettwammalen s wudem asuf ɣef yibenk-ik daɣen wid i izemren ad ttwasqedcen i uḍfar.</string>
    <!-- Category of trackers (tracking content) that can be blocked by Enhanced Tracking Protection -->
    <string name="etp_tracking_content_title">Agbur n uḍfaṛ</string>
    <!-- Description of tracking content that can be blocked by Enhanced Tracking Protection -->
    <string name="etp_tracking_content_description">Ad isewḥel adellel, tividyutin akked ugbur-nniḍen i d-yekka beṛṛa n usmel, win i igebren tangalt n uḍfaṛ. Izmer ad iḥaz kra n tmahilin n usmel.</string>
    <!-- Enhanced Tracking Protection message that protection is currently on for this site -->
    <string name="etp_panel_on">Ammesten yermed i usmel-a</string>
    <!-- Enhanced Tracking Protection message that protection is currently off for this site -->
    <string name="etp_panel_off">Ammesten yensa i usmel-a</string>
    <!-- Header for exceptions list for which sites enhanced tracking protection is always off -->
    <string name="enhanced_tracking_protection_exceptions">Ammesten yennerna mgal aḍfaṛ yensa i yismal-a web</string>
    <!-- Content description (not visible, for screen readers etc.): Navigate
    back from ETP details (Ex: Tracking content) -->
    <string name="etp_back_button_content_description">Inig ar deffir</string>

    <!-- About page link text to open what's new link -->
    <string name="about_whats_new">D acu i d maynut deg %s</string>
    <!-- Open source licenses page title
    The first parameter is the app name -->
    <string name="open_source_licenses_title">%s | timkerḍiyin OSS </string>

    <!-- Category of trackers (redirect trackers) that can be blocked by Enhanced Tracking Protection -->
    <string name="etp_redirect_trackers_title">Welleh i yineḍfaren</string>

    <!-- Description of redirect tracker cookies that can be blocked by Enhanced Tracking Protection -->
    <string name="etp_redirect_trackers_description">Yesfaḍay inagan n tuqqna yettusbadun s yiwellhen n yismal web n uḍfar yettwassnen.</string>

    <!-- Description of the SmartBlock Enhanced Tracking Protection feature. The * symbol is intentionally hardcoded here,
         as we use it on the UI to indicate which trackers have been partially unblocked.  -->
    <string name="preference_etp_smartblock_description">Kra n yineḍfaren yettwaṛecmen ddaw-a yekkes-asen usewḥel amuran ɣef usebter-a acku temyigweḍ yid-sen*.</string>
    <!-- Text displayed that links to website about enhanced tracking protection SmartBlock -->
    <string name="preference_etp_smartblock_learn_more">Issin ugar</string>

    <!-- Content description (not visible, for screen readers etc.):
    Enhanced tracking protection exception preference icon for ETP settings. -->
    <string name="preference_etp_exceptions_icon_description">Tignit n usmenyif n tasureft i ummesten yettwasǧehden mgal aḍfar</string>

    <!-- About page link text to open support link -->
    <string name="about_support">Tallelt</string>
    <!-- About page link text to list of past crashes (like about:crashes on desktop) -->
    <string name="about_crashes">Iɣelluyen</string>
    <!-- About page link text to open privacy notice link -->
    <string name="about_privacy_notice">Tasertit n tbaḍnit</string>
    <!-- About page link text to open know your rights link -->
    <string name="about_know_your_rights">Issin izerfan-ik</string>
    <!-- About page link text to open licensing information link -->
    <string name="about_licensing_information">Talɣut n turagt</string>
    <!-- About page link text to open a screen with libraries that are used -->
    <string name="about_other_open_source_libraries">Timkerḍiyin i nseqdac</string>

    <!-- Toast shown to the user when they are activating the secret dev menu
        The first parameter is number of long clicks left to enable the menu -->
    <string name="about_debug_menu_toast_progress">Umuɣ n tseɣtit: %1$d senned s uẓelmaḍ akken ad irmed</string>
    <string name="about_debug_menu_toast_done">Umuɣ n tseɣtit irmed</string>

    <!-- Browser long press popup menu -->
    <!-- Copy the current url -->
    <string name="browser_toolbar_long_press_popup_copy">Nɣel</string>
    <!-- Paste & go the text in the clipboard. '&amp;' is replaced with the ampersand symbol: & -->
    <string name="browser_toolbar_long_press_popup_paste_and_go">Senṭeḍ &amp; ddu</string>
    <!-- Paste the text in the clipboard -->
    <string name="browser_toolbar_long_press_popup_paste">Senteḍ</string>
    <!-- Snackbar message shown after an URL has been copied to clipboard. -->
    <string name="browser_toolbar_url_copied_to_clipboard_snackbar">Tansa tettwanɣel ɣef afus</string>

    <!-- Title text for the Add To Homescreen dialog -->
    <string name="add_to_homescreen_title">Rnu ɣer ugdil agejdan</string>
    <!-- Cancel button text for the Add to Homescreen dialog -->
    <string name="add_to_homescreen_cancel">Sefsex</string>
    <!-- Add button text for the Add to Homescreen dialog -->
    <string name="add_to_homescreen_add">Rnu</string>
    <!-- Continue to website button text for the first-time Add to Homescreen dialog -->
    <string name="add_to_homescreen_continue">Kemmel ɣer usmel web</string>
    <!-- Placeholder text for the TextView in the Add to Homescreen dialog -->
    <string name="add_to_homescreen_text_placeholder">Isem n unegzum</string>

    <!-- Describes the add to homescreen functionality -->
    <string name="add_to_homescreen_description_2">Tzemreḍ s sshal ad ternuḍ asmel-a web ɣer ugdil agejdan n yibenk-inek·inem i wakken ad tesɛuḍ anekcum askudan d tunigin taruradt s termt i icuban asnas.</string>

    <!-- Preference for managing the settings for logins and passwords in Fenix -->
    <string name="preferences_passwords_logins_and_passwords">Inekcam d wawalen uffiren</string>
    <!-- Preference for managing the saving of logins and passwords in Fenix -->
    <string name="preferences_passwords_save_logins">Sekles inekcam d wawalen uffiren</string>
    <!-- Preference option for asking to save passwords in Fenix -->
    <string name="preferences_passwords_save_logins_ask_to_save">Suter asekles</string>
    <!-- Preference option for never saving passwords in Fenix -->
    <string name="preferences_passwords_save_logins_never_save">Urǧin sekles</string>
    <!-- Preference for autofilling saved logins in Firefox (in web content), %1$s will be replaced with the app name -->
    <string name="preferences_passwords_autofill2">Ččar s wudem awurman %1$s</string>
    <!-- Description for the preference for autofilling saved logins in Firefox (in web content), %1$s will be replaced with the app name -->
    <string name="preferences_passwords_autofill_description">Ččar syen sekles ismawen n useqdac d wawalen uffiren ma tesseqdaceḍ %1$s.</string>
    <!-- Preference for autofilling logins from Fenix in other apps (e.g. autofilling the Twitter app) -->
    <string name="preferences_android_autofill">Ččar s wudem awurman deg yisnasen-nniḍen</string>

    <!-- Description for the preference for autofilling logins from Fenix in other apps (e.g. autofilling the Twitter app) -->
    <string name="preferences_android_autofill_description">Ččar ismawen n useqdac d wawalen uffiren deg yisnasen-nniḍen ɣef yibenk-ik·im.</string>

    <!-- Preference option for adding a login -->
    <string name="preferences_logins_add_login">Rnu anekcum</string>

    <!-- Preference for syncing saved logins in Fenix -->
    <string name="preferences_passwords_sync_logins">Mtawi inekcam</string>
    <!-- Preference for syncing saved logins in Fenix, when not signed in-->
    <string name="preferences_passwords_sync_logins_across_devices">Mtawi inekcam gqr yibenkan</string>
    <!-- Preference to access list of saved logins -->
    <string name="preferences_passwords_saved_logins">Inekcam yettwakelsen</string>
    <!-- Description of empty list of saved passwords. Placeholder is replaced with app name.  -->
    <string name="preferences_passwords_saved_logins_description_empty_text">Anekcum i tḥerzeḍ ɣer %s ad d-ittwasken da.</string>
    <!-- Preference to access list of saved logins -->
    <string name="preferences_passwords_saved_logins_description_empty_learn_more_link">Issin ugar ɣef umtawi.</string>
    <!-- Preference to access list of login exceptions that we never save logins for -->
    <string name="preferences_passwords_exceptions">Tisuraf</string>
    <!-- Empty description of list of login exceptions that we never save logins for -->
    <string name="preferences_passwords_exceptions_description_empty">Inekcam akked wawalen uffiren ur yettwaskelsen ara ad ttwaseknen dagi.</string>
    <!-- Description of list of login exceptions that we never save logins for -->
    <string name="preferences_passwords_exceptions_description">Inekcam akked wawalen uffiren ur ttwaseklasen ara i yismal-a.</string>
    <!-- Text on button to remove all saved login exceptions -->
    <string name="preferences_passwords_exceptions_remove_all">Kkes akk tisuraf</string>
    <!-- Hint for search box in logins list -->
    <string name="preferences_passwords_saved_logins_search">Nadi inekcam</string>
    <!-- The header for the site that a login is for -->
    <string name="preferences_passwords_saved_logins_site">Asmel web</string>
    <!-- The header for the username for a login -->
    <string name="preferences_passwords_saved_logins_username">Isem n useqdac</string>
    <!-- The header for the password for a login -->
    <string name="preferences_passwords_saved_logins_password">Awal uffir</string>
    <!-- Shown in snackbar to tell user that the password has been copied -->
    <string name="logins_password_copied">Awal uffir yettwanɣel ɣef affus</string>
    <!-- Shown in snackbar to tell user that the username has been copied -->
    <string name="logins_username_copied">Isem n useqdac yenɣel ɣef afus</string>
    <!-- Content Description (for screenreaders etc) read for the button to copy a password in logins-->
    <string name="saved_logins_copy_password">Nɣel awal uffir</string>
    <!-- Content Description (for screenreaders etc) read for the button to clear a password while editing a login-->
    <string name="saved_logins_clear_password">Sfeḍ awal uffir</string>
    <!-- Content Description (for screenreaders etc) read for the button to copy a username in logins -->
    <string name="saved_login_copy_username">Nɣel isem n useqdac</string>
    <!-- Content Description (for screenreaders etc) read for the button to clear a username while editing a login -->
    <string name="saved_login_clear_username">Sfeḍ isem n useqdac</string>
    <!-- Content Description (for screenreaders etc) read for the button to clear the hostname field while creating a login -->
    <string name="saved_login_clear_hostname">Sfeḍ asenneftaɣ</string>
    <!-- Content Description (for screenreaders etc) read for the button to open a site in logins -->
    <string name="saved_login_open_site">Ldi asmel deg iminig</string>
    <!-- Content Description (for screenreaders etc) read for the button to reveal a password in logins -->
    <string name="saved_login_reveal_password">Sken awal uffir</string>
    <!-- Content Description (for screenreaders etc) read for the button to hide a password in logins -->
    <string name="saved_login_hide_password">Ffer awal uffir</string>
    <!-- Message displayed in biometric prompt displayed for authentication before allowing users to view their logins -->
    <string name="logins_biometric_prompt_message">Serreḥ akken ad tsekneḍ inekcam-ik yettwaskelsen</string>
    <!-- Title of warning dialog if users have no device authentication set up -->
    <string name="logins_warning_dialog_title">Mmesten inekcam d wawalen uffiren</string>
    <!-- Message of warning dialog if users have no device authentication set up -->
    <string name="logins_warning_dialog_message">Sbadu azenziɣ n usekkeṛ, tangal PIN, neɣ awal uffir akken ad temmesteneḍ inekcam-ik akked wawlen-ik uffiren yettwaskelsen ticki yella win ikecmen ɣer yibenk-ik.</string>
    <!-- Negative button to ignore warning dialog if users have no device authentication set up -->
    <string name="logins_warning_dialog_later">Ticki</string>
    <!-- Positive button to send users to set up a pin of warning dialog if users have no device authentication set up -->
    <string name="logins_warning_dialog_set_up_now">Sbadu tura</string>
    <!-- Title of PIN verification dialog to direct users to re-enter their device credentials to access their logins -->
    <string name="logins_biometric_prompt_message_pin">Serreḥ ibenk-ik</string>
    <!-- Title for Accessibility Force Enable Zoom Preference -->
    <string name="preference_accessibility_force_enable_zoom">Zoom i yismal meṛṛa</string>

    <!-- Summary for Accessibility Force Enable Zoom Preference -->
    <string name="preference_accessibility_force_enable_zoom_summary">Rmed akken ad teǧǧeḍ asemɣer neɣ asemẓi s sin n yiḍudan ula deg yismal web i yessewḥalen aya.</string>

    <!-- Saved logins sorting strategy menu item -by name- (if selected, it will sort saved logins alphabetically) -->
    <string name="saved_logins_sort_strategy_alphabetically">Isem (A-Z)</string>
    <!-- Saved logins sorting strategy menu item -by last used- (if selected, it will sort saved logins by last used) -->
    <string name="saved_logins_sort_strategy_last_used">Aseqdec aneggaru</string>

    <!-- Content description (not visible, for screen readers etc.): Sort saved logins dropdown menu chevron icon -->
    <string name="saved_logins_menu_dropdown_chevron_icon_content_description">Umuɣ n usemyizwer n yinekcam</string>

    <!-- Autofill -->
    <!-- Preference and title for managing the autofill settings -->
    <string name="preferences_autofill">Taččart tawurmant</string>
    <!-- Preference and title for managing the settings for addresses -->
    <string name="preferences_addresses">Tansiwin</string>
    <!-- Preference and title for managing the settings for credit cards -->
    <string name="preferences_credit_cards">Tikarḍiwin n usmad</string>
    <!-- Preference for saving and autofilling credit cards -->
    <string name="preferences_credit_cards_save_and_autofill_cards">Asekles d taččart tawurmant n tkarḍiwin</string>
    <!-- Preference summary for saving and autofilling credit card data -->
    <string name="preferences_credit_cards_save_and_autofill_cards_summary">Isefka ttwawgelhen</string>
    <!-- Preference option for syncing credit cards across devices. This is displayed when the user is not signed into sync -->
    <string name="preferences_credit_cards_sync_cards_across_devices">Mtawi tikarḍiwin gar yibenkan</string>
    <!-- Preference option for syncing credit cards across devices. This is displayed when the user is signed into sync -->
    <string name="preferences_credit_cards_sync_cards">Mtawi tikarḍiwin</string>
    <!-- Preference option for adding a credit card -->
    <string name="preferences_credit_cards_add_credit_card">Rnu takarḍa n usmad</string>
    <!-- Preference option for managing saved credit cards -->
    <string name="preferences_credit_cards_manage_saved_cards">Sefrek tikerḍiwin yettwaskelsen</string>
    <!-- Preference option for adding an address -->
    <string name="preferences_addresses_add_address">Rnu tansa</string>
    <!-- Preference option for managing saved addresses -->
    <string name="preferences_addresses_manage_addresses">Sefrek tansiwin</string>
    <!-- Preference for saving and autofilling addresses -->
    <string name="preferences_addresses_save_and_autofill_addresses">Asekles d taččart tawurmant n tansiwin</string>
    <!-- Preference summary for saving and autofilling address data -->
    <string name="preferences_addresses_save_and_autofill_addresses_summary">Seddu talɣut am wuṭṭunen, imayl akked tansiwin n usiweḍ</string>

    <!-- Title of the "Add card" screen -->
    <string name="credit_cards_add_card">Rnu takarḍa</string>
    <!-- Title of the "Edit card" screen -->
    <string name="credit_cards_edit_card">Ẓreg takarḍa</string>
    <!-- The header for the card number of a credit card -->
    <string name="credit_cards_card_number">Uṭṭun n tkarḍa</string>
    <!-- The header for the expiration date of a credit card -->
    <string name="credit_cards_expiration_date">Azemz n taggara</string>
    <!-- The label for the expiration date month of a credit card to be used by a11y services-->
    <string name="credit_cards_expiration_date_month">Azemz n taggara n wayyur</string>
    <!-- The label for the expiration date year of a credit card to be used by a11y services-->
    <string name="credit_cards_expiration_date_year">Azemz n taggar n useggas</string>
    <!-- The header for the name on the credit card -->
    <string name="credit_cards_name_on_card">Isem ɣef tkarḍa</string>
    <!-- The text for the "Delete card" menu item for deleting a credit card -->
    <string name="credit_cards_menu_delete_card">Kkes takarḍa</string>
    <!-- The text for the "Delete card" button for deleting a credit card -->
    <string name="credit_cards_delete_card_button">Kkes takarḍa</string>
    <!-- The text for the confirmation message of "Delete card" dialog -->
    <string name="credit_cards_delete_dialog_confirmation">Tebɣiḍ s tidet ad tekkseḍ takarḍa-a n usmad?</string>
    <!-- The text for the positive button on "Delete card" dialog -->
    <string name="credit_cards_delete_dialog_button">Kkes</string>
    <!-- The title for the "Save" menu item for saving a credit card -->
    <string name="credit_cards_menu_save">Sekles</string>
    <!-- The text for the "Save" button for saving a credit card -->
    <string name="credit_cards_save_button">Sekles</string>
    <!-- The text for the "Cancel" button for cancelling adding, updating or deleting a credit card -->
    <string name="credit_cards_cancel_button">Sefsex</string>
    <!-- Title of the "Saved cards" screen -->
    <string name="credit_cards_saved_cards">Tikerḍiwin yettwasekles</string>

    <!-- Error message for credit card number validation -->
    <string name="credit_cards_number_validation_error_message">Ma ulac aɣilif sekcem uṭṭun ameɣtu n tkarḍa n usmad</string>

    <!-- Error message for credit card name on card validation -->
    <string name="credit_cards_name_on_card_validation_error_message">Ttxil-k·m ččar urti-a</string>
    <!-- Message displayed in biometric prompt displayed for authentication before allowing users to view their saved credit cards -->
    <string name="credit_cards_biometric_prompt_message">Kkes asekkeṛ i wakken ad twaliḍ tikerḍiwin-ik·im yettwaskelsen</string>
    <!-- Title of warning dialog if users have no device authentication set up -->
    <string name="credit_cards_warning_dialog_title">Seɣles tikerḍiwin-ik·im n usmad</string>
    <!-- Message of warning dialog if users have no device authentication set up -->
    <string name="credit_cards_warning_dialog_message">Sbadu taneɣruft n usekkeṛ n yibenk, tangalt PIN neq awal uffir i ummesten n tkerḍiwin-ik·im n usmad yettwaskelsen ticki yella win ikecmen ɣer yibenk-inek·inem.</string>
    <!-- Positive button to send users to set up a pin of warning dialog if users have no device authentication set up -->
    <string name="credit_cards_warning_dialog_set_up_now">Sbadu tura</string>
    <!-- Negative button to ignore warning dialog if users have no device authentication set up -->
    <string name="credit_cards_warning_dialog_later">Ticki</string>
    <!-- Title of PIN verification dialog to direct users to re-enter their device credentials to access their credit cards -->
    <string name="credit_cards_biometric_prompt_message_pin">Serreḥ i ibenk-inek·inem</string>
    <!-- Message displayed in biometric prompt for authentication, before allowing users to use their stored credit card information -->
    <string name="credit_cards_biometric_prompt_unlock_message">Kkes asekkeṛ i wakken ad tesqedceḍ talɣut n tkarḍa n usmad</string>

    <!-- Title of the "Add address" screen -->
    <string name="addresses_add_address">Rnu tansa</string>
    <!-- Title of the "Edit address" screen -->
    <string name="addresses_edit_address">Ẓreg tansa</string>
    <!-- Title of the "Manage addresses" screen -->
    <string name="addresses_manage_addresses">Sefrek tansiwin</string>
    <!-- The header for the first name of an address -->
    <string name="addresses_first_name">Aɣara</string>
    <!-- The header for the middle name of an address -->
    <string name="addresses_middle_name">Isem alemmas</string>
    <!-- The header for the last name of an address -->
    <string name="addresses_last_name">Isem</string>
    <!-- The header for the street address of an address -->
    <string name="addresses_street_address">Tansa n taddart</string>
    <!-- The header for the city of an address -->
    <string name="addresses_city">Aɣrem</string>
    <!-- The header for the subregion of an address when "state" should be used -->
    <string name="addresses_state">Addad</string>
    <!-- The header for the subregion of an address when "province" should be used -->
    <string name="addresses_province">Tamnaḍt</string>
    <!-- The header for the zip code of an address -->
    <string name="addresses_zip">Zip</string>
    <!-- The header for the country or region of an address -->
    <string name="addresses_country">Tamurt neɣ tamnaḍt</string>
    <!-- The header for the phone number of an address -->
    <string name="addresses_phone">Uṭṭun n tiliɣri</string>
    <!-- The header for the email of an address -->
    <string name="addresses_email">Imayl</string>
    <!-- The text for the "Save" button for saving an address -->
    <string name="addresses_save_button">Sekles</string>
    <!-- The text for the "Cancel" button for cancelling adding, updating or deleting an address -->
    <string name="addresses_cancel_button">Sefsex</string>
    <!-- The text for the "Delete address" button for deleting an address -->
    <string name="addressess_delete_address_button">Kkes tansa</string>

    <!-- The title for the "Delete address" confirmation dialog -->
    <string name="addressess_confirm_dialog_message">D tidet tebɣiḍ ad tekkseḍ tansa-a?</string>
    <!-- The text for the positive button on "Delete address" dialog -->
    <string name="addressess_confirm_dialog_ok_button">Kkes</string>
    <!-- The text for the negative button on "Delete address" dialog -->
    <string name="addressess_confirm_dialog_cancel_button">Sefsex</string>
    <!-- The text for the "Save address" menu item for saving an address -->
    <string name="address_menu_save_address">Sekles tansa</string>
    <!-- The text for the "Delete address" menu item for deleting an address -->
    <string name="address_menu_delete_address">Kkes tansa</string>

    <!-- Title of the Add search engine screen -->
    <string name="search_engine_add_custom_search_engine_title">Rnu amsedday n unadi</string>
    <!-- Title of the Edit search engine screen -->
    <string name="search_engine_edit_custom_search_engine_title">Ẓreg amsedday n unadi</string>
    <!-- Content description (not visible, for screen readers etc.): Title for the button to add a search engine in the action bar -->
    <string name="search_engine_add_button_content_description">Rnu</string>
    <!-- Content description (not visible, for screen readers etc.): Title for the button to save a search engine in the action bar -->
    <string name="search_engine_add_custom_search_engine_edit_button_content_description">Sekles</string>
    <!-- Text for the menu button to edit a search engine -->
    <string name="search_engine_edit">Ẓreg</string>
    <!-- Text for the menu button to delete a search engine -->
    <string name="search_engine_delete">Kkes</string>

    <!-- Text for the button to create a custom search engine on the Add search engine screen -->
    <string name="search_add_custom_engine_label_other">Wiyaḍ</string>
    <!-- Placeholder text shown in the Search Engine Name TextField before a user enters text -->
    <string name="search_add_custom_engine_name_hint">Isem</string>
    <!-- Placeholder text shown in the Search String TextField before a user enters text -->
    <string name="search_add_custom_engine_search_string_hint">Aḍris ara tnadiḍ</string>
    <!-- Description text for the Search String TextField. The %s is part of the string -->
    <string name="search_add_custom_engine_search_string_example" formatted="false">Beddel aḍris n unadi “%s”. Amedya: \nhttps://www.google.com/search?q=%s</string>

    <!-- Accessibility description for the form in which details about the custom search engine are entered -->
    <string name="search_add_custom_engine_form_description">Talqayt ɣef umsedday n unadi udmawan</string>

    <!-- Text shown when a user leaves the name field empty -->
    <string name="search_add_custom_engine_error_empty_name">Sekcem isem n umsedday n unadi</string>
    <!-- Text shown when a user leaves the search string field empty -->
    <string name="search_add_custom_engine_error_empty_search_string">Sekcem aḍris n unadi</string>
    <!-- Text shown when a user leaves out the required template string -->
    <string name="search_add_custom_engine_error_missing_template">Senqed akken aḍris n unadi yemsaḍa akked tawsit n umedya</string>
    <!-- Text shown when we aren't able to validate the custom search query. The first parameter is the url of the custom search engine -->
    <string name="search_add_custom_engine_error_cannot_reach">Tuccḍa n tuqqna ɣef “%s”</string>
    <!-- Text shown when a user creates a new search engine -->
    <string name="search_add_custom_engine_success_message">Timerna n %s</string>
    <!-- Text shown when a user successfully edits a custom search engine -->
    <string name="search_edit_custom_engine_success_message">%s yettwasekles</string>
    <!-- Text shown when a user successfully deletes a custom search engine -->
    <string name="search_delete_search_engine_success_message">%s yettwakkes</string>

    <!-- Heading for the instructions to allow a permission -->
    <string name="phone_feature_blocked_intro">Sireg-it:</string>

    <!-- First step for the allowing a permission -->
    <string name="phone_feature_blocked_step_settings">1. Ddu ɣer iɣewwaṛen Android</string>

    <!-- Second step for the allowing a permission -->
    <string name="phone_feature_blocked_step_permissions"><![CDATA[2. Senned <b>Tisirag</b>]]></string>
    <!-- Third step for the allowing a permission (Fore example: Camera) -->
    <string name="phone_feature_blocked_step_feature"><![CDATA[3. Nṭew<b>%1$s</b> ɣer  IRMED]]></string>

    <!-- Label that indicates a site is using a secure connection -->
    <string name="quick_settings_sheet_secure_connection_2">Tuqqna d taɣellsant</string>
    <!-- Label that indicates a site is using a insecure connection -->
    <string name="quick_settings_sheet_insecure_connection_2">Tuqqna d taraɣellsant</string>
    <!-- Label to clear site data -->
    <string name="clear_site_data">Sfeḍ inagan n tuqna akked isefka n usmel</string>
    <!-- Confirmation message for a dialog confirming if the user wants to delete all data for current site -->
    <string name="confirm_clear_site_data"><![CDATA[D ttidet tebɣiḍ ad tsefḍeḍ akk inagan n tuqqna d yisefka i usmel <b>%s</b>?]]></string>
    <!-- Confirmation message for a dialog confirming if the user wants to delete all the permissions for all sites-->
    <string name="confirm_clear_permissions_on_all_sites">Tebɣiḍ ad tekkseḍ tisirag meṛṛa i yismal meṛṛa?</string>
    <!-- Confirmation message for a dialog confirming if the user wants to delete all the permissions for a site-->
    <string name="confirm_clear_permissions_site">Tebɣiḍ ad tekkseḍ tisirag meṛṛa i usmel-a?</string>
    <!-- Confirmation message for a dialog confirming if the user wants to set default value a permission for a site-->
    <string name="confirm_clear_permission_site">Tebɣiḍ ad tekkseḍ tisirag-a i usmel-a?</string>
    <!-- label shown when there are not site exceptions to show in the site exception settings -->
    <string name="no_site_exceptions">Ulac tisuraf n ismal</string>
    <!-- Bookmark deletion confirmation -->
    <string name="bookmark_deletion_confirmation">Tebɣiḍ ad tekseḍ Ticraḍ-a n iccaren?</string>
    <!-- Browser menu button that adds a shortcut to the home fragment -->
    <string name="browser_menu_add_to_shortcuts">Rnu ɣer yinegzumen</string>
    <!-- Browser menu button that removes a shortcut from the home fragment -->
    <string name="browser_menu_remove_from_shortcuts">Kkes seg yinegzumen</string>
    <!-- text shown before the issuer name to indicate who its verified by, parameter is the name of
     the certificate authority that verified the ticket-->
    <string name="certificate_info_verified_by">Isenqed-it: %1$s</string>
    <!-- Login overflow menu delete button -->
    <string name="login_menu_delete_button">Kkes</string>
    <!-- Login overflow menu edit button -->
    <string name="login_menu_edit_button">Ẓreg</string>
    <!-- Message in delete confirmation dialog for logins -->
    <string name="login_deletion_confirmation">Tebɣiḍ ad tekseḍ anekcum-agi?</string>
    <!-- Positive action of a dialog asking to delete  -->
    <string name="dialog_delete_positive">Kkes</string>
    <!-- Negative action of a dialog asking to delete login -->
    <string name="dialog_delete_negative">Sefsex</string>
    <!--  The saved login options menu description. -->
    <string name="login_options_menu">Iɣewwaren n unekcum</string>
    <!--  The editable text field for a login's web address. -->
    <string name="saved_login_hostname_description">Urti n uḍris yettusenfal i tansa n unekcum n web.</string>
    <!--  The editable text field for a login's username. -->
    <string name="saved_login_username_description">Urti n uḍris yettusenfal i yisem n useqdac n unekcum.</string>
    <!--  The editable text field for a login's password. -->
    <string name="saved_login_password_description">Urti n uḍris yettusenfal i wawal uffir n unekcum.</string>
    <!--  The button description to save changes to an edited login. -->
    <string name="save_changes_to_login">Sekles isenfaln unekcum.</string>
    <!--  The page title for editing a saved login. -->
    <string name="edit">Ẓreg</string>
    <!--  The page title for adding new login. -->
    <string name="add_login">Rnu anekcum amaynut</string>
    <!--  The error message in add/edit login view when password field is blank. -->
    <string name="saved_login_password_required">Awal uffir yettusra</string>
    <!--  The error message in add login view when username field is blank. -->
    <string name="saved_login_username_required">Isem n useqdac yettwasra</string>
    <!--  The error message in add login view when hostname field is blank. -->
    <string name="saved_login_hostname_required" tools:ignore="UnusedResources">Asenneftaɣ yettwasra</string>
    <!-- Voice search button content description  -->
    <string name="voice_search_content_description">Anadi s taɣect</string>
    <!-- Voice search prompt description displayed after the user presses the voice search button -->
    <string name="voice_search_explainer">Mmeslay tura</string>

    <!--  The error message in edit login view when a duplicate username exists. -->
    <string name="saved_login_duplicate">Anekcam s yisem-agi n useqdac yella yakan</string>

    <!-- This is the hint text that is shown inline on the hostname field of the create new login page. 'https://www.example.com' intentionally hardcoded here -->
    <string name="add_login_hostname_hint_text">https://www.example.com</string>
    <!-- This is an error message shown below the hostname field of the add login page when a hostname does not contain http or https. -->
    <string name="add_login_hostname_invalid_text_3">Tansa n Web ilaq ad yili deg-s &quot;https://&quot; neɣ &quot;http://&quot;</string>
    <!-- This is an error message shown below the hostname field of the add login page when a hostname is invalid. -->
    <string name="add_login_hostname_invalid_text_2">Asenneftaɣ ameɣtu yettwasra</string>

    <!-- Synced Tabs -->
    <!-- Text displayed to ask user to connect another device as no devices found with account -->
    <string name="synced_tabs_connect_another_device">Qqen ibenk-nniḍen.</string>
    <!-- Text displayed asking user to re-authenticate -->
    <string name="synced_tabs_reauth">Ma ulac aɣilif, ales asesteb.</string>
    <!-- Text displayed when user has disabled tab syncing in Firefox Sync Account -->
    <string name="synced_tabs_enable_tab_syncing">Ma ulac aɣilif, rmed amtawi n waccaren.</string>

    <!-- Text displayed when user has no tabs that have been synced -->
    <string name="synced_tabs_no_tabs">Ulac ɣur-k accarren yeldin deg Firefox deg yibenkan-inek-nniḍen.</string>
    <!-- Text displayed in the synced tabs screen when a user is not signed in to Firefox Sync describing Synced Tabs -->
    <string name="synced_tabs_sign_in_message">Wali tabdart n waccaren seg yibenkan-ik-nniḍen.</string>
    <!-- Text displayed on a button in the synced tabs screen to link users to sign in when a user is not signed in to Firefox Sync -->
    <string name="synced_tabs_sign_in_button">Kcem akken ad yemtawi</string>

    <!-- The text displayed when a synced device has no tabs to show in the list of Synced Tabs. -->
    <string name="synced_tabs_no_open_tabs">Ulac iccaren yeldin</string>

    <!-- Content description for expanding a group of synced tabs. -->
    <string name="synced_tabs_expand_group">Snerni agraw n waccaren yemtawan</string>

    <!-- Content description for collapsing a group of synced tabs. -->
    <string name="synced_tabs_collapse_group">Semẓi agraw n waccaren yemtawan</string>

    <!-- Top Sites -->
    <!-- Title text displayed in the dialog when shortcuts limit is reached. -->
    <string name="shortcut_max_limit_title">Amḍan adday n yinegzumen yewweḍ</string>
    <!-- Content description text displayed in the dialog when shortcut limit is reached. -->
    <string name="shortcut_max_limit_content">I tmerna n unezgum amaynut, kkes yiwen. Sit aṭas ɣef usmel syen fren kkes.</string>
    <!-- Confirmation dialog button text when top sites limit is reached. -->
    <string name="top_sites_max_limit_confirmation_button">IH, awi-t-id</string>

    <!-- Label for the preference to show the shortcuts for the most visited top sites on the homepage -->
    <string name="top_sites_toggle_top_recent_sites_4">Inegzumen</string>
	<!-- Title text displayed in the rename top site dialog. -->
	<string name="top_sites_rename_dialog_title">Isem</string>
    <!-- Hint for renaming title of a shortcut -->
    <string name="shortcut_name_hint">Isem n ugezum</string>
	<!-- Button caption to confirm the renaming of the top site. -->
	<string name="top_sites_rename_dialog_ok">IH</string>
	<!-- Dialog button text for canceling the rename top site prompt. -->
	<string name="top_sites_rename_dialog_cancel">Sefsex</string>

    <!-- Text for the menu button to open the homepage settings. -->
    <string name="top_sites_menu_settings">Iɣewwaṛen</string>
    <!-- Text for the menu button to navigate to sponsors and privacy support articles. '&amp;' is replaced with the ampersand symbol: & -->
    <string name="top_sites_menu_sponsor_privacy">Wid yettbeddan fell-aɣ akked tudert-ik tabaḍnit</string>
    <!-- Label text displayed for a sponsored top site. -->
    <string name="top_sites_sponsored_label">S lmendad</string>

    <!-- Inactive tabs in the tabs tray -->
    <!-- Title text displayed in the tabs tray when a tab has been unused for 14 days. -->
    <string name="inactive_tabs_title">Accaren arurmiden</string>
    <!-- Content description for closing all inactive tabs -->
    <string name="inactive_tabs_delete_all">Mdel akk accaren irurmiden</string>

    <!-- Content description for expanding the inactive tabs section. -->
    <string name="inactive_tabs_expand_content_description">Snefli accaren irarmuden</string>
    <!-- Content description for collapsing the inactive tabs section. -->
    <string name="inactive_tabs_collapse_content_description">Fneẓ accaren irurmiden</string>

    <!-- Inactive tabs auto-close message in the tabs tray -->
    <!-- The header text of the auto-close message when the user is asked if they want to turn on the auto-closing of inactive tabs. -->
    <string name="inactive_tabs_auto_close_message_header" tools:ignore="UnusedResources">Amdal awurman seld yiwen wayyur?</string>

    <!-- A description below the header to notify the user what the inactive tabs auto-close feature is. -->
    <string name="inactive_tabs_auto_close_message_description" tools:ignore="UnusedResources">Firefox izmer ad imdel accaren i twalaḍ aggur iɛeddan.</string>
    <!-- A call to action below the description to allow the user to turn on the auto closing of inactive tabs. -->
    <string name="inactive_tabs_auto_close_message_action" tools:ignore="UnusedResources">RMED AMDAL AWURMAN</string>

    <!-- Text for the snackbar to confirm auto-close is enabled for inactive tabs -->
    <string name="inactive_tabs_auto_close_message_snackbar">Amdal awurman yermed</string>

    <!-- Awesome bar suggestion's headers -->
    <!-- Search suggestions title for Firefox Suggest. -->
    <string name="firefox_suggest_header">Firefox Suggest</string>

    <!-- Title for search suggestions when Google is the default search suggestion engine. -->
    <string name="google_search_engine_suggestion_header">Anadi deg Google</string>
    <!-- Title for search suggestions when the default search suggestion engine is anything other than Google. The first parameter is default search engine name. -->
    <string name="other_default_search_engine_suggestion_header">Anadi %s</string>

    <!-- Default browser experiment -->
    <string name="default_browser_experiment_card_text">Sbadu iseɣwan seg yismal web, seg yimaylen d yiznan i twaledyawt s wudem awurman deg Firefox.</string>

    <!-- Content description for close button in collection placeholder. -->
    <string name="remove_home_collection_placeholder_content_description">Kkes</string>

    <!-- Content description radio buttons with a link to more information -->
    <string name="radio_preference_info_content_description">Sit i wugar n telqayt</string>

    <!-- Content description for the action bar "up" button -->
    <string name="action_bar_up_description">Inig d asawen</string>

    <!-- Content description for privacy content close button -->
    <string name="privacy_content_close_button_content_description">Mdel</string>

    <!-- Pocket recommended stories -->
    <!-- Header text for a section on the home screen. -->
    <string name="pocket_stories_header_1">Tiqsiḍin i ijebbden lwelha</string>
    <!-- Header text for a section on the home screen. -->
    <string name="pocket_stories_categories_header">Smizzwer s usentel</string>
    <!-- Text of a button allowing users to access an external url for more Pocket recommendations. -->
    <string name="pocket_stories_placeholder_text">Issin ugar</string>
    <!-- Title of an app feature. Smaller than a heading. The first parameter is product name Pocket -->
    <string name="pocket_stories_feature_title_2">Ddaw leɛnaya n %s.</string>
    <!-- Caption for describing a certain feature. The placeholder is for a clickable text (eg: Learn more) which will load an url in a new tab when clicked.  -->
    <string name="pocket_stories_feature_caption">D aḥric seg twacult Firefox. %s</string>
    <!-- Clickable text for opening an external link for more information about Pocket. -->
    <string name="pocket_stories_feature_learn_more">Issin ugar</string>

    <!-- Text indicating that the Pocket story that also displays this text is a sponsored story by other 3rd party entity. -->
    <string name="pocket_stories_sponsor_indication">S lmendad</string>

    <!-- Snackbar message for enrolling in a Nimbus experiment from the secret settings when Studies preference is Off.-->
    <string name="experiments_snackbar">Rmed tilisɣelt i tuzna n yisefka.</string>
    <!-- Snackbar button text to navigate to telemetry settings.-->
    <string name="experiments_snackbar_button">Ddu ɣer yiɣewwaren</string>

    <!-- Accessibility services actions labels. These will be appended to accessibility actions like "Double tap to.." but not by or applications but by services like Talkback. -->
    <!-- Action label for elements that can be collapsed if interacting with them. Talkback will append this to say "Double tap to collapse". -->
    <string name="a11y_action_label_collapse">fneẓ</string>
    <!-- Action label for elements that can be expanded if interacting with them. Talkback will append this to say "Double tap to expand". -->
    <string name="a11y_action_label_expand">snefli</string>
    <!-- Action label for links to a website containing documentation about a wallpaper collection. Talkback will append this to say "Double tap to open link to learn more about this collection". -->
    <string name="a11y_action_label_wallpaper_collection_learn_more">Ldi aseɣwen i wakken ad tissineḍ ugar ɣef tefrant-a.</string>
    <!-- Action label for links that point to an article. Talkback will append this to say "Double tap to read the article". -->
    <string name="a11y_action_label_read_article">ɣer amagrad</string>
    <!-- Action label for links to the Firefox Pocket website. Talkback will append this to say "Double tap to open link to learn more". -->
    <string name="a11y_action_label_pocket_learn_more">ldi aseɣwen i wakken ad tissineḍ ugar</string>
</resources><|MERGE_RESOLUTION|>--- conflicted
+++ resolved
@@ -321,12 +321,9 @@
     <!-- Title for enable notification permission screen.
         The first parameter is the name of the app defined in app_name (for example: Fenix) -->
     <string name="juno_onboarding_enable_notifications_title">Ilɣa ttɛawanen ad tgeḍ ugar akked %s</string>
-<<<<<<< HEAD
-=======
     <!-- Description for enable notification permission screen.
         The first parameter is the name of the app defined in app_name (for example: Fenix) -->
     <string name="juno_onboarding_enable_notifications_description">Azen accaren gar ibenkan, sefrek isadaren, rnu awi iwellihen akken ara tfaṛseḍ ugar seg %s.</string>
->>>>>>> daf88cc5
     <!-- Text for the button to request notification permission on the device -->
     <string name="juno_onboarding_enable_notifications_positive_button">Rmed ilɣa</string>
     <!-- Text for the button dismiss the screen and move on with the flow -->
@@ -424,19 +421,12 @@
     <string name="reduce_cookie_banner_details_panel_description_on_for_site_2">%1$s yettaɛraḍ s wudem awurman ad yagi issutar n yinagan n tuqqna deg yismal i ten-yessefraken.</string>
     <!-- Title text for the dialog use on the control branch of the experiment to determine which context users engaged the most -->
     <string name="reduce_cookie_banner_control_experiment_dialog_title" moz:RemovedIn="112" tools:ignore="UnusedResources">Dayen iɣarracen n yinagan n tuqqna!</string>
-<<<<<<< HEAD
-    <!-- Body text for the dialog use on the control branch of the experiment to determine which context users engaged the most -->
-    <string name="reduce_cookie_banner_control_experiment_dialog_body_1" moz:RemovedIn="111" tools:ignore="UnusedResources">Yettagi s wudem awurman issutar n yinagan n tuqqna mi ara tettunefk tegnit.</string>
-    <!-- Body text for the dialog use on the control branch of the experiment to determine which context users engaged the most.The first parameter is the application name -->
-    <string name="reduce_cookie_banner_control_experiment_dialog_body_2" moz:RemovedIn="112" tools:ignore="UnusedResources">Sireg %1$s s ugdal awurman n yissutar n yinagan n tuqqna mi ara tettunefk tegnit?</string>
-=======
     <!-- Title text for the cookie banner re-engagement dialog. The first parameter is the application name. -->
     <string name="reduce_cookie_banner_dialog_title">Sireg %1$s ad yagi iɣarracen n yinagan n tuqqna?</string>
     <!-- Body text for the dialog use on the control branch of the experiment to determine which context users engaged the most.The first parameter is the application name -->
     <string name="reduce_cookie_banner_control_experiment_dialog_body_2" moz:RemovedIn="112" tools:ignore="UnusedResources">Sireg %1$s s ugdal awurman n yissutar n yinagan n tuqqna mi ara tettunefk tegnit?</string>
     <!-- Body text for the cookie banner re-engagement dialog use. The first parameter is the application name. -->
     <string name="reduce_cookie_banner_dialog_body">%1$s yezmer ad yagi aṭas yissutar n yiɣarracen n yinagan n tuqqna s wudem awurman.</string>
->>>>>>> daf88cc5
     <!-- Remind me later text button for the onboarding dialog -->
     <string name="reduce_cookie_banner_dialog_not_now_button">Mačči tura</string>
     <!-- Change setting text button, for the dialog use on the control branch of the experiment to determine which context users engaged the most -->
@@ -1270,15 +1260,6 @@
     <!-- Title A shown in the notification that pops up to re-engage the user -->
     <string name="notification_re_engagement_A_title">Inig war ma teǧǧiḍ lǧeṛṛa</string>
 
-<<<<<<< HEAD
-    <!-- Title B shown in the notification that pops up to re-engage the user -->
-    <string name="notification_re_engagement_B_title">Bdu anadi-ik·im amezwaru</string>
-
-    <!-- Preference for taking the short survey. -->
-    <string name="preferences_take_survey" tools:ignore="UnusedResources">Eg aḥedqis</string>
-    <!-- Preference for not taking the short survey. -->
-    <string name="preferences_not_take_survey" tools:ignore="UnusedResources">Ala, tanemmirt</string>
-=======
     <!-- Text A shown in the notification that pops up to re-engage the user.
     %1$s is a placeholder that will be replaced by the app name. -->
     <string name="notification_re_engagement_A_text">Tunigin tusligt deg %1$s ur tesseklas ara talɣut-ik.</string>
@@ -1296,7 +1277,6 @@
     <string name="preferences_take_survey">Eg aḥedqis</string>
     <!-- Preference for not taking the short survey. -->
     <string name="preferences_not_take_survey">Ala, tanemmirt</string>
->>>>>>> daf88cc5
 
     <!-- Snackbar -->
     <!-- Text shown in snackbar when user deletes a collection -->
@@ -1515,43 +1495,25 @@
     <!-- Title for the description of enhanced tracking protection -->
     <string name="preference_enhanced_tracking_protection_explanation_title" moz:removedIn="114" tools:ignore="UnusedResources">Inig war ma ḍefṛen-k·kem</string>
     <!-- Description of enhanced tracking protection. The first parameter is the name of the application (For example: Fenix) -->
-<<<<<<< HEAD
-    <string name="preference_enhanced_tracking_protection_explanation">Ḥrez isefka-ik i kečč. %s ad k-yemmesten seg tuget n yineḍfaṛen yettwassnen i yeṭṭafaṛen ayen i txeddmeḍ srid.</string>
-    <!-- Description of enhanced tracking protection. The parameter is the name of the application (For example: Firefox Fenix) -->
-    <string name="preference_enhanced_tracking_protection_explanation_2" tools:ignore="UnusedResources">%s ad k-yemmesten seg tuget n yineḍfaṛen yettwassnen i yeṭṭafaṛen ayen i txeddmeḍ srid.</string>
-=======
     <string name="preference_enhanced_tracking_protection_explanation" moz:removedIn="114" tools:ignore="UnusedResources">Ḥrez isefka-ik i kečč. %s ad k-yemmesten seg tuget n yineḍfaṛen yettwassnen i yeṭṭafaṛen ayen i txeddmeḍ srid.</string>
     <!-- Description of enhanced tracking protection. The parameter is the name of the application (For example: Firefox Fenix) -->
     <string name="preference_enhanced_tracking_protection_explanation_2">%s ad k-yemmesten seg tuget n yineḍfaṛen yettwassnen i yeṭṭafaṛen ayen i txeddmeḍ srid.</string>
->>>>>>> daf88cc5
     <!-- Text displayed that links to website about enhanced tracking protection -->
     <string name="preference_enhanced_tracking_protection_explanation_learn_more">Issin ugar</string>
     <!-- Preference for enhanced tracking protection for the standard protection settings -->
     <string name="preference_enhanced_tracking_protection_standard_default_1">Alugan (amezwer)</string>
     <!-- Preference description for enhanced tracking protection for the standard protection settings -->
-<<<<<<< HEAD
-    <string name="preference_enhanced_tracking_protection_standard_description_4">Yerked gar tbaḍnit akked temlellit. ISebtar ad d-alin s wudem amagnu.</string>
-    <!-- Preference description for enhanced tracking protection for the standard protection settings -->
-    <string name="preference_enhanced_tracking_protection_standard_description_5" tools:ignore="UnusedResources">Isebtar ad d-alin s wudem amagnu, maca ad sweḥlen drus n yineḍfaren.</string>
-=======
     <string name="preference_enhanced_tracking_protection_standard_description_4" moz:removedIn="114" tools:ignore="UnusedResources">Yerked gar tbaḍnit akked temlellit. ISebtar ad d-alin s wudem amagnu.</string>
     <!-- Preference description for enhanced tracking protection for the standard protection settings -->
     <string name="preference_enhanced_tracking_protection_standard_description_5">Isebtar ad d-alin s wudem amagnu, maca ad sweḥlen drus n yineḍfaren.</string>
->>>>>>> daf88cc5
     <!--  Accessibility text for the Standard protection information icon  -->
     <string name="preference_enhanced_tracking_protection_standard_info_button">Ayen iweḥlen s ummesten n tizeɣt mgal aḍfaṛ</string>
     <!-- Preference for enhanced tracking protection for the strict protection settings -->
     <string name="preference_enhanced_tracking_protection_strict">Uḥriṣ</string>
     <!-- Preference description for enhanced tracking protection for the strict protection settings -->
-<<<<<<< HEAD
-    <string name="preference_enhanced_tracking_protection_strict_description_3">Isewḥal ugar n ineḍfaren akken isebtar ad d-allin s wudem arurad, maca kra n tmahilin n usebter zemrent ad rẓent.</string>
-    <!-- Preference description for enhanced tracking protection for the strict protection settings -->
-    <string name="preference_enhanced_tracking_protection_strict_description_4" tools:ignore="UnusedResources">Ammesten iǧǧehden mgal aḍfaṛ akked tmellit tufrint, maca kra n yismal zemren ur teddun ara akken iwata.</string>
-=======
     <string name="preference_enhanced_tracking_protection_strict_description_3" moz:removedIn="114" tools:ignore="UnusedResources">Isewḥal ugar n ineḍfaren akken isebtar ad d-allin s wudem arurad, maca kra n tmahilin n usebter zemrent ad rẓent.</string>
     <!-- Preference description for enhanced tracking protection for the strict protection settings -->
     <string name="preference_enhanced_tracking_protection_strict_description_4">Ammesten iǧǧehden mgal aḍfaṛ akked tmellit tufrint, maca kra n yismal zemren ur teddun ara akken iwata.</string>
->>>>>>> daf88cc5
     <!--  Accessibility text for the Strict protection information icon  -->
     <string name="preference_enhanced_tracking_protection_strict_info_button">Ayen iweḥlen s ummesten n uḥriṣ mgal aḍfaṛ</string>
     <!-- Preference for enhanced tracking protection for the custom protection settings -->
