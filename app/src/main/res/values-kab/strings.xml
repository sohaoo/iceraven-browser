--- conflicted
+++ resolved
@@ -336,12 +336,9 @@
     <string name="onboarding_home_enable_notifications_negative_button" moz:removedIn="124" tools:ignore="UnusedResources">Mačči tura</string>
 
     <!-- Juno first user onboarding flow experiment, strings are marked unused as they are only referenced by Nimbus experiments. -->
-<<<<<<< HEAD
-=======
     <!-- Description for learning more about our privacy notice. -->
     <string name="juno_onboarding_privacy_notice_text">Tasertit tabaḍnit n Firefox</string>
     <!-- Text for the button to set firefox as default browser on the device -->
->>>>>>> 02782e4f
     <!-- Title for set firefox as default browser screen used by Nimbus experiments. -->
     <string name="juno_onboarding_default_browser_title_nimbus_2">Nḥemmel ad teqqimeḍ d aɣellsan</string>
     <!-- Description for set firefox as default browser screen used by Nimbus experiments. -->
@@ -453,19 +450,7 @@
     <string name="cookie_banner_blocker">Amsewḥel n yiɣarracen n yinagan n tuqqna</string>
     <!-- Preference for removing cookie/consent banners from sites automatically in private mode. See reduce_cookie_banner_summary for additional context. -->
     <string name="preferences_cookie_banner_reduction_private_mode">Amsewḥal n uɣerrac n yinagan n tuqqna deg tunigin tusligt</string>
-<<<<<<< HEAD
-    <!-- Preference for rejecting or removing as many cookie/consent banners as possible on sites. See reduce_cookie_banner_summary for additional context. -->
-    <string name="reduce_cookie_banner_option" moz:RemovedIn="121" tools:ignore="UnusedResources">Senqes iɣarracen n yinagan n tuqqna</string>
-    <!-- Summary of cookie banner handling preference if the setting disabled is set to off -->
-    <string name="reduce_cookie_banner_option_off" moz:RemovedIn="121" tools:ignore="UnusedResources">Yensa</string>
-    <!-- Summary of cookie banner handling preference if the setting enabled is set to on -->
-    <string name="reduce_cookie_banner_option_on" moz:RemovedIn="121" tools:ignore="UnusedResources">Yermed</string>
-
-    <!-- Summary for the preference for rejecting all cookies whenever possible. The first parameter is the application name -->
-    <string name="reduce_cookie_banner_summary_1" moz:RemovedIn="121" tools:ignore="UnusedResources">%1$s iɛerreḍ s wudem awurman ad yagi isuturen n yinagan n tuqqna deg yiɣarracen n yinagan n tuqqna. </string>
-=======
-
->>>>>>> 02782e4f
+
     <!-- Text for indicating cookie banner handling is off this site, this is shown as part of the protections panel with the tracking protection toggle -->
     <string name="reduce_cookie_banner_off_for_site">Sens i usmel-a</string>
     <!-- Text for cancel button indicating that cookie banner reduction is not supported for the current site, this is shown as part of the cookie banner details view. -->
@@ -491,27 +476,7 @@
     <string name="reduce_cookie_banner_details_panel_title_unsupported_site_request_2">%1$s ur yezmir ara ad yagi issutar n trusi n yinagan n tuqqna s wudem awurman ɣef usmel-a. Tzemreḍ ad tazneḍ assuter i tallalt n usmel-a ɣer sdat.</string>
 
     <!-- Long text for a detail explanation indicating what will happen if cookie banner handling is off for a site, this is shown as part of the cookie banner panel in the toolbar. The first parameter is the application name -->
-<<<<<<< HEAD
-    <string name="reduce_cookie_banner_details_panel_description_off_for_site" moz:RemovedIn="121" tools:ignore="UnusedResources">%1$s ad isfeḍ inagan n tuqqna n usmel-a syen ad issesfer asebter. Asfaḍ meṛṛa n yinagan n tuqqna yezmer ad ak·am-isseḥbes tuqqna neɣ ad yenɣel tiqecwalin n tiɣtin.</string>
-
-    <!-- Long text for a detail explanation indicating what will happen if cookie banner handling is off for a site, this is shown as part of the cookie banner panel in the toolbar. The first parameter is the application name -->
     <string name="reduce_cookie_banner_details_panel_description_off_for_site_1">Sens ma d %1$s ad yesfeḍ inagan n tuqqna sakin ad yales asali n usmel-a. Atagi ad ak-isuffeɣ neɣ ad isilem tikarḍiwin-ik n tiɣin.</string>
-    <!-- Long text for a detail explanation indicating what will happen if cookie banner handling is on for a site, this is shown as part of the cookie banner panel in the toolbar. The first parameter is the application name -->
-    <string name="reduce_cookie_banner_details_panel_description_on_for_site_2" moz:RemovedIn="121" tools:ignore="UnusedResources">%1$s yettaɛraḍ s wudem awurman ad yagi issutar n yinagan n tuqqna deg yismal i ten-yessefraken.</string>
-    <!-- Title text for the cookie banner re-engagement dialog. The first parameter is the application name. -->
-    <string name="reduce_cookie_banner_dialog_title" moz:RemovedIn="121" tools:ignore="UnusedResources">Sireg %1$s ad yagi iɣarracen n yinagan n tuqqna?</string>
-    <!-- Body text for the cookie banner re-engagement dialog use. The first parameter is the application name. -->
-    <string name="reduce_cookie_banner_dialog_body" moz:RemovedIn="121" tools:ignore="UnusedResources">%1$s yezmer ad yagi aṭas yissutar n yiɣarracen n yinagan n tuqqna s wudem awurman.</string>
-    <!-- Remind me later text button for the onboarding dialog -->
-    <string name="reduce_cookie_banner_dialog_not_now_button" moz:RemovedIn="121" tools:ignore="UnusedResources">Mačči tura</string>
-    <!-- Snack text for the cookie banner dialog, after user hit the dismiss banner button -->
-    <string name="reduce_cookie_banner_dialog_snackbar_text" moz:RemovedIn="121" tools:ignore="UnusedResources">Ad twaliḍ drus n yissutar n yinagan n tuqqna</string>
-
-    <!-- Change setting text button, for the cookie banner re-engagement dialog -->
-    <string name="reduce_cookie_banner_dialog_change_setting_button" moz:RemovedIn="121" tools:ignore="UnusedResources">Sireg</string>
-=======
-    <string name="reduce_cookie_banner_details_panel_description_off_for_site_1">Sens ma d %1$s ad yesfeḍ inagan n tuqqna sakin ad yales asali n usmel-a. Atagi ad ak-isuffeɣ neɣ ad isilem tikarḍiwin-ik n tiɣin.</string>
->>>>>>> 02782e4f
 
     <!--Title for the cookie banner re-engagement CFR, the placeholder is replaced with app name -->
     <string name="cookie_banner_cfr_title">%1$s yugi inagan n tuqqna i kečč</string>
@@ -2280,11 +2245,8 @@
     <string name="review_quality_check_reanalysis_in_progress_warning_title" moz:RemovedIn="122">Adenqed n tɣara n yilɣa</string>
     <!-- Title for warning card informing the user that the current product's analysis is still processing. -->
     <string name="review_quality_check_analysis_in_progress_warning_title" moz:RemovedIn="122">Adenqed n tɣara n yilɣa</string>
-<<<<<<< HEAD
-=======
     <!-- Title for warning card informing the user that the current product's analysis is still processing. The parameter is the percentage progress (0-100%) of the analysis process (e.g. 56%). -->
     <string name="review_quality_check_analysis_in_progress_warning_title_2">Adenqed n tɣara n yilɣa (%s)</string>
->>>>>>> 02782e4f
     <!-- Text for body of warning card informing the user that the current product's analysis is still processing. -->
     <string name="review_quality_check_analysis_in_progress_warning_body">Aya yezmer ad yeṭṭef 60 tsinin.</string>
     <!-- Title for info card displayed after the user reports a product is back in stock. -->
@@ -2372,8 +2334,6 @@
     <!-- Action label for links to the Firefox Pocket website. Talkback will append this to say "Double tap to open link to learn more". -->
     <string name="a11y_action_label_pocket_learn_more">ldi aseɣwen i wakken ad tissineḍ ugar</string>
 
-<<<<<<< HEAD
-=======
     <!-- Content description for headings announced by accessibility service. The first parameter is the text of the heading. Talkback will announce the first parameter and then speak the word "Heading" indicating to the user that this text is a heading for a section. -->
     <string name="a11y_heading">%s, azwel</string>
     <!-- Title for dialog displayed when trying to access links present in a text. -->
@@ -2382,17 +2342,13 @@
     <!-- Additional content description for text bodies that contain urls. -->
     <string name="a11y_links_available">Iseɣwan i yellan</string>
 
->>>>>>> 02782e4f
     <!-- Translations feature-->
 
     <!-- Translation request dialog -->
     <!-- Title for the translation dialog that allows a user to translate the webpage. -->
     <string name="translations_bottom_sheet_title">Suqqel asebter-a?</string>
-<<<<<<< HEAD
-=======
     <!-- Title for the translation dialog that allows a user to translate the webpage when a user uses the translation feature the first time. The first parameter is the name of the application, for example, "Fenix". -->
     <string name="translations_bottom_sheet_title_first_time">Ԑreḍ tisuqilin tusligin n %1$s</string>
->>>>>>> 02782e4f
     <!-- Text that links to additional information about the Firefox translations feature. -->
     <string name="translations_bottom_sheet_info_message_learn_more">Issin ugar</string>
     <!-- Label for the dropdown to select which language to translate from on the translations dialog. Usually the translate from language selected will be the same as the page language. -->
@@ -2401,18 +2357,6 @@
     <string name="translations_bottom_sheet_translate_to">Suqqel ɣer</string>
     <!-- Button text on the translations dialog to dismiss the dialog and return to the browser. -->
     <string name="translations_bottom_sheet_negative_button">Mačči tura</string>
-<<<<<<< HEAD
-    <!-- Button text on the translations dialog to begin a translation of the website. -->
-    <string name="translations_bottom_sheet_positive_button">Suqel</string>
-    <!-- Inactive button text on the translations dialog that indicates a translation is currently in progress. This button will be accompanied by a loading icon. -->
-    <string name="translations_bottom_sheet_translating_in_progress">Suqqel</string>
-
-    <!-- Toggle switch label that allows a user to set the setting if they would like the browser to always offer or suggest translations when available. -->
-    <string name="translation_option_bottom_sheet_always_translate">Sumer yal tikkelt tasuqqilt</string>
-    <!-- Toggle switch label that allows a user to set the setting if they would like the browser to never translate the site the user is currently visiting. -->
-    <string name="translation_option_bottom_sheet_never_translate_site">Werǧin asuqel n usmel-a</string>
-
-=======
     <!-- Button text on the translations dialog when a translation error appears, used to dismiss the dialog and return to the browser. -->
     <string name="translations_bottom_sheet_negative_button_error">Immed</string>
     <!-- Button text on the translations dialog to begin a translation of the website. -->
@@ -2450,15 +2394,12 @@
     <!-- Button text for the button that will take the user to a website to learn more about how translations works in the given app. The first parameter is the name of the application, for example, "Fenix". -->
     <string name="translation_option_bottom_sheet_about_translations">Γef tsuqqilin deg %1$s</string>
 
->>>>>>> 02782e4f
     <!-- Translation settings dialog -->
     <!-- Title of the translation settings dialog that allows a user to set their preferred translation settings. -->
     <string name="translation_settings_toolbar_title">Tisuqilin</string>
     <!-- Section header text that begins the section of a list of different options the user may select to adjust their translation preferences. -->
     <string name="translation_settings_translation_preference">Ismenyifen n tsuqilt</string>
 
-<<<<<<< HEAD
-=======
     <!-- Button text for the button that will take the user to the download languages dialog. On the download languages dialog, the user can manage which languages they would like to download for translations. -->
     <string name="translation_settings_download_language">Sader tutlayin</string>
 
@@ -2470,7 +2411,6 @@
     <!-- Never translate site preference screen -->
     <!-- Title of the never translate site preference screen that will appear on the toolbar.-->
     <string name="never_translate_site_toolbar_title_preference">Ur suqqul ara ismal-a</string>
->>>>>>> 02782e4f
     <!-- Content description (not visible, for screen readers etc.): For a never-translated site list item that is selected.
              The first parameter is web site url (for example:"wikipedia.com") -->
     <string name="never_translate_site_item_list_content_description_preference">Kkes %1$s</string>
@@ -2491,13 +2431,10 @@
     <string name="download_languages_available_languages_preference">Tutlayin yellan</string>
     <!-- Text that will appear beside a core or pivot language package name to show that the language is necessary for the translation feature to function. -->
     <string name="download_languages_default_system_language_require_preference">iţusra</string>
-<<<<<<< HEAD
-=======
     <!-- A text for download language preference item.
     The first parameter is the language name, for example, "Spanish".
     The second parameter is the language file size, for example, "(3.91 KB)" or, if the language package name is a pivot language, "(required)". -->
     <string name="download_languages_language_item_preference">%1$s (%2$s)</string>
->>>>>>> 02782e4f
     <!-- The subhead of the download language preference screen will appear above the items that were not downloaded. -->
     <string name="download_language_header_preference">Sader tutlayin</string>
     <!-- All languages list item. When the user presses this item, they can download or delete all languages. -->
@@ -2511,8 +2448,6 @@
     <!-- Content description (not visible, for screen readers etc.): For a language list item that is selected. -->
     <string name="download_languages_item_content_description_selected_state">Yettwafran</string>
 
-<<<<<<< HEAD
-=======
     <!-- Title for the dialog used by the translations feature to confirm deleting a language.
     The dialog will be presented when the user requests deletion of a language.
     The first parameter is the name of the language, for example, "Spanish" and the second parameter is the size in kilobytes or megabytes of the language file. -->
@@ -2521,7 +2456,6 @@
     The dialog will be presented when the user requests deletion of all languages file.
     The first parameter is the size in kilobytes or megabytes of the language file. -->
     <string name="delete_language_all_languages_file_dialog_title">Kkes akk tutlayin (%1$s)?</string>
->>>>>>> 02782e4f
     <!-- Button text on the dialog used by the translations feature to confirm deleting a language. -->
     <string name="delete_language_file_dialog_positive_button_text">Kkes</string>
     <!-- Button text on the dialog used by the translations feature to cancel deleting a language. -->
@@ -2529,11 +2463,6 @@
 
     <!-- Button text on the data saving mode warning dialog used by the translations feature to allow users to confirm they wish to continue and download the language file. -->
     <string name="download_language_file_dialog_positive_button_text">Sader</string>
-<<<<<<< HEAD
-    <!-- Button text on the data saving mode warning dialog used by the translations feature to allow users to cancel the action and not perform a download of the language file. -->
-    <string name="download_language_file_dialog_negative_button_text">Sefsex</string>
-
-=======
     <!-- Button text on the data saving mode warning dialog used by the translations feature to allow users to confirm they wish to continue and download the language file and perform a translation. -->
     <string name="download_language_file_dialog_positive_button_text_all_languages">Sader syen suqqel</string>
     <!-- Button text on the data saving mode warning dialog used by the translations feature to allow users to cancel the action and not perform a download of the language file. -->
@@ -2545,7 +2474,6 @@
     <string name="debug_drawer_tab_tools_title">Ifecka n yiccer</string>
     <!-- The title of the tab count section in Tab Tools. -->
     <string name="debug_drawer_tab_tools_tab_count_title">Amḍan n waccaren</string>
->>>>>>> 02782e4f
     <!-- The active tab count category in the tab count section in Tab Tools. -->
     <string name="debug_drawer_tab_tools_tab_count_normal">Urmid</string>
     <!-- The inactive tab count category in the tab count section in Tab Tools. -->
@@ -2554,8 +2482,4 @@
     <string name="debug_drawer_tab_tools_tab_count_private">Tabaḍnit</string>
     <!-- The total tab count category in the tab count section in Tab Tools. -->
     <string name="debug_drawer_tab_tools_tab_count_total">Asemday</string>
-<<<<<<< HEAD
-</resources>
-=======
-    </resources>
->>>>>>> 02782e4f
+    </resources>