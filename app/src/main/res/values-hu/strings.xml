<?xml version="1.0" encoding="utf-8"?>
<resources xmlns:tools="http://schemas.android.com/tools" xmlns:moz="http://mozac.org/tools">

    <!-- App name for private browsing mode. The first parameter is the name of the app defined in app_name (for example: Fenix)-->
    <string name="app_name_private_5">Privát %s</string>
    <!-- App name for private browsing mode. The first parameter is the name of the app defined in app_name (for example: Fenix)-->
    <string name="app_name_private_4">%s (Privát)</string>

    <!-- Home Fragment -->
    <!-- Content description (not visible, for screen readers etc.): "Three dot" menu button. -->
    <string name="content_description_menu">További beállítások</string>
    <!-- Content description (not visible, for screen readers etc.): "Private Browsing" menu button. -->
    <string name="content_description_private_browsing_button">Privát böngészés engedélyezése</string>
    <!-- Content description (not visible, for screen readers etc.): "Private Browsing" menu button. -->
    <string name="content_description_disable_private_browsing_button">Privát böngészés letiltása</string>
    <!-- Content description (not visible, for screen readers etc.): "Private Browsing" menu button. -->
    <string name="content_description_private_browsing">Privát böngészés</string>
    <!-- Placeholder text shown in the search bar before a user enters text for the default engine -->
    <string name="search_hint">Keressen, vagy adjon meg címet</string>
    <!-- Placeholder text shown in the search bar before a user enters text for a general engine -->
    <string name="search_hint_general_engine">Keresés a weben</string>
    <!-- Placeholder text shown in search bar when using history search -->
    <string name="history_search_hint">Keresés előzményei</string>
    <!-- Placeholder text shown in search bar when using bookmarks search -->
    <string name="bookmark_search_hint">Könyvjelzők keresése</string>
    <!-- Placeholder text shown in search bar when using tabs search -->
    <string name="tab_search_hint">Lapok keresése</string>
    <!-- Placeholder text shown in the search bar when using application search engines -->
    <string name="application_search_hint">Adja meg a keresési kifejezéseket</string>
    <!-- No Open Tabs Message Description -->
    <string name="no_open_tabs_description">A nyitott lapok itt fognak megjelenni.</string>

    <!-- No Private Tabs Message Description -->
    <string name="no_private_tabs_description">A privát lapjai itt fognak megjelenni.</string>

    <!-- Tab tray multi select title in app bar. The first parameter is the number of tabs selected -->
    <string name="tab_tray_multi_select_title">%1$d kiválasztva</string>
    <!-- Label of button in create collection dialog for creating a new collection  -->
    <string name="tab_tray_add_new_collection">Új gyűjtemény hozzáadása</string>
    <!-- Label of editable text in create collection dialog for naming a new collection  -->
    <string name="tab_tray_add_new_collection_name">Név</string>
    <!-- Label of button in save to collection dialog for selecting a current collection  -->
    <string name="tab_tray_select_collection">Gyűjtemény kiválasztása</string>
    <!-- Content description for close button while in multiselect mode in tab tray -->
    <string name="tab_tray_close_multiselect_content_description">Kilépés a többszörös kiválasztási módból</string>
    <!-- Content description for save to collection button while in multiselect mode in tab tray -->
    <string name="tab_tray_collection_button_multiselect_content_description">Kiválasztott lapok gyűjteménybe mentése</string>
    <!-- Content description on checkmark while tab is selected in multiselect mode in tab tray -->
    <string name="tab_tray_multiselect_selected_content_description">Kiválasztva</string>

    <!-- Home - Bookmarks -->
    <!-- Title for the home screen section with bookmarks. -->
    <string name="home_bookmarks_title">Könyvjelzők</string>
    <!-- Content description for the button which navigates the user to show all of their bookmarks. -->
    <string name="home_bookmarks_show_all_content_description">Összes könyvjelző megjelenítése</string>
    <!-- Text for the menu button to remove a recently saved bookmark from the user's home screen -->
    <string name="home_bookmarks_menu_item_remove">Eltávolítás</string>

    <!-- About content. The first parameter is the name of the application. (For example: Fenix) -->
    <string name="about_content">A %1$s a Mozilla terméke.</string>

    <!-- Private Browsing -->
    <!-- Explanation for private browsing displayed to users on home view when they first enable private mode
        The first parameter is the name of the app defined in app_name (for example: Fenix) -->
    <string name="private_browsing_placeholder_description_2">A %1$s törli a keresési és böngészési előzményeit a privát lapokból, ha bezárja őket vagy kilép az alkalmazásból. Ugyan ez nem teszi névtelenné a weboldalak vagy a szolgáltatója felé, könnyebbé teszi, hogy bizalmasan kezelje az online tevékenységét, és más ne tudjon róla, aki ezt az eszközt használja.</string>
    <string name="private_browsing_common_myths">
       Gyakori tévhitek a privát böngészésről
    </string>

    <!-- True Private Browsing Mode -->
    <!-- Title for info card on private homescreen in True Private Browsing Mode. -->
    <string name="felt_privacy_desc_card_title">Ne hagyjon nyomot ezen az eszközön</string>
    <!-- Explanation for private browsing displayed to users on home view when they first enable
        private mode in our new Total Private Browsing mode.
        The first parameter is the name of the app defined in app_name (for example: Firefox Nightly)
        The second parameter is the clickable link text in felt_privacy_info_card_subtitle_link_text -->
    <string name="felt_privacy_info_card_subtitle_2">A %1$s törli a sütiket, előzményeket és oldaladatokat, amikor bezárja az összes privát lapot. %2$s</string>
    <!-- Clickable portion of the explanation for private browsing that links the user to our
        about privacy page.
        This string is used in felt_privacy_info_card_subtitle as the second parameter.-->
    <string name="felt_privacy_info_card_subtitle_link_text">Ki láthatja a tevékenységemet?</string>

    <!-- Private mode shortcut "contextual feature recommendation" (CFR) -->
    <!-- Text for the Private mode shortcut CFR message for adding a private mode shortcut to open private tabs from the Home screen -->
    <string name="private_mode_cfr_message_2">Indítsa el a következő privát lapot egy koppintással.</string>
    <!-- Text for the positive button to accept adding a Private Browsing shortcut to the Home screen -->
    <string name="private_mode_cfr_pos_button_text">Kezdőképernyőhöz adás</string>
    <!-- Text for the negative button to decline adding a Private Browsing shortcut to the Home screen -->
    <string name="cfr_neg_button_text">Köszönöm, nem</string>

    <!-- Open in App "contextual feature recommendation" (CFR) -->
    <!-- Text for the info message. The first parameter is the name of the application.-->
    <string name="open_in_app_cfr_info_message_2">Beállíthatja, hogy a %1$s automatikusan alkalmazásokban nyisson meg hivatkozásokat.</string>
    <!-- Text for the positive action button -->
    <string name="open_in_app_cfr_positive_button_text">Ugrás a beállításokhoz</string>
    <!-- Text for the negative action button -->
    <string name="open_in_app_cfr_negative_button_text">Eltüntetés</string>

    <!-- Private browsing erase action "contextual feature recommendation" (CFR) -->
    <!-- Text for the message displayed in the contextual feature recommendation popup promoting the erase private browsing feature. -->
    <string name="erase_action_cfr_message">Koppintson ide egy új privát munkamenet indításához. Törli az előzményeket, sütiket – mindent.</string>


    <!-- Toolbar "contextual feature recommendation" (CFR) -->
    <!-- Text for the title displayed in the contextual feature recommendation popup promoting the navigation bar. -->
    <string name="navbar_cfr_title">Böngésszen gyorsabban az új navigációval</string>
    <!-- Text for the message displayed in the contextual feature recommendation popup promoting the navigation bar. -->
    <string name="navbar_cfr_message_2">Ezen a webhelyen a sáv eltűnik, ha lefelé görget, további teret adva a böngészésnek.</string>
    <!-- Text for the message displayed for the popup promoting the long press of navigation in the navigation bar. -->
    <string name="navbar_navigation_buttons_cfr_message">Koppintson és tartsa lenyomva a nyilakat, hogy az oldalak között ugorjon ennek a lapnak az előzményeiben.</string>

    <!-- Address bar swipe "contextual feature recommendation" (CFR) -->
    <!-- Text for the title displayed in the contextual feature recommendation popup promoting swipe of address bar. -->
    <string name="address_bar_swipe_cfr_title">Csúsztassa oldalra az eszköztárat a lapok közti váltáshoz.</string>
    <!-- Text for the message displayed in the contextual feature recommendation popup promoting swipe of address bar. -->
    <string name="address_bar_swipe_cfr_message">Csúsztassa balra vagy jobbra a váltáshoz. Új lap megnyitásához csúsztassa balra az utolsó lapon.</string>

    <!-- Text for the info dialog when camera permissions have been denied but user tries to access a camera feature. -->
    <string name="camera_permissions_needed_message">Kamera-hozzáférés szükséges. Ugorjon az Android beállításokhoz, koppintson az engedélyekre, majd az engedélyezésre.</string>
    <!-- Text for the positive action button to go to Android Settings to grant permissions. -->
    <string name="camera_permissions_needed_positive_button_text">Ugrás a beállításokhoz</string>
    <!-- Text for the negative action button to dismiss the dialog. -->
    <string name="camera_permissions_needed_negative_button_text">Eltüntetés</string>

    <!-- Text for the banner message to tell users about our auto close feature. -->
    <string name="tab_tray_close_tabs_banner_message">Beállíthatja, hogy a nyitott lapok automatikusan bezáródjanak, ha nem nézte meg azokat az elmúlt napon, héten vagy hónapban.</string>
    <!-- Text for the positive action button to go to Settings for auto close tabs. -->
    <string name="tab_tray_close_tabs_banner_positive_button_text">Beállítások megtekintése</string>
    <!-- Text for the negative action button to dismiss the Close Tabs Banner. -->
    <string name="tab_tray_close_tabs_banner_negative_button_text">Eltüntetés</string>

    <!-- Text for the banner message to tell users about our inactive tabs feature. -->
    <string name="tab_tray_inactive_onboarding_message">Azok a lapok, melyeket két hete nem nézett meg, ide kerülnek.</string>
    <!-- Text for the action link to go to Settings for inactive tabs. -->
    <string name="tab_tray_inactive_onboarding_button_text">Kikapcsolás a beállításokban</string>

    <!-- Text for title for the auto-close dialog of the inactive tabs. -->
    <string name="tab_tray_inactive_auto_close_title">Automatikus bezárás egy hónap után?</string>
    <!-- Text for the body for the auto-close dialog of the inactive tabs.
        The first parameter is the name of the application.-->
    <string name="tab_tray_inactive_auto_close_body_2">A %1$s bezárhatja azokat a lapokat, amelyeket az elmúlt hónapban nem nézett meg.</string>
    <!-- Content description for close button in the auto-close dialog of the inactive tabs. -->
    <string name="tab_tray_inactive_auto_close_button_content_description">Bezárás</string>

    <!-- Text for turn on auto close tabs button in the auto-close dialog of the inactive tabs. -->
    <string name="tab_tray_inactive_turn_on_auto_close_button_2">Automatikus bezárás bekapcsolása</string>


    <!-- Home screen icons - Long press shortcuts -->
    <!-- Shortcut action to open new tab -->
    <string name="home_screen_shortcut_open_new_tab_2">Új lap</string>
    <!-- Shortcut action to open new private tab -->
    <string name="home_screen_shortcut_open_new_private_tab_2">Új privát lap</string>

    <!-- Shortcut action to open Passwords screen -->
    <string name="home_screen_shortcut_passwords">Jelszavak</string>

    <!-- Recent Tabs -->
    <!-- Header text for jumping back into the recent tab in the home screen -->
    <string name="recent_tabs_header">Ugrás vissza</string>
    <!-- Button text for showing all the tabs in the tabs tray -->
    <string name="recent_tabs_show_all">Összes megjelenítése</string>

    <!-- Content description for the button which navigates the user to show all recent tabs in the tabs tray. -->
    <string name="recent_tabs_show_all_content_description_2">Öösszes legutóbbi lap megjelenítése gomb</string>

    <!-- Text for button in synced tab card that opens synced tabs tray -->
    <string name="recent_tabs_see_all_synced_tabs_button_text">Összes szinkronizált lap megtekintése</string>
    <!-- Accessibility description for device icon used for recent synced tab -->
    <string name="recent_tabs_synced_device_icon_content_description">Szinkronizált eszköz</string>
    <!-- Text for the dropdown menu to remove a recent synced tab from the homescreen -->
    <string name="recent_synced_tab_menu_item_remove">Eltávolítás</string>
    <!-- Text for the menu button to remove a grouped highlight from the user's browsing history
         in the Recently visited section -->
    <string name="recent_tab_menu_item_remove">Eltávolítás</string>

    <!-- History Metadata -->
    <!-- Header text for a section on the home screen that displays grouped highlights from the
         user's browsing history, such as topics they have researched or explored on the web -->
    <string name="history_metadata_header_2">Nemrég felkeresett</string>
    <!-- Text for the menu button to remove a grouped highlight from the user's browsing history
         in the Recently visited section -->
    <string name="recently_visited_menu_item_remove">Eltávolítás</string>

    <!-- Content description for the button which navigates the user to show all of their history. -->
    <string name="past_explorations_show_all_content_description_2">Összes korábbi felfedezés megjelenítése</string>

    <!-- Browser Fragment -->
    <!-- Content description (not visible, for screen readers etc.): Navigate backward (browsing history) -->
    <string name="browser_menu_back">Vissza</string>
    <!-- Content description (not visible, for screen readers etc.): Navigate forward (browsing history) -->
    <string name="browser_menu_forward">Előre</string>
    <!-- Content description (not visible, for screen readers etc.): Refresh current website -->
    <string name="browser_menu_refresh">Frissítés</string>
    <!-- Content description (not visible, for screen readers etc.): Stop loading current website -->
    <string name="browser_menu_stop">Leállítás</string>
    <!-- Browser menu button that opens the extensions manager -->
    <string name="browser_menu_extensions">Kiegészítők</string>
    <!-- Browser menu banner header text for extensions onboarding.
        The first parameter is the name of the app defined in app_name (for example: Fenix). -->
    <string name="browser_menu_extensions_banner_onboarding_header">Tegye sajátjává a %s böngészőt</string>
    <!-- Browser menu banner header text for extensions onboarding when all installed extensions have been disabled. -->
    <string name="browser_menu_disabled_extensions_banner_onboarding_header">Vannak olyan kiegészítői, amelyek telepítve vannak, de nincsenek engedélyezve</string>
    <!-- Browser menu banner body text for extensions onboarding.
        The first parameter is the name of the app defined in app_name (for example: Fenix). -->
    <string name="browser_menu_extensions_banner_onboarding_body">A kiegészítők magasabb szintre emelik a böngészést, a %s kinézetének és teljesítményének módosításától az adatvédelem és a biztonság megerősítéséig.</string>
    <!-- Browser menu banner body text for extensions onboarding when all installed extensions have been disabled.
     The first parameter is the name of the button that opens extension manager (for example "Manage extensions"). -->
    <string name="browser_menu_disabled_extensions_banner_onboarding_body">A kiegészítők használatához engedélyezze őket a beállításokban, vagy lent a „%s” kiválasztásával.</string>
    <!-- Browser menu banner link text for learning more about extensions -->
    <string name="browser_menu_extensions_banner_learn_more">További tudnivalók</string>
    <!-- Browser menu button that opens the extensions manager -->
    <string name="browser_menu_manage_extensions">Kiegészítők kezelése</string>
    <!-- Content description (not visible, for screen readers etc.): Section heading for recommended extensions.-->
    <string name="browser_menu_recommended_section_content_description">Ajánlott kiegészítők</string>
    <!-- Content description (not visible, for screen readers etc.): Label for plus icon used to add extension.
      The first parameter is the name of the extension (for example: ClearURLs). -->
    <string name="browser_menu_extension_plus_icon_content_description_2">A(z) %1$s hozzáadása</string>
    <!-- Browser menu button that opens AMO in a tab -->
    <string name="browser_menu_discover_more_extensions">További kiegészítők felfedezése</string>
    <!-- Browser menu description that is shown when one or more extensions are disabled due to extension errors -->
    <string name="browser_menu_extensions_disabled_description">Ideiglenesen letiltva</string>
    <!-- The description of the browser menu appears when the user hasn't installed any extensions. -->
    <string name="browser_menu_no_extensions_installed_description">Nincs kiegészítő engedélyezve</string>
    <!-- Browser menu button that opens account settings -->
    <string name="browser_menu_account_settings">Fiókinformáció</string>
    <!-- Browser menu button that sends a user to help articles -->
    <string name="browser_menu_help">Súgó</string>
    <!-- Browser menu button that sends a to a the what's new article -->
    <string name="browser_menu_whats_new">Újdonságok</string>
    <!-- Browser menu button that opens the settings menu -->
    <string name="browser_menu_settings">Beállítások</string>
    <!-- Browser menu button that opens a user's library -->
    <string name="browser_menu_library">Könyvtár</string>
    <!-- Browser menu toggle that requests a desktop site -->
    <string name="browser_menu_desktop_site">Asztali oldal</string>
    <!-- Browser menu button that reopens a private tab as a regular tab -->
    <string name="browser_menu_open_in_regular_tab">Megnyitás szokásos lapon</string>
    <!-- Browser menu toggle that adds a shortcut to the site on the device home screen. -->
    <string name="browser_menu_add_to_homescreen">Kezdőképernyőhöz adás</string>
    <!-- Browser menu toggle that adds a PWA of the site on the device home screen. -->
    <string name="browser_menu_add_app_to_homescreen">Alkalmazás hozzáadása a kezdőképernyőhöz</string>
    <!-- Browser menu toggle that adds a shortcut to the site on the device home screen. -->
    <string name="browser_menu_add_to_homescreen_2">Hozzáadás a kezdőképernyőhöz…</string>
    <!-- Browser menu toggle that adds a PWA of the site on the device home screen. -->
    <string name="browser_menu_add_app_to_homescreen_2">Alkalmazás hozzáadása a kezdőképernyőhöz…</string>
    <!-- Text for notifying users that Xiaomi devices require additional permissions to add to home screen -->
    <string name="browser_menu_add_to_homescreen_xiaomi">A Xiaomi eszközöknek további engedélyekre lehet szükségük ahhoz, hogy indítóikonokat adjanak a kezdőképernyőhöz. Ellenőrizze a beállításait.</string>
    <!-- Content description (not visible, for screen readers etc.) for the Resync tabs button -->
    <string name="resync_button_content_description">Újraszinkronizálás</string>
    <!-- Browser menu button that opens the find in page menu -->
    <string name="browser_menu_find_in_page">Keresés az oldalon</string>
    <!-- Browser menu button that opens the find in page menu -->
    <string name="browser_menu_find_in_page_2">Keresés az oldalon…</string>
    <!-- Browser menu button that opens the translations dialog, which has options to translate the current browser page. -->
    <string name="browser_menu_translations">Oldal fordítása</string>
    <!-- Browser menu button that saves the current tab to a collection -->
    <string name="browser_menu_save_to_collection">Mentés gyűjteménybe…</string>
    <!-- Browser menu button that saves the current tab to a collection -->
    <string name="browser_menu_save_to_collection_2">Gyűjteménybe mentés</string>
    <!-- Browser menu button that open a share menu to share the current site -->
    <string name="browser_menu_share">Megosztás</string>
    <!-- Browser menu button that open a share menu to share the current site -->
    <string name="browser_menu_share_2">Megosztás…</string>
    <!-- Browser menu button shown in custom tabs that opens the current tab in Fenix
        The first parameter is the name of the app defined in app_name (for example: Fenix) -->
    <string name="browser_menu_open_in_fenix">Megnyitás ezzel: %1$s</string>
    <!-- Browser menu text shown in custom tabs to indicate this is a Fenix tab
        The first parameter is the name of the app defined in app_name (for example: Fenix) -->
    <string name="browser_menu_powered_by">%1$s ALAPOKON</string>

    <!-- Browser menu text shown in custom tabs to indicate this is a Fenix tab
        The first parameter is the name of the app defined in app_name (for example: Fenix) -->
    <string name="browser_menu_powered_by2">A motorháztető alatt: %1$s</string>

    <!-- Browser menu button to put the current page in reader mode -->
    <string name="browser_menu_read">Olvasó nézet</string>
    <!-- Browser menu button content description to close reader mode and return the user to the regular browser -->
    <string name="browser_menu_read_close">Olvasó nézet bezárása</string>
    <!-- Browser menu button to open the current page in an external app -->
    <string name="browser_menu_open_app_link">Megnyitás alkalmazásban</string>

    <!-- Browser menu button to show reader view appearance controls e.g. the used font type and size -->
    <string name="browser_menu_customize_reader_view">Olvasó nézet testreszabása</string>
    <!-- Browser menu button to show reader view appearance controls e.g. the used font type and size -->
    <string name="browser_menu_customize_reader_view_2">Olvasó nézet testreszabása</string>
    <!-- Browser menu label for adding a bookmark -->
    <string name="browser_menu_add">Hozzáadás</string>
    <!-- Browser menu label for editing a bookmark -->
    <string name="browser_menu_edit">Szerkesztés</string>

    <!-- Button shown on the home page that opens the Customize home settings -->
    <string name="browser_menu_customize_home_1">Kezdőoldal testreszabása</string>

    <!-- Browser menu label to sign in to sync on the device using Mozilla accounts -->
    <string name="browser_menu_sign_in">Bejelentkezés</string>
    <!-- Browser menu caption label for the "Sign in" browser menu item described in `browser_menu_sign_in` -->
    <string name="browser_menu_sign_in_caption">Jelszavak, lapok és egyebek szinkronizálása</string>

    <!-- Browser menu label to sign back in to sync on the device when the user's account needs to be reauthenticated -->
    <string name="browser_menu_sign_back_in_to_sync">Jelentkezzen be újra a Syncbe</string>
    <!-- Browser menu caption label for the "Sign back in to sync" browser menu item described in `browser_menu_sign_back_in_to_sync` when there is an error in syncing -->
    <string name="browser_menu_syncing_paused_caption">Szinkronizálás szüneteltetve</string>
    <!-- Browser menu label that creates a private tab -->
    <string name="browser_menu_new_private_tab">Új privát lap</string>
    <!-- Browser menu label that navigates to the Password screen -->
    <string name="browser_menu_passwords">Jelszavak</string>

    <!-- Browser menu label that navigates to the SUMO page for the Firefox for Android release notes.
         The first parameter is the name of the app defined in app_name (for example: Fenix)-->
    <string name="browser_menu_new_in_firefox">Újdonságok a %1$sban</string>

    <!-- Browser menu label that toggles the request for the desktop site of the currently visited page -->
    <string name="browser_menu_switch_to_desktop_site">Váltás az asztali oldalra</string>
    <!-- Browser menu label that toggles the request for the mobile site of the currently visited page -->
    <string name="browser_menu_switch_to_mobile_site">Váltás a mobilos verzióra</string>
    <!-- Browser menu label that navigates to the page tools sub-menu -->
    <string name="browser_menu_tools">Eszközök</string>
    <!-- Content description (not visible, for screen readers etc.): Back button for all menu redesign sub-menu -->
    <string name="browser_menu_back_button_content_description">Vissza a főmenübe</string>
    <!-- Content description (not visible, for screen readers etc.) for bottom sheet handlebar main menu. -->
    <string name="browser_main_menu_handlebar_content_description">Fő menülap bezárása</string>
    <!-- Content description (not visible, for screen readers etc.) for main menu help button. -->
    <string name="browser_main_menu_content_description_help_button">Súgó</string>
    <!-- Content description (not visible, for screen readers etc.) for main menu settings button. -->
    <string name="browser_main_menu_content_description_settings_button">Beállítások</string>
    <!-- Content description (not visible, for screen readers etc.) for bottom sheet handlebar extensions menu. -->
    <string name="browser_extensions_menu_handlebar_content_description">Kiegészítők menülap bezárása</string>
    <!-- Content description (not visible, for screen readers etc.) for bottom sheet handlebar save menu. -->
    <string name="browser_save_menu_handlebar_content_description">Mentés menülap bezárása</string>
    <!-- Content description (not visible, for screen readers etc.) for bottom sheet handlebar tools menu. -->
    <string name="browser_tools_menu_handlebar_content_description">Eszközök menülap bezárása</string>
    <!-- Content description (not visible, for screen readers etc.) for bottom sheet handlebar custom tab menu. -->
    <string name="browser_custom_tab_menu_handlebar_content_description">Egyéni lap menülap bezárása</string>
    <!-- Browser menu description that describes the various tools related menu items inside of the tools sub-menu -->
    <string name="browser_menu_tools_description_with_translate" moz:removedIn="134" tools:ignore="UnusedResources">Olvasó nézet, fordítás, nyomtatás, megosztás, alkalmazás megnyitása</string>
    <!-- Browser menu description that describes the various tools related menu items inside of the tools sub-menu -->
    <string name="browser_menu_tools_description" moz:removedIn="134" tools:ignore="UnusedResources">Olvasó nézet, nyomtatás, megosztás, alkalmazás megnyitása</string>
    <!-- Browser menu description that describes the various tools related menu items inside of the tools sub-menu
         The first parameter is the label of the report site issue (for example: Report Site issue) -->
    <string name="browser_menu_tools_description_with_translate_with_report_site" moz:removedIn="135" tools:ignore="UnusedResources">Olvasó nézet, fordítás, %s, nyomtatás, megosztás, alkalmazás megnyitása</string>
    <!-- Browser menu description that describes the various tools related menu items inside of the tools sub-menu when the "Report broken site" feature is available-->
    <string name="browser_menu_tools_description_with_translate_with_report_site_2">Olvasó nézet, fordítás, hibás webhely jelentése, nyomtatás, megosztás, alkalmazás megnyitása</string>
    <!-- Browser menu description that describes the various tools related menu items inside of the tools sub-menu -->
    <string name="browser_menu_tools_description_with_translate_without_report_site">Olvasó nézet, fordítás, nyomtatás, megosztás, alkalmazás megnyitása</string>
    <!-- Browser menu description that describes the various tools related menu items inside of the tools sub-menu
         The first parameter is the label of the report site issue (for example: Report Site issue) -->
    <string name="browser_menu_tools_description_with_report_site" moz:removedIn="135" tools:ignore="UnusedResources">Olvasó nézet, %s, nyomtatás, megosztás, alkalmazás megnyitása</string>
    <!-- Browser menu description that describes the various tools related menu items inside of the tools sub-menu when the "Report broken site" feature is available-->
    <string name="browser_menu_tools_description_with_report_site_2">Olvasó nézet, hibás webhely jelentése, nyomtatás, megosztás, alkalmazás megnyitása</string>
    <!-- Browser menu description that describes the various tools related menu items inside of the tools sub-menu -->
    <string name="browser_menu_tools_description_without_report_site">Olvasó nézet, nyomtatás, megosztás, alkalmazás megnyitása</string>
    <!-- Browser menu label that navigates to the save sub-menu, which contains various save related menu items such as
         bookmarking a page, saving to collection, shortcut or as a PDF, and adding to home screen -->
    <string name="browser_menu_save">Mentés</string>

    <!-- Browser menu description that describes the various save related menu items inside of the save sub-menu -->
    <string name="browser_menu_save_description">Könyvjelző hozzáadása, indító, kezdőlap, gyűjtemény, PDF</string>
    <!-- Browser menu label that bookmarks the currently visited page -->
    <string name="browser_menu_bookmark_this_page">Oldal könyvjelzőzése</string>
    <!-- Browser menu label that navigates to the edit bookmark screen for the current bookmarked page -->
    <string name="browser_menu_edit_bookmark">Könyvjelző szerkesztése</string>
    <!-- Browser menu label that the saves the currently visited page as a PDF -->
    <string name="browser_menu_save_as_pdf">Mentés PDF-ként…</string>
    <!-- Browser menu label for turning ON reader view of the current visited page -->
    <string name="browser_menu_turn_on_reader_view">Olvasó nézetet bekapcsolása</string>
    <!-- Browser menu label for turning OFF reader view of the current visited page -->
    <string name="browser_menu_turn_off_reader_view">Olvasó nézet kikapcsolása</string>
    <!-- Browser menu button that reopens a private tab as a regular tab -->
    <string name="browser_menu_open_in_normal_tab">Áthelyezés egy nem privát lapra</string>dsa
    <!-- Browser menu label for navigating to the translation feature, which provides language translation options the current visited page -->
    <string name="browser_menu_translate_page">Oldal fordítása…</string>
    <!-- Browser menu label for navigating to the Web Compat Reporter feature, which provides users the ability to send bug reports for broken sites. -->
    <string name="browser_menu_webcompat_reporter">Hibás oldal bejelentése…</string>
    <!-- Browser menu label that is displayed when the current page has been translated by the translation feature.
         The first parameter is the name of the language that page was translated to (e.g. English). -->
    <string name="browser_menu_translated_to">Lefordítva erre: %1$s</string>
    <!-- Browser menu label for the print feature -->
    <string name="browser_menu_print">Nyomtatás…</string>

    <!-- Browser menu label for the Delete browsing data on quit feature.
        The first parameter is the name of the app defined in app_name (for example: Fenix). -->
    <string name="browser_menu_delete_browsing_data_on_quit">Kilépés ebből: %1$s</string>

    <!-- Menu "contextual feature recommendation" (CFR) -->
    <!-- Text for the title in the contextual feature recommendation popup promoting the menu feature. -->
    <string name="menu_cfr_title">Új: letisztultabb menü</string>

    <!-- Text for the message in the contextual feature recommendation popup promoting the menu feature. -->
    <string name="menu_cfr_body">Találja meg gyorsabban amire szüksége van, a privát böngészéstől a mentési műveletekig.</string>

    <!-- Extensions management fragment -->
    <!-- Text displayed when there are no extensions to be shown -->
    <string name="extensions_management_no_extensions">Itt nincsenek kiegészítők</string>

    <!-- Browser Toolbar -->
    <!-- Content description for the Home screen button on the browser toolbar -->
    <string name="browser_toolbar_home">Kezdőképernyő</string>

    <!-- Content description (not visible, for screen readers etc.): Erase button: Erase the browsing
         history and go back to the home screen. -->
    <string name="browser_toolbar_erase">Böngészési előzmények törlése</string>
    <!-- Content description for the translate page toolbar button that opens the translations dialog when no translation has occurred. -->
    <string name="browser_toolbar_translate">Oldal fordítása</string>

    <!-- Content description (not visible, for screen readers etc.) for the translate page toolbar button that opens the translations dialog when the page is translated successfully.
         The first parameter is the name of the language that is displayed in the original page. (For example: English)
         The second parameter is the name of the language which the page was translated to. (For example: French) -->
    <string name="browser_toolbar_translated_successfully">Az oldal lefordítva %1$s nyelvről %2$s nyelvre.</string>

    <!-- Locale Settings Fragment -->
    <!-- Content description for tick mark on selected language -->
    <string name="a11y_selected_locale_content_description">Kiválasztott nyelv</string>
    <!-- Text for default locale item -->
    <string name="default_locale_text">Az eszköz nyelvének követése</string>
    <!-- Placeholder text shown in the search bar before a user enters text -->
    <string name="locale_search_hint">Nyelv keresése</string>

    <!-- Search Fragment -->
    <!-- Button in the search view that lets a user search by scanning a QR code -->
    <string name="search_scan_button" moz:removedIn="133" tools:ignore="UnusedResources">Beolvasás</string>
    <!-- Button in the search view that lets a user search by scanning a QR code -->
    <string name="search_scan_button_2">QR-kód leolvasása</string>
    <!-- Button in the search view when shortcuts are displayed that takes a user to the search engine settings -->
    <string name="search_shortcuts_engine_settings">Keresőszolgáltatás-beállítások</string>
    <!-- Button in the search view that lets a user navigate to the site in their clipboard -->
    <string name="awesomebar_clipboard_title">Hivatkozás kitöltése a vágólapról</string>

    <!-- Button in the search suggestions onboarding that allows search suggestions in private sessions -->
    <string name="search_suggestions_onboarding_allow_button">Engedélyezés</string>
    <!-- Button in the search suggestions onboarding that does not allow search suggestions in private sessions -->
    <string name="search_suggestions_onboarding_do_not_allow_button">Tiltás</string>
    <!-- Search suggestion onboarding hint title text -->
    <string name="search_suggestions_onboarding_title">Engedélyezi a keresési javaslatokat a privát munkamenetekben?</string>
    <!-- Search suggestion onboarding hint description text, first parameter is the name of the app defined in app_name (for example: Fenix)-->
    <string name="search_suggestions_onboarding_text">A %s minden a címsávba írt szöveget meg fog osztani az alapértelmezett keresőszolgáltatással.</string>

    <!-- Search engine suggestion title text. The first parameter is the name of the suggested engine-->
    <string name="search_engine_suggestions_title">%s keresés</string>
    <!-- Search engine suggestion description text -->
    <string name="search_engine_suggestions_description">Keresés közvetlenül a címsávból</string>

    <!-- Menu option in the search selector menu to open the search settings -->
    <string name="search_settings_menu_item">Keresési beállítások</string>

    <!-- Header text for the search selector menu -->
    <string name="search_header_menu_item_2">Ezúttal keresés ebben:</string>

    <!-- Content description (not visible, for screen readers etc.): Search engine icon. The first parameter is the search engine name (for example: DuckDuckGo). -->
    <string name="search_engine_icon_content_description" tools:ignore="UnusedResources" moz:removedIn="133">%s keresőszolgáltatás</string>

    <!-- Content description (not visible, for screen readers etc.): Search engine icon.
    The parameter is the search engine name (for example: DuckDuckGo). -->
    <string name="search_engine_icon_content_description_1">Keresőszolgáltatás: %s</string>

    <!-- Home onboarding -->
    <!-- Home onboarding dialog welcome screen title text. -->
    <string name="onboarding_home_welcome_title_2">Üdvözöljük egy személyesebb interneten</string>
    <!-- Home onboarding dialog welcome screen description text. -->
    <string name="onboarding_home_welcome_description">Több szín. Jobb adatvédelem. Ugyanaz az elkötelezettség: az emberek a profit előtt.</string>
    <!-- Home onboarding dialog sign into sync screen title text. -->
    <string name="onboarding_home_sync_title_3">A képernyők közötti váltás egyszerűbb, mint valaha</string>
    <!-- Home onboarding dialog sign into sync screen description text. -->
    <string name="onboarding_home_sync_description">Folytassa onnan, ahol abbahagyta, és most már a kezdőlapján megjelennek a többi eszközről származó lapjai is.</string>
    <!-- Text for the button to continue the onboarding on the home onboarding dialog. -->
    <string name="onboarding_home_get_started_button">Kezdő lépések</string>
    <!-- Text for the button to navigate to the sync sign in screen on the home onboarding dialog. -->
    <string name="onboarding_home_sign_in_button">Bejelentkezés</string>
    <!-- Text for the button to skip the onboarding on the home onboarding dialog. -->
    <string name="onboarding_home_skip_button">Kihagyás</string>

    <!-- Onboarding home screen sync popup dialog message, shown on top of Recent Synced Tabs in the Jump back in section. -->
    <string name="sync_cfr_message">A lapjai szinkronizálódnak! Folytassa onnan, ahol abbahagyta a másik eszközén.</string>

    <!-- Content description (not visible, for screen readers etc.): Close button for the home onboarding dialog -->
    <string name="onboarding_home_content_description_close_button">Bezárás</string>

    <!-- Juno first user onboarding flow experiment, strings are marked unused as they are only referenced by Nimbus experiments. -->
    <!-- Description for learning more about our privacy notice. -->
    <string name="juno_onboarding_privacy_notice_text" tools:ignore="BrandUsage">Firefox adatvédelmi nyilatkozat</string>
    <!-- Title for set firefox as default browser screen used by Nimbus experiments. -->
    <string name="juno_onboarding_default_browser_title_nimbus_2">Szeretjük biztonságban tartani Önt</string>
    <!-- Title for set firefox as default browser screen used by Nimbus experiments.
        Note: The word "Firefox" should NOT be translated -->
    <string name="juno_onboarding_default_browser_title_nimbus_3" tools:ignore="BrandUsage,UnusedResources">Tudja meg, hogy miért szeretik milliók a Firefoxot</string>
    <!-- Title for set firefox as default browser screen used by Nimbus experiments. -->
    <string name="juno_onboarding_default_browser_title_nimbus_4" tools:ignore="UnusedResources">Biztonságos böngészés, több választási lehetőséggel</string>
    <!-- Description for set firefox as default browser screen used by Nimbus experiments. -->
    <string name="juno_onboarding_default_browser_description_nimbus_3">A nonprofit szervezet által támogatott böngészőnk segít megakadályozni, hogy a cégek titokban kövessék Önt a weben.</string>
    <!-- Description for set firefox as default browser screen used by Nimbus experiments. -->
    <string name="juno_onboarding_default_browser_description_nimbus_4" tools:ignore="UnusedResources">Több mint 100 millió ember védi a magánszféráját azzal, hogy egy nonprofit szervezet által támogatott böngészőt választ.</string>
    <!-- Description for set firefox as default browser screen used by Nimbus experiments. -->
    <string name="juno_onboarding_default_browser_description_nimbus_5" tools:ignore="UnusedResources">Ismert követők? Automatikusan blokkolva. Kiegészítők? Próbálja ki mind a 700-at. PDF-ek? A beépített olvasónk megkönnyíti a kezelésüket.</string>
    <!-- Text for the button to set firefox as default browser on the device -->
    <string name="juno_onboarding_default_browser_positive_button" tools:ignore="UnusedResources">Beállítás alapértelmezett böngészőként</string>
    <!-- Text for the button dismiss the screen and move on with the flow -->
    <string name="juno_onboarding_default_browser_negative_button" tools:ignore="UnusedResources">Most nem</string>
    <!-- Title for sign in to sync screen. -->
    <string name="juno_onboarding_sign_in_title_2">Maradjon titkosítva, amikor az eszközök között vált</string>
    <!-- Description for sign in to sync screen. Nimbus experiments do not support string placeholders.
     Note: The word "Firefox" should NOT be translated -->
    <string name="juno_onboarding_sign_in_description_3" tools:ignore="BrandUsage">Ha szinkronizálva van, akkor a Firefox titkosítja a jelszavait, könyvjelzőit és egyebeket.</string>
    <!-- Text for the button to sign in to sync on the device -->
    <string name="juno_onboarding_sign_in_positive_button" tools:ignore="UnusedResources">Bejelentkezés</string>
    <!-- Text for the button dismiss the screen and move on with the flow -->
    <string name="juno_onboarding_sign_in_negative_button" tools:ignore="UnusedResources">Most nem</string>
    <!-- Title for enable notification permission screen used by Nimbus experiments. Nimbus experiments do not support string placeholders.
        Note: The word "Firefox" should NOT be translated -->
    <string name="juno_onboarding_enable_notifications_title_nimbus_2" tools:ignore="BrandUsage">Az értesítések segítségével nagyobb biztonságban lehet a Firefoxszal</string>
    <!-- Description for enable notification permission screen used by Nimbus experiments. Nimbus experiments do not support string placeholders.
       Note: The word "Firefox" should NOT be translated -->
    <string name="juno_onboarding_enable_notifications_description_nimbus_2" tools:ignore="BrandUsage">Küldjön biztonságosan lapokat eszközei között, és fedezzen fel más adatvédelmi funkciókat a Firefoxban.</string>
    <!-- Text for the button to request notification permission on the device -->
    <string name="juno_onboarding_enable_notifications_positive_button" tools:ignore="UnusedResources">Értesítések bekapcsolása</string>
    <!-- Text for the button dismiss the screen and move on with the flow -->
    <string name="juno_onboarding_enable_notifications_negative_button" tools:ignore="UnusedResources">Most nem</string>

    <!-- Title for add search widget screen used by Nimbus experiments. Nimbus experiments do not support string placeholders.
        Note: The word "Firefox" should NOT be translated -->
    <string name="juno_onboarding_add_search_widget_title" tools:ignore="BrandUsage,UnusedResources">Próbálja ki a Firefox keresőmodult</string>
    <!-- Description for add search widget screen used by Nimbus experiments. Nimbus experiments do not support string placeholders.
        Note: The word "Firefox" should NOT be translated -->
    <string name="juno_onboarding_add_search_widget_description" tools:ignore="BrandUsage,UnusedResources">Ha a Firefox a kezdőképernyőn van, akkor könnyen hozzáférhet az adatvédelmet előtérbe helyező böngészőhöz, amely blokkolja a webhelyek közötti követőket.</string>
    <!-- Text for the button to add search widget on the device used by Nimbus experiments. Nimbus experiments do not support string placeholders.
        Note: The word "Firefox" should NOT be translated -->
    <string name="juno_onboarding_add_search_widget_positive_button" tools:ignore="BrandUsage,UnusedResources">Firefox modul hozzáadása</string>
    <!-- Text for the button to dismiss the screen and move on with the flow -->
    <string name="juno_onboarding_add_search_widget_negative_button" tools:ignore="UnusedResources">Most nem</string>

    <!-- Onboarding header for the add-ons card used by Nimbus experiments. Nimbus experiments do not support string placeholders.
    Note: The word "Firefox" should NOT be translated -->
    <string name="onboarding_add_on_header" tools:ignore="BrandUsage,UnusedResources">Szabja személyre a Firefoxot kiegészítőkkel</string>
    <!-- Onboarding sub header for the add-ons card, used by Nimbus experiments. -->
    <string name="onboarding_add_on_sub_header" tools:ignore="UnusedResources">Adjon hozzá olyan harmadik felektől származó kiegészítőket, melyek növelik a biztonságát, a hatékonyságát, vagy másként hasznosak.</string>
    <!-- Onboarding add-ons card, for checking more add-ons on, used by Nimbus experiments. -->
    <string name="onboarding_add_on_explore_more_extensions" tools:ignore="UnusedResources" moz:removedIn="133">Fedezzen fel több kiegészítőt.</string>
    <!-- Onboarding add-ons card, button for start browsing, used by Nimbus experiments. -->
    <string name="onboarding_add_on_start_browsing_button" tools:ignore="UnusedResources" moz:removedIn="133">Kezdje el a böngészést.</string>
    <!-- Onboarding add-ons card, for checking more add-ons on, used by Nimbus experiments. -->
    <string name="onboarding_add_on_explore_more_extensions_2">Fedezzen fel több kiegészítőt</string>
    <!-- Onboarding add-ons card, button for start browsing, used by Nimbus experiments. -->
    <string name="onboarding_add_on_start_browsing_button_2">Böngészés megkezdése</string>
    <!-- Ublock name for the onboarding add-ons card, used by Nimbus experiments. Note: The word "Ublock Origin" is a brand name should NOT be translated -->
    <string name="onboarding_add_on_ublock_name" tools:ignore="UnusedResources">uBlock Origin</string>
    <!-- Ublock description for the onboarding add-ons card, used by Nimbus experiments. -->
    <string name="onboarding_add_on_ublock_description" tools:ignore="UnusedResources">Hatásosan és hatékonyan blokkolja a hirdetéseket.</string>
    <!-- Privacy Badger name for the onboarding add-ons card, used by Nimbus experiments. Note: The word "Privacy Badger" is a brand name should NOT be translated -->
    <string name="onboarding_add_on_privacy_badger_name" tools:ignore="UnusedResources">Privacy Badger</string>
    <!-- Privacy Badger description for the onboarding add-ons card, used by Nimbus experiments. -->
    <string name="onboarding_add_on_privacy_badger_description" tools:ignore="UnusedResources">Követés elleni gyöngyszem. Megállítja a láthatatlan követőket és a kémkedő hirdetéseket.</string>
    <!-- Search by Image name for the onboarding add-ons card, used by Nimbus experiments. Note: The word "Search by Image" is a brand name should NOT be translated -->
    <string name="onboarding_add_on_search_by_image_name" tools:ignore="UnusedResources">Kép szerinti keresés</string>
    <!-- Search by Image description for the onboarding add-ons card, used by Nimbus experiments. -->
    <string name="onboarding_add_on_search_by_image_description" tools:ignore="UnusedResources">Ha talál egy érdekes képet, tudjon meg róla többet.</string>
    <!-- Dark Reader name for the onboarding add-ons card, used by Nimbus experiments. Note: The word "Dark Reader" is a brand name should NOT be translated -->
    <string name="onboarding_add_on_dark_reader_name" tools:ignore="UnusedResources">Dark Reader</string>

    <!-- Privacy Badger description for the onboarding add-ons card, used by Nimbus experiments. -->
    <string name="onboarding_add_on_dark_reader_description" tools:ignore="UnusedResources">Egyéni sötét mód a mobilwebhez.</string>

    <!-- Label for the number of reviews for an add-on. The parameter is for the formatted number of reviews e.g. "1,234", "12,345", "123,456". -->
    <string name="onboarding_add_on_reviews_label">Értékelések: %1$s</string>
    <!-- Content description for the add-on icon. -->
    <string name="onboarding_add_on_icon_content_description">Kiegészítő ikonja</string>
    <!-- Content description for the an installed add-on icon. -->
    <string name="onboarding_installed_add_on_icon_content_description">Telepített kiegészítő ikon</string>
    <!-- Content description for the an installing add-on icon. -->
    <string name="onboarding_installing_add_on_icon_content_description">Kiegészítő telepítése ikon</string>
    <!-- Content description for the add add-on button. -->
    <string name="onboarding_add_on_add_button_content_description">Kiegészítőikon hozzáadása</string>
    <!-- Content description for the star rating group. -->
    <string name="onboarding_add_on_star_rating_content_description">%1$s csillagra értékelve az 5-ből</string>

<<<<<<< HEAD
=======
    <!-- Title for the privacy preferences dialog shown during onboarding. Note: The word "Firefox" should NOT be translated. -->
    <string name="onboarding_preferences_dialog_title" tools:ignore="BrandUsage,UnusedResources">Segítsen jobbá tenni a Firefoxot</string>
    <!-- Title for the crash reporting option in the privacy preferences dialog shown during onboarding. -->
    <string name="onboarding_preferences_dialog_crash_reporting_title" tools:ignore="UnusedResources">Összeomlás-jelentések automatikus elküldése</string>

    <!-- Description for the crash reporting option in the privacy preferences dialog shown during onboarding. -->
    <string name="onboarding_preferences_dialog_crash_reporting_description" tools:ignore="UnusedResources">Az összeomlás-jelentések lehetővé teszik számunkra, hogy diagnosztizáljuk és megoldjuk a böngészőhibákat. A jelentések személyes vagy bizalmas adatokat tartalmazhatnak.</string>
    <!-- Learn more link for the crash reporting option in the privacy preferences dialog shown during onboarding. -->
    <string name="onboarding_preferences_dialog_crash_reporting_learn_more" tools:ignore="UnusedResources">Tudjon meg többet a összeomlás-jelentésekről</string>
    <!-- Title for the usage data option in the privacy preferences dialog shown during onboarding. Note: The word "Mozilla" should NOT be translated. -->
    <string name="onboarding_preferences_dialog_usage_data_title" tools:ignore="UnusedResources">Műszaki és interakciós adatok küldése a Mozillának</string>
    <!-- Description for the usage data option in the privacy preferences dialog shown during onboarding. Note: The word "Firefox" should NOT be translated. -->
    <string name="onboarding_preferences_dialog_usage_data_description" tools:ignore="BrandUsage,UnusedResources">Az eszközre, a hardverbeállításokra és a Firefox használatára vonatkozó adatok segítenek abban, hogy a funkciók, a teljesítmény és a stabilitás minden felhasználó számára jobb legyen.</string>
    <!-- Learn more link for the usage data option in the privacy preferences dialog shown during onboarding. -->
    <string name="onboarding_preferences_dialog_usage_data_learn_more" tools:ignore="UnusedResources">Tudjon meg többet a használati adatokról</string>
    <!-- Positive button label for the privacy preferences dialog shown during onboarding. -->
    <string name="onboarding_preferences_dialog_positive_button" tools:ignore="UnusedResources">Kész</string>
    <!-- Negative button label for the privacy preferences dialog shown during onboarding. -->
    <string name="onboarding_preferences_dialog_negative_button" tools:ignore="UnusedResources">Mégse</string>
    <!-- Terms of service onboarding title card label. 'Firefox' intentionally hardcoded here-->
    <string name="onboarding_welcome_to_firefox" tools:ignore="UnusedResources,BrandUsage">Üdvözli a Firefox</string>
    <!-- Terms of service onboarding page continue button label. -->
    <string name="onboarding_term_of_service_agree_and_continue_button_label" tools:ignore="UnusedResources">Elfogadás és folytatás</string>
    <!-- Line one of the terms of service onboarding page. 'Firefox' is intentionally hardcoded. %1$s is replaced by an active link, using onboarding_term_of_service_line_one_link_text as text (“Terms of Service”). -->
    <string name="onboarding_term_of_service_line_one" tools:ignore="UnusedResources,BrandUsage">A folytatással elfogadja a Firefox ezen dokumentumát: %1$s.</string>
    <!-- Used as text for the link in onboarding_term_of_service_line_one. -->
    <string name="onboarding_term_of_service_line_one_link_text" tools:ignore="UnusedResources,BrandUsage">Szolgáltatás feltételei</string>
    <!-- Line two of the terms of service onboarding page. 'Firefox' is intentionally hardcoded. %1$s is replaced by an active link, using onboarding_term_of_service_line_two_link_text as text (Privacy Notice”). -->
    <string name="onboarding_term_of_service_line_two" tools:ignore="UnusedResources,BrandUsage">A Firefox vigyáz az Ön adatvédelmére. További információk az %1$sban.</string>
    <!-- Used as text for the link in onboarding_term_of_service_line_two. -->
    <string name="onboarding_term_of_service_line_two_link_text" tools:ignore="UnusedResources,BrandUsage">Adatvédelmi nyilatkozat</string>
    <!-- Line three of the terms of service onboarding page. 'Firefox' and 'Mozilla' are intentionally hardcoded. %1$S is replaced by an active link, using onboarding_term_of_service_line_three_link_text as text (Manage”). -->
    <string name="onboarding_term_of_service_line_three" tools:ignore="UnusedResources,BrandUsage">A böngésző fejlesztése érdekében, a Firefox diagnosztikai és interakciós adatokat küld a Mozillának. %1$s</string>
    <!-- Used as text for the link in onboarding_term_of_service_line_three. -->
    <string name="onboarding_term_of_service_line_three_link_text" tools:ignore="UnusedResources,BrandUsage">Kezelés</string>
    <!-- Onboarding header for the toolbar selection card, used by Nimbus experiments. -->
    <string name="onboarding_customize_toolbar_title" tools:ignore="UnusedResources">Válassza ki az eszköztár elhelyezését</string>
    <!-- Onboarding sub header for toolbar selection card, used by Nimbus experiments. -->
    <string name="onboarding_customize_toolbar_description" tools:ignore="UnusedResources">Tartsa kéznél a kereséseket.</string>
    <!-- Onboarding label for 'Save and continue' button, used by Nimbus experiments. -->
    <string name="onboarding_save_and_continue_button">Mentés és folytatás</string>
    <!-- Onboarding toolbar selection card label for 'skip' button, used by Nimbus experiments. -->
    <string name="onboarding_customize_toolbar_skip_button">Kihagyás</string>
    <!-- Onboarding toolbar selection card label for 'top' option, used by Nimbus experiments. -->
    <string name="onboarding_customize_toolbar_top_option">Felső</string>
    <!-- Onboarding toolbar selection card label for 'bottom' option, used by Nimbus experiments. -->
    <string name="onboarding_customize_toolbar_bottom_option">Alsó</string>

    <!-- Onboarding toolbar selection card content description for the main image. -->
    <string name="onboarding_customize_toolbar_main_image_content_description">Nagy fejléckép az eszköztár-kiválasztó nézetről, amely egy illusztrált eszköztárat mutat.</string>
    <!-- Onboarding toolbar selection card content description for the toolbar placement image. %1$s is placeholder for either 'top' or 'bottom'. -->
    <string name="onboarding_customize_toolbar_placement_content_description" moz:removedIn="135" tools:ignore="UnusedResources">A(z) %1$s eszköztár képe</string>

    <!-- Onboarding toolbar selection card content description for the toolbar placement image. -->
    <string name="onboarding_customize_toolbar_placement_bottom_content_description">Az alsó eszköztár képe</string>
    <string name="onboarding_customize_toolbar_placement_top_content_description">A felső eszköztár képe</string>

    <!-- Onboarding header for the theme selection card, used by Nimbus experiments. -->
    <string name="onboarding_customize_theme_title" tools:ignore="UnusedResources">Válasszon témát</string>
    <!-- Onboarding sub header for theme selection card, used by Nimbus experiments. -->
    <string name="onboarding_customize_theme_description" tools:ignore="UnusedResources">Lássa a webet a legjobb megvilágításban.</string>
    <!-- Onboarding label for 'Save and start browsing' button, used by Nimbus experiments. -->
    <string name="onboarding_save_and_start_button">Mentés, és a böngészés megkezdése</string>
    <!-- Onboarding theme selection card label for 'skip' button, used by Nimbus experiments. -->
    <string name="onboarding_customize_theme_skip_button">Kihagyás</string>
    <!-- Onboarding theme selection card label for 'dark' option, used by Nimbus experiments. -->
    <string name="onboarding_customize_theme_dark_option">Sötét</string>
    <!-- Onboarding theme selection card label for 'light' option, used by Nimbus experiments. -->
    <string name="onboarding_customize_theme_light_option">Világos</string>
    <!-- Onboarding theme selection card label for 'System auto' option, used by Nimbus experiments. -->
    <string name="onboarding_customize_theme_system_option">Rendszer alapértelmezése</string>
    <!-- Onboarding theme selection card content description for the main image. -->
    <string name="onboarding_customize_theme_main_image_content_description">Nagy fejléckép a témaválasztó nézetről, amely illusztrált művész- és építőeszközöket mutat.</string>
    <!-- Onboarding theme selection card content description for the theme selection image. %1$s is placeholder for either 'system', 'light' or 'dark'. -->
    <string name="onboarding_customize_theme_content_description">A %1$s téma képe</string>

>>>>>>> 3a395140
    <!-- Search Widget -->
    <!-- Content description for searching with a widget. The first parameter is the name of the application.-->
    <string name="search_widget_content_description_2">Új %1$s lap megnyitása</string>
    <!-- Text preview for smaller sized widgets -->
    <string name="search_widget_text_short">Keresés</string>
    <!-- Text preview for larger sized widgets -->
    <string name="search_widget_text_long">Keresés a weben</string>

    <!-- Content description (not visible, for screen readers etc.): Voice search -->
    <string name="search_widget_voice">Hangalapú keresés</string>

    <!-- Preferences -->
    <!-- Title for the settings page-->
    <string name="settings">Beállítások</string>
    <!-- Preference category for general settings -->
    <string name="preferences_category_general">Általános</string>
    <!-- Preference category for all links about Fenix -->
    <string name="preferences_category_about">Névjegy</string>
    <!-- Preference category for settings related to changing the default search engine -->
    <string name="preferences_category_select_default_search_engine">Válasszon egyet</string>
    <!-- Preference for settings related to managing search shortcuts for the quick search menu -->
    <string name="preferences_manage_search_shortcuts_2">Alternatív keresőszolgáltatások kezelése</string>
    <!-- Summary for preference for settings related to managing search shortcuts for the quick search menu -->
    <string name="preferences_manage_search_shortcuts_summary">A keresés menüben látható keresőszolgáltatások szerkesztése</string>
    <!-- Preference category for settings related to managing search shortcuts for the quick search menu -->
    <string name="preferences_category_engines_in_search_menu">A keresés menüben látható keresőszolgáltatások</string>
    <!-- Preference for settings related to changing the default search engine -->
    <string name="preferences_default_search_engine">Alapértelmezett keresőszolgáltatás</string>
    <!-- Preference for settings related to Search -->
    <string name="preferences_search">Keresés</string>
    <!-- Preference for settings related to Search engines -->
    <string name="preferences_search_engines">Keresőszolgáltatások</string>
    <!-- Preference for settings related to Search engines suggestions-->
    <string name="preferences_search_engines_suggestions">Javaslatok a keresőszolgáltatásoktól</string>
    <!-- Preference Category for settings related to Search address bar -->
    <string name="preferences_settings_address_bar">Címsáv beállításai</string>
    <!-- Preference Category for settings to Firefox Suggest -->
    <string name="preference_search_address_bar_fx_suggest" tools:ignore="BrandUsage">Címsáv – Firefox Suggest</string>
    <!-- Preference link to Learn more about Firefox Suggest -->
    <string name="preference_search_learn_about_fx_suggest" tools:ignore="BrandUsage">Ismerje meg a Firefox Suggestet</string>
    <!-- Preference link to rating Fenix on the Play Store -->
    <string name="preferences_rate">Értékelés a Google Playen</string>
    <!-- Preference linking to about page for Fenix
        The first parameter is the name of the app defined in app_name (for example: Fenix) -->
    <string name="preferences_about">A %1$s névjegye</string>
    <!-- Preference for settings related to changing the default browser -->
    <string name="preferences_set_as_default_browser">Beállítás alapértelmezett böngészőként</string>
    <!-- Preference category for advanced settings -->
    <string name="preferences_category_advanced">Speciális</string>
    <!-- Preference category for privacy and security settings -->
    <string name="preferences_category_privacy_security">Adatvédelem és biztonság</string>
    <!-- Preference for advanced site permissions -->
    <string name="preferences_site_permissions" moz:removedIn="133" tools:ignore="UnusedResources">Webhely engedélyek</string>
    <!-- Preference for advanced site settings -->
    <string name="preferences_site_settings">Oldalbeállítások</string>
    <!-- Preference for private browsing options -->
    <string name="preferences_private_browsing_options">Privát böngészés</string>
    <!-- Preference for opening links in a private tab-->
    <string name="preferences_open_links_in_a_private_tab">Hivatkozások megnyitása privát lapon</string>
    <!-- Preference for allowing screenshots to be taken while in a private tab-->
    <string name="preferences_allow_screenshots_in_private_mode">Képernyőképek engedélyezése privát böngészésben</string>
    <!-- Will inform the user of the risk of activating Allow screenshots in private browsing option -->
    <string name="preferences_screenshots_in_private_mode_disclaimer">Ha engedélyezett, a privát lapok akkor is láthatóak lesznek, ha több alkalmazás van nyitva</string>
    <!-- Preference for adding private browsing shortcut -->
    <string name="preferences_add_private_browsing_shortcut">Privát böngészési indítóikon hozzáadása</string>
    <!-- Preference for enabling "HTTPS-Only" mode -->
    <string name="preferences_https_only_title">Csak HTTPS mód</string>

    <!-- Label for cookie banner section in quick settings panel. -->
    <string name="cookie_banner_blocker">Sütibanner-blokkoló</string>
    <!-- Preference for removing cookie/consent banners from sites automatically in private mode. See reduce_cookie_banner_summary for additional context. -->
    <string name="preferences_cookie_banner_reduction_private_mode">Sütibanner-blokkoló privát böngészésben</string>

    <!-- Text for indicating cookie banner handling is off this site, this is shown as part of the protections panel with the tracking protection toggle -->
    <string name="reduce_cookie_banner_off_for_site">Kikapcsolva erre az oldalra</string>
    <!-- Text for cancel button indicating that cookie banner reduction is not supported for the current site, this is shown as part of the cookie banner details view. -->
    <string name="cookie_banner_handling_details_site_is_not_supported_cancel_button">Mégse</string>
    <!-- Text for request support button indicating that cookie banner reduction is not supported for the current site, this is shown as part of the cookie banner details view. -->
    <string name="cookie_banner_handling_details_site_is_not_supported_request_support_button_2">Kérés küldése</string>
    <!-- Text for title indicating that cookie banner reduction is not supported for the current site, this is shown as part of the cookie banner details view. -->
    <string name="cookie_banner_handling_details_site_is_not_supported_title_2">Támogatást kér ehhez az oldalhoz?</string>
    <!-- Label for the snackBar, after the user reports with success a website where cookie banner reducer did not work -->
    <string name="cookie_banner_handling_report_site_snack_bar_text_2">Kérés elküldve</string>
    <!-- Text for indicating cookie banner handling is on this site, this is shown as part of the protections panel with the tracking protection toggle -->
    <string name="reduce_cookie_banner_on_for_site">Bekapcsolva erre az oldalra</string>
    <!-- Text for indicating that a request for unsupported site was sent to Nimbus (it's a Mozilla library for experiments), this is shown as part of the protections panel with the tracking protection toggle -->
    <string name="reduce_cookie_banner_unsupported_site_request_submitted_2">Támogatási kérés elküldve</string>
    <!-- Text for indicating cookie banner handling is currently not supported for this site, this is shown as part of the protections panel with the tracking protection toggle -->
    <string name="reduce_cookie_banner_unsupported_site">A webhely jelenleg nem támogatott</string>
    <!-- Title text for a detail explanation indicating cookie banner handling is on this site, this is shown as part of the cookie banner panel in the toolbar. The first parameter is a shortened URL of the current site-->
    <string name="reduce_cookie_banner_details_panel_title_on_for_site_1">Bekapcsolja a sütibanner-blokkolót ennél a webhelynél: %1$s?</string>
    <!-- Title text for a detail explanation indicating cookie banner handling is off this site, this is shown as part of the cookie banner panel in the toolbar. The first parameter is a shortened URL of the current site-->
    <string name="reduce_cookie_banner_details_panel_title_off_for_site_1">Kikapcsolja a sütibanner-blokkolót ennél a webhelynél: %1$s?</string>
    <!-- Title text for a detail explanation indicating cookie banner reducer didn't work for the current site, this is shown as part of the cookie banner panel in the toolbar. The first parameter is the application name-->
    <string name="reduce_cookie_banner_details_panel_title_unsupported_site_request_2">A %1$s nem tudja automatikusan elutasítani a sütikéréseket ezen az oldalon. Küldhet egy kérést, hogy támogassák ezt az oldalt a jövőben.</string>

    <!-- Long text for a detail explanation indicating what will happen if cookie banner handling is off for a site, this is shown as part of the cookie banner panel in the toolbar. The first parameter is the application name -->
    <string name="reduce_cookie_banner_details_panel_description_off_for_site_1">Kapcsolja ki, és a %1$s törli a sütiket, és újratölti a webhelyet. Ez kijelentkeztetheti, vagy kiürítheti a kosarait.</string>
    <!-- Long text for a detail explanation indicating what will happen if cookie banner handling is on for a site, this is shown as part of the cookie banner panel in the toolbar. The first parameter is the application name -->
    <string name="reduce_cookie_banner_details_panel_description_on_for_site_3">Kapcsolja be, és a %1$s automatikusan megpróbálja elutasítani a sütibannereket ezen az oldalon.</string>

    <!--Title for the cookie banner re-engagement CFR, the placeholder is replaced with app name -->
    <string name="cookie_banner_cfr_title">A %1$s most elutasította a sütiket Önnek</string>
    <!--Message for the cookie banner re-engagement CFR -->
    <string name="cookie_banner_cfr_message">Kevesebb zavaró tényező, kevesebb süti, amely követné ezen az oldalon.</string>

    <!-- Description of the preference to enable "HTTPS-Only" mode. -->
    <string name="preferences_https_only_summary">Automatikusan HTTPS titkosítási protokoll használatával próbál meg csatlakozni a webhelyekhez a fokozott biztonság érdekében.</string>
    <!-- Summary of https only preference if https only is set to off -->
    <string name="preferences_https_only_off">Ki</string>
    <!-- Summary of https only preference if https only is set to on in all tabs -->
    <string name="preferences_https_only_on_all">Az összes lapon</string>
    <!-- Summary of https only preference if https only is set to on in private tabs only -->
    <string name="preferences_https_only_on_private">Csak privát lapokon</string>
    <!-- Text displayed that links to website containing documentation about "HTTPS-Only" mode -->
    <string name="preferences_http_only_learn_more">További tudnivalók</string>
    <!-- Option for the https only setting -->
    <string name="preferences_https_only_in_all_tabs">Engedélyezés az összes lapon</string>
    <!-- Option for the https only setting -->
    <string name="preferences_https_only_in_private_tabs">Engedélyezés csak a privát lapokon</string>
    <!-- Title shown in the error page for when trying to access a http website while https only mode is enabled. -->
    <string name="errorpage_httpsonly_title">Biztonságos webhely nem érhető el</string>
    <!-- Message shown in the error page for when trying to access a http website while https only mode is enabled. The message has two paragraphs. This is the first. -->
    <string name="errorpage_httpsonly_message_title">Valószínűleg a webhely egyszerűen nem támogatja a HTTPS-t.</string>
    <!-- Message shown in the error page for when trying to access a http website while https only mode is enabled. The message has two paragraphs. This is the second. -->
    <string name="errorpage_httpsonly_message_summary">Az is lehetséges azonban, hogy egy támadó van a dologban. Ha továbblép a webhelyre, ne adjon meg semmilyen bizalmas információt. Ha folytatja, a Csak HTTPS mód ideiglenesen ki lesz kapcsolva a webhelyen.</string>
    <!-- Preference for accessibility -->
    <string name="preferences_accessibility">Akadálymentesítés</string>
    <!-- Preference to override the Mozilla account server -->
    <string name="preferences_override_account_server">Egyéni Mozilla-fiókkiszolgáló</string>
    <!-- Preference to override the Sync token server -->
    <string name="preferences_override_sync_tokenserver">Egyéni Sync kiszolgáló</string>
    <!-- Toast shown after updating the Mozilla account/Sync server override preferences -->
    <string name="toast_override_account_sync_server_done">A Mozilla-fiók/Sync-kiszolgáló módosítva. Kilépés az alkalmazásból a változások érvényesítéséhez…</string>
    <!-- Preference category for account information -->
    <string name="preferences_category_account">Fiók</string>
    <!-- Preference for changing where the AddressBar is positioned -->
    <string name="preferences_toolbar_2">Címsáv helye</string>
    <!-- Preference for changing default theme to dark or light mode -->
    <string name="preferences_theme">Téma</string>
    <!-- Preference for customizing the home screen -->
    <string name="preferences_home_2">Kezdőlap</string>
    <!-- Preference for gestures based actions -->
    <string name="preferences_gestures">Kézmozdulatok</string>
    <!-- Preference for settings related to visual options -->
    <string name="preferences_customize">Testreszabás</string>
    <!-- Preference description for banner about signing in -->
    <string name="preferences_sign_in_description_2">Jelentkezzen be a lapok, könyvjelzők, jelszavak és sok más szinkronizálásához.</string>
    <!-- Preference shown instead of account display name while account profile information isn't available yet. -->
    <string name="preferences_account_default_name_2">Mozilla-fiók</string>
    <!-- Preference text for account title when there was an error syncing FxA -->
    <string name="preferences_account_sync_error">Újracsatlakozás a szinkronizálás folytatásához</string>
    <!-- Preference for language -->
    <string name="preferences_language">Nyelv</string>
    <!-- Preference for translations -->
    <string name="preferences_translations">Fordítások</string>
    <!-- Preference for data choices -->
    <string name="preferences_data_choices">Adatküldések</string>
    <!-- Preference for data collection -->
    <string name="preferences_data_collection">Adatgyűjtés</string>
    <!-- Preference for developers -->
    <string name="preferences_remote_debugging">Távoli hibakeresés USB-n</string>
    <!-- Preference title for switch preference to show search suggestions -->
    <string name="preferences_show_search_suggestions">Keresési javaslatok</string>
    <!-- Preference title for switch preference to show voice search button -->
    <string name="preferences_show_voice_search">Hangalapú keresés megjelenítése</string>
    <!-- Preference title for switch preference to show search suggestions also in private mode -->
    <string name="preferences_show_search_suggestions_in_private">Megjelenítés privát munkamenetekben</string>
    <!-- Preference title for switch preference to show a clipboard suggestion when searching -->
    <string name="preferences_show_clipboard_suggestions">Vágólap javaslatok megjelenítése</string>
    <!-- Preference title for switch preference to suggest browsing history when searching -->
    <string name="preferences_search_browsing_history">Böngészési előzmények keresése</string>
    <!-- Preference title for switch preference to suggest bookmarks when searching -->
    <string name="preferences_search_bookmarks">Könyvjelzők keresése</string>
    <!-- Preference title for switch preference to suggest synced tabs when searching -->
    <string name="preferences_search_synced_tabs">Szinkronizált lapok keresése</string>
    <!-- Preference for account settings -->
    <string name="preferences_account_settings">Fiókbeállítások</string>

    <!-- Preference for enabling url autocomplete-->
    <string name="preferences_enable_autocomplete_urls">Automatikus webcím-kiegészítés</string>
    <!-- Preference title for switch preference to show sponsored Firefox Suggest search suggestions -->
    <string name="preferences_show_sponsored_suggestions">Szponzorált javaslatok</string>
    <!-- Summary for preference to show sponsored Firefox Suggest search suggestions.
         The first parameter is the name of the application. -->
    <string name="preferences_show_sponsored_suggestions_summary">A %1$s támogatása az alkalmankénti szponzorált javaslatokkal</string>
    <!-- Preference title for switch preference to show Firefox Suggest search suggestions for web content.
         The first parameter is the name of the application. -->
    <string name="preferences_show_nonsponsored_suggestions">Javaslatok a következőtől: %1$s</string>
    <!-- Summary for preference to show Firefox Suggest search suggestions for web content -->
    <string name="preferences_show_nonsponsored_suggestions_summary">Kapjon a kereséséhez kapcsolódó javaslatokat a webről</string>
    <!-- Preference for open links in third party apps -->
    <string name="preferences_open_links_in_apps">Hivatkozások megnyitása alkalmazásokban</string>

    <!-- Preference for open links in third party apps always open in apps option -->
    <string name="preferences_open_links_in_apps_always">Mindig</string>
    <!-- Preference for open links in third party apps ask before opening option -->
    <string name="preferences_open_links_in_apps_ask">Kérdés megnyitás előtt</string>
    <!-- Preference for open links in third party apps never open in apps option -->
    <string name="preferences_open_links_in_apps_never">Soha</string>
    <!-- Preference for open download with an external download manager app -->
    <string name="preferences_external_download_manager">Külső letöltéskezelő</string>
    <!-- Preference for enabling gecko engine logs -->
    <string name="preferences_enable_gecko_logs">Gecko naplók engedélyezése</string>

    <!-- Message to indicate users that we are quitting the application to apply the changes -->
    <string name="quit_application">Kilépés az alkalmazásból a módosítások alkalmazásához…</string>

    <!-- Preference for extensions -->
    <string name="preferences_extensions">Kiegészítők</string>
    <!-- Preference for installing a local extension -->
    <string name="preferences_install_local_extension">Kiegészítő telepítése fájlból</string>
    <!-- Preference for notifications -->
    <string name="preferences_notifications">Értesítések</string>

    <!-- Summary for notification preference indicating notifications are allowed -->
    <string name="notifications_allowed_summary">Engedélyezett</string>
    <!-- Summary for notification preference indicating notifications are not allowed -->
    <string name="notifications_not_allowed_summary">Nem engedélyezett</string>

    <!-- Add-on Permissions -->
    <!-- The title of the required permissions section from addon's permissions screen -->
    <string name="addons_permissions_heading_required" tools:ignore="UnusedResources">Kötelező</string>
    <!-- The title of the optional permissions section from addon's permissions screen -->
    <string name="addons_permissions_heading_optional" tools:ignore="UnusedResources">Nem kötelező</string>
    <!-- The title of the origin permission option allowing a user to enable the extension to run on all sites -->
    <string name="addons_permissions_allow_for_all_sites" tools:ignore="UnusedResources">Engedélyezés az összes webhelynél</string>

    <!-- The subtitle for the allow for all sites preference toggle -->
    <string name="addons_permissions_allow_for_all_sites_subtitle" tools:ignore="UnusedResources">Ha megbízik ebben a kiegészítőben, akkor az összes weboldalhoz engedélyt adhat neki.</string>

    <!-- The text shown when an extension does not require permissions -->
    <string name="addons_does_not_require_permissions">Ez a kiegészítő nem igényel semmilyen engedélyt.</string>

    <!-- Add-on Preferences -->
    <!-- Preference to customize the configured AMO (addons.mozilla.org) collection -->
    <string name="preferences_customize_extension_collection">Egyéni kiegészítőgyűjtemény</string>
    <!-- Button caption to confirm the add-on collection configuration -->
    <string name="customize_addon_collection_ok">Rendben</string>
    <!-- Button caption to abort the add-on collection configuration -->
    <string name="customize_addon_collection_cancel">Mégse</string>
    <!-- Hint displayed on input field for custom collection name -->
    <string name="customize_addon_collection_hint">Gyűjtemény neve</string>
    <!-- Hint displayed on input field for custom collection user ID-->
    <string name="customize_addon_collection_user_hint">Gyűjtemény tulajdonosa (felhasználói azonosító)</string>

    <!-- Toast shown after confirming the custom extension collection configuration -->
    <string name="toast_customize_extension_collection_done">A kiegészítőgyűjtemény módosítva. Kilépés az alkalmazásból a változások érvényesítéséhez…</string>

    <!-- Customize Home -->
    <!-- Header text for jumping back into the recent tab in customize the home screen -->
    <string name="customize_toggle_jump_back_in">Ugrás vissza</string>
    <!-- Title for the customize home screen section with bookmarks. -->
    <string name="customize_toggle_bookmarks">Könyvjelzők</string>
    <!-- Title for the customize home screen section with recently visited. Recently visited is
    a section where users see a list of tabs that they have visited in the past few days -->
    <string name="customize_toggle_recently_visited">Nemrég felkeresett</string>

    <!-- Title for the customize home screen section with Pocket. -->
    <string name="customize_toggle_pocket_2">Elgondolkodtató történetek</string>
    <!-- Summary for the customize home screen section with Pocket. The first parameter is product name Pocket -->
    <string name="customize_toggle_pocket_summary">A cikkek forrása: %s</string>
    <!-- Title for the customize home screen section with sponsored Pocket stories. -->
    <string name="customize_toggle_pocket_sponsored">Szponzorált történetek</string>
    <!-- Title for the opening wallpaper settings screen -->
    <string name="customize_wallpapers">Háttérképek</string>
    <!-- Title for the customize home screen section with sponsored shortcuts. -->
    <string name="customize_toggle_contile">Szponzorált gyorskeresők</string>

    <!-- Wallpapers -->
    <!-- Content description for various wallpapers. The first parameter is the name of the wallpaper -->
    <string name="wallpapers_item_name_content_description">Háttérkép elem: %1$s</string>
    <!-- Snackbar message for when wallpaper is selected -->
    <string name="wallpaper_updated_snackbar_message">Háttérkép frissítve!</string>
    <!-- Snackbar label for action to view selected wallpaper -->
    <string name="wallpaper_updated_snackbar_action">Nézet</string>

    <!-- Snackbar message for when wallpaper couldn't be downloaded -->
    <string name="wallpaper_download_error_snackbar_message">Nem sikerült letölteni a háttérképet</string>
    <!-- Snackbar label for action to retry downloading the wallpaper -->
    <string name="wallpaper_download_error_snackbar_action">Próbálja újra</string>
    <!-- Snackbar message for when wallpaper couldn't be selected because of the disk error -->
    <string name="wallpaper_select_error_snackbar_message">Nem sikerült megváltoztatni a háttérképet</string>
    <!-- Text displayed that links to website containing documentation about the "Limited Edition" wallpapers. -->
    <string name="wallpaper_learn_more">További tudnivalók</string>

    <!-- Text for classic wallpapers title. The first parameter is the Firefox name. -->
    <string name="wallpaper_classic_title">Klasszikus %s</string>
    <!-- Text for artist series wallpapers title. "Artist series" represents a collection of artist collaborated wallpapers. -->
    <string name="wallpaper_artist_series_title">Művész sorozat</string>
    <!-- Description text for the artist series wallpapers with learn more link. The first parameter is the learn more string defined in wallpaper_learn_more. "Independent voices" is the name of the wallpaper collection -->
    <string name="wallpaper_artist_series_description_with_learn_more">A Független hangok gyűjtemény. %s</string>
    <!-- Description text for the artist series wallpapers. "Independent voices" is the name of the wallpaper collection -->
    <string name="wallpaper_artist_series_description">A Független hangok gyűjtemény.</string>
    <!-- Wallpaper onboarding dialog header text. -->
    <string name="wallpapers_onboarding_dialog_title_text">Próbáljon ki egy kis színt</string>
    <!-- Wallpaper onboarding dialog body text. -->
    <string name="wallpapers_onboarding_dialog_body_text">Válasszon olyan háttérképet, amely Önhöz szól.</string>
    <!-- Wallpaper onboarding dialog learn more button text. The button navigates to the wallpaper settings screen. -->
    <string name="wallpapers_onboarding_dialog_explore_more_button_text">Fedezzen fel további háttérképeket</string>

    <!-- Add-ons general availability nimbus message-->
    <!-- Title of the Nimbus message for extension general availability-->
    <string name="addon_ga_message_title_2" tools:ignore="UnusedResources">Új kiegészítők érhetők el</string>
    <!-- Body of the Nimbus message for add-ons general availability. 'Firefox' intentionally hardcoded here-->
    <string name="addon_ga_message_body" tools:ignore="BrandUsage,UnusedResources">Nézzen meg több mint 100 új kiegészítőt, amellyel a sajátjává teheti a Firefoxot.</string>

    <!-- Button text of the Nimbus message for extensions general availability. -->
    <string name="addon_ga_message_button_2" tools:ignore="UnusedResources">Kiegészítők felfedezése</string>

    <!-- Extension process crash dialog to user -->
    <!-- Title of the extension crash dialog shown to the user when enough errors have occurred with extensions and they need to be temporarily disabled -->
    <string name="extension_process_crash_dialog_title">A kiegészítők ideiglenesen le vannak tiltva</string>
    <!-- This is a message shown to the user when too many errors have occurred with the extensions process and they have been disabled.
    The user can decide if they would like to continue trying to start extensions or if they'd rather continue without them.
    The first parameter is the application name. -->
    <string name="extension_process_crash_dialog_message">Egy vagy több kiegészítő működése leállt, ami instabillá teszi a rendszert. A %1$s sikertelenül próbálta újraindítani a kiegészítőt.\n\nA kiegészítők nem fognak újraindulni a jelenlegi munkamenet alatt.\n\nA kiegészítők eltávolítása vagy letiltása megoldhatja a problémát.</string>
    <!-- Button text on the extension crash dialog to prompt the user to try restarting the extensions but the dialog will reappear if it is unsuccessful again -->
    <string name="extension_process_crash_dialog_retry_button_text" tools:ignore="UnusedResources">Kiegészítők újraindításának megpróbálása</string>

    <!-- Button text on the extension crash dialog to prompt the user to continue with all extensions disabled. -->
    <string name="extension_process_crash_dialog_disable_extensions_button_text">Folytatás letiltott kiegészítőkkel</string>

    <!-- Account Preferences -->
    <!-- Preference for managing your account via accounts.firefox.com -->
    <string name="preferences_manage_account">Fiók kezelése</string>
    <!-- Summary of the preference for managing your account via accounts.firefox.com. -->
    <string name="preferences_manage_account_summary">Változtassa meg a jelszavát, kezelje az adatgyűjtést vagy törölje a fiókját</string>
    <!-- Preference for triggering sync -->
    <string name="preferences_sync_now">Szinkronizálás most</string>
    <!-- Preference category for sync -->
    <string name="preferences_sync_category">Válassza ki, mit szeretne szinkronizálni</string>
    <!-- Preference for syncing history -->
    <string name="preferences_sync_history">Előzmények</string>
    <!-- Preference for syncing bookmarks -->
    <string name="preferences_sync_bookmarks">Könyvjelzők</string>
    <!-- Preference for syncing passwords -->
    <string name="preferences_sync_logins_2">Jelszavak</string>
    <!-- Preference for syncing tabs -->
    <string name="preferences_sync_tabs_2">Nyitott lapok</string>
    <!-- Preference for signing out -->
    <string name="preferences_sign_out">Kijelentkezés</string>
    <!-- Preference displays and allows changing current FxA device name -->
    <string name="preferences_sync_device_name">Eszköznév</string>
    <!-- Text shown when user enters empty device name -->
    <string name="empty_device_name_error">Az eszköznév nem lehet üres.</string>
    <!-- Label indicating that sync is in progress -->
    <string name="sync_syncing_in_progress">Szinkronizálás…</string>
    <!-- Label summary indicating that sync failed. The first parameter is the date stamp showing last time it succeeded -->
    <string name="sync_failed_summary">Szinkronizálás sikertelen. Legutóbb szinkronizálva: %s</string>
    <!-- Label summary showing never synced -->
    <string name="sync_failed_never_synced_summary">Szinkronizálás sikertelen. Legutóbb szinkronizálva: soha</string>
    <!-- Label summary the date we last synced. The first parameter is date stamp showing last time synced -->
    <string name="sync_last_synced_summary">Legutóbb szinkronizálva: %s</string>
    <!-- Label summary showing never synced -->
    <string name="sync_never_synced_summary">Legutóbb szinkronizálva: soha</string>

    <!-- Text for displaying the default device name.
        The first parameter is the application name, the second is the device manufacturer name
        and the third is the device model. -->
    <string name="default_device_name_2">%1$s ezen: %2$s %3$s</string>

    <!-- Preference for syncing payment methods -->
    <string name="preferences_sync_credit_cards_2">Fizetési módok</string>
    <!-- Preference for syncing addresses -->
    <string name="preferences_sync_address">Címek</string>

    <!-- Send Tab -->
    <!-- Name of the "receive tabs" notification channel. Displayed in the "App notifications" system settings for the app -->
    <string name="fxa_received_tab_channel_name">Fogadott lapok</string>
    <!-- Description of the "receive tabs" notification channel. Displayed in the "App notifications" system settings for the app -->
    <string name="fxa_received_tab_channel_description" tools:ignore="BrandUsage">Értesítések a más firefoxos eszközökről fogadott lapokról.</string>
    <!--  The body for these is the URL of the tab received  -->
    <string name="fxa_tab_received_notification_name">Lap fogadva</string>
    <!-- %s is the device name -->
    <string name="fxa_tab_received_from_notification_name">Lap innen: %s</string>

    <!-- Close Synced Tabs -->
    <!-- The title for a notification shown when the user closes tabs that are currently
    open on this device from another device that's signed in to the same Mozilla account.
    %1$s is a placeholder for the app name; %2$d is the number of tabs closed.  -->
    <string name="fxa_tabs_closed_notification_title">%1$s lap bezárva: %2$d</string>
    <!-- The body for a "closed synced tabs" notification. -->
    <string name="fxa_tabs_closed_text">Nemrég bezárt lapok megtekintése</string>

    <!-- Advanced Preferences -->
    <!-- Preference for tracking protection exceptions -->
    <string name="preferences_tracking_protection_exceptions">Kivételek</string>
    <!-- Button in Exceptions Preference to turn on tracking protection for all sites (remove all exceptions) -->
    <string name="preferences_tracking_protection_exceptions_turn_on_for_all">Bekapcsolás az összes oldalon</string>
    <!-- Text displayed when there are no exceptions -->
    <string name="exceptions_empty_message_description">A kivételek lehetővé teszik a követés elleni védelem kikapcsolását a kiválasztott oldalak esetén.</string>
    <!-- Text displayed when there are no exceptions, with learn more link that brings users to a tracking protection SUMO page -->
    <string name="exceptions_empty_message_learn_more_link">További tudnivalók</string>

    <!-- Preference switch for usage and technical data collection -->
    <string name="preference_usage_data" moz:removedIn="134" tools:ignore="UnusedResources">Használati és műszaki adatok</string>
    <!-- Preference switch for usage and technical data collection -->
    <string name="preference_usage_data_1">Műszaki és interakciós adatok</string>
    <!-- Preference switch for usage and technical learn more link -->
    <string name="preference_usage_data_learn_more" tools:ignore="UnusedResources">További tudnivalók</string>
    <!-- Preference description for usage and technical data collection -->
    <string name="preferences_usage_data_description">Adatokat küld a Mozillának a böngésző teljesítményéről, a hardverről, a felhasználásról és az egyéni beállításokról, hogy a %1$s jobb lehessen</string>
    <!-- Preference switch for marketing data collection -->
    <string name="preferences_marketing_data">Marketing adatok</string>
    <!-- Preference description for marketing data collection -->
    <string name="preferences_marketing_data_description2" moz:removedIn="134" tools:ignore="UnusedResources">Megosztja az alapvető használati adatokat az Adjusttal, a mobilos marketing szolgáltatónkkal</string>
    <!-- Preference description for marketing data collection. Note: The words "Firefox" and "Mozilla" should NOT be translated -->
    <string name="preferences_marketing_data_description_3" tools:ignore="BrandUsage">Osszon meg információkat a Mozilla marketinges partnereivel arról, hogyan fedezte fel a Firefoxot. Ez segít a Firefox fejlesztésében és egy jobb internet építésében</string>
    <!-- Learn more link for marketing data preference -->
    <string name="preferences_marketing_data_learn_more">Tudjon meg többet a marketingadatokról</string>

    <!-- Preference switch title for automatically submitting crash reports -->
    <string name="preferences_automatically_send_crashes_title">Összeomlás-jelentések automatikus elküldése</string>
    <string name="preferences_automatically_submit_crashes_title" moz:removedIn="136" tools:ignore="UnusedResources">Összeomlás-jelentések automatikus elküldése</string>

    <!-- Preference switch description for automatically submitting crash reports -->
    <string name="preferences_automatically_send_crashes_description">Ez segít diagnosztizálni és megoldani a böngésző problémáit. A jelentések személyes vagy bizalmas adatokat tartalmazhatnak.</string>
    <string name="preferences_automatically_submit_crashes_description" moz:removedIn="136" tools:ignore="UnusedResources">Összeomlás után indításkor automatikusan megosztja az összeomlási adatokat a Mozillával</string>

    <!-- Title for studies preferences -->
    <string name="preference_experiments_2">Tanulmányok</string>
    <!-- Summary for studies preferences -->
    <string name="preference_experiments_summary_2">Engedélyezés, hogy a Mozilla tanulmányokat telepítsen és futtasson</string>

    <!-- Turn On Sync Preferences -->
    <!-- Header of the Sync and save your data preference view -->
    <string name="preferences_sync_2">Szinkronizálja és mentse adatait</string>
    <!-- Preference for reconnecting to FxA sync -->
    <string name="preferences_sync_sign_in_to_reconnect">Jelentkezzen be az újrakapcsolódáshoz</string>
    <!-- Preference for removing FxA account -->
    <string name="preferences_sync_remove_account">Fiók eltávolítása</string>


    <!-- Pairing Feature strings -->
    <!-- Instructions on how to access pairing -->
    <string name="pair_instructions_2"><![CDATA[Olvassa le a <b>firefox.com/pair</b> webhelyen látható QR-kódot]]></string>

    <!-- Toolbar Preferences -->
    <!-- Preference for using top toolbar -->
    <string name="preference_top_toolbar">Felül</string>
    <!-- Preference for using bottom toolbar -->
    <string name="preference_bottom_toolbar">Alul</string>

    <!-- Theme Preferences -->
    <!-- Preference for using light theme -->
    <string name="preference_light_theme">Világos</string>
    <!-- Preference for using dark theme -->
    <string name="preference_dark_theme">Sötét</string>


    <!-- Preference for using using dark or light theme automatically set by battery -->
    <string name="preference_auto_battery_theme">Energiagazdálkodás által beállítva</string>
    <!-- Preference for using following device theme -->
    <string name="preference_follow_device_theme">Az eszköz témájának követése</string>

    <!-- Gestures Preferences-->
    <!-- Preferences for using pull to refresh in a webpage -->
    <string name="preference_gestures_website_pull_to_refresh">Húzás a frissítéshez</string>
    <!-- Preference for using the dynamic toolbar -->
    <string name="preference_gestures_dynamic_toolbar">Görgetés az eszköztár elrejtéséhez</string>

    <!-- Preference for showing the opened tabs by swiping up on the toolbar-->
    <string name="preference_gestures_swipe_toolbar_show_tabs">Eszköztár felfelé csúsztatása a lapok megnyitásához</string>

    <!-- Preference for using the dynamic toolbars -->
    <string name="preference_gestures_dynamic_toolbar_2">Görgessen a címsáv és az eszköztár elrejtéséhez</string>
    <!-- Preference for switching tabs by swiping horizontally on the addressbar -->
    <string name="preference_gestures_swipe_toolbar_switch_tabs_2">Csúsztassa oldalra a címsávot a lapok közti váltáshoz</string>

    <!-- Library -->
    <!-- Option in Library to open Downloads page -->
    <string name="library_downloads">Letöltések</string>
    <!-- Option in library to open Bookmarks page -->
    <string name="library_bookmarks">Könyvjelzők</string>
    <!-- Option in library to open Desktop Bookmarks root page -->
    <string name="library_desktop_bookmarks_root">Asztali könyvjelzők</string>
    <!-- Option in library to open Desktop Bookmarks "menu" page -->
    <string name="library_desktop_bookmarks_menu">Könyvjelzők menü</string>
    <!-- Option in library to open Desktop Bookmarks "toolbar" page -->
    <string name="library_desktop_bookmarks_toolbar">Könyvjelzők eszköztár</string>
    <!-- Option in library to open Desktop Bookmarks "unfiled" page -->
    <string name="library_desktop_bookmarks_unfiled">Más könyvjelzők</string>
    <!-- Option in Library to open History page -->
    <string name="library_history">Előzmények</string>
    <!-- Option in Library to open a new tab -->
    <string name="library_new_tab">Új lap</string>
    <!-- Settings Page Title -->
    <string name="settings_title">Beállítások</string>
    <!-- Content description (not visible, for screen readers etc.): "Close button for library settings" -->
    <string name="content_description_close_button">Bezárás</string>

    <!-- Title to show in alert when a lot of tabs are to be opened
    %d is a placeholder for the number of tabs that will be opened -->
    <string name="open_all_warning_title">Megnyit %d lapot?</string>
    <!-- Message to warn users that a large number of tabs will be opened
    %s will be replaced by app name. -->
    <string name="open_all_warning_message">Ennyi lap megnyitása lelassíthatja a %s programot, miközben a lapok betöltődnek. Biztos, hogy folytatja?</string>
    <!-- Dialog button text for confirming open all tabs -->
    <string name="open_all_warning_confirm">Nyitott lapok</string>
    <!-- Dialog button text for canceling open all tabs -->
    <string name="open_all_warning_cancel">Mégse</string>

    <!-- Text to show users they have one page in the history group section of the History fragment.
    %d is a placeholder for the number of pages in the group. -->
    <string name="history_search_group_site_1">%d oldal</string>

    <!-- Text to show users they have multiple pages in the history group section of the History fragment.
    %d is a placeholder for the number of pages in the group. -->
    <string name="history_search_group_sites_1">%d oldal</string>

    <!-- Option in library for Recently Closed Tabs -->
    <string name="library_recently_closed_tabs">Nemrég bezárt lapok</string>
    <!-- Option in library to open Recently Closed Tabs page -->
    <string name="recently_closed_show_full_history">Minden előzmény megjelenítése</string>
    <!-- Text to show users they have multiple tabs saved in the Recently Closed Tabs section of history.
    %d is a placeholder for the number of tabs selected. -->
    <string name="recently_closed_tabs">%d lap</string>
    <!-- Text to show users they have one tab saved in the Recently Closed Tabs section of history.
    %d is a placeholder for the number of tabs selected. -->
    <string name="recently_closed_tab">%d lap</string>
    <!-- Recently closed tabs screen message when there are no recently closed tabs -->
    <string name="recently_closed_empty_message">Nincs itt nemrég bezárt lap</string>

    <!-- Tab Management -->
    <!-- Title of preference for tabs management -->
    <string name="preferences_tabs">Lapok</string>
    <!-- Title of preference that allows a user to specify the tab view -->
    <string name="preferences_tab_view">Lapnézet</string>
    <!-- Option for a list tab view -->
    <string name="tab_view_list">Lista</string>
    <!-- Option for a grid tab view -->
    <string name="tab_view_grid">Rács</string>
    <!-- Title of preference that allows a user to auto close tabs after a specified amount of time -->
    <string name="preferences_close_tabs">Lapok bezárása</string>
    <!-- Option for auto closing tabs that will never auto close tabs, always allows user to manually close tabs -->
    <string name="close_tabs_manually">Kézzel</string>
    <!-- Option for auto closing tabs that will auto close tabs after one day -->
    <string name="close_tabs_after_one_day">Egy nap után</string>
    <!-- Option for auto closing tabs that will auto close tabs after one week -->
    <string name="close_tabs_after_one_week">Egy hét után</string>
    <!-- Option for auto closing tabs that will auto close tabs after one month -->
    <string name="close_tabs_after_one_month">Egy hónap után</string>

    <!-- Title of preference that allows a user to specify the auto-close settings for open tabs -->
    <string name="preference_auto_close_tabs" tools:ignore="UnusedResources">Nyitott lapok automatikus bezárása</string>

    <!-- Opening screen -->
    <!-- Title of a preference that allows a user to choose what screen to show after opening the app -->
    <string name="preferences_opening_screen">Nyitóképernyő</string>
    <!-- Option for always opening the homepage when re-opening the app -->
    <string name="opening_screen_homepage">Kezdőlap</string>
    <!-- Option for always opening the user's last-open tab when re-opening the app -->
    <string name="opening_screen_last_tab">Legutóbbi lap</string>
    <!-- Option for always opening the homepage when re-opening the app after four hours of inactivity -->
    <string name="opening_screen_after_four_hours_of_inactivity">Kezdőlap négy óra tétlenség után</string>
    <!-- Summary for tabs preference when auto closing tabs setting is set to manual close-->
    <string name="close_tabs_manually_summary">Bezárás kézzel</string>
    <!-- Summary for tabs preference when auto closing tabs setting is set to auto close tabs after one day-->
    <string name="close_tabs_after_one_day_summary">Bezárás egy nap után</string>
    <!-- Summary for tabs preference when auto closing tabs setting is set to auto close tabs after one week-->
    <string name="close_tabs_after_one_week_summary">Bezárás egy hét után</string>
    <!-- Summary for tabs preference when auto closing tabs setting is set to auto close tabs after one month-->
    <string name="close_tabs_after_one_month_summary">Bezárás egy hónap után</string>

    <!-- Summary for homepage preference indicating always opening the homepage when re-opening the app -->
    <string name="opening_screen_homepage_summary">Megnyitás a kezdőlapon</string>
    <!-- Summary for homepage preference indicating always opening the last-open tab when re-opening the app -->
    <string name="opening_screen_last_tab_summary">Megnyitás az utolsó lapon</string>
    <!-- Summary for homepage preference indicating opening the homepage when re-opening the app after four hours of inactivity -->
    <string name="opening_screen_after_four_hours_of_inactivity_summary">Megnyitás a kezdőlapon négy óra után</string>

    <!-- Inactive tabs -->
    <!-- Category header of a preference that allows a user to enable or disable the inactive tabs feature -->
    <string name="preferences_inactive_tabs">Régi lapok áthelyezése az inaktívak közé</string>
    <!-- Title of inactive tabs preference -->
    <string name="preferences_inactive_tabs_title">Azok a lapok, melyeket két hete nem nézett meg, átkerülnek az inaktív részbe.</string>

    <!-- Studies -->
    <!-- Title of the remove studies button -->
    <string name="studies_remove">Eltávolítás</string>
    <!-- Title of the active section on the studies list -->
    <string name="studies_active">Aktív</string>
    <!-- Description for studies, it indicates why Firefox use studies. The first parameter is the name of the application. -->
    <string name="studies_description_2">A %1$s időről időre tanulmányokat telepíthet és futtathat.</string>
    <!-- Learn more link for studies, links to an article for more information about studies. -->
    <string name="studies_learn_more">További tudnivalók</string>

    <!-- Dialog message shown after removing a study -->
    <string name="studies_restart_app" moz:removedIn="135">Az alkalmazás kilép a módosítások alkalmazásához</string>
    <!-- Dialog button to confirm the removing a study. -->
    <string name="studies_restart_dialog_ok" moz:removedIn="135">Rendben</string>
    <!-- Dialog button text for canceling removing a study. -->
    <string name="studies_restart_dialog_cancel" moz:removedIn="135">Mégse</string>

    <!-- Toast shown after turning on/off studies preferences -->
    <string name="studies_toast_quit_application" moz:removedIn="135" tools:ignore="UnusedResources">Kilépés az alkalmazásból a módosítások alkalmazásához…</string>

    <!-- Sessions -->
    <!-- Title for the list of tabs -->
    <string name="tab_header_label">Nyitott lapok</string>
    <!-- Title for the list of tabs in the current private session -->
    <string name="tabs_header_private_tabs_title">Privát lapok</string>
    <!-- Title for the list of tabs in the synced tabs -->
    <string name="tabs_header_synced_tabs_title">Szinkronizált lapok</string>
    <!-- Content description (not visible, for screen readers etc.): Add tab button. Adds a news tab when pressed -->
    <string name="add_tab">Lap hozzáadása</string>
    <!-- Content description (not visible, for screen readers etc.): Add tab button. Adds a news tab when pressed -->
    <string name="add_private_tab">Privát lap hozzáadása</string>
    <!-- Text for the new tab button to indicate adding a new private tab in the tab -->
    <string name="tab_drawer_fab_content">Privát</string>
    <!-- Text for the new tab button to indicate syncing command on the synced tabs page -->
    <string name="tab_drawer_fab_sync">Szinkronizálás</string>
    <!-- Text shown in the menu for sharing all tabs -->
    <string name="tab_tray_menu_item_share">Az összes lap megosztása</string>
    <!-- Text shown in the menu to view recently closed tabs -->
    <string name="tab_tray_menu_recently_closed">Nemrég bezárt lapok</string>
    <!-- Text shown in the tabs tray inactive tabs section -->
    <string name="tab_tray_inactive_recently_closed" tools:ignore="UnusedResources">Nemrég bezárt</string>
    <!-- Text shown in the menu to view account settings -->
    <string name="tab_tray_menu_account_settings">Fiókbeállítások</string>
    <!-- Text shown in the menu to view tab settings -->
    <string name="tab_tray_menu_tab_settings">Lapbeállítások</string>
    <!-- Text shown in the menu for closing all tabs -->
    <string name="tab_tray_menu_item_close">Az összes lap bezárása</string>
    <!-- Text shown in the multiselect menu for bookmarking selected tabs. -->
    <string name="tab_tray_multiselect_menu_item_bookmark">Könyvjelzőzés</string>
    <!-- Text shown in the multiselect menu for closing selected tabs. -->
    <string name="tab_tray_multiselect_menu_item_close">Bezárás</string>
    <!-- Content description for tabs tray multiselect share button -->
    <string name="tab_tray_multiselect_share_content_description">Kijelölt lapok megosztása</string>
    <!-- Content description for tabs tray multiselect menu -->
    <string name="tab_tray_multiselect_menu_content_description">Kijelölt lapok menü</string>
    <!-- Content description (not visible, for screen readers etc.): Removes tab from collection button. Removes the selected tab from collection when pressed -->
    <string name="remove_tab_from_collection">Lap eltávolítása a gyűjteményből</string>
    <!-- Text for button to enter multiselect mode in tabs tray -->
    <string name="tabs_tray_select_tabs">Lapok kiválasztása</string>
    <!-- Content description (not visible, for screen readers etc.): Close tab button. Closes the current session when pressed -->
    <string name="close_tab">Lap bezárása</string>
    <!-- Content description (not visible, for screen readers etc.): Close tab <title> button. First parameter is tab title  -->
    <string name="close_tab_title">%s lap bezárása</string>
    <!-- Content description (not visible, for screen readers etc.): Opens the open tabs menu when pressed -->
    <string name="open_tabs_menu">Lapok menü megnyitása</string>
    <!-- Open tabs menu item to save tabs to collection -->
    <string name="tabs_menu_save_to_collection1">Lapok gyűjteménybe mentése</string>
    <!-- Text for the menu button to delete a collection -->
    <string name="collection_delete">Gyűjtemény törlése</string>
    <!-- Text for the menu button to rename a collection -->
    <string name="collection_rename">Gyűjtemény átnevezése</string>
    <!-- Text for the button to open tabs of the selected collection -->
    <string name="collection_open_tabs">Nyitott lapok</string>


    <!-- Hint for adding name of a collection -->
    <string name="collection_name_hint">Gyűjtemény neve</string>
    <!-- Text for the menu button to remove a top site -->
    <string name="remove_top_site">Eltávolítás</string>

    <!-- Text for the menu button to delete a top site from history -->
    <string name="delete_from_history">Törlés az előzményekből</string>
    <!-- Postfix for private WebApp titles, placeholder is replaced with app name -->
    <string name="pwa_site_controls_title_private">%1$s (privát mód)</string>

    <!-- History -->
    <!-- Text for the button to search all history -->
    <string name="history_search_1">Adja meg a keresési kifejezéseket</string>
    <!-- Text for the button to clear all history -->
    <string name="history_delete_all">Előzmények törlése</string>
    <!-- Text for the snackbar to confirm that multiple browsing history items has been deleted -->
    <string name="history_delete_multiple_items_snackbar">Előzmények törölve</string>
    <!-- Text for the snackbar to confirm that a single browsing history item has been deleted. The first parameter is the shortened URL of the deleted history item. -->
    <string name="history_delete_single_item_snackbar">%1$s törölve</string>
    <!-- Context description text for the button to delete a single history item -->
    <string name="history_delete_item">Törlés</string>
    <!-- History multi select title in app bar
    The first parameter is the number of bookmarks selected -->
    <string name="history_multi_select_title">%1$d kiválasztva</string>
    <!-- Text for the header that groups the history for today -->
    <string name="history_today">Ma</string>
    <!-- Text for the header that groups the history for yesterday -->
    <string name="history_yesterday">Tegnap</string>
    <!-- Text for the header that groups the history the past 7 days -->
    <string name="history_7_days">Elmúlt 7 nap</string>
    <!-- Text for the header that groups the history the past 30 days -->
    <string name="history_30_days">Elmúlt 30 nap</string>
    <!-- Text for the header that groups the history older than the last month -->
    <string name="history_older">Régebbi</string>
    <!-- Text shown when no history exists -->
    <string name="history_empty_message">Nincsenek előzmények</string>

    <!-- Downloads -->
    <!-- Text for the snackbar to confirm that multiple downloads items have been removed -->
    <string name="download_delete_multiple_items_snackbar_1">Letöltések eltávolítva</string>
    <!-- Text for the snackbar to confirm that a single download item has been removed. The first parameter is the name of the download item. -->
    <string name="download_delete_single_item_snackbar">%1$s eltávolítva</string>
    <!-- Text shown when no download exists -->
    <string name="download_empty_message_1">Nincsenek letöltött fájlok</string>
    <!-- History multi select title in app bar
    The first parameter is the number of downloads selected -->
    <string name="download_multi_select_title">%1$d kiválasztva</string>


    <!-- Text for the button to remove a single download item -->
    <string name="download_delete_item_1">Eltávolítás</string>


    <!-- WebCompat Reporter -->

<<<<<<< HEAD
=======
    <!-- WebCompat Reporter -->
    <!-- The title of the Web Compat Reporter feature. This is displayed in the top app bar. -->
    <string name="webcompat_reporter_screen_title">Hibás webhely bejelentése</string>
    <!-- The description of the Web Compat Reporter feature. This first parameter is the name of the application (For example: Fenix) -->
    <string name="webcompat_reporter_description">Segítsen abban, hogy a %1$s mindenki számára jobb legyen. A Mozilla alkalmazottai a küldött információkat a webhely problémáinak javítására használják.</string>
    <!-- The text field label of the URL text field. This is displayed above the user-inputted URL. -->
    <string name="webcompat_reporter_label_url">Webcím</string>
    <!-- The error message of the URL text field when an invalid URL has been entered. -->
    <string name="webcompat_reporter_url_error_invalid">Adjon meg egy érvényes webcímet</string>
    <!-- The label/title of an optional field in the Web Compat Reporter feature for explaining a high-level reason why the site is broken. -->
    <string name="webcompat_reporter_label_whats_broken">Mi hibás? (nem kötelező)</string>
    <!-- The placeholder text for the dropdown where a user can select a high-level reason why the site is broken. -->
    <string name="webcompat_reporter_choose_reason">Válasszon okot</string>
    <!-- The label/title of an optional field in the Web Compat Reporter feature for adding additional information. -->
    <string name="webcompat_reporter_label_description">Írja le a problémát (nem kötelező)</string>
    <!-- The button text for navigating away from the feature to provide more information on the broken site's bug report. -->
    <string name="webcompat_reporter_send_more_info">További információk küldése</string>
    <!-- The button text for the cancel button to leave the Web Compat Reporter feature. -->
    <string name="webcompat_reporter_cancel">Mégse</string>
    <!-- The button text for the send button to submit the provided form data. -->
    <string name="webcompat_reporter_send">Küldés</string>


>>>>>>> 3a395140
    <!-- These reason strings are dropdown options on a WebCompat reporter form, indicating what is broken on the site. -->
    <!-- Broken site reason text for site slow or not working -->
    <string name="webcompat_reporter_reason_slow">A webhely lassú vagy nem működik</string>
    <!-- Broken site reason text for images or videos -->
    <string name="webcompat_reporter_reason_media">Képek vagy videók</string>
    <!-- Broken site reason text for buttons, links, and other content -->
    <string name="webcompat_reporter_reason_content">Gombok, hivatkozások és más tartalmak</string>
    <!-- Broken site reason text for sign in or sign out -->
    <string name="webcompat_reporter_reason_account">Be- vagy kijelentkezés</string>
    <!-- Broken site reason text for ad blocker -->
    <string name="webcompat_reporter_reason_ad_blocker">Reklámblokkoló</string>
    <!-- Broken site reason text for something else -->
    <string name="webcompat_reporter_reason_other">Valami más</string>

    <!-- Crashes -->
    <!-- Title text displayed on the tab crash page. This first parameter is the name of the application (For example: Fenix) -->
    <string name="tab_crash_title_2">Sajnáljuk. A %1$s nem tudja betölteni az oldalt.</string>
    <!-- Send crash report checkbox text on the tab crash page -->
    <string name="tab_crash_send_report">Összeomlási jelentése elküldése a Mozillának</string>
    <!-- Close tab button text on the tab crash page -->
    <string name="tab_crash_close">Lap bezárása</string>
    <!-- Restore tab button text on the tab crash page -->
    <string name="tab_crash_restore">Lap visszaállítása</string>

    <!-- Unsubmitted crash dialog title, The first parameter is the name of the app (e.g. Firefox)  -->
    <string name="unsubmitted_crash_dialog_title">A %s újraindítása szükséges</string>
    <!-- Unsubmitted crash dialog checkbox label for automatically sending reports in the future -->
    <string name="unsubmitted_crash_dialog_checkbox_label">Összeomlás-jelentések automatikus elküldése</string>
    <!-- Unsubmitted crash dialog negative button to dismiss the dialog -->
    <string name="unsubmitted_crash_dialog_negative_button">Bezárás</string>
    <!-- Unsubmitted crash dialog positive button to submit crash report -->
    <string name="unsubmitted_crash_dialog_positive_button">Összeomlás-jelentés küldése</string>

    <!-- Bookmarks -->
    <!-- Confirmation message for a dialog confirming if the user wants to delete the selected folder -->
    <string name="bookmark_delete_folder_confirmation_dialog">Biztos, hogy törölni szeretné ezt a mappát?</string>
    <!-- Confirmation message for a dialog confirming if the user wants to delete multiple items. -->
    <string name="bookmark_delete_folders_confirmation_dialog">Biztos, hogy törli a kiválasztott elemeket?</string>
    <!-- Confirmation message for a dialog confirming if the user wants to delete multiple items including folders. Parameter will be replaced by app name. -->
    <string name="bookmark_delete_multiple_folders_confirmation_dialog">A(z) %s törölni fogja a kiválasztott elemeket.</string>
    <!-- Text for the cancel button on delete bookmark dialog -->
    <string name="bookmark_delete_negative">Mégse</string>
    <!-- Screen title for adding a bookmarks folder -->
    <string name="bookmark_add_folder">Mappa hozzáadása</string>
<<<<<<< HEAD
    <!-- Snackbar title shown after a bookmark has been created. -->
    <string name="bookmark_saved_snackbar" moz:removedIn="132" tools:ignore="UnusedResources">Könyvjelző mentve.</string>
=======
>>>>>>> 3a395140
    <!-- Snackbar title that confirms a bookmark was saved into a folder. Parameter will be replaced by the name of the folder the bookmark was saved into. -->
    <string name="bookmark_saved_in_folder_snackbar">Mentve itt: „%s”</string>
    <!-- Snackbar edit button shown after a bookmark has been created. -->
    <string name="edit_bookmark_snackbar_action">SZERKESZTÉS</string>
    <!-- Bookmark menu move button -->
    <string name="bookmark_menu_move_button">Áthelyezés</string>
    <!-- Bookmark overflow menu edit button -->
    <string name="bookmark_menu_edit_button">Szerkesztés</string>
    <!-- Bookmark overflow menu copy button -->
    <string name="bookmark_menu_copy_button">Másolás</string>
    <!-- Bookmark overflow menu share button -->
    <string name="bookmark_menu_share_button">Megosztás</string>
    <!-- Bookmark overflow menu open in new tab button -->
    <string name="bookmark_menu_open_in_new_tab_button">Megnyitás új lapon</string>
    <!-- Bookmark overflow menu open in private tab button -->
    <string name="bookmark_menu_open_in_private_tab_button">Megnyitás privát lapon</string>
    <!-- Bookmark overflow menu open all in tabs button -->
    <string name="bookmark_menu_open_all_in_tabs_button">Összes megnyitása új lapon</string>
    <!-- Bookmark overflow menu open all in private tabs button -->
    <string name="bookmark_menu_open_all_in_private_tabs_button">Összes megnyitása privát lapon</string>
    <!-- Bookmark overflow menu delete button -->
    <string name="bookmark_menu_delete_button">Törlés</string>
    <!--Bookmark overflow menu save button -->
    <string name="bookmark_menu_save_button">Mentés</string>
    <!-- Bookmark multi select title in app bar
     The first parameter is the number of bookmarks selected -->
    <string name="bookmarks_multi_select_title">%1$d kiválasztva</string>
    <!-- Bookmark editing screen title -->
    <string name="edit_bookmark_fragment_title">Könyvjelző szerkesztése</string>
    <!-- Bookmark folder editing screen title -->
    <string name="edit_bookmark_folder_fragment_title">Mappa szerkesztése</string>
    <!-- Bookmark sign in button message -->
    <string name="bookmark_sign_in_button">Jelentkezzen be a szinkronizált könyvjelzők megtekintéséhez</string>
    <!-- Bookmark URL editing field label -->
    <string name="bookmark_url_label">Webcím</string>
    <!-- Bookmark FOLDER editing field label -->
    <string name="bookmark_folder_label">MAPPA</string>
    <!-- Text indicating which folder a bookmark or folder will be saved in -->
    <string name="bookmark_save_in_label">Mentés máshová…</string>
    <!-- Bookmark NAME editing field label -->
    <string name="bookmark_name_label">NÉV</string>
    <!-- Label for a text input field for a bookmark or folder name -->
    <string name="bookmark_name_label_normal_case">Név</string>
    <!-- Bookmark add folder screen title -->
    <string name="bookmark_add_folder_fragment_label">Mappa hozzáadása</string>
    <!-- Bookmark select folder screen title -->
    <string name="bookmark_select_folder_fragment_label">Válasszon mappát</string>
    <!-- Bookmark editing error missing title -->
    <string name="bookmark_empty_title_error">Címmel kell rendelkeznie</string>
    <!-- Bookmark editing error missing or improper URL -->
    <string name="bookmark_invalid_url_error">Érvénytelen webcím</string>

    <!-- Bookmark screen message for empty bookmarks folder -->
    <string name="bookmarks_empty_message">Itt nincsenek könyvjelzők</string>
    <!-- Bookmark snackbar message on deletion
     The first parameter is the host part of the URL of the bookmark deleted, if any -->
    <string name="bookmark_deletion_snackbar_message">%1$s törölve</string>
    <!-- Bookmark snackbar message on deleting multiple bookmarks not including folders-->
    <string name="bookmark_deletion_multiple_snackbar_message_2">Könyvjelzők törölve</string>
    <!-- Bookmark snackbar message on deleting multiple bookmarks including folders-->
    <string name="bookmark_deletion_multiple_snackbar_message_3">Kiválasztott mappák törlése</string>
    <!-- Bookmark undo button for deletion snackbar action -->
    <string name="bookmark_undo_deletion">VISSZAVONÁS</string>

    <!-- Bookmark snackbar message for deleting a single item. Parameter is the title of the item being deleted -->
    <string name="bookmark_delete_single_item">A(z) „%s” törölve</string>
    <!-- Bookmark snackbar message for deleting multiple items. Parameter is the number of items being deleted -->
    <string name="bookmark_delete_multiple_items">Elemek törölve: %s</string>
    <!-- Text for the button to search all bookmarks -->
    <string name="bookmark_search">Adja meg a keresési kifejezéseket</string>

    <!-- Content description for the bookmark navigation bar back button -->
    <string name="bookmark_navigate_back_button_content_description">Navigálás visszafelé</string>
    <!-- Content description for the bookmark list new folder navigation bar button -->
    <string name="bookmark_add_new_folder_button_content_description">Új mappa hozzáadása</string>
    <!-- Content description for the bookmark screen delete bookmark navigation bar button -->
    <string name="bookmark_delete_bookmark_content_description">Könyvjelző törlése</string>
    <!-- Content description for the bookmark screen delete bookmark folder navigation bar button -->
    <string name="bookmark_delete_folder_content_description">Mappa törlése</string>
    <!-- Content description for bookmark search floating action button -->
    <string name="bookmark_search_button_content_description">Könyvjelzők keresése</string>
    <!-- Content description for the overflow menu for a bookmark item. Paramter will a folder name or bookmark title. -->
    <string name="bookmark_item_menu_button_content_description">Elemmenü ehhez: %s</string>

    <!-- Title for the bookmark list empty state-->
    <string name="bookmark_empty_list_title">Még nincsenek könyvjelzők</string>

    <!-- Description for the bookmark list empty state when you're not signed into sync. -->
    <string name="bookmark_empty_list_guest_description">Mentse a webhelyeket böngészés közben. Jelentkezzen be, és vegye át a könyvjelzőket a többi szinkronizált eszközről.</string>
    <!-- Text for the button to navigate to sync authentication -->
    <string name="bookmark_empty_list_guest_cta">Bejelentkezés a Syncbe</string>
    <!-- Description for the bookmark list empty state when you're signed into sync. -->
    <string name="bookmark_empty_list_authenticated_description">Mentse a webhelyeket böngészés közben. A többi szinkronizált eszközről is lekérjük a könyvjelzőket.</string>
    <!-- Description for the bookmark list empty state when you're in an empty folder. -->
    <string name="bookmark_empty_list_folder_description">Adjon hozzá könyvjelzőket böngészés közben, hogy később is megtalálja a kedvenc oldalait.</string>

    <!-- Description for the add new folder button when selecting a folder. -->
    <string name="bookmark_select_folder_new_folder_button_title">Új mappa</string>

    <!-- Site Permissions -->
    <!-- Button label that take the user to the Android App setting -->
    <string name="phone_feature_go_to_settings">Ugrás a beállításokhoz</string>
    <!-- Content description (not visible, for screen readers etc.): Quick settings sheet
        to give users access to site specific information / settings. For example:
        Secure settings status and a button to modify site permissions -->
    <string name="quick_settings_sheet">Gyors beállítások lap</string>
    <!-- Label that indicates that this option it the recommended one -->
    <string name="phone_feature_recommended">Ajánlott</string>
    <!-- Button label for clearing all the information of site permissions-->
    <string name="clear_permissions">Engedélyek törlése</string>
    <!-- Text for the OK button on Clear permissions dialog -->
    <string name="clear_permissions_positive">Rendben</string>
    <!-- Text for the cancel button on Clear permissions dialog -->
    <string name="clear_permissions_negative">Mégse</string>
    <!-- Button label for clearing a site permission-->
    <string name="clear_permission">Engedély törlése</string>
    <!-- Text for the OK button on Clear permission dialog -->
    <string name="clear_permission_positive">Rendben</string>
    <!-- Text for the cancel button on Clear permission dialog -->
    <string name="clear_permission_negative">Mégse</string>
    <!-- Button label for clearing all the information on all sites-->
    <string name="clear_permissions_on_all_sites">Engedélyek törlése az összes oldalon</string>
    <!-- Preference for altering video and audio autoplay for all websites -->
    <string name="preference_browser_feature_autoplay">Automatikus lejátszás</string>
    <!-- Preference for altering the camera access for all websites -->
    <string name="preference_phone_feature_camera">Kamera</string>
    <!-- Preference for altering the microphone access for all websites -->
    <string name="preference_phone_feature_microphone">Mikrofon</string>
    <!-- Preference for altering the location access for all websites -->
    <string name="preference_phone_feature_location">Hely</string>
    <!-- Preference for altering the notification access for all websites -->
    <string name="preference_phone_feature_notification">Értesítés</string>
    <!-- Preference for altering the persistent storage access for all websites -->
    <string name="preference_phone_feature_persistent_storage">Állandó tároló</string>
    <!-- Preference for altering the storage access setting for all websites -->
    <string name="preference_phone_feature_cross_origin_storage_access">Webhelyek közötti sütik</string>
    <!-- Preference for altering the EME access for all websites -->
    <string name="preference_phone_feature_media_key_system_access">DRM-vezérelt tartalom</string>
    <!-- Label that indicates that a permission must be asked always -->
    <string name="preference_option_phone_feature_ask_to_allow">Kérdezzen rá</string>
    <!-- Label that indicates that a permission must be blocked -->
    <string name="preference_option_phone_feature_blocked">Blokkolva</string>
    <!-- Label that indicates that a permission must be allowed -->
    <string name="preference_option_phone_feature_allowed">Engedélyezve</string>
    <!--Label that indicates a permission is by the Android OS-->
    <string name="phone_feature_blocked_by_android">Az Android blokkolta</string>
    <!-- Preference for showing a list of websites that the default configurations won't apply to them -->
    <string name="preference_exceptions">Kivételek</string>
    <!-- Summary of tracking protection preference if tracking protection is set to off -->
    <string name="tracking_protection_off">Ki</string>

    <!-- Summary of tracking protection preference if tracking protection is set to standard -->
    <string name="tracking_protection_standard">Szokásos</string>
    <!-- Summary of tracking protection preference if tracking protection is set to strict -->
    <string name="tracking_protection_strict">Szigorú</string>
    <!-- Summary of tracking protection preference if tracking protection is set to custom -->
    <string name="tracking_protection_custom">Egyéni</string>
    <!-- Label for global setting that indicates that all video and audio autoplay is allowed -->
    <string name="preference_option_autoplay_allowed2">Hang és videó engedélyezése</string>
    <!-- Label for site specific setting that indicates that all video and audio autoplay is allowed -->
    <string name="quick_setting_option_autoplay_allowed">Hang és videó engedélyezése</string>
    <!-- Label that indicates that video and audio autoplay is only allowed over Wi-Fi -->
    <string name="preference_option_autoplay_allowed_wifi_only2">Hang és videó blokkolása csak mobil-adatkapcsolaton</string>
    <!-- Subtext that explains 'autoplay on Wi-Fi only' option -->
    <string name="preference_option_autoplay_allowed_wifi_subtext">A hang és videó Wi-Fi-n lesz lejátszva</string>
    <!-- Label for global setting that indicates that video autoplay is allowed, but audio autoplay is blocked -->
    <string name="preference_option_autoplay_block_audio2">Csak a hang blokkolása</string>
    <!-- Label for site specific setting that indicates that video autoplay is allowed, but audio autoplay is blocked -->
    <string name="quick_setting_option_autoplay_block_audio">Csak a hang blokkolása</string>
    <!-- Label for global setting that indicates that all video and audio autoplay is blocked -->
    <string name="preference_option_autoplay_blocked3">Hang és videó blokkolása</string>
    <!-- Label for site specific setting that indicates that all video and audio autoplay is blocked -->
    <string name="quick_setting_option_autoplay_blocked">Hang és videó blokkolása</string>
    <!-- Summary of delete browsing data on quit preference if it is set to on -->
    <string name="delete_browsing_data_quit_on">Be</string>
    <!-- Summary of delete browsing data on quit preference if it is set to off -->
    <string name="delete_browsing_data_quit_off">Ki</string>

    <!-- Summary of studies preference if it is set to on -->
    <string name="studies_on">Be</string>
    <!-- Summary of studies data on quit preference if it is set to off -->
    <string name="studies_off">Ki</string>

    <!-- Category header of a preference that allows a user to alter settings related to web permissions. -->
    <string name="preferences_category_permissions">Engedélyek</string>
    <!-- Category header of a preference that allows a user to alter settings related to web content. -->
    <string name="preferences_category_content">Tartalom</string>
    <!-- Preference for altering the default browsing mode. When enabled, the desktop site will always be requested. -->
    <string name="preference_feature_desktop_mode_default">Asztali oldal kérése mindig</string>

    <!-- Collections -->
    <!-- Collections header on home fragment -->
    <string name="collections_header">Gyűjtemények</string>
    <!-- Content description (not visible, for screen readers etc.): Opens the collection menu when pressed -->
    <string name="collection_menu_button_content_description">Gyűjtemény menü</string>
    <!-- Label to describe what collections are to a new user without any collections -->
    <string name="no_collections_description2">Gyűjtse össze a számára fontos dolgokat.\nCsoportosítsa a hasonló kereséseket, webhelyeket és lapokat a későbbi gyors hozzáférés végett.</string>
    <!-- Title for the "select tabs" step of the collection creator -->
    <string name="create_collection_select_tabs">Válasszon lapokat</string>
    <!-- Title for the "select collection" step of the collection creator -->
    <string name="create_collection_select_collection">Válasszon gyűjteményt</string>
    <!-- Title for the "name collection" step of the collection creator -->
    <string name="create_collection_name_collection">Gyűjtemény elnevezése</string>
    <!-- Button to add new collection for the "select collection" step of the collection creator -->
    <string name="create_collection_add_new_collection">Új gyűjtemény hozzáadása</string>
    <!-- Button to select all tabs in the "select tabs" step of the collection creator -->
    <string name="create_collection_select_all">Összes kiválasztása</string>
    <!-- Button to deselect all tabs in the "select tabs" step of the collection creator -->
    <string name="create_collection_deselect_all">Összes kiválasztásának megszüntetése</string>
    <!-- Text to prompt users to select the tabs to save in the "select tabs" step of the collection creator -->
    <string name="create_collection_save_to_collection_empty">Válassza ki a mentendő lapokat</string>
    <!-- Text to show users how many tabs they have selected in the "select tabs" step of the collection creator.
     %d is a placeholder for the number of tabs selected. -->
    <string name="create_collection_save_to_collection_tabs_selected">%d lap kiválasztva</string>
    <!-- Text to show users they have one tab selected in the "select tabs" step of the collection creator.
    %d is a placeholder for the number of tabs selected. -->
    <string name="create_collection_save_to_collection_tab_selected">%d lap kiválasztva</string>
    <!-- Text shown in snackbar when multiple tabs have been saved in a collection -->
    <string name="create_collection_tabs_saved">Lapok mentve.</string>
    <!-- Text shown in snackbar when one or multiple tabs have been saved in a new collection -->
    <string name="create_collection_tabs_saved_new_collection">Gyűjtemény mentve.</string>
    <!-- Text shown in snackbar when one tab has been saved in a collection -->
    <string name="create_collection_tab_saved">Lap mentve.</string>
    <!-- Content description (not visible, for screen readers etc.): button to close the collection creator -->
    <string name="create_collection_close">Bezárás</string>
    <!-- Button to save currently selected tabs in the "select tabs" step of the collection creator-->
    <string name="create_collection_save">Mentés</string>

    <!-- Snackbar action to view the collection the user just created or updated -->
    <string name="create_collection_view">Nézet</string>

    <!-- Text for the OK button from collection dialogs -->
    <string name="create_collection_positive">Rendben</string>
    <!-- Text for the cancel button from collection dialogs -->
    <string name="create_collection_negative">Mégse</string>

    <!-- Default name for a new collection in "name new collection" step of the collection creator. %d is a placeholder for the number of collections-->
    <string name="create_collection_default_name">%d. gyűjtemény</string>

    <!-- Share -->
    <!-- Share screen header -->
    <string name="share_header_2">Megosztás</string>
    <!-- Content description (not visible, for screen readers etc.):
        "Share" button. Opens the share menu when pressed. -->
    <string name="share_button_content_description">Megosztás</string>
    <!-- Text for the Save to PDF feature in the share menu -->
    <string name="share_save_to_pdf">Mentés PDF-ként</string>
    <!-- Text for error message when generating a PDF file Text. -->
    <string name="unable_to_save_to_pdf_error">A PDF nem állítható elő</string>
    <!-- Text for standard error snackbar dismiss button. -->
    <string name="standard_snackbar_error_dismiss">Eltüntetés</string>
    <!-- Text for error message when printing a page and it fails. -->
    <string name="unable_to_print_page_error">Az oldal nem nyomtatható</string>
    <!-- Text for the print feature in the share and browser menu -->
    <string name="menu_print">Nyomtatás</string>
    <!-- Sub-header in the dialog to share a link to another sync device -->
    <string name="share_device_subheader">Küldés eszközre</string>
    <!-- Sub-header in the dialog to share a link to an app from the full list -->
    <string name="share_link_all_apps_subheader">Összes művelet</string>
    <!-- Sub-header in the dialog to share a link to an app from the most-recent sorted list -->
    <string name="share_link_recent_apps_subheader">Nemrég használt</string>
    <!-- Text for the copy link action in the share screen. -->
    <string name="share_copy_link_to_clipboard">Vágólapra másolás</string>
    <!-- Toast shown after copying link to clipboard -->
    <string name="toast_copy_link_to_clipboard">Vágólapra másolva</string>
    <!-- An option from the share dialog to sign into sync -->
    <string name="sync_sign_in">Jelentkezzen be a Syncbe</string>
     <!-- An option from the three dot menu to sync and save data -->
    <string name="sync_menu_sync_and_save_data">Adatok szinkronizálása és mentése</string>
    <!-- An option from the share dialog to send link to all other sync devices -->
    <string name="sync_send_to_all">Küldés az összes eszközre</string>
    <!-- An option from the share dialog to reconnect to sync -->
    <string name="sync_reconnect">Újracsatlakozás a Synchez</string>
    <!-- Text displayed when sync is offline and cannot be accessed -->
    <string name="sync_offline">Kapcsolat nélkül</string>
    <!-- An option to connect additional devices -->
    <string name="sync_connect_device">Másik eszköz csatlakoztatása</string>
    <!-- The dialog text shown when additional devices are not available -->
    <string name="sync_connect_device_dialog" tools:ignore="BrandUsage">Lap küldéséhez legalább egy másik eszközön is jelentkezzen be a Firefoxba.</string>

    <!-- Confirmation dialog button -->
    <string name="sync_confirmation_button">Megértettem</string>

    <!-- Share error message -->
    <string name="share_error_snackbar">Nem lehet megosztani ezzel az alkalmazással</string>

    <!-- Add new device screen title -->
    <string name="sync_add_new_device_title">Küldés eszközre</string>
    <!-- Text for the warning message on the Add new device screen -->
    <string name="sync_add_new_device_message">Nincs eszköz csatlakoztatva</string>
    <!-- Text for the button to learn about sending tabs -->
    <string name="sync_add_new_device_learn_button">Ismerje meg a lapok küldését…</string>
    <!-- Text for the button to connect another device -->
    <string name="sync_add_new_device_connect_button">Másik eszköz csatlakoztatása…</string>

    <!-- Notifications -->
    <!-- Text shown in the notification that pops up to remind the user that a private browsing session is active. -->
    <string name="notification_pbm_delete_text_2">Privát lapok bezárása</string>

    <!-- Text shown in the notification that pops up to remind the user that a private browsing session is active for Android 14+ -->
    <string name="notification_erase_title_android_14">Bezárja a privát lapokat?</string>
    <string name="notification_erase_text_android_14">Koppintson vagy csúsztassa félre az értesítést a privát lapok bezárásához.</string>

    <!-- Name of the marketing notification channel. Displayed in the "App notifications" system settings for the app -->
    <string name="notification_marketing_channel_name">Marketing</string>

    <!-- Title shown in the notification that pops up to remind the user to set fenix as default browser.
    The app name is in the text, due to limitations with localizing Nimbus experiments -->
    <string name="nimbus_notification_default_browser_title" tools:ignore="BrandUsage,UnusedResources">A Firefox gyors és privát</string>
    <!-- Text shown in the notification that pops up to remind the user to set fenix as default browser.
    The app name is in the text, due to limitations with localizing Nimbus experiments -->
    <string name="nimbus_notification_default_browser_text" tools:ignore="BrandUsage,UnusedResources">A Firefox alapértelmezett böngészővé tétele</string>
    <!-- Title shown in the notification that pops up to re-engage the user -->
    <string name="notification_re_engagement_title">Próbálja ki a privát böngészést</string>
    <!-- Text shown in the notification that pops up to re-engage the user.
    %1$s is a placeholder that will be replaced by the app name. -->
    <string name="notification_re_engagement_text">Böngésszen mentett sütik vagy előzmények nélkül a %1$sban</string>

    <!-- Title A shown in the notification that pops up to re-engage the user -->
    <string name="notification_re_engagement_A_title">Böngésszen nyom nélkül</string>
    <!-- Text A shown in the notification that pops up to re-engage the user.
    %1$s is a placeholder that will be replaced by the app name. -->
    <string name="notification_re_engagement_A_text">A %1$s privát böngészése nem menti el az adatait.</string>
    <!-- Title B shown in the notification that pops up to re-engage the user -->
    <string name="notification_re_engagement_B_title">Kezdje el az első keresést</string>
    <!-- Text B shown in the notification that pops up to re-engage the user -->
    <string name="notification_re_engagement_B_text">Keressen valamit a közelben. Vagy fedezzen fel valami szórakoztatót.</string>

    <!-- Survey -->
    <!-- Text shown in the fullscreen message that pops up to ask user to take a short survey.
    The app name is in the text, due to limitations with localizing Nimbus experiments -->
    <string name="nimbus_survey_message_text" tools:ignore="BrandUsage">Segítsen a Firefox jobbá tételében egy rövid felmérés kitöltésével.</string>
    <!-- Preference for taking the short survey. -->
    <string name="preferences_take_survey">Kérdőív kitöltése</string>
    <!-- Preference for not taking the short survey. -->
    <string name="preferences_not_take_survey">Köszönöm, nem</string>

    <!-- Snackbar -->
    <!-- Text shown in snackbar when user deletes a collection -->
    <string name="snackbar_collection_deleted">Gyűjtemény törölve</string>
    <!-- Text shown in snackbar when user renames a collection -->
    <string name="snackbar_collection_renamed">Gyűjtemény átnevezve</string>
    <!-- Text shown in snackbar when user closes a tab -->
    <string name="snackbar_tab_closed">Lap bezárva</string>
    <!-- Text shown in snackbar when user closes all tabs -->
    <string name="snackbar_tabs_closed">Lapok bezárva</string>
    <!-- Text shown in snackbar when user closes multiple inactive tabs. %1$s will be replaced with the number of tabs closed. -->
    <string name="snackbar_num_tabs_closed">Bezárt lapok: %1$s</string>
<<<<<<< HEAD
    <!-- Text shown in snackbar when user bookmarks a list of tabs -->
    <string name="snackbar_message_bookmarks_saved" moz:removedIn="132" tools:ignore="UnusedResources">Könyvjelzők mentve!</string>
=======
>>>>>>> 3a395140
    <!-- Text shown in snackbar when user bookmarks a list of tabs. Parameter will be replaced by the name of the folder the bookmark was saved into.-->
    <string name="snackbar_message_bookmarks_saved_in">A könyvjelzők ide lettek mentve: „%s”.</string>
    <!-- Text shown in snackbar when user adds a site to shortcuts -->
    <string name="snackbar_added_to_shortcuts">Hozzáadva az indítóikonokhoz.</string>
    <!-- Text shown in snackbar when user closes a private tab -->
    <string name="snackbar_private_tab_closed">Privát lap bezárva</string>
    <!-- Text shown in snackbar when user closes all private tabs -->
    <string name="snackbar_private_tabs_closed">Privát lapok bezárva</string>
    <!-- Text shown in snackbar when user erases their private browsing data -->
    <string name="snackbar_private_data_deleted">A privát böngészési adatok törölve</string>
    <!-- Text shown in snackbar to undo deleting a tab, top site or collection -->
    <string name="snackbar_deleted_undo">VISSZAVONÁS</string>
    <!-- Text shown in snackbar when user removes a top site -->
    <string name="snackbar_top_site_removed">Oldal eltávolítva</string>
    <!-- QR code scanner prompt which appears after scanning a code, but before navigating to it
        First parameter is the name of the app, second parameter is the URL or text scanned-->
    <string name="qr_scanner_confirmation_dialog_message">Engedélyezés, hogy a(z) %1$s megnyissa ezt: %2$s</string>
    <!-- QR code scanner prompt dialog positive option to allow navigation to scanned link -->
    <string name="qr_scanner_dialog_positive">ENGEDÉLYEZÉS</string>
    <!-- QR code scanner prompt dialog positive option to deny navigation to scanned link -->
    <string name="qr_scanner_dialog_negative">ELUTASÍTÁS</string>
    <!-- QR code scanner prompt dialog error message shown when a hostname does not contain http or https. -->
    <string name="qr_scanner_dialog_invalid">A webcím érvénytelen.</string>
    <!-- QR code scanner prompt dialog positive option when there is an error -->
    <string name="qr_scanner_dialog_invalid_ok">OK</string>
    <!-- Tab collection deletion prompt dialog message. Placeholder will be replaced with the collection name -->
    <string name="tab_collection_dialog_message">Biztos, hogy törli ezt: %1$s?</string>
    <!-- Tab collection deletion prompt dialog option to delete the collection -->
    <string name="tab_collection_dialog_positive">Törlés</string>
    <!-- Message for copying the URL via long press on the toolbar -->
    <string name="url_copied">Webcím másolva</string>
    <!-- Sample text for accessibility font size -->
    <string name="accessibility_text_size_sample_text_1">Ez egy mintaszöveg. Itt látható, hogy miként jelenik meg a szöveg, ha ezzel a beállítással növeli vagy csökkenti a méretét.</string>
    <!-- Summary for Accessibility Text Size Scaling Preference -->
    <string name="preference_accessibility_text_size_summary">A webhelyek szövegének nagyobbra vagy kisebbre állítása</string>
    <!-- Title for Accessibility Text Size Scaling Preference -->
    <string name="preference_accessibility_font_size_title">Betűméret</string>

    <!-- Title for Accessibility Text Automatic Size Scaling Preference -->
    <string name="preference_accessibility_auto_size_2">Automatikus betűméret</string>
    <!-- Summary for Accessibility Text Automatic Size Scaling Preference -->
    <string name="preference_accessibility_auto_size_summary">A betűméret megegyezik az Android-beállításokkal. Kapcsolja ki, hogy itt kezelje a betűméretet.</string>

    <!-- Title for the Delete browsing data preference -->
    <string name="preferences_delete_browsing_data">Böngészési adatok törlése</string>
    <!-- Title for the tabs item in Delete browsing data -->
    <string name="preferences_delete_browsing_data_tabs_title_2">Nyitott lapok</string>
    <!-- Subtitle for the tabs item in Delete browsing data, parameter will be replaced with the number of open tabs -->
    <string name="preferences_delete_browsing_data_tabs_subtitle">%d lap</string>
    <!-- Title for the data and history items in Delete browsing data -->
    <!-- Title for the history item in Delete browsing data -->
    <string name="preferences_delete_browsing_data_browsing_history_title">Böngészési előzmények</string>
    <!-- Subtitle for the data and history items in delete browsing data, parameter will be replaced with the
        number of history items the user has -->
    <string name="preferences_delete_browsing_data_browsing_data_subtitle">%d cím</string>
    <!-- Title for the cookies and site data items in Delete browsing data -->
    <string name="preferences_delete_browsing_data_cookies_and_site_data">Sütik és oldaladatok</string>
    <!-- Subtitle for the cookies item in Delete browsing data -->
    <string name="preferences_delete_browsing_data_cookies_subtitle">A legtöbb webhelyről ki lesz jelentkeztetve</string>
    <!-- Title for the cached images and files item in Delete browsing data -->
    <string name="preferences_delete_browsing_data_cached_files">Gyorsítótárazott képek és fájlok</string>
    <!-- Subtitle for the cached images and files item in Delete browsing data -->
    <string name="preferences_delete_browsing_data_cached_files_subtitle">Felszabadítja a tárhelyet</string>
    <!-- Title for the site permissions item in Delete browsing data -->
    <string name="preferences_delete_browsing_data_site_permissions">Webhely engedélyek</string>
    <!-- Title for the downloads item in Delete browsing data -->
    <string name="preferences_delete_browsing_data_downloads">Letöltések</string>
    <!-- Text for the button to delete browsing data -->
    <string name="preferences_delete_browsing_data_button">Böngészési adatok törlése</string>
    <!-- Title for the Delete browsing data on quit preference -->
    <string name="preferences_delete_browsing_data_on_quit">Böngészési adatok törlése kilépéskor</string>

    <!-- Summary for the Delete browsing data on quit preference. "Quit" translation should match delete_browsing_data_on_quit_action translation. -->
    <string name="preference_summary_delete_browsing_data_on_quit_2">Automatikusan törli a böngészési adatokat, ha a főmenüben a „Kilépés” lehetőséget választja</string>
    <!-- Action item in menu for the Delete browsing data on quit feature -->
    <string name="delete_browsing_data_on_quit_action">Kilépés</string>

    <!-- Title text of a delete browsing data dialog. -->
    <string name="delete_history_prompt_title">Törlendő időtartomány</string>
    <!-- Body text of a delete browsing data dialog. -->
    <string name="delete_history_prompt_body_2">Törli az előzményeket (beleértve a más eszközökről szinkronizált előzményeket is)</string>
    <!-- Radio button in the delete browsing data dialog to delete history items for the last hour. -->
    <string name="delete_history_prompt_button_last_hour">Utolsó egy óra</string>
    <!-- Radio button in the delete browsing data dialog to delete history items for today and yesterday. -->
    <string name="delete_history_prompt_button_today_and_yesterday">Ma és tegnap</string>
    <!-- Radio button in the delete browsing data dialog to delete all history. -->
    <string name="delete_history_prompt_button_everything">Minden</string>

    <!-- Dialog message to the user asking to delete browsing data. Parameter will be replaced by app name. -->
    <string name="delete_browsing_data_prompt_message_3">A %s törölni fogja a kiválasztott böngészési adatokat.</string>

    <!-- Text for the cancel button for the data deletion dialog -->
    <string name="delete_browsing_data_prompt_cancel">Mégse</string>
    <!-- Text for the allow button for the data deletion dialog -->
    <string name="delete_browsing_data_prompt_allow">Törlés</string>
    <!-- Text for the snackbar confirmation that the data was deleted -->
    <string name="preferences_delete_browsing_data_snackbar">Böngészési adatok törölve</string>

    <!-- Text for the snackbar to show the user that the deletion of browsing data is in progress -->
    <string name="deleting_browsing_data_in_progress">Böngészési adatok törlése…</string>

    <!-- Dialog message to the user asking to delete all history items inside the opened group. Parameter will be replaced by a history group name. -->
    <string name="delete_all_history_group_prompt_message">A(z) „%s” összes webhelyének törlése</string>
    <!-- Text for the cancel button for the history group deletion dialog -->
    <string name="delete_history_group_prompt_cancel">Mégse</string>
    <!-- Text for the allow button for the history group dialog -->
    <string name="delete_history_group_prompt_allow">Törlés</string>
    <!-- Text for the snackbar confirmation that the history group was deleted -->
    <string name="delete_history_group_snackbar">Csoport törölve</string>

    <!-- Onboarding -->
    <!-- text to display in the snackbar once account is signed-in -->
    <string name="onboarding_firefox_account_sync_is_on">A Sync be van kapcsolva</string>

    <!-- Onboarding theme -->
    <!-- Text shown in snackbar when multiple tabs have been sent to device -->
    <string name="sync_sent_tabs_snackbar">Lapok elküldve.</string>
    <!-- Text shown in snackbar when one tab has been sent to device  -->
    <string name="sync_sent_tab_snackbar">Lap elküldve.</string>
    <!-- Text shown in snackbar when sharing tabs failed  -->
    <string name="sync_sent_tab_error_snackbar">Nem sikerült elküldeni</string>
    <!-- Text shown in snackbar for the "retry" action that the user has after sharing tabs failed -->
    <string name="sync_sent_tab_error_snackbar_action">ÚJRAPRÓBÁLKOZÁS</string>
    <!-- Title of QR Pairing Fragment -->
    <string name="sync_scan_code">Olvassa le a kódot</string>

    <!-- Instructions on how to access pairing -->
    <string name="sign_in_instructions" tools:ignore="BrandUsage"><![CDATA[A számítógépen nyissa meg a Firefoxot, és ugorjon a <b>https://firefox.com/pair</b> oldalra]]></string>
    <!-- Text shown for sign in pairing when ready -->
    <string name="sign_in_ready_for_scan">Leolvasásra kész</string>
    <!-- Text shown for settings option for sign with pairing -->
    <string name="sign_in_with_camera">Jelentkezzen be a kamerájával</string>
    <!-- Text shown for settings option for sign with email -->
    <string name="sign_in_with_email">E-mail használata ehelyett</string>
    <!-- Text shown for settings option for create new account text.'Firefox' intentionally hardcoded here.-->
    <string name="sign_in_create_account_text" tools:ignore="BrandUsage"><![CDATA[Nincs fiókja? <u>Hozzon létre egyet</u>, hogy szinkronizálja a Firefoxot az eszközök között.]]></string>
    <!-- Text shown in confirmation dialog to sign out of account. The first parameter is the name of the app (e.g. Firefox Preview) -->
    <string name="sign_out_confirmation_message_2">A %s leállítja a szinkronizációt a fiókjával, de nem töröl semmilyen böngészési adatot erről az eszközről.</string>
    <!-- Option to continue signing out of account shown in confirmation dialog to sign out of account -->
    <string name="sign_out_disconnect">Kapcsolat bontása</string>
    <!-- Option to cancel signing out shown in confirmation dialog to sign out of account -->
    <string name="sign_out_cancel">Mégse</string>

    <!-- Error message snackbar shown after the user tried to select a default folder which cannot be altered -->
    <string name="bookmark_cannot_edit_root">Az alapértelmezett mappák nem szerkeszthetők</string>

    <!-- Enhanced Tracking Protection -->
    <!-- Link displayed in enhanced tracking protection panel to access tracking protection settings -->
    <string name="etp_settings">Védelmi beállítások</string>
    <!-- Preference title for enhanced tracking protection settings -->
    <string name="preference_enhanced_tracking_protection">Fokozott követés elleni védelem</string>
    <!-- Preference summary for enhanced tracking protection settings on/off switch -->
    <string name="preference_enhanced_tracking_protection_summary">Mostantól Teljes sütivédelem funkcióval, amely az eddigi legerősebb akadály a webhelyek közti nyomkövetők ellen.</string>
    <!-- Description of enhanced tracking protection. The parameter is the name of the application (For example: Firefox Fenix) -->
    <string name="preference_enhanced_tracking_protection_explanation_2">A %s megvédi a leggyakoribb nyomkövetőktől, amelyek követik az online tevékenységét.</string>
    <!-- Text displayed that links to website about enhanced tracking protection -->
    <string name="preference_enhanced_tracking_protection_explanation_learn_more">További tudnivalók</string>
    <!-- Preference for enhanced tracking protection for the standard protection settings -->
    <string name="preference_enhanced_tracking_protection_standard_default_1">Normál (alapértelmezett)</string>
    <!-- Preference description for enhanced tracking protection for the standard protection settings -->
    <string name="preference_enhanced_tracking_protection_standard_description_5">A lapok normálisan betöltenek, de néhány nyomkövető blokkolása.</string>
    <!--  Accessibility text for the Standard protection information icon  -->
    <string name="preference_enhanced_tracking_protection_standard_info_button">Mit blokkol a szokásos követésvédelem</string>
    <!-- Preference for enhanced tracking protection for the strict protection settings -->
    <string name="preference_enhanced_tracking_protection_strict">Szigorú</string>
    <!-- Preference description for enhanced tracking protection for the strict protection settings -->
    <string name="preference_enhanced_tracking_protection_strict_description_4">Erősebb követésvédelem és jobb teljesítmény, de előfordulhat, hogy egyes oldalak nem fognak megfelelően működni.</string>
    <!--  Accessibility text for the Strict protection information icon  -->
    <string name="preference_enhanced_tracking_protection_strict_info_button">Mit blokkol a szigorú követésvédelem</string>
    <!-- Preference for enhanced tracking protection for the custom protection settings -->
    <string name="preference_enhanced_tracking_protection_custom">Egyéni</string>
    <!-- Preference description for enhanced tracking protection for the strict protection settings -->
    <string name="preference_enhanced_tracking_protection_custom_description_2">Válassza ki a blokkolni kívánt nyomkövetőket és parancsfájlokat.</string>
    <!--  Accessibility text for the Strict protection information icon  -->
    <string name="preference_enhanced_tracking_protection_custom_info_button">Mit blokkol az egyéni követésvédelem</string>
    <!-- Header for categories that are being blocked by current Enhanced Tracking Protection settings -->
    <!-- Preference for enhanced tracking protection for the custom protection settings for cookies-->
    <string name="preference_enhanced_tracking_protection_custom_cookies">Sütik</string>
    <!-- Option for enhanced tracking protection for the custom protection settings for cookies-->
    <string name="preference_enhanced_tracking_protection_custom_cookies_1">Webhelyek közötti és közösségi média követők</string>
    <!-- Option for enhanced tracking protection for the custom protection settings for cookies-->
    <string name="preference_enhanced_tracking_protection_custom_cookies_2">Sütik a nem látogatott oldalakról</string>
    <!-- Option for enhanced tracking protection for the custom protection settings for cookies-->
    <string name="preference_enhanced_tracking_protection_custom_cookies_3">Összes harmadik féltől származó süti (egyes weboldalak eltörhetnek)</string>
    <!-- Option for enhanced tracking protection for the custom protection settings for cookies-->
    <string name="preference_enhanced_tracking_protection_custom_cookies_4">Összes süti (egyes weboldalakon hibát fog okozni)</string>
    <!-- Option for enhanced tracking protection for the custom protection settings for cookies-->
    <string name="preference_enhanced_tracking_protection_custom_cookies_5">Webhelyek közötti sütik elkülönítése</string>
    <!-- Preference for Global Privacy Control for the custom privacy settings for Global Privacy Control. '&amp;' is replaced with the ampersand symbol: &-->
    <string name="preference_enhanced_tracking_protection_custom_global_privacy_control">Megmondás a webhelyeknek, hogy ne adják el vagy osszák meg az adatait</string>
    <!-- Preference for enhanced tracking protection for the custom protection settings for tracking content -->
    <string name="preference_enhanced_tracking_protection_custom_tracking_content">Nyomkövető tartalom</string>
    <!-- Option for enhanced tracking protection for the custom protection settings for tracking content-->
    <string name="preference_enhanced_tracking_protection_custom_tracking_content_1">Az összes lapon</string>
    <!-- Option for enhanced tracking protection for the custom protection settings for tracking content-->
    <string name="preference_enhanced_tracking_protection_custom_tracking_content_2">Csak privát lapokon</string>
    <!-- Preference for enhanced tracking protection for the custom protection settings -->
    <string name="preference_enhanced_tracking_protection_custom_cryptominers">Kriptobányászok</string>
    <!-- Preference for enhanced tracking protection for the custom protection settings -->
    <string name="preference_enhanced_tracking_protection_custom_known_fingerprinters">Ismert ujjlenyomat-készítők</string>
    <!-- Button label for navigating to the Enhanced Tracking Protection details -->
    <string name="enhanced_tracking_protection_details">Részletek</string>
    <!-- Header for categories that are being being blocked by current Enhanced Tracking Protection settings -->
    <string name="enhanced_tracking_protection_blocked">Blokkolva</string>
    <!-- Header for categories that are being not being blocked by current Enhanced Tracking Protection settings -->
    <string name="enhanced_tracking_protection_allowed">Engedélyezve</string>
    <!-- Category of trackers (social media trackers) that can be blocked by Enhanced Tracking Protection -->
    <string name="etp_social_media_trackers_title">Közösségimédia-követők</string>
    <!-- Description of social media trackers that can be blocked by Enhanced Tracking Protection -->
    <string name="etp_social_media_trackers_description">Korlátozza a közösségi hálózatok azon képességét, hogy nyomon tudják követni a webböngészési tevékenységét.</string>
    <!-- Category of trackers (cross-site tracking cookies) that can be blocked by Enhanced Tracking Protection -->
    <string name="etp_cookies_title">Webhelyek közötti nyomkövető sütik</string>
    <!-- Category of trackers (cross-site tracking cookies) that can be blocked by Enhanced Tracking Protection -->
    <string name="etp_cookies_title_2">Webhelyek közötti sütik</string>
    <!-- Description of cross-site tracking cookies that can be blocked by Enhanced Tracking Protection -->
    <string name="etp_cookies_description">Blokkolja azokat a sütiket, amelyeket a hirdetési hálózatok és elemző cégek arra használnak, hogy számos webhelyről összegyűjtsék az Ön böngészési adatait.</string>
    <!-- Description of cross-site tracking cookies that can be blocked by Enhanced Tracking Protection -->
    <string name="etp_cookies_description_2">A Teljes sütivédelem ahhoz a webhelyhez köti a sütiket, amelyiken épp tartózkodik, így a követők nem használhatják azokat oldalak közti követésre.</string>
    <!-- Category of trackers (cryptominers) that can be blocked by Enhanced Tracking Protection -->
    <string name="etp_cryptominers_title">Kriptobányászok</string>
    <!-- Description of cryptominers that can be blocked by Enhanced Tracking Protection -->
    <string name="etp_cryptominers_description">Megakadályozza, hogy a rosszindulatú parancsfájlok digitális valuták bányászatához használják az eszközét.</string>
    <!-- Description of fingerprinters that can be blocked by Enhanced Tracking Protection -->
    <string name="etp_known_fingerprinters_description">Megállítja az egyedileg azonosítható adatok gyűjtését az eszközéről, amelyek nyomkövetési célokra használhatók fel.</string>
    <!-- Category of trackers (tracking content) that can be blocked by Enhanced Tracking Protection -->
    <string name="etp_tracking_content_title">Nyomkövető tartalom</string>
    <!-- Description of tracking content that can be blocked by Enhanced Tracking Protection -->
    <string name="etp_tracking_content_description">Megállítja a követési kódokat tartalmazó külső hirdetések, videók és egyéb tartalmak betöltését. Befolyásolhatja az egyes weboldalak funkcióit.</string>
    <!-- Enhanced Tracking Protection message that protection is currently on for this site -->
    <string name="etp_panel_on">A védelem BE van kapcsolva ezen a webhelyen</string>
    <!-- Enhanced Tracking Protection message that protection is currently off for this site -->
    <string name="etp_panel_off">A védelem KI van kapcsolva ezen a webhelyen</string>

    <!-- Header for exceptions list for which sites enhanced tracking protection is always off -->
    <string name="enhanced_tracking_protection_exceptions">A fokozott követés elleni védelem ki van kapcsolva ezeken a webhelyeken</string>
    <!-- Content description (not visible, for screen readers etc.): Navigate
    back from ETP details (Ex: Tracking content) -->
    <string name="etp_back_button_content_description">Navigálás visszafelé</string>
    <!-- About page link text to open what's new link -->
    <string name="about_whats_new">A %s újdonságai</string>
    <!-- Open source licenses page title
    The first parameter is the app name -->
    <string name="open_source_licenses_title">%s | Nyílt forráskódú programkönyvtárak</string>

    <!-- Category of trackers (redirect trackers) that can be blocked by Enhanced Tracking Protection -->
    <string name="etp_redirect_trackers_title">Nyomkövetők átirányítása</string>
    <!-- Description of redirect tracker cookies that can be blocked by Enhanced Tracking Protection -->
    <string name="etp_redirect_trackers_description">Törli az ismert nyomkövető webhelyekre történő átirányítással beállított sütiket.</string>

    <!-- Preference for fingerprinting protection for the custom protection settings -->
    <string name="etp_suspected_fingerprinters_title">Feltételezett ujjlenyomat-készítők</string>
    <!-- Description of fingerprinters that can be blocked by fingerprinting protection -->
    <string name="etp_suspected_fingerprinters_description">Engedélyezi az ujjlenyomat-készítők elleni védelmet, hogy megakadályozza a feltételezett ujjlenyomat-készítőket is.</string>
    <!-- Category of trackers (fingerprinters) that can be blocked by Enhanced Tracking Protection -->
    <string name="etp_known_fingerprinters_title">Ismert ujjlenyomat-készítők</string>
    <!-- Description of the SmartBlock Enhanced Tracking Protection feature. The * symbol is intentionally hardcoded here,
         as we use it on the UI to indicate which trackers have been partially unblocked.  -->
    <string name="preference_etp_smartblock_description">Egyes lent jelzett nyomkövetők részleges feloldásra kerültek, mert interakcióba lépett velük *.</string>
    <!-- Text displayed that links to website about enhanced tracking protection SmartBlock -->
    <string name="preference_etp_smartblock_learn_more">További tudnivalók</string>

    <!-- Content description (not visible, for screen readers etc.):
    Enhanced tracking protection exception preference icon for ETP settings. -->
    <string name="preference_etp_exceptions_icon_description">Fokozott követés elleni védelem kivételeinek beállítási ikonja</string>

    <!-- About page link text to open support link -->
    <string name="about_support">Támogatás</string>
    <!-- About page link text to list of past crashes (like about:crashes on desktop) -->
    <string name="about_crashes">Összeomlások</string>
    <!-- About page link text to open privacy notice link -->
    <string name="about_privacy_notice">Adatvédelmi nyilatkozat</string>
    <!-- About page link text to open know your rights link -->
    <string name="about_know_your_rights">Ismerje meg a jogait</string>
    <!-- About page link text to open licensing information link -->
    <string name="about_licensing_information">Licencinformációk</string>
    <!-- About page link text to open a screen with libraries that are used -->
    <string name="about_other_open_source_libraries">Az általunk használt programkönyvtárak</string>

    <!-- Toast shown to the user when they are activating the secret dev menu
        The first parameter is number of long clicks left to enable the menu -->
    <string name="about_debug_menu_toast_progress">Hibakeresési menü: %1$d kattintás van hátra az engedélyezésig</string>
    <string name="about_debug_menu_toast_done">Hibakeresési menü engedélyezve</string>

    <!-- Browser long press popup menu -->
    <!-- Copy the current url -->
    <string name="browser_toolbar_long_press_popup_copy">Másolás</string>
    <!-- Paste & go the text in the clipboard. '&amp;' is replaced with the ampersand symbol: & -->
    <string name="browser_toolbar_long_press_popup_paste_and_go">Beillesztés és ugrás</string>
    <!-- Paste the text in the clipboard -->
    <string name="browser_toolbar_long_press_popup_paste">Beillesztés</string>

    <!-- Snackbar message shown after an URL has been copied to clipboard. -->
    <string name="browser_toolbar_url_copied_to_clipboard_snackbar">Webcím a vágólapra másolva</string>

    <!-- Title text for the Add To Homescreen dialog -->
    <string name="add_to_homescreen_title">Kezdőképernyőhöz adás</string>
    <!-- Cancel button text for the Add to Homescreen dialog -->
    <string name="add_to_homescreen_cancel">Mégse</string>
    <!-- Add button text for the Add to Homescreen dialog -->
    <string name="add_to_homescreen_add">Hozzáadás</string>
    <!-- Continue to website button text for the first-time Add to Homescreen dialog -->
    <string name="add_to_homescreen_continue">Tovább a weblapra</string>
    <!-- Placeholder text for the TextView in the Add to Homescreen dialog -->
    <string name="add_to_homescreen_text_placeholder">Indítóikon neve</string>

    <!-- Describes the add to homescreen functionality -->
    <string name="add_to_homescreen_description_2">Könnyedén hozzáadhatja ezt a weboldalt az eszköze Kezdőképernyőhöz, és azonnal elérheti azt, így gyorsabban böngészve, miközben alkalmazásszerű élményt kap.</string>

    <!-- Preference for managing the settings for logins and passwords in Fenix -->
    <string name="preferences_passwords_logins_and_passwords_2">Jelszavak</string>
    <!-- Preference for managing the saving of logins and passwords in Fenix -->
    <string name="preferences_passwords_save_logins_2">Jelszavak mentése</string>
    <!-- Preference option for asking to save passwords in Fenix -->
    <string name="preferences_passwords_save_logins_ask_to_save">Kérdés mentés előtt</string>
    <!-- Preference option for never saving passwords in Fenix -->
    <string name="preferences_passwords_save_logins_never_save">Sose mentse</string>
    <!-- Preference for autofilling saved logins in Firefox (in web content), %1$s will be replaced with the app name -->
    <string name="preferences_passwords_autofill2">Automatikus kitöltés a %1$sban</string>
    <!-- Description for the preference for autofilling saved logins in Firefox (in web content), %1$s will be replaced with the app name -->
    <string name="preferences_passwords_autofill_description">Felhasználónevek és jelszavak kitöltése a weboldalakon a %1$s használata során.</string>
    <!-- Preference for autofilling logins from Fenix in other apps (e.g. autofilling the Twitter app) -->
    <string name="preferences_android_autofill">Automatikus kitöltés más alkalmazásokban</string>
    <!-- Description for the preference for autofilling logins from Fenix in other apps (e.g. autofilling the Twitter app) -->
    <string name="preferences_android_autofill_description">Felhasználónevek és jelszavak kitöltése más alkalmazásokban az eszközén.</string>

    <!-- Preference option for adding a password -->
    <string name="preferences_logins_add_login_2">Jelszó hozzáadása</string>

    <!-- Preference for syncing saved passwords in Fenix -->
    <string name="preferences_passwords_sync_logins_2">Jelszavak szinkronizálása</string>
    <!-- Preference for syncing saved passwords in Fenix, when not signed in-->
    <string name="preferences_passwords_sync_logins_across_devices_2">Jelszavak szinkronizálása az eszközök közt</string>
    <!-- Preference to access list of saved passwords -->
    <string name="preferences_passwords_saved_logins_2">Mentett jelszavak</string>
    <!-- Description of empty list of saved passwords. Placeholder is replaced with app name.  -->
    <string name="preferences_passwords_saved_logins_description_empty_text_2">Itt jelennek meg a %sba mentett vagy szinkronizált jelszavak. Az összes mentett jelszó titkosítva van.</string>
    <!-- Clickable text for opening an external link for more information about Sync. -->
    <string name="preferences_passwords_saved_logins_description_empty_learn_more_link_2">Tudjon meg többet a szinkronizálásról</string>
    <!-- Preference to access list of login exceptions that we never save logins for -->
    <string name="preferences_passwords_exceptions">Kivételek</string>
    <!-- Empty description of list of login exceptions that we never save passwords for. Parameter will be replaced by app name. -->
    <string name="preferences_passwords_exceptions_description_empty_2">A %s nem menti el a jelszavakat az itt felsorolt webhelyektől.</string>
    <!-- Description of list of login exceptions that we never save passwords for. Parameter will be replaced by app name. -->
    <string name="preferences_passwords_exceptions_description_2">A %s nem menti el a jelszavakat ezekről a webhelyektől.</string>
    <!-- Text on button to remove all saved login exceptions -->
    <string name="preferences_passwords_exceptions_remove_all">Összes kivétel törlése</string>
    <!-- Hint for search box in passwords list -->
    <string name="preferences_passwords_saved_logins_search_2">Jelszavak keresése</string>
    <!-- The header for the site that a login is for -->
    <string name="preferences_passwords_saved_logins_site">Webhely</string>
    <!-- The header for the username for a login -->
    <string name="preferences_passwords_saved_logins_username">Felhasználónév</string>
    <!-- The header for the password for a login -->
    <string name="preferences_passwords_saved_logins_password">Jelszó</string>
    <!-- Shown in snackbar to tell user that the password has been copied -->
    <string name="logins_password_copied">A jelszó vágólapra másolva</string>
    <!-- Shown in snackbar to tell user that the username has been copied -->
    <string name="logins_username_copied">A felhasználónév vágólapra másolva</string>
    <!-- Content Description (for screenreaders etc) read for the button to copy a password in logins-->
    <string name="saved_logins_copy_password">Jelszó másolása</string>
    <!-- Content Description (for screenreaders etc) read for the button to clear a password while editing a login-->
    <string name="saved_logins_clear_password">Jelszó törlése</string>
    <!-- Content Description (for screenreaders etc) read for the button to copy a username in logins -->
    <string name="saved_login_copy_username">Felhasználónév másolása</string>
    <!-- Content Description (for screenreaders etc) read for the button to clear a username while editing a login -->
    <string name="saved_login_clear_username">Felhasználónév törlése</string>
    <!-- Content Description (for screenreaders etc) read for the button to clear the hostname field while creating a login -->
    <string name="saved_login_clear_hostname">Gépnév törlése</string>
    <!-- Content Description (for screenreaders etc) read for the button to open a site in logins -->
    <string name="saved_login_open_site">Oldal megnyitása böngészőben</string>
    <!-- Content Description (for screenreaders etc) read for the button to reveal a password in logins -->
    <string name="saved_login_reveal_password">Jelszó megjelenítése</string>
    <!-- Content Description (for screenreaders etc) read for the button to hide a password in logins -->
    <string name="saved_login_hide_password">Jelszó elrejtése</string>
    <!-- Message displayed in biometric prompt displayed for authentication before allowing users to view their passwords -->
    <string name="logins_biometric_prompt_message_2">Feloldás a mentett jelszavak megtekintéshez</string>
    <!-- Title of warning dialog if users have no device authentication set up -->
    <string name="logins_warning_dialog_title_2">Helyezze biztonságba a mentett jelszavait</string>
    <!-- Message of warning dialog if users have no device authentication set up -->
    <string name="logins_warning_dialog_message_2">Állítsa be az eszköz lezárási mintáját, PIN-kódját vagy jelszavát, hogy megvédje a mentett jelszavait, ha valaki hozzáfér az eszközéhez.</string>
    <!-- Negative button to ignore warning dialog if users have no device authentication set up -->
    <string name="logins_warning_dialog_later">Később</string>
    <!-- Positive button to send users to set up a pin of warning dialog if users have no device authentication set up -->
    <string name="logins_warning_dialog_set_up_now">Beállítás most</string>
    <!-- Title of PIN verification dialog to direct users to re-enter their device credentials to access their logins -->
    <string name="logins_biometric_prompt_message_pin">Eszköz feloldása</string>
    <!-- Title for Accessibility Force Enable Zoom Preference -->
    <string name="preference_accessibility_force_enable_zoom">Nagyítás az összes webhelyen</string>
    <!-- Summary for Accessibility Force Enable Zoom Preference -->
    <string name="preference_accessibility_force_enable_zoom_summary">A csípés és nagyítás engedélyezése, még azokon a weboldalakon is, amelyek megakadályozzák ezt a gesztust.</string>

    <!-- Saved logins sorting strategy menu item -by name- (if selected, it will sort saved logins alphabetically) -->
    <string name="saved_logins_sort_strategy_alphabetically">Név (A-Z)</string>
    <!-- Saved logins sorting strategy menu item -by last used- (if selected, it will sort saved logins by last used) -->
    <string name="saved_logins_sort_strategy_last_used">Legutóbbi használat</string>

    <!-- Content description (not visible, for screen readers etc.) -->
    <string name="saved_logins_menu_dropdown_chevron_icon_content_description_2">Jelszavak rendezése menü</string>

    <!-- Autofill -->
    <!-- Preference and title for managing the autofill settings -->
    <string name="preferences_autofill">Automatikus kitöltés</string>
    <!-- Preference and title for managing the settings for addresses -->
    <string name="preferences_addresses">Címek</string>
    <!-- Preference and title for managing the settings for payment methods -->
    <string name="preferences_credit_cards_2">Fizetési módok</string>
    <!-- Preference for saving and autofilling credit cards -->
    <string name="preferences_credit_cards_save_and_autofill_cards_2">Fizetési módok mentése és kitöltése</string>
    <!-- Preference summary for saving and autofilling payment method data. Parameter will be replaced by app name. -->
    <string name="preferences_credit_cards_save_and_autofill_cards_summary_2">A %s titkosítja az összes elmentett fizetési módot</string>
    <!-- Preference option for syncing credit cards across devices. This is displayed when the user is not signed into sync -->
    <string name="preferences_credit_cards_sync_cards_across_devices">Kártyák szinkronizálása az eszközök közt</string>
    <!-- Preference option for syncing credit cards across devices. This is displayed when the user is signed into sync -->
    <string name="preferences_credit_cards_sync_cards">Kártyák szinkronizálása</string>

    <!-- Preference option for adding a card -->
    <string name="preferences_credit_cards_add_credit_card_2">Kártya hozzáadása</string>
    <!-- Preference option for managing saved cards -->
    <string name="preferences_credit_cards_manage_saved_cards_2">Kártyák kezelése</string>
    <!-- Preference option for adding an address -->
    <string name="preferences_addresses_add_address">Cím hozzáadása</string>
    <!-- Preference option for managing saved addresses -->
    <string name="preferences_addresses_manage_addresses">Címek kezelése</string>

    <!-- Preference for saving and filling addresses -->
    <string name="preferences_addresses_save_and_autofill_addresses_2">Címek mentése és kitöltése</string>

    <!-- Preference summary for saving and filling address data -->
    <string name="preferences_addresses_save_and_autofill_addresses_summary_2">Telefonszámok és e-mail-címek belevétele</string>

    <!-- Title of the "Add card" screen -->
    <string name="credit_cards_add_card">Kártya hozzáadása</string>
    <!-- Title of the "Edit card" screen -->
    <string name="credit_cards_edit_card">Kártya szerkesztése</string>
    <!-- The header for the card number of a credit card -->
    <string name="credit_cards_card_number">Kártyaszám</string>
    <!-- The header for the expiration date of a credit card -->
    <string name="credit_cards_expiration_date">Lejárati dátum</string>
    <!-- The label for the expiration date month of a credit card to be used by a11y services-->
    <string name="credit_cards_expiration_date_month">Lejárati dátum hónapja</string>
    <!-- The label for the expiration date year of a credit card to be used by a11y services-->
    <string name="credit_cards_expiration_date_year">Lejárati dátum éve</string>
    <!-- The header for the name on the credit card -->
    <string name="credit_cards_name_on_card">Kártyán szereplő név</string>
    <!-- The text for the "Delete card" menu item for deleting a credit card -->
    <string name="credit_cards_menu_delete_card">Kártya törlése</string>
    <!-- The text for the "Delete card" button for deleting a credit card -->
    <string name="credit_cards_delete_card_button">Kártya törlése</string>
    <!-- The text for the confirmation message of "Delete card" dialog -->
    <string name="credit_cards_delete_dialog_confirmation_2">Törli a kártyát?</string>
    <!-- The text for the positive button on "Delete card" dialog -->
    <string name="credit_cards_delete_dialog_button">Törlés</string>
    <!-- The title for the "Save" menu item for saving a credit card -->
    <string name="credit_cards_menu_save">Mentés</string>
    <!-- The text for the "Save" button for saving a credit card -->
    <string name="credit_cards_save_button">Mentés</string>
    <!-- The text for the "Cancel" button for cancelling adding, updating or deleting a credit card -->
    <string name="credit_cards_cancel_button">Mégse</string>

    <!-- Title of the "Saved cards" screen -->
    <string name="credit_cards_saved_cards">Mentett kártyák</string>

    <!-- Error message for card number validation -->
    <string name="credit_cards_number_validation_error_message_2">Adjon meg egy érvényes kártyaszámot</string>
    <!-- Error message for card name on card validation -->
    <string name="credit_cards_name_on_card_validation_error_message_2">Adjon hozzá egy nevet</string>
    <!-- Message displayed in biometric prompt displayed for authentication before allowing users to view their saved credit cards -->
    <string name="credit_cards_biometric_prompt_message">Feloldás a mentett kártyák megtekintéshez</string>
    <!-- Title of warning dialog if users have no device authentication set up -->
    <string name="credit_cards_warning_dialog_title_2">Helyezze biztonságba a fizetési módjait</string>
    <!-- Message of warning dialog if users have no device authentication set up -->
    <string name="credit_cards_warning_dialog_message_3">Állítsa be az eszköz lezárási mintáját, PIN-kódját vagy jelszavát, hogy megvédje a mentett fizetési módjait, ha valaki hozzáfér az eszközéhez.</string>
    <!-- Positive button to send users to set up a pin of warning dialog if users have no device authentication set up -->
    <string name="credit_cards_warning_dialog_set_up_now">Beállítás most</string>
    <!-- Negative button to ignore warning dialog if users have no device authentication set up -->
    <string name="credit_cards_warning_dialog_later">Később</string>
    <!-- Title of PIN verification dialog to direct users to re-enter their device credentials to access their credit cards -->
    <string name="credit_cards_biometric_prompt_message_pin">Eszköz feloldása</string>

    <!-- Message displayed in biometric prompt for authentication, before allowing users to use their stored payment method information -->
    <string name="credit_cards_biometric_prompt_unlock_message_2">Oldja fel a zárolást a mentett fizetési módok használatához</string>
    <!-- Title of the "Add address" screen -->
    <string name="addresses_add_address">Cím hozzáadása</string>
    <!-- Title of the "Edit address" screen -->
    <string name="addresses_edit_address">Cím szerkesztése</string>
    <!-- Title of the "Manage addresses" screen -->
    <string name="addresses_manage_addresses">Címek kezelése</string>
    <!-- The header for the name of an address. Name represents a person's full name, typically made up of a first, middle and last name, e.g. John Joe Doe. -->
    <string name="addresses_name">Név</string>
    <!-- The header for the street address of an address -->
    <string name="addresses_street_address">Utca, házszám</string>
    <!-- The header for the city of an address -->
    <string name="addresses_city">Város</string>
    <!-- The header for the subregion of an address when "state" should be used -->
    <string name="addresses_state">Állam</string>
    <!-- The header for the subregion of an address when "province" should be used -->
    <string name="addresses_province">Tartomány</string>
    <!-- The header for the zip code of an address -->
    <string name="addresses_zip">Irányítószám</string>
    <!-- The header for the country or region of an address -->
    <string name="addresses_country">Ország vagy régió</string>
    <!-- The header for the phone number of an address -->
    <string name="addresses_phone">Telefon</string>
    <!-- The header for the email of an address -->
    <string name="addresses_email">E-mail</string>
    <!-- The text for the "Save" button for saving an address -->
    <string name="addresses_save_button">Mentés</string>
    <!-- The text for the "Cancel" button for cancelling adding, updating or deleting an address -->
    <string name="addresses_cancel_button">Mégse</string>
    <!-- The text for the "Delete address" button for deleting an address -->
    <string name="addressess_delete_address_button">Cím törlése</string>

    <!-- The title for the "Delete address" confirmation dialog -->
    <string name="addressess_confirm_dialog_message_2">Törli ezt a címet?</string>
    <!-- The text for the positive button on "Delete address" dialog -->
    <string name="addressess_confirm_dialog_ok_button">Törlés</string>
    <!-- The text for the negative button on "Delete address" dialog -->
    <string name="addressess_confirm_dialog_cancel_button">Mégse</string>
    <!-- The text for the "Save address" menu item for saving an address -->
    <string name="address_menu_save_address">Cím mentése</string>
    <!-- The text for the "Delete address" menu item for deleting an address -->
    <string name="address_menu_delete_address">Cím törlése</string>

    <!-- Title of the Add search engine screen -->
    <string name="search_engine_add_custom_search_engine_title">Keresőszolgáltatás hozzáadása</string>
    <!-- Content description (not visible, for screen readers etc.): Title for the button that navigates to add new engine screen -->
    <string name="search_engine_add_custom_search_engine_button_content_description">Új keresőszolgáltatás hozzáadása</string>
    <!-- Title of the Edit search engine screen -->
    <string name="search_engine_edit_custom_search_engine_title">Keresőszolgáltatás szerkesztése</string>
    <!-- Text for the menu button to edit a search engine -->
    <string name="search_engine_edit">Szerkesztés</string>
    <!-- Text for the menu button to delete a search engine -->
    <string name="search_engine_delete">Törlés</string>

    <!-- Label for the TextField in which user enters custom search engine name -->
    <string name="search_add_custom_engine_name_label">Név</string>
    <!-- Placeholder text shown in the Search Engine Name text field before a user enters text -->
    <string name="search_add_custom_engine_name_hint_2">Keresőszolgáltatás neve</string>
    <!-- Label for the TextField in which user enters custom search engine URL -->
    <string name="search_add_custom_engine_url_label">Kereső webcíme</string>
    <!-- Placeholder text shown in the Search String TextField before a user enters text -->
    <string name="search_add_custom_engine_search_string_hint_2">A kereséshez használandó webcím</string>
    <!-- Description text for the Search String TextField. The %s is part of the string -->
    <string name="search_add_custom_engine_search_string_example" formatted="false">A keresés cseréje erre: „%s”. Példa:\nhttps://www.google.com/search?q=%s</string>

    <!-- Accessibility description for the form in which details about the custom search engine are entered -->
    <string name="search_add_custom_engine_form_description">Egyéni keresőszolgáltatás részletei</string>

    <!-- Label for the TextField in which user enters custom search engine suggestion URL -->
    <string name="search_add_custom_engine_suggest_url_label">Keresési javaslati API (nem kötelező)</string>
    <!-- Placeholder text shown in the Search Suggestion String TextField before a user enters text -->
    <string name="search_add_custom_engine_suggest_string_hint">Keresési javaslati API webcíme</string>
    <!-- Description text for the Search Suggestion String TextField. The %s is part of the string -->
    <string name="search_add_custom_engine_suggest_string_example_2" formatted="false">Cserélje a lekérdezést erre: „%s”. Példa:\nhttps://suggestqueries.google.com/complete/search?client=firefox&amp;q=%s</string>
    <!-- The text for the "Save" button for saving a custom search engine -->
    <string name="search_custom_engine_save_button">Mentés</string>

    <!-- Text shown when a user leaves the name field empty -->
    <string name="search_add_custom_engine_error_empty_name">Adja meg a keresőszolgáltatás nevét</string>
    <!-- Text shown when a user leaves the search string field empty -->
    <string name="search_add_custom_engine_error_empty_search_string">Adjon meg egy keresési szöveget</string>
    <!-- Text shown when a user leaves out the required template string -->
    <string name="search_add_custom_engine_error_missing_template">Ellenőrizze, hogy a keresési szöveg egyezik-e a példa formátumával</string>
    <!-- Text shown when we aren't able to validate the custom search query. The first parameter is the url of the custom search engine -->
    <string name="search_add_custom_engine_error_cannot_reach">Hiba a következőhöz kapcsolódáskor: „%s”</string>
    <!-- Text shown when a user creates a new search engine -->
    <string name="search_add_custom_engine_success_message">%s létrehozva</string>
    <!-- Text shown when a user successfully edits a custom search engine -->
    <string name="search_edit_custom_engine_success_message">%s mentve</string>
    <!-- Text shown when a user successfully deletes a custom search engine -->
    <string name="search_delete_search_engine_success_message">%s törölve</string>

    <!-- Heading for the instructions to allow a permission -->
    <string name="phone_feature_blocked_intro">Engedélyezés módja:</string>
    <!-- First step for the allowing a permission -->
    <string name="phone_feature_blocked_step_settings">1. Ugorjon az Android beállításokhoz</string>
    <!-- Second step for the allowing a permission -->
    <string name="phone_feature_blocked_step_permissions"><![CDATA[2. Koppintson az <b>Engedélyek</b> lehetőségre]]></string>
    <!-- Third step for the allowing a permission (Fore example: Camera) -->
    <string name="phone_feature_blocked_step_feature"><![CDATA[3. Kapcsolja BE a következőt: <b>%1$s</b>]]></string>

    <!-- Label that indicates a site is using a secure connection -->
    <string name="quick_settings_sheet_secure_connection_2">A kapcsolat biztonságos</string>
    <!-- Label that indicates a site is using a insecure connection -->
    <string name="quick_settings_sheet_insecure_connection_2">A kapcsolat nem biztonságos</string>
    <!-- Label to clear site data -->
    <string name="clear_site_data">Sütik és oldaladatok törlése</string>
    <!-- Confirmation message for a dialog confirming if the user wants to delete all data for current site -->
    <string name="confirm_clear_site_data"><![CDATA[Biztos, hogy törli az összes sütit és oldaladatot ezen a webhelyen: <b>%s</b>?]]></string>
    <!-- Confirmation message for a dialog confirming if the user wants to delete all the permissions for all sites-->
    <string name="confirm_clear_permissions_on_all_sites">Biztos benne, hogy törli az összes engedélyt az összes webhelyen?</string>
    <!-- Confirmation message for a dialog confirming if the user wants to delete all the permissions for a site-->
    <string name="confirm_clear_permissions_site">Biztos benne, hogy törli az összes engedélyt ezen a webhelyen?</string>
    <!-- Confirmation message for a dialog confirming if the user wants to set default value a permission for a site-->
    <string name="confirm_clear_permission_site">Biztos benne, hogy törli ezt az engedélyt ezen a webhelyen?</string>
    <!-- label shown when there are not site exceptions to show in the site exception settings -->
    <string name="no_site_exceptions">Nincsenek webhelyenkénti kivételek</string>
    <!-- Bookmark deletion confirmation -->
    <string name="bookmark_deletion_confirmation">Biztos, hogy törli ezt a könyvjelzőt?</string>
    <!-- Browser menu button that adds a shortcut to the home fragment -->
    <string name="browser_menu_add_to_shortcuts">Hozzáadás az indítóikonokhoz</string>
    <!-- Browser menu button that removes a shortcut from the home fragment -->
    <string name="browser_menu_remove_from_shortcuts">Eltávolítás az indítóikonok közül</string>
    <!-- text shown before the issuer name to indicate who its verified by, parameter is the name of
     the certificate authority that verified the ticket-->
    <string name="certificate_info_verified_by">Ellenőrizte: %1$s </string>
    <!-- Login overflow menu delete button -->
    <string name="login_menu_delete_button">Törlés</string>
    <!-- Login overflow menu edit button -->
    <string name="login_menu_edit_button">Szerkesztés</string>
    <!-- Message in delete confirmation dialog for password -->
    <string name="login_deletion_confirmation_2">Biztos, hogy törli ezt a jelszót?</string>
    <!-- Positive action of a dialog asking to delete  -->
    <string name="dialog_delete_positive">Törlés</string>
    <!-- Negative action of a dialog asking to delete login -->
    <string name="dialog_delete_negative">Mégse</string>
    <!--  The saved password options menu description. -->
    <string name="login_options_menu_2">Jelszóbeállítások</string>
    <!--  The editable text field for a website address. -->
    <string name="saved_login_hostname_description_3">A webhely címének szerkeszthető szövegmezője.</string>
    <!--  The editable text field for a username. -->
    <string name="saved_login_username_description_3">A felhasználónév szerkeszthető szövegmezője.</string>
    <!--  The editable text field for a login's password. -->
    <string name="saved_login_password_description_2">A jelszó szerkeszthető szövegmezője.</string>
    <!--  The button description to save changes to an edited password. -->
    <string name="save_changes_to_login_2">Változások mentése.</string>
    <!--  The page title for editing a saved password. -->
    <string name="edit_2">Jelszó szerkesztése</string>
    <!--  The page title for adding new password. -->
    <string name="add_login_2">Jelszó hozzáadása</string>
    <!--  Error text displayed underneath the password field when it is in an error case. -->
    <string name="saved_login_password_required_2">Adjon meg egy jelszót</string>
    <!--  The error message in add login view when username field is blank. -->
    <string name="saved_login_username_required_2">Adjon meg egy felhasználónevet</string>
    <!--  The error message in add login view when hostname field is blank. -->
    <string name="saved_login_hostname_required" tools:ignore="UnusedResources">Gépnév szükséges</string>
    <!--  The error message in add login view when hostname field is blank. -->
    <string name="saved_login_hostname_required_2" tools:ignore="UnusedResources">Adjon meg egy webcímet</string>
    <!-- Voice search button content description  -->
    <string name="voice_search_content_description">Hangalapú keresés</string>
    <!-- Voice search prompt description displayed after the user presses the voice search button -->
    <string name="voice_search_explainer">Beszéljen most</string>

    <!--  The error message in edit login view when a duplicate username exists. -->
    <string name="saved_login_duplicate">Már létezik bejelentkezés ezzel a felhasználónévvel.</string>

    <!-- This is the hint text that is shown inline on the hostname field of the create new login page. 'https://www.example.com' intentionally hardcoded here -->
    <string name="add_login_hostname_hint_text">https://www.example.com</string>
    <!-- This is an error message shown below the hostname field of the add login page when a hostname does not contain http or https. -->
    <string name="add_login_hostname_invalid_text_3">A webcímnek tartalmaznia kell ezek egyikét: „https:” vagy „http://”</string>
    <!-- This is an error message shown below the hostname field of the add login page when a hostname is invalid. -->
    <string name="add_login_hostname_invalid_text_2">Érvényes gépnév szükséges</string>

    <!-- Synced Tabs -->
    <!-- Text displayed to ask user to connect another device as no devices found with account -->
    <string name="synced_tabs_connect_another_device">Másik eszköz csatlakoztatása.</string>
    <!-- Text displayed asking user to re-authenticate -->
    <string name="synced_tabs_reauth">Hitelesítsen újra.</string>
    <!-- Text displayed when user has disabled tab syncing in Firefox Sync Account -->
    <string name="synced_tabs_enable_tab_syncing">Engedélyezze a lapok szinkronizálását.</string>
    <!-- Text displayed when user has no tabs that have been synced -->
    <string name="synced_tabs_no_tabs" tools:ignore="BrandUsage">Nincs egyetlen lap sem nyitva a Firefoxban a többi eszközén.</string>

    <!-- Text displayed in the synced tabs screen when a user is not signed in to Firefox Sync describing Synced Tabs -->
    <string name="synced_tabs_sign_in_message">Tekintse meg a más eszközökről származó lapok listáját.</string>
    <!-- Text displayed on a button in the synced tabs screen to link users to sign in when a user is not signed in to Firefox Sync -->
    <string name="synced_tabs_sign_in_button">Jelentkezzen be a Syncbe</string>

    <!-- The text displayed when a synced device has no tabs to show in the list of Synced Tabs. -->
    <string name="synced_tabs_no_open_tabs">Nincsenek nyitott lapok</string>

    <!-- Content description for expanding a group of synced tabs. -->
    <string name="synced_tabs_expand_group">Szinkronizált lapok csoportjának kibontása</string>
    <!-- Content description for collapsing a group of synced tabs. -->
    <string name="synced_tabs_collapse_group">Szinkronizált lapok csoportjának összecsukása</string>

    <!-- Top Sites -->
    <!-- Title text displayed in the dialog when shortcuts limit is reached. -->
    <string name="shortcut_max_limit_title">Az indítóikonok korlátja elérve</string>
    <!-- Content description text displayed in the dialog when shortcut limit is reached. -->
    <string name="shortcut_max_limit_content">Új indítóikon hozzáadásához távolítson el egyet. Érintse meg és tartsa az ujját az oldalon, és válassza az eltávolítást.</string>
    <!-- Confirmation dialog button text when top sites limit is reached. -->
    <string name="top_sites_max_limit_confirmation_button">Rendben, értem</string>

    <!-- Label for the preference to show the shortcuts for the most visited top sites on the homepage -->
    <string name="top_sites_toggle_top_recent_sites_4">Indítóikonok</string>
    <!-- Title text displayed in the rename top site dialog. -->
    <string name="top_sites_rename_dialog_title">Név</string>
    <!-- Hint for renaming title of a shortcut -->
    <string name="shortcut_name_hint">Indítóikon neve</string>
    <!-- Hint for editing URL of a shortcut. -->
    <string name="shortcut_url_hint">Indító webcíme</string>
    <!-- Dialog button text for canceling the rename top site prompt. -->
    <string name="top_sites_rename_dialog_cancel">Mégse</string>

    <!-- Text for the menu button to open the homepage settings. -->
    <string name="top_sites_menu_settings">Beállítások</string>
    <!-- Text for the menu button to navigate to sponsors and privacy support articles. '&amp;' is replaced with the ampersand symbol: & -->
    <string name="top_sites_menu_sponsor_privacy">Támogatóink és az Ön adatvédelme</string>
    <!-- Label text displayed for a sponsored top site. -->
    <string name="top_sites_sponsored_label">Szponzorált</string>

    <!-- Text for the menu item to edit a top site. -->
    <string name="top_sites_edit_top_site">Szerkesztés</string>
    <!-- Text for the dialog title to edit a top site. -->
    <string name="top_sites_edit_dialog_title">Indító szerkesztése</string>
    <!-- Button caption to confirm the edit of the top site. -->
    <string name="top_sites_edit_dialog_save">Mentés</string>
    <!-- Error message when the user entered an invalid URL -->
    <string name="top_sites_edit_dialog_url_error">Adjon meg egy érvényes webcímet</string>
    <!-- Label for the URL edit field in the edit top site dialog. -->
    <string name="top_sites_edit_dialog_url_title">Webcím</string>

    <!-- Inactive tabs in the tabs tray -->
    <!-- Title text displayed in the tabs tray when a tab has been unused for 14 days. -->
    <string name="inactive_tabs_title">Inaktív lapok</string>
    <!-- Content description for closing all inactive tabs -->
    <string name="inactive_tabs_delete_all">Összes inaktív lap bezárása</string>

    <!-- Content description for expanding the inactive tabs section. -->
    <string name="inactive_tabs_expand_content_description">Inaktív lapok kibontása</string>
    <!-- Content description for collapsing the inactive tabs section. -->
    <string name="inactive_tabs_collapse_content_description">Inaktív lapok összecsukása</string>

    <!-- Inactive tabs auto-close message in the tabs tray -->
    <!-- The header text of the auto-close message when the user is asked if they want to turn on the auto-closing of inactive tabs. -->
    <string name="inactive_tabs_auto_close_message_header" tools:ignore="UnusedResources">Automatikus bezárás egy hónap után?</string>
    <!-- A description below the header to notify the user what the inactive tabs auto-close feature is. -->
    <string name="inactive_tabs_auto_close_message_description" tools:ignore="BrandUsage,UnusedResources">A Firefox bezárhatja azokat a lapokat, amelyeket az elmúlt hónapban nem nézett meg.</string>
    <!-- A call to action below the description to allow the user to turn on the auto closing of inactive tabs. -->
    <string name="inactive_tabs_auto_close_message_action" tools:ignore="UnusedResources">AUTOMATIKUS BEZÁRÁS BEKAPCSOLÁSA</string>

    <!-- Text for the snackbar to confirm auto-close is enabled for inactive tabs -->
    <string name="inactive_tabs_auto_close_message_snackbar">Automatikus bezárás engedélyezve</string>

    <!-- Awesome bar suggestion's headers -->
    <!-- Search suggestions title for Firefox Suggest. -->
    <string name="firefox_suggest_header" tools:ignore="BrandUsage">Firefox Suggest</string>

    <!-- Title for search suggestions when Google is the default search suggestion engine. -->
    <string name="google_search_engine_suggestion_header">Google keresés</string>
    <!-- Title for search suggestions when the default search suggestion engine is anything other than Google. The first parameter is default search engine name. -->
    <string name="other_default_search_engine_suggestion_header">%s keresés</string>

    <!-- Default browser experiment -->
    <!-- Default browser card title -->
    <string name="default_browser_experiment_card_title">Az alapértelmezett böngésző módosítása</string>
    <!-- Default browser card text -->
    <string name="default_browser_experiment_card_text" tools:ignore="BrandUsage">Állítsa be a webhelyek, e-mailek és üzenetek hivatkozásait, hogy azok automatikusan a Firefoxban nyíljanak meg.</string>

    <!-- Content description for close button in collection placeholder. -->
    <string name="remove_home_collection_placeholder_content_description">Eltávolítás</string>

    <!-- Content description radio buttons with a link to more information -->
    <string name="radio_preference_info_content_description">Kattintson a további részletekért</string>

    <!-- Content description for the action bar "up" button -->
    <string name="action_bar_up_description">Navigálás fel</string>

    <!-- Content description for privacy content close button -->
    <string name="privacy_content_close_button_content_description">Bezárás</string>

    <!-- Pocket recommended stories -->
    <!-- Header text for a section on the home screen. -->
    <string name="pocket_stories_header_1">Elgondolkodtató történetek</string>
    <!-- Header text for a section on the home screen. -->
    <string name="pocket_stories_categories_header">Történetek téma szerint</string>
    <!-- Text of a button allowing users to access an external url for more Pocket recommendations. -->
    <string name="pocket_stories_placeholder_text">Folytassa a felfedezést</string>
    <!-- Title of an app feature. Smaller than a heading. The first parameter is product name Pocket -->
    <string name="pocket_stories_feature_title_2">A motorháztető alatt: %s.</string>
    <!-- Caption for describing a certain feature. The placeholder is for a clickable text (eg: Learn more) which will load an url in a new tab when clicked.  -->
    <string name="pocket_stories_feature_caption" tools:ignore="BrandUsage">A Firefox család tagja. %s</string>
    <!-- Clickable text for opening an external link for more information about Pocket. -->
    <string name="pocket_stories_feature_learn_more">További tudnivalók</string>

    <!-- Text indicating that the Pocket story that also displays this text is a sponsored story by other 3rd party entity. -->
    <string name="pocket_stories_sponsor_indication">Szponzorált</string>

    <!-- Snackbar message for enrolling in a Nimbus experiment from the secret settings when Studies preference is Off.-->
    <string name="experiments_snackbar">Engedélyezze a telemetriát az adatok küldéséhez.</string>
    <!-- Snackbar button text to navigate to telemetry settings.-->
    <string name="experiments_snackbar_button">Ugrás a beállításokhoz</string>

    <!-- Review quality check feature-->
    <!-- Name for the review quality check feature used as title for the panel. -->
    <string name="review_quality_check_feature_name_2">Értékelés-ellenőrző</string>
    <!-- Summary for grades A and B for review quality check adjusted grading. -->
    <string name="review_quality_check_grade_a_b_description">Megbízható értékelések</string>
    <!-- Summary for grade C for review quality check adjusted grading. -->
    <string name="review_quality_check_grade_c_description">Megbízható és nem megbízható értékelések keveréke</string>
    <!-- Summary for grades D and F for review quality check adjusted grading. -->
    <string name="review_quality_check_grade_d_f_description">Nem megbízható értékelések</string>
    <!-- Text for title presenting the reliability of a product's reviews. -->
    <string name="review_quality_check_grade_title">Mennyire megbízhatók ezek az értékelések?</string>
    <!-- Title for when the rating has been updated by the review checker -->
    <string name="review_quality_check_adjusted_rating_title">Módosított értékelés</string>
    <!-- Description for a product's adjusted star rating. The text presents that the product's reviews which were evaluated as unreliable were removed from the adjusted rating. -->
    <string name="review_quality_check_adjusted_rating_description_2">Megbízható értékelések alapján</string>
    <!-- Title for list of highlights from a product's review emphasizing a product's important traits. -->
    <string name="review_quality_check_highlights_title">Kiemelések a legutóbbi értékelésekből</string>
    <!-- Title for section explaining how we analyze the reliability of a product's reviews. -->
    <string name="review_quality_check_explanation_title">Hogyan határozzuk meg az értékelések minőségét</string>
    <!-- Paragraph explaining how we analyze the reliability of a product's reviews. First parameter is the Fakespot product name. In the phrase "Fakespot by Mozilla", "by" can be localized. Does not need to stay by. -->
    <string name="review_quality_check_explanation_body_reliability">A %s MI technológiáját használjuk a termékértékelések megbízhatóságának elemzéséhez. Ez az elemzés csak az értékelések minőségének felmérésében segít, a termék minőségében nem.</string>
    <!-- Paragraph explaining the grading system we use to classify the reliability of a product's reviews. -->
    <string name="review_quality_check_info_review_grade_header"><![CDATA[Minden termékértékeléshez egy <b>betűvel megadott osztályzatot</b> rendelünk, A-tól F-ig.]]></string>
    <!-- Description explaining grades A and B for review quality check adjusted grading. -->
    <string name="review_quality_check_info_grade_info_AB">Megbízható értékelések. Úgy gondoljuk, hogy az értékelések valószínűleg valódi vásárlóktól származnak, akik őszinte, elfogulatlan értékelést írtak.</string>
    <!-- Description explaining grade C for review quality check adjusted grading. -->
    <string name="review_quality_check_info_grade_info_C">Úgy gondoljuk, hogy vegyesen vannak megbízható és nem megbízható értékelések.</string>
    <!-- Description explaining grades D and F for review quality check adjusted grading. -->
    <string name="review_quality_check_info_grade_info_DF">Nem megbízható értékelések. Úgy gondoljuk, hogy az értékelések hamisak vagy elfogult értékelőktől származnak.</string>
    <!-- Paragraph explaining how a product's adjusted grading is calculated. -->
    <string name="review_quality_check_explanation_body_adjusted_grading"><![CDATA[A <b>módosított értékelés</b> az általunk megbízhatónak gondolt értékelések alapján van számítva.]]></string>
    <!-- Paragraph explaining product review highlights. First parameter is the name of the retailer (e.g. Amazon). -->
    <string name="review_quality_check_explanation_body_highlights"><![CDATA[A <b>kiemelések</b> a(z) %s értékeléseinek az elmúlt 80 napból származó és megbízhatónak ítélt elemei.]]></string>
    <!-- Text for learn more caption presenting a link with information about review quality. First parameter is for clickable text defined in review_quality_check_info_learn_more_link. -->
    <string name="review_quality_check_info_learn_more">Tudjon meg többet arról, %s.</string>
    <!-- Clickable text that links to review quality check SuMo page. First parameter is the Fakespot product name. -->
    <string name="review_quality_check_info_learn_more_link_2">hogyan határozza meg a %s az értékelések minőségét</string>
    <!-- Text for title of settings section. -->
    <string name="review_quality_check_settings_title">Beállítások</string>
    <!-- Text for label for switch preference to show recommended products from review quality check settings section. -->
    <string name="review_quality_check_settings_recommended_products">Reklámok megjelenítése az értékelés-ellenőrzőben</string>
    <!-- Description for switch preference to show recommended products from review quality check settings section. First parameter is for clickable text defined in review_quality_check_settings_recommended_products_learn_more.-->
    <string name="review_quality_check_settings_recommended_products_description_2" tools:ignore="UnusedResources">Alkalmanként releváns termékek hirdetéseit fogja látni. Csak megbízható értékeléssel rendelkező termékeket hirdetünk. %s</string>
    <!-- Clickable text that links to review quality check recommended products support article. -->
    <string name="review_quality_check_settings_recommended_products_learn_more" tools:ignore="UnusedResources">További tudnivalók</string>

    <!-- Text for turning sidebar off button from review quality check settings section. -->
    <string name="review_quality_check_settings_turn_off">Értékelés-ellenőrző kikapcsolása</string>
    <!-- Text for title of recommended product section. This is displayed above a product image, suggested as an alternative to the product reviewed. -->
    <string name="review_quality_check_ad_title" tools:ignore="UnusedResources">További megfontolandó információk</string>
    <!-- Caption for recommended product section indicating this is an ad by Fakespot. First parameter is the Fakespot product name. -->
    <string name="review_quality_check_ad_caption" tools:ignore="UnusedResources">Reklám a következőtől: %s</string>
    <!-- Caption for review quality check panel. First parameter is for clickable text defined in review_quality_check_powered_by_link. -->
    <string name="review_quality_check_powered_by_2">Az értékelés-ellenőrzőt a %s biztosítja</string>
    <!-- Clickable text that links to Fakespot.com. First parameter is the Fakespot product name. In the phrase "Fakespot by Mozilla", "by" can be localized. Does not need to stay by. -->
    <string name="review_quality_check_powered_by_link" tools:ignore="UnusedResources">%s by Mozilla</string>
    <!-- Text for title of warning card informing the user that the current analysis is outdated. -->
    <string name="review_quality_check_outdated_analysis_warning_title" tools:ignore="UnusedResources">Új ellenőrizendő információk</string>
    <!-- Text for button from warning card informing the user that the current analysis is outdated. Clicking this should trigger the product's re-analysis. -->
    <string name="review_quality_check_outdated_analysis_warning_action" tools:ignore="UnusedResources">Ellenőrzés most</string>
    <!-- Title for warning card informing the user that the current product does not have enough reviews for a review analysis. -->
    <string name="review_quality_check_no_reviews_warning_title">Még nincs elég értékelés</string>

    <!-- Text for body of warning card informing the user that the current product does not have enough reviews for a review analysis. -->
    <string name="review_quality_check_no_reviews_warning_body">Ha több értékelése lesz a terméknek, akkor fogjuk tudni ellenőrizni a minőségüket.</string>
    <!-- Title for warning card informing the user that the current product is currently not available. -->
    <string name="review_quality_check_product_availability_warning_title">A termék nem érhető el</string>
    <!-- Text for the body of warning card informing the user that the current product is currently not available. -->
    <string name="review_quality_check_product_availability_warning_body">Ha úgy látja, hogy a termék újra raktáron van, akkor jelentse, és akkor dolgozni fogunk az értékelések ellenőrzésén.</string>
    <!-- Clickable text for warning card informing the user that the current product is currently not available. Clicking this should inform the server that the product is available. -->
    <string name="review_quality_check_product_availability_warning_action_2">Jelentés, hogy a termék raktáron van</string>
    <!-- Title for warning card informing the user that the current product's analysis is still processing. The parameter is the percentage progress (0-100%) of the analysis process (e.g. 56%). -->
    <string name="review_quality_check_analysis_in_progress_warning_title_2">Értékelési minőség ellenőrzése (%s)</string>
    <!-- Text for body of warning card informing the user that the current product's analysis is still processing. -->
    <string name="review_quality_check_analysis_in_progress_warning_body">Ez körülbelül 60 másodpercig tarthat.</string>
    <!-- Title for info card displayed after the user reports a product is back in stock. -->
    <string name="review_quality_check_analysis_requested_info_title">Köszönjük, hogy jelentette!</string>

    <!-- Text for body of info card displayed after the user reports a product is back in stock. -->
    <string name="review_quality_check_analysis_requested_info_body">24 órán belül lesznek információink a termék értékeléseiről. Nézzen vissza később.</string>
    <!-- Title for info card displayed when the user review checker while on a product that Fakespot does not analyze (e.g. gift cards, music). -->
    <string name="review_quality_check_not_analyzable_info_title">Nem tudjuk ellenőrizni ezeket az értékeléseket</string>
    <!-- Text for body of info card displayed when the user review checker while on a product that Fakespot does not analyze (e.g. gift cards, music). -->
    <string name="review_quality_check_not_analyzable_info_body">Sajnos bizonyos terméktípusok esetén nem tudjuk ellenőrizni az értékelés minőségét. Például az ajándékutalványok, videóközvetítések, zenék és játékok esetén.</string>
    <!-- Title for info card displayed when another user reported the displayed product is back in stock. -->
    <string name="review_quality_check_analysis_requested_other_user_info_title" tools:ignore="UnusedResources">Az információk hamarosan érkeznek</string>
    <!-- Text for body of info card displayed when another user reported the displayed product is back in stock. -->
    <string name="review_quality_check_analysis_requested_other_user_info_body" tools:ignore="UnusedResources">24 órán belül lesznek információink a termék értékeléseiről. Nézzen vissza később.</string>
    <!-- Title for info card displayed to the user when analysis finished updating. -->
    <string name="review_quality_check_analysis_updated_confirmation_title" tools:ignore="UnusedResources">Az elemzés naprakész</string>
    <!-- Text for the action button from info card displayed to the user when analysis finished updating. -->
    <string name="review_quality_check_analysis_updated_confirmation_action" tools:ignore="UnusedResources">Megértettem</string>
    <!-- Title for error card displayed to the user when an error occurred. -->
    <string name="review_quality_check_generic_error_title">Jelenleg nem érhető el információ</string>
    <!-- Text for body of error card displayed to the user when an error occurred. -->
    <string name="review_quality_check_generic_error_body">Dolgozunk a probléma megoldásán. Nézzen vissza később.</string>
    <!-- Title for error card displayed to the user when the device is disconnected from the network. -->
    <string name="review_quality_check_no_connection_title">Nincs hálózati kapcsolat</string>
    <!-- Text for body of error card displayed to the user when the device is disconnected from the network. -->
    <string name="review_quality_check_no_connection_body">Ellenőrizze a hálózati kapcsolatot, majd próbálja meg újratölteni az oldalt.</string>

    <!-- Title for card displayed to the user for products whose reviews were not analyzed yet. -->
    <string name="review_quality_check_no_analysis_title">Ezekről az értékelésekről még nincs információ</string>
    <!-- Text for the body of card displayed to the user for products whose reviews were not analyzed yet. -->
    <string name="review_quality_check_no_analysis_body">Hogy megtudja, hogy ennek a terméknek az értékelései megbízhatóak-e, ellenőrizze az értékelés minőségét. Körülbelül 60 másodpercet vesz igénybe.</string>
    <!-- Text for button from body of card displayed to the user for products whose reviews were not analyzed yet. Clicking this should trigger a product analysis. -->
    <string name="review_quality_check_no_analysis_link">Értékelési minőség ellenőrzése</string>
    <!-- Headline for review quality check contextual onboarding card. -->
    <string name="review_quality_check_contextual_onboarding_title">Próbálja ki megbízható termékértékelési útmutatónkat</string>
    <!-- Description for review quality check contextual onboarding card. The first and last two parameters are for retailer names (e.g. Amazon, Walmart). The second parameter is for the name of the application (e.g. Firefox). -->
    <string name="review_quality_check_contextual_onboarding_description">Vásárlás előtt nézze meg, hogy mennyire megbízhatók a %1$s termékértékelései. Az értékelés-ellenőrző, a %2$s egy kísérleti funkciója, közvetlenül a böngészőbe van építve. A következőkön is működik: %3$s és %4$s.</string>
    <!-- Description for review quality check contextual onboarding card. The first parameters is for retailer name (e.g. Amazon). The second parameter is for the name of the application (e.g. Firefox). -->
    <string name="review_quality_check_contextual_onboarding_description_one_vendor">Vásárlás előtt nézze meg, hogy mennyire megbízhatók a %1$s termékértékelései. Az értékelés-ellenőrző, a %2$s egy kísérleti funkciója, közvetlenül a böngészőbe van építve.</string>
    <!-- Paragraph presenting review quality check feature. First parameter is the Fakespot product name. Second parameter is for clickable text defined in review_quality_check_contextual_onboarding_learn_more_link. In the phrase "Fakespot by Mozilla", "by" can be localized. Does not need to stay by. -->
    <string name="review_quality_check_contextual_onboarding_learn_more">A %1$s by Mozilla erejét használva segítünk elkerülni az elfogult és a nem hiteles értékeléseket. Az MI modellünket folyamatosan fejlesztjük, hogy megvédjük Önt vásárlás közben. %2$s</string>
    <!-- Clickable text from the contextual onboarding card that links to review quality check support article. -->
    <string name="review_quality_check_contextual_onboarding_learn_more_link">További tudnivalók</string>
    <!-- Caption text to be displayed in review quality check contextual onboarding card above the opt-in button. First parameter is Firefox app name, third parameter is the Fakespot product name. Second & fourth are for clickable texts defined in review_quality_check_contextual_onboarding_privacy_policy_3 and review_quality_check_contextual_onboarding_terms_use. -->
    <string name="review_quality_check_contextual_onboarding_caption_4">Az „Igen, kipróbálom” kiválasztásával elfogadja a következőket: a %1$s %2$s és a %3$s %4$s.</string>
    <!-- Clickable text from the review quality check contextual onboarding card that links to Fakespot privacy notice. -->
    <string name="review_quality_check_contextual_onboarding_privacy_policy_3">adatvédelmi nyilatkozatota</string>
    <!-- Clickable text from the review quality check contextual onboarding card that links to Fakespot terms of use. -->
    <string name="review_quality_check_contextual_onboarding_terms_use">felhasználási feltételei</string>
    <!-- Text for opt-in button from the review quality check contextual onboarding card. -->
    <string name="review_quality_check_contextual_onboarding_primary_button_text">Igen, kipróbálom</string>
    <!-- Text for opt-out button from the review quality check contextual onboarding card. -->
    <string name="review_quality_check_contextual_onboarding_secondary_button_text">Most nem</string>

    <!-- Content description (not visible, for screen readers etc.) for opening browser menu button to open review quality check bottom sheet. -->
    <string name="review_quality_check_open_handle_content_description">Értékelés-ellenőrző megnyitása</string>
    <!-- Content description (not visible, for screen readers etc.) for closing browser menu button to open review quality check bottom sheet. -->
    <string name="review_quality_check_close_handle_content_description">Értékelés-ellenőrző bezárása</string>
    <!-- Content description (not visible, for screen readers etc.) for review quality check star rating. First parameter is the number of stars (1-5) representing the rating. -->
    <string name="review_quality_check_star_rating_content_description">%1$s / 5 csillag</string>
    <!-- Text for minimize button from highlights card. When clicked the highlights card should reduce its size. -->
    <string name="review_quality_check_highlights_show_less">Kevesebb megjelenítése</string>
    <!-- Text for maximize button from highlights card. When clicked the highlights card should expand to its full size. -->
    <string name="review_quality_check_highlights_show_more">Több megjelenítése</string>
    <!-- Text for highlights card quality category header. Reviews shown under this header should refer the product's quality. -->
    <string name="review_quality_check_highlights_type_quality">Minőség</string>
    <!-- Text for highlights card price category header. Reviews shown under this header should refer the product's price. -->
    <string name="review_quality_check_highlights_type_price">Ár</string>
    <!-- Text for highlights card shipping category header. Reviews shown under this header should refer the product's shipping. -->
    <string name="review_quality_check_highlights_type_shipping">Szállítás</string>
    <!-- Text for highlights card packaging and appearance category header. Reviews shown under this header should refer the product's packaging and appearance. -->
    <string name="review_quality_check_highlights_type_packaging_appearance">Csomagolás és megjelenés</string>
    <!-- Text for highlights card competitiveness category header. Reviews shown under this header should refer the product's competitiveness. -->
    <string name="review_quality_check_highlights_type_competitiveness">Versenyképesség</string>

    <!-- Text that is surrounded by quotes. The parameter is the actual text that is in quotes. An example of that text could be: Excellent craftsmanship, and that is displayed as “Excellent craftsmanship”. The text comes from a buyer's review that the feature is highlighting"   -->
    <string name="surrounded_with_quotes">„%s”</string>

    <!-- Accessibility services actions labels. These will be appended to accessibility actions like "Double tap to.." but not by or applications but by services like Talkback. -->
    <!-- Action label for elements that can be collapsed if interacting with them. Talkback will append this to say "Double tap to collapse". -->
    <string name="a11y_action_label_collapse">összecsukás</string>
    <!-- Current state for elements that can be collapsed if interacting with them. Talkback will dictate this after a state change. -->
    <string name="a11y_state_label_collapsed">összecsukva</string>
    <!-- Action label for elements that can be expanded if interacting with them. Talkback will append this to say "Double tap to expand". -->
    <string name="a11y_action_label_expand">kibontás</string>
    <!-- Current state for elements that can be expanded if interacting with them. Talkback will dictate this after a state change. -->
    <string name="a11y_state_label_expanded">kibontva</string>
    <!-- Action label for links to a website containing documentation about a wallpaper collection. Talkback will append this to say "Double tap to open link to learn more about this collection". -->
    <string name="a11y_action_label_wallpaper_collection_learn_more">hivatkozás megnyitása, hogy többet tudjon meg a gyűjteményről</string>
    <!-- Action label for links that point to an article. Talkback will append this to say "Double tap to read the article". -->
    <string name="a11y_action_label_read_article">a cikk elolvasása</string>
    <!-- Action label for links to the Firefox Pocket website. Talkback will append this to say "Double tap to open link to learn more". -->
    <string name="a11y_action_label_pocket_learn_more">hivatkozás megnyitása, hogy többet tudjon meg</string>
    <!-- Content description for headings announced by accessibility service. The first parameter is the text of the heading. Talkback will announce the first parameter and then speak the word "Heading" indicating to the user that this text is a heading for a section. -->
    <string name="a11y_heading">%s, címsor</string>

    <!-- Title for dialog displayed when trying to access links present in a text. -->
    <string name="a11y_links_title">Hivatkozások</string>
    <!-- Additional content description for text bodies that contain urls. -->
    <string name="a11y_links_available">Hivatkozások érhetők el</string>

    <!-- Translations feature-->

    <!-- Translation request dialog -->
    <!-- Title for the translation dialog that allows a user to translate the webpage. -->
    <string name="translations_bottom_sheet_title">Lefordítja az oldalt?</string>
    <!-- Title for the translation dialog after a translation was completed successfully.
    The first parameter is the name of the language that the page was translated from, for example, "French".
    The second parameter is the name of the language that the page was translated to, for example, "English". -->
    <string name="translations_bottom_sheet_title_translation_completed">Az oldal lefordítva %1$s nyelvről %2$s nyelvre</string>
    <!-- Title for the translation dialog that allows a user to translate the webpage when a user uses the translation feature the first time. The first parameter is the name of the application, for example, "Fenix". -->
    <string name="translations_bottom_sheet_title_first_time">Próbálja ki a privát fordításokat a %1$sban</string>
    <!-- Additional information on the translation dialog that appears when a user uses the translation feature the first time. The first parameter is clickable text with a link, for example, "Learn more". -->
    <string name="translations_bottom_sheet_info_message">Adatvédelmi okokból a fordítások sosem hagyják el az eszközét. Hamarosan új nyelvek és fejlesztések érkeznek! %1$s</string>
    <!-- Text that links to additional information about the Firefox translations feature. -->
    <string name="translations_bottom_sheet_info_message_learn_more">További tudnivalók</string>
    <!-- Label for the dropdown to select which language to translate from on the translations dialog. Usually the translate from language selected will be the same as the page language. -->
    <string name="translations_bottom_sheet_translate_from">Fordítás erről:</string>
    <!-- Label for the dropdown to select which language to translate to on the translations dialog. Usually the translate to language selected will be the user's preferred language. -->
    <string name="translations_bottom_sheet_translate_to">Fordítás erre:</string>
    <!-- Label for the dropdown to select which language to translate from on the translations dialog when the page language is not supported. This selection is to allow the user to select another language, in case we automatically detected the page language incorrectly. -->
    <string name="translations_bottom_sheet_translate_from_unsupported_language">Másik forrásnyelv kipróbálása</string>
    <!-- Button text on the translations dialog to dismiss the dialog and return to the browser. -->
    <string name="translations_bottom_sheet_negative_button">Most nem</string>
    <!-- Button text on the translations dialog to restore the translated website back to the original untranslated version. -->
    <string name="translations_bottom_sheet_negative_button_restore">Eredeti megjelenítése</string>
    <!-- Accessibility announcement (not visible, for screen readers etc.) for the translations dialog after restore button was pressed that indicates the original untranslated page was loaded. -->
    <string name="translations_bottom_sheet_restore_accessibility_announcement">Eredeti, lefordítatlan oldal betöltve</string>
    <!-- Button text on the translations dialog when a translation error appears, used to dismiss the dialog and return to the browser. -->
    <string name="translations_bottom_sheet_negative_button_error">Kész</string>
    <!-- Button text on the translations dialog to begin a translation of the website. -->
    <string name="translations_bottom_sheet_positive_button">Fordítás</string>
    <!-- Button text on the translations dialog when a translation error appears. -->
    <string name="translations_bottom_sheet_positive_button_error">Próbálja újra</string>
    <!-- Inactive button text on the translations dialog that indicates a translation is currently in progress. This button will be accompanied by a loading icon. -->
    <string name="translations_bottom_sheet_translating_in_progress">Fordítás</string>
    <!-- Button content description (not visible, for screen readers etc.) for the translations dialog translate button that indicates a translation is currently in progress. -->
    <string name="translations_bottom_sheet_translating_in_progress_content_description">Fordítás folyamatban</string>

    <!-- Default dropdown option when initially selecting a language from the translations dialog language selection dropdown. -->
    <string name="translations_bottom_sheet_default_dropdown_selection">Válasszon nyelvet</string>
    <!-- The title of the warning card informs the user that a translation could not be completed. -->
    <string name="translation_error_could_not_translate_warning_text">Hiba történt a fordítás során. Próbálja meg újra.</string>
    <!-- The title of the warning card informs the user that the list of languages cannot be loaded. -->
    <string name="translation_error_could_not_load_languages_warning_text">Nem sikerült a nyelvek betöltése. Ellenőrizze az internetkapcsolatát és próbálja újra.</string>
    <!-- The title of the warning card informs the user that a language is not supported. The first parameter is the name of the language that is not supported. -->
    <string name="translation_error_language_not_supported_warning_text">Sajnos még nem támogatjuk ezt a nyelvet: %1$s.</string>

    <!-- Snackbar title shown if the user closes the Translation Request dialogue and a translation is in progress. -->
    <string name="translation_in_progress_snackbar">Fordítás…</string>

    <!-- Title for the data saving mode warning dialog used in the translation request dialog.
    This dialog will be presented when the user attempts to perform
    a translation without the necessary language files downloaded first when Android's data saver mode is enabled and the user is not using WiFi.
    The first parameter is the size in kilobytes or megabytes of the language file. -->
    <string name="translations_download_language_file_dialog_title">Nyelv letöltése adattakarékos módban (%1$s)?</string>


    <!-- Translations options dialog -->
    <!-- Title of the translation options dialog that allows a user to set their translation options for the site the user is currently on. -->
    <string name="translation_option_bottom_sheet_title_heading">Fordítási beállítások</string>
    <!-- Toggle switch label that allows a user to set the setting if they would like the browser to always offer or suggest translations when available. -->
    <string name="translation_option_bottom_sheet_always_translate">A fordítás felajánlása mindig</string>
    <!-- Toggle switch label that allows a user to set if they would like a given language to automatically translate or not. The first parameter is the language name, for example, "Spanish". -->
    <string name="translation_option_bottom_sheet_always_translate_in_language">%1$s fordítása mindig</string>
    <!-- Toggle switch label that allows a user to set if they would like to never be offered a translation of the given language. The first parameter is the language name, for example, "Spanish". -->
    <string name="translation_option_bottom_sheet_never_translate_in_language">Sose fordítsa ezt: %1$s</string>
    <!-- Toggle switch label that allows a user to set the setting if they would like the browser to never translate the site the user is currently visiting. -->
    <string name="translation_option_bottom_sheet_never_translate_site">Sose fordítsa le ezt az oldalt</string>
    <!-- Toggle switch description that will appear under the "Never translate these sites" settings toggle switch to provide more information on how this setting interacts with other settings. -->
    <string name="translation_option_bottom_sheet_switch_never_translate_site_description">Felülbírál minden más beállítást</string>
    <!-- Toggle switch description that will appear under the "Never translate" and "Always translate" toggle switch settings to provide more information on how these  settings interacts with other settings. -->
    <string name="translation_option_bottom_sheet_switch_description">Felülbírálja a fordítás felajánlását</string>
    <!-- Button text for the button that will take the user to the translation settings dialog. -->
    <string name="translation_option_bottom_sheet_translation_settings">Fordítási beállítások</string>
    <!-- Button text for the button that will take the user to a website to learn more about how translations works in the given app. The first parameter is the name of the application, for example, "Fenix". -->
    <string name="translation_option_bottom_sheet_about_translations">Információk a %1$s fordításairól</string>

    <!-- Content description (not visible, for screen readers etc.) for closing the translations bottom sheet. -->
    <string name="translation_option_bottom_sheet_close_content_description">Fordítások lap bezárása</string>

    <!-- The title of the warning card informs the user that an error has occurred at page settings. -->
    <string name="translation_option_bottom_sheet_error_warning_text">Néhány beállítás átmenetileg nem érhető el.</string>

    <!-- Translation settings dialog -->
    <!-- Title of the translation settings dialog that allows a user to set their preferred translation settings. -->
    <string name="translation_settings_toolbar_title">Fordítások</string>
    <!-- Toggle switch label that indicates that the browser should signal or indicate when a translation is possible for any page. -->
    <string name="translation_settings_offer_to_translate">A fordítás felajánlása, ha lehetséges</string>
    <!-- Toggle switch label that indicates that downloading files required for translating is permitted when using data saver mode in Android. -->
    <string name="translation_settings_always_download">A nyelvek letöltése akkor is, ha adattakarékos módban van</string>
    <!-- Section header text that begins the section of a list of different options the user may select to adjust their translation preferences. -->
    <string name="translation_settings_translation_preference">Fordítás beállításai</string>
    <!-- Button text for the button that will take the user to the automatic translations settings dialog. On the automatic translations settings dialog, the user can set if translations should occur automatically for a given language. -->
    <string name="translation_settings_automatic_translation">Automatikus fordítás</string>

    <!-- Button text for the button that will take the user to the never translate these sites dialog. On the never translate these sites dialog, the user can set if translations should never occur on certain websites. -->
    <string name="translation_settings_automatic_never_translate_sites">Sose fordítsa ezeket az oldalakat</string>
    <!-- Button text for the button that will take the user to the download languages dialog. On the download languages dialog, the user can manage which languages they would like to download for translations. -->
    <string name="translation_settings_download_language">Nyelvek letöltése</string>

    <!-- Automatic translation preference screen -->
    <!-- Title of the automatic translation preference screen that will appear on the toolbar.-->
    <string name="automatic_translation_toolbar_title_preference">Automatikus fordítás</string>

    <!-- Screen header presenting the automatic translation preference feature. It will appear under the toolbar. -->
    <string name="automatic_translation_header_preference">Válasszon nyelvet a „fordítás mindig” és a „sose fordítsa” beállítások kezeléséhez.</string>

    <!-- The title of the warning card informs the user that the system could not load languages for translation settings. -->
    <string name="automatic_translation_error_warning_text">Nem sikerült betölteni a nyelveket. Nézzen vissza később.</string>

    <!-- Automatic translation options preference screen -->
    <!-- Preference option for offering to translate. Radio button title text.-->
    <string name="automatic_translation_option_offer_to_translate_title_preference">Fordítás felajánlása (alapértelmezett)</string>

    <!-- Preference option for offering to translate. Radio button summary text. The first parameter is the name of the app defined in app_name (for example: Fenix)-->
    <string name="automatic_translation_option_offer_to_translate_summary_preference">A %1$s felajánlja az ilyen nyelvű oldalak fordítását.</string>
    <!-- Preference option for always translate. Radio button title text. -->
    <string name="automatic_translation_option_always_translate_title_preference">Fordítás mindig</string>
    <!-- Preference option for always translate. Radio button summary text. The first parameter is the name of the app defined in app_name (for example: Fenix)-->
    <string name="automatic_translation_option_always_translate_summary_preference">A %1$s automatikusan lefordítja ezt a nyelvet az oldalak betöltésekor.</string>
    <!-- Preference option for never translate. Radio button title text.-->
    <string name="automatic_translation_option_never_translate_title_preference">Sose fordítsa</string>
    <!-- Preference option for never translate. Radio button summary text. The first parameter is the name of the app defined in app_name (for example: Fenix)-->
    <string name="automatic_translation_option_never_translate_summary_preference">A %1$s sosem ajánlja fel az ilyen nyelvű oldalak fordítását.</string>

    <!-- Never translate site preference screen -->
    <!-- Title of the never translate site preference screen that will appear on the toolbar.-->
    <string name="never_translate_site_toolbar_title_preference">Sose fordítsa ezeket az oldalakat</string>
    <!-- Screen header presenting the never translate site preference feature. It will appear under the toolbar. -->
    <string name="never_translate_site_header_preference">Új oldal hozzáadása: Keresse fel, és válassza a fordítási menü „Sose fordítsa le ezt az oldalt” lehetőségét.</string>
    <!-- Content description (not visible, for screen readers etc.): For a never-translated site list item that is selected.
             The first parameter is web site url (for example:"wikipedia.com") -->
    <string name="never_translate_site_item_list_content_description_preference">%1$s eltávolítása</string>
    <!-- The title of the warning card informs the user that an error has occurred at the never translate sites list. -->
    <string name="never_translate_site_error_warning_text">Nem sikerült betölteni az oldalakat. Nézzen vissza később.</string>
    <!-- The Delete site dialogue title will appear when the user clicks on a list item.
             The first parameter is web site url (for example:"wikipedia.com") -->
    <string name="never_translate_site_dialog_title_preference">Törli ezt: %1$s?</string>
    <!-- The Delete site dialogue positive button will appear when the user clicks on a list item. The site will be deleted. -->
    <string name="never_translate_site_dialog_confirm_delete_preference">Törlés</string>
    <!-- The Delete site dialogue negative button will appear when the user clicks on a list item. The dialog will be dismissed. -->
    <string name="never_translate_site_dialog_cancel_preference">Mégse</string>

    <!-- Download languages preference screen -->
    <!-- Title of the toolbar for the translation feature screen where users may download different languages for translation. -->
    <string name="download_languages_translations_toolbar_title_preference">Nyelvek letöltése</string>
    <!-- Screen header presenting the download language preference feature. It will appear under the toolbar.The first parameter is "Learn More," a clickable text with a link. Talkback will append this to say "Double tap to open link to learn more". -->
    <string name="download_languages_header_preference">Töltsön le teljes nyelveket a gyorsabb és kapcsolat nélküli fordítás érdekében. %1$s</string>
    <!-- Clickable text from the screen header that links to a website. -->
    <string name="download_languages_header_learn_more_preference">További tudnivalók</string>
    <!-- The subhead of the download language preference screen will appear above the pivot language. -->
    <string name="download_languages_available_languages_preference">Elérhető nyelvek</string>
    <!-- Text that will appear beside a core or pivot language package name to show that the language is necessary for the translation feature to function. -->
    <string name="download_languages_default_system_language_require_preference">szükséges</string>
    <!-- A text for download language preference item.
    The first parameter is the language name, for example, "Spanish".
    The second parameter is the language file size, for example, "(3.91 KB)" or, if the language package name is a pivot language, "(required)". -->
    <string name="download_languages_language_item_preference">%1$s (%2$s)</string>
    <!-- The subhead of the download language preference screen will appear above the items that were not downloaded. -->
    <string name="download_language_header_preference">Nyelvek letöltése</string>

    <!-- All languages list item. When the user presses this item, they can download all languages. -->
    <string name="download_language_all_languages_item_preference">Összes nyelv</string>
    <!-- All languages list item. When the user presses this item, they can delete all languages that were downloaded. -->
    <string name="download_language_all_languages_item_preference_to_delete">Összes nyelv törlése</string>
    <!-- Content description (not visible, for screen readers etc.): For a language list item that was downloaded, the user can now delete it. -->
    <string name="download_languages_item_content_description_downloaded_state">Törlés</string>
    <!-- Content description (not visible, for screen readers etc.): For a language list item, deleting is in progress. -->
    <string name="download_languages_item_content_description_delete_in_progress_state">Folyamatban</string>
    <!-- Content description (not visible, for screen readers etc.): For a language list item, downloading is in progress.
    The first parameter is the language name, for example, "Spanish".
    The second parameter is the language file size, for example, "(3.91 KB)". -->
    <string name="download_languages_item_content_description_download_in_progress_state">Letöltés leállítása: %1$s (%2$s)</string>
    <!-- Content description (not visible, for screen readers etc.): For a language list item that was not downloaded. -->
    <string name="download_languages_item_content_description_not_downloaded_state">Letöltés</string>

    <!-- The title of the warning card informs the user that an error has occurred when fetching the list of languages. -->
    <string name="download_languages_fetch_error_warning_text">Nem sikerült betölteni a nyelveket. Térjen vissza később.</string>
    <!-- The title of the warning card informs the user that an error has occurred at downloading a language.
      The first parameter is the language name, for example, "Spanish". -->
    <string name="download_languages_error_warning_text"><![CDATA[Nem sikerült letölteni a következőt: <b>%1$s</b>. Próbálja meg újra.]]></string>
    <!-- The title of the warning card informs the user that an error has occurred at deleting a language.
          The first parameter is the language name, for example, "Spanish". -->
    <string name="download_languages_delete_error_warning_text"><![CDATA[Nem sikerült törölni a következőt: <b>%1$s</b>. Próbálja meg újra.]]></string>

    <!-- Title for the dialog used by the translations feature to confirm deleting a language.
    The dialog will be presented when the user requests deletion of a language.
    The first parameter is the name of the language, for example, "Spanish" and the second parameter is the size in kilobytes or megabytes of the language file. -->
    <string name="delete_language_file_dialog_title">Törli a következőt: %1$s (%2$s)?</string>
    <!-- Additional information for the dialog used by the translations feature to confirm deleting a language. The first parameter is the name of the application, for example, "Fenix". -->
    <string name="delete_language_file_dialog_message">Ha törli ezt a nyelvet, akkor a %1$s fordítás közben tölti le a részleges nyelveket a gyorsítótárába.</string>
    <!-- Title for the dialog used by the translations feature to confirm deleting all languages file.
    The dialog will be presented when the user requests deletion of all languages file.
    The first parameter is the size in kilobytes or megabytes of the language file. -->
    <string name="delete_language_all_languages_file_dialog_title">Törli az összes nyelvet (%1$s)?</string>
    <!-- Additional information for the dialog used by the translations feature to confirm deleting all languages file. The first parameter is the name of the application, for example, "Fenix". -->
    <string name="delete_language_all_languages_file_dialog_message">Ha törli az összes nyelvet, akkor a %1$s fordítás közben tölti le a részleges nyelveket a gyorsítótárába.</string>
    <!-- Button text on the dialog used by the translations feature to confirm deleting a language. -->
    <string name="delete_language_file_dialog_positive_button_text">Törlés</string>
    <!-- Button text on the dialog used by the translations feature to cancel deleting a language. -->
    <string name="delete_language_file_dialog_negative_button_text">Mégse</string>

    <!-- Title for the data saving mode warning dialog used by the translations feature.
    This dialog will be presented when the user attempts to download a language or perform
    a translation without the necessary language files downloaded first when Android's data saver mode is enabled and the user is not using WiFi.
    The first parameter is the size in kilobytes or megabytes of the language file.-->
    <string name="download_language_file_dialog_title">Letöltés adattakarékos módban (%1$s)?</string>
    <!-- Additional information for the data saving mode warning dialog used by the translations feature. This text explains the reason a download is required for a translation. -->
    <string name="download_language_file_dialog_message_all_languages">Részleges nyelvek lesznek a gyorsítótárba töltve, hogy a fordítások privátok maradjanak.</string>
    <!-- Checkbox label text on the data saving mode warning dialog used by the translations feature. This checkbox allows users to ignore the data usage warnings. -->
    <string name="download_language_file_dialog_checkbox_text">Letöltés mindig adattakarékos módban</string>

    <!-- Button text on the data saving mode warning dialog used by the translations feature to allow users to confirm they wish to continue and download the language file. -->
    <string name="download_language_file_dialog_positive_button_text">Letöltés</string>
    <!-- Button text on the data saving mode warning dialog used by the translations feature to allow users to confirm they wish to continue and download the language file and perform a translation. -->
    <string name="download_language_file_dialog_positive_button_text_all_languages">Letöltés és fordítás</string>
    <!-- Button text on the data saving mode warning dialog used by the translations feature to allow users to cancel the action and not perform a download of the language file. -->
    <string name="download_language_file_dialog_negative_button_text">Mégse</string>

    <!-- Unified Trust Panel -->
    <!-- Title text for the protection panel banner when the site is not secure. -->
    <string name="protection_panel_banner_not_secure_title">Legyen óvatos ezen az oldalon</string>
    <!-- Description text for the protection panel banner when the site is not secure. -->
    <string name="protection_panel_banner_not_secure_description">A kapcsolat nem biztonságos.</string>
    <!-- Title text for the protection panel banner when tracking protection is disabled. -->
    <string name="protection_panel_banner_not_protected_title">Kikapcsolta a védelmeket</string>
    <!-- Description text for the protection panel banner when tracking protection is disabled.
        The first parameter is the name of the app defined in app_name (for example: Fenix) -->
    <string name="protection_panel_banner_not_protected_description">A %s szolgálaton kívül van. Javasoljuk a védelmek ismételt bekapcsolását.</string>
    <!-- Title text for the protection panel banner when tracking protection is enabled.
        The first parameter is the name of the app defined in app_name (for example: Fenix) -->
    <string name="protection_panel_banner_protected_title">A %s résen van</string>
    <!-- Description text for the protection panel banner when tracking protection is enabled. -->
    <string name="protection_panel_banner_protected_description">Védve van. Ha látunk valamit, értesíteni fogjuk.</string>
    <!-- Label text for the Enhanced Tracking Protection toggle. -->
    <string name="protection_panel_etp_toggle_label">Fokozott követés elleni védelem</string>
    <!-- Description text for the Enhanced Tracking Protection toggle when tracking protection is enabled. -->
    <string name="protection_panel_etp_toggle_enabled_description">Ha valami nem működik ezen az oldalon, próbálja meg kikapcsolni.</string>
    <!-- Description text for the Enhanced Tracking Protection toggle when tracking protection is disabled. -->
    <string name="protection_panel_etp_toggle_disabled_description">A védelem KI van kapcsolva. Javasoljuk, hogy kapcsolja be újra.</string>

    <!-- Debug drawer -->
    <!-- The user-facing title of the Debug Drawer feature. -->
    <string name="debug_drawer_title">Hibakeresési eszközök</string>
    <!-- Content description (not visible, for screen readers etc.): Navigate back within the debug drawer. -->
    <string name="debug_drawer_back_button_content_description">Navigálás visszafelé</string>

    <!-- Content description (not visible, for screen readers etc.): Open debug drawer. -->
    <string name="debug_drawer_fab_content_description">Hibakereső fiók megnyitása</string>

    <!-- Debug drawer tabs tools -->
    <!-- The title of the Tab Tools feature in the Debug Drawer. -->
    <string name="debug_drawer_tab_tools_title">Lapeszközök</string>
    <!-- The title of the tab count section in Tab Tools. -->
    <string name="debug_drawer_tab_tools_tab_count_title">Lapok száma</string>
    <!-- The active tab count category in the tab count section in Tab Tools. -->
    <string name="debug_drawer_tab_tools_tab_count_active">Aktív</string>
    <!-- The inactive tab count category in the tab count section in Tab Tools. -->
    <string name="debug_drawer_tab_tools_tab_count_inactive">Inaktív</string>
    <!-- The private tab count category in the tab count section in Tab Tools. -->
    <string name="debug_drawer_tab_tools_tab_count_private">Privát</string>
    <!-- The total tab count category in the tab count section in Tab Tools. -->
    <string name="debug_drawer_tab_tools_tab_count_total">Összesen</string>
    <!-- The title of the tab creation tool section in Tab Tools. -->
    <string name="debug_drawer_tab_tools_tab_creation_tool_title">Laplétrehozási eszköz</string>
    <!-- The label of the text field in the tab creation tool. -->
    <string name="debug_drawer_tab_tools_tab_creation_tool_text_field_label">Létrehozandó lapok száma</string>
    <!-- The error message of the text field in the tab creation tool when the text field is empty -->
    <string name="debug_drawer_tab_tools_tab_quantity_empty_error">A szövegmező üres</string>
    <!-- The error message of the text field in the tab creation tool when the text field has characters other than digits -->
    <string name="debug_drawer_tab_tools_tab_quantity_non_digits_error">Csak pozitív egész számokat adjon meg</string>
    <!-- The error message of the text field in the tab creation tool when the text field is a zero -->
    <string name="debug_drawer_tab_tools_tab_quantity_non_zero_error">Írjon be egy nullánál nagyobb számot</string>
    <!-- The error message of the text field in the tab creation tool when the text field is a
        quantity greater than the max tabs. The first parameter is the maximum number of tabs
        that can be generated in one operation.-->
    <string name="debug_drawer_tab_tools_tab_quantity_exceed_max_error">Túllépte az egy művelettel létrehozható lapok legnagyobb számát (%1$s).</string>
    <!-- The button text to add tabs to the active tab group in the tab creation tool. -->
    <string name="debug_drawer_tab_tools_tab_creation_tool_button_text_active">Hozzáadás az aktív lapokhoz</string>
    <!-- The button text to add tabs to the inactive tab group in the tab creation tool. -->
    <string name="debug_drawer_tab_tools_tab_creation_tool_button_text_inactive">Hozzáadás az inaktív lapokhoz</string>
    <!-- The button text to add tabs to the private tab group in the tab creation tool. -->
    <string name="debug_drawer_tab_tools_tab_creation_tool_button_text_private">Hozzáadás a privát lapokhoz</string>

    <!-- Micro survey -->

    <!-- Microsurvey -->
    <!-- Prompt view -->
    <!-- The microsurvey prompt title. Note: The word "Firefox" should NOT be translated -->
    <string name="micro_survey_prompt_title" tools:ignore="BrandUsage,UnusedResources">Segítsen a Firefox jobbá tételében. Csak egy percébe kerül.</string>
    <!-- The continue button label -->
    <string name="micro_survey_continue_button_label" tools:ignore="UnusedResources">Folytatás</string>
    <!-- Survey view -->
    <!-- The survey header -->
    <string name="micro_survey_survey_header_2">Töltse ki a kérdőívet</string>
    <!-- The privacy notice link -->
    <string name="micro_survey_privacy_notice_2">Adatvédelmi nyilatkozat</string>
    <!-- The submit button label text -->
    <string name="micro_survey_submit_button_label">Elküldés</string>
    <!-- The survey completion header -->
    <string name="micro_survey_survey_header_confirmation" tools:ignore="UnusedResources">A felmérés kész</string>
    <!-- The survey completion confirmation text -->
    <string name="micro_survey_feedback_confirmation">Köszönjük visszajelzését.</string>
    <!-- Option for likert scale -->
    <string name="likert_scale_option_1" tools:ignore="UnusedResources">Nagyon elégedett</string>
    <!-- Option for likert scale -->
    <string name="likert_scale_option_2" tools:ignore="UnusedResources">Elégedett</string>
    <!-- Option for likert scale -->
    <string name="likert_scale_option_3" tools:ignore="UnusedResources">Semleges</string>
    <!-- Option for likert scale -->
    <string name="likert_scale_option_4" tools:ignore="UnusedResources">Elégedetlen</string>
    <!-- Option for likert scale -->
    <string name="likert_scale_option_5" tools:ignore="UnusedResources">Nagyon elégedetlen</string>

    <!-- Option for likert scale -->
    <string name="likert_scale_option_6" tools:ignore="UnusedResources">Nem használom</string>
    <!-- Option for likert scale. Note: The word "Firefox" should NOT be translated. -->
    <string name="likert_scale_option_7" tools:ignore="BrandUsage,UnusedResources">Nem használok keresőt a Firefoxban</string>
    <!-- Option for likert scale -->
    <string name="likert_scale_option_8" tools:ignore="UnusedResources">Nem használom a szinkronizálást</string>
    <!-- Text shown in prompt for printing microsurvey. "sec" It's an abbreviation for "second". Note: The word "Firefox" should NOT be translated. -->
    <string name="microsurvey_prompt_printing_title" tools:ignore="BrandUsage,UnusedResources">Segítsen jobbá tenni a nyomtatást a Firefoxban. Egy pillanat az egész.</string>
    <!-- Text shown in prompt for search microsurvey. Note: The word "Firefox" should NOT be translated. -->
    <string name="microsurvey_prompt_search_title" tools:ignore="BrandUsage,UnusedResources">Segítsen a Firefox keresésének jobbá tételében. Csak egy percébe kerül.</string>
    <!-- Text shown in prompt for sync microsurvey. Note: The word "Firefox" should NOT be translated. -->
    <string name="microsurvey_prompt_sync_title" tools:ignore="BrandUsage,UnusedResources">Segítsen a Firefox szinkronizálásának jobbá tételében. Csak egy percébe kerül.</string>
    <!-- Text shown in the survey title for printing microsurvey. Note: The word "Firefox" should NOT be translated. -->
    <string name="microsurvey_survey_printing_title" tools:ignore="BrandUsage,UnusedResources">Mennyire elégedett a Firefoxban történő nyomtatással?</string>
    <!-- Text shown in the survey title for homepage microsurvey. Note: The word "Firefox" should NOT be translated. -->
    <string name="microsurvey_homepage_title" tools:ignore="BrandUsage,UnusedResources">Mennyire elégedett a Firefox kezdőlapjával?</string>
    <!-- Text shown in the survey title for search experience microsurvey. Note: The word "Firefox" should NOT be translated. -->
    <string name="microsurvey_search_title" tools:ignore="BrandUsage,UnusedResources">Mennyire elégedett a keresési élményével a Firefoxban?</string>
    <!-- Text shown in the survey title for sync experience microsurvey. Note: The word "Firefox" should NOT be translated. -->
    <string name="microsurvey_sync_title" tools:ignore="BrandUsage,UnusedResources">Mennyire elégedett a szinkronizálási élményével a Firefoxban?</string>
    <!-- Accessibility -->
    <!-- Content description for the survey application icon. Note: The word "Firefox" should NOT be translated.  -->
    <string name="microsurvey_app_icon_content_description" tools:ignore="BrandUsage">Firefox logó</string>
    <!-- Content description for the survey feature icon. -->
    <string name="microsurvey_feature_icon_content_description">Felmérés funkció ikonja</string>
    <!-- Content description (not visible, for screen readers etc.) for closing microsurvey bottom sheet. -->
    <string name="microsurvey_close_handle_content_description">Kérdőív bezárása</string>
    <!-- Content description for "X" button that is closing microsurvey. -->
    <string name="microsurvey_close_button_content_description">Bezárás</string>

    <!-- Debug drawer logins -->
    <!-- The title of the Logins feature in the Debug Drawer. -->
    <string name="debug_drawer_logins_title">Bejelentkezések</string>
    <!-- The title of the logins section in the Logins feature, where the parameter will be the site domain  -->
    <string name="debug_drawer_logins_current_domain_label">Jelenlegi domain: %s</string>
    <!-- The label for a button to add a new fake login for the current domain in the Logins feature. -->
    <string name="debug_drawer_logins_add_login_button">Hamis bejelentkezés hozzáadása ehhez a domainhez</string>
    <!-- Content description for delete button where parameter will be the username of the login -->
    <string name="debug_drawer_logins_delete_login_button_content_description">A(z) %s felhasználónevű bejelentkezés törlése</string>

    <!-- Debug drawer addresses -->
    <!-- The title of the Addresses feature in the Debug Drawer. -->
    <string name="debug_drawer_addresses_title">Címek</string>

    <!-- The title of the section header for the list of debug locales that can be enabled and disabled. -->
    <string name="debug_drawer_addresses_debug_locales_header">Engedélyezendő hibakeresési területi beállítások</string>

    <!-- Debug drawer "contextual feature recommendation" (CFR) tools -->
    <!-- The title of the CFR Tools feature in the Debug Drawer -->
    <string name="debug_drawer_cfr_tools_title">CFR eszközök</string>
    <!-- The title of the reset CFR section in CFR Tools -->
    <string name="debug_drawer_cfr_tools_reset_cfr_title">CFR-ek visszaállítása</string>

    <!-- Glean debug tools -->
    <!-- The title of the glean debugging feature -->
    <string name="glean_debug_tools_title">Glean hibakeresési eszközök</string>

    <!-- Messages explaining how to exit fullscreen mode -->
    <!-- Message shown to explain how to exit fullscreen mode when gesture navigation is enabled. -->
    <!-- Localisation note: this text should be as short as possible, max 68 chars -->
    <string name="exit_fullscreen_with_gesture_short">Húzza felülről és használja a vissza gesztust a kilépéshez</string>
    <!-- Message shown to explain how to exit fullscreen mode when using back button navigation. -->
    <!-- Localisation note: this text should be as short as possible, max 68 chars -->
    <string name="exit_fullscreen_with_back_button_short">Húzza felülről és nyomja meg a vissza gombot a kilépéshez</string>

    <!-- Beta Label Component !-->
    <!-- Text shown as a label or tag to indicate a feature or area is still undergoing active development. Note that here "Beta" should not be translated, as it is used as an icon styled element. -->
    <string name="beta_feature">BÉTA</string>

    <!-- Root certificate expiration warnings -->
    <!-- These strings for homepage cards and push notifications to be pushed to users running outdated versions of Firefox. We want to encourage these users to update to the latest version so their extensions and other features don't stop working when Firefox's old root certificate expires on 2025-03-14. For more information, see this SUMO article: https://support.mozilla.org/kb/root-certificate-expiration !-->
    <!-- Homepage card button to open Google Play Store. "Update" is a verb. -->
    <string name="certificate_warning_homepage_card_update_now_button" tools:ignore="UnusedResources">Frissítés most</string>
    <!-- Homepage card title about old Firefox version. "Update" is a verb. Note: The word "Firefox" should NOT be translated. -->
    <string name="certificate_warning_homepage_card_hca1_title" tools:ignore="BrandUsage,UnusedResources">Frissítse a Firefox böngészőjét</string>
    <!-- Homepage card message about old Firefox version -->
    <string name="certificate_warning_homepage_card_hca1_message" tools:ignore="UnusedResources">Egy gyökértanúsítvány le fog járni, emiatt egyes funkciók március 14-én megszűnnek működni.</string>
    <!-- Homepage card title about old Firefox version. "Update" is a verb. -->
    <string name="certificate_warning_homepage_card_hcr1_title" tools:ignore="UnusedResources">Frissítsen március 14-e előtt</string>
    <!-- Homepage card message about old Firefox version. Note: The word "Firefox" should NOT be translated. -->
    <string name="certificate_warning_homepage_card_hcr1_message" tools:ignore="BrandUsage,UnusedResources">Egy gyökértanúsítvány le fog járni, ezért az Ön Firefox verziója nem fog megfelelően működni.</string>
    <!-- Homepage card title about old Firefox version -->
    <string name="certificate_warning_homepage_card_hcw2_title" tools:ignore="UnusedResources">Kevesebb mint 7 napja van a frissítésre</string>
    <!-- Homepage card message about old Firefox version. Note: The word "Firefox" should NOT be translated. -->
    <string name="certificate_warning_homepage_card_hcw2_message" tools:ignore="BrandUsage,UnusedResources">Március 14-én a kiegészítők és más Firefox-funkciók leállnak, mert egy gyökértanúsítvány le fog járni.</string>
    <!-- Homepage card title about old Firefox version. Note: The word "Firefox" should NOT be translated. -->
    <string name="certificate_warning_homepage_card_hcw3_title" tools:ignore="BrandUsage,UnusedResources">Utolsó lehetőség, hogy megtartsa a Firefoxát</string>
    <!-- Homepage card message about old Firefox version. Note: The word "Firefox" should NOT be translated. -->
    <string name="certificate_warning_homepage_card_hcw3_message" tools:ignore="BrandUsage,UnusedResources">A Firefox ezen verziója március 14-től nem fog megfelelően működni, mert egy gyökértanúsítvány le fog járni.</string>
    <!-- Push notification title about old Firefox version. "Update" is a noun. -->
    <string name="certificate_warning_push_notification_update_recommended_title" tools:ignore="UnusedResources">Frissítés javasolt</string>
    <!-- Push notification message about old Firefox version -->
    <string name="certificate_warning_push_notification_pnr1_message" tools:ignore="UnusedResources">A kiegészítők és egyes egyéb funkciók március 14-től nem fognak megfelelően működni.</string>
    <!-- Push notification title about old Firefox version. Note: The word "Firefox" should NOT be translated. -->
    <string name="certificate_warning_push_notification_pnw2_title" tools:ignore="BrandUsage,UnusedResources">A Firefox egy régebbi verzióját használja.</string>
    <!-- Push notification message about old Firefox version. "Update" is a verb. -->
    <string name="certificate_warning_push_notification_pnw2_message" tools:ignore="UnusedResources">Frissítsen március 14. előtt, hogy továbbra is használhassa a kiegészítőket és az egyéb funkciókat.</string>
    <!-- Push notification message about old Firefox version -->
    <string name="certificate_warning_push_notification_pnw3_message" tools:ignore="UnusedResources">Néhány funkció holnaptól nem fog működni.</string>
</resources><|MERGE_RESOLUTION|>--- conflicted
+++ resolved
@@ -571,8 +571,6 @@
     <!-- Content description for the star rating group. -->
     <string name="onboarding_add_on_star_rating_content_description">%1$s csillagra értékelve az 5-ből</string>
 
-<<<<<<< HEAD
-=======
     <!-- Title for the privacy preferences dialog shown during onboarding. Note: The word "Firefox" should NOT be translated. -->
     <string name="onboarding_preferences_dialog_title" tools:ignore="BrandUsage,UnusedResources">Segítsen jobbá tenni a Firefoxot</string>
     <!-- Title for the crash reporting option in the privacy preferences dialog shown during onboarding. -->
@@ -649,7 +647,6 @@
     <!-- Onboarding theme selection card content description for the theme selection image. %1$s is placeholder for either 'system', 'light' or 'dark'. -->
     <string name="onboarding_customize_theme_content_description">A %1$s téma képe</string>
 
->>>>>>> 3a395140
     <!-- Search Widget -->
     <!-- Content description for searching with a widget. The first parameter is the name of the application.-->
     <string name="search_widget_content_description_2">Új %1$s lap megnyitása</string>
@@ -1358,8 +1355,6 @@
 
     <!-- WebCompat Reporter -->
 
-<<<<<<< HEAD
-=======
     <!-- WebCompat Reporter -->
     <!-- The title of the Web Compat Reporter feature. This is displayed in the top app bar. -->
     <string name="webcompat_reporter_screen_title">Hibás webhely bejelentése</string>
@@ -1383,7 +1378,6 @@
     <string name="webcompat_reporter_send">Küldés</string>
 
 
->>>>>>> 3a395140
     <!-- These reason strings are dropdown options on a WebCompat reporter form, indicating what is broken on the site. -->
     <!-- Broken site reason text for site slow or not working -->
     <string name="webcompat_reporter_reason_slow">A webhely lassú vagy nem működik</string>
@@ -1428,11 +1422,6 @@
     <string name="bookmark_delete_negative">Mégse</string>
     <!-- Screen title for adding a bookmarks folder -->
     <string name="bookmark_add_folder">Mappa hozzáadása</string>
-<<<<<<< HEAD
-    <!-- Snackbar title shown after a bookmark has been created. -->
-    <string name="bookmark_saved_snackbar" moz:removedIn="132" tools:ignore="UnusedResources">Könyvjelző mentve.</string>
-=======
->>>>>>> 3a395140
     <!-- Snackbar title that confirms a bookmark was saved into a folder. Parameter will be replaced by the name of the folder the bookmark was saved into. -->
     <string name="bookmark_saved_in_folder_snackbar">Mentve itt: „%s”</string>
     <!-- Snackbar edit button shown after a bookmark has been created. -->
@@ -1781,11 +1770,6 @@
     <string name="snackbar_tabs_closed">Lapok bezárva</string>
     <!-- Text shown in snackbar when user closes multiple inactive tabs. %1$s will be replaced with the number of tabs closed. -->
     <string name="snackbar_num_tabs_closed">Bezárt lapok: %1$s</string>
-<<<<<<< HEAD
-    <!-- Text shown in snackbar when user bookmarks a list of tabs -->
-    <string name="snackbar_message_bookmarks_saved" moz:removedIn="132" tools:ignore="UnusedResources">Könyvjelzők mentve!</string>
-=======
->>>>>>> 3a395140
     <!-- Text shown in snackbar when user bookmarks a list of tabs. Parameter will be replaced by the name of the folder the bookmark was saved into.-->
     <string name="snackbar_message_bookmarks_saved_in">A könyvjelzők ide lettek mentve: „%s”.</string>
     <!-- Text shown in snackbar when user adds a site to shortcuts -->
