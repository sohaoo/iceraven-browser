--- conflicted
+++ resolved
@@ -300,38 +300,6 @@
     <!-- Juno first user onboarding flow experiment -->
     <!-- Title for set firefox as default browser screen.
         The first parameter is the name of the app defined in app_name (for example: Fenix) -->
-<<<<<<< HEAD
-    <string name="juno_onboarding_default_browser_title" tools:ignore="UnusedResources">Legyen a %s a szokásos böngészője</string>
-    <!-- Description for set firefox as default browser screen.
-        The first parameter is the Firefox brand name.
-        The second parameter is the string with key "juno_onboarding_default_browser_description_link_text". -->
-    <string name="juno_onboarding_default_browser_description" tools:ignore="UnusedResources">A(z) %1$s az embereket helyezi a profit elé, és a webhelyek közötti nyomkövetők blokkolásával védi az Ön adatait.\n\nTovábbi információk az %2$s.</string>
-    <!-- Text for the link to the privacy notice webpage for set as firefox default browser screen.
-    This is part of the string with the key "juno_onboarding_default_browser_description". -->
-    <string name="juno_onboarding_default_browser_description_link_text" tools:ignore="UnusedResources">adatvédelmi nyilatkozatban</string>
-    <!-- Text for the button to set firefox as default browser on the device -->
-    <string name="juno_onboarding_default_browser_positive_button" tools:ignore="UnusedResources">Beállítás alapértelmezett böngészőként</string>
-    <!-- Text for the button dismiss the screen and move on with the flow -->
-    <string name="juno_onboarding_default_browser_negative_button" tools:ignore="UnusedResources">Most nem</string>
-    <!-- Title for sign in to sync screen. -->
-    <string name="juno_onboarding_sign_in_title" tools:ignore="UnusedResources">Váltson át a telefonról a laptopra és vissza</string>
-    <!-- Description for sign in to sync screen. -->
-    <string name="juno_onboarding_sign_in_description" tools:ignore="UnusedResources">Vegye át a lapokat és a jelszavakat a többi eszközéről, hogy ott folytassa, ahol abbahagyta.</string>
-    <!-- Text for the button to sign in to sync on the device -->
-    <string name="juno_onboarding_sign_in_positive_button" tools:ignore="UnusedResources">Bejelentkezés</string>
-    <!-- Text for the button dismiss the screen and move on with the flow -->
-    <string name="juno_onboarding_sign_in_negative_button" tools:ignore="UnusedResources">Most nem</string>
-    <!-- Title for enable notification permission screen.
-        The first parameter is the name of the app defined in app_name (for example: Fenix) -->
-    <string name="juno_onboarding_enable_notifications_title" tools:ignore="UnusedResources">Az értesítések segítségével még többet tehet a %s alkalmazással</string>
-    <!-- Description for enable notification permission screen.
-        The first parameter is the name of the app defined in app_name (for example: Fenix) -->
-    <string name="juno_onboarding_enable_notifications_description" tools:ignore="UnusedResources">Küldjön lapokat az eszközök között, kezelje a letöltéseket, és kapjon tippeket arról, hogyan hozza ki a legtöbbet a %s böngészőből.</string>
-    <!-- Text for the button to request notification permission on the device -->
-    <string name="juno_onboarding_enable_notifications_positive_button" tools:ignore="UnusedResources">Értesítések bekapcsolása</string>
-    <!-- Text for the button dismiss the screen and move on with the flow -->
-    <string name="juno_onboarding_enable_notifications_negative_button" tools:ignore="UnusedResources">Most nem</string>
-=======
     <string name="juno_onboarding_default_browser_title">Legyen a %s a szokásos böngészője</string>
     <!-- Title for set firefox as default browser screen used by Nimbus experiments. Nimbus experiments do not support string placeholders.
         Note: The word "Firefox" should NOT be translated -->
@@ -374,7 +342,6 @@
     <string name="juno_onboarding_enable_notifications_positive_button">Értesítések bekapcsolása</string>
     <!-- Text for the button dismiss the screen and move on with the flow -->
     <string name="juno_onboarding_enable_notifications_negative_button">Most nem</string>
->>>>>>> daf88cc5
 
     <!-- Search Widget -->
     <!-- Content description for searching with a widget. The first parameter is the name of the application.-->
@@ -468,11 +435,6 @@
     <string name="reduce_cookie_banner_control_experiment_dialog_title" moz:RemovedIn="112" tools:ignore="UnusedResources">Elég a sütibannerekből!</string>
     <!-- Title text for the cookie banner re-engagement dialog. The first parameter is the application name. -->
     <string name="reduce_cookie_banner_dialog_title">Engedélyezi a %1$s számára a sütibannerek elutasítását?</string>
-<<<<<<< HEAD
-    <!-- Body text for the dialog use on the control branch of the experiment to determine which context users engaged the most -->
-    <string name="reduce_cookie_banner_control_experiment_dialog_body_1" moz:RemovedIn="111" tools:ignore="UnusedResources">A sütikérések automatikus elutasítása, ha lehetséges.</string>
-=======
->>>>>>> daf88cc5
     <!-- Body text for the dialog use on the control branch of the experiment to determine which context users engaged the most.The first parameter is the application name -->
     <string name="reduce_cookie_banner_control_experiment_dialog_body_2" moz:RemovedIn="112" tools:ignore="UnusedResources">Engedélyezi, hogy a %1$s automatikusan elutasítsa a sütikéréseket, ha lehetséges?</string>
     <!-- Body text for the cookie banner re-engagement dialog use. The first parameter is the application name. -->
@@ -1315,19 +1277,11 @@
     <!-- Survey -->
     <!-- Text shown in the fullscreen message that pops up to ask user to take a short survey.
     The app name is in the text, due to limitations with localizing Nimbus experiments -->
-<<<<<<< HEAD
-    <string name="nimbus_survey_message_text" tools:ignore="UnusedResources">Segítsen a Firefox jobbá tételében egy rövid felmérés kitöltésével.</string>
-    <!-- Preference for taking the short survey. -->
-    <string name="preferences_take_survey" tools:ignore="UnusedResources">Kérdőív kitöltése</string>
-    <!-- Preference for not taking the short survey. -->
-    <string name="preferences_not_take_survey" tools:ignore="UnusedResources">Köszönöm, nem</string>
-=======
     <string name="nimbus_survey_message_text">Segítsen a Firefox jobbá tételében egy rövid felmérés kitöltésével.</string>
     <!-- Preference for taking the short survey. -->
     <string name="preferences_take_survey">Kérdőív kitöltése</string>
     <!-- Preference for not taking the short survey. -->
     <string name="preferences_not_take_survey">Köszönöm, nem</string>
->>>>>>> daf88cc5
 
     <!-- Snackbar -->
     <!-- Text shown in snackbar when user deletes a collection -->
@@ -1545,15 +1499,6 @@
     <!-- Preference title for enhanced tracking protection settings -->
     <string name="preference_enhanced_tracking_protection">Fokozott követés elleni védelem</string>
     <!-- Title for the description of enhanced tracking protection -->
-<<<<<<< HEAD
-    <string name="preference_enhanced_tracking_protection_explanation_title">Böngésszen anélkül, hogy követnék</string>
-    <!-- Preference summary for enhanced tracking protection settings on/off switch -->
-    <string name="preference_enhanced_tracking_protection_summary" tools:ignore="UnusedResources">Mostantól Teljes sütivédelem funkcióval, amely az eddigi legerősebb akadály a webhelyek közti nyomkövetők ellen.</string>
-    <!-- Description of enhanced tracking protection. The first parameter is the name of the application (For example: Fenix) -->
-    <string name="preference_enhanced_tracking_protection_explanation">Tartsa meg az adatait. A %s megvédi a leggyakoribb nyomkövetőktől, amelyek követik az online tevékenységét.</string>
-    <!-- Description of enhanced tracking protection. The parameter is the name of the application (For example: Firefox Fenix) -->
-    <string name="preference_enhanced_tracking_protection_explanation_2" tools:ignore="UnusedResources">A %s megvédi a leggyakoribb nyomkövetőktől, amelyek követik az online tevékenységét.</string>
-=======
     <string name="preference_enhanced_tracking_protection_explanation_title" moz:removedIn="114" tools:ignore="UnusedResources">Böngésszen anélkül, hogy követnék</string>
     <!-- Preference summary for enhanced tracking protection settings on/off switch -->
     <string name="preference_enhanced_tracking_protection_summary">Mostantól Teljes sütivédelem funkcióval, amely az eddigi legerősebb akadály a webhelyek közti nyomkövetők ellen.</string>
@@ -1561,35 +1506,22 @@
     <string name="preference_enhanced_tracking_protection_explanation" moz:removedIn="114" tools:ignore="UnusedResources">Tartsa meg az adatait. A %s megvédi a leggyakoribb nyomkövetőktől, amelyek követik az online tevékenységét.</string>
     <!-- Description of enhanced tracking protection. The parameter is the name of the application (For example: Firefox Fenix) -->
     <string name="preference_enhanced_tracking_protection_explanation_2">A %s megvédi a leggyakoribb nyomkövetőktől, amelyek követik az online tevékenységét.</string>
->>>>>>> daf88cc5
     <!-- Text displayed that links to website about enhanced tracking protection -->
     <string name="preference_enhanced_tracking_protection_explanation_learn_more">További tudnivalók</string>
     <!-- Preference for enhanced tracking protection for the standard protection settings -->
     <string name="preference_enhanced_tracking_protection_standard_default_1">Normál (alapértelmezett)</string>
     <!-- Preference description for enhanced tracking protection for the standard protection settings -->
-<<<<<<< HEAD
-    <string name="preference_enhanced_tracking_protection_standard_description_4">Kiegyensúlyozott adatvédelem és teljesítmény. Az oldalak normálisan fognak betölteni.</string>
-    <!-- Preference description for enhanced tracking protection for the standard protection settings -->
-    <string name="preference_enhanced_tracking_protection_standard_description_5" tools:ignore="UnusedResources">A lapok normálisan betöltenek, de néhány nyomkövető blokkolása.</string>
-=======
     <string name="preference_enhanced_tracking_protection_standard_description_4" moz:removedIn="114" tools:ignore="UnusedResources">Kiegyensúlyozott adatvédelem és teljesítmény. Az oldalak normálisan fognak betölteni.</string>
     <!-- Preference description for enhanced tracking protection for the standard protection settings -->
     <string name="preference_enhanced_tracking_protection_standard_description_5">A lapok normálisan betöltenek, de néhány nyomkövető blokkolása.</string>
->>>>>>> daf88cc5
     <!--  Accessibility text for the Standard protection information icon  -->
     <string name="preference_enhanced_tracking_protection_standard_info_button">Mit blokkol a szokásos követésvédelem</string>
     <!-- Preference for enhanced tracking protection for the strict protection settings -->
     <string name="preference_enhanced_tracking_protection_strict">Szigorú</string>
     <!-- Preference description for enhanced tracking protection for the strict protection settings -->
-<<<<<<< HEAD
-    <string name="preference_enhanced_tracking_protection_strict_description_3">Több nyomkövetőt blokkol, így az oldalak gyorsabban töltenek be, de egyes oldalfunkciók meghibásodhatnak.</string>
-    <!-- Preference description for enhanced tracking protection for the strict protection settings -->
-    <string name="preference_enhanced_tracking_protection_strict_description_4" tools:ignore="UnusedResources">Erősebb követésvédelem és jobb teljesítmény, de előfordulhat, hogy egyes oldalak nem fognak megfelelően működni.</string>
-=======
     <string name="preference_enhanced_tracking_protection_strict_description_3" moz:removedIn="114" tools:ignore="UnusedResources">Több nyomkövetőt blokkol, így az oldalak gyorsabban töltenek be, de egyes oldalfunkciók meghibásodhatnak.</string>
     <!-- Preference description for enhanced tracking protection for the strict protection settings -->
     <string name="preference_enhanced_tracking_protection_strict_description_4">Erősebb követésvédelem és jobb teljesítmény, de előfordulhat, hogy egyes oldalak nem fognak megfelelően működni.</string>
->>>>>>> daf88cc5
     <!--  Accessibility text for the Strict protection information icon  -->
     <string name="preference_enhanced_tracking_protection_strict_info_button">Mit blokkol a szigorú követésvédelem</string>
     <!-- Preference for enhanced tracking protection for the custom protection settings -->
@@ -1699,7 +1631,7 @@
         The first parameter is number of long clicks left to enable the menu -->
     <string name="about_debug_menu_toast_progress">Hibakeresési menü: %1$d kattintás van hátra az engedélyezésig</string>
     <string name="about_debug_menu_toast_done">Hibakeresési menü engedélyezve</string>
-  
+
     <!-- Browser long press popup menu -->
     <!-- Copy the current url -->
     <string name="browser_toolbar_long_press_popup_copy">Másolás</string>
@@ -1707,10 +1639,10 @@
     <string name="browser_toolbar_long_press_popup_paste_and_go">Beillesztés és ugrás</string>
     <!-- Paste the text in the clipboard -->
     <string name="browser_toolbar_long_press_popup_paste">Beillesztés</string>
-  
+
     <!-- Snackbar message shown after an URL has been copied to clipboard. -->
     <string name="browser_toolbar_url_copied_to_clipboard_snackbar">URL a vágólapra másolva</string>
-  
+
     <!-- Title text for the Add To Homescreen dialog -->
     <string name="add_to_homescreen_title">Kezdőképernyőhöz adás</string>
     <!-- Cancel button text for the Add to Homescreen dialog -->
