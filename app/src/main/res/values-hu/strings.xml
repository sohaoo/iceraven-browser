<?xml version="1.0" encoding="utf-8"?>
<resources xmlns:tools="http://schemas.android.com/tools" xmlns:moz="http://mozac.org/tools">

    <!-- App name for private browsing mode. The first parameter is the name of the app defined in app_name (for example: Fenix)-->
    <string name="app_name_private_5">Privát %s</string>
    <!-- App name for private browsing mode. The first parameter is the name of the app defined in app_name (for example: Fenix)-->
    <string name="app_name_private_4">%s (Privát)</string>

    <!-- Home Fragment -->
    <!-- Content description (not visible, for screen readers etc.): "Three dot" menu button. -->
    <string name="content_description_menu">További beállítások</string>
    <!-- Content description (not visible, for screen readers etc.): "Private Browsing" menu button. -->
    <string name="content_description_private_browsing_button">Privát böngészés engedélyezése</string>
    <!-- Content description (not visible, for screen readers etc.): "Private Browsing" menu button. -->
    <string name="content_description_disable_private_browsing_button">Privát böngészés letiltása</string>
    <!-- Placeholder text shown in the search bar before a user enters text for the default engine -->
    <string name="search_hint">Keressen, vagy adjon meg címet</string>
    <!-- Placeholder text shown in the search bar before a user enters text for a general engine -->
    <string name="search_hint_general_engine">Keresés a weben</string>
    <!-- Placeholder text shown in search bar when using history search -->
    <string name="history_search_hint">Keresés előzményei</string>
    <!-- Placeholder text shown in search bar when using bookmarks search -->
    <string name="bookmark_search_hint">Könyvjelzők keresése</string>
    <!-- Placeholder text shown in search bar when using tabs search -->
    <string name="tab_search_hint">Lapok keresése</string>
    <!-- Placeholder text shown in the search bar when using application search engines -->
    <string name="application_search_hint">Adja meg a keresési kifejezéseket</string>
    <!-- No Open Tabs Message Description -->
    <string name="no_open_tabs_description">A nyitott lapok itt fognak megjelenni.</string>

    <!-- No Private Tabs Message Description -->
    <string name="no_private_tabs_description">A privát lapjai itt fognak megjelenni.</string>

    <!-- Tab tray multi select title in app bar. The first parameter is the number of tabs selected -->
    <string name="tab_tray_multi_select_title">%1$d kiválasztva</string>
    <!-- Label of button in create collection dialog for creating a new collection  -->
    <string name="tab_tray_add_new_collection">Új gyűjtemény hozzáadása</string>
    <!-- Label of editable text in create collection dialog for naming a new collection  -->
    <string name="tab_tray_add_new_collection_name">Név</string>
    <!-- Label of button in save to collection dialog for selecting a current collection  -->
    <string name="tab_tray_select_collection">Gyűjtemény kiválasztása</string>
    <!-- Content description for close button while in multiselect mode in tab tray -->
    <string name="tab_tray_close_multiselect_content_description">Kilépés a többszörös kiválasztási módból</string>
    <!-- Content description for save to collection button while in multiselect mode in tab tray -->
    <string name="tab_tray_collection_button_multiselect_content_description">Kiválasztott lapok gyűjteménybe mentése</string>
    <!-- Content description on checkmark while tab is selected in multiselect mode in tab tray -->
    <string name="tab_tray_multiselect_selected_content_description">Kiválasztva</string>

    <!-- Home - Recently saved bookmarks -->
    <!-- Title for the home screen section with recently saved bookmarks. -->
    <string name="recently_saved_title" moz:removedIn="127" tools:ignore="UnusedResources">Nemrég mentett</string>
    <!-- Content description for the button which navigates the user to show all of their saved bookmarks. -->
    <string name="recently_saved_show_all_content_description_2" moz:removedIn="127" tools:ignore="UnusedResources">Összes mentett könyvjelző megjelenítése</string>

    <!-- Text for the menu button to remove a recently saved bookmark from the user's home screen -->
    <string name="recently_saved_menu_item_remove" moz:removedIn="127" tools:ignore="UnusedResources">Eltávolítás</string>

    <!-- Home - Bookmarks -->
    <!-- Title for the home screen section with bookmarks. -->
    <string name="home_bookmarks_title">Könyvjelzők</string>
    <!-- Content description for the button which navigates the user to show all of their bookmarks. -->
    <string name="home_bookmarks_show_all_content_description">Összes könyvjelző megjelenítése</string>
    <!-- Text for the menu button to remove a recently saved bookmark from the user's home screen -->
    <string name="home_bookmarks_menu_item_remove">Eltávolítás</string>

    <!-- About content. The first parameter is the name of the application. (For example: Fenix) -->
    <string name="about_content">A %1$s a Mozilla terméke.</string>

    <!-- Private Browsing -->
    <!-- Explanation for private browsing displayed to users on home view when they first enable private mode
        The first parameter is the name of the app defined in app_name (for example: Fenix) -->
    <string name="private_browsing_placeholder_description_2">A %1$s törli a keresési és böngészési előzményeit a privát lapokból, ha bezárja őket vagy kilép az alkalmazásból. Ugyan ez nem teszi névtelenné a weboldalak vagy a szolgáltatója felé, könnyebbé teszi, hogy bizalmasan kezelje az online tevékenységét, és más ne tudjon róla, aki ezt az eszközt használja.</string>
    <string name="private_browsing_common_myths">
       Gyakori tévhitek a privát böngészésről
    </string>

    <!-- True Private Browsing Mode -->
    <!-- Title for info card on private homescreen in True Private Browsing Mode. -->
    <string name="felt_privacy_desc_card_title">Ne hagyjon nyomot ezen az eszközön</string>
    <!-- Explanation for private browsing displayed to users on home view when they first enable
        private mode in our new Total Private Browsing mode.
        The first parameter is the name of the app defined in app_name (for example: Firefox Nightly)
        The second parameter is the clickable link text in felt_privacy_info_card_subtitle_link_text -->
    <string name="felt_privacy_info_card_subtitle_2">A %1$s törli a sütiket, előzményeket és oldaladatokat, amikor bezárja az összes privát lapot. %2$s</string>
    <!-- Clickable portion of the explanation for private browsing that links the user to our
        about privacy page.
        This string is used in felt_privacy_info_card_subtitle as the second parameter.-->
    <string name="felt_privacy_info_card_subtitle_link_text">Ki láthatja a tevékenységemet?</string>

    <!-- Private mode shortcut "contextual feature recommendation" (CFR) -->
    <!-- Text for the Private mode shortcut CFR message for adding a private mode shortcut to open private tabs from the Home screen -->
    <string name="private_mode_cfr_message_2">Indítsa el a következő privát lapot egy koppintással.</string>
    <!-- Text for the positive button to accept adding a Private Browsing shortcut to the Home screen -->
    <string name="private_mode_cfr_pos_button_text">Kezdőképernyőhöz adás</string>
    <!-- Text for the negative button to decline adding a Private Browsing shortcut to the Home screen -->
    <string name="cfr_neg_button_text">Köszönöm, nem</string>

    <!-- Open in App "contextual feature recommendation" (CFR) -->
    <!-- Text for the info message. The first parameter is the name of the application.-->
    <string name="open_in_app_cfr_info_message_2">Beállíthatja, hogy a %1$s automatikusan alkalmazásokban nyisson meg hivatkozásokat.</string>
    <!-- Text for the positive action button -->
    <string name="open_in_app_cfr_positive_button_text">Ugrás a beállításokhoz</string>
    <!-- Text for the negative action button -->
    <string name="open_in_app_cfr_negative_button_text">Eltüntetés</string>

    <!-- Total cookie protection "contextual feature recommendation" (CFR) -->
    <!-- Text for the message displayed in the contextual feature recommendation popup promoting the total cookie protection feature. -->
    <string name="tcp_cfr_message">Az eddigi leghatékonyabb adatvédelmi funkciónk, amely elkülöníti a webhelyek közötti nyomkövetőket.</string>
    <!-- Text displayed that links to website containing documentation about the "Total cookie protection" feature. -->
    <string name="tcp_cfr_learn_more">További információk a Teljes sütivédelemről</string>

    <!-- Private browsing erase action "contextual feature recommendation" (CFR) -->
    <!-- Text for the message displayed in the contextual feature recommendation popup promoting the erase private browsing feature. -->
    <string name="erase_action_cfr_message">Koppintson ide egy új privát munkamenet indításához. Törli az előzményeket, sütiket – mindent.</string>


    <!-- Text for the info dialog when camera permissions have been denied but user tries to access a camera feature. -->
    <string name="camera_permissions_needed_message">Kamera-hozzáférés szükséges. Ugorjon az Android beállításokhoz, koppintson az engedélyekre, majd az engedélyezésre.</string>
    <!-- Text for the positive action button to go to Android Settings to grant permissions. -->
    <string name="camera_permissions_needed_positive_button_text">Ugrás a beállításokhoz</string>
    <!-- Text for the negative action button to dismiss the dialog. -->
    <string name="camera_permissions_needed_negative_button_text">Eltüntetés</string>

    <!-- Text for the banner message to tell users about our auto close feature. -->
    <string name="tab_tray_close_tabs_banner_message">Beállíthatja, hogy a nyitott lapok automatikusan bezáródjanak, ha nem nézte meg azokat az elmúlt napon, héten vagy hónapban.</string>
    <!-- Text for the positive action button to go to Settings for auto close tabs. -->
    <string name="tab_tray_close_tabs_banner_positive_button_text">Beállítások megtekintése</string>
    <!-- Text for the negative action button to dismiss the Close Tabs Banner. -->
    <string name="tab_tray_close_tabs_banner_negative_button_text">Eltüntetés</string>

    <!-- Text for the banner message to tell users about our inactive tabs feature. -->
    <string name="tab_tray_inactive_onboarding_message">Azok a lapok, melyeket két hete nem nézett meg, ide kerülnek.</string>
    <!-- Text for the action link to go to Settings for inactive tabs. -->
    <string name="tab_tray_inactive_onboarding_button_text">Kikapcsolás a beállításokban</string>

    <!-- Text for title for the auto-close dialog of the inactive tabs. -->
    <string name="tab_tray_inactive_auto_close_title">Automatikus bezárás egy hónap után?</string>
    <!-- Text for the body for the auto-close dialog of the inactive tabs.
        The first parameter is the name of the application.-->
    <string name="tab_tray_inactive_auto_close_body_2">A %1$s bezárhatja azokat a lapokat, amelyeket az elmúlt hónapban nem nézett meg.</string>
    <!-- Content description for close button in the auto-close dialog of the inactive tabs. -->
    <string name="tab_tray_inactive_auto_close_button_content_description">Bezárás</string>

    <!-- Text for turn on auto close tabs button in the auto-close dialog of the inactive tabs. -->
    <string name="tab_tray_inactive_turn_on_auto_close_button_2">Automatikus bezárás bekapcsolása</string>


    <!-- Home screen icons - Long press shortcuts -->
    <!-- Shortcut action to open new tab -->
    <string name="home_screen_shortcut_open_new_tab_2">Új lap</string>
    <!-- Shortcut action to open new private tab -->
    <string name="home_screen_shortcut_open_new_private_tab_2">Új privát lap</string>

    <!-- Shortcut action to open Passwords screen -->
    <string name="home_screen_shortcut_passwords">Jelszavak</string>
    <!-- Shortcut action to open Passwords screen -->
    <string name="home_screen_shortcut_open_password_screen" moz:removedIn="126" tools:ignore="UnusedResources">Jelszavak indítóikon</string>

    <!-- Recent Tabs -->
    <!-- Header text for jumping back into the recent tab in the home screen -->
    <string name="recent_tabs_header">Ugrás vissza</string>
    <!-- Button text for showing all the tabs in the tabs tray -->
    <string name="recent_tabs_show_all">Összes megjelenítése</string>

    <!-- Content description for the button which navigates the user to show all recent tabs in the tabs tray. -->
    <string name="recent_tabs_show_all_content_description_2">Öösszes legutóbbi lap megjelenítése gomb</string>

    <!-- Text for button in synced tab card that opens synced tabs tray -->
    <string name="recent_tabs_see_all_synced_tabs_button_text">Összes szinkronizált lap megtekintése</string>
    <!-- Accessibility description for device icon used for recent synced tab -->
    <string name="recent_tabs_synced_device_icon_content_description">Szinkronizált eszköz</string>
    <!-- Text for the dropdown menu to remove a recent synced tab from the homescreen -->
    <string name="recent_synced_tab_menu_item_remove">Eltávolítás</string>
    <!-- Text for the menu button to remove a grouped highlight from the user's browsing history
         in the Recently visited section -->
    <string name="recent_tab_menu_item_remove">Eltávolítás</string>

    <!-- History Metadata -->
    <!-- Header text for a section on the home screen that displays grouped highlights from the
         user's browsing history, such as topics they have researched or explored on the web -->
    <string name="history_metadata_header_2">Nemrég felkeresett</string>
    <!-- Text for the menu button to remove a grouped highlight from the user's browsing history
         in the Recently visited section -->
    <string name="recently_visited_menu_item_remove">Eltávolítás</string>

    <!-- Content description for the button which navigates the user to show all of their history. -->
    <string name="past_explorations_show_all_content_description_2">Összes korábbi felfedezés megjelenítése</string>

    <!-- Browser Fragment -->
    <!-- Content description (not visible, for screen readers etc.): Navigate backward (browsing history) -->
    <string name="browser_menu_back">Vissza</string>
    <!-- Content description (not visible, for screen readers etc.): Navigate forward (browsing history) -->
    <string name="browser_menu_forward">Előre</string>
    <!-- Content description (not visible, for screen readers etc.): Refresh current website -->
    <string name="browser_menu_refresh">Frissítés</string>
    <!-- Content description (not visible, for screen readers etc.): Stop loading current website -->
    <string name="browser_menu_stop">Leállítás</string>
    <!-- Browser menu button that opens the addon manager -->
    <string name="browser_menu_add_ons" moz:removedIn="126" tools:ignore="UnusedResources">Kiegészítők</string>
    <!-- Browser menu button that opens the extensions manager -->
    <string name="browser_menu_extensions">Kiegészítők</string>
    <!-- Browser menu button that opens the extensions manager -->
    <string name="browser_menu_manage_extensions">Kiegészítők kezelése</string>
    <!-- Browser menu button that opens AMO in a tab -->
    <string name="browser_menu_discover_more_extensions">További kiegészítők felfedezése</string>
    <!-- Browser menu button that opens account settings -->
    <string name="browser_menu_account_settings">Fiókinformáció</string>
    <!-- Text displayed when there are no add-ons to be shown -->
    <string name="no_add_ons" moz:removedIn="126" tools:ignore="UnusedResources">Nincsenek kiegészítők</string>
    <!-- Browser menu button that sends a user to help articles -->
    <string name="browser_menu_help">Súgó</string>
    <!-- Browser menu button that sends a to a the what's new article -->
    <string name="browser_menu_whats_new">Újdonságok</string>
    <!-- Browser menu button that opens the settings menu -->
    <string name="browser_menu_settings">Beállítások</string>
    <!-- Browser menu button that opens a user's library -->
    <string name="browser_menu_library">Könyvtár</string>
    <!-- Browser menu toggle that requests a desktop site -->
    <string name="browser_menu_desktop_site">Asztali oldal</string>
    <!-- Browser menu button that reopens a private tab as a regular tab -->
    <string name="browser_menu_open_in_regular_tab">Megnyitás szokásos lapon</string>
    <!-- Browser menu toggle that adds a shortcut to the site on the device home screen. -->
    <string name="browser_menu_add_to_homescreen">Kezdőképernyőhöz adás</string>
    <!-- Browser menu toggle that adds a shortcut to the site on the device home screen. -->
    <string name="browser_menu_add_to_homescreen_2">Hozzáadás a kezdőképernyőhöz…</string>
    <!-- Browser menu toggle that installs a Progressive Web App shortcut to the site on the device home screen. -->
    <string name="browser_menu_install_on_homescreen" moz:removedIn="126" tools:ignore="UnusedResources">Telepítés</string>
    <!-- Content description (not visible, for screen readers etc.) for the Resync tabs button -->
    <string name="resync_button_content_description">Újraszinkronizálás</string>
    <!-- Browser menu button that opens the find in page menu -->
    <string name="browser_menu_find_in_page">Keresés az oldalon</string>
    <!-- Browser menu button that opens the find in page menu -->
    <string name="browser_menu_find_in_page_2">Keresés az oldalon…</string>
    <!-- Browser menu button that opens the translations dialog, which has options to translate the current browser page. -->
    <string name="browser_menu_translations">Oldal fordítása</string>
    <!-- Browser menu button that saves the current tab to a collection -->
    <string name="browser_menu_save_to_collection">Mentés gyűjteménybe…</string>
    <!-- Browser menu button that saves the current tab to a collection -->
    <string name="browser_menu_save_to_collection_2">Gyűjteménybe mentés</string>
    <!-- Browser menu button that open a share menu to share the current site -->
    <string name="browser_menu_share">Megosztás</string>
    <!-- Browser menu button that open a share menu to share the current site -->
    <string name="browser_menu_share_2">Megosztás…</string>
    <!-- Browser menu button shown in custom tabs that opens the current tab in Fenix
        The first parameter is the name of the app defined in app_name (for example: Fenix) -->
    <string name="browser_menu_open_in_fenix">Megnyitás ezzel: %1$s</string>
    <!-- Browser menu text shown in custom tabs to indicate this is a Fenix tab
        The first parameter is the name of the app defined in app_name (for example: Fenix) -->
    <string name="browser_menu_powered_by">%1$s ALAPOKON</string>

    <!-- Browser menu text shown in custom tabs to indicate this is a Fenix tab
        The first parameter is the name of the app defined in app_name (for example: Fenix) -->
    <string name="browser_menu_powered_by2">A motorháztető alatt: %1$s</string>

    <!-- Browser menu button to put the current page in reader mode -->
    <string name="browser_menu_read">Olvasó nézet</string>
    <!-- Browser menu button content description to close reader mode and return the user to the regular browser -->
    <string name="browser_menu_read_close">Olvasó nézet bezárása</string>
    <!-- Browser menu button to open the current page in an external app -->
    <string name="browser_menu_open_app_link">Megnyitás alkalmazásban</string>

    <!-- Browser menu button to show reader view appearance controls e.g. the used font type and size -->
    <string name="browser_menu_customize_reader_view">Olvasó nézet testreszabása</string>
    <!-- Browser menu label for adding a bookmark -->
    <string name="browser_menu_add">Hozzáadás</string>
    <!-- Browser menu label for editing a bookmark -->
    <string name="browser_menu_edit">Szerkesztés</string>

    <!-- Button shown on the home page that opens the Customize home settings -->
    <string name="browser_menu_customize_home_1">Kezdőoldal testreszabása</string>

    <!-- Browser menu label to sign in to sync on the device using Mozilla accounts -->
    <string name="browser_menu_sign_in">Bejelentkezés</string>
    <!-- Browser menu caption label for the "Sign in" browser menu item described in `browser_menu_sign_in` -->
    <string name="browser_menu_sign_in_caption">Jelszavak, lapok és egyebek szinkronizálása</string>

    <!-- Browser menu label to sign back in to sync on the device when the user's account needs to be reauthenticated -->
    <string name="browser_menu_sign_back_in_to_sync">Jelentkezzen be újra a Syncbe</string>
    <!-- Browser menu caption label for the "Sign back in to sync" browser menu item described in `browser_menu_sign_back_in_to_sync` when there is an error in syncing -->
    <string name="browser_menu_syncing_paused_caption">Szinkronizálás szüneteltetve</string>
    <!-- Browser menu label that creates a private tab -->
    <string name="browser_menu_new_private_tab">Új privát lap</string>
    <!-- Browser menu label that navigates to the Password screen -->
    <string name="browser_menu_passwords">Jelszavak</string>

    <!-- Browser menu label that navigates to the SUMO page for the Firefox for Android release notes.
         The first parameter is the name of the app defined in app_name (for example: Fenix)-->
    <string name="browser_menu_new_in_firefox">Újdonságok a %1$sban</string>

    <!-- Browser menu label that toggles the request for the desktop site of the currently visited page -->
    <string name="browser_menu_switch_to_desktop_site">Váltás az asztali oldalra</string>
    <!-- Browser menu label that navigates to the page tools sub-menu -->
    <string name="browser_menu_tools">Eszközök</string>
    <!-- Browser menu label that navigates to the save sub-menu, which contains various save related menu items such as
         bookmarking a page, saving to collection, shortcut or as a PDF, and adding to home screen -->
    <string name="browser_menu_save">Mentés</string>
<<<<<<< HEAD
=======

    <!-- Browser menu label that bookmarks the currently visited page -->
    <string name="browser_menu_bookmark_this_page">Oldal könyvjelzőzése</string>
    <!-- Browser menu label that navigates to the edit bookmark screen for the current bookmarked page -->
    <string name="browser_menu_edit_bookmark">Könyvjelző szerkesztése</string>
    <!-- Browser menu label that the saves the currently visited page as a PDF -->
    <string name="browser_menu_save_as_pdf">Mentés PDF-ként…</string>
    <!-- Browser menu label for turning ON reader view of the current visited page -->
    <string name="browser_menu_turn_on_reader_view">Olvasó nézetet bekapcsolása</string>
    <!-- Browser menu label for turning OFF reader view of the current visited page -->
    <string name="browser_menu_turn_off_reader_view">Olvasó nézet kikapcsolása</string>
    <!-- Browser menu label for navigating to the translation feature, which provides language translation options the current visited page -->
    <string name="browser_menu_translate_page">Oldal fordítása…</string>
    <!-- Browser menu label that is displayed when the current page has been translated by the translation feature.
         The first parameter is the name of the language that page was translated to (e.g. English). -->
    <string name="browser_menu_translated_to">Lefordítva erre: %1$s</string>
    <!-- Browser menu label for the print feature -->
    <string name="browser_menu_print">Nyomtatás…</string>
>>>>>>> 7fda8002

    <!-- Extensions management fragment -->
    <!-- Text displayed when there are no extensions to be shown -->
    <string name="extensions_management_no_extensions">Itt nincsenek kiegészítők</string>

    <!-- Browser Toolbar -->
    <!-- Content description for the Home screen button on the browser toolbar -->
    <string name="browser_toolbar_home">Kezdőképernyő</string>

    <!-- Content description (not visible, for screen readers etc.): Erase button: Erase the browsing
         history and go back to the home screen. -->
    <string name="browser_toolbar_erase">Böngészési előzmények törlése</string>
    <!-- Content description for the translate page toolbar button that opens the translations dialog when no translation has occurred. -->
    <string name="browser_toolbar_translate">Oldal fordítása</string>

    <!-- Content description (not visible, for screen readers etc.) for the translate page toolbar button that opens the translations dialog when the page is translated successfully.
         The first parameter is the name of the language that is displayed in the original page. (For example: English)
         The second parameter is the name of the language which the page was translated to. (For example: French) -->
    <string name="browser_toolbar_translated_successfully">Az oldal lefordítva %1$s nyelvről %2$s nyelvre.</string>

    <!-- Locale Settings Fragment -->
    <!-- Content description for tick mark on selected language -->
    <string name="a11y_selected_locale_content_description">Kiválasztott nyelv</string>
    <!-- Text for default locale item -->
    <string name="default_locale_text">Az eszköz nyelvének követése</string>
    <!-- Placeholder text shown in the search bar before a user enters text -->
    <string name="locale_search_hint">Nyelv keresése</string>

    <!-- Search Fragment -->
    <!-- Button in the search view that lets a user search by scanning a QR code -->
    <string name="search_scan_button">Beolvasás</string>
    <!-- Button in the search view when shortcuts are displayed that takes a user to the search engine settings -->
    <string name="search_shortcuts_engine_settings">Keresőszolgáltatás-beállítások</string>
    <!-- Button in the search view that lets a user navigate to the site in their clipboard -->
    <string name="awesomebar_clipboard_title">Hivatkozás kitöltése a vágólapról</string>

    <!-- Button in the search suggestions onboarding that allows search suggestions in private sessions -->
    <string name="search_suggestions_onboarding_allow_button">Engedélyezés</string>
    <!-- Button in the search suggestions onboarding that does not allow search suggestions in private sessions -->
    <string name="search_suggestions_onboarding_do_not_allow_button">Tiltás</string>
    <!-- Search suggestion onboarding hint title text -->
    <string name="search_suggestions_onboarding_title">Engedélyezi a keresési javaslatokat a privát munkamenetekben?</string>
    <!-- Search suggestion onboarding hint description text, first parameter is the name of the app defined in app_name (for example: Fenix)-->
    <string name="search_suggestions_onboarding_text">A %s minden a címsávba írt szöveget meg fog osztani az alapértelmezett keresőszolgáltatással.</string>

    <!-- Search engine suggestion title text. The first parameter is the name of the suggested engine-->
    <string name="search_engine_suggestions_title">%s keresés</string>
    <!-- Search engine suggestion description text -->
    <string name="search_engine_suggestions_description">Keresés közvetlenül a címsávból</string>

    <!-- Menu option in the search selector menu to open the search settings -->
    <string name="search_settings_menu_item">Keresési beállítások</string>

    <!-- Header text for the search selector menu -->
    <string name="search_header_menu_item_2">Ezúttal keresés ebben:</string>

    <!-- Content description (not visible, for screen readers etc.): Search engine icon. The first parameter is the search engine name (for example: DuckDuckGo). -->
    <string name="search_engine_icon_content_description" tools:ignore="UnusedResources">%s keresőszolgáltatás</string>

    <!-- Home onboarding -->
    <!-- Onboarding home screen popup dialog, shown on top of the Jump back in section. -->
    <string name="onboarding_home_screen_jump_back_contextual_hint_2">Ismerje meg személyre szabott kezdőlapját. Itt jelennek meg a legutóbbi lapok, könyvjelzők és keresési találatok.</string>
    <!-- Home onboarding dialog welcome screen title text. -->
    <string name="onboarding_home_welcome_title_2">Üdvözöljük egy személyesebb interneten</string>
    <!-- Home onboarding dialog welcome screen description text. -->
    <string name="onboarding_home_welcome_description">Több szín. Jobb adatvédelem. Ugyanaz az elkötelezettség: az emberek a profit előtt.</string>
    <!-- Home onboarding dialog sign into sync screen title text. -->
    <string name="onboarding_home_sync_title_3">A képernyők közötti váltás egyszerűbb, mint valaha</string>
    <!-- Home onboarding dialog sign into sync screen description text. -->
    <string name="onboarding_home_sync_description">Folytassa onnan, ahol abbahagyta, és most már a kezdőlapján megjelennek a többi eszközről származó lapjai is.</string>
    <!-- Text for the button to continue the onboarding on the home onboarding dialog. -->
    <string name="onboarding_home_get_started_button">Kezdő lépések</string>
    <!-- Text for the button to navigate to the sync sign in screen on the home onboarding dialog. -->
    <string name="onboarding_home_sign_in_button">Bejelentkezés</string>
    <!-- Text for the button to skip the onboarding on the home onboarding dialog. -->
    <string name="onboarding_home_skip_button">Kihagyás</string>

    <!-- Onboarding home screen sync popup dialog message, shown on top of Recent Synced Tabs in the Jump back in section. -->
    <string name="sync_cfr_message">A lapjai szinkronizálódnak! Folytassa onnan, ahol abbahagyta a másik eszközén.</string>

    <!-- Content description (not visible, for screen readers etc.): Close button for the home onboarding dialog -->
    <string name="onboarding_home_content_description_close_button">Bezárás</string>

    <!-- Notification pre-permission dialog -->
    <!-- Enable notification pre permission dialog title
        The first parameter is the name of the app defined in app_name (for example: Fenix) -->
    <string name="onboarding_home_enable_notifications_title" moz:removedIn="124" tools:ignore="UnusedResources">Az értesítések segítségével még többet tehet a %s alkalmazással</string>
    <!-- Enable notification pre permission dialog description with rationale
        The first parameter is the name of the app defined in app_name (for example: Fenix) -->
    <string name="onboarding_home_enable_notifications_description" moz:removedIn="124" tools:ignore="UnusedResources">Szinkronizálhatja lapjait az eszközök között, kezelheti a letöltéseket, tippeket kaphat a %s adatvédelmi funkcióinak maximális kihasználásához stb.</string>
    <!-- Text for the button to request notification permission on the device -->
    <string name="onboarding_home_enable_notifications_positive_button" moz:removedIn="124" tools:ignore="UnusedResources">Folytatás</string>
    <!-- Text for the button to not request notification permission on the device and dismiss the dialog -->
    <string name="onboarding_home_enable_notifications_negative_button" moz:removedIn="124" tools:ignore="UnusedResources">Most nem</string>

    <!-- Juno first user onboarding flow experiment, strings are marked unused as they are only referenced by Nimbus experiments. -->
    <!-- Description for learning more about our privacy notice. -->
    <string name="juno_onboarding_privacy_notice_text">Firefox adatvédelmi nyilatkozat</string>
    <!-- Description for learning more about our privacy notice. -->
    <string name="juno_onboarding_privacy_notice_text_2" moz:removedIn="125" tools:ignore="UnusedResources">További információk az adatvédelmi nyilatkozatunkban</string>
    <!-- Title for set firefox as default browser screen used by Nimbus experiments. -->
    <string name="juno_onboarding_default_browser_title_nimbus_2">Szeretjük biztonságban tartani Önt</string>
    <!-- Title for set firefox as default browser screen used by Nimbus experiments.
        Note: The word "Firefox" should NOT be translated -->
    <string name="juno_onboarding_default_browser_title_nimbus_3" tools:ignore="UnusedResources">Tudja meg, hogy miért szeretik milliók a Firefoxot</string>
    <!-- Title for set firefox as default browser screen used by Nimbus experiments. -->
    <string name="juno_onboarding_default_browser_title_nimbus_4" tools:ignore="UnusedResources">Biztonságos böngészés, több választási lehetőséggel</string>
    <!-- Description for set firefox as default browser screen used by Nimbus experiments. -->
    <string name="juno_onboarding_default_browser_description_nimbus_3">A nonprofit szervezet által támogatott böngészőnk segít megakadályozni, hogy a cégek titokban kövessék Önt a weben.</string>
    <!-- Description for set firefox as default browser screen used by Nimbus experiments. -->
    <string name="juno_onboarding_default_browser_description_nimbus_4" tools:ignore="UnusedResources">Több mint 100 millió ember védi a magánszféráját azzal, hogy egy nonprofit szervezet által támogatott böngészőt választ.</string>
    <!-- Description for set firefox as default browser screen used by Nimbus experiments. -->
    <string name="juno_onboarding_default_browser_description_nimbus_5" tools:ignore="UnusedResources">Ismert követők? Automatikusan blokkolva. Kiegészítők? Próbálja ki mind a 700-at. PDF-ek? A beépített olvasónk megkönnyíti a kezelésüket.</string>
    <!-- Description for set firefox as default browser screen used by Nimbus experiments. -->
    <string name="juno_onboarding_default_browser_description_nimbus_2" moz:RemovedIn="124" tools:ignore="UnusedResources">A nonprofit szervezet által támogatott böngészőnk segít megakadályozni, hogy a cégek titokban nyomon kövessék Önt az interneten.\n\nTovábbi információk az adatvédelmi nyilatkozatban találhatók.</string>
    <!-- Text for the link to the privacy notice webpage for set as firefox default browser screen.
    This is part of the string with the key "juno_onboarding_default_browser_description". -->
    <string name="juno_onboarding_default_browser_description_link_text" moz:RemovedIn="124" tools:ignore="UnusedResources">adatvédelmi nyilatkozatban</string>
    <!-- Text for the button to set firefox as default browser on the device -->
    <string name="juno_onboarding_default_browser_positive_button" tools:ignore="UnusedResources">Beállítás alapértelmezett böngészőként</string>
    <!-- Text for the button dismiss the screen and move on with the flow -->
    <string name="juno_onboarding_default_browser_negative_button" tools:ignore="UnusedResources">Most nem</string>
    <!-- Title for sign in to sync screen. -->
    <string name="juno_onboarding_sign_in_title_2">Maradjon titkosítva, amikor az eszközök között vált</string>
    <!-- Description for sign in to sync screen. Nimbus experiments do not support string placeholders.
     Note: The word "Firefox" should NOT be translated -->
    <string name="juno_onboarding_sign_in_description_2">Ha be van jelentkezve és szinkronizálva van, akkor nagyobb biztonságban van. A Firefox titkosítja a jelszavait, könyvjelzőit és egyebeit.</string>
    <!-- Text for the button to sign in to sync on the device -->
    <string name="juno_onboarding_sign_in_positive_button" tools:ignore="UnusedResources">Bejelentkezés</string>
    <!-- Text for the button dismiss the screen and move on with the flow -->
    <string name="juno_onboarding_sign_in_negative_button" tools:ignore="UnusedResources">Most nem</string>
    <!-- Title for enable notification permission screen used by Nimbus experiments. Nimbus experiments do not support string placeholders.
        Note: The word "Firefox" should NOT be translated -->
    <string name="juno_onboarding_enable_notifications_title_nimbus_2">Az értesítések segítségével nagyobb biztonságban lehet a Firefoxszal</string>
    <!-- Description for enable notification permission screen used by Nimbus experiments. Nimbus experiments do not support string placeholders.
       Note: The word "Firefox" should NOT be translated -->
    <string name="juno_onboarding_enable_notifications_description_nimbus_2">Küldjön biztonságosan lapokat eszközei között, és fedezzen fel más adatvédelmi funkciókat a Firefoxban.</string>
    <!-- Text for the button to request notification permission on the device -->
    <string name="juno_onboarding_enable_notifications_positive_button" tools:ignore="UnusedResources">Értesítések bekapcsolása</string>
    <!-- Text for the button dismiss the screen and move on with the flow -->
    <string name="juno_onboarding_enable_notifications_negative_button" tools:ignore="UnusedResources">Most nem</string>

    <!-- Title for add search widget screen used by Nimbus experiments. Nimbus experiments do not support string placeholders.
        Note: The word "Firefox" should NOT be translated -->
    <string name="juno_onboarding_add_search_widget_title" tools:ignore="UnusedResources">Próbálja ki a Firefox keresőmodult</string>
    <!-- Description for add search widget screen used by Nimbus experiments. Nimbus experiments do not support string placeholders.
        Note: The word "Firefox" should NOT be translated -->
    <string name="juno_onboarding_add_search_widget_description" tools:ignore="UnusedResources">Ha a Firefox a kezdőképernyőn van, akkor könnyen hozzáférhet az adatvédelmet előtérbe helyező böngészőhöz, amely blokkolja a webhelyek közötti követőket.</string>
    <!-- Text for the button to add search widget on the device used by Nimbus experiments. Nimbus experiments do not support string placeholders.
        Note: The word "Firefox" should NOT be translated -->
    <string name="juno_onboarding_add_search_widget_positive_button" tools:ignore="UnusedResources">Firefox modul hozzáadása</string>
    <!-- Text for the button to dismiss the screen and move on with the flow -->
    <string name="juno_onboarding_add_search_widget_negative_button" tools:ignore="UnusedResources">Most nem</string>

    <!-- Search Widget -->
    <!-- Content description for searching with a widget. The first parameter is the name of the application.-->
    <string name="search_widget_content_description_2">Új %1$s lap megnyitása</string>
    <!-- Text preview for smaller sized widgets -->
    <string name="search_widget_text_short">Keresés</string>
    <!-- Text preview for larger sized widgets -->
    <string name="search_widget_text_long">Keresés a weben</string>

    <!-- Content description (not visible, for screen readers etc.): Voice search -->
    <string name="search_widget_voice">Hangalapú keresés</string>

    <!-- Preferences -->
    <!-- Title for the settings page-->
    <string name="settings">Beállítások</string>
    <!-- Preference category for general settings -->
    <string name="preferences_category_general">Általános</string>
    <!-- Preference category for all links about Fenix -->
    <string name="preferences_category_about">Névjegy</string>
    <!-- Preference category for settings related to changing the default search engine -->
    <string name="preferences_category_select_default_search_engine">Válasszon egyet</string>
    <!-- Preference for settings related to managing search shortcuts for the quick search menu -->
    <string name="preferences_manage_search_shortcuts_2">Alternatív keresőszolgáltatások kezelése</string>
    <!-- Summary for preference for settings related to managing search shortcuts for the quick search menu -->
    <string name="preferences_manage_search_shortcuts_summary">A keresés menüben látható keresőszolgáltatások szerkesztése</string>
    <!-- Preference category for settings related to managing search shortcuts for the quick search menu -->
    <string name="preferences_category_engines_in_search_menu">A keresés menüben látható keresőszolgáltatások</string>
    <!-- Preference for settings related to changing the default search engine -->
    <string name="preferences_default_search_engine">Alapértelmezett keresőszolgáltatás</string>
    <!-- Preference for settings related to Search -->
    <string name="preferences_search">Keresés</string>
    <!-- Preference for settings related to Search engines -->
    <string name="preferences_search_engines">Keresőszolgáltatások</string>
    <!-- Preference for settings related to Search engines suggestions-->
    <string name="preferences_search_engines_suggestions">Javaslatok a keresőszolgáltatásoktól</string>
    <!-- Preference Category for settings related to Search address bar -->
    <string name="preferences_settings_address_bar">Címsáv beállításai</string>
    <!-- Preference Category for settings to Firefox Suggest -->
    <string name="preference_search_address_bar_fx_suggest">Címsáv – Firefox Suggest</string>
    <!-- Preference link to Learn more about Firefox Suggest -->
    <string name="preference_search_learn_about_fx_suggest">Ismerje meg a Firefox Suggestet</string>
    <!-- Preference link to rating Fenix on the Play Store -->
    <string name="preferences_rate">Értékelés a Google Playen</string>
    <!-- Preference linking to about page for Fenix
        The first parameter is the name of the app defined in app_name (for example: Fenix) -->
    <string name="preferences_about">A %1$s névjegye</string>
    <!-- Preference for settings related to changing the default browser -->
    <string name="preferences_set_as_default_browser">Beállítás alapértelmezett böngészőként</string>
    <!-- Preference category for advanced settings -->
    <string name="preferences_category_advanced">Speciális</string>
    <!-- Preference category for privacy and security settings -->
    <string name="preferences_category_privacy_security">Adatvédelem és biztonság</string>
    <!-- Preference for advanced site permissions -->
    <string name="preferences_site_permissions">Webhely engedélyek</string>
    <!-- Preference for private browsing options -->
    <string name="preferences_private_browsing_options">Privát böngészés</string>
    <!-- Preference for opening links in a private tab-->
    <string name="preferences_open_links_in_a_private_tab">Hivatkozások megnyitása privát lapon</string>
    <!-- Preference for allowing screenshots to be taken while in a private tab-->
    <string name="preferences_allow_screenshots_in_private_mode">Képernyőképek engedélyezése privát böngészésben</string>
    <!-- Will inform the user of the risk of activating Allow screenshots in private browsing option -->
    <string name="preferences_screenshots_in_private_mode_disclaimer">Ha engedélyezett, a privát lapok akkor is láthatóak lesznek, ha több alkalmazás van nyitva</string>
    <!-- Preference for adding private browsing shortcut -->
    <string name="preferences_add_private_browsing_shortcut">Privát böngészési indítóikon hozzáadása</string>
    <!-- Preference for enabling "HTTPS-Only" mode -->
    <string name="preferences_https_only_title">Csak HTTPS mód</string>

    <!-- Label for cookie banner section in quick settings panel. -->
    <string name="cookie_banner_blocker">Sütibanner-blokkoló</string>
    <!-- Preference for removing cookie/consent banners from sites automatically in private mode. See reduce_cookie_banner_summary for additional context. -->
    <string name="preferences_cookie_banner_reduction_private_mode">Sütibanner-blokkoló privát böngészésben</string>

    <!-- Text for indicating cookie banner handling is off this site, this is shown as part of the protections panel with the tracking protection toggle -->
    <string name="reduce_cookie_banner_off_for_site">Kikapcsolva erre az oldalra</string>
    <!-- Text for cancel button indicating that cookie banner reduction is not supported for the current site, this is shown as part of the cookie banner details view. -->
    <string name="cookie_banner_handling_details_site_is_not_supported_cancel_button">Mégse</string>
    <!-- Text for request support button indicating that cookie banner reduction is not supported for the current site, this is shown as part of the cookie banner details view. -->
    <string name="cookie_banner_handling_details_site_is_not_supported_request_support_button_2">Kérés küldése</string>
    <!-- Text for title indicating that cookie banner reduction is not supported for the current site, this is shown as part of the cookie banner details view. -->
    <string name="cookie_banner_handling_details_site_is_not_supported_title_2">Támogatást kér ehhez az oldalhoz?</string>
    <!-- Label for the snackBar, after the user reports with success a website where cookie banner reducer did not work -->
    <string name="cookie_banner_handling_report_site_snack_bar_text_2">Kérés elküldve</string>
    <!-- Text for indicating cookie banner handling is on this site, this is shown as part of the protections panel with the tracking protection toggle -->
    <string name="reduce_cookie_banner_on_for_site">Bekapcsolva erre az oldalra</string>
    <!-- Text for indicating that a request for unsupported site was sent to Nimbus (it's a Mozilla library for experiments), this is shown as part of the protections panel with the tracking protection toggle -->
    <string name="reduce_cookie_banner_unsupported_site_request_submitted_2">Támogatási kérés elküldve</string>
    <!-- Text for indicating cookie banner handling is currently not supported for this site, this is shown as part of the protections panel with the tracking protection toggle -->
    <string name="reduce_cookie_banner_unsupported_site">A webhely jelenleg nem támogatott</string>
    <!-- Title text for a detail explanation indicating cookie banner handling is on this site, this is shown as part of the cookie banner panel in the toolbar. The first parameter is a shortened URL of the current site-->
    <string name="reduce_cookie_banner_details_panel_title_on_for_site_1">Bekapcsolja a sütibanner-blokkolót ennél a webhelynél: %1$s?</string>
    <!-- Title text for a detail explanation indicating cookie banner handling is off this site, this is shown as part of the cookie banner panel in the toolbar. The first parameter is a shortened URL of the current site-->
    <string name="reduce_cookie_banner_details_panel_title_off_for_site_1">Kikapcsolja a sütibanner-blokkolót ennél a webhelynél: %1$s?</string>
    <!-- Title text for a detail explanation indicating cookie banner reducer didn't work for the current site, this is shown as part of the cookie banner panel in the toolbar. The first parameter is the application name-->
    <string name="reduce_cookie_banner_details_panel_title_unsupported_site_request_2">A %1$s nem tudja automatikusan elutasítani a sütikéréseket ezen az oldalon. Küldhet egy kérést, hogy támogassák ezt az oldalt a jövőben.</string>

    <!-- Long text for a detail explanation indicating what will happen if cookie banner handling is off for a site, this is shown as part of the cookie banner panel in the toolbar. The first parameter is the application name -->
    <string name="reduce_cookie_banner_details_panel_description_off_for_site_1">Kapcsolja ki, és a %1$s törli a sütiket, és újratölti a webhelyet. Ez kijelentkeztetheti, vagy kiürítheti a kosarait.</string>
    <!-- Long text for a detail explanation indicating what will happen if cookie banner handling is on for a site, this is shown as part of the cookie banner panel in the toolbar. The first parameter is the application name -->
    <string name="reduce_cookie_banner_details_panel_description_on_for_site_3">Kapcsolja be, és a %1$s automatikusan megpróbálja elutasítani a sütibannereket ezen az oldalon.</string>

    <!--Title for the cookie banner re-engagement CFR, the placeholder is replaced with app name -->
    <string name="cookie_banner_cfr_title">A %1$s most elutasította a sütiket Önnek</string>
    <!--Message for the cookie banner re-engagement CFR -->
    <string name="cookie_banner_cfr_message">Kevesebb zavaró tényező, kevesebb süti, amely követné ezen az oldalon.</string>

    <!-- Description of the preference to enable "HTTPS-Only" mode. -->
    <string name="preferences_https_only_summary">Automatikusan HTTPS titkosítási protokoll használatával próbál meg csatlakozni a webhelyekhez a fokozott biztonság érdekében.</string>
    <!-- Summary of https only preference if https only is set to off -->
    <string name="preferences_https_only_off">Ki</string>
    <!-- Summary of https only preference if https only is set to on in all tabs -->
    <string name="preferences_https_only_on_all">Az összes lapon</string>
    <!-- Summary of https only preference if https only is set to on in private tabs only -->
    <string name="preferences_https_only_on_private">Csak privát lapokon</string>
    <!-- Text displayed that links to website containing documentation about "HTTPS-Only" mode -->
    <string name="preferences_http_only_learn_more">További tudnivalók</string>
    <!-- Option for the https only setting -->
    <string name="preferences_https_only_in_all_tabs">Engedélyezés az összes lapon</string>
    <!-- Option for the https only setting -->
    <string name="preferences_https_only_in_private_tabs">Engedélyezés csak a privát lapokon</string>
    <!-- Title shown in the error page for when trying to access a http website while https only mode is enabled. -->
    <string name="errorpage_httpsonly_title">Biztonságos webhely nem érhető el</string>
    <!-- Message shown in the error page for when trying to access a http website while https only mode is enabled. The message has two paragraphs. This is the first. -->
    <string name="errorpage_httpsonly_message_title">Valószínűleg a webhely egyszerűen nem támogatja a HTTPS-t.</string>
    <!-- Message shown in the error page for when trying to access a http website while https only mode is enabled. The message has two paragraphs. This is the second. -->
    <string name="errorpage_httpsonly_message_summary">Az is lehetséges azonban, hogy egy támadó van a dologban. Ha továbblép a webhelyre, ne adjon meg semmilyen bizalmas információt. Ha folytatja, a Csak HTTPS mód ideiglenesen ki lesz kapcsolva a webhelyen.</string>
    <!-- Preference for accessibility -->
    <string name="preferences_accessibility">Akadálymentesítés</string>
    <!-- Preference to override the Mozilla account server -->
    <string name="preferences_override_account_server">Egyéni Mozilla-fiókkiszolgáló</string>
    <!-- Preference to override the Sync token server -->
    <string name="preferences_override_sync_tokenserver">Egyéni Sync kiszolgáló</string>
    <!-- Toast shown after updating the Mozilla account/Sync server override preferences -->
    <string name="toast_override_account_sync_server_done">A Mozilla-fiók/Sync-kiszolgáló módosítva. Kilépés az alkalmazásból a változások érvényesítéséhez…</string>
    <!-- Preference category for account information -->
    <string name="preferences_category_account">Fiók</string>
    <!-- Preference for changing where the toolbar is positioned -->
    <string name="preferences_toolbar">Eszköztár</string>
    <!-- Preference for changing default theme to dark or light mode -->
    <string name="preferences_theme">Téma</string>
    <!-- Preference for customizing the home screen -->
    <string name="preferences_home_2">Kezdőlap</string>
    <!-- Preference for gestures based actions -->
    <string name="preferences_gestures">Kézmozdulatok</string>
    <!-- Preference for settings related to visual options -->
    <string name="preferences_customize">Testreszabás</string>
    <!-- Preference description for banner about signing in -->
    <string name="preferences_sign_in_description_2">Jelentkezzen be a lapok, könyvjelzők, jelszavak és sok más szinkronizálásához.</string>
    <!-- Preference shown instead of account display name while account profile information isn't available yet. -->
    <string name="preferences_account_default_name_2">Mozilla-fiók</string>
    <!-- Preference text for account title when there was an error syncing FxA -->
    <string name="preferences_account_sync_error">Újracsatlakozás a szinkronizálás folytatásához</string>
    <!-- Preference for language -->
    <string name="preferences_language">Nyelv</string>
    <!-- Preference for translation -->
    <string name="preferences_translation" moz:removedIn="127" tools:ignore="UnusedResources">Fordítás</string>
    <!-- Preference for translations -->
    <string name="preferences_translations">Fordítások</string>
    <!-- Preference for data choices -->
    <string name="preferences_data_choices">Adatküldések</string>
    <!-- Preference for data collection -->
    <string name="preferences_data_collection">Adatgyűjtés</string>
    <!-- Preference for developers -->
    <string name="preferences_remote_debugging">Távoli hibakeresés USB-n</string>
    <!-- Preference title for switch preference to show search suggestions -->
    <string name="preferences_show_search_suggestions">Keresési javaslatok</string>
    <!-- Preference title for switch preference to show voice search button -->
    <string name="preferences_show_voice_search">Hangalapú keresés megjelenítése</string>
    <!-- Preference title for switch preference to show search suggestions also in private mode -->
    <string name="preferences_show_search_suggestions_in_private">Megjelenítés privát munkamenetekben</string>
    <!-- Preference title for switch preference to show a clipboard suggestion when searching -->
    <string name="preferences_show_clipboard_suggestions">Vágólap javaslatok megjelenítése</string>
    <!-- Preference title for switch preference to suggest browsing history when searching -->
    <string name="preferences_search_browsing_history">Böngészési előzmények keresése</string>
    <!-- Preference title for switch preference to suggest bookmarks when searching -->
    <string name="preferences_search_bookmarks">Könyvjelzők keresése</string>
    <!-- Preference title for switch preference to suggest synced tabs when searching -->
    <string name="preferences_search_synced_tabs">Szinkronizált lapok keresése</string>
    <!-- Preference for account settings -->
    <string name="preferences_account_settings">Fiókbeállítások</string>

    <!-- Preference for enabling url autocomplete-->
    <string name="preferences_enable_autocomplete_urls">Automatikus URL-kiegészítés</string>
    <!-- Preference title for switch preference to show sponsored Firefox Suggest search suggestions -->
    <string name="preferences_show_sponsored_suggestions">Szponzorált javaslatok</string>
    <!-- Summary for preference to show sponsored Firefox Suggest search suggestions.
         The first parameter is the name of the application. -->
    <string name="preferences_show_sponsored_suggestions_summary">A %1$s támogatása az alkalmankénti szponzorált javaslatokkal</string>
    <!-- Preference title for switch preference to show Firefox Suggest search suggestions for web content.
         The first parameter is the name of the application. -->
    <string name="preferences_show_nonsponsored_suggestions">Javaslatok a következőtől: %1$s</string>
    <!-- Summary for preference to show Firefox Suggest search suggestions for web content -->
    <string name="preferences_show_nonsponsored_suggestions_summary">Kapjon a kereséséhez kapcsolódó javaslatokat a webről</string>
    <!-- Preference for open links in third party apps -->
    <string name="preferences_open_links_in_apps">Hivatkozások megnyitása alkalmazásokban</string>

    <!-- Preference for open links in third party apps always open in apps option -->
    <string name="preferences_open_links_in_apps_always">Mindig</string>
    <!-- Preference for open links in third party apps ask before opening option -->
    <string name="preferences_open_links_in_apps_ask">Kérdés megnyitás előtt</string>
    <!-- Preference for open links in third party apps never open in apps option -->
    <string name="preferences_open_links_in_apps_never">Soha</string>
    <!-- Preference for open download with an external download manager app -->
    <string name="preferences_external_download_manager">Külső letöltéskezelő</string>
    <!-- Preference for enabling gecko engine logs -->
    <string name="preferences_enable_gecko_logs">Gecko naplók engedélyezése</string>

    <!-- Message to indicate users that we are quitting the application to apply the changes -->
    <string name="quit_application">Kilépés az alkalmazásból a módosítások alkalmazásához…</string>

    <!-- Preference for add_ons -->
    <string name="preferences_addons" moz:removedIn="126" tools:ignore="UnusedResources">Kiegészítők</string>

    <!-- Preference for extensions -->
    <string name="preferences_extensions">Kiegészítők</string>
    <!-- Preference for installing a local add-on -->
    <string name="preferences_install_local_addon" moz:removedIn="126" tools:ignore="UnusedResources">Kiegészítő telepítése fájlból</string>
    <!-- Preference for installing a local extension -->
    <string name="preferences_install_local_extension">Kiegészítő telepítése fájlból</string>
    <!-- Preference for notifications -->
    <string name="preferences_notifications">Értesítések</string>

    <!-- Summary for notification preference indicating notifications are allowed -->
    <string name="notifications_allowed_summary">Engedélyezett</string>
    <!-- Summary for notification preference indicating notifications are not allowed -->
    <string name="notifications_not_allowed_summary">Nem engedélyezett</string>

    <!-- Add-on Permissions -->
    <!-- The title of the required permissions section from addon's permissions screen -->
    <string name="addons_permissions_heading_required" tools:ignore="UnusedResources">Kötelező</string>
    <!-- The title of the optional permissions section from addon's permissions screen -->
    <string name="addons_permissions_heading_optional" tools:ignore="UnusedResources">Nem kötelező</string>
    <!-- The title of the section with websites that have permissions granted from addon's permissions screen -->
    <string name="addons_permissions_heading_read_and_change_website_data" tools:ignore="UnusedResources">Webhelyadatok olvasása és módosítása</string>
    <!-- The description of the icon that can delete one of the websites displayed  -->
    <string name="addons_permissions_icon_description_delete_website" tools:ignore="UnusedResources">Webhely törlése</string>
    <!-- The title of the origin permission option allowing a user to enable the extension to run on all sites -->
    <string name="addons_permissions_allow_for_all_sites" tools:ignore="UnusedResources">Engedélyezés az összes webhelynél</string>

    <!-- The subtitle for the allow for all sites preference toggle -->
    <string name="addons_permissions_allow_for_all_sites_subtitle" tools:ignore="UnusedResources">Ha megbízik ebben a kiegészítőben, akkor az összes weboldalhoz engedélyt adhat neki.</string>

    <!-- Add-on Preferences -->
    <!-- Preference to customize the configured AMO (addons.mozilla.org) collection -->
    <string name="preferences_customize_amo_collection" moz:removedIn="126" tools:ignore="UnusedResources">Egyéni kiegészítőgyűjtemény</string>
    <!-- Preference to customize the configured AMO (addons.mozilla.org) collection -->
    <string name="preferences_customize_extension_collection">Egyéni kiegészítőgyűjtemény</string>
    <!-- Button caption to confirm the add-on collection configuration -->
    <string name="customize_addon_collection_ok">Rendben</string>
    <!-- Button caption to abort the add-on collection configuration -->
    <string name="customize_addon_collection_cancel">Mégse</string>
    <!-- Hint displayed on input field for custom collection name -->
    <string name="customize_addon_collection_hint">Gyűjtemény neve</string>
    <!-- Hint displayed on input field for custom collection user ID-->
    <string name="customize_addon_collection_user_hint">Gyűjtemény tulajdonosa (felhasználói azonosító)</string>
    <!-- Toast shown after confirming the custom add-on collection configuration -->
    <string name="toast_customize_addon_collection_done" moz:removedIn="126" tools:ignore="UnusedResources">A kiegészítőgyűjtemény módosítva. Kilépés az alkalmazásból a változások érvényesítéséhez…</string>

    <!-- Toast shown after confirming the custom extension collection configuration -->
    <string name="toast_customize_extension_collection_done">A kiegészítőgyűjtemény módosítva. Kilépés az alkalmazásból a változások érvényesítéséhez…</string>

    <!-- Customize Home -->
    <!-- Header text for jumping back into the recent tab in customize the home screen -->
    <string name="customize_toggle_jump_back_in">Ugrás vissza</string>
    <!-- Title for the customize home screen section with recently saved bookmarks. -->
    <string name="customize_toggle_recent_bookmarks" moz:removedIn="127" tools:ignore="UnusedResources">Friss könyvjelzők</string>
    <!-- Title for the customize home screen section with bookmarks. -->
    <string name="customize_toggle_bookmarks">Könyvjelzők</string>
    <!-- Title for the customize home screen section with recently visited. Recently visited is
    a section where users see a list of tabs that they have visited in the past few days -->
    <string name="customize_toggle_recently_visited">Nemrég felkeresett</string>

    <!-- Title for the customize home screen section with Pocket. -->
    <string name="customize_toggle_pocket_2">Elgondolkodtató történetek</string>
    <!-- Summary for the customize home screen section with Pocket. The first parameter is product name Pocket -->
    <string name="customize_toggle_pocket_summary">A cikkek forrása: %s</string>
    <!-- Title for the customize home screen section with sponsored Pocket stories. -->
    <string name="customize_toggle_pocket_sponsored">Szponzorált történetek</string>
    <!-- Title for the opening wallpaper settings screen -->
    <string name="customize_wallpapers">Háttérképek</string>
    <!-- Title for the customize home screen section with sponsored shortcuts. -->
    <string name="customize_toggle_contile">Szponzorált gyorskeresők</string>

    <!-- Wallpapers -->
    <!-- Content description for various wallpapers. The first parameter is the name of the wallpaper -->
    <string name="wallpapers_item_name_content_description">Háttérkép elem: %1$s</string>
    <!-- Snackbar message for when wallpaper is selected -->
    <string name="wallpaper_updated_snackbar_message">Háttérkép frissítve!</string>
    <!-- Snackbar label for action to view selected wallpaper -->
    <string name="wallpaper_updated_snackbar_action">Nézet</string>

    <!-- Snackbar message for when wallpaper couldn't be downloaded -->
    <string name="wallpaper_download_error_snackbar_message">Nem sikerült letölteni a háttérképet</string>
    <!-- Snackbar label for action to retry downloading the wallpaper -->
    <string name="wallpaper_download_error_snackbar_action">Próbálja újra</string>
    <!-- Snackbar message for when wallpaper couldn't be selected because of the disk error -->
    <string name="wallpaper_select_error_snackbar_message">Nem sikerült megváltoztatni a háttérképet</string>
    <!-- Text displayed that links to website containing documentation about the "Limited Edition" wallpapers. -->
    <string name="wallpaper_learn_more">További tudnivalók</string>

    <!-- Text for classic wallpapers title. The first parameter is the Firefox name. -->
    <string name="wallpaper_classic_title">Klasszikus %s</string>
    <!-- Text for artist series wallpapers title. "Artist series" represents a collection of artist collaborated wallpapers. -->
    <string name="wallpaper_artist_series_title">Művész sorozat</string>
    <!-- Description text for the artist series wallpapers with learn more link. The first parameter is the learn more string defined in wallpaper_learn_more. "Independent voices" is the name of the wallpaper collection -->
    <string name="wallpaper_artist_series_description_with_learn_more">A Független hangok gyűjtemény. %s</string>
    <!-- Description text for the artist series wallpapers. "Independent voices" is the name of the wallpaper collection -->
    <string name="wallpaper_artist_series_description">A Független hangok gyűjtemény.</string>
    <!-- Wallpaper onboarding dialog header text. -->
    <string name="wallpapers_onboarding_dialog_title_text">Próbáljon ki egy kis színt</string>
    <!-- Wallpaper onboarding dialog body text. -->
    <string name="wallpapers_onboarding_dialog_body_text">Válasszon olyan háttérképet, amely Önhöz szól.</string>
    <!-- Wallpaper onboarding dialog learn more button text. The button navigates to the wallpaper settings screen. -->
    <string name="wallpapers_onboarding_dialog_explore_more_button_text">Fedezzen fel további háttérképeket</string>

    <!-- Add-ons general availability nimbus message-->
    <!-- Title of the Nimbus message for add-ons general availability-->
    <string name="addon_ga_message_title" moz:removedIn="126" tools:ignore="UnusedResources">Új kiegészítők érhetők el</string>
    <!-- Title of the Nimbus message for extension general availability-->
    <string name="addon_ga_message_title_2" tools:ignore="UnusedResources">Új kiegészítők érhetők el</string>
    <!-- Body of the Nimbus message for add-ons general availability. 'Firefox' intentionally hardcoded here-->
    <string name="addon_ga_message_body" tools:ignore="UnusedResources">Nézzen meg több mint 100 új kiegészítőt, amellyel a sajátjává teheti a Firefoxot.</string>
    <!-- Button text of the Nimbus message for add-ons general availability. -->
    <string name="addon_ga_message_button" moz:removedIn="126" tools:ignore="UnusedResources">Kiegészítők felfedezése</string>

    <!-- Button text of the Nimbus message for extensions general availability. -->
    <string name="addon_ga_message_button_2" tools:ignore="UnusedResources">Kiegészítők felfedezése</string>

    <!-- Extension process crash dialog to user -->
    <!-- Title of a dialog shown to the user when enough errors have occurred with addons and they need to be temporarily disabled -->
    <string name="addon_process_crash_dialog_title" moz:removedIn="126" tools:ignore="UnusedResources">A kiegészítők ideiglenesen le vannak tiltva</string>
    <!-- Title of the extension crash dialog shown to the user when enough errors have occurred with extensions and they need to be temporarily disabled -->
    <string name="extension_process_crash_dialog_title">A kiegészítők ideiglenesen le vannak tiltva</string>
    <!-- The first parameter is the application name. This is a message shown to the user when too many errors have occurred with the addons process and they have been disabled. The user can decide if they would like to continue trying to start add-ons or if they'd rather continue without them. -->
    <string name="addon_process_crash_dialog_message" moz:removedIn="126" tools:ignore="UnusedResources">Egy vagy több kiegészítő működése leállt, ami instabillá teszi a rendszert. A %1$s sikertelenül próbálta újraindítani a kiegészítőt.\n\nA kiegészítők nem fognak újraindulni a jelenlegi munkamenet alatt.\n\nA kiegészítők eltávolítása vagy letiltása megoldhatja a problémát.</string>
    <!-- This is a message shown to the user when too many errors have occurred with the extensions process and they have been disabled.
    The user can decide if they would like to continue trying to start extensions or if they'd rather continue without them.
    The first parameter is the application name. -->
    <string name="extension_process_crash_dialog_message">Egy vagy több kiegészítő működése leállt, ami instabillá teszi a rendszert. A %1$s sikertelenül próbálta újraindítani a kiegészítőt.\n\nA kiegészítők nem fognak újraindulni a jelenlegi munkamenet alatt.\n\nA kiegészítők eltávolítása vagy letiltása megoldhatja a problémát.</string>
    <!-- This will cause the add-ons to try restarting but the dialog will reappear if it is unsuccessful again -->
    <string name="addon_process_crash_dialog_retry_button_text" moz:removedIn="126" tools:ignore="UnusedResources">Próbálja meg újraindítani a kiegészítőket</string>
    <!-- Button text on the extension crash dialog to prompt the user to try restarting the extensions but the dialog will reappear if it is unsuccessful again -->
    <string name="extension_process_crash_dialog_retry_button_text" tools:ignore="UnusedResources">Kiegészítők újraindításának megpróbálása</string>
    <!-- The user will continue with all add-ons disabled -->
    <string name="addon_process_crash_dialog_disable_addons_button_text" moz:removedIn="126" tools:ignore="UnusedResources">Folytatás letiltott kiegészítőkkel</string>

    <!-- Button text on the extension crash dialog to prompt the user to continue with all extensions disabled. -->
    <string name="extension_process_crash_dialog_disable_extensions_button_text">Folytatás letiltott kiegészítőkkel</string>

    <!-- Account Preferences -->
    <!-- Preference for managing your account via accounts.firefox.com -->
    <string name="preferences_manage_account">Fiók kezelése</string>
    <!-- Summary of the preference for managing your account via accounts.firefox.com. -->
    <string name="preferences_manage_account_summary">Változtassa meg a jelszavát, kezelje az adatgyűjtést vagy törölje a fiókját</string>
    <!-- Preference for triggering sync -->
    <string name="preferences_sync_now">Szinkronizálás most</string>
    <!-- Preference category for sync -->
    <string name="preferences_sync_category">Válassza ki, mit szeretne szinkronizálni</string>
    <!-- Preference for syncing history -->
    <string name="preferences_sync_history">Előzmények</string>
    <!-- Preference for syncing bookmarks -->
    <string name="preferences_sync_bookmarks">Könyvjelzők</string>
    <!-- Preference for syncing logins -->
    <string name="preferences_sync_logins" moz:RemovedIn="125" tools:ignore="UnusedResources">Bejelentkezések</string>
    <!-- Preference for syncing passwords -->
    <string name="preferences_sync_logins_2">Jelszavak</string>
    <!-- Preference for syncing tabs -->
    <string name="preferences_sync_tabs_2">Nyitott lapok</string>
    <!-- Preference for signing out -->
    <string name="preferences_sign_out">Kijelentkezés</string>
    <!-- Preference displays and allows changing current FxA device name -->
    <string name="preferences_sync_device_name">Eszköznév</string>
    <!-- Text shown when user enters empty device name -->
    <string name="empty_device_name_error">Az eszköznév nem lehet üres.</string>
    <!-- Label indicating that sync is in progress -->
    <string name="sync_syncing_in_progress">Szinkronizálás…</string>
    <!-- Label summary indicating that sync failed. The first parameter is the date stamp showing last time it succeeded -->
    <string name="sync_failed_summary">Szinkronizálás sikertelen. Legutóbb szinkronizálva: %s</string>
    <!-- Label summary showing never synced -->
    <string name="sync_failed_never_synced_summary">Szinkronizálás sikertelen. Legutóbb szinkronizálva: soha</string>
    <!-- Label summary the date we last synced. The first parameter is date stamp showing last time synced -->
    <string name="sync_last_synced_summary">Legutóbb szinkronizálva: %s</string>
    <!-- Label summary showing never synced -->
    <string name="sync_never_synced_summary">Legutóbb szinkronizálva: soha</string>

    <!-- Text for displaying the default device name.
        The first parameter is the application name, the second is the device manufacturer name
        and the third is the device model. -->
    <string name="default_device_name_2">%1$s ezen: %2$s %3$s</string>

    <!-- Preference for syncing credit cards -->
    <string name="preferences_sync_credit_cards" moz:RemovedIn="125" tools:ignore="UnusedResources">Bankkártyák</string>
    <!-- Preference for syncing payment methods -->
    <string name="preferences_sync_credit_cards_2">Fizetési módok</string>
    <!-- Preference for syncing addresses -->
    <string name="preferences_sync_address">Címek</string>

    <!-- Send Tab -->
    <!-- Name of the "receive tabs" notification channel. Displayed in the "App notifications" system settings for the app -->
    <string name="fxa_received_tab_channel_name">Fogadott lapok</string>
    <!-- Description of the "receive tabs" notification channel. Displayed in the "App notifications" system settings for the app -->
    <string name="fxa_received_tab_channel_description">Értesítések a más firefoxos eszközökről fogadott lapokról.</string>
    <!--  The body for these is the URL of the tab received  -->
    <string name="fxa_tab_received_notification_name">Lap fogadva</string>
    <!-- %s is the device name -->
    <string name="fxa_tab_received_from_notification_name">Lap innen: %s</string>

    <!-- Close Synced Tabs -->
    <!-- The title for a notification shown when the user closes tabs that are currently
    open on this device from another device that's signed in to the same Mozilla account.
    %1$s is a placeholder for the app name; %2$d is the number of tabs closed.  -->
    <string name="fxa_tabs_closed_notification_title">%1$s lap bezárva: %2$d</string>
    <!-- The body for a "closed synced tabs" notification. -->
    <string name="fxa_tabs_closed_text">Nemrég bezárt lapok megtekintése</string>

    <!-- Advanced Preferences -->
    <!-- Preference for tracking protection exceptions -->
    <string name="preferences_tracking_protection_exceptions">Kivételek</string>
    <!-- Button in Exceptions Preference to turn on tracking protection for all sites (remove all exceptions) -->
    <string name="preferences_tracking_protection_exceptions_turn_on_for_all">Bekapcsolás az összes oldalon</string>
    <!-- Text displayed when there are no exceptions -->
    <string name="exceptions_empty_message_description">A kivételek lehetővé teszik a követés elleni védelem kikapcsolását a kiválasztott oldalak esetén.</string>
    <!-- Text displayed when there are no exceptions, with learn more link that brings users to a tracking protection SUMO page -->
    <string name="exceptions_empty_message_learn_more_link">További tudnivalók</string>

    <!-- Preference switch for usage and technical data collection -->
    <string name="preference_usage_data">Használati és műszaki adatok</string>
    <!-- Preference description for usage and technical data collection -->
    <string name="preferences_usage_data_description">Adatokat küld a Mozillának a böngésző teljesítményéről, a hardverről, a felhasználásról és az egyéni beállításokról, hogy a %1$s jobb lehessen</string>
    <!-- Preference switch for marketing data collection -->
    <string name="preferences_marketing_data">Marketing adatok</string>
    <!-- Preference description for marketing data collection -->
    <string name="preferences_marketing_data_description2">Megosztja az alapvető használati adatokat az Adjusttal, a mobilos marketing szolgáltatónkkal</string>
    <!-- Title for studies preferences -->
    <string name="preference_experiments_2">Tanulmányok</string>
    <!-- Summary for studies preferences -->
    <string name="preference_experiments_summary_2">Engedélyezés, hogy a Mozilla tanulmányokat telepítsen és futtasson</string>

    <!-- Turn On Sync Preferences -->
    <!-- Header of the Sync and save your data preference view -->
    <string name="preferences_sync_2">Szinkronizálja és mentse adatait</string>
    <!-- Preference for reconnecting to FxA sync -->
    <string name="preferences_sync_sign_in_to_reconnect">Jelentkezzen be az újrakapcsolódáshoz</string>
    <!-- Preference for removing FxA account -->
    <string name="preferences_sync_remove_account">Fiók eltávolítása</string>


    <!-- Pairing Feature strings -->
    <!-- Instructions on how to access pairing -->
    <string name="pair_instructions_2"><![CDATA[Olvassa le a <b>firefox.com/pair</b> webhelyen látható QR-kódot]]></string>

    <!-- Toolbar Preferences -->
    <!-- Preference for using top toolbar -->
    <string name="preference_top_toolbar">Felül</string>
    <!-- Preference for using bottom toolbar -->
    <string name="preference_bottom_toolbar">Alul</string>

    <!-- Theme Preferences -->
    <!-- Preference for using light theme -->
    <string name="preference_light_theme">Világos</string>
    <!-- Preference for using dark theme -->
    <string name="preference_dark_theme">Sötét</string>


    <!-- Preference for using using dark or light theme automatically set by battery -->
    <string name="preference_auto_battery_theme">Energiagazdálkodás által beállítva</string>
    <!-- Preference for using following device theme -->
    <string name="preference_follow_device_theme">Az eszköz témájának követése</string>

    <!-- Gestures Preferences-->
    <!-- Preferences for using pull to refresh in a webpage -->
    <string name="preference_gestures_website_pull_to_refresh">Húzás a frissítéshez</string>
    <!-- Preference for using the dynamic toolbar -->
    <string name="preference_gestures_dynamic_toolbar">Görgetés az eszköztár elrejtéséhez</string>

    <!-- Preference for switching tabs by swiping horizontally on the toolbar -->
    <string name="preference_gestures_swipe_toolbar_switch_tabs">Eszköztár oldalra csúsztatása a lapok közti váltáshoz</string>
    <!-- Preference for showing the opened tabs by swiping up on the toolbar-->
    <string name="preference_gestures_swipe_toolbar_show_tabs">Eszköztár felfelé csúsztatása a lapok megnyitásához</string>

    <!-- Library -->
    <!-- Option in Library to open Downloads page -->
    <string name="library_downloads">Letöltések</string>
    <!-- Option in library to open Bookmarks page -->
    <string name="library_bookmarks">Könyvjelzők</string>
    <!-- Option in library to open Desktop Bookmarks root page -->
    <string name="library_desktop_bookmarks_root">Asztali könyvjelzők</string>
    <!-- Option in library to open Desktop Bookmarks "menu" page -->
    <string name="library_desktop_bookmarks_menu">Könyvjelzők menü</string>
    <!-- Option in library to open Desktop Bookmarks "toolbar" page -->
    <string name="library_desktop_bookmarks_toolbar">Könyvjelzők eszköztár</string>
    <!-- Option in library to open Desktop Bookmarks "unfiled" page -->
    <string name="library_desktop_bookmarks_unfiled">Más könyvjelzők</string>
    <!-- Option in Library to open History page -->
    <string name="library_history">Előzmények</string>
    <!-- Option in Library to open a new tab -->
    <string name="library_new_tab">Új lap</string>
    <!-- Settings Page Title -->
    <string name="settings_title">Beállítások</string>
    <!-- Content description (not visible, for screen readers etc.): "Close button for library settings" -->
    <string name="content_description_close_button">Bezárás</string>

    <!-- Title to show in alert when a lot of tabs are to be opened
    %d is a placeholder for the number of tabs that will be opened -->
    <string name="open_all_warning_title">Megnyit %d lapot?</string>
    <!-- Message to warn users that a large number of tabs will be opened
    %s will be replaced by app name. -->
    <string name="open_all_warning_message">Ennyi lap megnyitása lelassíthatja a %s programot, miközben a lapok betöltődnek. Biztos, hogy folytatja?</string>
    <!-- Dialog button text for confirming open all tabs -->
    <string name="open_all_warning_confirm">Nyitott lapok</string>
    <!-- Dialog button text for canceling open all tabs -->
    <string name="open_all_warning_cancel">Mégse</string>

    <!-- Text to show users they have one page in the history group section of the History fragment.
    %d is a placeholder for the number of pages in the group. -->
    <string name="history_search_group_site_1">%d oldal</string>

    <!-- Text to show users they have multiple pages in the history group section of the History fragment.
    %d is a placeholder for the number of pages in the group. -->
    <string name="history_search_group_sites_1">%d oldal</string>

    <!-- Option in library for Recently Closed Tabs -->
    <string name="library_recently_closed_tabs">Nemrég bezárt lapok</string>
    <!-- Option in library to open Recently Closed Tabs page -->
    <string name="recently_closed_show_full_history">Minden előzmény megjelenítése</string>
    <!-- Text to show users they have multiple tabs saved in the Recently Closed Tabs section of history.
    %d is a placeholder for the number of tabs selected. -->
    <string name="recently_closed_tabs">%d lap</string>
    <!-- Text to show users they have one tab saved in the Recently Closed Tabs section of history.
    %d is a placeholder for the number of tabs selected. -->
    <string name="recently_closed_tab">%d lap</string>
    <!-- Recently closed tabs screen message when there are no recently closed tabs -->
    <string name="recently_closed_empty_message">Nincs itt nemrég bezárt lap</string>

    <!-- Tab Management -->
    <!-- Title of preference for tabs management -->
    <string name="preferences_tabs">Lapok</string>
    <!-- Title of preference that allows a user to specify the tab view -->
    <string name="preferences_tab_view">Lapnézet</string>
    <!-- Option for a list tab view -->
    <string name="tab_view_list">Lista</string>
    <!-- Option for a grid tab view -->
    <string name="tab_view_grid">Rács</string>
    <!-- Title of preference that allows a user to auto close tabs after a specified amount of time -->
    <string name="preferences_close_tabs">Lapok bezárása</string>
    <!-- Option for auto closing tabs that will never auto close tabs, always allows user to manually close tabs -->
    <string name="close_tabs_manually">Kézzel</string>
    <!-- Option for auto closing tabs that will auto close tabs after one day -->
    <string name="close_tabs_after_one_day">Egy nap után</string>
    <!-- Option for auto closing tabs that will auto close tabs after one week -->
    <string name="close_tabs_after_one_week">Egy hét után</string>
    <!-- Option for auto closing tabs that will auto close tabs after one month -->
    <string name="close_tabs_after_one_month">Egy hónap után</string>

    <!-- Title of preference that allows a user to specify the auto-close settings for open tabs -->
    <string name="preference_auto_close_tabs" tools:ignore="UnusedResources">Nyitott lapok automatikus bezárása</string>

    <!-- Opening screen -->
    <!-- Title of a preference that allows a user to choose what screen to show after opening the app -->
    <string name="preferences_opening_screen">Nyitóképernyő</string>
    <!-- Option for always opening the homepage when re-opening the app -->
    <string name="opening_screen_homepage">Kezdőlap</string>
    <!-- Option for always opening the user's last-open tab when re-opening the app -->
    <string name="opening_screen_last_tab">Legutóbbi lap</string>
    <!-- Option for always opening the homepage when re-opening the app after four hours of inactivity -->
    <string name="opening_screen_after_four_hours_of_inactivity">Kezdőlap négy óra tétlenség után</string>
    <!-- Summary for tabs preference when auto closing tabs setting is set to manual close-->
    <string name="close_tabs_manually_summary">Bezárás kézzel</string>
    <!-- Summary for tabs preference when auto closing tabs setting is set to auto close tabs after one day-->
    <string name="close_tabs_after_one_day_summary">Bezárás egy nap után</string>
    <!-- Summary for tabs preference when auto closing tabs setting is set to auto close tabs after one week-->
    <string name="close_tabs_after_one_week_summary">Bezárás egy hét után</string>
    <!-- Summary for tabs preference when auto closing tabs setting is set to auto close tabs after one month-->
    <string name="close_tabs_after_one_month_summary">Bezárás egy hónap után</string>

    <!-- Summary for homepage preference indicating always opening the homepage when re-opening the app -->
    <string name="opening_screen_homepage_summary">Megnyitás a kezdőlapon</string>
    <!-- Summary for homepage preference indicating always opening the last-open tab when re-opening the app -->
    <string name="opening_screen_last_tab_summary">Megnyitás az utolsó lapon</string>
    <!-- Summary for homepage preference indicating opening the homepage when re-opening the app after four hours of inactivity -->
    <string name="opening_screen_after_four_hours_of_inactivity_summary">Megnyitás a kezdőlapon négy óra után</string>

    <!-- Inactive tabs -->
    <!-- Category header of a preference that allows a user to enable or disable the inactive tabs feature -->
    <string name="preferences_inactive_tabs">Régi lapok áthelyezése az inaktívak közé</string>
    <!-- Title of inactive tabs preference -->
    <string name="preferences_inactive_tabs_title">Azok a lapok, melyeket két hete nem nézett meg, átkerülnek az inaktív részbe.</string>

    <!-- Studies -->
    <!-- Title of the remove studies button -->
    <string name="studies_remove">Eltávolítás</string>
    <!-- Title of the active section on the studies list -->
    <string name="studies_active">Aktív</string>
    <!-- Description for studies, it indicates why Firefox use studies. The first parameter is the name of the application. -->
    <string name="studies_description_2">A %1$s időről időre tanulmányokat telepíthet és futtathat.</string>
    <!-- Learn more link for studies, links to an article for more information about studies. -->
    <string name="studies_learn_more">További tudnivalók</string>

    <!-- Dialog message shown after removing a study -->
    <string name="studies_restart_app">Az alkalmazás kilép a módosítások alkalmazásához</string>
    <!-- Dialog button to confirm the removing a study. -->
    <string name="studies_restart_dialog_ok">Rendben</string>
    <!-- Dialog button text for canceling removing a study. -->
    <string name="studies_restart_dialog_cancel">Mégse</string>

    <!-- Toast shown after turning on/off studies preferences -->
    <string name="studies_toast_quit_application" tools:ignore="UnusedResources">Kilépés az alkalmazásból a módosítások alkalmazásához…</string>

    <!-- Sessions -->
    <!-- Title for the list of tabs -->
    <string name="tab_header_label">Nyitott lapok</string>
    <!-- Title for the list of tabs in the current private session -->
    <string name="tabs_header_private_tabs_title">Privát lapok</string>
    <!-- Title for the list of tabs in the synced tabs -->
    <string name="tabs_header_synced_tabs_title">Szinkronizált lapok</string>
    <!-- Content description (not visible, for screen readers etc.): Add tab button. Adds a news tab when pressed -->
    <string name="add_tab">Lap hozzáadása</string>
    <!-- Content description (not visible, for screen readers etc.): Add tab button. Adds a news tab when pressed -->
    <string name="add_private_tab">Privát lap hozzáadása</string>
    <!-- Text for the new tab button to indicate adding a new private tab in the tab -->
    <string name="tab_drawer_fab_content">Privát</string>
    <!-- Text for the new tab button to indicate syncing command on the synced tabs page -->
    <string name="tab_drawer_fab_sync">Szinkronizálás</string>
    <!-- Text shown in the menu for sharing all tabs -->
    <string name="tab_tray_menu_item_share">Az összes lap megosztása</string>
    <!-- Text shown in the menu to view recently closed tabs -->
    <string name="tab_tray_menu_recently_closed">Nemrég bezárt lapok</string>
    <!-- Text shown in the tabs tray inactive tabs section -->
    <string name="tab_tray_inactive_recently_closed" tools:ignore="UnusedResources">Nemrég bezárt</string>
    <!-- Text shown in the menu to view account settings -->
    <string name="tab_tray_menu_account_settings">Fiókbeállítások</string>
    <!-- Text shown in the menu to view tab settings -->
    <string name="tab_tray_menu_tab_settings">Lapbeállítások</string>
    <!-- Text shown in the menu for closing all tabs -->
    <string name="tab_tray_menu_item_close">Az összes lap bezárása</string>
    <!-- Text shown in the multiselect menu for bookmarking selected tabs. -->
    <string name="tab_tray_multiselect_menu_item_bookmark">Könyvjelzőzés</string>
    <!-- Text shown in the multiselect menu for closing selected tabs. -->
    <string name="tab_tray_multiselect_menu_item_close">Bezárás</string>
    <!-- Content description for tabs tray multiselect share button -->
    <string name="tab_tray_multiselect_share_content_description">Kijelölt lapok megosztása</string>
    <!-- Content description for tabs tray multiselect menu -->
    <string name="tab_tray_multiselect_menu_content_description">Kijelölt lapok menü</string>
    <!-- Content description (not visible, for screen readers etc.): Removes tab from collection button. Removes the selected tab from collection when pressed -->
    <string name="remove_tab_from_collection">Lap eltávolítása a gyűjteményből</string>
    <!-- Text for button to enter multiselect mode in tabs tray -->
    <string name="tabs_tray_select_tabs">Lapok kiválasztása</string>
    <!-- Content description (not visible, for screen readers etc.): Close tab button. Closes the current session when pressed -->
    <string name="close_tab">Lap bezárása</string>
    <!-- Content description (not visible, for screen readers etc.): Close tab <title> button. First parameter is tab title  -->
    <string name="close_tab_title">%s lap bezárása</string>
    <!-- Content description (not visible, for screen readers etc.): Opens the open tabs menu when pressed -->
    <string name="open_tabs_menu">Lapok menü megnyitása</string>
    <!-- Open tabs menu item to save tabs to collection -->
    <string name="tabs_menu_save_to_collection1">Lapok gyűjteménybe mentése</string>
    <!-- Text for the menu button to delete a collection -->
    <string name="collection_delete">Gyűjtemény törlése</string>
    <!-- Text for the menu button to rename a collection -->
    <string name="collection_rename">Gyűjtemény átnevezése</string>
    <!-- Text for the button to open tabs of the selected collection -->
    <string name="collection_open_tabs">Nyitott lapok</string>


    <!-- Hint for adding name of a collection -->
    <string name="collection_name_hint">Gyűjtemény neve</string>
    <!-- Text for the menu button to rename a top site -->
    <string name="rename_top_site">Átnevezés</string>
    <!-- Text for the menu button to remove a top site -->
    <string name="remove_top_site">Eltávolítás</string>

    <!-- Text for the menu button to delete a top site from history -->
    <string name="delete_from_history">Törlés az előzményekből</string>
    <!-- Postfix for private WebApp titles, placeholder is replaced with app name -->
    <string name="pwa_site_controls_title_private">%1$s (privát mód)</string>

    <!-- History -->
    <!-- Text for the button to search all history -->
    <string name="history_search_1">Adja meg a keresési kifejezéseket</string>
    <!-- Text for the button to clear all history -->
    <string name="history_delete_all">Előzmények törlése</string>
    <!-- Text for the snackbar to confirm that multiple browsing history items has been deleted -->
    <string name="history_delete_multiple_items_snackbar">Előzmények törölve</string>
    <!-- Text for the snackbar to confirm that a single browsing history item has been deleted. The first parameter is the shortened URL of the deleted history item. -->
    <string name="history_delete_single_item_snackbar">%1$s törölve</string>
    <!-- Context description text for the button to delete a single history item -->
    <string name="history_delete_item">Törlés</string>
    <!-- History multi select title in app bar
    The first parameter is the number of bookmarks selected -->
    <string name="history_multi_select_title">%1$d kiválasztva</string>
    <!-- Text for the header that groups the history for today -->
    <string name="history_today">Ma</string>
    <!-- Text for the header that groups the history for yesterday -->
    <string name="history_yesterday">Tegnap</string>
    <!-- Text for the header that groups the history the past 7 days -->
    <string name="history_7_days">Elmúlt 7 nap</string>
    <!-- Text for the header that groups the history the past 30 days -->
    <string name="history_30_days">Elmúlt 30 nap</string>
    <!-- Text for the header that groups the history older than the last month -->
    <string name="history_older">Régebbi</string>
    <!-- Text shown when no history exists -->
    <string name="history_empty_message">Nincsenek előzmények</string>

    <!-- Downloads -->
    <!-- Text for the snackbar to confirm that multiple downloads items have been removed -->
    <string name="download_delete_multiple_items_snackbar_1">Letöltések eltávolítva</string>
    <!-- Text for the snackbar to confirm that a single download item has been removed. The first parameter is the name of the download item. -->
    <string name="download_delete_single_item_snackbar">%1$s eltávolítva</string>
    <!-- Text shown when no download exists -->
    <string name="download_empty_message_1">Nincsenek letöltött fájlok</string>
    <!-- History multi select title in app bar
    The first parameter is the number of downloads selected -->
    <string name="download_multi_select_title">%1$d kiválasztva</string>


    <!-- Text for the button to remove a single download item -->
    <string name="download_delete_item_1">Eltávolítás</string>


    <!-- Crashes -->
    <!-- Title text displayed on the tab crash page. This first parameter is the name of the application (For example: Fenix) -->
    <string name="tab_crash_title_2">Sajnáljuk. A %1$s nem tudja betölteni az oldalt.</string>
    <!-- Send crash report checkbox text on the tab crash page -->
    <string name="tab_crash_send_report">Összeomlási jelentése elküldése a Mozillának</string>
    <!-- Close tab button text on the tab crash page -->
    <string name="tab_crash_close">Lap bezárása</string>
    <!-- Restore tab button text on the tab crash page -->
    <string name="tab_crash_restore">Lap visszaállítása</string>

    <!-- Bookmarks -->
    <!-- Confirmation message for a dialog confirming if the user wants to delete the selected folder -->
    <string name="bookmark_delete_folder_confirmation_dialog">Biztos, hogy törölni szeretné ezt a mappát?</string>
    <!-- Confirmation message for a dialog confirming if the user wants to delete multiple items including folders. Parameter will be replaced by app name. -->
    <string name="bookmark_delete_multiple_folders_confirmation_dialog">A(z) %s törölni fogja a kiválasztott elemeket.</string>
    <!-- Text for the cancel button on delete bookmark dialog -->
    <string name="bookmark_delete_negative">Mégse</string>
    <!-- Screen title for adding a bookmarks folder -->
    <string name="bookmark_add_folder">Mappa hozzáadása</string>
    <!-- Snackbar title shown after a bookmark has been created. -->
    <string name="bookmark_saved_snackbar">Könyvjelző mentve.</string>
    <!-- Snackbar edit button shown after a bookmark has been created. -->
    <string name="edit_bookmark_snackbar_action">SZERKESZTÉS</string>
    <!-- Bookmark overflow menu edit button -->
    <string name="bookmark_menu_edit_button">Szerkesztés</string>
    <!-- Bookmark overflow menu copy button -->
    <string name="bookmark_menu_copy_button">Másolás</string>
    <!-- Bookmark overflow menu share button -->
    <string name="bookmark_menu_share_button">Megosztás</string>
    <!-- Bookmark overflow menu open in new tab button -->
    <string name="bookmark_menu_open_in_new_tab_button">Megnyitás új lapon</string>
    <!-- Bookmark overflow menu open in private tab button -->
    <string name="bookmark_menu_open_in_private_tab_button">Megnyitás privát lapon</string>
    <!-- Bookmark overflow menu open all in tabs button -->
    <string name="bookmark_menu_open_all_in_tabs_button">Összes megnyitása új lapon</string>
    <!-- Bookmark overflow menu open all in private tabs button -->
    <string name="bookmark_menu_open_all_in_private_tabs_button">Összes megnyitása privát lapon</string>
    <!-- Bookmark overflow menu delete button -->
    <string name="bookmark_menu_delete_button">Törlés</string>
    <!--Bookmark overflow menu save button -->
    <string name="bookmark_menu_save_button">Mentés</string>
    <!-- Bookmark multi select title in app bar
     The first parameter is the number of bookmarks selected -->
    <string name="bookmarks_multi_select_title">%1$d kiválasztva</string>
    <!-- Bookmark editing screen title -->
    <string name="edit_bookmark_fragment_title">Könyvjelző szerkesztése</string>
    <!-- Bookmark folder editing screen title -->
    <string name="edit_bookmark_folder_fragment_title">Mappa szerkesztése</string>
    <!-- Bookmark sign in button message -->
    <string name="bookmark_sign_in_button">Jelentkezzen be a szinkronizált könyvjelzők megtekintéséhez</string>
    <!-- Bookmark URL editing field label -->
    <string name="bookmark_url_label">URL</string>
    <!-- Bookmark FOLDER editing field label -->
    <string name="bookmark_folder_label">MAPPA</string>
    <!-- Bookmark NAME editing field label -->
    <string name="bookmark_name_label">NÉV</string>
    <!-- Bookmark add folder screen title -->
    <string name="bookmark_add_folder_fragment_label">Mappa hozzáadása</string>
    <!-- Bookmark select folder screen title -->
    <string name="bookmark_select_folder_fragment_label">Válasszon mappát</string>
    <!-- Bookmark editing error missing title -->
    <string name="bookmark_empty_title_error">Címmel kell rendelkeznie</string>
    <!-- Bookmark editing error missing or improper URL -->
    <string name="bookmark_invalid_url_error">Érvénytelen URL</string>

    <!-- Bookmark screen message for empty bookmarks folder -->
    <string name="bookmarks_empty_message">Itt nincsenek könyvjelzők</string>
    <!-- Bookmark snackbar message on deletion
     The first parameter is the host part of the URL of the bookmark deleted, if any -->
    <string name="bookmark_deletion_snackbar_message">%1$s törölve</string>
    <!-- Bookmark snackbar message on deleting multiple bookmarks not including folders-->
    <string name="bookmark_deletion_multiple_snackbar_message_2">Könyvjelzők törölve</string>
    <!-- Bookmark snackbar message on deleting multiple bookmarks including folders-->
    <string name="bookmark_deletion_multiple_snackbar_message_3">Kiválasztott mappák törlése</string>
    <!-- Bookmark undo button for deletion snackbar action -->
    <string name="bookmark_undo_deletion">VISSZAVONÁS</string>

    <!-- Text for the button to search all bookmarks -->
    <string name="bookmark_search">Adja meg a keresési kifejezéseket</string>

    <!-- Site Permissions -->
    <!-- Button label that take the user to the Android App setting -->
    <string name="phone_feature_go_to_settings">Ugrás a beállításokhoz</string>
    <!-- Content description (not visible, for screen readers etc.): Quick settings sheet
        to give users access to site specific information / settings. For example:
        Secure settings status and a button to modify site permissions -->
    <string name="quick_settings_sheet">Gyors beállítások lap</string>
    <!-- Label that indicates that this option it the recommended one -->
    <string name="phone_feature_recommended">Ajánlott</string>
    <!-- Button label for clearing all the information of site permissions-->
    <string name="clear_permissions">Engedélyek törlése</string>
    <!-- Text for the OK button on Clear permissions dialog -->
    <string name="clear_permissions_positive">Rendben</string>
    <!-- Text for the cancel button on Clear permissions dialog -->
    <string name="clear_permissions_negative">Mégse</string>
    <!-- Button label for clearing a site permission-->
    <string name="clear_permission">Engedély törlése</string>
    <!-- Text for the OK button on Clear permission dialog -->
    <string name="clear_permission_positive">Rendben</string>
    <!-- Text for the cancel button on Clear permission dialog -->
    <string name="clear_permission_negative">Mégse</string>
    <!-- Button label for clearing all the information on all sites-->
    <string name="clear_permissions_on_all_sites">Engedélyek törlése az összes oldalon</string>
    <!-- Preference for altering video and audio autoplay for all websites -->
    <string name="preference_browser_feature_autoplay">Automatikus lejátszás</string>
    <!-- Preference for altering the camera access for all websites -->
    <string name="preference_phone_feature_camera">Kamera</string>
    <!-- Preference for altering the microphone access for all websites -->
    <string name="preference_phone_feature_microphone">Mikrofon</string>
    <!-- Preference for altering the location access for all websites -->
    <string name="preference_phone_feature_location">Hely</string>
    <!-- Preference for altering the notification access for all websites -->
    <string name="preference_phone_feature_notification">Értesítés</string>
    <!-- Preference for altering the persistent storage access for all websites -->
    <string name="preference_phone_feature_persistent_storage">Állandó tároló</string>
    <!-- Preference for altering the storage access setting for all websites -->
    <string name="preference_phone_feature_cross_origin_storage_access">Webhelyek közötti sütik</string>
    <!-- Preference for altering the EME access for all websites -->
    <string name="preference_phone_feature_media_key_system_access">DRM-vezérelt tartalom</string>
    <!-- Label that indicates that a permission must be asked always -->
    <string name="preference_option_phone_feature_ask_to_allow">Kérdezzen rá</string>
    <!-- Label that indicates that a permission must be blocked -->
    <string name="preference_option_phone_feature_blocked">Blokkolva</string>
    <!-- Label that indicates that a permission must be allowed -->
    <string name="preference_option_phone_feature_allowed">Engedélyezve</string>
    <!--Label that indicates a permission is by the Android OS-->
    <string name="phone_feature_blocked_by_android">Az Android blokkolta</string>
    <!-- Preference for showing a list of websites that the default configurations won't apply to them -->
    <string name="preference_exceptions">Kivételek</string>
    <!-- Summary of tracking protection preference if tracking protection is set to off -->
    <string name="tracking_protection_off">Ki</string>

    <!-- Summary of tracking protection preference if tracking protection is set to standard -->
    <string name="tracking_protection_standard">Szokásos</string>
    <!-- Summary of tracking protection preference if tracking protection is set to strict -->
    <string name="tracking_protection_strict">Szigorú</string>
    <!-- Summary of tracking protection preference if tracking protection is set to custom -->
    <string name="tracking_protection_custom">Egyéni</string>
    <!-- Label for global setting that indicates that all video and audio autoplay is allowed -->
    <string name="preference_option_autoplay_allowed2">Hang és videó engedélyezése</string>
    <!-- Label for site specific setting that indicates that all video and audio autoplay is allowed -->
    <string name="quick_setting_option_autoplay_allowed">Hang és videó engedélyezése</string>
    <!-- Label that indicates that video and audio autoplay is only allowed over Wi-Fi -->
    <string name="preference_option_autoplay_allowed_wifi_only2">Hang és videó blokkolása csak mobil-adatkapcsolaton</string>
    <!-- Subtext that explains 'autoplay on Wi-Fi only' option -->
    <string name="preference_option_autoplay_allowed_wifi_subtext">A hang és videó Wi-Fi-n lesz lejátszva</string>
    <!-- Label for global setting that indicates that video autoplay is allowed, but audio autoplay is blocked -->
    <string name="preference_option_autoplay_block_audio2">Csak a hang blokkolása</string>
    <!-- Label for site specific setting that indicates that video autoplay is allowed, but audio autoplay is blocked -->
    <string name="quick_setting_option_autoplay_block_audio">Csak a hang blokkolása</string>
    <!-- Label for global setting that indicates that all video and audio autoplay is blocked -->
    <string name="preference_option_autoplay_blocked3">Hang és videó blokkolása</string>
    <!-- Label for site specific setting that indicates that all video and audio autoplay is blocked -->
    <string name="quick_setting_option_autoplay_blocked">Hang és videó blokkolása</string>
    <!-- Summary of delete browsing data on quit preference if it is set to on -->
    <string name="delete_browsing_data_quit_on">Be</string>
    <!-- Summary of delete browsing data on quit preference if it is set to off -->
    <string name="delete_browsing_data_quit_off">Ki</string>

    <!-- Summary of studies preference if it is set to on -->
    <string name="studies_on">Be</string>
    <!-- Summary of studies data on quit preference if it is set to off -->
    <string name="studies_off">Ki</string>

    <!-- Collections -->
    <!-- Collections header on home fragment -->
    <string name="collections_header">Gyűjtemények</string>
    <!-- Content description (not visible, for screen readers etc.): Opens the collection menu when pressed -->
    <string name="collection_menu_button_content_description">Gyűjtemény menü</string>
    <!-- Label to describe what collections are to a new user without any collections -->
    <string name="no_collections_description2">Gyűjtse össze a számára fontos dolgokat.\nCsoportosítsa a hasonló kereséseket, webhelyeket és lapokat a későbbi gyors hozzáférés végett.</string>
    <!-- Title for the "select tabs" step of the collection creator -->
    <string name="create_collection_select_tabs">Válasszon lapokat</string>
    <!-- Title for the "select collection" step of the collection creator -->
    <string name="create_collection_select_collection">Válasszon gyűjteményt</string>
    <!-- Title for the "name collection" step of the collection creator -->
    <string name="create_collection_name_collection">Gyűjtemény elnevezése</string>
    <!-- Button to add new collection for the "select collection" step of the collection creator -->
    <string name="create_collection_add_new_collection">Új gyűjtemény hozzáadása</string>
    <!-- Button to select all tabs in the "select tabs" step of the collection creator -->
    <string name="create_collection_select_all">Összes kiválasztása</string>
    <!-- Button to deselect all tabs in the "select tabs" step of the collection creator -->
    <string name="create_collection_deselect_all">Összes kiválasztásának megszüntetése</string>
    <!-- Text to prompt users to select the tabs to save in the "select tabs" step of the collection creator -->
    <string name="create_collection_save_to_collection_empty">Válassza ki a mentendő lapokat</string>
    <!-- Text to show users how many tabs they have selected in the "select tabs" step of the collection creator.
     %d is a placeholder for the number of tabs selected. -->
    <string name="create_collection_save_to_collection_tabs_selected">%d lap kiválasztva</string>
    <!-- Text to show users they have one tab selected in the "select tabs" step of the collection creator.
    %d is a placeholder for the number of tabs selected. -->
    <string name="create_collection_save_to_collection_tab_selected">%d lap kiválasztva</string>
    <!-- Text shown in snackbar when multiple tabs have been saved in a collection -->
    <string name="create_collection_tabs_saved">Lapok mentve.</string>
    <!-- Text shown in snackbar when one or multiple tabs have been saved in a new collection -->
    <string name="create_collection_tabs_saved_new_collection">Gyűjtemény mentve.</string>
    <!-- Text shown in snackbar when one tab has been saved in a collection -->
    <string name="create_collection_tab_saved">Lap mentve.</string>
    <!-- Content description (not visible, for screen readers etc.): button to close the collection creator -->
    <string name="create_collection_close">Bezárás</string>
    <!-- Button to save currently selected tabs in the "select tabs" step of the collection creator-->
    <string name="create_collection_save">Mentés</string>

    <!-- Snackbar action to view the collection the user just created or updated -->
    <string name="create_collection_view">Nézet</string>

    <!-- Text for the OK button from collection dialogs -->
    <string name="create_collection_positive">Rendben</string>
    <!-- Text for the cancel button from collection dialogs -->
    <string name="create_collection_negative">Mégse</string>

    <!-- Default name for a new collection in "name new collection" step of the collection creator. %d is a placeholder for the number of collections-->
    <string name="create_collection_default_name">%d. gyűjtemény</string>

    <!-- Share -->
    <!-- Share screen header -->
    <string name="share_header_2">Megosztás</string>
    <!-- Content description (not visible, for screen readers etc.):
        "Share" button. Opens the share menu when pressed. -->
    <string name="share_button_content_description">Megosztás</string>
    <!-- Text for the Save to PDF feature in the share menu -->
    <string name="share_save_to_pdf">Mentés PDF-ként</string>
    <!-- Text for error message when generating a PDF file Text. -->
    <string name="unable_to_save_to_pdf_error">A PDF nem állítható elő</string>
    <!-- Text for standard error snackbar dismiss button. -->
    <string name="standard_snackbar_error_dismiss">Eltüntetés</string>
    <!-- Text for error message when printing a page and it fails. -->
    <string name="unable_to_print_page_error">Az oldal nem nyomtatható</string>
    <!-- Text for the print feature in the share and browser menu -->
    <string name="menu_print">Nyomtatás</string>
    <!-- Sub-header in the dialog to share a link to another sync device -->
    <string name="share_device_subheader">Küldés eszközre</string>
    <!-- Sub-header in the dialog to share a link to an app from the full list -->
    <string name="share_link_all_apps_subheader">Összes művelet</string>
    <!-- Sub-header in the dialog to share a link to an app from the most-recent sorted list -->
    <string name="share_link_recent_apps_subheader">Nemrég használt</string>
    <!-- Text for the copy link action in the share screen. -->
    <string name="share_copy_link_to_clipboard">Vágólapra másolás</string>
    <!-- Toast shown after copying link to clipboard -->
    <string name="toast_copy_link_to_clipboard">Vágólapra másolva</string>
    <!-- An option from the share dialog to sign into sync -->
    <string name="sync_sign_in">Jelentkezzen be a Syncbe</string>
     <!-- An option from the three dot menu to sync and save data -->
    <string name="sync_menu_sync_and_save_data">Adatok szinkronizálása és mentése</string>
    <!-- An option from the share dialog to send link to all other sync devices -->
    <string name="sync_send_to_all">Küldés az összes eszközre</string>
    <!-- An option from the share dialog to reconnect to sync -->
    <string name="sync_reconnect">Újracsatlakozás a Synchez</string>
    <!-- Text displayed when sync is offline and cannot be accessed -->
    <string name="sync_offline">Kapcsolat nélkül</string>
    <!-- An option to connect additional devices -->
    <string name="sync_connect_device">Másik eszköz csatlakoztatása</string>
    <!-- The dialog text shown when additional devices are not available -->
    <string name="sync_connect_device_dialog">Lap küldéséhez legalább egy másik eszközön is jelentkezzen be a Firefoxba.</string>

    <!-- Confirmation dialog button -->
    <string name="sync_confirmation_button">Megértettem</string>

    <!-- Share error message -->
    <string name="share_error_snackbar">Nem lehet megosztani ezzel az alkalmazással</string>

    <!-- Add new device screen title -->
    <string name="sync_add_new_device_title">Küldés eszközre</string>
    <!-- Text for the warning message on the Add new device screen -->
    <string name="sync_add_new_device_message">Nincs eszköz csatlakoztatva</string>
    <!-- Text for the button to learn about sending tabs -->
    <string name="sync_add_new_device_learn_button">Ismerje meg a lapok küldését…</string>
    <!-- Text for the button to connect another device -->
    <string name="sync_add_new_device_connect_button">Másik eszköz csatlakoztatása…</string>

    <!-- Notifications -->
    <!-- Text shown in the notification that pops up to remind the user that a private browsing session is active. -->
    <string name="notification_pbm_delete_text_2">Privát lapok bezárása</string>

    <!-- Text shown in the notification that pops up to remind the user that a private browsing session is active for Android 14+ -->
    <string name="notification_erase_title_android_14">Bezárja a privát lapokat?</string>
    <string name="notification_erase_text_android_14">Koppintson vagy csúsztassa félre az értesítést a privát lapok bezárásához.</string>

    <!-- Name of the marketing notification channel. Displayed in the "App notifications" system settings for the app -->
    <string name="notification_marketing_channel_name">Marketing</string>

    <!-- Title shown in the notification that pops up to remind the user to set fenix as default browser.
    The app name is in the text, due to limitations with localizing Nimbus experiments -->
    <string name="nimbus_notification_default_browser_title" tools:ignore="UnusedResources">A Firefox gyors és privát</string>
    <!-- Text shown in the notification that pops up to remind the user to set fenix as default browser.
    The app name is in the text, due to limitations with localizing Nimbus experiments -->
    <string name="nimbus_notification_default_browser_text" tools:ignore="UnusedResources">A Firefox alapértelmezett böngészővé tétele</string>
    <!-- Title shown in the notification that pops up to re-engage the user -->
    <string name="notification_re_engagement_title">Próbálja ki a privát böngészést</string>
    <!-- Text shown in the notification that pops up to re-engage the user.
    %1$s is a placeholder that will be replaced by the app name. -->
    <string name="notification_re_engagement_text">Böngésszen mentett sütik vagy előzmények nélkül a %1$sban</string>

    <!-- Title A shown in the notification that pops up to re-engage the user -->
    <string name="notification_re_engagement_A_title">Böngésszen nyom nélkül</string>
    <!-- Text A shown in the notification that pops up to re-engage the user.
    %1$s is a placeholder that will be replaced by the app name. -->
    <string name="notification_re_engagement_A_text">A %1$s privát böngészése nem menti el az adatait.</string>
    <!-- Title B shown in the notification that pops up to re-engage the user -->
    <string name="notification_re_engagement_B_title">Kezdje el az első keresést</string>
    <!-- Text B shown in the notification that pops up to re-engage the user -->
    <string name="notification_re_engagement_B_text">Keressen valamit a közelben. Vagy fedezzen fel valami szórakoztatót.</string>

    <!-- Survey -->
    <!-- Text shown in the fullscreen message that pops up to ask user to take a short survey.
    The app name is in the text, due to limitations with localizing Nimbus experiments -->
    <string name="nimbus_survey_message_text">Segítsen a Firefox jobbá tételében egy rövid felmérés kitöltésével.</string>
    <!-- Preference for taking the short survey. -->
    <string name="preferences_take_survey">Kérdőív kitöltése</string>
    <!-- Preference for not taking the short survey. -->
    <string name="preferences_not_take_survey">Köszönöm, nem</string>

    <!-- Snackbar -->
    <!-- Text shown in snackbar when user deletes a collection -->
    <string name="snackbar_collection_deleted">Gyűjtemény törölve</string>
    <!-- Text shown in snackbar when user renames a collection -->
    <string name="snackbar_collection_renamed">Gyűjtemény átnevezve</string>
    <!-- Text shown in snackbar when user closes a tab -->
    <string name="snackbar_tab_closed">Lap bezárva</string>
    <!-- Text shown in snackbar when user closes all tabs -->
    <string name="snackbar_tabs_closed">Lapok bezárva</string>
    <!-- Text shown in snackbar when user bookmarks a list of tabs -->
    <string name="snackbar_message_bookmarks_saved">Könyvjelzők mentve!</string>
    <!-- Text shown in snackbar when user adds a site to shortcuts -->
    <string name="snackbar_added_to_shortcuts">Hozzáadva az indítóikonokhoz.</string>
    <!-- Text shown in snackbar when user closes a private tab -->
    <string name="snackbar_private_tab_closed">Privát lap bezárva</string>
    <!-- Text shown in snackbar when user closes all private tabs -->
    <string name="snackbar_private_tabs_closed">Privát lapok bezárva</string>
    <!-- Text shown in snackbar when user erases their private browsing data -->
    <string name="snackbar_private_data_deleted">A privát böngészési adatok törölve</string>
    <!-- Text shown in snackbar to undo deleting a tab, top site or collection -->
    <string name="snackbar_deleted_undo">VISSZAVONÁS</string>
    <!-- Text shown in snackbar when user removes a top site -->
    <string name="snackbar_top_site_removed">Oldal eltávolítva</string>
    <!-- QR code scanner prompt which appears after scanning a code, but before navigating to it
        First parameter is the name of the app, second parameter is the URL or text scanned-->
    <string name="qr_scanner_confirmation_dialog_message">Engedélyezés, hogy a(z) %1$s megnyissa ezt: %2$s</string>
    <!-- QR code scanner prompt dialog positive option to allow navigation to scanned link -->
    <string name="qr_scanner_dialog_positive">ENGEDÉLYEZÉS</string>
    <!-- QR code scanner prompt dialog positive option to deny navigation to scanned link -->
    <string name="qr_scanner_dialog_negative">ELUTASÍTÁS</string>
    <!-- QR code scanner prompt dialog error message shown when a hostname does not contain http or https. -->
    <string name="qr_scanner_dialog_invalid">A webcím érvénytelen.</string>
    <!-- QR code scanner prompt dialog positive option when there is an error -->
    <string name="qr_scanner_dialog_invalid_ok">OK</string>
    <!-- Tab collection deletion prompt dialog message. Placeholder will be replaced with the collection name -->
    <string name="tab_collection_dialog_message">Biztos, hogy törli ezt: %1$s?</string>
    <!-- Collection and tab deletion prompt dialog message. This will show when the last tab from a collection is deleted -->
    <string name="delete_tab_and_collection_dialog_message">A lap törlésével törli az egész gyűjteményt. Bármikor létrehozhat új gyűjteményeket.</string>
    <!-- Collection and tab deletion prompt dialog title. Placeholder will be replaced with the collection name. This will show when the last tab from a collection is deleted -->
    <string name="delete_tab_and_collection_dialog_title">Törli ezt: %1$s?</string>
    <!-- Tab collection deletion prompt dialog option to delete the collection -->
    <string name="tab_collection_dialog_positive">Törlés</string>
    <!-- Text displayed in a notification when the user enters full screen mode -->
    <string name="full_screen_notification">Belépés teljes képernyős módba</string>
    <!-- Message for copying the URL via long press on the toolbar -->
    <string name="url_copied">URL másolva</string>
    <!-- Sample text for accessibility font size -->
    <string name="accessibility_text_size_sample_text_1">Ez egy mintaszöveg. Itt látható, hogy miként jelenik meg a szöveg, ha ezzel a beállítással növeli vagy csökkenti a méretét.</string>
    <!-- Summary for Accessibility Text Size Scaling Preference -->
    <string name="preference_accessibility_text_size_summary">A webhelyek szövegének nagyobbra vagy kisebbre állítása</string>
    <!-- Title for Accessibility Text Size Scaling Preference -->
    <string name="preference_accessibility_font_size_title">Betűméret</string>

    <!-- Title for Accessibility Text Automatic Size Scaling Preference -->
    <string name="preference_accessibility_auto_size_2">Automatikus betűméret</string>
    <!-- Summary for Accessibility Text Automatic Size Scaling Preference -->
    <string name="preference_accessibility_auto_size_summary">A betűméret megegyezik az Android-beállításokkal. Kapcsolja ki, hogy itt kezelje a betűméretet.</string>

    <!-- Title for the Delete browsing data preference -->
    <string name="preferences_delete_browsing_data">Böngészési adatok törlése</string>
    <!-- Title for the tabs item in Delete browsing data -->
    <string name="preferences_delete_browsing_data_tabs_title_2">Nyitott lapok</string>
    <!-- Subtitle for the tabs item in Delete browsing data, parameter will be replaced with the number of open tabs -->
    <string name="preferences_delete_browsing_data_tabs_subtitle">%d lap</string>
    <!-- Title for the data and history items in Delete browsing data -->
    <!-- Title for the history item in Delete browsing data -->
    <string name="preferences_delete_browsing_data_browsing_history_title">Böngészési előzmények</string>
    <!-- Subtitle for the data and history items in delete browsing data, parameter will be replaced with the
        number of history items the user has -->
    <string name="preferences_delete_browsing_data_browsing_data_subtitle">%d cím</string>
    <!-- Title for the cookies and site data items in Delete browsing data -->
    <string name="preferences_delete_browsing_data_cookies_and_site_data">Sütik és oldaladatok</string>
    <!-- Subtitle for the cookies item in Delete browsing data -->
    <string name="preferences_delete_browsing_data_cookies_subtitle">A legtöbb webhelyről ki lesz jelentkeztetve</string>
    <!-- Title for the cached images and files item in Delete browsing data -->
    <string name="preferences_delete_browsing_data_cached_files">Gyorsítótárazott képek és fájlok</string>
    <!-- Subtitle for the cached images and files item in Delete browsing data -->
    <string name="preferences_delete_browsing_data_cached_files_subtitle">Felszabadítja a tárhelyet</string>
    <!-- Title for the site permissions item in Delete browsing data -->
    <string name="preferences_delete_browsing_data_site_permissions">Webhely engedélyek</string>
    <!-- Title for the downloads item in Delete browsing data -->
    <string name="preferences_delete_browsing_data_downloads">Letöltések</string>
    <!-- Text for the button to delete browsing data -->
    <string name="preferences_delete_browsing_data_button">Böngészési adatok törlése</string>
    <!-- Title for the Delete browsing data on quit preference -->
    <string name="preferences_delete_browsing_data_on_quit">Böngészési adatok törlése kilépéskor</string>

    <!-- Summary for the Delete browsing data on quit preference. "Quit" translation should match delete_browsing_data_on_quit_action translation. -->
    <string name="preference_summary_delete_browsing_data_on_quit_2">Automatikusan törli a böngészési adatokat, ha a főmenüben a „Kilépés” lehetőséget választja</string>
    <!-- Action item in menu for the Delete browsing data on quit feature -->
    <string name="delete_browsing_data_on_quit_action">Kilépés</string>

    <!-- Title text of a delete browsing data dialog. -->
    <string name="delete_history_prompt_title">Törlendő időtartomány</string>
    <!-- Body text of a delete browsing data dialog. -->
    <string name="delete_history_prompt_body" moz:RemovedIn="130" tools:ignore="UnusedResources">Eltávolítja az előzményeket (beleértve a más eszközökről szinkronizált előzményeket), a sütiket és az egyéb böngészési adatokat.</string>
    <!-- Body text of a delete browsing data dialog. -->
    <string name="delete_history_prompt_body_2">Törli az előzményeket (beleértve a más eszközökről szinkronizált előzményeket is)</string>
    <!-- Radio button in the delete browsing data dialog to delete history items for the last hour. -->
    <string name="delete_history_prompt_button_last_hour">Utolsó egy óra</string>
    <!-- Radio button in the delete browsing data dialog to delete history items for today and yesterday. -->
    <string name="delete_history_prompt_button_today_and_yesterday">Ma és tegnap</string>
    <!-- Radio button in the delete browsing data dialog to delete all history. -->
    <string name="delete_history_prompt_button_everything">Minden</string>

    <!-- Dialog message to the user asking to delete browsing data. Parameter will be replaced by app name. -->
    <string name="delete_browsing_data_prompt_message_3">A %s törölni fogja a kiválasztott böngészési adatokat.</string>

    <!-- Text for the cancel button for the data deletion dialog -->
    <string name="delete_browsing_data_prompt_cancel">Mégse</string>
    <!-- Text for the allow button for the data deletion dialog -->
    <string name="delete_browsing_data_prompt_allow">Törlés</string>
    <!-- Text for the snackbar confirmation that the data was deleted -->
    <string name="preferences_delete_browsing_data_snackbar">Böngészési adatok törölve</string>

    <!-- Text for the snackbar to show the user that the deletion of browsing data is in progress -->
    <string name="deleting_browsing_data_in_progress">Böngészési adatok törlése…</string>

    <!-- Dialog message to the user asking to delete all history items inside the opened group. Parameter will be replaced by a history group name. -->
    <string name="delete_all_history_group_prompt_message">A(z) „%s” összes webhelyének törlése</string>
    <!-- Text for the cancel button for the history group deletion dialog -->
    <string name="delete_history_group_prompt_cancel">Mégse</string>
    <!-- Text for the allow button for the history group dialog -->
    <string name="delete_history_group_prompt_allow">Törlés</string>
    <!-- Text for the snackbar confirmation that the history group was deleted -->
    <string name="delete_history_group_snackbar">Csoport törölve</string>

    <!-- Onboarding -->
    <!-- text to display in the snackbar once account is signed-in -->
    <string name="onboarding_firefox_account_sync_is_on">A Sync be van kapcsolva</string>

    <!-- Onboarding theme -->
    <!-- Text shown in snackbar when multiple tabs have been sent to device -->
    <string name="sync_sent_tabs_snackbar">Lapok elküldve.</string>
    <!-- Text shown in snackbar when one tab has been sent to device  -->
    <string name="sync_sent_tab_snackbar">Lap elküldve.</string>
    <!-- Text shown in snackbar when sharing tabs failed  -->
    <string name="sync_sent_tab_error_snackbar">Nem sikerült elküldeni</string>
    <!-- Text shown in snackbar for the "retry" action that the user has after sharing tabs failed -->
    <string name="sync_sent_tab_error_snackbar_action">ÚJRAPRÓBÁLKOZÁS</string>
    <!-- Title of QR Pairing Fragment -->
    <string name="sync_scan_code">Olvassa le a kódot</string>

    <!-- Instructions on how to access pairing -->
    <string name="sign_in_instructions"><![CDATA[A számítógépen nyissa meg a Firefoxot, és ugorjon a <b>https://firefox.com/pair</b> oldalra]]></string>
    <!-- Text shown for sign in pairing when ready -->
    <string name="sign_in_ready_for_scan">Leolvasásra kész</string>
    <!-- Text shown for settings option for sign with pairing -->
    <string name="sign_in_with_camera">Jelentkezzen be a kamerájával</string>
    <!-- Text shown for settings option for sign with email -->
    <string name="sign_in_with_email">E-mail használata ehelyett</string>
    <!-- Text shown for settings option for create new account text.'Firefox' intentionally hardcoded here.-->
    <string name="sign_in_create_account_text"><![CDATA[Nincs fiókja? <u>Hozzon létre egyet</u>, hogy szinkronizálja a Firefoxot az eszközök között.]]></string>
    <!-- Text shown in confirmation dialog to sign out of account. The first parameter is the name of the app (e.g. Firefox Preview) -->
    <string name="sign_out_confirmation_message_2">A %s leállítja a szinkronizációt a fiókjával, de nem töröl semmilyen böngészési adatot erről az eszközről.</string>
    <!-- Option to continue signing out of account shown in confirmation dialog to sign out of account -->
    <string name="sign_out_disconnect">Kapcsolat bontása</string>
    <!-- Option to cancel signing out shown in confirmation dialog to sign out of account -->
    <string name="sign_out_cancel">Mégse</string>

    <!-- Error message snackbar shown after the user tried to select a default folder which cannot be altered -->
    <string name="bookmark_cannot_edit_root">Az alapértelmezett mappák nem szerkeszthetők</string>

    <!-- Enhanced Tracking Protection -->
    <!-- Link displayed in enhanced tracking protection panel to access tracking protection settings -->
    <string name="etp_settings">Védelmi beállítások</string>
    <!-- Preference title for enhanced tracking protection settings -->
    <string name="preference_enhanced_tracking_protection">Fokozott követés elleni védelem</string>
    <!-- Preference summary for enhanced tracking protection settings on/off switch -->
    <string name="preference_enhanced_tracking_protection_summary">Mostantól Teljes sütivédelem funkcióval, amely az eddigi legerősebb akadály a webhelyek közti nyomkövetők ellen.</string>
    <!-- Description of enhanced tracking protection. The parameter is the name of the application (For example: Firefox Fenix) -->
    <string name="preference_enhanced_tracking_protection_explanation_2">A %s megvédi a leggyakoribb nyomkövetőktől, amelyek követik az online tevékenységét.</string>
    <!-- Text displayed that links to website about enhanced tracking protection -->
    <string name="preference_enhanced_tracking_protection_explanation_learn_more">További tudnivalók</string>
    <!-- Preference for enhanced tracking protection for the standard protection settings -->
    <string name="preference_enhanced_tracking_protection_standard_default_1">Normál (alapértelmezett)</string>
    <!-- Preference description for enhanced tracking protection for the standard protection settings -->
    <string name="preference_enhanced_tracking_protection_standard_description_5">A lapok normálisan betöltenek, de néhány nyomkövető blokkolása.</string>
    <!--  Accessibility text for the Standard protection information icon  -->
    <string name="preference_enhanced_tracking_protection_standard_info_button">Mit blokkol a szokásos követésvédelem</string>
    <!-- Preference for enhanced tracking protection for the strict protection settings -->
    <string name="preference_enhanced_tracking_protection_strict">Szigorú</string>
    <!-- Preference description for enhanced tracking protection for the strict protection settings -->
    <string name="preference_enhanced_tracking_protection_strict_description_4">Erősebb követésvédelem és jobb teljesítmény, de előfordulhat, hogy egyes oldalak nem fognak megfelelően működni.</string>
    <!--  Accessibility text for the Strict protection information icon  -->
    <string name="preference_enhanced_tracking_protection_strict_info_button">Mit blokkol a szigorú követésvédelem</string>
    <!-- Preference for enhanced tracking protection for the custom protection settings -->
    <string name="preference_enhanced_tracking_protection_custom">Egyéni</string>
    <!-- Preference description for enhanced tracking protection for the strict protection settings -->
    <string name="preference_enhanced_tracking_protection_custom_description_2">Válassza ki a blokkolni kívánt nyomkövetőket és parancsfájlokat.</string>
    <!--  Accessibility text for the Strict protection information icon  -->
    <string name="preference_enhanced_tracking_protection_custom_info_button">Mit blokkol az egyéni követésvédelem</string>
    <!-- Header for categories that are being blocked by current Enhanced Tracking Protection settings -->
    <!-- Preference for enhanced tracking protection for the custom protection settings for cookies-->
    <string name="preference_enhanced_tracking_protection_custom_cookies">Sütik</string>
    <!-- Option for enhanced tracking protection for the custom protection settings for cookies-->
    <string name="preference_enhanced_tracking_protection_custom_cookies_1">Webhelyek közötti és közösségi média követők</string>
    <!-- Option for enhanced tracking protection for the custom protection settings for cookies-->
    <string name="preference_enhanced_tracking_protection_custom_cookies_2">Sütik a nem látogatott oldalakról</string>
    <!-- Option for enhanced tracking protection for the custom protection settings for cookies-->
    <string name="preference_enhanced_tracking_protection_custom_cookies_3">Összes harmadik féltől származó süti (egyes weboldalak eltörhetnek)</string>
    <!-- Option for enhanced tracking protection for the custom protection settings for cookies-->
    <string name="preference_enhanced_tracking_protection_custom_cookies_4">Összes süti (egyes weboldalakon hibát fog okozni)</string>
    <!-- Option for enhanced tracking protection for the custom protection settings for cookies-->
    <string name="preference_enhanced_tracking_protection_custom_cookies_5">Webhelyek közötti sütik elkülönítése</string>
    <!-- Preference for Global Privacy Control for the custom privacy settings for Global Privacy Control. '&amp;' is replaced with the ampersand symbol: &-->
    <string name="preference_enhanced_tracking_protection_custom_global_privacy_control">Megmondás a webhelyeknek, hogy ne adják el vagy osszák meg az adatait</string>
    <!-- Preference for enhanced tracking protection for the custom protection settings for tracking content -->
    <string name="preference_enhanced_tracking_protection_custom_tracking_content">Nyomkövető tartalom</string>
    <!-- Option for enhanced tracking protection for the custom protection settings for tracking content-->
    <string name="preference_enhanced_tracking_protection_custom_tracking_content_1">Az összes lapon</string>
    <!-- Option for enhanced tracking protection for the custom protection settings for tracking content-->
    <string name="preference_enhanced_tracking_protection_custom_tracking_content_2">Csak privát lapokon</string>
    <!-- Preference for enhanced tracking protection for the custom protection settings -->
    <string name="preference_enhanced_tracking_protection_custom_cryptominers">Kriptobányászok</string>
    <!-- Preference for enhanced tracking protection for the custom protection settings -->
    <string name="preference_enhanced_tracking_protection_custom_fingerprinters">Ujjlenyomat-készítők</string>
    <!-- Button label for navigating to the Enhanced Tracking Protection details -->
    <string name="enhanced_tracking_protection_details">Részletek</string>
    <!-- Header for categories that are being being blocked by current Enhanced Tracking Protection settings -->
    <string name="enhanced_tracking_protection_blocked">Blokkolva</string>
    <!-- Header for categories that are being not being blocked by current Enhanced Tracking Protection settings -->
    <string name="enhanced_tracking_protection_allowed">Engedélyezve</string>
    <!-- Category of trackers (social media trackers) that can be blocked by Enhanced Tracking Protection -->
    <string name="etp_social_media_trackers_title">Közösségimédia-követők</string>
    <!-- Description of social media trackers that can be blocked by Enhanced Tracking Protection -->
    <string name="etp_social_media_trackers_description">Korlátozza a közösségi hálózatok azon képességét, hogy nyomon tudják követni a webböngészési tevékenységét.</string>
    <!-- Category of trackers (cross-site tracking cookies) that can be blocked by Enhanced Tracking Protection -->
    <string name="etp_cookies_title">Webhelyek közötti nyomkövető sütik</string>
    <!-- Category of trackers (cross-site tracking cookies) that can be blocked by Enhanced Tracking Protection -->
    <string name="etp_cookies_title_2">Webhelyek közötti sütik</string>
    <!-- Description of cross-site tracking cookies that can be blocked by Enhanced Tracking Protection -->
    <string name="etp_cookies_description">Blokkolja azokat a sütiket, amelyeket a hirdetési hálózatok és elemző cégek arra használnak, hogy számos webhelyről összegyűjtsék az Ön böngészési adatait.</string>
    <!-- Description of cross-site tracking cookies that can be blocked by Enhanced Tracking Protection -->
    <string name="etp_cookies_description_2">A Teljes sütivédelem ahhoz a webhelyhez köti a sütiket, amelyiken épp tartózkodik, így a követők nem használhatják azokat oldalak közti követésre.</string>
    <!-- Category of trackers (cryptominers) that can be blocked by Enhanced Tracking Protection -->
    <string name="etp_cryptominers_title">Kriptobányászok</string>
    <!-- Description of cryptominers that can be blocked by Enhanced Tracking Protection -->
    <string name="etp_cryptominers_description">Megakadályozza, hogy a rosszindulatú parancsfájlok digitális valuták bányászatához használják az eszközét.</string>
    <!-- Category of trackers (fingerprinters) that can be blocked by Enhanced Tracking Protection -->
    <string name="etp_fingerprinters_title">Ujjlenyomat-készítők</string>
    <!-- Description of fingerprinters that can be blocked by Enhanced Tracking Protection -->
    <string name="etp_fingerprinters_description">Megállítja az egyedileg azonosítható adatok gyűjtését az eszközéről, amelyek nyomkövetési célokra használhatók fel.</string>
    <!-- Category of trackers (tracking content) that can be blocked by Enhanced Tracking Protection -->
    <string name="etp_tracking_content_title">Nyomkövető tartalom</string>
    <!-- Description of tracking content that can be blocked by Enhanced Tracking Protection -->
    <string name="etp_tracking_content_description">Megállítja a követési kódokat tartalmazó külső hirdetések, videók és egyéb tartalmak betöltését. Befolyásolhatja az egyes weboldalak funkcióit.</string>
    <!-- Enhanced Tracking Protection message that protection is currently on for this site -->
    <string name="etp_panel_on">A védelem BE van kapcsolva ezen a webhelyen</string>
    <!-- Enhanced Tracking Protection message that protection is currently off for this site -->
    <string name="etp_panel_off">A védelem KI van kapcsolva ezen a webhelyen</string>

    <!-- Header for exceptions list for which sites enhanced tracking protection is always off -->
    <string name="enhanced_tracking_protection_exceptions">A fokozott követés elleni védelem ki van kapcsolva ezeken a webhelyeken</string>
    <!-- Content description (not visible, for screen readers etc.): Navigate
    back from ETP details (Ex: Tracking content) -->
    <string name="etp_back_button_content_description">Navigálás visszafelé</string>
    <!-- About page link text to open what's new link -->
    <string name="about_whats_new">A %s újdonságai</string>
    <!-- Open source licenses page title
    The first parameter is the app name -->
    <string name="open_source_licenses_title">%s | Nyílt forráskódú programkönyvtárak</string>

    <!-- Category of trackers (redirect trackers) that can be blocked by Enhanced Tracking Protection -->
    <string name="etp_redirect_trackers_title">Nyomkövetők átirányítása</string>
    <!-- Description of redirect tracker cookies that can be blocked by Enhanced Tracking Protection -->
    <string name="etp_redirect_trackers_description">Törli az ismert nyomkövető webhelyekre történő átirányítással beállított sütiket.</string>

    <!-- Description of the SmartBlock Enhanced Tracking Protection feature. The * symbol is intentionally hardcoded here,
         as we use it on the UI to indicate which trackers have been partially unblocked.  -->
    <string name="preference_etp_smartblock_description">Egyes lent jelzett nyomkövetők részleges feloldásra kerültek, mert interakcióba lépett velük *.</string>
    <!-- Text displayed that links to website about enhanced tracking protection SmartBlock -->
    <string name="preference_etp_smartblock_learn_more">További tudnivalók</string>

    <!-- Content description (not visible, for screen readers etc.):
    Enhanced tracking protection exception preference icon for ETP settings. -->
    <string name="preference_etp_exceptions_icon_description">Fokozott követés elleni védelem kivételeinek beállítási ikonja</string>

    <!-- About page link text to open support link -->
    <string name="about_support">Támogatás</string>
    <!-- About page link text to list of past crashes (like about:crashes on desktop) -->
    <string name="about_crashes">Összeomlások</string>
    <!-- About page link text to open privacy notice link -->
    <string name="about_privacy_notice">Adatvédelmi nyilatkozat</string>
    <!-- About page link text to open know your rights link -->
    <string name="about_know_your_rights">Ismerje meg a jogait</string>
    <!-- About page link text to open licensing information link -->
    <string name="about_licensing_information">Licencinformációk</string>
    <!-- About page link text to open a screen with libraries that are used -->
    <string name="about_other_open_source_libraries">Az általunk használt programkönyvtárak</string>

    <!-- Toast shown to the user when they are activating the secret dev menu
        The first parameter is number of long clicks left to enable the menu -->
    <string name="about_debug_menu_toast_progress">Hibakeresési menü: %1$d kattintás van hátra az engedélyezésig</string>
    <string name="about_debug_menu_toast_done">Hibakeresési menü engedélyezve</string>

    <!-- Browser long press popup menu -->
    <!-- Copy the current url -->
    <string name="browser_toolbar_long_press_popup_copy">Másolás</string>
    <!-- Paste & go the text in the clipboard. '&amp;' is replaced with the ampersand symbol: & -->
    <string name="browser_toolbar_long_press_popup_paste_and_go">Beillesztés és ugrás</string>
    <!-- Paste the text in the clipboard -->
    <string name="browser_toolbar_long_press_popup_paste">Beillesztés</string>

    <!-- Snackbar message shown after an URL has been copied to clipboard. -->
    <string name="browser_toolbar_url_copied_to_clipboard_snackbar">URL a vágólapra másolva</string>

    <!-- Title text for the Add To Homescreen dialog -->
    <string name="add_to_homescreen_title">Kezdőképernyőhöz adás</string>
    <!-- Cancel button text for the Add to Homescreen dialog -->
    <string name="add_to_homescreen_cancel">Mégse</string>
    <!-- Add button text for the Add to Homescreen dialog -->
    <string name="add_to_homescreen_add">Hozzáadás</string>
    <!-- Continue to website button text for the first-time Add to Homescreen dialog -->
    <string name="add_to_homescreen_continue">Tovább a weblapra</string>
    <!-- Placeholder text for the TextView in the Add to Homescreen dialog -->
    <string name="add_to_homescreen_text_placeholder">Indítóikon neve</string>

    <!-- Describes the add to homescreen functionality -->
    <string name="add_to_homescreen_description_2">Könnyedén hozzáadhatja ezt a weboldalt az eszköze Kezdőképernyőhöz, és azonnal elérheti azt, így gyorsabban böngészve, miközben alkalmazásszerű élményt kap.</string>

    <!-- Preference for managing the settings for logins and passwords in Fenix -->
    <string name="preferences_passwords_logins_and_passwords" moz:RemovedIn="125" tools:ignore="UnusedResources">Bejelentkezések és jelszavak</string>
    <!-- Preference for managing the settings for logins and passwords in Fenix -->
    <string name="preferences_passwords_logins_and_passwords_2">Jelszavak</string>
    <!-- Preference for managing the saving of logins and passwords in Fenix -->
    <string name="preferences_passwords_save_logins" moz:RemovedIn="125" tools:ignore="UnusedResources">Bejelentkezések és jelszavak mentése</string>
    <!-- Preference for managing the saving of logins and passwords in Fenix -->
    <string name="preferences_passwords_save_logins_2">Jelszavak mentése</string>
    <!-- Preference option for asking to save passwords in Fenix -->
    <string name="preferences_passwords_save_logins_ask_to_save">Kérdés mentés előtt</string>
    <!-- Preference option for never saving passwords in Fenix -->
    <string name="preferences_passwords_save_logins_never_save">Soha ne mentse</string>
    <!-- Preference for autofilling saved logins in Firefox (in web content), %1$s will be replaced with the app name -->
    <string name="preferences_passwords_autofill2">Automatikus kitöltés a %1$sban</string>
    <!-- Description for the preference for autofilling saved logins in Firefox (in web content), %1$s will be replaced with the app name -->
    <string name="preferences_passwords_autofill_description">Felhasználónevek és jelszavak kitöltése a weboldalakon a %1$s használata során.</string>
    <!-- Preference for autofilling logins from Fenix in other apps (e.g. autofilling the Twitter app) -->
    <string name="preferences_android_autofill">Automatikus kitöltés más alkalmazásokban</string>
    <!-- Description for the preference for autofilling logins from Fenix in other apps (e.g. autofilling the Twitter app) -->
    <string name="preferences_android_autofill_description">Felhasználónevek és jelszavak kitöltése más alkalmazásokban az eszközén.</string>

    <!-- Preference option for adding a login -->
    <string name="preferences_logins_add_login" moz:RemovedIn="125" tools:ignore="UnusedResources">Bejelentkezés hozzáadása</string>

    <!-- Preference option for adding a password -->
    <string name="preferences_logins_add_login_2">Jelszó hozzáadása</string>

    <!-- Preference for syncing saved passwords in Fenix -->
    <string name="preferences_passwords_sync_logins" moz:RemovedIn="125" tools:ignore="UnusedResources">Bejelentkezések szinkronizálása</string>
    <!-- Preference for syncing saved passwords in Fenix -->
    <string name="preferences_passwords_sync_logins_2">Jelszavak szinkronizálása</string>
    <!-- Preference for syncing saved logins in Fenix, when not signed in-->
    <string name="preferences_passwords_sync_logins_across_devices" moz:RemovedIn="125" tools:ignore="UnusedResources">Bejelentkezések szinkronizálása az eszközök között</string>
    <!-- Preference for syncing saved passwords in Fenix, when not signed in-->
    <string name="preferences_passwords_sync_logins_across_devices_2">Jelszavak szinkronizálása az eszközök közt</string>
    <!-- Preference to access list of saved logins -->
    <string name="preferences_passwords_saved_logins" moz:RemovedIn="125" tools:ignore="UnusedResources">Mentett bejelentkezések</string>
    <!-- Preference to access list of saved passwords -->
    <string name="preferences_passwords_saved_logins_2">Mentett jelszavak</string>
    <!-- Description of empty list of saved passwords. Placeholder is replaced with app name.  -->
    <string name="preferences_passwords_saved_logins_description_empty_text" moz:RemovedIn="125" tools:ignore="UnusedResources">Itt jelennek meg a mentett vagy a %s böngészővel szinkronizált bejelentkezések.</string>
    <!-- Description of empty list of saved passwords. Placeholder is replaced with app name.  -->
    <string name="preferences_passwords_saved_logins_description_empty_text_2">Itt jelennek meg a %sba mentett vagy szinkronizált jelszavak. Az összes mentett jelszó titkosítva van.</string>
    <!-- Preference to access list of saved logins -->
    <string name="preferences_passwords_saved_logins_description_empty_learn_more_link" moz:RemovedIn="125" tools:ignore="UnusedResources">Tudjon meg többet a Syncről.</string>
    <!-- Clickable text for opening an external link for more information about Sync. -->
    <string name="preferences_passwords_saved_logins_description_empty_learn_more_link_2">Tudjon meg többet a szinkronizálásról</string>
    <!-- Preference to access list of login exceptions that we never save logins for -->
    <string name="preferences_passwords_exceptions">Kivételek</string>
    <!-- Empty description of list of login exceptions that we never save logins for -->
    <string name="preferences_passwords_exceptions_description_empty" moz:RemovedIn="125" tools:ignore="UnusedResources">Itt jelennek meg a nem mentett bejelentkezések és jelszavak.</string>
    <!-- Empty description of list of login exceptions that we never save passwords for. Parameter will be replaced by app name. -->
    <string name="preferences_passwords_exceptions_description_empty_2">A %s nem menti el a jelszavakat az itt felsorolt webhelyektől.</string>
    <!-- Description of list of login exceptions that we never save logins for -->
    <string name="preferences_passwords_exceptions_description" moz:RemovedIn="125" tools:ignore="UnusedResources">A bejelentkezéseket és a jelszavak nem lesznek elmentve ezeknél a webhelyeknél.</string>
    <!-- Description of list of login exceptions that we never save passwords for. Parameter will be replaced by app name. -->
    <string name="preferences_passwords_exceptions_description_2">A %s nem menti el a jelszavakat ezekről a webhelyektől.</string>
    <!-- Text on button to remove all saved login exceptions -->
    <string name="preferences_passwords_exceptions_remove_all">Összes kivétel törlése</string>
    <!-- Hint for search box in logins list -->
    <string name="preferences_passwords_saved_logins_search" moz:RemovedIn="125" tools:ignore="UnusedResources">Bejelentkezések keresése</string>
    <!-- Hint for search box in passwords list -->
    <string name="preferences_passwords_saved_logins_search_2">Jelszavak keresése</string>
    <!-- The header for the site that a login is for -->
    <string name="preferences_passwords_saved_logins_site">Webhely</string>
    <!-- The header for the username for a login -->
    <string name="preferences_passwords_saved_logins_username">Felhasználónév</string>
    <!-- The header for the password for a login -->
    <string name="preferences_passwords_saved_logins_password">Jelszó</string>
    <!-- Shown in snackbar to tell user that the password has been copied -->
    <string name="logins_password_copied">A jelszó vágólapra másolva</string>
    <!-- Shown in snackbar to tell user that the username has been copied -->
    <string name="logins_username_copied">A felhasználónév vágólapra másolva</string>
    <!-- Content Description (for screenreaders etc) read for the button to copy a password in logins-->
    <string name="saved_logins_copy_password">Jelszó másolása</string>
    <!-- Content Description (for screenreaders etc) read for the button to clear a password while editing a login-->
    <string name="saved_logins_clear_password">Jelszó törlése</string>
    <!-- Content Description (for screenreaders etc) read for the button to copy a username in logins -->
    <string name="saved_login_copy_username">Felhasználónév másolása</string>
    <!-- Content Description (for screenreaders etc) read for the button to clear a username while editing a login -->
    <string name="saved_login_clear_username">Felhasználónév törlése</string>
    <!-- Content Description (for screenreaders etc) read for the button to clear the hostname field while creating a login -->
    <string name="saved_login_clear_hostname">Gépnév törlése</string>
    <!-- Content Description (for screenreaders etc) read for the button to open a site in logins -->
    <string name="saved_login_open_site">Oldal megnyitása böngészőben</string>
    <!-- Content Description (for screenreaders etc) read for the button to reveal a password in logins -->
    <string name="saved_login_reveal_password">Jelszó megjelenítése</string>
    <!-- Content Description (for screenreaders etc) read for the button to hide a password in logins -->
    <string name="saved_login_hide_password">Jelszó elrejtése</string>
    <!-- Message displayed in biometric prompt displayed for authentication before allowing users to view their logins -->
    <string name="logins_biometric_prompt_message" moz:RemovedIn="125" tools:ignore="UnusedResources">Feloldás a mentett bejelentkezések megtekintéshez</string>
    <!-- Message displayed in biometric prompt displayed for authentication before allowing users to view their passwords -->
    <string name="logins_biometric_prompt_message_2">Feloldás a mentett jelszavak megtekintéshez</string>
    <!-- Title of warning dialog if users have no device authentication set up -->
    <string name="logins_warning_dialog_title" moz:RemovedIn="125" tools:ignore="UnusedResources">Helyezze biztonságba bejelentkezéseit és jelszavait</string>
    <!-- Title of warning dialog if users have no device authentication set up -->
    <string name="logins_warning_dialog_title_2">Helyezze biztonságba a mentett jelszavait</string>
    <!-- Message of warning dialog if users have no device authentication set up -->
    <string name="logins_warning_dialog_message" moz:RemovedIn="125" tools:ignore="UnusedResources">Állítsa be az eszköz lezárási mintáját, PIN-kódját vagy jelszavát, hogy megvédje a mentett bejelentkezéseit és jelszavait, ha valaki hozzáfér az eszközéhez.</string>
    <!-- Message of warning dialog if users have no device authentication set up -->
    <string name="logins_warning_dialog_message_2">Állítsa be az eszköz lezárási mintáját, PIN-kódját vagy jelszavát, hogy megvédje a mentett jelszavait, ha valaki hozzáfér az eszközéhez.</string>
    <!-- Negative button to ignore warning dialog if users have no device authentication set up -->
    <string name="logins_warning_dialog_later">Később</string>
    <!-- Positive button to send users to set up a pin of warning dialog if users have no device authentication set up -->
    <string name="logins_warning_dialog_set_up_now">Beállítás most</string>
    <!-- Title of PIN verification dialog to direct users to re-enter their device credentials to access their logins -->
    <string name="logins_biometric_prompt_message_pin">Eszköz feloldása</string>
    <!-- Title for Accessibility Force Enable Zoom Preference -->
    <string name="preference_accessibility_force_enable_zoom">Nagyítás az összes webhelyen</string>
    <!-- Summary for Accessibility Force Enable Zoom Preference -->
    <string name="preference_accessibility_force_enable_zoom_summary">A csípés és nagyítás engedélyezése, még azokon a weboldalakon is, amelyek megakadályozzák ezt a gesztust.</string>

    <!-- Saved logins sorting strategy menu item -by name- (if selected, it will sort saved logins alphabetically) -->
    <string name="saved_logins_sort_strategy_alphabetically">Név (A-Z)</string>
    <!-- Saved logins sorting strategy menu item -by last used- (if selected, it will sort saved logins by last used) -->
    <string name="saved_logins_sort_strategy_last_used">Legutóbbi használat</string>
    <!-- Content description (not visible, for screen readers etc.): Sort saved logins dropdown menu chevron icon -->
    <string name="saved_logins_menu_dropdown_chevron_icon_content_description" moz:RemovedIn="125" tools:ignore="UnusedResources">Bejelentkezések menü rendezése</string>

    <!-- Content description (not visible, for screen readers etc.) -->
    <string name="saved_logins_menu_dropdown_chevron_icon_content_description_2">Jelszavak rendezése menü</string>

    <!-- Autofill -->
    <!-- Preference and title for managing the autofill settings -->
    <string name="preferences_autofill">Automatikus kitöltés</string>
    <!-- Preference and title for managing the settings for addresses -->
    <string name="preferences_addresses">Címek</string>
    <!-- Preference and title for managing the settings for credit cards -->
    <string name="preferences_credit_cards" moz:RemovedIn="125" tools:ignore="UnusedResources">Bankkártyák</string>
    <!-- Preference and title for managing the settings for payment methods -->
    <string name="preferences_credit_cards_2">Fizetési módok</string>
    <!-- Preference for saving and autofilling credit cards -->
    <string name="preferences_credit_cards_save_and_autofill_cards" moz:RemovedIn="125" tools:ignore="UnusedResources">Kártyák mentése és automatikus kitöltése</string>
    <!-- Preference for saving and autofilling credit cards -->
    <string name="preferences_credit_cards_save_and_autofill_cards_2">Fizetési módok mentése és kitöltése</string>
    <!-- Preference summary for saving and autofilling credit card data -->
    <string name="preferences_credit_cards_save_and_autofill_cards_summary" moz:RemovedIn="125" tools:ignore="UnusedResources">Az adatok titkosítottak</string>
    <!-- Preference summary for saving and autofilling payment method data. Parameter will be replaced by app name. -->
    <string name="preferences_credit_cards_save_and_autofill_cards_summary_2">A %s titkosítja az összes elmentett fizetési módot</string>
    <!-- Preference option for syncing credit cards across devices. This is displayed when the user is not signed into sync -->
    <string name="preferences_credit_cards_sync_cards_across_devices">Kártyák szinkronizálása az eszközök közt</string>
    <!-- Preference option for syncing credit cards across devices. This is displayed when the user is signed into sync -->
    <string name="preferences_credit_cards_sync_cards">Kártyák szinkronizálása</string>
    <!-- Preference option for adding a credit card -->
    <string name="preferences_credit_cards_add_credit_card" moz:RemovedIn="125" tools:ignore="UnusedResources">Bankkártya hozzáadása</string>

    <!-- Preference option for adding a card -->
    <string name="preferences_credit_cards_add_credit_card_2">Kártya hozzáadása</string>
    <!-- Preference option for managing saved credit cards -->
    <string name="preferences_credit_cards_manage_saved_cards" moz:RemovedIn="125" tools:ignore="UnusedResources">Mentett kártyák kezelése</string>
    <!-- Preference option for managing saved cards -->
    <string name="preferences_credit_cards_manage_saved_cards_2">Kártyák kezelése</string>
    <!-- Preference option for adding an address -->
    <string name="preferences_addresses_add_address">Cím hozzáadása</string>
    <!-- Preference option for managing saved addresses -->
    <string name="preferences_addresses_manage_addresses">Címek kezelése</string>
    <!-- Preference for saving and autofilling addresses -->
    <string name="preferences_addresses_save_and_autofill_addresses" moz:RemovedIn="125" tools:ignore="UnusedResources">Címek mentése és automatikus kitöltése</string>

    <!-- Preference for saving and filling addresses -->
    <string name="preferences_addresses_save_and_autofill_addresses_2">Címek mentése és kitöltése</string>
    <!-- Preference summary for saving and autofilling address data -->
    <string name="preferences_addresses_save_and_autofill_addresses_summary" moz:RemovedIn="125" tools:ignore="UnusedResources">Olyan információk belevétele, mint a számok, e-mail-címek és szállítási címek</string>

    <!-- Preference summary for saving and filling address data -->
    <string name="preferences_addresses_save_and_autofill_addresses_summary_2">Telefonszámok és e-mail-címek belevétele</string>

    <!-- Title of the "Add card" screen -->
    <string name="credit_cards_add_card">Kártya hozzáadása</string>
    <!-- Title of the "Edit card" screen -->
    <string name="credit_cards_edit_card">Kártya szerkesztése</string>
    <!-- The header for the card number of a credit card -->
    <string name="credit_cards_card_number">Kártyaszám</string>
    <!-- The header for the expiration date of a credit card -->
    <string name="credit_cards_expiration_date">Lejárati dátum</string>
    <!-- The label for the expiration date month of a credit card to be used by a11y services-->
    <string name="credit_cards_expiration_date_month">Lejárati dátum hónapja</string>
    <!-- The label for the expiration date year of a credit card to be used by a11y services-->
    <string name="credit_cards_expiration_date_year">Lejárati dátum éve</string>
    <!-- The header for the name on the credit card -->
    <string name="credit_cards_name_on_card">Kártyán szereplő név</string>
    <!-- The text for the "Delete card" menu item for deleting a credit card -->
    <string name="credit_cards_menu_delete_card">Kártya törlése</string>
    <!-- The text for the "Delete card" button for deleting a credit card -->
    <string name="credit_cards_delete_card_button">Kártya törlése</string>
    <!-- The text for the confirmation message of "Delete card" dialog -->
    <string name="credit_cards_delete_dialog_confirmation" moz:RemovedIn="125" tools:ignore="UnusedResources">Biztos, hogy törli ezt a bankkártyát?</string>
    <!-- The text for the confirmation message of "Delete card" dialog -->
    <string name="credit_cards_delete_dialog_confirmation_2">Törli a kártyát?</string>
    <!-- The text for the positive button on "Delete card" dialog -->
    <string name="credit_cards_delete_dialog_button">Törlés</string>
    <!-- The title for the "Save" menu item for saving a credit card -->
    <string name="credit_cards_menu_save">Mentés</string>
    <!-- The text for the "Save" button for saving a credit card -->
    <string name="credit_cards_save_button">Mentés</string>
    <!-- The text for the "Cancel" button for cancelling adding, updating or deleting a credit card -->
    <string name="credit_cards_cancel_button">Mégse</string>

    <!-- Title of the "Saved cards" screen -->
    <string name="credit_cards_saved_cards">Mentett kártyák</string>

    <!-- Error message for credit card number validation -->
    <string name="credit_cards_number_validation_error_message" moz:RemovedIn="125" tools:ignore="UnusedResources">Adjon meg egy érvényes bankkártyaszámot</string>

    <!-- Error message for card number validation -->
    <string name="credit_cards_number_validation_error_message_2">Adjon meg egy érvényes kártyaszámot</string>
    <!-- Error message for credit card name on card validation -->
    <string name="credit_cards_name_on_card_validation_error_message" moz:RemovedIn="125" tools:ignore="UnusedResources">Töltse ki ezt a mezőt</string>
    <!-- Error message for card name on card validation -->
    <string name="credit_cards_name_on_card_validation_error_message_2">Adjon hozzá egy nevet</string>
    <!-- Message displayed in biometric prompt displayed for authentication before allowing users to view their saved credit cards -->
    <string name="credit_cards_biometric_prompt_message">Feloldás a mentett kártyák megtekintéshez</string>
    <!-- Title of warning dialog if users have no device authentication set up -->
    <string name="credit_cards_warning_dialog_title" moz:RemovedIn="125" tools:ignore="UnusedResources">Biztosítsa bankkártyáit</string>
    <!-- Title of warning dialog if users have no device authentication set up -->
    <string name="credit_cards_warning_dialog_title_2">Helyezze biztonságba a fizetési módjait</string>
    <!-- Message of warning dialog if users have no device authentication set up -->
    <string name="credit_cards_warning_dialog_message" moz:RemovedIn="125" tools:ignore="UnusedResources">Állítsa be az eszköz lezárási mintáját, PIN-kódját vagy jelszavát, hogy megvédje a mentett bankkártyáit, ha valaki hozzáfér az eszközéhez.</string>
    <!-- Message of warning dialog if users have no device authentication set up -->
    <string name="credit_cards_warning_dialog_message_3">Állítsa be az eszköz lezárási mintáját, PIN-kódját vagy jelszavát, hogy megvédje a mentett fizetési módjait, ha valaki hozzáfér az eszközéhez.</string>
    <!-- Positive button to send users to set up a pin of warning dialog if users have no device authentication set up -->
    <string name="credit_cards_warning_dialog_set_up_now">Beállítás most</string>
    <!-- Negative button to ignore warning dialog if users have no device authentication set up -->
    <string name="credit_cards_warning_dialog_later">Később</string>
    <!-- Title of PIN verification dialog to direct users to re-enter their device credentials to access their credit cards -->
    <string name="credit_cards_biometric_prompt_message_pin">Eszköz feloldása</string>

    <!-- Message displayed in biometric prompt for authentication, before allowing users to use their stored credit card information -->
    <string name="credit_cards_biometric_prompt_unlock_message" moz:RemovedIn="125" tools:ignore="UnusedResources">Oldja fel, hogy a tárolt bankkártya-információkat használja</string>

    <!-- Message displayed in biometric prompt for authentication, before allowing users to use their stored payment method information -->
    <string name="credit_cards_biometric_prompt_unlock_message_2">Oldja fel a zárolást a mentett fizetési módok használatához</string>
    <!-- Title of the "Add address" screen -->
    <string name="addresses_add_address">Cím hozzáadása</string>
    <!-- Title of the "Edit address" screen -->
    <string name="addresses_edit_address">Cím szerkesztése</string>
    <!-- Title of the "Manage addresses" screen -->
    <string name="addresses_manage_addresses">Címek kezelése</string>
    <!-- The header for the first name of an address -->
    <string name="addresses_first_name" moz:removedIn="125" tools:ignore="UnusedResources">Utónév</string>
    <!-- The header for the middle name of an address -->
    <string name="addresses_middle_name" moz:removedIn="125" tools:ignore="UnusedResources">Egyéb név</string>
    <!-- The header for the last name of an address -->
    <string name="addresses_last_name" moz:removedIn="125" tools:ignore="UnusedResources">Vezetéknév</string>
    <!-- The header for the name of an address. Name represents a person's full name, typically made up of a first, middle and last name, e.g. John Joe Doe. -->
    <string name="addresses_name">Név</string>
    <!-- The header for the street address of an address -->
    <string name="addresses_street_address">Utca, házszám</string>
    <!-- The header for the city of an address -->
    <string name="addresses_city">Város</string>
    <!-- The header for the subregion of an address when "state" should be used -->
    <string name="addresses_state">Állam</string>
    <!-- The header for the subregion of an address when "province" should be used -->
    <string name="addresses_province">Tartomány</string>
    <!-- The header for the zip code of an address -->
    <string name="addresses_zip">Irányítószám</string>
    <!-- The header for the country or region of an address -->
    <string name="addresses_country">Ország vagy régió</string>
    <!-- The header for the phone number of an address -->
    <string name="addresses_phone">Telefon</string>
    <!-- The header for the email of an address -->
    <string name="addresses_email">E-mail</string>
    <!-- The text for the "Save" button for saving an address -->
    <string name="addresses_save_button">Mentés</string>
    <!-- The text for the "Cancel" button for cancelling adding, updating or deleting an address -->
    <string name="addresses_cancel_button">Mégse</string>
    <!-- The text for the "Delete address" button for deleting an address -->
    <string name="addressess_delete_address_button">Cím törlése</string>

    <!-- The title for the "Delete address" confirmation dialog -->
    <string name="addressess_confirm_dialog_message" moz:RemovedIn="125" tools:ignore="UnusedResources">Biztos, hogy törli ezt a címet?</string>
    <!-- The title for the "Delete address" confirmation dialog -->
    <string name="addressess_confirm_dialog_message_2">Törli ezt a címet?</string>
    <!-- The text for the positive button on "Delete address" dialog -->
    <string name="addressess_confirm_dialog_ok_button">Törlés</string>
    <!-- The text for the negative button on "Delete address" dialog -->
    <string name="addressess_confirm_dialog_cancel_button">Mégse</string>
    <!-- The text for the "Save address" menu item for saving an address -->
    <string name="address_menu_save_address">Cím mentése</string>
    <!-- The text for the "Delete address" menu item for deleting an address -->
    <string name="address_menu_delete_address">Cím törlése</string>

    <!-- Title of the Add search engine screen -->
    <string name="search_engine_add_custom_search_engine_title">Keresőszolgáltatás hozzáadása</string>
    <!-- Content description (not visible, for screen readers etc.): Title for the button that navigates to add new engine screen -->
    <string name="search_engine_add_custom_search_engine_button_content_description">Új keresőszolgáltatás hozzáadása</string>
    <!-- Title of the Edit search engine screen -->
    <string name="search_engine_edit_custom_search_engine_title">Keresőszolgáltatás szerkesztése</string>
    <!-- Text for the menu button to edit a search engine -->
    <string name="search_engine_edit">Szerkesztés</string>
    <!-- Text for the menu button to delete a search engine -->
    <string name="search_engine_delete">Törlés</string>

    <!-- Label for the TextField in which user enters custom search engine name -->
    <string name="search_add_custom_engine_name_label">Név</string>
    <!-- Placeholder text shown in the Search Engine Name text field before a user enters text -->
    <string name="search_add_custom_engine_name_hint_2">Keresőszolgáltatás neve</string>
    <!-- Label for the TextField in which user enters custom search engine URL -->
    <string name="search_add_custom_engine_url_label">Kereső webcíme</string>
    <!-- Placeholder text shown in the Search String TextField before a user enters text -->
    <string name="search_add_custom_engine_search_string_hint_2">A kereséshez használandó webcím</string>
    <!-- Description text for the Search String TextField. The %s is part of the string -->
    <string name="search_add_custom_engine_search_string_example" formatted="false">A keresés cseréje erre: „%s”. Példa:\nhttps://www.google.com/search?q=%s</string>

    <!-- Accessibility description for the form in which details about the custom search engine are entered -->
    <string name="search_add_custom_engine_form_description">Egyéni keresőszolgáltatás részletei</string>

    <!-- Label for the TextField in which user enters custom search engine suggestion URL -->
    <string name="search_add_custom_engine_suggest_url_label">Keresési javaslati API (nem kötelező)</string>
    <!-- Placeholder text shown in the Search Suggestion String TextField before a user enters text -->
    <string name="search_add_custom_engine_suggest_string_hint">Keresési javaslati API webcíme</string>
    <!-- Description text for the Search Suggestion String TextField. The %s is part of the string -->
    <string name="search_add_custom_engine_suggest_string_example_2" formatted="false">Cserélje a lekérdezést erre: „%s”. Példa:\nhttps://suggestqueries.google.com/complete/search?client=firefox&amp;q=%s</string>
    <!-- The text for the "Save" button for saving a custom search engine -->
    <string name="search_custom_engine_save_button">Mentés</string>

    <!-- Text shown when a user leaves the name field empty -->
    <string name="search_add_custom_engine_error_empty_name">Adja meg a keresőszolgáltatás nevét</string>
    <!-- Text shown when a user leaves the search string field empty -->
    <string name="search_add_custom_engine_error_empty_search_string">Adjon meg egy keresési szöveget</string>
    <!-- Text shown when a user leaves out the required template string -->
    <string name="search_add_custom_engine_error_missing_template">Ellenőrizze, hogy a keresési szöveg egyezik-e a példa formátumával</string>
    <!-- Text shown when we aren't able to validate the custom search query. The first parameter is the url of the custom search engine -->
    <string name="search_add_custom_engine_error_cannot_reach">Hiba a következőhöz kapcsolódáskor: „%s”</string>
    <!-- Text shown when a user creates a new search engine -->
    <string name="search_add_custom_engine_success_message">%s létrehozva</string>
    <!-- Text shown when a user successfully edits a custom search engine -->
    <string name="search_edit_custom_engine_success_message">%s mentve</string>
    <!-- Text shown when a user successfully deletes a custom search engine -->
    <string name="search_delete_search_engine_success_message">%s törölve</string>

    <!-- Heading for the instructions to allow a permission -->
    <string name="phone_feature_blocked_intro">Engedélyezés módja:</string>
    <!-- First step for the allowing a permission -->
    <string name="phone_feature_blocked_step_settings">1. Ugorjon az Android beállításokhoz</string>
    <!-- Second step for the allowing a permission -->
    <string name="phone_feature_blocked_step_permissions"><![CDATA[2. Koppintson az <b>Engedélyek</b> lehetőségre]]></string>
    <!-- Third step for the allowing a permission (Fore example: Camera) -->
    <string name="phone_feature_blocked_step_feature"><![CDATA[3. Kapcsolja BE a következőt: <b>%1$s</b>]]></string>

    <!-- Label that indicates a site is using a secure connection -->
    <string name="quick_settings_sheet_secure_connection_2">A kapcsolat biztonságos</string>
    <!-- Label that indicates a site is using a insecure connection -->
    <string name="quick_settings_sheet_insecure_connection_2">A kapcsolat nem biztonságos</string>
    <!-- Label to clear site data -->
    <string name="clear_site_data">Sütik és oldaladatok törlése</string>
    <!-- Confirmation message for a dialog confirming if the user wants to delete all data for current site -->
    <string name="confirm_clear_site_data"><![CDATA[Biztos, hogy törli az összes sütit és oldaladatot ezen a webhelyen: <b>%s</b>?]]></string>
    <!-- Confirmation message for a dialog confirming if the user wants to delete all the permissions for all sites-->
    <string name="confirm_clear_permissions_on_all_sites">Biztos benne, hogy törli az összes engedélyt az összes webhelyen?</string>
    <!-- Confirmation message for a dialog confirming if the user wants to delete all the permissions for a site-->
    <string name="confirm_clear_permissions_site">Biztos benne, hogy törli az összes engedélyt ezen a webhelyen?</string>
    <!-- Confirmation message for a dialog confirming if the user wants to set default value a permission for a site-->
    <string name="confirm_clear_permission_site">Biztos benne, hogy törli ezt az engedélyt ezen a webhelyen?</string>
    <!-- label shown when there are not site exceptions to show in the site exception settings -->
    <string name="no_site_exceptions">Nincsenek webhelyenkénti kivételek</string>
    <!-- Bookmark deletion confirmation -->
    <string name="bookmark_deletion_confirmation">Biztos, hogy törli ezt a könyvjelzőt?</string>
    <!-- Browser menu button that adds a shortcut to the home fragment -->
    <string name="browser_menu_add_to_shortcuts">Hozzáadás az indítóikonokhoz</string>
    <!-- Browser menu button that removes a shortcut from the home fragment -->
    <string name="browser_menu_remove_from_shortcuts">Eltávolítás az indítóikonok közül</string>
    <!-- text shown before the issuer name to indicate who its verified by, parameter is the name of
     the certificate authority that verified the ticket-->
    <string name="certificate_info_verified_by">Ellenőrizte: %1$s </string>
    <!-- Login overflow menu delete button -->
    <string name="login_menu_delete_button">Törlés</string>
    <!-- Login overflow menu edit button -->
    <string name="login_menu_edit_button">Szerkesztés</string>
    <!-- Message in delete confirmation dialog for logins -->
    <string name="login_deletion_confirmation" moz:RemovedIn="125" tools:ignore="UnusedResources">Biztos, hogy törölni szeretné ezt a bejelentkezést?</string>
    <!-- Message in delete confirmation dialog for password -->
    <string name="login_deletion_confirmation_2">Biztos, hogy törli ezt a jelszót?</string>
    <!-- Positive action of a dialog asking to delete  -->
    <string name="dialog_delete_positive">Törlés</string>
    <!-- Negative action of a dialog asking to delete login -->
    <string name="dialog_delete_negative">Mégse</string>
    <!--  The saved login options menu description. -->
    <string name="login_options_menu" moz:RemovedIn="125" tools:ignore="UnusedResources">Bejelentkezési lehetőségek</string>
    <!--  The saved password options menu description. -->
    <string name="login_options_menu_2">Jelszóbeállítások</string>
    <!--  The editable text field for a login's web address. -->
    <string name="saved_login_hostname_description" moz:RemovedIn="125" tools:ignore="UnusedResources">A bejelentkezés webcíméhéz használandó szerkeszthető szövegmező.</string>
    <!--  The editable text field for a website address. -->
    <string name="saved_login_hostname_description_3">A webhely címének szerkeszthető szövegmezője.</string>
    <!--  The editable text field for a login's username. -->
    <string name="saved_login_username_description" moz:RemovedIn="125" tools:ignore="UnusedResources">A bejelentkezés felhasználónevéhez használandó szerkeszthető szövegmező.</string>
    <!--  The editable text field for a username. -->
    <string name="saved_login_username_description_3">A felhasználónév szerkeszthető szövegmezője.</string>
    <!--  The editable text field for a login's password. -->
    <string name="saved_login_password_description" moz:RemovedIn="125" tools:ignore="UnusedResources">A bejelentkezés jelszavához használandó szerkeszthető szövegmező.</string>
    <!--  The editable text field for a login's password. -->
    <string name="saved_login_password_description_2">A jelszó szerkeszthető szövegmezője.</string>
    <!--  The button description to save changes to an edited login. -->
    <string name="save_changes_to_login" moz:RemovedIn="125" tools:ignore="UnusedResources">Módosítások mentése a bejelentkezéshez.</string>
    <!--  The button description to save changes to an edited password. -->
    <string name="save_changes_to_login_2">Változások mentése.</string>
    <!--  The page title for editing a saved login. -->
    <string name="edit" moz:RemovedIn="125" tools:ignore="UnusedResources">Szerkesztés</string>
    <!--  The page title for editing a saved password. -->
    <string name="edit_2">Jelszó szerkesztése</string>
    <!--  The page title for adding new login. -->
    <string name="add_login" moz:RemovedIn="125" tools:ignore="UnusedResources">Új bejelentkezés hozzáadása</string>
    <!--  The page title for adding new password. -->
    <string name="add_login_2">Jelszó hozzáadása</string>
    <!--  The error message in add/edit login view when password field is blank. -->
    <string name="saved_login_password_required" moz:RemovedIn="125" tools:ignore="UnusedResources">Jelszó szükséges</string>
    <!--  Error text displayed underneath the password field when it is in an error case. -->
    <string name="saved_login_password_required_2">Adjon meg egy jelszót</string>
    <!--  The error message in add login view when username field is blank. -->
    <string name="saved_login_username_required" moz:RemovedIn="125" tools:ignore="UnusedResources">Felhasználónév szükséges</string>
    <!--  The error message in add login view when username field is blank. -->
    <string name="saved_login_username_required_2">Adjon meg egy felhasználónevet</string>
    <!--  The error message in add login view when hostname field is blank. -->
    <string name="saved_login_hostname_required" tools:ignore="UnusedResources">Gépnév szükséges</string>
    <!--  The error message in add login view when hostname field is blank. -->
    <string name="saved_login_hostname_required_2" tools:ignore="UnusedResources">Adjon meg egy webcímet</string>
    <!-- Voice search button content description  -->
    <string name="voice_search_content_description">Hangalapú keresés</string>
    <!-- Voice search prompt description displayed after the user presses the voice search button -->
    <string name="voice_search_explainer">Beszéljen most</string>

    <!--  The error message in edit login view when a duplicate username exists. -->
    <string name="saved_login_duplicate">Már létezik bejelentkezés ezzel a felhasználónévvel.</string>

    <!-- This is the hint text that is shown inline on the hostname field of the create new login page. 'https://www.example.com' intentionally hardcoded here -->
    <string name="add_login_hostname_hint_text">https://www.example.com</string>
    <!-- This is an error message shown below the hostname field of the add login page when a hostname does not contain http or https. -->
    <string name="add_login_hostname_invalid_text_3">A webcímnek tartalmaznia kell ezek egyikét: „https:” vagy „http://”</string>
    <!-- This is an error message shown below the hostname field of the add login page when a hostname is invalid. -->
    <string name="add_login_hostname_invalid_text_2">Érvényes gépnév szükséges</string>

    <!-- Synced Tabs -->
    <!-- Text displayed to ask user to connect another device as no devices found with account -->
    <string name="synced_tabs_connect_another_device">Másik eszköz csatlakoztatása.</string>
    <!-- Text displayed asking user to re-authenticate -->
    <string name="synced_tabs_reauth">Hitelesítsen újra.</string>
    <!-- Text displayed when user has disabled tab syncing in Firefox Sync Account -->
    <string name="synced_tabs_enable_tab_syncing">Engedélyezze a lapok szinkronizálását.</string>
    <!-- Text displayed when user has no tabs that have been synced -->
    <string name="synced_tabs_no_tabs">Nincs egyetlen lap sem nyitva a Firefoxban a többi eszközén.</string>

    <!-- Text displayed in the synced tabs screen when a user is not signed in to Firefox Sync describing Synced Tabs -->
    <string name="synced_tabs_sign_in_message">Tekintse meg a más eszközökről származó lapok listáját.</string>
    <!-- Text displayed on a button in the synced tabs screen to link users to sign in when a user is not signed in to Firefox Sync -->
    <string name="synced_tabs_sign_in_button">Jelentkezzen be a Syncbe</string>

    <!-- The text displayed when a synced device has no tabs to show in the list of Synced Tabs. -->
    <string name="synced_tabs_no_open_tabs">Nincsenek nyitott lapok</string>

    <!-- Content description for expanding a group of synced tabs. -->
    <string name="synced_tabs_expand_group">Szinkronizált lapok csoportjának kibontása</string>
    <!-- Content description for collapsing a group of synced tabs. -->
    <string name="synced_tabs_collapse_group">Szinkronizált lapok csoportjának összecsukása</string>

    <!-- Top Sites -->
    <!-- Title text displayed in the dialog when shortcuts limit is reached. -->
    <string name="shortcut_max_limit_title">Az indítóikonok korlátja elérve</string>
    <!-- Content description text displayed in the dialog when shortcut limit is reached. -->
    <string name="shortcut_max_limit_content">Új indítóikon hozzáadásához távolítson el egyet. Érintse meg és tartsa az ujját az oldalon, és válassza az eltávolítást.</string>
    <!-- Confirmation dialog button text when top sites limit is reached. -->
    <string name="top_sites_max_limit_confirmation_button">Rendben, értem</string>

    <!-- Label for the preference to show the shortcuts for the most visited top sites on the homepage -->
    <string name="top_sites_toggle_top_recent_sites_4">Indítóikonok</string>
    <!-- Title text displayed in the rename top site dialog. -->
    <string name="top_sites_rename_dialog_title">Név</string>
    <!-- Hint for renaming title of a shortcut -->
    <string name="shortcut_name_hint">Indítóikon neve</string>
    <!-- Button caption to confirm the renaming of the top site. -->
    <string name="top_sites_rename_dialog_ok">Rendben</string>
    <!-- Dialog button text for canceling the rename top site prompt. -->
    <string name="top_sites_rename_dialog_cancel">Mégse</string>

    <!-- Text for the menu button to open the homepage settings. -->
    <string name="top_sites_menu_settings">Beállítások</string>
    <!-- Text for the menu button to navigate to sponsors and privacy support articles. '&amp;' is replaced with the ampersand symbol: & -->
    <string name="top_sites_menu_sponsor_privacy">Támogatóink és az Ön adatvédelme</string>
    <!-- Label text displayed for a sponsored top site. -->
    <string name="top_sites_sponsored_label">Szponzorált</string>

    <!-- Inactive tabs in the tabs tray -->
    <!-- Title text displayed in the tabs tray when a tab has been unused for 14 days. -->
    <string name="inactive_tabs_title">Inaktív lapok</string>
    <!-- Content description for closing all inactive tabs -->
    <string name="inactive_tabs_delete_all">Összes inaktív lap bezárása</string>

    <!-- Content description for expanding the inactive tabs section. -->
    <string name="inactive_tabs_expand_content_description">Inaktív lapok kibontása</string>
    <!-- Content description for collapsing the inactive tabs section. -->
    <string name="inactive_tabs_collapse_content_description">Inaktív lapok összecsukása</string>

    <!-- Inactive tabs auto-close message in the tabs tray -->
    <!-- The header text of the auto-close message when the user is asked if they want to turn on the auto-closing of inactive tabs. -->
    <string name="inactive_tabs_auto_close_message_header" tools:ignore="UnusedResources">Automatikus bezárás egy hónap után?</string>
    <!-- A description below the header to notify the user what the inactive tabs auto-close feature is. -->
    <string name="inactive_tabs_auto_close_message_description" tools:ignore="UnusedResources">A Firefox bezárhatja azokat a lapokat, amelyeket az elmúlt hónapban nem nézett meg.</string>
    <!-- A call to action below the description to allow the user to turn on the auto closing of inactive tabs. -->
    <string name="inactive_tabs_auto_close_message_action" tools:ignore="UnusedResources">AUTOMATIKUS BEZÁRÁS BEKAPCSOLÁSA</string>

    <!-- Text for the snackbar to confirm auto-close is enabled for inactive tabs -->
    <string name="inactive_tabs_auto_close_message_snackbar">Automatikus bezárás engedélyezve</string>

    <!-- Awesome bar suggestion's headers -->
    <!-- Search suggestions title for Firefox Suggest. -->
    <string name="firefox_suggest_header">Firefox Suggest</string>

    <!-- Title for search suggestions when Google is the default search suggestion engine. -->
    <string name="google_search_engine_suggestion_header">Google keresés</string>
    <!-- Title for search suggestions when the default search suggestion engine is anything other than Google. The first parameter is default search engine name. -->
    <string name="other_default_search_engine_suggestion_header">%s keresés</string>

    <!-- Default browser experiment -->
    <!-- Default browser card title -->
    <string name="default_browser_experiment_card_title">Az alapértelmezett böngésző módosítása</string>
    <!-- Default browser card text -->
    <string name="default_browser_experiment_card_text">Állítsa be a webhelyek, e-mailek és üzenetek hivatkozásait, hogy azok automatikusan a Firefoxban nyíljanak meg.</string>

    <!-- Content description for close button in collection placeholder. -->
    <string name="remove_home_collection_placeholder_content_description">Eltávolítás</string>

    <!-- Content description radio buttons with a link to more information -->
    <string name="radio_preference_info_content_description">Kattintson a további részletekért</string>

    <!-- Content description for the action bar "up" button -->
    <string name="action_bar_up_description" moz:removedIn="124" tools:ignore="UnusedResources">Navigálás fel</string>

    <!-- Content description for privacy content close button -->
    <string name="privacy_content_close_button_content_description">Bezárás</string>

    <!-- Pocket recommended stories -->
    <!-- Header text for a section on the home screen. -->
    <string name="pocket_stories_header_1">Elgondolkodtató történetek</string>
    <!-- Header text for a section on the home screen. -->
    <string name="pocket_stories_categories_header">Történetek téma szerint</string>
    <!-- Text of a button allowing users to access an external url for more Pocket recommendations. -->
    <string name="pocket_stories_placeholder_text">Folytassa a felfedezést</string>
    <!-- Title of an app feature. Smaller than a heading. The first parameter is product name Pocket -->
    <string name="pocket_stories_feature_title_2">A motorháztető alatt: %s.</string>
    <!-- Caption for describing a certain feature. The placeholder is for a clickable text (eg: Learn more) which will load an url in a new tab when clicked.  -->
    <string name="pocket_stories_feature_caption">A Firefox család tagja. %s</string>
    <!-- Clickable text for opening an external link for more information about Pocket. -->
    <string name="pocket_stories_feature_learn_more">További tudnivalók</string>

    <!-- Text indicating that the Pocket story that also displays this text is a sponsored story by other 3rd party entity. -->
    <string name="pocket_stories_sponsor_indication">Szponzorált</string>

    <!-- Snackbar message for enrolling in a Nimbus experiment from the secret settings when Studies preference is Off.-->
    <string name="experiments_snackbar">Engedélyezze a telemetriát az adatok küldéséhez.</string>
    <!-- Snackbar button text to navigate to telemetry settings.-->
    <string name="experiments_snackbar_button">Ugrás a beállításokhoz</string>

    <!-- Review quality check feature-->
    <!-- Name for the review quality check feature used as title for the panel. -->
    <string name="review_quality_check_feature_name_2">Értékelés-ellenőrző</string>
    <!-- Summary for grades A and B for review quality check adjusted grading. -->
    <string name="review_quality_check_grade_a_b_description">Megbízható értékelések</string>
    <!-- Summary for grade C for review quality check adjusted grading. -->
    <string name="review_quality_check_grade_c_description">Megbízható és nem megbízható értékelések keveréke</string>
    <!-- Summary for grades D and F for review quality check adjusted grading. -->
    <string name="review_quality_check_grade_d_f_description">Nem megbízható értékelések</string>
    <!-- Text for title presenting the reliability of a product's reviews. -->
    <string name="review_quality_check_grade_title">Mennyire megbízhatók ezek az értékelések?</string>
    <!-- Title for when the rating has been updated by the review checker -->
    <string name="review_quality_check_adjusted_rating_title">Módosított értékelés</string>
    <!-- Description for a product's adjusted star rating. The text presents that the product's reviews which were evaluated as unreliable were removed from the adjusted rating. -->
    <string name="review_quality_check_adjusted_rating_description_2">Megbízható értékelések alapján</string>
    <!-- Title for list of highlights from a product's review emphasizing a product's important traits. -->
    <string name="review_quality_check_highlights_title">Kiemelések a legutóbbi értékelésekből</string>
    <!-- Title for section explaining how we analyze the reliability of a product's reviews. -->
    <string name="review_quality_check_explanation_title">Hogyan határozzuk meg az értékelések minőségét</string>
    <!-- Paragraph explaining how we analyze the reliability of a product's reviews. First parameter is the Fakespot product name. In the phrase "Fakespot by Mozilla", "by" can be localized. Does not need to stay by. -->
    <string name="review_quality_check_explanation_body_reliability">A %s MI technológiáját használjuk a termékértékelések megbízhatóságának elemzéséhez. Ez az elemzés csak az értékelések minőségének felmérésében segít, a termék minőségében nem.</string>
    <!-- Paragraph explaining the grading system we use to classify the reliability of a product's reviews. -->
    <string name="review_quality_check_info_review_grade_header"><![CDATA[Minden termékértékeléshez egy <b>betűvel megadott osztályzatot</b> rendelünk, A-tól F-ig.]]></string>
    <!-- Description explaining grades A and B for review quality check adjusted grading. -->
    <string name="review_quality_check_info_grade_info_AB">Megbízható értékelések. Úgy gondoljuk, hogy az értékelések valószínűleg valódi vásárlóktól származnak, akik őszinte, elfogulatlan értékelést írtak.</string>
    <!-- Description explaining grade C for review quality check adjusted grading. -->
    <string name="review_quality_check_info_grade_info_C">Úgy gondoljuk, hogy vegyesen vannak megbízható és nem megbízható értékelések.</string>
    <!-- Description explaining grades D and F for review quality check adjusted grading. -->
    <string name="review_quality_check_info_grade_info_DF">Nem megbízható értékelések. Úgy gondoljuk, hogy az értékelések hamisak vagy elfogult értékelőktől származnak.</string>
    <!-- Paragraph explaining how a product's adjusted grading is calculated. -->
    <string name="review_quality_check_explanation_body_adjusted_grading"><![CDATA[A <b>módosított értékelés</b> az általunk megbízhatónak gondolt értékelések alapján van számítva.]]></string>
    <!-- Paragraph explaining product review highlights. First parameter is the name of the retailer (e.g. Amazon). -->
    <string name="review_quality_check_explanation_body_highlights"><![CDATA[A <b>kiemelések</b> a(z) %s értékeléseinek az elmúlt 80 napból származó és megbízhatónak ítélt elemei.]]></string>
    <!-- Text for learn more caption presenting a link with information about review quality. First parameter is for clickable text defined in review_quality_check_info_learn_more_link. -->
    <string name="review_quality_check_info_learn_more">Tudjon meg többet arról, %s.</string>
    <!-- Clickable text that links to review quality check SuMo page. First parameter is the Fakespot product name. -->
    <string name="review_quality_check_info_learn_more_link_2">hogyan határozza meg a %s az értékelések minőségét</string>
    <!-- Text for title of settings section. -->
    <string name="review_quality_check_settings_title">Beállítások</string>
    <!-- Text for label for switch preference to show recommended products from review quality check settings section. -->
    <string name="review_quality_check_settings_recommended_products">Reklámok megjelenítése az értékelés-ellenőrzőben</string>
    <!-- Description for switch preference to show recommended products from review quality check settings section. First parameter is for clickable text defined in review_quality_check_settings_recommended_products_learn_more.-->
    <string name="review_quality_check_settings_recommended_products_description_2" tools:ignore="UnusedResources">Alkalmanként releváns termékek hirdetéseit fogja látni. Csak megbízható értékeléssel rendelkező termékeket hirdetünk. %s</string>
    <!-- Clickable text that links to review quality check recommended products support article. -->
    <string name="review_quality_check_settings_recommended_products_learn_more" tools:ignore="UnusedResources">További tudnivalók</string>

    <!-- Text for turning sidebar off button from review quality check settings section. -->
    <string name="review_quality_check_settings_turn_off">Értékelés-ellenőrző kikapcsolása</string>
    <!-- Text for title of recommended product section. This is displayed above a product image, suggested as an alternative to the product reviewed. -->
    <string name="review_quality_check_ad_title" tools:ignore="UnusedResources">További megfontolandó információk</string>
    <!-- Caption for recommended product section indicating this is an ad by Fakespot. First parameter is the Fakespot product name. -->
    <string name="review_quality_check_ad_caption" tools:ignore="UnusedResources">Reklám a következőtől: %s</string>
    <!-- Caption for review quality check panel. First parameter is for clickable text defined in review_quality_check_powered_by_link. -->
    <string name="review_quality_check_powered_by_2">Az értékelés-ellenőrzőt a %s biztosítja</string>
    <!-- Clickable text that links to Fakespot.com. First parameter is the Fakespot product name. In the phrase "Fakespot by Mozilla", "by" can be localized. Does not need to stay by. -->
    <string name="review_quality_check_powered_by_link" tools:ignore="UnusedResources">%s by Mozilla</string>
    <!-- Text for title of warning card informing the user that the current analysis is outdated. -->
    <string name="review_quality_check_outdated_analysis_warning_title" tools:ignore="UnusedResources">Új ellenőrizendő információk</string>
    <!-- Text for button from warning card informing the user that the current analysis is outdated. Clicking this should trigger the product's re-analysis. -->
    <string name="review_quality_check_outdated_analysis_warning_action" tools:ignore="UnusedResources">Ellenőrzés most</string>
    <!-- Title for warning card informing the user that the current product does not have enough reviews for a review analysis. -->
    <string name="review_quality_check_no_reviews_warning_title">Még nincs elég értékelés</string>

    <!-- Text for body of warning card informing the user that the current product does not have enough reviews for a review analysis. -->
    <string name="review_quality_check_no_reviews_warning_body">Ha több értékelése lesz a terméknek, akkor fogjuk tudni ellenőrizni a minőségüket.</string>
    <!-- Title for warning card informing the user that the current product is currently not available. -->
    <string name="review_quality_check_product_availability_warning_title">A termék nem érhető el</string>
    <!-- Text for the body of warning card informing the user that the current product is currently not available. -->
    <string name="review_quality_check_product_availability_warning_body">Ha úgy látja, hogy a termék újra raktáron van, akkor jelentse, és akkor dolgozni fogunk az értékelések ellenőrzésén.</string>
    <!-- Clickable text for warning card informing the user that the current product is currently not available. Clicking this should inform the server that the product is available. -->
    <string name="review_quality_check_product_availability_warning_action_2">Jelentés, hogy a termék raktáron van</string>
    <!-- Title for warning card informing the user that the current product's analysis is still processing. The parameter is the percentage progress (0-100%) of the analysis process (e.g. 56%). -->
    <string name="review_quality_check_analysis_in_progress_warning_title_2">Értékelési minőség ellenőrzése (%s)</string>
    <!-- Text for body of warning card informing the user that the current product's analysis is still processing. -->
    <string name="review_quality_check_analysis_in_progress_warning_body">Ez körülbelül 60 másodpercig tarthat.</string>
    <!-- Title for info card displayed after the user reports a product is back in stock. -->
    <string name="review_quality_check_analysis_requested_info_title">Köszönjük, hogy jelentette!</string>

    <!-- Text for body of info card displayed after the user reports a product is back in stock. -->
    <string name="review_quality_check_analysis_requested_info_body">24 órán belül lesznek információink a termék értékeléseiről. Nézzen vissza később.</string>
    <!-- Title for info card displayed when the user review checker while on a product that Fakespot does not analyze (e.g. gift cards, music). -->
    <string name="review_quality_check_not_analyzable_info_title">Nem tudjuk ellenőrizni ezeket az értékeléseket</string>
    <!-- Text for body of info card displayed when the user review checker while on a product that Fakespot does not analyze (e.g. gift cards, music). -->
    <string name="review_quality_check_not_analyzable_info_body">Sajnos bizonyos terméktípusok esetén nem tudjuk ellenőrizni az értékelés minőségét. Például az ajándékutalványok, videóközvetítések, zenék és játékok esetén.</string>
    <!-- Title for info card displayed when another user reported the displayed product is back in stock. -->
    <string name="review_quality_check_analysis_requested_other_user_info_title" tools:ignore="UnusedResources">Az információk hamarosan érkeznek</string>
    <!-- Text for body of info card displayed when another user reported the displayed product is back in stock. -->
    <string name="review_quality_check_analysis_requested_other_user_info_body" tools:ignore="UnusedResources">24 órán belül lesznek információink a termék értékeléseiről. Nézzen vissza később.</string>
    <!-- Title for info card displayed to the user when analysis finished updating. -->
    <string name="review_quality_check_analysis_updated_confirmation_title" tools:ignore="UnusedResources">Az elemzés naprakész</string>
    <!-- Text for the action button from info card displayed to the user when analysis finished updating. -->
    <string name="review_quality_check_analysis_updated_confirmation_action" tools:ignore="UnusedResources">Megértettem</string>
    <!-- Title for error card displayed to the user when an error occurred. -->
    <string name="review_quality_check_generic_error_title">Jelenleg nem érhető el információ</string>
    <!-- Text for body of error card displayed to the user when an error occurred. -->
    <string name="review_quality_check_generic_error_body">Dolgozunk a probléma megoldásán. Nézzen vissza később.</string>
    <!-- Title for error card displayed to the user when the device is disconnected from the network. -->
    <string name="review_quality_check_no_connection_title">Nincs hálózati kapcsolat</string>
    <!-- Text for body of error card displayed to the user when the device is disconnected from the network. -->
    <string name="review_quality_check_no_connection_body">Ellenőrizze a hálózati kapcsolatot, majd próbálja meg újratölteni az oldalt.</string>

    <!-- Title for card displayed to the user for products whose reviews were not analyzed yet. -->
    <string name="review_quality_check_no_analysis_title">Ezekről az értékelésekről még nincs információ</string>
    <!-- Text for the body of card displayed to the user for products whose reviews were not analyzed yet. -->
    <string name="review_quality_check_no_analysis_body">Hogy megtudja, hogy ennek a terméknek az értékelései megbízhatóak-e, ellenőrizze az értékelés minőségét. Körülbelül 60 másodpercet vesz igénybe.</string>
    <!-- Text for button from body of card displayed to the user for products whose reviews were not analyzed yet. Clicking this should trigger a product analysis. -->
    <string name="review_quality_check_no_analysis_link">Értékelési minőség ellenőrzése</string>
    <!-- Headline for review quality check contextual onboarding card. -->
    <string name="review_quality_check_contextual_onboarding_title">Próbálja ki megbízható termékértékelési útmutatónkat</string>
    <!-- Description for review quality check contextual onboarding card. The first and last two parameters are for retailer names (e.g. Amazon, Walmart). The second parameter is for the name of the application (e.g. Firefox). -->
    <string name="review_quality_check_contextual_onboarding_description">Vásárlás előtt nézze meg, hogy mennyire megbízhatók a %1$s termékértékelései. Az értékelés-ellenőrző, a %2$s egy kísérleti funkciója, közvetlenül a böngészőbe van építve. A következőkön is működik: %3$s és %4$s.</string>
    <!-- Description for review quality check contextual onboarding card. The first parameters is for retailer name (e.g. Amazon). The second parameter is for the name of the application (e.g. Firefox). -->
    <string name="review_quality_check_contextual_onboarding_description_one_vendor">Vásárlás előtt nézze meg, hogy mennyire megbízhatók a %1$s termékértékelései. Az értékelés-ellenőrző, a %2$s egy kísérleti funkciója, közvetlenül a böngészőbe van építve.</string>
    <!-- Paragraph presenting review quality check feature. First parameter is the Fakespot product name. Second parameter is for clickable text defined in review_quality_check_contextual_onboarding_learn_more_link. In the phrase "Fakespot by Mozilla", "by" can be localized. Does not need to stay by. -->
    <string name="review_quality_check_contextual_onboarding_learn_more">A %1$s by Mozilla erejét használva segítünk elkerülni az elfogult és a nem hiteles értékeléseket. Az MI modellünket folyamatosan fejlesztjük, hogy megvédjük Önt vásárlás közben. %2$s</string>
    <!-- Clickable text from the contextual onboarding card that links to review quality check support article. -->
    <string name="review_quality_check_contextual_onboarding_learn_more_link">További tudnivalók</string>
    <!-- Caption text to be displayed in review quality check contextual onboarding card above the opt-in button. First parameter is Firefox app name, third parameter is the Fakespot product name. Second & fourth are for clickable texts defined in review_quality_check_contextual_onboarding_privacy_policy_3 and review_quality_check_contextual_onboarding_terms_use. -->
    <string name="review_quality_check_contextual_onboarding_caption_3" moz:RemovedIn="124" tools:ignore="UnusedResources">Az „Igen, kipróbálom” kiválasztásával elfogadja a következőket: a %1$s %2$s és a %3$s %4$s.</string>
    <!-- Caption text to be displayed in review quality check contextual onboarding card above the opt-in button. First parameter is Firefox app name, third parameter is the Fakespot product name. Second & fourth are for clickable texts defined in review_quality_check_contextual_onboarding_privacy_policy_3 and review_quality_check_contextual_onboarding_terms_use. -->
    <string name="review_quality_check_contextual_onboarding_caption_4">Az „Igen, kipróbálom” kiválasztásával elfogadja a következőket: a %1$s %2$s és a %3$s %4$s.</string>
    <!-- Clickable text from the review quality check contextual onboarding card that links to Fakespot privacy notice. -->
    <string name="review_quality_check_contextual_onboarding_privacy_policy_3">adatvédelmi nyilatkozatota</string>
    <!-- Clickable text from the review quality check contextual onboarding card that links to Fakespot terms of use. -->
    <string name="review_quality_check_contextual_onboarding_terms_use">felhasználási feltételei</string>
    <!-- Text for opt-in button from the review quality check contextual onboarding card. -->
    <string name="review_quality_check_contextual_onboarding_primary_button_text">Igen, kipróbálom</string>
    <!-- Text for opt-out button from the review quality check contextual onboarding card. -->
    <string name="review_quality_check_contextual_onboarding_secondary_button_text">Most nem</string>

    <!-- Text for the first CFR presenting the review quality check feature. -->
    <string name="review_quality_check_first_cfr_message">Tudja meg, hogy megbízhat-e ezen termék értékeléseiben – még a vásárlás előtt.</string>
    <!-- Text displayed in the first CFR presenting the review quality check feature that opens the review checker when clicked. -->
    <string name="review_quality_check_first_cfr_action" tools:ignore="UnusedResources">Próbálja ki az értékelés-ellenőrzőt</string>

    <!-- Text for the second CFR presenting the review quality check feature. -->
    <string name="review_quality_check_second_cfr_message">Megbízhatók ezek az értékelések? Nézze meg a módosított értékelés megtekintéséhez.</string>
    <!-- Text displayed in the second CFR presenting the review quality check feature that opens the review checker when clicked. -->
    <string name="review_quality_check_second_cfr_action" tools:ignore="UnusedResources">Értékelés-ellenőrző megnyitása</string>
    <!-- Flag showing that the review quality check feature is work in progress. -->
    <string name="review_quality_check_beta_flag">Béta</string>
    <!-- Content description (not visible, for screen readers etc.) for opening browser menu button to open review quality check bottom sheet. -->
    <string name="review_quality_check_open_handle_content_description">Értékelés-ellenőrző megnyitása</string>
    <!-- Content description (not visible, for screen readers etc.) for closing browser menu button to open review quality check bottom sheet. -->
    <string name="review_quality_check_close_handle_content_description">Értékelés-ellenőrző bezárása</string>
    <!-- Content description (not visible, for screen readers etc.) for review quality check star rating. First parameter is the number of stars (1-5) representing the rating. -->
    <string name="review_quality_check_star_rating_content_description">%1$s / 5 csillag</string>
    <!-- Text for minimize button from highlights card. When clicked the highlights card should reduce its size. -->
    <string name="review_quality_check_highlights_show_less">Kevesebb megjelenítése</string>
    <!-- Text for maximize button from highlights card. When clicked the highlights card should expand to its full size. -->
    <string name="review_quality_check_highlights_show_more">Több megjelenítése</string>
    <!-- Text for highlights card quality category header. Reviews shown under this header should refer the product's quality. -->
    <string name="review_quality_check_highlights_type_quality">Minőség</string>
    <!-- Text for highlights card price category header. Reviews shown under this header should refer the product's price. -->
    <string name="review_quality_check_highlights_type_price">Ár</string>
    <!-- Text for highlights card shipping category header. Reviews shown under this header should refer the product's shipping. -->
    <string name="review_quality_check_highlights_type_shipping">Szállítás</string>
    <!-- Text for highlights card packaging and appearance category header. Reviews shown under this header should refer the product's packaging and appearance. -->
    <string name="review_quality_check_highlights_type_packaging_appearance">Csomagolás és megjelenés</string>
    <!-- Text for highlights card competitiveness category header. Reviews shown under this header should refer the product's competitiveness. -->
    <string name="review_quality_check_highlights_type_competitiveness">Versenyképesség</string>

    <!-- Text that is surrounded by quotes. The parameter is the actual text that is in quotes. An example of that text could be: Excellent craftsmanship, and that is displayed as “Excellent craftsmanship”. The text comes from a buyer's review that the feature is highlighting"   -->
    <string name="surrounded_with_quotes">„%s”</string>

    <!-- Accessibility services actions labels. These will be appended to accessibility actions like "Double tap to.." but not by or applications but by services like Talkback. -->
    <!-- Action label for elements that can be collapsed if interacting with them. Talkback will append this to say "Double tap to collapse". -->
    <string name="a11y_action_label_collapse">összecsukás</string>
    <!-- Current state for elements that can be collapsed if interacting with them. Talkback will dictate this after a state change. -->
    <string name="a11y_state_label_collapsed">összecsukva</string>
    <!-- Action label for elements that can be expanded if interacting with them. Talkback will append this to say "Double tap to expand". -->
    <string name="a11y_action_label_expand">kibontás</string>
    <!-- Current state for elements that can be expanded if interacting with them. Talkback will dictate this after a state change. -->
    <string name="a11y_state_label_expanded">kibontva</string>
    <!-- Action label for links to a website containing documentation about a wallpaper collection. Talkback will append this to say "Double tap to open link to learn more about this collection". -->
    <string name="a11y_action_label_wallpaper_collection_learn_more">hivatkozás megnyitása, hogy többet tudjon meg a gyűjteményről</string>
    <!-- Action label for links that point to an article. Talkback will append this to say "Double tap to read the article". -->
    <string name="a11y_action_label_read_article">a cikk elolvasása</string>
    <!-- Action label for links to the Firefox Pocket website. Talkback will append this to say "Double tap to open link to learn more". -->
    <string name="a11y_action_label_pocket_learn_more">hivatkozás megnyitása, hogy többet tudjon meg</string>
    <!-- Content description for headings announced by accessibility service. The first parameter is the text of the heading. Talkback will announce the first parameter and then speak the word "Heading" indicating to the user that this text is a heading for a section. -->
    <string name="a11y_heading">%s, címsor</string>

    <!-- Title for dialog displayed when trying to access links present in a text. -->
    <string name="a11y_links_title">Hivatkozások</string>
    <!-- Additional content description for text bodies that contain urls. -->
    <string name="a11y_links_available">Hivatkozások érhetők el</string>

    <!-- Translations feature-->

    <!-- Translation request dialog -->
    <!-- Title for the translation dialog that allows a user to translate the webpage. -->
    <string name="translations_bottom_sheet_title">Lefordítja az oldalt?</string>
    <!-- Title for the translation dialog after a translation was completed successfully.
    The first parameter is the name of the language that the page was translated from, for example, "French".
    The second parameter is the name of the language that the page was translated to, for example, "English". -->
    <string name="translations_bottom_sheet_title_translation_completed">Az oldal lefordítva %1$s nyelvről %2$s nyelvre</string>
    <!-- Title for the translation dialog that allows a user to translate the webpage when a user uses the translation feature the first time. The first parameter is the name of the application, for example, "Fenix". -->
    <string name="translations_bottom_sheet_title_first_time">Próbálja ki a privát fordításokat a %1$sban</string>
    <!-- Additional information on the translation dialog that appears when a user uses the translation feature the first time. The first parameter is clickable text with a link, for example, "Learn more". -->
    <string name="translations_bottom_sheet_info_message">Adatvédelmi okokból a fordítások sosem hagyják el az eszközét. Hamarosan új nyelvek és fejlesztések érkeznek! %1$s</string>
    <!-- Text that links to additional information about the Firefox translations feature. -->
    <string name="translations_bottom_sheet_info_message_learn_more">További tudnivalók</string>
    <!-- Label for the dropdown to select which language to translate from on the translations dialog. Usually the translate from language selected will be the same as the page language. -->
    <string name="translations_bottom_sheet_translate_from">Fordítás erről:</string>
    <!-- Label for the dropdown to select which language to translate to on the translations dialog. Usually the translate to language selected will be the user's preferred language. -->
    <string name="translations_bottom_sheet_translate_to">Fordítás erre:</string>
    <!-- Label for the dropdown to select which language to translate from on the translations dialog when the page language is not supported. This selection is to allow the user to select another language, in case we automatically detected the page language incorrectly. -->
    <string name="translations_bottom_sheet_translate_from_unsupported_language">Másik forrásnyelv kipróbálása</string>
    <!-- Button text on the translations dialog to dismiss the dialog and return to the browser. -->
    <string name="translations_bottom_sheet_negative_button">Most nem</string>
    <!-- Button text on the translations dialog to restore the translated website back to the original untranslated version. -->
    <string name="translations_bottom_sheet_negative_button_restore">Eredeti megjelenítése</string>
    <!-- Accessibility announcement (not visible, for screen readers etc.) for the translations dialog after restore button was pressed that indicates the original untranslated page was loaded. -->
    <string name="translations_bottom_sheet_restore_accessibility_announcement">Eredeti, lefordítatlan oldal betöltve</string>
    <!-- Button text on the translations dialog when a translation error appears, used to dismiss the dialog and return to the browser. -->
    <string name="translations_bottom_sheet_negative_button_error">Kész</string>
    <!-- Button text on the translations dialog to begin a translation of the website. -->
    <string name="translations_bottom_sheet_positive_button">Fordítás</string>
    <!-- Button text on the translations dialog when a translation error appears. -->
    <string name="translations_bottom_sheet_positive_button_error">Próbálja újra</string>
    <!-- Inactive button text on the translations dialog that indicates a translation is currently in progress. This button will be accompanied by a loading icon. -->
    <string name="translations_bottom_sheet_translating_in_progress">Fordítás</string>
    <!-- Button content description (not visible, for screen readers etc.) for the translations dialog translate button that indicates a translation is currently in progress. -->
    <string name="translations_bottom_sheet_translating_in_progress_content_description">Fordítás folyamatban</string>

    <!-- Default dropdown option when initially selecting a language from the translations dialog language selection dropdown. -->
    <string name="translations_bottom_sheet_default_dropdown_selection">Válasszon nyelvet</string>
    <!-- The title of the warning card informs the user that a translation could not be completed. -->
    <string name="translation_error_could_not_translate_warning_text">Hiba történt a fordítás során. Próbálja meg újra.</string>
    <!-- The title of the warning card informs the user that the list of languages cannot be loaded. -->
    <string name="translation_error_could_not_load_languages_warning_text">Nem sikerült a nyelvek betöltése. Ellenőrizze az internetkapcsolatát és próbálja újra.</string>
    <!-- The title of the warning card informs the user that a language is not supported. The first parameter is the name of the language that is not supported. -->
    <string name="translation_error_language_not_supported_warning_text">Sajnos még nem támogatjuk ezt a nyelvet: %1$s.</string>
    <!-- Button text on the warning card when a language is not supported. The link will take the user to a page to a support page about translations. -->
    <string name="translation_error_language_not_supported_learn_more" moz:removedIn="126" tools:ignore="UnusedResources">További tudnivalók</string>

    <!-- Snackbar title shown if the user closes the Translation Request dialogue and a translation is in progress. -->
    <string name="translation_in_progress_snackbar">Fordítás…</string>

    <!-- Title for the data saving mode warning dialog used in the translation request dialog.
    This dialog will be presented when the user attempts to perform
    a translation without the necessary language files downloaded first when Android's data saver mode is enabled and the user is not using WiFi.
    The first parameter is the size in kilobytes or megabytes of the language file. -->
    <string name="translations_download_language_file_dialog_title">Nyelv letöltése adattakarékos módban (%1$s)?</string>


    <!-- Translations options dialog -->
    <!-- Title of the translation options dialog that allows a user to set their translation options for the site the user is currently on. -->
    <string name="translation_option_bottom_sheet_title" moz:removedIn="126" tools:ignore="UnusedResources">Fordítási beállítások</string>
    <!-- Title of the translation options dialog that allows a user to set their translation options for the site the user is currently on. -->
    <string name="translation_option_bottom_sheet_title_heading">Fordítási beállítások</string>
    <!-- Toggle switch label that allows a user to set the setting if they would like the browser to always offer or suggest translations when available. -->
    <string name="translation_option_bottom_sheet_always_translate">A fordítás felajánlása mindig</string>
    <!-- Toggle switch label that allows a user to set if they would like a given language to automatically translate or not. The first parameter is the language name, for example, "Spanish". -->
    <string name="translation_option_bottom_sheet_always_translate_in_language">%1$s fordítása mindig</string>
    <!-- Toggle switch label that allows a user to set if they would like to never be offered a translation of the given language. The first parameter is the language name, for example, "Spanish". -->
    <string name="translation_option_bottom_sheet_never_translate_in_language">Soha ne fordítsa ezt: %1$s</string>
    <!-- Toggle switch label that allows a user to set the setting if they would like the browser to never translate the site the user is currently visiting. -->
    <string name="translation_option_bottom_sheet_never_translate_site">Sose fordítsa le ezt az oldalt</string>
    <!-- Toggle switch description that will appear under the "Never translate these sites" settings toggle switch to provide more information on how this setting interacts with other settings. -->
    <string name="translation_option_bottom_sheet_switch_never_translate_site_description">Felülbírál minden más beállítást</string>
    <!-- Toggle switch description that will appear under the "Never translate" and "Always translate" toggle switch settings to provide more information on how these  settings interacts with other settings. -->
    <string name="translation_option_bottom_sheet_switch_description">Felülbírálja a fordítás felajánlását</string>
    <!-- Button text for the button that will take the user to the translation settings dialog. -->
    <string name="translation_option_bottom_sheet_translation_settings">Fordítási beállítások</string>
    <!-- Button text for the button that will take the user to a website to learn more about how translations works in the given app. The first parameter is the name of the application, for example, "Fenix". -->
    <string name="translation_option_bottom_sheet_about_translations">Információk a %1$s fordításairól</string>

    <!-- Content description (not visible, for screen readers etc.) for closing the translations bottom sheet. -->
    <string name="translation_option_bottom_sheet_close_content_description">Fordítások lap bezárása</string>

    <!-- Translation settings dialog -->
    <!-- Title of the translation settings dialog that allows a user to set their preferred translation settings. -->
    <string name="translation_settings_toolbar_title">Fordítások</string>
    <!-- Toggle switch label that indicates that the browser should signal or indicate when a translation is possible for any page. -->
    <string name="translation_settings_offer_to_translate">A fordítás felajánlása, ha lehetséges</string>
    <!-- Toggle switch label that indicates that downloading files required for translating is permitted when using data saver mode in Android. -->
    <string name="translation_settings_always_download">A nyelvek letöltése minidig adattakarékos módban</string>
    <!-- Section header text that begins the section of a list of different options the user may select to adjust their translation preferences. -->
    <string name="translation_settings_translation_preference">Fordítás beállításai</string>
    <!-- Button text for the button that will take the user to the automatic translations settings dialog. On the automatic translations settings dialog, the user can set if translations should occur automatically for a given language. -->
    <string name="translation_settings_automatic_translation">Automatikus fordítás</string>

    <!-- Button text for the button that will take the user to the never translate these sites dialog. On the never translate these sites dialog, the user can set if translations should never occur on certain websites. -->
    <string name="translation_settings_automatic_never_translate_sites">Soha ne fordítsa ezeket az oldalakat</string>
    <!-- Button text for the button that will take the user to the download languages dialog. On the download languages dialog, the user can manage which languages they would like to download for translations. -->
    <string name="translation_settings_download_language">Nyelvek letöltése</string>

    <!-- Automatic translation preference screen -->
    <!-- Title of the automatic translation preference screen that will appear on the toolbar.-->
    <string name="automatic_translation_toolbar_title_preference">Automatikus fordítás</string>

    <!-- Screen header presenting the automatic translation preference feature. It will appear under the toolbar. -->
    <string name="automatic_translation_header_preference">Válasszon nyelvet a „fordítás mindig” és a „sose fordítsa” beállítások kezeléséhez.</string>

    <!-- Automatic translation options preference screen -->
    <!-- Preference option for offering to translate. Radio button title text.-->
    <string name="automatic_translation_option_offer_to_translate_title_preference">Fordítás felajánlása (alapértelmezett)</string>

    <!-- Preference option for offering to translate. Radio button summary text. The first parameter is the name of the app defined in app_name (for example: Fenix)-->
    <string name="automatic_translation_option_offer_to_translate_summary_preference">A %1$s felajánlja az ilyen nyelvű oldalak fordítását.</string>
    <!-- Preference option for always translate. Radio button title text. -->
    <string name="automatic_translation_option_always_translate_title_preference">Fordítás mindig</string>
    <!-- Preference option for always translate. Radio button summary text. The first parameter is the name of the app defined in app_name (for example: Fenix)-->
    <string name="automatic_translation_option_always_translate_summary_preference">A %1$s automatikusan lefordítja ezt a nyelvet az oldalak betöltésekor.</string>
    <!-- Preference option for never translate. Radio button title text.-->
    <string name="automatic_translation_option_never_translate_title_preference">Sose fordítsa</string>
    <!-- Preference option for never translate. Radio button summary text. The first parameter is the name of the app defined in app_name (for example: Fenix)-->
    <string name="automatic_translation_option_never_translate_summary_preference">A %1$s sosem ajánlja fel az ilyen nyelvű oldalak fordítását.</string>

    <!-- Never translate site preference screen -->
    <!-- Title of the never translate site preference screen that will appear on the toolbar.-->
    <string name="never_translate_site_toolbar_title_preference">Sose fordítsa ezeket az oldalakat</string>
    <!-- Screen header presenting the never translate site preference feature. It will appear under the toolbar. -->
    <string name="never_translate_site_header_preference">Új oldal hozzáadása: Keresse fel, és válassza a fordítási menü „Sose fordítsa le ezt az oldalt” lehetőségét.</string>
    <!-- Content description (not visible, for screen readers etc.): For a never-translated site list item that is selected.
             The first parameter is web site url (for example:"wikipedia.com") -->
    <string name="never_translate_site_item_list_content_description_preference">%1$s eltávolítása</string>
    <!-- The Delete site dialogue title will appear when the user clicks on a list item.
             The first parameter is web site url (for example:"wikipedia.com") -->
    <string name="never_translate_site_dialog_title_preference">Törli ezt: %1$s?</string>
    <!-- The Delete site dialogue positive button will appear when the user clicks on a list item. The site will be deleted. -->
    <string name="never_translate_site_dialog_confirm_delete_preference">Törlés</string>
    <!-- The Delete site dialogue negative button will appear when the user clicks on a list item. The dialog will be dismissed. -->
    <string name="never_translate_site_dialog_cancel_preference">Mégse</string>

    <!-- Download languages preference screen -->
    <!-- Title of the download languages preference screen toolbar.-->
    <string name="download_languages_toolbar_title_preference">Nyelvek letöltése</string>
    <!-- Screen header presenting the download language preference feature. It will appear under the toolbar.The first parameter is "Learn More," a clickable text with a link. Talkback will append this to say "Double tap to open link to learn more". -->
    <string name="download_languages_header_preference">Töltsön le teljes nyelveket a gyorsabb és kapcsolat nélküli fordítás érdekében. %1$s</string>
    <!-- Clickable text from the screen header that links to a website. -->
    <string name="download_languages_header_learn_more_preference">További tudnivalók</string>
    <!-- The subhead of the download language preference screen will appear above the pivot language. -->
    <string name="download_languages_available_languages_preference">Elérhető nyelvek</string>
    <!-- Text that will appear beside a core or pivot language package name to show that the language is necessary for the translation feature to function. -->
    <string name="download_languages_default_system_language_require_preference">szükséges</string>
    <!-- A text for download language preference item.
    The first parameter is the language name, for example, "Spanish".
    The second parameter is the language file size, for example, "(3.91 KB)" or, if the language package name is a pivot language, "(required)". -->
    <string name="download_languages_language_item_preference">%1$s (%2$s)</string>
    <!-- The subhead of the download language preference screen will appear above the items that were not downloaded. -->
    <string name="download_language_header_preference">Nyelvek letöltése</string>

    <!-- All languages list item. When the user presses this item, they can download or delete all languages. -->
    <string name="download_language_all_languages_item_preference">Összes nyelv</string>
    <!-- Content description (not visible, for screen readers etc.): For a language list item that was downloaded, the user can now delete it. -->
    <string name="download_languages_item_content_description_downloaded_state">Törlés</string>
    <!-- Content description (not visible, for screen readers etc.): For a language list item, downloading is in progress. -->
    <string name="download_languages_item_content_description_in_progress_state">Folyamatban</string>
    <!-- Content description (not visible, for screen readers etc.): For a language list item that was not downloaded. -->
    <string name="download_languages_item_content_description_not_downloaded_state">Letöltés</string>
    <!-- Content description (not visible, for screen readers etc.): For a language list item that is selected. -->
    <string name="download_languages_item_content_description_selected_state">Kiválasztva</string>

    <!-- Title for the dialog used by the translations feature to confirm deleting a language.
    The dialog will be presented when the user requests deletion of a language.
    The first parameter is the name of the language, for example, "Spanish" and the second parameter is the size in kilobytes or megabytes of the language file. -->
    <string name="delete_language_file_dialog_title">Törli a következőt: %1$s (%2$s)?</string>
    <!-- Additional information for the dialog used by the translations feature to confirm deleting a language. The first parameter is the name of the application, for example, "Fenix". -->
    <string name="delete_language_file_dialog_message">Ha törli ezt a nyelvet, akkor a %1$s fordítás közben tölti le a részleges nyelveket a gyorsítótárába.</string>
    <!-- Title for the dialog used by the translations feature to confirm deleting all languages file.
    The dialog will be presented when the user requests deletion of all languages file.
    The first parameter is the size in kilobytes or megabytes of the language file. -->
    <string name="delete_language_all_languages_file_dialog_title">Törli az összes nyelvet (%1$s)?</string>
    <!-- Additional information for the dialog used by the translations feature to confirm deleting all languages file. The first parameter is the name of the application, for example, "Fenix". -->
    <string name="delete_language_all_languages_file_dialog_message">Ha törli az összes nyelvet, akkor a %1$s fordítás közben tölti le a részleges nyelveket a gyorsítótárába.</string>
    <!-- Button text on the dialog used by the translations feature to confirm deleting a language. -->
    <string name="delete_language_file_dialog_positive_button_text">Törlés</string>
    <!-- Button text on the dialog used by the translations feature to cancel deleting a language. -->
    <string name="delete_language_file_dialog_negative_button_text">Mégse</string>

    <!-- Title for the data saving mode warning dialog used by the translations feature.
    This dialog will be presented when the user attempts to download a language or perform
    a translation without the necessary language files downloaded first when Android's data saver mode is enabled and the user is not using WiFi.
    The first parameter is the size in kilobytes or megabytes of the language file.-->
    <string name="download_language_file_dialog_title">Letöltés adattakarékos módban (%1$s)?</string>
    <!-- Additional information for the data saving mode warning dialog used by the translations feature. This text explains the reason a download is required for a translation. -->
    <string name="download_language_file_dialog_message_all_languages">Részleges nyelvek lesznek a gyorsítótárba töltve, hogy a fordítások privátok maradjanak.</string>
    <!-- Additional information for the data saving mode warning dialog used by the translations feature. This text explains the reason a download is required for a translation without mentioning the cache. -->
    <string name="download_language_file_dialog_message_all_languages_no_cache">Részleges nyelvek lesznek letöltve, hogy a fordítások privátok maradjanak.</string>
    <!-- Checkbox label text on the data saving mode warning dialog used by the translations feature. This checkbox allows users to ignore the data usage warnings. -->
    <string name="download_language_file_dialog_checkbox_text">Letöltés mindig adattakarékos módban</string>

    <!-- Button text on the data saving mode warning dialog used by the translations feature to allow users to confirm they wish to continue and download the language file. -->
    <string name="download_language_file_dialog_positive_button_text">Letöltés</string>
    <!-- Button text on the data saving mode warning dialog used by the translations feature to allow users to confirm they wish to continue and download the language file and perform a translation. -->
    <string name="download_language_file_dialog_positive_button_text_all_languages">Letöltés és fordítás</string>
    <!-- Button text on the data saving mode warning dialog used by the translations feature to allow users to cancel the action and not perform a download of the language file. -->
    <string name="download_language_file_dialog_negative_button_text">Mégse</string>

    <!-- Debug drawer -->
    <!-- The user-facing title of the Debug Drawer feature. -->
    <string name="debug_drawer_title">Hibakeresési eszközök</string>
    <!-- Content description (not visible, for screen readers etc.): Navigate back within the debug drawer. -->
    <string name="debug_drawer_back_button_content_description">Navigálás visszafelé</string>

<<<<<<< HEAD
=======
    <!-- Content description (not visible, for screen readers etc.): Open debug drawer. -->
    <string name="debug_drawer_fab_content_description">Hibakereső fiók megnyitása</string>

>>>>>>> 7fda8002
    <!-- Debug drawer tabs tools -->
    <!-- The title of the Tab Tools feature in the Debug Drawer. -->
    <string name="debug_drawer_tab_tools_title">Lapeszközök</string>
    <!-- The title of the tab count section in Tab Tools. -->
    <string name="debug_drawer_tab_tools_tab_count_title">Lapok száma</string>
    <!-- The active tab count category in the tab count section in Tab Tools. -->
    <string name="debug_drawer_tab_tools_tab_count_normal" moz:removedIn="127" tools:ignore="UnusedResources">Aktív</string>
    <!-- The active tab count category in the tab count section in Tab Tools. -->
    <string name="debug_drawer_tab_tools_tab_count_active">Aktív</string>
    <!-- The inactive tab count category in the tab count section in Tab Tools. -->
    <string name="debug_drawer_tab_tools_tab_count_inactive">Inaktív</string>
    <!-- The private tab count category in the tab count section in Tab Tools. -->
    <string name="debug_drawer_tab_tools_tab_count_private">Privát</string>
    <!-- The total tab count category in the tab count section in Tab Tools. -->
    <string name="debug_drawer_tab_tools_tab_count_total">Összesen</string>
    <!-- The title of the tab creation tool section in Tab Tools. -->
    <string name="debug_drawer_tab_tools_tab_creation_tool_title">Laplétrehozási eszköz</string>
    <!-- The label of the text field in the tab creation tool. -->
    <string name="debug_drawer_tab_tools_tab_creation_tool_text_field_label">Létrehozandó lapok száma</string>
    <!-- The button text to add tabs to the active tab group in the tab creation tool. -->
    <string name="debug_drawer_tab_tools_tab_creation_tool_button_text_active">Hozzáadás az aktív lapokhoz</string>
    <!-- The button text to add tabs to the inactive tab group in the tab creation tool. -->
    <string name="debug_drawer_tab_tools_tab_creation_tool_button_text_inactive">Hozzáadás az inaktív lapokhoz</string>
    <!-- The button text to add tabs to the private tab group in the tab creation tool. -->
    <string name="debug_drawer_tab_tools_tab_creation_tool_button_text_private">Hozzáadás a privát lapokhoz</string>

    <!-- Micro survey -->

    <!-- The continue button label -->
    <string name="micro_survey_continue_button_label" tools:ignore="UnusedResources">Folytatás</string>
    <!-- The survey header -->
    <string name="micro_survey_survey_header">Töltse ki ezt a kérdőívet</string>
    <!-- The privacy notice link -->
    <string name="micro_survey_privacy_notice">Adatvédelmi nyilatkozat</string>
    <!-- The submit button label text -->
    <string name="micro_survey_submit_button_label" tools:ignore="UnusedResources">Elküldés</string>
    <!-- The close button label text -->
    <string name="micro_survey_close_button_label">Bezárás</string>
    <!-- The survey completion confirmation text -->
    <string name="micro_survey_feedback_confirmation" tools:ignore="UnusedResources">Köszönjük visszajelzését.</string>
    <!-- Option for likert scale -->
    <string name="likert_scale_option_1" tools:ignore="UnusedResources">Nagyon elégedett</string>
    <!-- Option for likert scale -->
    <string name="likert_scale_option_2" tools:ignore="UnusedResources">Elégedett</string>
    <!-- Option for likert scale -->
    <string name="likert_scale_option_3" tools:ignore="UnusedResources">Semleges</string>
    <!-- Option for likert scale -->
    <string name="likert_scale_option_4" tools:ignore="UnusedResources">Elégedetlen</string>
    <!-- Option for likert scale -->
    <string name="likert_scale_option_5" tools:ignore="UnusedResources">Nagyon elégedetlen</string>

    <!-- Debug drawer logins -->
    <!-- The title of the Logins feature in the Debug Drawer. -->
    <string name="debug_drawer_logins_title">Bejelentkezések</string>
    <!-- The title of the logins section in the Logins feature, where the parameter will be the site domain  -->
    <string name="debug_drawer_logins_current_domain_label">Jelenlegi domain: %s</string>
    <!-- The label for a button to add a new fake login for the current domain in the Logins feature. -->
    <string name="debug_drawer_logins_add_login_button">Hamis bejelentkezés hozzáadása ehhez a domainhez</string>
    <!-- Content description for delete button where parameter will be the username of the login -->
    <string name="debug_drawer_logins_delete_login_button_content_description">A(z) %s felhasználónevű bejelentkezés törlése</string>
</resources><|MERGE_RESOLUTION|>--- conflicted
+++ resolved
@@ -294,8 +294,6 @@
     <!-- Browser menu label that navigates to the save sub-menu, which contains various save related menu items such as
          bookmarking a page, saving to collection, shortcut or as a PDF, and adding to home screen -->
     <string name="browser_menu_save">Mentés</string>
-<<<<<<< HEAD
-=======
 
     <!-- Browser menu label that bookmarks the currently visited page -->
     <string name="browser_menu_bookmark_this_page">Oldal könyvjelzőzése</string>
@@ -314,7 +312,6 @@
     <string name="browser_menu_translated_to">Lefordítva erre: %1$s</string>
     <!-- Browser menu label for the print feature -->
     <string name="browser_menu_print">Nyomtatás…</string>
->>>>>>> 7fda8002
 
     <!-- Extensions management fragment -->
     <!-- Text displayed when there are no extensions to be shown -->
@@ -2767,12 +2764,9 @@
     <!-- Content description (not visible, for screen readers etc.): Navigate back within the debug drawer. -->
     <string name="debug_drawer_back_button_content_description">Navigálás visszafelé</string>
 
-<<<<<<< HEAD
-=======
     <!-- Content description (not visible, for screen readers etc.): Open debug drawer. -->
     <string name="debug_drawer_fab_content_description">Hibakereső fiók megnyitása</string>
 
->>>>>>> 7fda8002
     <!-- Debug drawer tabs tools -->
     <!-- The title of the Tab Tools feature in the Debug Drawer. -->
     <string name="debug_drawer_tab_tools_title">Lapeszközök</string>
