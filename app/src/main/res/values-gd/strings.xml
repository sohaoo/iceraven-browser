<?xml version="1.0" encoding="utf-8"?>
<resources xmlns:tools="http://schemas.android.com/tools" xmlns:moz="http://mozac.org/tools">
    <!-- App name for private browsing mode. The first parameter is the name of the app defined in app_name (for example: Fenix)-->
    <string name="app_name_private_5">%s prìobhaideach</string>
    <!-- App name for private browsing mode. The first parameter is the name of the app defined in app_name (for example: Fenix)-->
    <string name="app_name_private_4">%s (Prìobhaideach)</string>

    <!-- Home Fragment -->
    <!-- Content description (not visible, for screen readers etc.): "Three dot" menu button. -->
    <string name="content_description_menu">Barrachd roghainnean</string>
    <!-- Content description (not visible, for screen readers etc.): "Private Browsing" menu button. -->
    <string name="content_description_private_browsing_button">Cuir am brabhsadh prìobhaideach an comas</string>
    <!-- Content description (not visible, for screen readers etc.): "Private Browsing" menu button. -->
    <string name="content_description_disable_private_browsing_button">Cuir am brabhsadh prìobhaideach à comas</string>
    <!-- Content description (not visible, for screen readers etc.): "Private Browsing" menu button. -->
    <string name="content_description_private_browsing">Brabhsadh prìobhaideach</string>
    <!-- Placeholder text shown in the search bar before a user enters text for the default engine -->
    <string name="search_hint">Lorg no cuir seòladh ann</string>
    <!-- Placeholder text shown in the search bar before a user enters text for a general engine -->
    <string name="search_hint_general_engine">Lorg air an lìon</string>
    <!-- Placeholder text shown in search bar when using history search -->
    <string name="history_search_hint">Eachdraidh nan lorg</string>
    <!-- Placeholder text shown in search bar when using bookmarks search -->
    <string name="bookmark_search_hint">Lorg sna comharran-lìn</string>
    <!-- Placeholder text shown in search bar when using tabs search -->
    <string name="tab_search_hint">Lorg sna tabaichean</string>
    <!-- Placeholder text shown in the search bar when using application search engines -->
    <string name="application_search_hint">Cuir a-steach briathran-luirg</string>
    <!-- No Open Tabs Message Description -->
    <string name="no_open_tabs_description">Nochdaidh na tabaichean fosgailte agad an-seo.</string>

    <!-- No Private Tabs Message Description -->
    <string name="no_private_tabs_description">Nochdaidh na tabaichean prìobhaideach agad an-seo.</string>
    <!-- Tab tray multi select title in app bar. The first parameter is the number of tabs selected -->
    <string name="tab_tray_multi_select_title">%1$d air an taghadh</string>
    <!-- Label of button in create collection dialog for creating a new collection  -->
    <string name="tab_tray_add_new_collection">Cuir cruinneachadh ùr ris</string>
    <!-- Label of editable text in create collection dialog for naming a new collection  -->
    <string name="tab_tray_add_new_collection_name">Ainm</string>
    <!-- Label of button in save to collection dialog for selecting a current collection  -->
    <string name="tab_tray_select_collection">Tagh cruinneachadh</string>
    <!-- Content description for close button while in multiselect mode in tab tray -->
    <string name="tab_tray_close_multiselect_content_description">Fàg am modh ioma-thaghaidh</string>
    <!-- Content description for save to collection button while in multiselect mode in tab tray -->
    <string name="tab_tray_collection_button_multiselect_content_description">Sàbhail na tabaichean a thagh thu sa chruinneachadh</string>
    <!-- Content description on checkmark while tab is selected in multiselect mode in tab tray -->
    <string name="tab_tray_multiselect_selected_content_description">Air an taghadh</string>

    <!-- Home - Bookmarks -->
    <!-- Title for the home screen section with bookmarks. -->
    <string name="home_bookmarks_title">Comharran-lìn</string>
    <!-- Content description for the button which navigates the user to show all of their bookmarks. -->
    <string name="home_bookmarks_show_all_content_description">Seall a h-uile comharra-lìn</string>
    <!-- Text for the menu button to remove a recently saved bookmark from the user's home screen -->
    <string name="home_bookmarks_menu_item_remove">Thoir air falbh</string>

    <!-- About content. The first parameter is the name of the application. (For example: Fenix) -->
    <string name="about_content">Chaidh %1$s a dhèanamh le Mozilla.</string>

    <!-- Private Browsing -->
    <!-- Explanation for private browsing displayed to users on home view when they first enable private mode
        The first parameter is the name of the app defined in app_name (for example: Fenix) -->
    <string name="private_browsing_placeholder_description_2">
        Falamhaichidh %1$s eachdraidh nan lorg is a’ bhrabhsaidh aig tabaichean prìobhaideachd  nuair a dhùineas tu iad no nuair a dh’fhàgas tu an aplacaid. Fhad ’s nach cuir seo am falach cò thusa mu choinneamh làraichean-lìn no solaraiche nan seirbheisean-lìn agad, cumaidh e na nì thu air loidhne am falach o dhaoine eile a chleachdas an t-uidheam seo.</string>
    <string name="private_browsing_common_myths">Faoin-sgeulan cumanta mun bhrabhsadh phrìobhaideach</string>

    <!-- True Private Browsing Mode -->
    <!-- Title for info card on private homescreen in True Private Browsing Mode. -->
    <string name="felt_privacy_desc_card_title">Na fàg lorg sam bith air an uidheam seo</string>
    <!-- Explanation for private browsing displayed to users on home view when they first enable
        private mode in our new Total Private Browsing mode.
        The first parameter is the name of the app defined in app_name (for example: Firefox Nightly)
        The second parameter is the clickable link text in felt_privacy_info_card_subtitle_link_text -->
    <string name="felt_privacy_info_card_subtitle_2">Sguabaidh %1$s às na briosgaidean, an eachdraidh is dàta nan làraichean nuair a dhùineas tu an uinneag phrìobhaideach mu dheireadh. %2$s</string>
    <!-- Clickable portion of the explanation for private browsing that links the user to our
        about privacy page.
        This string is used in felt_privacy_info_card_subtitle as the second parameter.-->
    <string name="felt_privacy_info_card_subtitle_link_text">Cò chì mo ghnìomhachd?</string>

    <!-- Private mode shortcut "contextual feature recommendation" (CFR) -->
    <!-- Text for the Private mode shortcut CFR message for adding a private mode shortcut to open private tabs from the Home screen -->
    <string name="private_mode_cfr_message_2">Cuir an ath-thaba prìobhaideach gu dol le aon ghnogag.</string>
    <!-- Text for the positive button to accept adding a Private Browsing shortcut to the Home screen -->
    <string name="private_mode_cfr_pos_button_text">Cuir ris an sgrìn mhòr</string>
    <!-- Text for the negative button to decline adding a Private Browsing shortcut to the Home screen -->
    <string name="cfr_neg_button_text">Cha chuir, mòran taing</string>

    <!-- Open in App "contextual feature recommendation" (CFR) -->
    <!-- Text for the info message. The first parameter is the name of the application.-->
    <string name="open_in_app_cfr_info_message_2">’S urrainn dhut iarraidh air %1$s ceanglaichean fhosgladh ann an aplacaidean gu fèin-obrachail.</string>
    <!-- Text for the positive action button -->
    <string name="open_in_app_cfr_positive_button_text">Tadhail air na roghainnean</string>
    <!-- Text for the negative action button -->
    <string name="open_in_app_cfr_negative_button_text">Leig seachad</string>

    <!-- Total cookie protection "contextual feature recommendation" (CFR) -->
    <!-- Text for the message displayed in the contextual feature recommendation popup promoting the total cookie protection feature. -->
    <string name="tcp_cfr_message" moz:removedIn="132" tools:ignore="UnusedResources">Tha an gleus prìobhaideachd as cumhachdaiche againn a-riamh a’ cur balla mun cuairt air gleusan a thracaicheas tu air feadh làraichean.</string>

    <!-- Text displayed that links to website containing documentation about the "Total cookie protection" feature. -->
    <string name="tcp_cfr_learn_more" moz:removedIn="132" tools:ignore="UnusedResources">Barrachd fiosrachaidh mu làn-dìon o bhriosgaidean</string>


    <!-- Private browsing erase action "contextual feature recommendation" (CFR) -->
    <!-- Text for the message displayed in the contextual feature recommendation popup promoting the erase private browsing feature. -->
    <string name="erase_action_cfr_message">Thoir gnogag an-seo a thòiseachadh air seisean prìobhaideach ùr. Sguab às an eachdraidh agad, na briosgaidean – a h-uile rud.</string>

    <!-- Toolbar "contextual feature recommendation" (CFR) -->
    <!-- Text for the title displayed in the contextual feature recommendation popup promoting the navigation bar. -->
    <string name="navbar_cfr_title">Dèan brabhsadh nas luaithe leis an t-seòladaireachd ùr</string>
    <!-- Text for the message displayed in the contextual feature recommendation popup promoting the navigation bar. -->
    <string name="navbar_cfr_message_2">Air làrach-lìn, crìonaidh am bàr seo air falbh is tu a’ sgroladh sìos airson ’s gum bi barrachd àite agad.</string>

    <!-- Text for the message displayed for the popup promoting the long press of navigation in the navigation bar. -->
    <string name="navbar_navigation_buttons_cfr_message">Thoir gnogag air na saighdean is cùm iad airson leum a ghearradh eadar duilleagan eachdraidh an taba seo.</string>

    <!-- Tablet navigation bar "contextual feature recommendation" (CFR) -->
    <!-- Text for the title displayed in the contextual feature recommendation popup promoting the tablet navigation bar. -->
    <string name="tablet_nav_bar_cfr_title" moz:removedIn="132" tools:ignore="UnusedResources">Ùr: saighdean airson gluasad air ais is air adhart le aon ghnogag</string>
    <!-- Text for the message displayed in the contextual feature recommendation popup promoting the tablet navigation bar. -->
    <string name="tablet_nav_bar_cfr_message" moz:removedIn="132" tools:ignore="UnusedResources">Seòladaireachd nas luaithe deas ri do làimh an-còmhnaidh.</string>

    <!-- Text for the info dialog when camera permissions have been denied but user tries to access a camera feature. -->
    <string name="camera_permissions_needed_message">Tha feum air inntrigeadh dhan chamara. Tadhail air roghainnean Android, thoir gnogag air na ceadan is an uairsin air “Ceadaich”.</string>
    <!-- Text for the positive action button to go to Android Settings to grant permissions. -->
    <string name="camera_permissions_needed_positive_button_text">Tadhail air na roghainnean</string>
    <!-- Text for the negative action button to dismiss the dialog. -->
    <string name="camera_permissions_needed_negative_button_text">Leig seachad</string>

    <!-- Text for the banner message to tell users about our auto close feature. -->
    <string name="tab_tray_close_tabs_banner_message">’S urrainn dhut suidheachadh gun tèid tabaichean a dhùnadh gu fèin-obrachail mur an deach coimhead orra an-dè, an t-seachdain seo chaidh no am mìos seo chaidh.</string>
    <!-- Text for the positive action button to go to Settings for auto close tabs. -->
    <string name="tab_tray_close_tabs_banner_positive_button_text">Seall na roghainnean</string>
    <!-- Text for the negative action button to dismiss the Close Tabs Banner. -->
    <string name="tab_tray_close_tabs_banner_negative_button_text">Leig seachad</string>

    <!-- Text for the banner message to tell users about our inactive tabs feature. -->
    <string name="tab_tray_inactive_onboarding_message">Thèid tabaichean nach dug thu sùil orra fad cola-deug a ghluasad an-seo. </string>
    <!-- Text for the action link to go to Settings for inactive tabs. -->
    <string name="tab_tray_inactive_onboarding_button_text">Cuir dheth sna roghainnean</string>

    <!-- Text for title for the auto-close dialog of the inactive tabs. -->
    <string name="tab_tray_inactive_auto_close_title">A bheil thu airson an dùnadh an dèidh mìos?</string>
    <!-- Text for the body for the auto-close dialog of the inactive tabs.
        The first parameter is the name of the application.-->
    <string name="tab_tray_inactive_auto_close_body_2">Dùnaidh %1$s tabaichean nach tug thu sùil orra thairis air a’ mhìos seo chaidh.</string>
    <!-- Content description for close button in the auto-close dialog of the inactive tabs. -->
    <string name="tab_tray_inactive_auto_close_button_content_description">Dùin</string>

    <!-- Text for turn on auto close tabs button in the auto-close dialog of the inactive tabs. -->
    <string name="tab_tray_inactive_turn_on_auto_close_button_2">Cuir gleus an fhèin-dùnaidh air</string>


    <!-- Home screen icons - Long press shortcuts -->
    <!-- Shortcut action to open new tab -->
    <string name="home_screen_shortcut_open_new_tab_2">Taba ùr</string>
    <!-- Shortcut action to open new private tab -->
    <string name="home_screen_shortcut_open_new_private_tab_2">Taba prìobhaideach ùr</string>

    <!-- Shortcut action to open Passwords screen -->
    <string name="home_screen_shortcut_passwords">Faclan-faire</string>

    <!-- Recent Tabs -->
    <!-- Header text for jumping back into the recent tab in the home screen -->
    <string name="recent_tabs_header">Till gu far an robh thu</string>
    <!-- Button text for showing all the tabs in the tabs tray -->
    <string name="recent_tabs_show_all">Seall na h-uile</string>

    <!-- Content description for the button which navigates the user to show all recent tabs in the tabs tray. -->
    <string name="recent_tabs_show_all_content_description_2">Am putan airson gach taba a bha fosgailte o chionn goirid a shealltainn</string>

    <!-- Text for button in synced tab card that opens synced tabs tray -->
    <string name="recent_tabs_see_all_synced_tabs_button_text">Seall gach taba sioncronaichte</string>
    <!-- Accessibility description for device icon used for recent synced tab -->
    <string name="recent_tabs_synced_device_icon_content_description">Uidheam sioncronaichte</string>
    <!-- Text for the dropdown menu to remove a recent synced tab from the homescreen -->
    <string name="recent_synced_tab_menu_item_remove">Thoir air falbh</string>
    <!-- Text for the menu button to remove a grouped highlight from the user's browsing history
         in the Recently visited section -->
    <string name="recent_tab_menu_item_remove">Thoir air falbh</string>

    <!-- History Metadata -->
    <!-- Header text for a section on the home screen that displays grouped highlights from the
         user's browsing history, such as topics they have researched or explored on the web -->
    <string name="history_metadata_header_2">Air tadhal orra o chionn goirid</string>
    <!-- Text for the menu button to remove a grouped highlight from the user's browsing history
         in the Recently visited section -->
    <string name="recently_visited_menu_item_remove">Thoir air falbh</string>

    <!-- Content description for the button which navigates the user to show all of their history. -->
    <string name="past_explorations_show_all_content_description_2">Seall na rùraich thu roimhe air fad</string>

    <!-- Browser Fragment -->
    <!-- Content description (not visible, for screen readers etc.): Navigate backward (browsing history) -->
    <string name="browser_menu_back">Air ais</string>
    <!-- Content description (not visible, for screen readers etc.): Navigate forward (browsing history) -->
    <string name="browser_menu_forward">Air adhart</string>
    <!-- Content description (not visible, for screen readers etc.): Refresh current website -->
    <string name="browser_menu_refresh">Ath-nuadhaich</string>
    <!-- Content description (not visible, for screen readers etc.): Stop loading current website -->
    <string name="browser_menu_stop">Sguir dheth</string>
    <!-- Browser menu button that opens the extensions manager -->
    <string name="browser_menu_extensions">Leudachain</string>
    <!-- Browser menu banner header text for extensions onboarding.
        The first parameter is the name of the app defined in app_name (for example: Fenix). -->
    <string name="browser_menu_extensions_banner_onboarding_header">Thoir dreach pearsanta air %s</string>
    <!-- Browser menu banner header text for extensions onboarding when all installed extensions have been disabled. -->
    <string name="browser_menu_disabled_extensions_banner_onboarding_header">Stàlaich thu leudachain ach cha do chuir thu an comas iad</string>
    <!-- Browser menu banner body text for extensions onboarding.
        The first parameter is the name of the app defined in app_name (for example: Fenix). -->
    <string name="browser_menu_extensions_banner_onboarding_body">Cuiridh leudachain comasan a bharrachd ris a’ bhrabhsadh a nì thu, eadar dreach is làimhseachadh %s agus prìobhaideachd is sàbhailteachd a bharrachd.</string>
    <!-- Browser menu banner body text for extensions onboarding when all installed extensions have been disabled.
     The first parameter is the name of the button that opens extension manager (for example "Manage extensions"). -->
    <string name="browser_menu_disabled_extensions_banner_onboarding_body">Feumaidh tu leudachan a chur an comas mus urrainn dhut an cleachdadh no le bhith a’ taghadh “%s” gu h-ìosal.</string>
    <!-- Browser menu banner link text for learning more about extensions -->
    <string name="browser_menu_extensions_banner_learn_more">Barrachd fiosrachaidh</string>
    <!-- Browser menu button that opens the extensions manager -->
    <string name="browser_menu_manage_extensions">Stiùirich na leudachain</string>
    <!-- Content description (not visible, for screen readers etc.): Section heading for recommended extensions.-->
    <string name="browser_menu_recommended_section_content_description">Leudachain a mholamaid</string>
    <!-- Content description (not visible, for screen readers etc.): Label for plus icon used to add extension.
      The first parameter is the name of the extension (for example: ClearURLs). -->
    <string name="browser_menu_extension_plus_icon_content_description_2">Cuir %1$s ris</string>
    <!-- Browser menu button that opens AMO in a tab -->
    <string name="browser_menu_discover_more_extensions">Fidir barrachd leudachan</string>
    <!-- Browser menu description that is shown when one or more extensions are disabled due to extension errors -->
    <string name="browser_menu_extensions_disabled_description">À comas an-dràsta fhèin</string>
<<<<<<< HEAD
=======
    <!-- The description of the browser menu appears when the user hasn't installed any extensions. -->
    <string name="browser_menu_no_extensions_installed_description">Chan eil leudachan sam bith an comas</string>
>>>>>>> 6f8a28bf
    <!-- Browser menu button that opens account settings -->
    <string name="browser_menu_account_settings">Fiosrachadh mun chunntas</string>
    <!-- Browser menu button that sends a user to help articles -->
    <string name="browser_menu_help">Cobhair</string>
    <!-- Browser menu button that sends a to a the what's new article -->
    <string name="browser_menu_whats_new">Na tha ùr</string>
    <!-- Browser menu button that opens the settings menu -->
    <string name="browser_menu_settings">Roghainnean</string>
    <!-- Browser menu button that opens a user's library -->
    <string name="browser_menu_library">An leabhar-lann</string>
    <!-- Browser menu toggle that requests a desktop site -->
    <string name="browser_menu_desktop_site">An tionndadh desktop</string>
    <!-- Browser menu button that reopens a private tab as a regular tab -->
    <string name="browser_menu_open_in_regular_tab">Fosgail ann an taba àbhaisteach</string>
    <!-- Browser menu toggle that adds a shortcut to the site on the device home screen. -->
    <string name="browser_menu_add_to_homescreen">Cuir ris an sgrìn mhòr</string>
    <!-- Browser menu toggle that adds a shortcut to the site on the device home screen. -->
    <string name="browser_menu_add_to_homescreen_2">Cuir ris an sgrìn-dhachaigh…</string>
    <!-- Text for notifying users that Xiaomi devices require additional permissions to add to home screen -->
    <string name="browser_menu_add_to_homescreen_xiaomi">Dh’fhaoidte gum feum uidheaman Xiaomi ceadan a bharrachd mus urrainn dhut ath-ghoiridean a chur ris an sgrìn-dhachaigh. Thoir sùil air na roghainnean.</string>
    <!-- Content description (not visible, for screen readers etc.) for the Resync tabs button -->
    <string name="resync_button_content_description">Ath-shiocronaich</string>
    <!-- Browser menu button that opens the find in page menu -->
    <string name="browser_menu_find_in_page">Lorg air an duilleag</string>
    <!-- Browser menu button that opens the find in page menu -->
    <string name="browser_menu_find_in_page_2">Lorg san duilleag…</string>
    <!-- Browser menu button that opens the translations dialog, which has options to translate the current browser page. -->
    <string name="browser_menu_translations">Eadar-theangaich an duilleag</string>
    <!-- Browser menu button that saves the current tab to a collection -->
    <string name="browser_menu_save_to_collection">Sàbhail ann an cruinneachadh…</string>
    <!-- Browser menu button that saves the current tab to a collection -->
    <string name="browser_menu_save_to_collection_2">Sàbhail ann an cruinneachadh</string>
    <!-- Browser menu button that open a share menu to share the current site -->
    <string name="browser_menu_share">Co-roinn</string>
    <!-- Browser menu button that open a share menu to share the current site -->
    <string name="browser_menu_share_2">Co-roinn…</string>
    <!-- Browser menu button shown in custom tabs that opens the current tab in Fenix
        The first parameter is the name of the app defined in app_name (for example: Fenix) -->
    <string name="browser_menu_open_in_fenix">Fosgail ann am %1$s</string>
    <!-- Browser menu text shown in custom tabs to indicate this is a Fenix tab
        The first parameter is the name of the app defined in app_name (for example: Fenix) -->
    <string name="browser_menu_powered_by">LE CUMHACHD %1$s</string>
    <!-- Browser menu text shown in custom tabs to indicate this is a Fenix tab
        The first parameter is the name of the app defined in app_name (for example: Fenix) -->
    <string name="browser_menu_powered_by2">Le cumhachd %1$s</string>
    <!-- Browser menu button to put the current page in reader mode -->
    <string name="browser_menu_read">An sealladh leughaidh</string>
    <!-- Browser menu button content description to close reader mode and return the user to the regular browser -->
    <string name="browser_menu_read_close">Dùin sealladh an leughadair</string>
    <!-- Browser menu button to open the current page in an external app -->
    <string name="browser_menu_open_app_link">Fosgail ann an aplacaid</string>

    <!-- Browser menu button to show reader view appearance controls e.g. the used font type and size -->
    <string name="browser_menu_customize_reader_view">Gnàthaich sealladh an leughadair</string>
    <!-- Browser menu button to show reader view appearance controls e.g. the used font type and size -->
    <string name="browser_menu_customize_reader_view_2">Gnàthaich sealladh an leughadair</string>
    <!-- Browser menu label for adding a bookmark -->
    <string name="browser_menu_add">Cuir ris</string>
    <!-- Browser menu label for editing a bookmark -->
    <string name="browser_menu_edit">Deasaich</string>

    <!-- Button shown on the home page that opens the Customize home settings -->
    <string name="browser_menu_customize_home_1">Gnàthaich an duilleag-dhachaigh</string>

    <!-- Browser menu label to sign in to sync on the device using Mozilla accounts -->
    <string name="browser_menu_sign_in">Clàraich a-steach</string>
    <!-- Browser menu caption label for the "Sign in" browser menu item described in `browser_menu_sign_in` -->
    <string name="browser_menu_sign_in_caption">Sioncronaich faclan-faire, tabaichean is mòran a bharrachd</string>
    <!-- Browser menu label to sign back in to sync on the device when the user's account needs to be reauthenticated -->
    <string name="browser_menu_sign_back_in_to_sync">Clàraich a-steach a-rithist a dhèanamh sioncronachadh</string>
    <!-- Browser menu caption label for the "Sign back in to sync" browser menu item described in `browser_menu_sign_back_in_to_sync` when there is an error in syncing -->
    <string name="browser_menu_syncing_paused_caption">Tha an sioncronachadh ’na stad</string>
    <!-- Browser menu label that creates a private tab -->
    <string name="browser_menu_new_private_tab">Taba prìobhaideach ùr</string>
    <!-- Browser menu label that navigates to the Password screen -->
    <string name="browser_menu_passwords">Faclan-faire</string>
    <!-- Browser menu label that navigates to the SUMO page for the Firefox for Android release notes.
         The first parameter is the name of the app defined in app_name (for example: Fenix)-->
    <string name="browser_menu_new_in_firefox">Ùr ann am %1$s</string>
    <!-- Browser menu label that toggles the request for the desktop site of the currently visited page -->
    <string name="browser_menu_switch_to_desktop_site">Seall an làrach desktop</string>
    <!-- Browser menu label that toggles the request for the mobile site of the currently visited page -->
    <string name="browser_menu_switch_to_mobile_site">Seall an làrach mobile</string>
    <!-- Browser menu label that navigates to the page tools sub-menu -->
    <string name="browser_menu_tools">Innealan</string>
    <!-- Content description (not visible, for screen readers etc.): Back button for all menu redesign sub-menu -->
    <string name="browser_menu_back_button_content_description">Air ais gun phrìomh-chlàr-taice</string>

    <!-- Content description (not visible, for screen readers etc.) for bottom sheet handlebar main menu. -->
    <string name="browser_main_menu_handlebar_content_description">An siota airson am prìomh-chlàr-taice a dhùnadh</string>
    <!-- Content description (not visible, for screen readers etc.) for bottom sheet handlebar extensions menu. -->
    <string name="browser_extensions_menu_handlebar_content_description">An siota airson clàr-taice nan leudachan a dhùnadh</string>
    <!-- Content description (not visible, for screen readers etc.) for bottom sheet handlebar save menu. -->
    <string name="browser_save_menu_handlebar_content_description">An siota airson clàr-taice an t-sàbhalaidh a dhùnadh</string>
    <!-- Content description (not visible, for screen readers etc.) for bottom sheet handlebar tools menu. -->
    <string name="browser_tools_menu_handlebar_content_description">An siota airson clàr-taice nan innealan a dhùnadh</string>
    <!-- Content description (not visible, for screen readers etc.) for bottom sheet handlebar custom tab menu. -->
    <string name="browser_custom_tab_menu_handlebar_content_description">An siota airson clàr-taice nan tabaichean gnàthaichte a dhùnadh</string>
    <!-- Browser menu description that describes the various tools related menu items inside of the tools sub-menu -->
    <string name="browser_menu_tools_description_with_translate">Sealladh an leughadair, eadar-theangaich, clò-bhuail, co-roinn, fosgail aplacaid</string>
    <!-- Browser menu description that describes the various tools related menu items inside of the tools sub-menu -->
    <string name="browser_menu_tools_description">Sealladh an leughadair, clò-bhuail, co-roinn, fosgail aplacaid</string>
    <!-- Browser menu label that navigates to the save sub-menu, which contains various save related menu items such as
         bookmarking a page, saving to collection, shortcut or as a PDF, and adding to home screen -->
    <string name="browser_menu_save">Sàbhail</string>
    <!-- Browser menu description that describes the various save related menu items inside of the save sub-menu -->
    <string name="browser_menu_save_description">Cuir comharra-lìn ris, ath-ghoirid, dhachaigh, cruinneachadh, PDF</string>
    <!-- Browser menu label that bookmarks the currently visited page -->
    <string name="browser_menu_bookmark_this_page">Dèan comharra-lìn dhen duilleag seo</string>
    <!-- Browser menu label that navigates to the edit bookmark screen for the current bookmarked page -->
    <string name="browser_menu_edit_bookmark">Deasaich an comharra-lìn</string>
    <!-- Browser menu label that the saves the currently visited page as a PDF -->
    <string name="browser_menu_save_as_pdf">Sàbhail mar PDF…</string>
    <!-- Browser menu label for turning ON reader view of the current visited page -->
    <string name="browser_menu_turn_on_reader_view">Cuir an sealladh leughaidh air</string>
    <!-- Browser menu label for turning OFF reader view of the current visited page -->
    <string name="browser_menu_turn_off_reader_view">Cuir an sealladh leughaidh dheth</string>
    <!-- Browser menu label for navigating to the translation feature, which provides language translation options the current visited page -->
    <string name="browser_menu_translate_page">Eadar-theangaich an duilleag…</string>
    <!-- Browser menu label that is displayed when the current page has been translated by the translation feature.
         The first parameter is the name of the language that page was translated to (e.g. English). -->
    <string name="browser_menu_translated_to">Chaidh %1$s a chur air</string>
    <!-- Browser menu label for the print feature -->
    <string name="browser_menu_print">Clò-bhuail…</string>
    <!-- Browser menu label for the Delete browsing data on quit feature.
        The first parameter is the name of the app defined in app_name (for example: Fenix). -->
    <string name="browser_menu_delete_browsing_data_on_quit">Fàg %1$s</string>

    <!-- Menu "contextual feature recommendation" (CFR) -->
    <!-- Text for the title in the contextual feature recommendation popup promoting the menu feature. -->
    <string name="menu_cfr_title">Ùr: clàr-taice nas taine</string>
    <!-- Text for the message in the contextual feature recommendation popup promoting the menu feature. -->
    <string name="menu_cfr_body">Faigh lorg air na tha a dhìth ort nas luaithe, eadar brabhsadh prìobhaideach is gnìomhan sàbhalaidh.</string>

    <!-- Extensions management fragment -->
    <!-- Text displayed when there are no extensions to be shown -->
    <string name="extensions_management_no_extensions">Chan eil leudachan an-seo</string>

    <!-- Browser Toolbar -->
    <!-- Content description for the Home screen button on the browser toolbar -->
    <string name="browser_toolbar_home">Sgrìn dachaigh</string>

    <!-- Content description (not visible, for screen readers etc.): Erase button: Erase the browsing
         history and go back to the home screen. -->
    <string name="browser_toolbar_erase">Falamhaich an eachdraidh brabhsaidh</string>
    <!-- Content description for the translate page toolbar button that opens the translations dialog when no translation has occurred. -->
    <string name="browser_toolbar_translate">Eadar-theangaich an duilleag</string>
    <!-- Content description (not visible, for screen readers etc.) for the translate page toolbar button that opens the translations dialog when the page is translated successfully.
         The first parameter is the name of the language that is displayed in the original page. (For example: English)
         The second parameter is the name of the language which the page was translated to. (For example: French) -->
    <string name="browser_toolbar_translated_successfully">Chaidh %2$s a chur air an duilleag (%1$s o thùs).</string>

    <!-- Locale Settings Fragment -->
    <!-- Content description for tick mark on selected language -->
    <string name="a11y_selected_locale_content_description">An cànan a thagh thu</string>
    <!-- Text for default locale item -->
    <string name="default_locale_text">A-rèir cànan an uidheim</string>
    <!-- Placeholder text shown in the search bar before a user enters text -->
    <string name="locale_search_hint">Lorg cànan</string>

    <!-- Search Fragment -->
    <!-- Button in the search view that lets a user search by scanning a QR code -->
    <string name="search_scan_button" moz:removedIn="133" tools:ignore="UnusedResources">Sganaich</string>
    <!-- Button in the search view that lets a user search by scanning a QR code -->
    <string name="search_scan_button_2">Sganaich an còd QR</string>
    <!-- Button in the search view when shortcuts are displayed that takes a user to the search engine settings -->
    <string name="search_shortcuts_engine_settings">Roghainnean an einnsein-luirg</string>
    <!-- Button in the search view that lets a user navigate to the site in their clipboard -->
    <string name="awesomebar_clipboard_title">Cuir a-steach an ceangal on stòr-bhòrd</string>
    <!-- Button in the search suggestions onboarding that allows search suggestions in private sessions -->
    <string name="search_suggestions_onboarding_allow_button">Ceadaich</string>
    <!-- Button in the search suggestions onboarding that does not allow search suggestions in private sessions -->
    <string name="search_suggestions_onboarding_do_not_allow_button">Na ceadaich</string>
    <!-- Search suggestion onboarding hint title text -->
    <string name="search_suggestions_onboarding_title">A bheil thu airson molaidhean luirg a cheadachadh ann an seiseanan prìobhaideach?</string>
    <!-- Search suggestion onboarding hint description text, first parameter is the name of the app defined in app_name (for example: Fenix)-->
    <string name="search_suggestions_onboarding_text">Co-roinnidh %s gach rud a sgrìobhas tu ann am bàr an t-seòlaidh leis an einnsean-luirg bhunaiteach agad.</string>

    <!-- Search engine suggestion title text. The first parameter is the name of the suggested engine-->
    <string name="search_engine_suggestions_title">Lorg le %s</string>
    <!-- Search engine suggestion description text -->
    <string name="search_engine_suggestions_description">Lorg sa bhad on bhàr-sheòlaidh</string>

    <!-- Menu option in the search selector menu to open the search settings -->
    <string name="search_settings_menu_item">Roghainnean luirg</string>

    <!-- Header text for the search selector menu -->
    <string name="search_header_menu_item_2">Dèan lorg an-seo an turas seo:</string>

    <!-- Content description (not visible, for screen readers etc.): Search engine icon. The first parameter is the search engine name (for example: DuckDuckGo). -->
<<<<<<< HEAD
    <string name="search_engine_icon_content_description">An t-einnsean-luirg %s</string>
=======
    <string name="search_engine_icon_content_description" tools:ignore="UnusedResources" moz:removedIn="133">An t-einnsean-luirg %s</string>

    <!-- Content description (not visible, for screen readers etc.): Search engine icon.
    The parameter is the search engine name (for example: DuckDuckGo). -->
    <string name="search_engine_icon_content_description_1">An t-einnsean-luirg: %s</string>
>>>>>>> 6f8a28bf

    <!-- Home onboarding -->
    <!-- Onboarding home screen popup dialog, shown on top of the Jump back in section. -->
    <string name="onboarding_home_screen_jump_back_contextual_hint_2" moz:removedIn="132">Seo dhut an duilleag-dhachaigh phearsantaichte agad. Nochdaidh tabaichean a bh’ agad o chionn goirid is toraidhean luirg an-seo.</string>
    <!-- Home onboarding dialog welcome screen title text. -->
    <string name="onboarding_home_welcome_title_2">Fàilte gu eadar-lìon nas pearsanta</string>
    <!-- Home onboarding dialog welcome screen description text. -->
    <string name="onboarding_home_welcome_description">Barrachd dhathan. Prìobhaideachd nas fheàrr. An dealas dhaoine seach prothaid fhathast.</string>
    <!-- Home onboarding dialog sign into sync screen title text. -->
    <string name="onboarding_home_sync_title_3">Tha e nas fhasa leum a ghearradh eadar sgrìnichean na bha e a-riamh roimhe</string>
    <!-- Home onboarding dialog sign into sync screen description text. -->
    <string name="onboarding_home_sync_description">Cùm a’ dol far an do stad thu ’s tu a’ faighinn cothrom air tabaichean a th’ agad air uidheaman eile air an duilleag-dhachaigh agad.</string>
    <!-- Text for the button to continue the onboarding on the home onboarding dialog. -->
    <string name="onboarding_home_get_started_button">Dèan toiseach-tòiseachaidh</string>
    <!-- Text for the button to navigate to the sync sign in screen on the home onboarding dialog. -->
    <string name="onboarding_home_sign_in_button">Clàraich a-steach</string>
    <!-- Text for the button to skip the onboarding on the home onboarding dialog. -->
    <string name="onboarding_home_skip_button">Leum seachad</string>
    <!-- Onboarding home screen sync popup dialog message, shown on top of Recent Synced Tabs in the Jump back in section. -->
    <string name="sync_cfr_message">Tha na tabaichean agad ri shioncronachadh! Lean ort far an do stad thu air an uidheam eie agad.</string>
    <!-- Content description (not visible, for screen readers etc.): Close button for the home onboarding dialog -->
    <string name="onboarding_home_content_description_close_button">Dùin</string>

    <!-- Juno first user onboarding flow experiment, strings are marked unused as they are only referenced by Nimbus experiments. -->
    <!-- Description for learning more about our privacy notice. -->
    <string name="juno_onboarding_privacy_notice_text" tools:ignore="BrandUsage">Aithris prìobhaideachd Firefox</string>
    <!-- Title for set firefox as default browser screen used by Nimbus experiments. -->
    <string name="juno_onboarding_default_browser_title_nimbus_2">Tha e a’ toirt tlachd dhuinn do chumail sàbhailte</string>
    <!-- Title for set firefox as default browser screen used by Nimbus experiments.
        Note: The word "Firefox" should NOT be translated -->
    <string name="juno_onboarding_default_browser_title_nimbus_3" tools:ignore="BrandUsage,UnusedResources">Fiosraich carson a tha na milleanan mòra dèidheil air Firefox</string>
    <!-- Title for set firefox as default browser screen used by Nimbus experiments. -->
    <string name="juno_onboarding_default_browser_title_nimbus_4" tools:ignore="UnusedResources">Brabhsadh sàbhailte le barrachd roghainnean</string>
    <!-- Description for set firefox as default browser screen used by Nimbus experiments. -->
    <string name="juno_onboarding_default_browser_description_nimbus_3">Cuiridh am brabhsair againn - fear nach eil airson prothaid - casg air companaidhean o bhith gad leantainn gu dìomhair air feadh an lìn.</string>
    <!-- Description for set firefox as default browser screen used by Nimbus experiments. -->
    <string name="juno_onboarding_default_browser_description_nimbus_4" tools:ignore="UnusedResources">Tha barrachd air 100 millean duine a’ dìon na prìobhaideachd aca le brabhsair aig a bheil cùl-taic buidhinn nach ann a-chùm prothaid.</string>
    <!-- Description for set firefox as default browser screen used by Nimbus experiments. -->
    <string name="juno_onboarding_default_browser_description_nimbus_5" tools:ignore="UnusedResources">Tracaichean as aithne dhuinn? Air am bacadh. Leudachain? Còrr is 700. PDFaichean? Nì an leughadair againne am broinn a’ bhrabhsair furasta iad.</string>
    <!-- Text for the button to set firefox as default browser on the device -->
    <string name="juno_onboarding_default_browser_positive_button" tools:ignore="UnusedResources">Suidhich mar am brabhsair bunaiteach</string>
    <!-- Text for the button dismiss the screen and move on with the flow -->
    <string name="juno_onboarding_default_browser_negative_button" tools:ignore="UnusedResources">Chan ann an-dràsta</string>

    <!-- Title for sign in to sync screen. -->
    <string name="juno_onboarding_sign_in_title_2">Cùm rudan crioptaichte is tu a’ gluasad o uidheam gu uidheam</string>
    <!-- Description for sign in to sync screen. Nimbus experiments do not support string placeholders.
     Note: The word "Firefox" should NOT be translated -->
    <string name="juno_onboarding_sign_in_description_3" tools:ignore="BrandUsage">Crioptaichidh Firefox na faclan-faire, comharran-lìn is mòran a bharrachd dhut is tu ’ga shioncronachadh.</string>
    <!-- Text for the button to sign in to sync on the device -->
    <string name="juno_onboarding_sign_in_positive_button" tools:ignore="UnusedResources">Clàraich a-steach</string>
    <!-- Text for the button dismiss the screen and move on with the flow -->
    <string name="juno_onboarding_sign_in_negative_button" tools:ignore="UnusedResources">Chan ann an-dràsta</string>
    <!-- Title for enable notification permission screen used by Nimbus experiments. Nimbus experiments do not support string placeholders.
        Note: The word "Firefox" should NOT be translated -->
    <string name="juno_onboarding_enable_notifications_title_nimbus_2" tools:ignore="BrandUsage">Cumaidh brathan Firefox rudan nas sàbhailte dhut</string>
    <!-- Description for enable notification permission screen used by Nimbus experiments. Nimbus experiments do not support string placeholders.
       Note: The word "Firefox" should NOT be translated -->
    <string name="juno_onboarding_enable_notifications_description_nimbus_2" tools:ignore="BrandUsage">Cuir tabaichean eadar na h-uidheaman agad air dòigh thèarainte is fidir an còrr dhen na gleusan prìobhaideachd aig Firefox.</string>
    <!-- Text for the button to request notification permission on the device -->
    <string name="juno_onboarding_enable_notifications_positive_button" tools:ignore="UnusedResources">Cuir na brathan air</string>
    <!-- Text for the button dismiss the screen and move on with the flow -->
    <string name="juno_onboarding_enable_notifications_negative_button" tools:ignore="UnusedResources">Chan ann an-dràsta</string>

    <!-- Title for add search widget screen used by Nimbus experiments. Nimbus experiments do not support string placeholders.
        Note: The word "Firefox" should NOT be translated -->
    <string name="juno_onboarding_add_search_widget_title" tools:ignore="BrandUsage,UnusedResources">Feuch widget lorg Firefox</string>
    <!-- Description for add search widget screen used by Nimbus experiments. Nimbus experiments do not support string placeholders.
        Note: The word "Firefox" should NOT be translated -->
    <string name="juno_onboarding_add_search_widget_description" tools:ignore="BrandUsage,UnusedResources">Le Firefox air an sgrìn-dhachaigh agad, gheibh thu cothrom gun duilgheadas air a’ bhrabhsair a chuireas prìomhachas air prìobhaideachd is a bhacas tracaichean thar làraichean.</string>
    <!-- Text for the button to add search widget on the device used by Nimbus experiments. Nimbus experiments do not support string placeholders.
        Note: The word "Firefox" should NOT be translated -->
    <string name="juno_onboarding_add_search_widget_positive_button" tools:ignore="BrandUsage,UnusedResources">Cuir ris widget Firefox</string>
    <!-- Text for the button to dismiss the screen and move on with the flow -->
    <string name="juno_onboarding_add_search_widget_negative_button" tools:ignore="UnusedResources">Chan ann an-dràsta</string>

    <!-- Onboarding header for the add-ons card used by Nimbus experiments. Nimbus experiments do not support string placeholders.
    Note: The word "Firefox" should NOT be translated -->
    <string name="onboarding_add_on_header" tools:ignore="BrandUsage,UnusedResources">Gnàthaich am Firefox agad le leudachain</string>
    <!-- Onboarding sub header for the add-ons card, used by Nimbus experiments. -->
    <string name="onboarding_add_on_sub_header" tools:ignore="UnusedResources">Cuir leudachain le treas-phàrtaidhean ris airson barrachd tèarainteachd, tarbhachd is mòran a bharrachd.</string>
    <!-- Onboarding add-ons card, for checking more add-ons on, used by Nimbus experiments. -->
    <string name="onboarding_add_on_explore_more_extensions" tools:ignore="UnusedResources" moz:removedIn="133">Rùraich barrachd leudachan.</string>
    <!-- Onboarding add-ons card, button for start browsing, used by Nimbus experiments. -->
    <string name="onboarding_add_on_start_browsing_button" tools:ignore="UnusedResources" moz:removedIn="133">Tòisich air brabhsadh.</string>
    <!-- Onboarding add-ons card, for checking more add-ons on, used by Nimbus experiments. -->
<<<<<<< HEAD
    <string name="onboarding_add_on_explore_more_extensions_2" tools:ignore="UnusedResources">Rùraich barrachd leudachan</string>
    <!-- Onboarding add-ons card, button for start browsing, used by Nimbus experiments. -->
    <string name="onboarding_add_on_start_browsing_button_2" tools:ignore="UnusedResources">Tòisich air brabhsadh</string>
=======
    <string name="onboarding_add_on_explore_more_extensions_2">Rùraich barrachd leudachan</string>
    <!-- Onboarding add-ons card, button for start browsing, used by Nimbus experiments. -->
    <string name="onboarding_add_on_start_browsing_button_2">Tòisich air brabhsadh</string>
>>>>>>> 6f8a28bf
    <!-- Ublock name for the onboarding add-ons card, used by Nimbus experiments. Note: The word "Ublock Origin" is a brand name should NOT be translated -->
    <string name="onboarding_add_on_ublock_name" tools:ignore="UnusedResources">uBlock Origin</string>
    <!-- Ublock description for the onboarding add-ons card, used by Nimbus experiments. -->
    <string name="onboarding_add_on_ublock_description" tools:ignore="UnusedResources">Gu math èifeachdach airson sanasachd a bhacadh.</string>
    <!-- Privacy Badger name for the onboarding add-ons card, used by Nimbus experiments. Note: The word "Privacy Badger" is a brand name should NOT be translated -->
    <string name="onboarding_add_on_privacy_badger_name" tools:ignore="UnusedResources">Privacy Badger</string>
    <!-- Privacy Badger description for the onboarding add-ons card, used by Nimbus experiments. -->
    <string name="onboarding_add_on_privacy_badger_description" tools:ignore="UnusedResources">Seud nan gleusan an aghaidh tracaidh. Cuir stad air tracaichean is sanasachd brathaidh.</string>
    <!-- Search by Image name for the onboarding add-ons card, used by Nimbus experiments. Note: The word "Search by Image" is a brand name should NOT be translated -->
    <string name="onboarding_add_on_search_by_image_name" tools:ignore="UnusedResources">Lorg a-rèir deilbh</string>
    <!-- Search by Image description for the onboarding add-ons card, used by Nimbus experiments. -->
    <string name="onboarding_add_on_search_by_image_description" tools:ignore="UnusedResources">Faigh barrachd fiosrachaidh mu dhealbhan inntinneach a chì thu.</string>
    <!-- Dark Reader name for the onboarding add-ons card, used by Nimbus experiments. Note: The word "Dark Reader" is a brand name should NOT be translated -->
    <string name="onboarding_add_on_dark_reader_name" tools:ignore="UnusedResources">Dark Reader</string>
    <!-- Privacy Badger description for the onboarding add-ons card, used by Nimbus experiments. -->
    <string name="onboarding_add_on_dark_reader_description" tools:ignore="UnusedResources">Modh dorcha gnàthaichte airson an lìn mhobile.</string>
<<<<<<< HEAD
=======

    <!-- Label for the number of reviews for an add-on. The parameter is for the formatted number of reviews e.g. "1,234", "12,345", "123,456". -->
    <string name="onboarding_add_on_reviews_label">Lèirmheasan: %1$s</string>
    <!-- Content description for the add-on icon. -->
    <string name="onboarding_add_on_icon_content_description">Ìomhaigheag an tuilleadain</string>
    <!-- Content description for the add add-on button. -->
    <string name="onboarding_add_on_add_button_content_description">Am putan airson tuilleadan a chur ris</string>
    <!-- Content description for the star rating group. -->
    <string name="onboarding_add_on_star_rating_content_description">Rangaichte %1$s à 5</string>
>>>>>>> 6f8a28bf

    <!-- Search Widget -->
    <!-- Content description for searching with a widget. The first parameter is the name of the application.-->
    <string name="search_widget_content_description_2">Fosgail taba %1$s ùr</string>
    <!-- Text preview for smaller sized widgets -->
    <string name="search_widget_text_short">Lorg</string>
    <!-- Text preview for larger sized widgets -->
    <string name="search_widget_text_long">Lorg air an lìon</string>

    <!-- Content description (not visible, for screen readers etc.): Voice search -->
    <string name="search_widget_voice">Lorg-gutha</string>

    <!-- Preferences -->
    <!-- Title for the settings page-->
    <string name="settings">Roghainnean</string>
    <!-- Preference category for general settings -->
    <string name="preferences_category_general">Coitcheann</string>
    <!-- Preference category for all links about Fenix -->
    <string name="preferences_category_about">Mu dhèidhinn</string>
    <!-- Preference category for settings related to changing the default search engine -->
    <string name="preferences_category_select_default_search_engine">Tagh aonan</string>
    <!-- Preference for settings related to managing search shortcuts for the quick search menu -->
    <string name="preferences_manage_search_shortcuts_2">Stiùirich einnseanan-luirg eile</string>
    <!-- Summary for preference for settings related to managing search shortcuts for the quick search menu -->
    <string name="preferences_manage_search_shortcuts_summary">Deasaich na h-einnseanan a tha ri fhaicinn ann an clàr-taice an luirg</string>
    <!-- Preference category for settings related to managing search shortcuts for the quick search menu -->
    <string name="preferences_category_engines_in_search_menu">Na h-einnseanan a tha ri fhaicinn ann an clàr-taice an luirg</string>
    <!-- Preference for settings related to changing the default search engine -->
    <string name="preferences_default_search_engine">An t-einnsean-luirg bunaiteach</string>
    <!-- Preference for settings related to Search -->
    <string name="preferences_search">Lorg</string>
    <!-- Preference for settings related to Search engines -->
    <string name="preferences_search_engines">Einnseanan-luirg</string>
    <!-- Preference for settings related to Search engines suggestions-->
    <string name="preferences_search_engines_suggestions">Molaidhean o einnseanan-luirg</string>
    <!-- Preference Category for settings related to Search address bar -->
    <string name="preferences_settings_address_bar">Roghainnean bàr an t-seòlaidh</string>
    <!-- Preference Category for settings to Firefox Suggest -->
    <string name="preference_search_address_bar_fx_suggest" tools:ignore="BrandUsage">Bàr an t-seòlaidh – Firefox Suggest</string>
    <!-- Preference link to Learn more about Firefox Suggest -->
    <string name="preference_search_learn_about_fx_suggest" tools:ignore="BrandUsage">Barrachd fiosrachaidh mu Firefox Suggest</string>
    <!-- Preference link to rating Fenix on the Play Store -->
    <string name="preferences_rate">Rangaich e air Google Play</string>
    <!-- Preference linking to about page for Fenix
        The first parameter is the name of the app defined in app_name (for example: Fenix) -->
    <string name="preferences_about">Mu dhèidhinn %1$s</string>
    <!-- Preference for settings related to changing the default browser -->
    <string name="preferences_set_as_default_browser">Suidhich mar am brabhsair bunaiteach</string>
    <!-- Preference category for advanced settings -->
    <string name="preferences_category_advanced">Adhartach</string>
    <!-- Preference category for privacy and security settings -->
    <string name="preferences_category_privacy_security">Prìobhaideachd is tèarainteachd</string>
    <!-- Preference for advanced site permissions -->
    <string name="preferences_site_permissions" moz:removedIn="133" tools:ignore="UnusedResources">Ceadan na làraich</string>
    <!-- Preference for advanced site settings -->
    <string name="preferences_site_settings">Roghainnean na làraich</string>
    <!-- Preference for private browsing options -->
    <string name="preferences_private_browsing_options">Brabhsadh prìobhaideach</string>

    <!-- Preference for opening links in a private tab-->
    <string name="preferences_open_links_in_a_private_tab">Fosgail na ceanglaichean ann an taba prìobhaideach</string>
    <!-- Preference for allowing screenshots to be taken while in a private tab-->
    <string name="preferences_allow_screenshots_in_private_mode">Ceadaich glacaidhean-sgrìn sa bhrabhsadh phrìobhaideach</string>
    <!-- Will inform the user of the risk of activating Allow screenshots in private browsing option -->
    <string name="preferences_screenshots_in_private_mode_disclaimer">Ma cheadaicheas tu seo, chithear na tabaichean prìobhaideach cuideachd nuair a bhios iomadh aplacaid fosgailte</string>
    <!-- Preference for adding private browsing shortcut -->
    <string name="preferences_add_private_browsing_shortcut">Cuir ath-ghoirid brabhsaidh prìobhaideach ris</string>
    <!-- Preference for enabling "HTTPS-Only" mode -->
    <string name="preferences_https_only_title">Modh HTTPS a-mhàin</string>

    <!-- Label for cookie banner section in quick settings panel. -->
    <string name="cookie_banner_blocker">Blocaiche bratach bhriosgaidean</string>
    <!-- Preference for removing cookie/consent banners from sites automatically in private mode. See reduce_cookie_banner_summary for additional context. -->
    <string name="preferences_cookie_banner_reduction_private_mode">Blocaiche bratach bhriosgaidean ann am brabhsadh prìobhaideach</string>
    <!-- Text for indicating cookie banner handling is off this site, this is shown as part of the protections panel with the tracking protection toggle -->
    <string name="reduce_cookie_banner_off_for_site">Dheth air an làrach seo</string>
    <!-- Text for cancel button indicating that cookie banner reduction is not supported for the current site, this is shown as part of the cookie banner details view. -->
    <string name="cookie_banner_handling_details_site_is_not_supported_cancel_button">Sguir dheth</string>
    <!-- Text for request support button indicating that cookie banner reduction is not supported for the current site, this is shown as part of the cookie banner details view. -->
    <string name="cookie_banner_handling_details_site_is_not_supported_request_support_button_2">Cuir an t-iarrtas</string>
    <!-- Text for title indicating that cookie banner reduction is not supported for the current site, this is shown as part of the cookie banner details view. -->
    <string name="cookie_banner_handling_details_site_is_not_supported_title_2">A bheil thu airson taic ris an làrach seo iarraidh?</string>
    <!-- Label for the snackBar, after the user reports with success a website where cookie banner reducer did not work -->
    <string name="cookie_banner_handling_report_site_snack_bar_text_2">Chaidh an t-iarrtas a chur</string>
    <!-- Text for indicating cookie banner handling is on this site, this is shown as part of the protections panel with the tracking protection toggle -->
    <string name="reduce_cookie_banner_on_for_site">Air air an làrach seo</string>
    <!-- Text for indicating that a request for unsupported site was sent to Nimbus (it's a Mozilla library for experiments), this is shown as part of the protections panel with the tracking protection toggle -->
    <string name="reduce_cookie_banner_unsupported_site_request_submitted_2">Chaidh an t-iarrtas airson taic a chur</string>
    <!-- Text for indicating cookie banner handling is currently not supported for this site, this is shown as part of the protections panel with the tracking protection toggle -->
    <string name="reduce_cookie_banner_unsupported_site">Chan eil taic ris an làrach seo an-dràsta fhèin</string>

    <!-- Title text for a detail explanation indicating cookie banner handling is on this site, this is shown as part of the cookie banner panel in the toolbar. The first parameter is a shortened URL of the current site-->
    <string name="reduce_cookie_banner_details_panel_title_on_for_site_1">A bheil thu airson blocaiche bratach bhriosgaidean a chur air airson %1$s?</string>
    <!-- Title text for a detail explanation indicating cookie banner handling is off this site, this is shown as part of the cookie banner panel in the toolbar. The first parameter is a shortened URL of the current site-->
    <string name="reduce_cookie_banner_details_panel_title_off_for_site_1">A bheil thu airson blocaiche bratach bhriosgaidean a chur dheth airson %1$s?</string>
    <!-- Title text for a detail explanation indicating cookie banner reducer didn't work for the current site, this is shown as part of the cookie banner panel in the toolbar. The first parameter is the application name-->
    <string name="reduce_cookie_banner_details_panel_title_unsupported_site_request_2">Chan urrainn dha %1$s iarrtasan airson bhriosgaidean air an làrach seo a dhiùltadh gu fèin-obrachail. ’S urrainn dhut iarrtas a chur gun tèid taic a chur ris an làrach seo san àm ri teachd.</string>

    <!-- Long text for a detail explanation indicating what will happen if cookie banner handling is off for a site, this is shown as part of the cookie banner panel in the toolbar. The first parameter is the application name -->
    <string name="reduce_cookie_banner_details_panel_description_off_for_site_1">Cuir dheth seo is falamhaichidh %1$s na briosgaidean is ath-luchdaichidh e an làrach seo. Dh’fhaoidte gun dèid do chlàradh a-mach à làraichean no gun dèid basgaidean ceannachd fhalamhachadh.</string>

    <!-- Long text for a detail explanation indicating what will happen if cookie banner handling is on for a site, this is shown as part of the cookie banner panel in the toolbar. The first parameter is the application name -->
    <string name="reduce_cookie_banner_details_panel_description_on_for_site_3">Cuir air seo is nì %1$s a dhìcheall airson gach bratach briosgaid a dhiùltadh gu fèin-obrachail air an làrach seo.</string>
    <!--Title for the cookie banner re-engagement CFR, the placeholder is replaced with app name -->
    <string name="cookie_banner_cfr_title">Tha %1$s air briosgaidean ùr-dhiùltadh dhut</string>
    <!--Message for the cookie banner re-engagement CFR -->
    <string name="cookie_banner_cfr_message">Nas lugha a’ briseadh a-steach ort, nas lugha de bhriosgaidean ’gad thracadh air an làrach seo.</string>

    <!-- Description of the preference to enable "HTTPS-Only" mode. -->
    <string name="preferences_https_only_summary">Nì seo oidhirp leis fhèin ceangal a dhèanamh ri làraichean le pròtacal crioptachadh HTTPS airson tèarainteachd a bharrachd.</string>
    <!-- Summary of https only preference if https only is set to off -->
    <string name="preferences_https_only_off">Dheth</string>
    <!-- Summary of https only preference if https only is set to on in all tabs -->
    <string name="preferences_https_only_on_all">Anns gach taba</string>
    <!-- Summary of https only preference if https only is set to on in private tabs only -->
    <string name="preferences_https_only_on_private">Ann an tabaichean prìobhaideach</string>
    <!-- Text displayed that links to website containing documentation about "HTTPS-Only" mode -->
    <string name="preferences_http_only_learn_more">Barrachd fiosrachaidh</string>
    <!-- Option for the https only setting -->
    <string name="preferences_https_only_in_all_tabs">Cuir an comas air gach taba</string>
    <!-- Option for the https only setting -->
    <string name="preferences_https_only_in_private_tabs">Na cuir an comas ach ann an tabaichean prìobhaideach</string>
    <!-- Title shown in the error page for when trying to access a http website while https only mode is enabled. -->
    <string name="errorpage_httpsonly_title">Chan eil tionndadh tèarainte dhen làrach ri fhaighinn</string>
    <!-- Message shown in the error page for when trying to access a http website while https only mode is enabled. The message has two paragraphs. This is the first. -->
    <string name="errorpage_httpsonly_message_title">Tha sinn an dùil nach cuir an làrach taic ri HTTPS.</string>
    <!-- Message shown in the error page for when trying to access a http website while https only mode is enabled. The message has two paragraphs. This is the second. -->
    <string name="errorpage_httpsonly_message_summary">Ge-tà, dh’fhaoidte gu bheil neach-ionnsaigh na lùib ann. Ma leanas tu air adhart gun làrach-lìn, na cuir a-steach fiosrachadh dìomhair sam bith. Ma leanas tu air adhart, thèid am modh HTTPS a-mhàin a chur dheth gu sealach air an làrach ud.</string>
    <!-- Preference for accessibility -->
    <string name="preferences_accessibility">So-ruigsinneachd</string>
    <!-- Preference to override the Mozilla account server -->
    <string name="preferences_override_account_server">Frithealaiche chunntasan Mozilla gnàthaichte</string>
    <!-- Preference to override the Sync token server -->
    <string name="preferences_override_sync_tokenserver">Frithealaiche sioncronachaidh gnàthaichte</string>
    <!-- Toast shown after updating the Mozilla account/Sync server override preferences -->
    <string name="toast_override_account_sync_server_done">Chaidh frithealaichte nan cunntasan Mozilla no an t-sioncronachaidh atharrachadh. Fàg an aplacaid gus na h-atharraichean a chur an gnìomh…</string>
    <!-- Preference category for account information -->
    <string name="preferences_category_account">Cunntas</string>
    <!-- Preference for changing where the AddressBar is positioned -->
    <string name="preferences_toolbar_2">Ionad bàr an t-seòlaidh</string>
    <!-- Preference for changing default theme to dark or light mode -->
    <string name="preferences_theme">An t-ùrlar</string>
    <!-- Preference for customizing the home screen -->
    <string name="preferences_home_2">An duilleag-dhachaigh</string>
    <!-- Preference for gestures based actions -->
    <string name="preferences_gestures">Gluasadan</string>
    <!-- Preference for settings related to visual options -->
    <string name="preferences_customize">Gnàthaich</string>
    <!-- Preference description for banner about signing in -->
    <string name="preferences_sign_in_description_2">Clàraich a-steach gus na tabaichean, comharran-lìn, faclan-faire is mòran a bharrachd a shioncronachadh.</string>
    <!-- Preference shown instead of account display name while account profile information isn't available yet. -->
    <string name="preferences_account_default_name_2">Cunntas Mozilla</string>
    <!-- Preference text for account title when there was an error syncing FxA -->
    <string name="preferences_account_sync_error">Ceangail ris às ùr airson leantainn air an t-sioncronachadh</string>
    <!-- Preference for language -->
    <string name="preferences_language">Cànan</string>
    <!-- Preference for translations -->
    <string name="preferences_translations">Eadar-theangaich</string>
    <!-- Preference for data choices -->
    <string name="preferences_data_choices">Roghainnean dàta</string>
    <!-- Preference for data collection -->
    <string name="preferences_data_collection">Cruinneachadh dàta</string>
    <!-- Preference for developers -->
    <string name="preferences_remote_debugging">Dì-bhugachadh cèin slighe USB</string>
    <!-- Preference title for switch preference to show search suggestions -->
    <string name="preferences_show_search_suggestions">Seall molaidhean luirg</string>
    <!-- Preference title for switch preference to show voice search button -->
    <string name="preferences_show_voice_search">Seall an lorg-gutha</string>
    <!-- Preference title for switch preference to show search suggestions also in private mode -->
    <string name="preferences_show_search_suggestions_in_private">Seall ann an seiseanan prìobhaideach</string>
    <!-- Preference title for switch preference to show a clipboard suggestion when searching -->
    <string name="preferences_show_clipboard_suggestions">Seall molaidhean on stòr-bhòrd</string>
    <!-- Preference title for switch preference to suggest browsing history when searching -->
    <string name="preferences_search_browsing_history">Lorg san eachdraidh bhrabhsaidh</string>
    <!-- Preference title for switch preference to suggest bookmarks when searching -->
    <string name="preferences_search_bookmarks">Lorg sna comharran-lìn</string>
    <!-- Preference title for switch preference to suggest synced tabs when searching -->
    <string name="preferences_search_synced_tabs">Lorg am measg nan tabaichean sioncronaichte</string>
    <!-- Preference for account settings -->
    <string name="preferences_account_settings">Roghainnean a’ chunntais</string>
    <!-- Preference for enabling url autocomplete-->
    <string name="preferences_enable_autocomplete_urls">URLaichean fèin-choileanaidh</string>
    <!-- Preference title for switch preference to show sponsored Firefox Suggest search suggestions -->
    <string name="preferences_show_sponsored_suggestions">Molaidhean o na sponsairean</string>
    <!-- Summary for preference to show sponsored Firefox Suggest search suggestions.
         The first parameter is the name of the application. -->
    <string name="preferences_show_sponsored_suggestions_summary">Cùm taic ri %1$s ’s tu ag aontachadh ri molaidhean sponsairichte o àm gu àm</string>
    <!-- Preference title for switch preference to show Firefox Suggest search suggestions for web content.
         The first parameter is the name of the application. -->
    <string name="preferences_show_nonsponsored_suggestions">Molaidhean o %1$s</string>
    <!-- Summary for preference to show Firefox Suggest search suggestions for web content -->
    <string name="preferences_show_nonsponsored_suggestions_summary">Faigh molaidhean on lìon co-cheangailte ris na lorg thu</string>
    <!-- Preference for open links in third party apps -->
    <string name="preferences_open_links_in_apps">Fosgail ceanglaichean ann an aplacaidean</string>
    <!-- Preference for open links in third party apps always open in apps option -->
    <string name="preferences_open_links_in_apps_always">An-còmhnaidh</string>
    <!-- Preference for open links in third party apps ask before opening option -->
    <string name="preferences_open_links_in_apps_ask">Faighnich dhìom mus tèid fhosgladh</string>
    <!-- Preference for open links in third party apps never open in apps option -->
    <string name="preferences_open_links_in_apps_never">Chan ann idir</string>
    <!-- Preference for open download with an external download manager app -->
    <string name="preferences_external_download_manager">Manaidsear nan luchdadh a-nuas on taobh a-muigh</string>

    <!-- Preference for enabling gecko engine logs -->
    <string name="preferences_enable_gecko_logs">Cuir an comas logaichean Gecko</string>
    <!-- Message to indicate users that we are quitting the application to apply the changes -->
    <string name="quit_application">A’ dùnadh na h-aplacaid gus na h-atharraichean a chur an sàs…</string>

    <!-- Preference for extensions -->
    <string name="preferences_extensions">Leudachain</string>
    <!-- Preference for installing a local extension -->
    <string name="preferences_install_local_extension">Stàlaich leudachan o fhaidhle</string>
    <!-- Preference for notifications -->
    <string name="preferences_notifications">Brathan</string>

    <!-- Summary for notification preference indicating notifications are allowed -->
    <string name="notifications_allowed_summary">Ceadaichte</string>
    <!-- Summary for notification preference indicating notifications are not allowed -->
    <string name="notifications_not_allowed_summary">Gun chead</string>

    <!-- Add-on Permissions -->
    <!-- The title of the required permissions section from addon's permissions screen -->
    <string name="addons_permissions_heading_required" tools:ignore="UnusedResources">Riatanach</string>
    <!-- The title of the optional permissions section from addon's permissions screen -->
    <string name="addons_permissions_heading_optional" tools:ignore="UnusedResources">Roghainneil</string>
    <!-- The title of the origin permission option allowing a user to enable the extension to run on all sites -->
    <string name="addons_permissions_allow_for_all_sites" tools:ignore="UnusedResources">Ceadaich do gach làrach</string>
    <!-- The subtitle for the allow for all sites preference toggle -->
    <string name="addons_permissions_allow_for_all_sites_subtitle" tools:ignore="UnusedResources">Ma tha earbsa agad san leudachan seo, ’s urrainn dhut a cheadachadh air gach làrach-lìn.</string>
    <!-- The text shown when an extension does not require permissions -->
    <string name="addons_does_not_require_permissions">Chan eil an leudachan seo feumach air cead sam bith.</string>

    <!-- Add-on Preferences -->
    <!-- Preference to customize the configured AMO (addons.mozilla.org) collection -->
    <string name="preferences_customize_extension_collection">Cruinneachadh de leudachain ghnàthaichte</string>
    <!-- Button caption to confirm the add-on collection configuration -->
    <string name="customize_addon_collection_ok">Ceart ma-thà</string>
    <!-- Button caption to abort the add-on collection configuration -->
    <string name="customize_addon_collection_cancel">Sguir dheth</string>
    <!-- Hint displayed on input field for custom collection name -->
    <string name="customize_addon_collection_hint">Ainm a’ chruinneachaidh</string>
    <!-- Hint displayed on input field for custom collection user ID-->
    <string name="customize_addon_collection_user_hint">Sealbhadair a’ chruinneachaidh (ID a’ chleachdaiche)</string>

    <!-- Toast shown after confirming the custom extension collection configuration -->
    <string name="toast_customize_extension_collection_done">Chaidh cruinneachadh nan leudachan atharrachadh. Fàg an aplacaid gus na h-atharraichean a chur an gnìomh…</string>

    <!-- Customize Home -->
    <!-- Header text for jumping back into the recent tab in customize the home screen -->
    <string name="customize_toggle_jump_back_in">Till gu far an robh thu</string>
    <!-- Title for the customize home screen section with bookmarks. -->
    <string name="customize_toggle_bookmarks">Comharran-lìn</string>
    <!-- Title for the customize home screen section with recently visited. Recently visited is
    a section where users see a list of tabs that they have visited in the past few days -->
    <string name="customize_toggle_recently_visited">Air tadhal orra o chionn goirid</string>

    <!-- Title for the customize home screen section with Pocket. -->
    <string name="customize_toggle_pocket_2">Sgeulachdan smuainteachail</string>
    <!-- Summary for the customize home screen section with Pocket. The first parameter is product name Pocket -->
    <string name="customize_toggle_pocket_summary">Artaigealan le cumhachd %s</string>
    <!-- Title for the customize home screen section with sponsored Pocket stories. -->
    <string name="customize_toggle_pocket_sponsored">Sgeulachdan sponsairichte</string>
    <!-- Title for the opening wallpaper settings screen -->
    <string name="customize_wallpapers">Pàipearan-balla</string>
    <!-- Title for the customize home screen section with sponsored shortcuts. -->
    <string name="customize_toggle_contile">Ath-ghoiridean sponsairichte</string>

    <!-- Wallpapers -->
    <!-- Content description for various wallpapers. The first parameter is the name of the wallpaper -->
    <string name="wallpapers_item_name_content_description">Nì pàipeir-bhalla: %1$s</string>
    <!-- Snackbar message for when wallpaper is selected -->
    <string name="wallpaper_updated_snackbar_message">Chaidh am pàipear-balla ùrachadh!</string>
    <!-- Snackbar label for action to view selected wallpaper -->
    <string name="wallpaper_updated_snackbar_action">Seall</string>

    <!-- Snackbar message for when wallpaper couldn't be downloaded -->
    <string name="wallpaper_download_error_snackbar_message">Cha b’ urrainn dhuinn am pàipear-balla a luchdadh a-nuas</string>
    <!-- Snackbar label for action to retry downloading the wallpaper -->
    <string name="wallpaper_download_error_snackbar_action">Feuch ris a-rithist</string>
    <!-- Snackbar message for when wallpaper couldn't be selected because of the disk error -->
    <string name="wallpaper_select_error_snackbar_message">Cha b’ urrainn dhuinn am pàipear-balla atharrachadh</string>
    <!-- Text displayed that links to website containing documentation about the "Limited Edition" wallpapers. -->
    <string name="wallpaper_learn_more">Barrachd fiosrachaidh</string>
    <!-- Text for classic wallpapers title. The first parameter is the Firefox name. -->
    <string name="wallpaper_classic_title">%s clasaigeach</string>
    <!-- Text for artist series wallpapers title. "Artist series" represents a collection of artist collaborated wallpapers. -->
    <string name="wallpaper_artist_series_title">Sreath luchd-ealain</string>
    <!-- Description text for the artist series wallpapers with learn more link. The first parameter is the learn more string defined in wallpaper_learn_more. "Independent voices" is the name of the wallpaper collection -->
    <string name="wallpaper_artist_series_description_with_learn_more">Cruinneachadh nan guthan neo-eisimeileach. %s</string>
    <!-- Description text for the artist series wallpapers. "Independent voices" is the name of the wallpaper collection -->
    <string name="wallpaper_artist_series_description">Cruinneachadh nan guthan neo-eisimeileach.</string>
    <!-- Wallpaper onboarding dialog header text. -->
    <string name="wallpapers_onboarding_dialog_title_text">Feuch steall dhathan air</string>
    <!-- Wallpaper onboarding dialog body text. -->
    <string name="wallpapers_onboarding_dialog_body_text">Tagh pàipear-balla a tha a’ còrdadh riut-sa.</string>
    <!-- Wallpaper onboarding dialog learn more button text. The button navigates to the wallpaper settings screen. -->
    <string name="wallpapers_onboarding_dialog_explore_more_button_text">Rùraich pàipearan-balla eile</string>

    <!-- Add-ons general availability nimbus message-->
    <!-- Title of the Nimbus message for extension general availability-->
    <string name="addon_ga_message_title_2" tools:ignore="UnusedResources">Tha leudachain ùra ri am faighinn</string>
    <!-- Body of the Nimbus message for add-ons general availability. 'Firefox' intentionally hardcoded here-->
    <string name="addon_ga_message_body" tools:ignore="BrandUsage,UnusedResources">Tha barrachd air ceud leudachan ann leis an doir thu dreach pearsanta air Firefox.</string>
    <!-- Button text of the Nimbus message for extensions general availability. -->
    <string name="addon_ga_message_button_2" tools:ignore="UnusedResources">Rùraich na leudachain</string>

    <!-- Extension process crash dialog to user -->
    <!-- Title of the extension crash dialog shown to the user when enough errors have occurred with extensions and they need to be temporarily disabled -->
    <string name="extension_process_crash_dialog_title">Tha na leudachain à comas an-dràsta fhèin</string>
    <!-- This is a message shown to the user when too many errors have occurred with the extensions process and they have been disabled.
    The user can decide if they would like to continue trying to start extensions or if they'd rather continue without them.
    The first parameter is the application name. -->
    <string name="extension_process_crash_dialog_message">Tha co-dhiù aon leudachan ann a tha a’ fàgail an t-siostaim agad neo-sheasmhach. Cha b’ urrainn dha %1$s na leudachain ath-thòiseachadh.\n\nCha dèid na leudachain ath-thòiseachadh rè an t-seisein làithrich agad.\n\nDh’fhaoidte gun urrainn dhut a chur ceart le bhith a’ toirt air falbh nan leudachan no le bhith ’gan cur à comas.</string>
    <!-- Button text on the extension crash dialog to prompt the user to try restarting the extensions but the dialog will reappear if it is unsuccessful again -->
    <string name="extension_process_crash_dialog_retry_button_text" tools:ignore="UnusedResources">Feuch is ath-thòisich na leudachain</string>
    <!-- Button text on the extension crash dialog to prompt the user to continue with all extensions disabled. -->
    <string name="extension_process_crash_dialog_disable_extensions_button_text">Lean air adhart leis na leudachain à comas</string>

    <!-- Account Preferences -->
    <!-- Preference for managing your account via accounts.firefox.com -->
    <string name="preferences_manage_account">Stiùirich an cunntas</string>
    <!-- Summary of the preference for managing your account via accounts.firefox.com. -->
    <string name="preferences_manage_account_summary">Atharraich am facal-faire agad, stiùirich cruinneachadh dàta no sguab às an cunntas agad</string>
    <!-- Preference for triggering sync -->
    <string name="preferences_sync_now">Sioncronaich an-dràsta</string>
    <!-- Preference category for sync -->
    <string name="preferences_sync_category">Tagh na tha thu airson sioncronachadh</string>
    <!-- Preference for syncing history -->
    <string name="preferences_sync_history">An eachdraidh</string>
    <!-- Preference for syncing bookmarks -->
    <string name="preferences_sync_bookmarks">Comharran-lìn</string>
    <!-- Preference for syncing passwords -->
    <string name="preferences_sync_logins_2">Faclan-faire</string>
    <!-- Preference for syncing tabs -->
    <string name="preferences_sync_tabs_2">Tabaichean fosgailte</string>
    <!-- Preference for signing out -->
    <string name="preferences_sign_out">Clàraich a-mach</string>
    <!-- Preference displays and allows changing current FxA device name -->
    <string name="preferences_sync_device_name">Ainm an uidheim</string>
    <!-- Text shown when user enters empty device name -->
    <string name="empty_device_name_error">Chan fhaod ainm an uidheim a bhith bàn.</string>
    <!-- Label indicating that sync is in progress -->
    <string name="sync_syncing_in_progress">Ga shioncronachadh…</string>
    <!-- Label summary indicating that sync failed. The first parameter is the date stamp showing last time it succeeded -->
    <string name="sync_failed_summary">Dh’fhàillig an sioncronachadh. Soirbheas mu dheireadh: %s</string>
    <!-- Label summary showing never synced -->
    <string name="sync_failed_never_synced_summary">Dh’fhàillig an sioncronachadh ’s cha do shoirbhich leis a-riamh gu ruige seo.</string>
    <!-- Label summary the date we last synced. The first parameter is date stamp showing last time synced -->
    <string name="sync_last_synced_summary">An sioncronachadh mu dheireadh: %s</string>
    <!-- Label summary showing never synced -->
    <string name="sync_never_synced_summary">Cha deach a shioncronachadh a-riamh</string>

    <!-- Text for displaying the default device name.
        The first parameter is the application name, the second is the device manufacturer name
        and the third is the device model. -->
    <string name="default_device_name_2">%1$s air %2$s %3$s</string>

    <!-- Preference for syncing payment methods -->
    <string name="preferences_sync_credit_cards_2">Dòighean pàighidh</string>
    <!-- Preference for syncing addresses -->
    <string name="preferences_sync_address">Seòlaidhean</string>

    <!-- Send Tab -->
    <!-- Name of the "receive tabs" notification channel. Displayed in the "App notifications" system settings for the app -->
    <string name="fxa_received_tab_channel_name">Tabaichean a fhuaras</string>
    <!-- Description of the "receive tabs" notification channel. Displayed in the "App notifications" system settings for the app -->
    <string name="fxa_received_tab_channel_description" tools:ignore="BrandUsage">Brathan airson tabaichean a fhuaras o uidheaman Firefox eile.</string>
    <!--  The body for these is the URL of the tab received  -->
    <string name="fxa_tab_received_notification_name">Fhuaras taba</string>
    <!-- %s is the device name -->
    <string name="fxa_tab_received_from_notification_name">Taba o %s</string>

    <!-- Close Synced Tabs -->
    <!-- The title for a notification shown when the user closes tabs that are currently
    open on this device from another device that's signed in to the same Mozilla account.
    %1$s is a placeholder for the app name; %2$d is the number of tabs closed.  -->
    <string name="fxa_tabs_closed_notification_title">Chaidh tabaichean %1$s a dhùnadh: %2$d</string>
    <!-- The body for a "closed synced tabs" notification. -->
    <string name="fxa_tabs_closed_text">Seall tabaichean a dhùin thu o chionn goirid</string>

    <!-- Advanced Preferences -->
    <!-- Preference for tracking protection exceptions -->
    <string name="preferences_tracking_protection_exceptions">Eisgeachdan</string>
    <!-- Button in Exceptions Preference to turn on tracking protection for all sites (remove all exceptions) -->
    <string name="preferences_tracking_protection_exceptions_turn_on_for_all">Cuir air airson gach làrach</string>
    <!-- Text displayed when there are no exceptions -->
    <string name="exceptions_empty_message_description">Bheir eisgeachdan comas dhut an dìon o thracadh a chur à comas air làraichean àraidh.</string>
    <!-- Text displayed when there are no exceptions, with learn more link that brings users to a tracking protection SUMO page -->
    <string name="exceptions_empty_message_learn_more_link">Barrachd fiosrachaidh</string>

    <!-- Preference switch for usage and technical data collection -->
    <string name="preference_usage_data">Cleachdadh is dàta teicnigeach</string>
    <!-- Preference description for usage and technical data collection -->
    <string name="preferences_usage_data_description">Cuiridh seo dàta air dèanadas, cleachdadh, bathar-cruaidh agus gnàthachadh a’ bhrabhsair agad dha Mozilla ach an urrainn dhuinn %1$s a dhèanamh nas fheàrr fhathast</string>
    <!-- Preference switch for marketing data collection -->
    <string name="preferences_marketing_data">Dàta margaideachd</string>
    <!-- Preference description for marketing data collection -->
    <string name="preferences_marketing_data_description2">Co-roinnidh seo dàta bunasach a’ cleachdaidh le Adjust, an reiceadair margaideachd mobile againn</string>
    <!-- Preference switch title for automatically submitting crash reports -->
    <string name="preferences_automatically_submit_crashes_title">Cuir aithisgean tuislidh gu fèin-obrachail</string>
    <!-- Preference switch description for automatically submitting crash reports -->
    <string name="preferences_automatically_submit_crashes_description">Co-roinnidh seo dàta mun tuisleadh gu fèin-obrachail nuair a nì Firefox ath-thòiseachadh an dèidh tuislidh</string>
    <!-- Title for studies preferences -->
    <string name="preference_experiments_2">Rannsachadh</string>
    <!-- Summary for studies preferences -->
    <string name="preference_experiments_summary_2">Leig le Mozilla rannsachadh a stàladh is a ruith an-còmhnaidh</string>

    <!-- Turn On Sync Preferences -->
    <!-- Header of the Sync and save your data preference view -->
    <string name="preferences_sync_2">Sioncronaich is sàbhail an dàta agad</string>
    <!-- Preference for reconnecting to FxA sync -->
    <string name="preferences_sync_sign_in_to_reconnect">Clàraich a-steach airson ceangal ris às ùr</string>
    <!-- Preference for removing FxA account -->
    <string name="preferences_sync_remove_account">Thoir an cunntas air falbh</string>

    <!-- Pairing Feature strings -->
    <!-- Instructions on how to access pairing -->
    <string name="pair_instructions_2"><![CDATA[Sganaich an còd QR a chì thu aig <b>firefox.com/pair</b>]]></string>

    <!-- Toolbar Preferences -->
    <!-- Preference for using top toolbar -->
    <string name="preference_top_toolbar">Bàrr</string>
    <!-- Preference for using bottom toolbar -->
    <string name="preference_bottom_toolbar">Bonn</string>

    <!-- Theme Preferences -->
    <!-- Preference for using light theme -->
    <string name="preference_light_theme">Soilleir</string>
    <!-- Preference for using dark theme -->
    <string name="preference_dark_theme">Dorcha</string>
    <!-- Preference for using using dark or light theme automatically set by battery -->
    <string name="preference_auto_battery_theme">Air a shuidheachadh le caomhnaiche a’ bhataraidh</string>
    <!-- Preference for using following device theme -->
    <string name="preference_follow_device_theme">A-rèir ùrlar an uidheim</string>

    <!-- Gestures Preferences-->
    <!-- Preferences for using pull to refresh in a webpage -->
    <string name="preference_gestures_website_pull_to_refresh">Tarraing airson ath-nuadhachadh</string>
    <!-- Preference for using the dynamic toolbar -->
    <string name="preference_gestures_dynamic_toolbar">Dèan sgroladh airson am bàr-inneal a chur am falach</string>
    <!-- Preference for showing the opened tabs by swiping up on the toolbar-->
    <string name="preference_gestures_swipe_toolbar_show_tabs">Grad-shlaighd am bàr-inneal suas airson tabaichean fhosgladh</string>

    <!-- Preference for using the dynamic toolbars -->
    <string name="preference_gestures_dynamic_toolbar_2">Dèan sgroladh airson bàr an t-seòlaidh is am bàr-inneal a chur am falach</string>
    <!-- Preference for switching tabs by swiping horizontally on the addressbar -->
    <string name="preference_gestures_swipe_toolbar_switch_tabs_2">Grad-shlaighd bàr an t-seòlaidh gu taobh airson leum a ghearradh gu taba eile</string>

    <!-- Library -->
    <!-- Option in Library to open Downloads page -->
    <string name="library_downloads">Luchdaidhean a-nuas</string>
    <!-- Option in library to open Bookmarks page -->
    <string name="library_bookmarks">Comharran-lìn</string>
    <!-- Option in library to open Desktop Bookmarks root page -->
    <string name="library_desktop_bookmarks_root">Comharran-lìn an desktop</string>
    <!-- Option in library to open Desktop Bookmarks "menu" page -->
    <string name="library_desktop_bookmarks_menu">Clàr-taice nan comharra-lìn</string>
    <!-- Option in library to open Desktop Bookmarks "toolbar" page -->
    <string name="library_desktop_bookmarks_toolbar">Bàr nan comharra-lìn</string>
    <!-- Option in library to open Desktop Bookmarks "unfiled" page -->
    <string name="library_desktop_bookmarks_unfiled">Comharran-lìn eile</string>
    <!-- Option in Library to open History page -->
    <string name="library_history">An eachdraidh</string>
    <!-- Option in Library to open a new tab -->
    <string name="library_new_tab">Taba ùr</string>
    <!-- Settings Page Title -->
    <string name="settings_title">Roghainnean</string>
    <!-- Content description (not visible, for screen readers etc.): "Close button for library settings" -->
    <string name="content_description_close_button">Dùin</string>

    <!-- Title to show in alert when a lot of tabs are to be opened
    %d is a placeholder for the number of tabs that will be opened -->
    <string name="open_all_warning_title">A bheil thu airson na duilleagan, %d dhiubh, fhosgladh?</string>
    <!-- Message to warn users that a large number of tabs will be opened
    %s will be replaced by app name. -->
    <string name="open_all_warning_message">Ma dh’fhosglas tu uiread a thabaichean, dh’fhaoidte gun cuir seo maille air %s fhad ’s a bhios na duilleagan gan luchdadh.  A bheil thu cinnteach gu bheil thu airson leantainn ort?</string>
    <!-- Dialog button text for confirming open all tabs -->
    <string name="open_all_warning_confirm">Tabaichean fosgailte</string>
    <!-- Dialog button text for canceling open all tabs -->
    <string name="open_all_warning_cancel">Sguir dheth</string>

    <!-- Text to show users they have one page in the history group section of the History fragment.
    %d is a placeholder for the number of pages in the group. -->
    <string name="history_search_group_site_1">Duilleagan, %d dhiubh</string>
    <!-- Text to show users they have multiple pages in the history group section of the History fragment.
    %d is a placeholder for the number of pages in the group. -->
    <string name="history_search_group_sites_1">Duilleagan, %d dhiubh</string>

    <!-- Option in library for Recently Closed Tabs -->
    <string name="library_recently_closed_tabs">Tabaichean a dhùin thu o chionn goirid</string>
    <!-- Option in library to open Recently Closed Tabs page -->
    <string name="recently_closed_show_full_history">Seall an eachdraidh gu lèir</string>
    <!-- Text to show users they have multiple tabs saved in the Recently Closed Tabs section of history.
    %d is a placeholder for the number of tabs selected. -->
    <string name="recently_closed_tabs">Tabaichean (%d)</string>
    <!-- Text to show users they have one tab saved in the Recently Closed Tabs section of history.
    %d is a placeholder for the number of tabs selected. -->
    <string name="recently_closed_tab">%d taba</string>
    <!-- Recently closed tabs screen message when there are no recently closed tabs -->
    <string name="recently_closed_empty_message">Chan eil taba sam bith an-seo a dhùin thu o chionn goirid</string>

    <!-- Tab Management -->
    <!-- Title of preference for tabs management -->
    <string name="preferences_tabs">Tabaichean</string>
    <!-- Title of preference that allows a user to specify the tab view -->
    <string name="preferences_tab_view">Sealladh nan taba</string>
    <!-- Option for a list tab view -->
    <string name="tab_view_list">Liosta</string>
    <!-- Option for a grid tab view -->
    <string name="tab_view_grid">Griod</string>
    <!-- Title of preference that allows a user to auto close tabs after a specified amount of time -->
    <string name="preferences_close_tabs">Dùin na tabaichean</string>
    <!-- Option for auto closing tabs that will never auto close tabs, always allows user to manually close tabs -->
    <string name="close_tabs_manually">De làimh</string>
    <!-- Option for auto closing tabs that will auto close tabs after one day -->
    <string name="close_tabs_after_one_day">An dèidh latha</string>
    <!-- Option for auto closing tabs that will auto close tabs after one week -->
    <string name="close_tabs_after_one_week">An dèidh seachdaine</string>
    <!-- Option for auto closing tabs that will auto close tabs after one month -->
    <string name="close_tabs_after_one_month">An dèidh mìos</string>

    <!-- Title of preference that allows a user to specify the auto-close settings for open tabs -->
    <string name="preference_auto_close_tabs" tools:ignore="UnusedResources">Dùin tabaichean fosgailte gu fèin-obrachail</string>

    <!-- Opening screen -->
    <!-- Title of a preference that allows a user to choose what screen to show after opening the app -->
    <string name="preferences_opening_screen">An sgrìn fosglaidh</string>
    <!-- Option for always opening the homepage when re-opening the app -->
    <string name="opening_screen_homepage">An duilleag-dhachaigh</string>
    <!-- Option for always opening the user's last-open tab when re-opening the app -->
    <string name="opening_screen_last_tab">An taba mu dheireadh</string>
    <!-- Option for always opening the homepage when re-opening the app after four hours of inactivity -->
    <string name="opening_screen_after_four_hours_of_inactivity">An duilleag-dhachaigh an dèidh ceithir uairean a thìde gun ghnìomhachd</string>
    <!-- Summary for tabs preference when auto closing tabs setting is set to manual close-->
    <string name="close_tabs_manually_summary">Dùin de làimh</string>
    <!-- Summary for tabs preference when auto closing tabs setting is set to auto close tabs after one day-->
    <string name="close_tabs_after_one_day_summary">Dùin an dèidh latha</string>
    <!-- Summary for tabs preference when auto closing tabs setting is set to auto close tabs after one week-->
    <string name="close_tabs_after_one_week_summary">Dùin an dèidh seachdain</string>
    <!-- Summary for tabs preference when auto closing tabs setting is set to auto close tabs after one month-->
    <string name="close_tabs_after_one_month_summary">Dùin an dèidh mìos</string>

    <!-- Summary for homepage preference indicating always opening the homepage when re-opening the app -->
    <string name="opening_screen_homepage_summary">Fosgail air an duilleag-dhachaigh</string>
    <!-- Summary for homepage preference indicating always opening the last-open tab when re-opening the app -->
    <string name="opening_screen_last_tab_summary">Fosgail san taba mu dheireadh</string>
    <!-- Summary for homepage preference indicating opening the homepage when re-opening the app after four hours of inactivity -->
    <string name="opening_screen_after_four_hours_of_inactivity_summary">Fosgail air an duilleag-dhachaigh an dèidh ceithir uairean a thìde</string>

    <!-- Inactive tabs -->
    <!-- Category header of a preference that allows a user to enable or disable the inactive tabs feature -->
    <string name="preferences_inactive_tabs">Gluais seann-tabaichean gun earrann neo-ghnìomhach</string>
    <!-- Title of inactive tabs preference -->
    <string name="preferences_inactive_tabs_title">Thèid tabaichean nach tug thu sùil orra fad cola-deug a ghluasad gun earrann neo-ghnìomhach.</string>

    <!-- Studies -->
    <!-- Title of the remove studies button -->
    <string name="studies_remove">Thoir air falbh</string>
    <!-- Title of the active section on the studies list -->
    <string name="studies_active">Gnìomhach</string>
    <!-- Description for studies, it indicates why Firefox use studies. The first parameter is the name of the application. -->
    <string name="studies_description_2">Faodaidh %1$s rannsachadh a stàladh is a ruith o àm gu àm.</string>
    <!-- Learn more link for studies, links to an article for more information about studies. -->
    <string name="studies_learn_more">Barrachd fiosrachaidh</string>
    <!-- Dialog message shown after removing a study -->
    <string name="studies_restart_app">Dùinidh an aplacaid e fhèin gus na h-atharraichean a chur an sàs</string>
    <!-- Dialog button to confirm the removing a study. -->
    <string name="studies_restart_dialog_ok">Ceart ma-thà</string>
    <!-- Dialog button text for canceling removing a study. -->
    <string name="studies_restart_dialog_cancel">Sguir dheth</string>

    <!-- Toast shown after turning on/off studies preferences -->
    <string name="studies_toast_quit_application" tools:ignore="UnusedResources">A’ dùnadh na h-aplacaid gus na h-atharraichean a chur an sàs…</string>

    <!-- Sessions -->
    <!-- Title for the list of tabs -->
    <string name="tab_header_label">Tabaichean fosgailte</string>
    <!-- Title for the list of tabs in the current private session -->
    <string name="tabs_header_private_tabs_title">Tabaichean prìobhaideach</string>
    <!-- Title for the list of tabs in the synced tabs -->
    <string name="tabs_header_synced_tabs_title">Tabaichean sioncronaichte</string>
    <!-- Content description (not visible, for screen readers etc.): Add tab button. Adds a news tab when pressed -->
    <string name="add_tab">Cuir taba ris</string>
    <!-- Content description (not visible, for screen readers etc.): Add tab button. Adds a news tab when pressed -->
    <string name="add_private_tab">Cuir taba prìobhaideach ris</string>
    <!-- Text for the new tab button to indicate adding a new private tab in the tab -->
    <string name="tab_drawer_fab_content">Prìobhaideach</string>
    <!-- Text for the new tab button to indicate syncing command on the synced tabs page -->
    <string name="tab_drawer_fab_sync">Sioncronaich</string>
    <!-- Text shown in the menu for sharing all tabs -->
    <string name="tab_tray_menu_item_share">Co-roinn a h-uile taga</string>
    <!-- Text shown in the menu to view recently closed tabs -->
    <string name="tab_tray_menu_recently_closed">Tabaichean a dhùin thu o chionn goirid</string>
    <!-- Text shown in the tabs tray inactive tabs section -->
    <string name="tab_tray_inactive_recently_closed" tools:ignore="UnusedResources">Air a dhùnadh o chionn goirid</string>
    <!-- Text shown in the menu to view account settings -->
    <string name="tab_tray_menu_account_settings">Roghainnean a’ chunntais</string>
    <!-- Text shown in the menu to view tab settings -->
    <string name="tab_tray_menu_tab_settings">Roghainnean nan tabaichean</string>
    <!-- Text shown in the menu for closing all tabs -->
    <string name="tab_tray_menu_item_close">Dùin a h-uile taba</string>
    <!-- Text shown in the multiselect menu for bookmarking selected tabs. -->
    <string name="tab_tray_multiselect_menu_item_bookmark">Comharra-lìn</string>
    <!-- Text shown in the multiselect menu for closing selected tabs. -->
    <string name="tab_tray_multiselect_menu_item_close">Dùin</string>
    <!-- Content description for tabs tray multiselect share button -->
    <string name="tab_tray_multiselect_share_content_description">Co-roinn na tabaichean a thagh thu</string>
    <!-- Content description for tabs tray multiselect menu -->
    <string name="tab_tray_multiselect_menu_content_description">Clàr-taice nan tabaichean a thagh thu</string>
    <!-- Content description (not visible, for screen readers etc.): Removes tab from collection button. Removes the selected tab from collection when pressed -->
    <string name="remove_tab_from_collection">Thoir an taba air falbh on chruinneachadh</string>
    <!-- Text for button to enter multiselect mode in tabs tray -->
    <string name="tabs_tray_select_tabs">Tagh tabaichean</string>
    <!-- Content description (not visible, for screen readers etc.): Close tab button. Closes the current session when pressed -->
    <string name="close_tab">Dùin an taba</string>
    <!-- Content description (not visible, for screen readers etc.): Close tab <title> button. First parameter is tab title  -->
    <string name="close_tab_title">Dùin an taba %s</string>

    <!-- Content description (not visible, for screen readers etc.): Opens the open tabs menu when pressed -->
    <string name="open_tabs_menu">Fosgail clàr-taice nan tabaichean</string>

    <!-- Open tabs menu item to save tabs to collection -->
    <string name="tabs_menu_save_to_collection1">Sàbhail na tabaichean ann an cruinneachadh</string>
    <!-- Text for the menu button to delete a collection -->
    <string name="collection_delete">Sguab an cruinneachadh às</string>
    <!-- Text for the menu button to rename a collection -->
    <string name="collection_rename">Thoir ainm ùr air a’ chruinneachadh</string>
    <!-- Text for the button to open tabs of the selected collection -->
    <string name="collection_open_tabs">Fosgail na tabaichean</string>
    <!-- Hint for adding name of a collection -->
    <string name="collection_name_hint">Ainm a’ chruinneachaidh</string>
    <!-- Text for the menu button to remove a top site -->
    <string name="remove_top_site">Thoir air falbh</string>

    <!-- Text for the menu button to delete a top site from history -->
    <string name="delete_from_history">Sguab às an eachdraidh</string>
    <!-- Postfix for private WebApp titles, placeholder is replaced with app name -->
    <string name="pwa_site_controls_title_private">%1$s (Am modh prìobhaideach)</string>

    <!-- History -->
    <!-- Text for the button to search all history -->
    <string name="history_search_1">Cuir a-steach briathran-luirg</string>
    <!-- Text for the button to clear all history -->
    <string name="history_delete_all">Sguab an eachdraidh às</string>
    <!-- Text for the snackbar to confirm that multiple browsing history items has been deleted -->
    <string name="history_delete_multiple_items_snackbar">Chaidh an eachdraidh a sguabadh às</string>
    <!-- Text for the snackbar to confirm that a single browsing history item has been deleted. The first parameter is the shortened URL of the deleted history item. -->
    <string name="history_delete_single_item_snackbar">Chaidh %1$s a sguabadh às</string>
    <!-- Context description text for the button to delete a single history item -->
    <string name="history_delete_item">Sguab às</string>
    <!-- History multi select title in app bar
    The first parameter is the number of bookmarks selected -->
    <string name="history_multi_select_title">%1$d air an taghadh</string>
    <!-- Text for the header that groups the history for today -->
    <string name="history_today">An-diugh</string>
    <!-- Text for the header that groups the history for yesterday -->
    <string name="history_yesterday">An-dè</string>
    <!-- Text for the header that groups the history the past 7 days -->
    <string name="history_7_days">Na 7 làithean seo chaidh</string>
    <!-- Text for the header that groups the history the past 30 days -->
    <string name="history_30_days">Na 30 latha seo chaidh</string>
    <!-- Text for the header that groups the history older than the last month -->
    <string name="history_older">Nas sine</string>
    <!-- Text shown when no history exists -->
    <string name="history_empty_message">Chan eil eachdraidh an-seo</string>

    <!-- Downloads -->
    <!-- Text for the snackbar to confirm that multiple downloads items have been removed -->
    <string name="download_delete_multiple_items_snackbar_1">Chaidh na luchdaich thu a-nuas a thoirt air falbh</string>
    <!-- Text for the snackbar to confirm that a single download item has been removed. The first parameter is the name of the download item. -->
    <string name="download_delete_single_item_snackbar">Chaidh %1$s a thoirt air falbh</string>
    <!-- Text shown when no download exists -->
    <string name="download_empty_message_1">Cha deach dad a luchdadh a-nuas</string>
    <!-- History multi select title in app bar
    The first parameter is the number of downloads selected -->
    <string name="download_multi_select_title">%1$d air an taghadh</string>


    <!-- Text for the button to remove a single download item -->
    <string name="download_delete_item_1">Thoir air falbh</string>


    <!-- Crashes -->
    <!-- Title text displayed on the tab crash page. This first parameter is the name of the application (For example: Fenix) -->
    <string name="tab_crash_title_2">Tha sinn duilich ach chan urrainn dha %1$s an duilleag a luchdadh.</string>
    <!-- Send crash report checkbox text on the tab crash page -->
    <string name="tab_crash_send_report">Cuir aithisg tuislidh gu Mozilla</string>
    <!-- Close tab button text on the tab crash page -->
    <string name="tab_crash_close">Dùin an taba</string>
    <!-- Restore tab button text on the tab crash page -->
    <string name="tab_crash_restore">Aisig an taba</string>

    <!-- Unsubmitted crash dialog title, The first parameter is the name of the app (e.g. Firefox)  -->
    <string name="unsubmitted_crash_dialog_title">B’ fheudar dha %s ath-thòiseachadh</string>
    <!-- Unsubmitted crash dialog checkbox label for automatically sending reports in the future -->
    <string name="unsubmitted_crash_dialog_checkbox_label">Cuir aithisgean tuislidh gu fèin-obrachail</string>
    <!-- Unsubmitted crash dialog negative button to dismiss the dialog -->
    <string name="unsubmitted_crash_dialog_negative_button">Dùin</string>
    <!-- Unsubmitted crash dialog positive button to submit crash report -->
    <string name="unsubmitted_crash_dialog_positive_button">Cuir a-steach aithisg tuislidh</string>

    <!-- Bookmarks -->
    <!-- Confirmation message for a dialog confirming if the user wants to delete the selected folder -->
    <string name="bookmark_delete_folder_confirmation_dialog">A bheil thu cinnteach gu bheil thu airson am pasgan seo a sguabadh às?</string>
    <!-- Confirmation message for a dialog confirming if the user wants to delete multiple items. -->
    <string name="bookmark_delete_folders_confirmation_dialog">A bheil thu cinnteach gu bheil thu airson na nithean a thagh thu a sguabadh às?</string>
    <!-- Confirmation message for a dialog confirming if the user wants to delete multiple items including folders. Parameter will be replaced by app name. -->
    <string name="bookmark_delete_multiple_folders_confirmation_dialog">Sguabaidh %s na nithean a thagh thu às.</string>
    <!-- Text for the cancel button on delete bookmark dialog -->
    <string name="bookmark_delete_negative">Sguir dheth</string>
    <!-- Screen title for adding a bookmarks folder -->
    <string name="bookmark_add_folder">Cuir pasgan ris</string>
    <!-- Snackbar title shown after a bookmark has been created. -->
<<<<<<< HEAD
    <string name="bookmark_saved_snackbar">Chaidh an comharra-lìn a shàbhaladh!</string>
=======
    <string name="bookmark_saved_snackbar" moz:removedIn="132" tools:ignore="UnusedResources">Chaidh an comharra-lìn a shàbhaladh!</string>
>>>>>>> 6f8a28bf
    <!-- Snackbar title that confirms a bookmark was saved into a folder. Parameter will be replaced by the name of the folder the bookmark was saved into. -->
    <string name="bookmark_saved_in_folder_snackbar">Air a shàbhaladh an-seo: “%s”</string>
    <!-- Snackbar edit button shown after a bookmark has been created. -->
    <string name="edit_bookmark_snackbar_action">DEASAICH</string>
    <!-- Bookmark menu move button -->
    <string name="bookmark_menu_move_button">Gluais</string>
    <!-- Bookmark overflow menu edit button -->
    <string name="bookmark_menu_edit_button">Deasaich</string>
    <!-- Bookmark overflow menu copy button -->
    <string name="bookmark_menu_copy_button">Lethbhreac</string>
    <!-- Bookmark overflow menu share button -->
    <string name="bookmark_menu_share_button">Co-roinn</string>
    <!-- Bookmark overflow menu open in new tab button -->
    <string name="bookmark_menu_open_in_new_tab_button">Fosgail ann an taba ùr</string>
    <!-- Bookmark overflow menu open in private tab button -->
    <string name="bookmark_menu_open_in_private_tab_button">Fosgail ann an taba prìobhaideach</string>
    <!-- Bookmark overflow menu open all in tabs button -->
    <string name="bookmark_menu_open_all_in_tabs_button">Fosgail anns gach taba ùr</string>
    <!-- Bookmark overflow menu open all in private tabs button -->
    <string name="bookmark_menu_open_all_in_private_tabs_button">Fosgail anns gach taba prìobhaideach</string>
    <!-- Bookmark overflow menu delete button -->
    <string name="bookmark_menu_delete_button">Sguab às</string>
    <!--Bookmark overflow menu save button -->
    <string name="bookmark_menu_save_button">Sàbhail</string>
    <!-- Bookmark multi select title in app bar
     The first parameter is the number of bookmarks selected -->
    <string name="bookmarks_multi_select_title">%1$d air an taghadh</string>
    <!-- Bookmark editing screen title -->
    <string name="edit_bookmark_fragment_title">Deasaich an comharra-lìn</string>
    <!-- Bookmark folder editing screen title -->
    <string name="edit_bookmark_folder_fragment_title">Deasaich am pasgan</string>
    <!-- Bookmark sign in button message -->
    <string name="bookmark_sign_in_button">Clàraich a-steach a dh’fhaicinn nan comharran-lìn sioncronaichte</string>
    <!-- Bookmark URL editing field label -->
    <string name="bookmark_url_label">URL</string>
    <!-- Bookmark FOLDER editing field label -->
    <string name="bookmark_folder_label">PASGAN</string>
    <!-- Text indicating which folder a bookmark or folder will be saved in -->
    <string name="bookmark_save_in_label">Sàbhail an-seo:</string>
    <!-- Bookmark NAME editing field label -->
    <string name="bookmark_name_label">AINM</string>
    <!-- Label for a text input field for a bookmark or folder name -->
    <string name="bookmark_name_label_normal_case">An t-ainm</string>
    <!-- Bookmark add folder screen title -->
    <string name="bookmark_add_folder_fragment_label">Cuir pasgan ris</string>
    <!-- Bookmark select folder screen title -->
    <string name="bookmark_select_folder_fragment_label">Tagh pasgan</string>
    <!-- Bookmark editing error missing title -->
    <string name="bookmark_empty_title_error">Feumaidh tiotal a bhith aige</string>
    <!-- Bookmark editing error missing or improper URL -->
    <string name="bookmark_invalid_url_error">URL mì-dhligheach</string>
    <!-- Bookmark screen message for empty bookmarks folder -->
    <string name="bookmarks_empty_message">Chan eil comharra-lìn sam bith an-seo</string>
    <!-- Bookmark snackbar message on deletion
     The first parameter is the host part of the URL of the bookmark deleted, if any -->
    <string name="bookmark_deletion_snackbar_message">Chaidh %1$s a sguabadh às</string>
    <!-- Bookmark snackbar message on deleting multiple bookmarks not including folders-->
    <string name="bookmark_deletion_multiple_snackbar_message_2">Chaidh na comharran-lìn a sguabadh às</string>
    <!-- Bookmark snackbar message on deleting multiple bookmarks including folders-->
    <string name="bookmark_deletion_multiple_snackbar_message_3">A’ sguabadh às nam pasganan a thagh thu</string>
    <!-- Bookmark undo button for deletion snackbar action -->
    <string name="bookmark_undo_deletion">NEO-DHÈAN</string>

    <!-- Bookmark snackbar message for deleting a single item. Parameter is the title of the item being deleted -->
    <string name="bookmark_delete_single_item">Chaidh %s a sguabadh às</string>
    <!-- Bookmark snackbar message for deleting multiple items. Parameter is the number of items being deleted -->
<<<<<<< HEAD
    <string name="bookmark_delete_multiple_items" tools:ignore="UnusedResources">Chaidh na nithean a sguabadh às, %s dhiubh</string>
=======
    <string name="bookmark_delete_multiple_items">Chaidh na nithean a sguabadh às, %s dhiubh</string>
>>>>>>> 6f8a28bf
    <!-- Text for the button to search all bookmarks -->
    <string name="bookmark_search">Cuir a-steach briathran-luirg</string>

    <!-- Content description for the bookmark navigation bar back button -->
    <string name="bookmark_navigate_back_button_content_description">Air ais</string>
    <!-- Content description for the bookmark list new folder navigation bar button -->
    <string name="bookmark_add_new_folder_button_content_description">Cuir pasgan ùr ris</string>
<<<<<<< HEAD
=======
    <!-- Content description for the bookmark screen delete bookmark navigation bar button -->
    <string name="bookmark_delete_bookmark_content_description">Sguab an comharra-lìn às</string>
    <!-- Content description for the bookmark screen delete bookmark folder navigation bar button -->
    <string name="bookmark_delete_folder_content_description">Sguab am pasgan às</string>
>>>>>>> 6f8a28bf
    <!-- Content description for bookmark search floating action button -->
    <string name="bookmark_search_button_content_description">Lorg sna comharran-lìn</string>
    <!-- Content description for the overflow menu for a bookmark item. Paramter will a folder name or bookmark title. -->
    <string name="bookmark_item_menu_button_content_description">An clàr-taice aig %s</string>
    <!-- Title for the bookmark list empty state-->
    <string name="bookmark_empty_list_title">Chan eil comharra-lìn sam bith agad fhathast</string>
    <!-- Description for the bookmark list empty state when you're not signed into sync. -->
    <string name="bookmark_empty_list_guest_description">Sàbhail làraichean is tu ri brabhsadh. Clàraich a-steach is faigh greim air comharran-lìn a th’ agad air uidheaman sioncronaichte eile.</string>
    <!-- Text for the button to navigate to sync authentication -->
    <string name="bookmark_empty_list_guest_cta">Clàraich a-steach a shioncronachadh</string>
    <!-- Description for the bookmark list empty state when you're signed into sync. -->
    <string name="bookmark_empty_list_authenticated_description">Sàbhail làraichean is tu ri brabhsadh. Gheibh sinn greim cuideachd air na comharran-lìn a th’ agad air uidheaman sioncronaichte eile.</string>

    <!-- Description for the bookmark list empty state when you're in an empty folder. -->
    <string name="bookmark_empty_list_folder_description">Cuir comharran-lìn ris fhad ’s a nì thu brabhsadh is faigh cothrom orra a-rithist gun duilgheadas.</string>
    <!-- Description for the add new folder button when selecting a folder. -->
<<<<<<< HEAD
    <string name="bookmark_select_folder_new_folder_button_title" tools:ignore="UnusedResources">Pasgan ùr</string>
=======
    <string name="bookmark_select_folder_new_folder_button_title">Pasgan ùr</string>
>>>>>>> 6f8a28bf

    <!-- Site Permissions -->
    <!-- Button label that take the user to the Android App setting -->
    <string name="phone_feature_go_to_settings">Tadhail air na roghainnean</string>
    <!-- Content description (not visible, for screen readers etc.): Quick settings sheet
        to give users access to site specific information / settings. For example:
        Secure settings status and a button to modify site permissions -->
    <string name="quick_settings_sheet">Siota nan grad-roghainnean</string>
    <!-- Label that indicates that this option it the recommended one -->
    <string name="phone_feature_recommended">Molta</string>
    <!-- Button label for clearing all the information of site permissions-->
    <string name="clear_permissions">Falamhaich na ceadan</string>
    <!-- Text for the OK button on Clear permissions dialog -->
    <string name="clear_permissions_positive">Ceart ma-thà</string>
    <!-- Text for the cancel button on Clear permissions dialog -->
    <string name="clear_permissions_negative">Sguir dheth</string>
    <!-- Button label for clearing a site permission-->
    <string name="clear_permission">Falamhaich an cead</string>
    <!-- Text for the OK button on Clear permission dialog -->
    <string name="clear_permission_positive">Ceart ma-thà</string>
    <!-- Text for the cancel button on Clear permission dialog -->
    <string name="clear_permission_negative">Sguir dheth</string>
    <!-- Button label for clearing all the information on all sites-->
    <string name="clear_permissions_on_all_sites">Falamhaich na ceadan air gach làrach</string>
    <!-- Preference for altering video and audio autoplay for all websites -->
    <string name="preference_browser_feature_autoplay">Fèin-chluich</string>
    <!-- Preference for altering the camera access for all websites -->
    <string name="preference_phone_feature_camera">Camara</string>
    <!-- Preference for altering the microphone access for all websites -->
    <string name="preference_phone_feature_microphone">Micreofon</string>
    <!-- Preference for altering the location access for all websites -->
    <string name="preference_phone_feature_location">Ionad</string>
    <!-- Preference for altering the notification access for all websites -->
    <string name="preference_phone_feature_notification">Brath</string>
    <!-- Preference for altering the persistent storage access for all websites -->
    <string name="preference_phone_feature_persistent_storage">Stòras buan</string>
    <!-- Preference for altering the storage access setting for all websites -->
    <string name="preference_phone_feature_cross_origin_storage_access">Briosgaidean thar-làraich</string>
    <!-- Preference for altering the EME access for all websites -->
    <string name="preference_phone_feature_media_key_system_access">Susbaint fo smachd DRM</string>
    <!-- Label that indicates that a permission must be asked always -->
    <string name="preference_option_phone_feature_ask_to_allow">Iarr cead</string>
    <!-- Label that indicates that a permission must be blocked -->
    <string name="preference_option_phone_feature_blocked">Bacte</string>
    <!-- Label that indicates that a permission must be allowed -->
    <string name="preference_option_phone_feature_allowed">Ceadaichte</string>
    <!--Label that indicates a permission is by the Android OS-->
    <string name="phone_feature_blocked_by_android">Bacte le Android</string>
    <!-- Preference for showing a list of websites that the default configurations won't apply to them -->
    <string name="preference_exceptions">Eisgeachdan</string>
    <!-- Summary of tracking protection preference if tracking protection is set to off -->
    <string name="tracking_protection_off">Dheth</string>
    <!-- Summary of tracking protection preference if tracking protection is set to standard -->
    <string name="tracking_protection_standard">Stannardach</string>
    <!-- Summary of tracking protection preference if tracking protection is set to strict -->
    <string name="tracking_protection_strict">Teann</string>
    <!-- Summary of tracking protection preference if tracking protection is set to custom -->
    <string name="tracking_protection_custom">Gnàthaichte</string>
    <!-- Label for global setting that indicates that all video and audio autoplay is allowed -->
    <string name="preference_option_autoplay_allowed2">Ceadaich fuaim is video</string>
    <!-- Label for site specific setting that indicates that all video and audio autoplay is allowed -->
    <string name="quick_setting_option_autoplay_allowed">Ceadaich fuaim is video</string>
    <!-- Label that indicates that video and audio autoplay is only allowed over Wi-Fi -->
    <string name="preference_option_autoplay_allowed_wifi_only2">Bac an fhuaim agus video air ceangal dàta mobile a-mhàin</string>
    <!-- Subtext that explains 'autoplay on Wi-Fi only' option -->
    <string name="preference_option_autoplay_allowed_wifi_subtext">Gabhaidh fuaim agus video a chluich air WiFi</string>
    <!-- Label for global setting that indicates that video autoplay is allowed, but audio autoplay is blocked -->
    <string name="preference_option_autoplay_block_audio2">Na bac ach an fhuaim</string>
    <!-- Label for site specific setting that indicates that video autoplay is allowed, but audio autoplay is blocked -->
    <string name="quick_setting_option_autoplay_block_audio">Na bac ach an fhuaim</string>
    <!-- Label for global setting that indicates that all video and audio autoplay is blocked -->
    <string name="preference_option_autoplay_blocked3">Bach an fhuaim agus a’ video</string>
    <!-- Label for site specific setting that indicates that all video and audio autoplay is blocked -->
    <string name="quick_setting_option_autoplay_blocked">Bach an fhuaim agus a’ video</string>
    <!-- Summary of delete browsing data on quit preference if it is set to on -->
    <string name="delete_browsing_data_quit_on">Air</string>
    <!-- Summary of delete browsing data on quit preference if it is set to off -->
    <string name="delete_browsing_data_quit_off">Dheth</string>

    <!-- Summary of studies preference if it is set to on -->
    <string name="studies_on">Air</string>
    <!-- Summary of studies data on quit preference if it is set to off -->
    <string name="studies_off">Dheth</string>

    <!-- Category header of a preference that allows a user to alter settings related to web permissions. -->
    <string name="preferences_category_permissions">Ceadan</string>
    <!-- Category header of a preference that allows a user to alter settings related to web content. -->
    <string name="preferences_category_content">Susbaint</string>
    <!-- Preference for altering the default browsing mode. When enabled, the desktop site will always be requested. -->
    <string name="preference_feature_desktop_mode_default">Iarr an làrach desktop an-còmhnaidh</string>

    <!-- Collections -->
    <!-- Collections header on home fragment -->
    <string name="collections_header">Na cruinneachaidhean</string>
    <!-- Content description (not visible, for screen readers etc.): Opens the collection menu when pressed -->
    <string name="collection_menu_button_content_description">Clàr-taice nan cruinneachadh</string>
    <!-- Label to describe what collections are to a new user without any collections -->
    <string name="no_collections_description2">Cruinnich na rudan a tha cudromach dhut.\nBuidhnich luirg, làraichean is tabaichean a tha coltach ri chèile airson greim fhaighinn orra a-rithist gu luath.</string>
    <!-- Title for the "select tabs" step of the collection creator -->
    <string name="create_collection_select_tabs">Tagh tabaichean</string>
    <!-- Title for the "select collection" step of the collection creator -->
    <string name="create_collection_select_collection">Tagh cruinneachadh</string>
    <!-- Title for the "name collection" step of the collection creator -->
    <string name="create_collection_name_collection">Thoir ainm air a’ cruinneachadh</string>
    <!-- Button to add new collection for the "select collection" step of the collection creator -->
    <string name="create_collection_add_new_collection">Cuir cruinneachadh ùr ris</string>
    <!-- Button to select all tabs in the "select tabs" step of the collection creator -->
    <string name="create_collection_select_all">Tagh na h-uile</string>
    <!-- Button to deselect all tabs in the "select tabs" step of the collection creator -->
    <string name="create_collection_deselect_all">Dì-thagh na h-uile</string>
    <!-- Text to prompt users to select the tabs to save in the "select tabs" step of the collection creator -->
    <string name="create_collection_save_to_collection_empty">Tagh tabaichean airson an sàbhaladh</string>
    <!-- Text to show users how many tabs they have selected in the "select tabs" step of the collection creator.
     %d is a placeholder for the number of tabs selected. -->
    <string name="create_collection_save_to_collection_tabs_selected">Tabaichean air an taghadh: %d</string>
    <!-- Text to show users they have one tab selected in the "select tabs" step of the collection creator.
    %d is a placeholder for the number of tabs selected. -->
    <string name="create_collection_save_to_collection_tab_selected">%d taba air a thaghadh</string>
    <!-- Text shown in snackbar when multiple tabs have been saved in a collection -->
    <string name="create_collection_tabs_saved">Chaidh na tabaichean a shàbhaladh!</string>
    <!-- Text shown in snackbar when one or multiple tabs have been saved in a new collection -->
    <string name="create_collection_tabs_saved_new_collection">Chaidh an cruinneachadh a shàbhaladh!</string>
    <!-- Text shown in snackbar when one tab has been saved in a collection -->
    <string name="create_collection_tab_saved">Chaidh an taba a shàbhaladh!</string>
    <!-- Content description (not visible, for screen readers etc.): button to close the collection creator -->
    <string name="create_collection_close">Dùin</string>
    <!-- Button to save currently selected tabs in the "select tabs" step of the collection creator-->
    <string name="create_collection_save">Sàbhail</string>

    <!-- Snackbar action to view the collection the user just created or updated -->
    <string name="create_collection_view">Sealladh</string>

    <!-- Text for the OK button from collection dialogs -->
    <string name="create_collection_positive">Ceart ma-thà</string>
    <!-- Text for the cancel button from collection dialogs -->
    <string name="create_collection_negative">Sguir dheth</string>

    <!-- Default name for a new collection in "name new collection" step of the collection creator. %d is a placeholder for the number of collections-->
    <string name="create_collection_default_name">Cruinneachadh %d</string>

    <!-- Share -->
    <!-- Share screen header -->
    <string name="share_header_2">Co-roinn</string>
    <!-- Content description (not visible, for screen readers etc.):
        "Share" button. Opens the share menu when pressed. -->
    <string name="share_button_content_description">Co-roinn</string>
    <!-- Text for the Save to PDF feature in the share menu -->
    <string name="share_save_to_pdf">Sàbhail mar PDF</string>
    <!-- Text for error message when generating a PDF file Text. -->
    <string name="unable_to_save_to_pdf_error">Chan urrainn dhuinn am PDF a ghintinn</string>
    <!-- Text for standard error snackbar dismiss button. -->
    <string name="standard_snackbar_error_dismiss">Leig seachad</string>
    <!-- Text for error message when printing a page and it fails. -->
    <string name="unable_to_print_page_error">Chan urrainn dhuinn an duilleag seo a chlò-bhualadh</string>
    <!-- Text for the print feature in the share and browser menu -->
    <string name="menu_print">Clò-bhuail</string>
    <!-- Sub-header in the dialog to share a link to another sync device -->
    <string name="share_device_subheader">Cuir gu uidheam</string>
    <!-- Sub-header in the dialog to share a link to an app from the full list -->
    <string name="share_link_all_apps_subheader">A h-uile gnìomh</string>
    <!-- Sub-header in the dialog to share a link to an app from the most-recent sorted list -->
    <string name="share_link_recent_apps_subheader">Air a chleachdadh o chionn goirid</string>
    <!-- Text for the copy link action in the share screen. -->
    <string name="share_copy_link_to_clipboard">Cuir lethbhreac air an stòr-bhòrd</string>
    <!-- Toast shown after copying link to clipboard -->
    <string name="toast_copy_link_to_clipboard">Air lethbhreac a chur air an stòr-bhòrd</string>
    <!-- An option from the share dialog to sign into sync -->
    <string name="sync_sign_in">Clàraich a-steach a shioncronachadh</string>
     <!-- An option from the three dot menu to sync and save data -->
    <string name="sync_menu_sync_and_save_data">Sioncronaich is sàbhail an dàta</string>
    <!-- An option from the share dialog to send link to all other sync devices -->
    <string name="sync_send_to_all">Cuir gun a h-uile uidheam</string>
    <!-- An option from the share dialog to reconnect to sync -->
    <string name="sync_reconnect">Ceangail ris an t-sioncronachadh às ùr</string>
    <!-- Text displayed when sync is offline and cannot be accessed -->
    <string name="sync_offline">Far loidhne</string>
    <!-- An option to connect additional devices -->
    <string name="sync_connect_device">Ceangail uidheam eile ris</string>
    <!-- The dialog text shown when additional devices are not available -->
    <string name="sync_connect_device_dialog" tools:ignore="BrandUsage">Airson taba a chur, clàraich a-steach gu Firefox air co-dhiù aon uidheam eile.</string>
    <!-- Confirmation dialog button -->
    <string name="sync_confirmation_button">Tha mi agaibh</string>
    <!-- Share error message -->
    <string name="share_error_snackbar">Cha ghabh rudan cho-roinneadh ris an aplacaid seo</string>
    <!-- Add new device screen title -->
    <string name="sync_add_new_device_title">Cuir gu uidheam</string>
    <!-- Text for the warning message on the Add new device screen -->
    <string name="sync_add_new_device_message">Chan eil uidheam sam bith ceangailte ris</string>
    <!-- Text for the button to learn about sending tabs -->
    <string name="sync_add_new_device_learn_button">Fiosrachadh mu chur nan taba…</string>
    <!-- Text for the button to connect another device -->
    <string name="sync_add_new_device_connect_button">Ceangail uidheam eile ris…</string>

    <!-- Notifications -->
    <!-- Text shown in the notification that pops up to remind the user that a private browsing session is active. -->
    <string name="notification_pbm_delete_text_2">Dùin na tabaichean prìobhaideach</string>

    <!-- Text shown in the notification that pops up to remind the user that a private browsing session is active for Android 14+ -->
    <string name="notification_erase_title_android_14">A bheil thu airson na tabaichean prìobhaideach a dhùnadh?</string>
    <string name="notification_erase_text_android_14">Thoir gnogag no grad-shlaighd am brath seo airson na tabaichean prìobhaideach a dhùnadh.</string>

    <!-- Name of the marketing notification channel. Displayed in the "App notifications" system settings for the app -->
    <string name="notification_marketing_channel_name">Margaideachd</string>

    <!-- Title shown in the notification that pops up to remind the user to set fenix as default browser.
    The app name is in the text, due to limitations with localizing Nimbus experiments -->
    <string name="nimbus_notification_default_browser_title" tools:ignore="BrandUsage,UnusedResources">Tha Firefox luath ’s prìobhaideach</string>
    <!-- Text shown in the notification that pops up to remind the user to set fenix as default browser.
    The app name is in the text, due to limitations with localizing Nimbus experiments -->
    <string name="nimbus_notification_default_browser_text" tools:ignore="BrandUsage,UnusedResources">Cleachd Firefox mar am brabhsair bunaiteach agad</string>
    <!-- Title shown in the notification that pops up to re-engage the user -->
    <string name="notification_re_engagement_title">Feuch am brabhsadh prìobhaideach</string>
    <!-- Text shown in the notification that pops up to re-engage the user.
    %1$s is a placeholder that will be replaced by the app name. -->
    <string name="notification_re_engagement_text">Dèan brabhsadh gun bhriosgaid no eachdraidh sam bith a shàbhaladh ann am %1$s</string>
    <!-- Title A shown in the notification that pops up to re-engage the user -->
    <string name="notification_re_engagement_A_title">Dèan brabhsadh gun lorg fhàgail</string>
    <!-- Text A shown in the notification that pops up to re-engage the user.
    %1$s is a placeholder that will be replaced by the app name. -->
    <string name="notification_re_engagement_A_text">Ma nì thu brabhsadh prìobhaideach, cha sàbhail %1$s am fiosrachadh agad.</string>
    <!-- Title B shown in the notification that pops up to re-engage the user -->
    <string name="notification_re_engagement_B_title">Tòisich air rudan a lorg</string>
    <!-- Text B shown in the notification that pops up to re-engage the user -->
    <string name="notification_re_engagement_B_text">Lorg rud-eigin am fagas. No faigh lorg air rud-eigin spòrsail. </string>

    <!-- Survey -->
    <!-- Text shown in the fullscreen message that pops up to ask user to take a short survey.
    The app name is in the text, due to limitations with localizing Nimbus experiments -->
    <string name="nimbus_survey_message_text" tools:ignore="BrandUsage">Nach coilean thu suirbhidh ghoirid airson Firefox a dhèanamh nas fheàrr?</string>
    <!-- Preference for taking the short survey. -->
    <string name="preferences_take_survey">Gabh an t-suirbhidh</string>
    <!-- Preference for not taking the short survey. -->
    <string name="preferences_not_take_survey">Chan eil, mòran taing</string>

    <!-- Snackbar -->
    <!-- Text shown in snackbar when user deletes a collection -->
    <string name="snackbar_collection_deleted">Chaidh an cruinneachadh a sguabadh às</string>
    <!-- Text shown in snackbar when user renames a collection -->
    <string name="snackbar_collection_renamed">Chaidh ainm ùr a thoirt air a’ chruinneachadh</string>
    <!-- Text shown in snackbar when user closes a tab -->
    <string name="snackbar_tab_closed">Chaidh an taba a dhùnadh</string>
    <!-- Text shown in snackbar when user closes all tabs -->
    <string name="snackbar_tabs_closed">Chaidh na tabaichean a dhùnadh</string>
    <!-- Text shown in snackbar when user closes multiple inactive tabs. %1$s will be replaced with the number of tabs closed. -->
    <string name="snackbar_num_tabs_closed">Chaidh na tabaichean a dhùnadh, %1$s dhiubh</string>
    <!-- Text shown in snackbar when user bookmarks a list of tabs -->
<<<<<<< HEAD
    <string name="snackbar_message_bookmarks_saved">Chaidh na comharran-lìn a shàbhaladh!</string>
    <!-- Text shown in snackbar when user bookmarks a list of tabs. Parameter will be replaced by the name of the folder the bookmark was saved into.-->
    <string name="snackbar_message_bookmarks_saved_in" tools:ignore="UnusedResources">Chaidh na comharran-lìn a shàbhaladh ann an “%s”!</string>
=======
    <string name="snackbar_message_bookmarks_saved" moz:removedIn="132" tools:ignore="UnusedResources">Chaidh na comharran-lìn a shàbhaladh!</string>
    <!-- Text shown in snackbar when user bookmarks a list of tabs. Parameter will be replaced by the name of the folder the bookmark was saved into.-->
    <string name="snackbar_message_bookmarks_saved_in">Chaidh na comharran-lìn a shàbhaladh ann an “%s”!</string>
>>>>>>> 6f8a28bf
    <!-- Text shown in snackbar when user adds a site to shortcuts -->
    <string name="snackbar_added_to_shortcuts">Chaidh a chur ris na h-ath-ghoiridean!</string>
    <!-- Text shown in snackbar when user closes a private tab -->
    <string name="snackbar_private_tab_closed">Chaidh an taba prìobhaideach a dhùnadh</string>
    <!-- Text shown in snackbar when user closes all private tabs -->
    <string name="snackbar_private_tabs_closed">Chaidh na tabaichean prìobhaideach a dhùnadh</string>
    <!-- Text shown in snackbar when user erases their private browsing data -->
    <string name="snackbar_private_data_deleted">Chaidh dàta a’ bhrabhsaidh phrìobhaidich a sguabadh às</string>
    <!-- Text shown in snackbar to undo deleting a tab, top site or collection -->
    <string name="snackbar_deleted_undo">NEO-DHÈAN</string>
    <!-- Text shown in snackbar when user removes a top site -->
    <string name="snackbar_top_site_removed">Chaidh an làrach a thoirt air falbh</string>
    <!-- QR code scanner prompt which appears after scanning a code, but before navigating to it
        First parameter is the name of the app, second parameter is the URL or text scanned-->
    <string name="qr_scanner_confirmation_dialog_message">Leig le %1$s %2$s fosgladh</string>
    <!-- QR code scanner prompt dialog positive option to allow navigation to scanned link -->
    <string name="qr_scanner_dialog_positive">CEADAICH</string>
    <!-- QR code scanner prompt dialog positive option to deny navigation to scanned link -->
    <string name="qr_scanner_dialog_negative">DIÙLT</string>
    <!-- QR code scanner prompt dialog error message shown when a hostname does not contain http or https. -->
    <string name="qr_scanner_dialog_invalid">Chan e seòladh dligheach a th’ ann.</string>
    <!-- QR code scanner prompt dialog positive option when there is an error -->
    <string name="qr_scanner_dialog_invalid_ok">Ceart ma-thà</string>
    <!-- Tab collection deletion prompt dialog message. Placeholder will be replaced with the collection name -->
    <string name="tab_collection_dialog_message">A bheil thu cinnteach gu bheil thu airson %1$s a sguabadh às?</string>
    <!-- Tab collection deletion prompt dialog option to delete the collection -->
    <string name="tab_collection_dialog_positive">Sguab às</string>
    <!-- Message for copying the URL via long press on the toolbar -->
    <string name="url_copied">Lethbhreac dhen URL air a dhèanamh</string>
    <!-- Sample text for accessibility font size -->
    <string name="accessibility_text_size_sample_text_1">Seo ball-eisimpleir de theacsa. Tha e an-seo airson ’s gum faic thu cò ris a bhios an teacsa coltach ’s tu ga lùghdachadh no meudachadh leis an roghainn seo.</string>
    <!-- Summary for Accessibility Text Size Scaling Preference -->
    <string name="preference_accessibility_text_size_summary">Dèan an teacsa air làraichean-lìn nas motha no nas lugha</string>
    <!-- Title for Accessibility Text Size Scaling Preference -->
    <string name="preference_accessibility_font_size_title">Meud a’ chrutha-chlò</string>

    <!-- Title for Accessibility Text Automatic Size Scaling Preference -->
    <string name="preference_accessibility_auto_size_2">Ath-mheudachadh fèin-obrachail a’ chrutha-chlò</string>
    <!-- Summary for Accessibility Text Automatic Size Scaling Preference -->
    <string name="preference_accessibility_auto_size_summary">Thèid meud a’ chrutha-chlò atharrachadh a-rèir nan roghainnean Android agad. Cuir à comas e airson a mheud a shuidheachadh an-seo.</string>

    <!-- Title for the Delete browsing data preference -->
    <string name="preferences_delete_browsing_data">Sguab an dàta brabhsaidh às</string>
    <!-- Title for the tabs item in Delete browsing data -->
    <string name="preferences_delete_browsing_data_tabs_title_2">Tabaichean fosgailte</string>
    <!-- Subtitle for the tabs item in Delete browsing data, parameter will be replaced with the number of open tabs -->
    <string name="preferences_delete_browsing_data_tabs_subtitle">Tabaichean (%d)</string>
    <!-- Title for the data and history items in Delete browsing data -->
    <!-- Title for the history item in Delete browsing data -->
    <string name="preferences_delete_browsing_data_browsing_history_title">An eachdraidh brabhsaidh</string>
    <!-- Subtitle for the data and history items in delete browsing data, parameter will be replaced with the
        number of history items the user has -->
    <string name="preferences_delete_browsing_data_browsing_data_subtitle">Seòlaidhean (%d)</string>
    <!-- Title for the cookies and site data items in Delete browsing data -->
    <string name="preferences_delete_browsing_data_cookies_and_site_data">Briosgaidean is dàta làraichean</string>
    <!-- Subtitle for the cookies item in Delete browsing data -->
    <string name="preferences_delete_browsing_data_cookies_subtitle">Thèid do chlàradh a-mach às a’ mhòrchuid de làraichean</string>
    <!-- Title for the cached images and files item in Delete browsing data -->
    <string name="preferences_delete_browsing_data_cached_files">Dealbhan is faidhlichean san tasgadan</string>
    <!-- Subtitle for the cached images and files item in Delete browsing data -->
    <string name="preferences_delete_browsing_data_cached_files_subtitle">Saoraidh seo stòras</string>
    <!-- Title for the site permissions item in Delete browsing data -->
    <string name="preferences_delete_browsing_data_site_permissions">Ceadan nan làrach</string>
    <!-- Title for the downloads item in Delete browsing data -->
    <string name="preferences_delete_browsing_data_downloads">Luchdaidhean a-nuas</string>
    <!-- Text for the button to delete browsing data -->
    <string name="preferences_delete_browsing_data_button">Sguab an dàta brabhsaidh às</string>
    <!-- Title for the Delete browsing data on quit preference -->
    <string name="preferences_delete_browsing_data_on_quit">Sguab an dàta brabhsaidh às nuair a dhùineas mi an aplacaid</string>

    <!-- Summary for the Delete browsing data on quit preference. "Quit" translation should match delete_browsing_data_on_quit_action translation. -->
    <string name="preference_summary_delete_browsing_data_on_quit_2">Sguabaidh seo an dàta brabhsaidh às gu fèin-obrachail nuair a thaghas tu “Fàg an-seo” on phrìomh chlàr-taice.</string>
    <!-- Action item in menu for the Delete browsing data on quit feature -->
    <string name="delete_browsing_data_on_quit_action">Fàg an-seo</string>

    <!-- Title text of a delete browsing data dialog. -->
    <string name="delete_history_prompt_title">An rainse-ama a tha ri sguabadh às </string>
    <!-- Body text of a delete browsing data dialog. -->
    <string name="delete_history_prompt_body_2">Bheir seo air falbh an eachdraidh (a’ gabhail a-staigh eachdraidh a chaidh a shioncronachadh o uidheaman eile)</string>
    <!-- Radio button in the delete browsing data dialog to delete history items for the last hour. -->
    <string name="delete_history_prompt_button_last_hour">An uair a thìde seo chaidh</string>
    <!-- Radio button in the delete browsing data dialog to delete history items for today and yesterday. -->
    <string name="delete_history_prompt_button_today_and_yesterday">An-diugh ’s an-dè</string>
    <!-- Radio button in the delete browsing data dialog to delete all history. -->
    <string name="delete_history_prompt_button_everything">A h-uile rud</string>

    <!-- Dialog message to the user asking to delete browsing data. Parameter will be replaced by app name. -->
    <string name="delete_browsing_data_prompt_message_3">Sguabaidh %s an dàta brabhsaidh a thagh thu às.</string>
    <!-- Text for the cancel button for the data deletion dialog -->
    <string name="delete_browsing_data_prompt_cancel">Sguir dheth</string>
    <!-- Text for the allow button for the data deletion dialog -->
    <string name="delete_browsing_data_prompt_allow">Sguab às</string>
    <!-- Text for the snackbar confirmation that the data was deleted -->
    <string name="preferences_delete_browsing_data_snackbar">Chaidh an dàta brabhsaidh a sguabadh às</string>
    <!-- Text for the snackbar to show the user that the deletion of browsing data is in progress -->
    <string name="deleting_browsing_data_in_progress">A’ sguabadh an dàta bhrabhsaidh às…</string>

    <!-- Dialog message to the user asking to delete all history items inside the opened group. Parameter will be replaced by a history group name. -->
    <string name="delete_all_history_group_prompt_message">Sguab às gach làrach ann an “%s”</string>
    <!-- Text for the cancel button for the history group deletion dialog -->
    <string name="delete_history_group_prompt_cancel">Sguir dheth</string>
    <!-- Text for the allow button for the history group dialog -->
    <string name="delete_history_group_prompt_allow">Sguab às</string>
    <!-- Text for the snackbar confirmation that the history group was deleted -->
    <string name="delete_history_group_snackbar">Chaidh am buidheann a sguabadh às</string>

    <!-- Onboarding -->
    <!-- text to display in the snackbar once account is signed-in -->
    <string name="onboarding_firefox_account_sync_is_on">Tha an sioncronachadh air</string>

    <!-- Onboarding theme -->
    <!-- Text shown in snackbar when multiple tabs have been sent to device -->
    <string name="sync_sent_tabs_snackbar">Chaidh na tabaichean a chur!</string>
    <!-- Text shown in snackbar when one tab has been sent to device  -->
    <string name="sync_sent_tab_snackbar">Chaidh an taba a chur!</string>
    <!-- Text shown in snackbar when sharing tabs failed  -->
    <string name="sync_sent_tab_error_snackbar">Cha ghabh a chur</string>
    <!-- Text shown in snackbar for the "retry" action that the user has after sharing tabs failed -->
    <string name="sync_sent_tab_error_snackbar_action">FEUCH RIS A-RITHIST</string>
    <!-- Title of QR Pairing Fragment -->
    <string name="sync_scan_code">Sganaich an còd</string>
    <!-- Instructions on how to access pairing -->
    <string name="sign_in_instructions" tools:ignore="BrandUsage"><![CDATA[Fosgail Firefox air a’ choimpiutair agad is tadhail air <b>https://firefox.com/pair</b>]]></string>
    <!-- Text shown for sign in pairing when ready -->
    <string name="sign_in_ready_for_scan">Deiseil airson sganadh</string>
    <!-- Text shown for settings option for sign with pairing -->
    <string name="sign_in_with_camera">Clàraich a-steach leis a’ chamara agad</string>
    <!-- Text shown for settings option for sign with email -->
    <string name="sign_in_with_email">Cleachd post-d na àite</string>
    <!-- Text shown for settings option for create new account text.'Firefox' intentionally hardcoded here.-->
    <string name="sign_in_create_account_text" tools:ignore="BrandUsage"><![CDATA[Nach eil cunntas agad? <u>Cruthaich fear</u> airson Firefox a shioncronachadh eadar uidheaman.]]></string>
    <!-- Text shown in confirmation dialog to sign out of account. The first parameter is the name of the app (e.g. Firefox Preview) -->
    <string name="sign_out_confirmation_message_2">Sguiridh %s de shioncronachadh a’ chunntais agad ach cha sguab e às gin dhen dàta brabhsaidh agad air an uidheam seo.</string>
    <!-- Option to continue signing out of account shown in confirmation dialog to sign out of account -->
    <string name="sign_out_disconnect">Dì-cheangail</string>
    <!-- Option to cancel signing out shown in confirmation dialog to sign out of account -->
    <string name="sign_out_cancel">Sguir dheth</string>

    <!-- Error message snackbar shown after the user tried to select a default folder which cannot be altered -->
    <string name="bookmark_cannot_edit_root">Chan urrainn dhut na pasganan bunaiteach a dheasachadh</string>

    <!-- Enhanced Tracking Protection -->
    <!-- Link displayed in enhanced tracking protection panel to access tracking protection settings -->
    <string name="etp_settings">Roghainnean an dìon</string>
    <!-- Preference title for enhanced tracking protection settings -->
    <string name="preference_enhanced_tracking_protection">Dìon adhartach o thracadh</string>
    <!-- Preference summary for enhanced tracking protection settings on/off switch -->
    <string name="preference_enhanced_tracking_protection_summary">Le làn-dìon o bhriosgaidean a-nis, am balla-bacaidh as treasa againn fhathast an aghaidh gleusan a thracaicheas tu air feadh làraichean.</string>
    <!-- Description of enhanced tracking protection. The parameter is the name of the application (For example: Firefox Fenix) -->
    <string name="preference_enhanced_tracking_protection_explanation_2">Dìonaidh %s thu o mhòran dhe na tracaichean as cumanta a leanas mun cuairt thu air an lìon.</string>
    <!-- Text displayed that links to website about enhanced tracking protection -->
    <string name="preference_enhanced_tracking_protection_explanation_learn_more">Barrachd fiosrachaidh</string>
    <!-- Preference for enhanced tracking protection for the standard protection settings -->
    <string name="preference_enhanced_tracking_protection_standard_default_1">Stannardach (bun-roghainn)</string>
    <!-- Preference description for enhanced tracking protection for the standard protection settings -->
    <string name="preference_enhanced_tracking_protection_standard_description_5">Thèid duilleagan a luchdadh mar bu chòir ach bacaidh e nas lugha de thracaichean.</string>
    <!--  Accessibility text for the Standard protection information icon  -->
    <string name="preference_enhanced_tracking_protection_standard_info_button">Na thèid a bhacadh leis an dìon stannardach on tracadh</string>
    <!-- Preference for enhanced tracking protection for the strict protection settings -->
    <string name="preference_enhanced_tracking_protection_strict">Teann</string>
    <!-- Preference description for enhanced tracking protection for the strict protection settings -->
    <string name="preference_enhanced_tracking_protection_strict_description_4">Dìon o thracadh agus dèanadas nas fheàrr ach bidh làraichean ann nach obraich buileach mar bu chòir.</string>
    <!--  Accessibility text for the Strict protection information icon  -->
    <string name="preference_enhanced_tracking_protection_strict_info_button">Na thèid a bhacadh leis an dìon teann on tracadh</string>
    <!-- Preference for enhanced tracking protection for the custom protection settings -->
    <string name="preference_enhanced_tracking_protection_custom">Gnàthaichte</string>
    <!-- Preference description for enhanced tracking protection for the strict protection settings -->
    <string name="preference_enhanced_tracking_protection_custom_description_2">Tagh na tracaichean is sgriobtaichean a thèid a bhacadh.</string>
    <!--  Accessibility text for the Strict protection information icon  -->
    <string name="preference_enhanced_tracking_protection_custom_info_button">Na thèid a bhacadh leis an dìon ghnàthaichte on tracadh</string>
    <!-- Header for categories that are being blocked by current Enhanced Tracking Protection settings -->
    <!-- Preference for enhanced tracking protection for the custom protection settings for cookies-->
    <string name="preference_enhanced_tracking_protection_custom_cookies">Briosgaidean</string>
    <!-- Option for enhanced tracking protection for the custom protection settings for cookies-->
    <string name="preference_enhanced_tracking_protection_custom_cookies_1">Tracaichean thar làraichean is tracaichean nam meadhanan sòisealta</string>
    <!-- Option for enhanced tracking protection for the custom protection settings for cookies-->
    <string name="preference_enhanced_tracking_protection_custom_cookies_2">Briosgaidean o làraichean air nach deach tadhal</string>
    <!-- Option for enhanced tracking protection for the custom protection settings for cookies-->
    <string name="preference_enhanced_tracking_protection_custom_cookies_3">Gach briosgaid le treas-phàrtaidh (dh’fhaoidte nach obraich cuid a làraichean ri linn)</string>
    <!-- Option for enhanced tracking protection for the custom protection settings for cookies-->
    <string name="preference_enhanced_tracking_protection_custom_cookies_4">Briosgaid sam bith (chan obraich cuid a làraichean ri linn)</string>
    <!-- Option for enhanced tracking protection for the custom protection settings for cookies-->
    <string name="preference_enhanced_tracking_protection_custom_cookies_5">Cuir balla mu bhriosgaidean a leanas riut air feadh làraichean</string>
    <!-- Preference for Global Privacy Control for the custom privacy settings for Global Privacy Control. '&amp;' is replaced with the ampersand symbol: &-->
    <string name="preference_enhanced_tracking_protection_custom_global_privacy_control">Iarr air làraichean-lìn gun a bhith a’ co-roinneadh is a’ reic dàta</string>
    <!-- Preference for enhanced tracking protection for the custom protection settings for tracking content -->
    <string name="preference_enhanced_tracking_protection_custom_tracking_content">Susbaint tracaidh</string>
    <!-- Option for enhanced tracking protection for the custom protection settings for tracking content-->
    <string name="preference_enhanced_tracking_protection_custom_tracking_content_1">Anns gach taba</string>
    <!-- Option for enhanced tracking protection for the custom protection settings for tracking content-->
    <string name="preference_enhanced_tracking_protection_custom_tracking_content_2">Ann an tabaichean prìobhaideach a-mhàin</string>
    <!-- Preference for enhanced tracking protection for the custom protection settings -->
    <string name="preference_enhanced_tracking_protection_custom_cryptominers">Criopto-mhèinneadairean</string>
    <!-- Preference for enhanced tracking protection for the custom protection settings -->
<<<<<<< HEAD
    <string name="preference_enhanced_tracking_protection_custom_known_fingerprinters">Lorgaichean-meur as aithne dhuinn</string>
=======
    <string name="preference_enhanced_tracking_protection_custom_known_fingerprinters">Lorgairean-meòir as aithne dhuinn</string>
>>>>>>> 6f8a28bf
    <!-- Button label for navigating to the Enhanced Tracking Protection details -->
    <string name="enhanced_tracking_protection_details">Mion-fhiosrachadh</string>
    <!-- Header for categories that are being being blocked by current Enhanced Tracking Protection settings -->
    <string name="enhanced_tracking_protection_blocked">Bacte</string>
    <!-- Header for categories that are being not being blocked by current Enhanced Tracking Protection settings -->
    <string name="enhanced_tracking_protection_allowed">Ceadaichte</string>
    <!-- Category of trackers (social media trackers) that can be blocked by Enhanced Tracking Protection -->
    <string name="etp_social_media_trackers_title">Tracaichean nam meadhanan sòisealta</string>
    <!-- Description of social media trackers that can be blocked by Enhanced Tracking Protection -->
    <string name="etp_social_media_trackers_description">Cuingichidh seo an comas aig lìonraidhean sòisealta a thaobh tracadh a’ bhrabhsaidh agad.</string>
    <!-- Category of trackers (cross-site tracking cookies) that can be blocked by Enhanced Tracking Protection -->
    <string name="etp_cookies_title">Briosgaidean tracaidh thar làraichean</string>
    <!-- Category of trackers (cross-site tracking cookies) that can be blocked by Enhanced Tracking Protection -->
    <string name="etp_cookies_title_2">Briosgaidean thar-làraich</string>
    <!-- Description of cross-site tracking cookies that can be blocked by Enhanced Tracking Protection -->
    <string name="etp_cookies_description">Bacaidh seo briosgaidean a chleachdas lìonraidhean sanasachd agus companaidhean anailise airson an dàta brabhsaidh agad a chruinneachadh air feadh iomadh làrach.</string>
    <!-- Description of cross-site tracking cookies that can be blocked by Enhanced Tracking Protection -->
    <string name="etp_cookies_description_2">Cuiridh gleus làn-dìon nam briosgaidean balla mu bhriosgaidean na làraich air a bheil thu airson ’s nach fhaigh tracaichean cothrom orra gus do leantainn o làrach gu làrach.</string>
    <!-- Category of trackers (cryptominers) that can be blocked by Enhanced Tracking Protection -->
    <string name="etp_cryptominers_title">Criopto-mhèinneadairean</string>
    <!-- Description of cryptominers that can be blocked by Enhanced Tracking Protection -->
    <string name="etp_cryptominers_description">Cumaidh seo sgriobtaichean droch-rùnach air falbh on uidheam agad is iad airson airgead digiteach a mhèinnearachd.</string>
    <!-- Description of fingerprinters that can be blocked by Enhanced Tracking Protection -->
    <string name="etp_known_fingerprinters_description">Cuiridh seo bacadh air cruinneachadh de dhàta àraidh mun uidheam agad leis am b’ urrainnear do thracadh.</string>
    <!-- Category of trackers (tracking content) that can be blocked by Enhanced Tracking Protection -->
    <string name="etp_tracking_content_title">Susbaint tracaidh</string>
    <!-- Description of tracking content that can be blocked by Enhanced Tracking Protection -->
    <string name="etp_tracking_content_description">Cuiridh seo stad air luchdadh de shanasachd, videothan is susbaint eile on taobh a-muigh anns a bheil còd tracaidh. Dh’fhaoidte gum bi droch-bhuaidh aige seo air obrachadh de chuid a làraichean-lìn.</string>
    <!-- Enhanced Tracking Protection message that protection is currently on for this site -->
    <string name="etp_panel_on">Tha an dìon AIR air an làrach seo</string>
    <!-- Enhanced Tracking Protection message that protection is currently off for this site -->
    <string name="etp_panel_off">Tha an dìon DHETH air an làrach seo</string>
    <!-- Header for exceptions list for which sites enhanced tracking protection is always off -->
    <string name="enhanced_tracking_protection_exceptions">Tha an dìon adhartach o thracadh dheth air na làraichean seo</string>
    <!-- Content description (not visible, for screen readers etc.): Navigate
    back from ETP details (Ex: Tracking content) -->
    <string name="etp_back_button_content_description">Air ais</string>

    <!-- About page link text to open what's new link -->
    <string name="about_whats_new">Na tha ùr ann an %s</string>
    <!-- Open source licenses page title
    The first parameter is the app name -->
    <string name="open_source_licenses_title">%s | Leabhar-lannan OSS</string>

    <!-- Category of trackers (redirect trackers) that can be blocked by Enhanced Tracking Protection -->
    <string name="etp_redirect_trackers_title">Ath-stiùirich tracaichean</string>
    <!-- Description of redirect tracker cookies that can be blocked by Enhanced Tracking Protection -->
    <string name="etp_redirect_trackers_description">Falamhaich briosgaidean a chaidh a shuidheachadh an cois ath-stiùiridh gu làraichean-lìn a tha nan tracaichean aithnichte.</string>

    <!-- Preference for fingerprinting protection for the custom protection settings -->
<<<<<<< HEAD
    <string name="etp_suspected_fingerprinters_title">Lorgaichean-meur fo amharas</string>
=======
    <string name="etp_suspected_fingerprinters_title">Lorgairean-meòir fo amharas</string>
    <!-- Description of fingerprinters that can be blocked by fingerprinting protection -->
    <string name="etp_suspected_fingerprinters_description">Cuiridh seo an dìon airson lorgan-meòir airson stad a chur air lorgairean-meòir.</string>
    <!-- Category of trackers (fingerprinters) that can be blocked by Enhanced Tracking Protection -->
    <string name="etp_known_fingerprinters_title">Lorgairean-meòir as aithne dhuinn</string>
>>>>>>> 6f8a28bf
    <!-- Description of the SmartBlock Enhanced Tracking Protection feature. The * symbol is intentionally hardcoded here,
         as we use it on the UI to indicate which trackers have been partially unblocked.  -->
    <string name="preference_etp_smartblock_description">Chaidh pàirt dhe na tracaichean comharraichte gu h-ìosal a dhì-bhacadh air an duilleag seo on a ghabh thu eadar-ghnìomh leotha *.</string>
    <!-- Text displayed that links to website about enhanced tracking protection SmartBlock -->
    <string name="preference_etp_smartblock_learn_more">Barrachd fiosrachaidh</string>

    <!-- Content description (not visible, for screen readers etc.):
    Enhanced tracking protection exception preference icon for ETP settings. -->
    <string name="preference_etp_exceptions_icon_description">Ìomhaigheag roghainn na h-eisgeachd o dhìon tracaidh leasaichte</string>

    <!-- About page link text to open support link -->
    <string name="about_support">Taic</string>
    <!-- About page link text to list of past crashes (like about:crashes on desktop) -->
    <string name="about_crashes">Tuislidhean</string>
    <!-- About page link text to open privacy notice link -->
    <string name="about_privacy_notice">Aithris na prìobhaideachd</string>
    <!-- About page link text to open know your rights link -->
    <string name="about_know_your_rights">Bi eòlach air do chòraichean</string>
    <!-- About page link text to open licensing information link -->
    <string name="about_licensing_information">Fiosrachadh a’ cheadachais</string>
    <!-- About page link text to open a screen with libraries that are used -->
    <string name="about_other_open_source_libraries">Leabhar-lannan a chleachdas sinn</string>

    <!-- Toast shown to the user when they are activating the secret dev menu
        The first parameter is number of long clicks left to enable the menu -->
    <string name="about_debug_menu_toast_progress">Clàr-taice dì-bhugachaidh: %1$d briogaidhean air fhàgail gus a chur an comas</string>
    <string name="about_debug_menu_toast_done">Tha an clàr-taice dì-bhugachaidh an comas a-nis</string>

    <!-- Browser long press popup menu -->
    <!-- Copy the current url -->
    <string name="browser_toolbar_long_press_popup_copy">Lethbhreac</string>
    <!-- Paste & go the text in the clipboard. '&amp;' is replaced with the ampersand symbol: & -->
    <string name="browser_toolbar_long_press_popup_paste_and_go">Cuir ann ⁊ tadhail air</string>
    <!-- Paste the text in the clipboard -->
    <string name="browser_toolbar_long_press_popup_paste">Cuir ann</string>
    <!-- Snackbar message shown after an URL has been copied to clipboard. -->
    <string name="browser_toolbar_url_copied_to_clipboard_snackbar">Chaidh lethbhreac dhen URL a chur air an stòr-bhòrd</string>

    <!-- Title text for the Add To Homescreen dialog -->
    <string name="add_to_homescreen_title">Cuir ris an sgrìn mhòr</string>
    <!-- Cancel button text for the Add to Homescreen dialog -->
    <string name="add_to_homescreen_cancel">Sguir dheth</string>
    <!-- Add button text for the Add to Homescreen dialog -->
    <string name="add_to_homescreen_add">Cuir ris</string>
    <!-- Continue to website button text for the first-time Add to Homescreen dialog -->
    <string name="add_to_homescreen_continue">Lean air adhart gun làrach-lìn</string>
    <!-- Placeholder text for the TextView in the Add to Homescreen dialog -->
    <string name="add_to_homescreen_text_placeholder">Ainm na h-ath-ghoirid</string>

    <!-- Describes the add to homescreen functionality -->
    <string name="add_to_homescreen_description_2">Tha e furasta an duilleag seo a chur ri duilleag-dhachaigh an uidheim agad airson greim fhaighinn air gu luath.</string>

<<<<<<< HEAD
=======
    <!-- Preference for managing the settings for logins and passwords in Fenix -->
    <string name="preferences_passwords_logins_and_passwords_2">Faclan-faire</string>
    <!-- Preference for managing the saving of logins and passwords in Fenix -->
    <string name="preferences_passwords_save_logins_2">Sàbhail na faclan-faire</string>
>>>>>>> 6f8a28bf
    <!-- Preference option for asking to save passwords in Fenix -->
    <string name="preferences_passwords_save_logins_ask_to_save">Faighnich mus tèid a shàbhaladh</string>
    <!-- Preference option for never saving passwords in Fenix -->
    <string name="preferences_passwords_save_logins_never_save">Na sàbhail idir</string>

    <!-- Preference for autofilling saved logins in Firefox (in web content), %1$s will be replaced with the app name -->
    <string name="preferences_passwords_autofill2">Lìon gu fèin-obrachail ann am %1$s</string>
    <!-- Description for the preference for autofilling saved logins in Firefox (in web content), %1$s will be replaced with the app name -->
    <string name="preferences_passwords_autofill_description">Lìon is sàbhail ainmean-chleachdaichean is faclan-faire air làraichean-lìn ’s tu a’ cleachdadh %1$s.</string>
    <!-- Preference for autofilling logins from Fenix in other apps (e.g. autofilling the Twitter app) -->
    <string name="preferences_android_autofill">Fèin-lìon ann an aplacaidean eile</string>
    <!-- Description for the preference for autofilling logins from Fenix in other apps (e.g. autofilling the Twitter app) -->
    <string name="preferences_android_autofill_description">Fèin-lìon ainmean-chleachdaichean is faclan-faire ann an aplacaidean eile air an uidheam agad.</string>

<<<<<<< HEAD
=======
    <!-- Preference option for adding a password -->
    <string name="preferences_logins_add_login_2">Cuir facal-faire ris</string>

>>>>>>> 6f8a28bf
    <!-- Preference for syncing saved passwords in Fenix -->
    <string name="preferences_passwords_sync_logins_2">Sioncronaich na faclan-faire</string>
    <!-- Preference for syncing saved passwords in Fenix, when not signed in-->
    <string name="preferences_passwords_sync_logins_across_devices_2">Sioncronaich faclan-faire air feadh uidheaman</string>
<<<<<<< HEAD
    <!-- Preference to access list of login exceptions that we never save logins for -->
    <string name="preferences_passwords_exceptions">Eisgeachdan</string>
    <!-- Text on button to remove all saved login exceptions -->
    <string name="preferences_passwords_exceptions_remove_all">Sguab gach eisgeachd às</string>
=======
    <!-- Preference to access list of saved passwords -->
    <string name="preferences_passwords_saved_logins_2">Faclan-faire a shàbhail thu</string>
    <!-- Description of empty list of saved passwords. Placeholder is replaced with app name.  -->
    <string name="preferences_passwords_saved_logins_description_empty_text_2">Nochdaidh na faclan-faire a shàbhaileas tu no a shioncronaicheas tu ri %s an-seo. Crioptaichidh sinn gach facal-faire a shàbhaileas tu.</string>
    <!-- Clickable text for opening an external link for more information about Sync. -->
    <string name="preferences_passwords_saved_logins_description_empty_learn_more_link_2">Faigh barrachd fiosrachaidh mun t-sioncronachadh</string>
    <!-- Preference to access list of login exceptions that we never save logins for -->
    <string name="preferences_passwords_exceptions">Eisgeachdan</string>
    <!-- Empty description of list of login exceptions that we never save passwords for. Parameter will be replaced by app name. -->
    <string name="preferences_passwords_exceptions_description_empty_2">Cha sàbhail %s faclan-faire air làraichean a th’ air an liosta seo.</string>
    <!-- Description of list of login exceptions that we never save passwords for. Parameter will be replaced by app name. -->
    <string name="preferences_passwords_exceptions_description_2">Cha sàbhail %s faclan-faire air na làraichean seo.</string>
    <!-- Text on button to remove all saved login exceptions -->
    <string name="preferences_passwords_exceptions_remove_all">Sguab gach eisgeachd às</string>
    <!-- Hint for search box in passwords list -->
    <string name="preferences_passwords_saved_logins_search_2">Lorg sna faclan-faire</string>
>>>>>>> 6f8a28bf
    <!-- The header for the site that a login is for -->
    <string name="preferences_passwords_saved_logins_site">Làrach</string>
    <!-- The header for the username for a login -->
    <string name="preferences_passwords_saved_logins_username">Ainm-cleachdaiche</string>
    <!-- The header for the password for a login -->
    <string name="preferences_passwords_saved_logins_password">Facal-faire</string>

    <!-- Shown in snackbar to tell user that the password has been copied -->
    <string name="logins_password_copied">Chaidh lethbhreac an fhacail-fhaire a chur air an stòr-bhòrd</string>
    <!-- Shown in snackbar to tell user that the username has been copied -->
    <string name="logins_username_copied">Chaidh lethbhreac dhen ainm-chleachdaiche a chur air an stòr-bhòrd</string>
    <!-- Content Description (for screenreaders etc) read for the button to copy a password in logins-->
    <string name="saved_logins_copy_password">Dèan lethbhreac dhen fhacal-fhaire</string>
    <!-- Content Description (for screenreaders etc) read for the button to clear a password while editing a login-->
    <string name="saved_logins_clear_password">Falamhaich am facal-faire</string>
    <!-- Content Description (for screenreaders etc) read for the button to copy a username in logins -->
    <string name="saved_login_copy_username">Dèan lethbhreac dhen ainm-chleachdaiche</string>
    <!-- Content Description (for screenreaders etc) read for the button to clear a username while editing a login -->
    <string name="saved_login_clear_username">Falamhaich an t-ainm-cleachdaiche</string>
    <!-- Content Description (for screenreaders etc) read for the button to clear the hostname field while creating a login -->
    <string name="saved_login_clear_hostname">Falamhaich ainm an òstair</string>
    <!-- Content Description (for screenreaders etc) read for the button to open a site in logins -->
    <string name="saved_login_open_site">Fosgail an làrach sa bhrabhsair</string>
    <!-- Content Description (for screenreaders etc) read for the button to reveal a password in logins -->
    <string name="saved_login_reveal_password">Seall am facal-faire</string>
    <!-- Content Description (for screenreaders etc) read for the button to hide a password in logins -->
    <string name="saved_login_hide_password">Falaich am facal-faire</string>
<<<<<<< HEAD
=======
    <!-- Message displayed in biometric prompt displayed for authentication before allowing users to view their passwords -->
    <string name="logins_biometric_prompt_message_2">Thoir a’ ghlas dheth a shealltainn nam faclan-faire a shàbhail thu</string>
    <!-- Title of warning dialog if users have no device authentication set up -->
    <string name="logins_warning_dialog_title_2">Cùm na faclan-faire agad tèarainte</string>
    <!-- Message of warning dialog if users have no device authentication set up -->
    <string name="logins_warning_dialog_message_2">Suidhich pàtran glasadh an uidheim, PIN no facal-faire airson na faclan-faire a shàbhail thu a chumail dìomhair fiù ma gheibh cuideigin eile grèim air an uidheam agad.</string>
>>>>>>> 6f8a28bf
    <!-- Negative button to ignore warning dialog if users have no device authentication set up -->
    <string name="logins_warning_dialog_later">Uaireigin eile</string>
    <!-- Positive button to send users to set up a pin of warning dialog if users have no device authentication set up -->
    <string name="logins_warning_dialog_set_up_now">Suidhich e an-dràsta</string>
    <!-- Title of PIN verification dialog to direct users to re-enter their device credentials to access their logins -->
    <string name="logins_biometric_prompt_message_pin">Thoir a’ ghlas far a uidheim agad</string>
    <!-- Title for Accessibility Force Enable Zoom Preference -->
    <string name="preference_accessibility_force_enable_zoom">An sùm air gach làrach-lìn</string>

    <!-- Summary for Accessibility Force Enable Zoom Preference -->
    <string name="preference_accessibility_force_enable_zoom_summary">Cuir greimeachadh is sùmadh an comas, fiù air làraichean-lìn a bhacas an gluasad seo.</string>

    <!-- Saved logins sorting strategy menu item -by name- (if selected, it will sort saved logins alphabetically) -->
    <string name="saved_logins_sort_strategy_alphabetically">Ainm (A-Z)</string>
    <!-- Saved logins sorting strategy menu item -by last used- (if selected, it will sort saved logins by last used) -->
    <string name="saved_logins_sort_strategy_last_used">Cleachdadh mu dheireadh</string>
<<<<<<< HEAD
=======

    <!-- Content description (not visible, for screen readers etc.) -->
    <string name="saved_logins_menu_dropdown_chevron_icon_content_description_2">Clàr-taice seòrsachadh nam faclan-faire</string>
>>>>>>> 6f8a28bf

    <!-- Autofill -->
    <!-- Preference and title for managing the autofill settings -->
    <string name="preferences_autofill">Fèin-lìonadh</string>
    <!-- Preference and title for managing the settings for addresses -->
    <string name="preferences_addresses">Seòlaidhean</string>
<<<<<<< HEAD
=======
    <!-- Preference and title for managing the settings for payment methods -->
    <string name="preferences_credit_cards_2">Dòighean pàighidh</string>
    <!-- Preference for saving and autofilling credit cards -->
    <string name="preferences_credit_cards_save_and_autofill_cards_2">Sàbhail is lìon dòighean pàighidh</string>
    <!-- Preference summary for saving and autofilling payment method data. Parameter will be replaced by app name. -->
    <string name="preferences_credit_cards_save_and_autofill_cards_summary_2">Crioptaichidh %s gach dòigh pàighidh a shàbhaileas tu</string>
>>>>>>> 6f8a28bf
    <!-- Preference option for syncing credit cards across devices. This is displayed when the user is not signed into sync -->
    <string name="preferences_credit_cards_sync_cards_across_devices">Sioncronaich cairtean thar nan uidheaman</string>
    <!-- Preference option for syncing credit cards across devices. This is displayed when the user is signed into sync -->
    <string name="preferences_credit_cards_sync_cards">Sioncronaich cairtean</string>

    <!-- Preference option for adding a card -->
    <string name="preferences_credit_cards_add_credit_card_2">Cuir cairt ris</string>
    <!-- Preference option for managing saved cards -->
    <string name="preferences_credit_cards_manage_saved_cards_2">Stiùirich na cairtean</string>
    <!-- Preference option for adding an address -->
    <string name="preferences_addresses_add_address">Cuir seòladh ris</string>
    <!-- Preference option for managing saved addresses -->
    <string name="preferences_addresses_manage_addresses">Stiùirich na seòlaidhean</string>
<<<<<<< HEAD
=======

    <!-- Preference for saving and filling addresses -->
    <string name="preferences_addresses_save_and_autofill_addresses_2">Sàbhail is lìon seòlaidhean</string>
    <!-- Preference summary for saving and filling address data -->
    <string name="preferences_addresses_save_and_autofill_addresses_summary_2">Gabhaidh seo a-staigh àireamhan-fòn is seòlaidhean puist-d</string>
>>>>>>> 6f8a28bf

    <!-- Title of the "Add card" screen -->
    <string name="credit_cards_add_card">Cuir cairt ris</string>
    <!-- Title of the "Edit card" screen -->
    <string name="credit_cards_edit_card">Deasaich a’ chairt</string>
    <!-- The header for the card number of a credit card -->
    <string name="credit_cards_card_number">Àireamh na cairte</string>
    <!-- The header for the expiration date of a credit card -->
    <string name="credit_cards_expiration_date">Falbhaidh an ùine oirre</string>
    <!-- The label for the expiration date month of a credit card to be used by a11y services-->
    <string name="credit_cards_expiration_date_month">Am mìos a dh’fhalbhas an ùine oirre</string>

    <!-- The label for the expiration date year of a credit card to be used by a11y services-->
    <string name="credit_cards_expiration_date_year">Am bliadhna a dh’fhalbhas an ùine oirre</string>
    <!-- The header for the name on the credit card -->
    <string name="credit_cards_name_on_card">An t-ainm air a’ chairt</string>
    <!-- The text for the "Delete card" menu item for deleting a credit card -->
    <string name="credit_cards_menu_delete_card">Sguab às a’ chairt</string>
    <!-- The text for the "Delete card" button for deleting a credit card -->
    <string name="credit_cards_delete_card_button">Sguab às a’ chairt</string>
<<<<<<< HEAD
=======
    <!-- The text for the confirmation message of "Delete card" dialog -->
    <string name="credit_cards_delete_dialog_confirmation_2">A bheil thu airson a’ chairt a sguabadh às?</string>
>>>>>>> 6f8a28bf
    <!-- The text for the positive button on "Delete card" dialog -->
    <string name="credit_cards_delete_dialog_button">Sguab às</string>
    <!-- The title for the "Save" menu item for saving a credit card -->
    <string name="credit_cards_menu_save">Sàbhail</string>
    <!-- The text for the "Save" button for saving a credit card -->
    <string name="credit_cards_save_button">Sàbhail</string>
    <!-- The text for the "Cancel" button for cancelling adding, updating or deleting a credit card -->
    <string name="credit_cards_cancel_button">Sguir dheth</string>
    <!-- Title of the "Saved cards" screen -->
    <string name="credit_cards_saved_cards">Na cairtean air an sàbhaladh</string>
<<<<<<< HEAD
    <!-- Message displayed in biometric prompt displayed for authentication before allowing users to view their saved credit cards -->
    <string name="credit_cards_biometric_prompt_message">Thoir a’ ghlas dheth a shealltainn nan cairtean a shàbhail thu</string>
=======
    <!-- Error message for card number validation -->
    <string name="credit_cards_number_validation_error_message_2">Cuir a-steach àireamh cairt dhligheach</string>
    <!-- Error message for card name on card validation -->
    <string name="credit_cards_name_on_card_validation_error_message_2">Cuir ainm ris</string>
    <!-- Message displayed in biometric prompt displayed for authentication before allowing users to view their saved credit cards -->
    <string name="credit_cards_biometric_prompt_message">Thoir a’ ghlas dheth a shealltainn nan cairtean a shàbhail thu</string>
    <!-- Title of warning dialog if users have no device authentication set up -->
    <string name="credit_cards_warning_dialog_title_2">Cùm na dòighean pàighidh a shàbhail thu tèarainte</string>
    <!-- Message of warning dialog if users have no device authentication set up -->
    <string name="credit_cards_warning_dialog_message_3">Suidhich pàtran glasadh an uidheim, PIN no facal-faire airson na dòighean pàighidh a shàbhail thu a chumail dìomhair fiù ma gheibh cuideigin eile grèim air an uidheam agad.</string>
>>>>>>> 6f8a28bf
    <!-- Positive button to send users to set up a pin of warning dialog if users have no device authentication set up -->
    <string name="credit_cards_warning_dialog_set_up_now">Suidhich e an-dràsta</string>
    <!-- Negative button to ignore warning dialog if users have no device authentication set up -->
    <string name="credit_cards_warning_dialog_later">Uaireigin eile</string>
    <!-- Title of PIN verification dialog to direct users to re-enter their device credentials to access their credit cards -->
    <string name="credit_cards_biometric_prompt_message_pin">Thoir a’ ghlas far a uidheim agad</string>

    <!-- Message displayed in biometric prompt for authentication, before allowing users to use their stored payment method information -->
    <string name="credit_cards_biometric_prompt_unlock_message_2">Thoir a’ ghlas dheth airson dòighean pàighidh a shàbhail thu a chleachdadh</string>
    <!-- Title of the "Add address" screen -->
    <string name="addresses_add_address">Cuir seòladh ris</string>
    <!-- Title of the "Edit address" screen -->
    <string name="addresses_edit_address">Deasaich an seòladh</string>
    <!-- Title of the "Manage addresses" screen -->
    <string name="addresses_manage_addresses">Stiùirich na seòlaidhean</string>
<<<<<<< HEAD
=======
    <!-- The header for the name of an address. Name represents a person's full name, typically made up of a first, middle and last name, e.g. John Joe Doe. -->
    <string name="addresses_name">Ainm</string>
>>>>>>> 6f8a28bf
    <!-- The header for the street address of an address -->
    <string name="addresses_street_address">Seòladh sràide</string>
    <!-- The header for the city of an address -->
    <string name="addresses_city">Baile</string>
    <!-- The header for the subregion of an address when "state" should be used -->
    <string name="addresses_state">Stàit</string>
    <!-- The header for the subregion of an address when "province" should be used -->
    <string name="addresses_province">Siorrachd/Còigeamh</string>
    <!-- The header for the zip code of an address -->
    <string name="addresses_zip">Còd-puist</string>
    <!-- The header for the country or region of an address -->
    <string name="addresses_country">Dùthaich no roinn-dùthcha</string>
    <!-- The header for the phone number of an address -->
    <string name="addresses_phone">Fòn</string>
    <!-- The header for the email of an address -->
    <string name="addresses_email">Post-d</string>
    <!-- The text for the "Save" button for saving an address -->
    <string name="addresses_save_button">Sàbhail</string>
    <!-- The text for the "Cancel" button for cancelling adding, updating or deleting an address -->
    <string name="addresses_cancel_button">Sguir dheth</string>
    <!-- The text for the "Delete address" button for deleting an address -->
    <string name="addressess_delete_address_button">Sguab an seòladh às</string>
<<<<<<< HEAD
=======
    <!-- The title for the "Delete address" confirmation dialog -->
    <string name="addressess_confirm_dialog_message_2">A bheil thu airson an seòladh seo a sguabadh às?</string>
>>>>>>> 6f8a28bf
    <!-- The text for the positive button on "Delete address" dialog -->
    <string name="addressess_confirm_dialog_ok_button">Sguab às</string>
    <!-- The text for the negative button on "Delete address" dialog -->
    <string name="addressess_confirm_dialog_cancel_button">Sguir dheth</string>
    <!-- The text for the "Save address" menu item for saving an address -->
    <string name="address_menu_save_address">Sàbhail an seòladh</string>
    <!-- The text for the "Delete address" menu item for deleting an address -->
    <string name="address_menu_delete_address">Sguab an seòladh às</string>

    <!-- Title of the Add search engine screen -->
    <string name="search_engine_add_custom_search_engine_title">Cuir einnsean-luirg ris</string>
    <!-- Content description (not visible, for screen readers etc.): Title for the button that navigates to add new engine screen -->
    <string name="search_engine_add_custom_search_engine_button_content_description">Cuir einnsean-luirg ùr ris</string>
    <!-- Title of the Edit search engine screen -->
    <string name="search_engine_edit_custom_search_engine_title">Deasaich an t-einnsean-luirg</string>
    <!-- Text for the menu button to edit a search engine -->
    <string name="search_engine_edit">Deasaich</string>
    <!-- Text for the menu button to delete a search engine -->
    <string name="search_engine_delete">Sguab às</string>

    <!-- Label for the TextField in which user enters custom search engine name -->
    <string name="search_add_custom_engine_name_label">Ainm</string>
    <!-- Placeholder text shown in the Search Engine Name text field before a user enters text -->
    <string name="search_add_custom_engine_name_hint_2">Ainm an einnsein-luirg</string>
    <!-- Label for the TextField in which user enters custom search engine URL -->
    <string name="search_add_custom_engine_url_label">URL sreang an luirg</string>
    <!-- Placeholder text shown in the Search String TextField before a user enters text -->
    <string name="search_add_custom_engine_search_string_hint_2">An URL a thèid a chleachdadh airson lorg</string>
    <!-- Description text for the Search String TextField. The %s is part of the string -->
    <string name="search_add_custom_engine_search_string_example" formatted="false">Cuir “%s” an àite na ceist. Ball-eisimpleir:\nhttps://www.google.com/search?q=%s</string>
    <!-- Accessibility description for the form in which details about the custom search engine are entered -->
    <string name="search_add_custom_engine_form_description">Mion-fhiosrachadh an einnsein-luirg ghnàthaichte</string>

    <!-- Label for the TextField in which user enters custom search engine suggestion URL -->
    <string name="search_add_custom_engine_suggest_url_label">API nam molaidhean luirg (roghainneil)</string>
    <!-- Placeholder text shown in the Search Suggestion String TextField before a user enters text -->
    <string name="search_add_custom_engine_suggest_string_hint">URL API nam molaidhean-luirg</string>
    <!-- Description text for the Search Suggestion String TextField. The %s is part of the string -->
    <string name="search_add_custom_engine_suggest_string_example_2" formatted="false">Cuir “%s” an àite a’ cheasnachain. Ball-eisimpleir:\nhttps://suggestqueries.google.com/complete/search?client=firefox&amp;q=%s</string>
    <!-- The text for the "Save" button for saving a custom search engine -->
    <string name="search_custom_engine_save_button">Sàbhail</string>

    <!-- Text shown when a user leaves the name field empty -->
    <string name="search_add_custom_engine_error_empty_name">Cuir a-steach ainm an einnsein-luirg</string>
    <!-- Text shown when a user leaves the search string field empty -->
    <string name="search_add_custom_engine_error_empty_search_string">Cuir a-steach sreang-luirg</string>
    <!-- Text shown when a user leaves out the required template string -->
    <string name="search_add_custom_engine_error_missing_template">Dèan cinnteach gu bheil an t-sreang luirg a’ leantainn fòrmat a’ bhuill-eisimpleir</string>
    <!-- Text shown when we aren't able to validate the custom search query. The first parameter is the url of the custom search engine -->
    <string name="search_add_custom_engine_error_cannot_reach">Mearachd a’ ceangal ri “%s”</string>
    <!-- Text shown when a user creates a new search engine -->
    <string name="search_add_custom_engine_success_message">Chaidh %s a chruthachadh</string>
    <!-- Text shown when a user successfully edits a custom search engine -->
    <string name="search_edit_custom_engine_success_message">Chaidh %s a shàbhaladh</string>
    <!-- Text shown when a user successfully deletes a custom search engine -->
    <string name="search_delete_search_engine_success_message">Chaidh %s a sguabadh às</string>

    <!-- Heading for the instructions to allow a permission -->
    <string name="phone_feature_blocked_intro">Airson a cheadachadh:</string>
    <!-- First step for the allowing a permission -->
    <string name="phone_feature_blocked_step_settings">1. Tadhail air roghainnean Android</string>
    <!-- Second step for the allowing a permission -->
    <string name="phone_feature_blocked_step_permissions"><![CDATA[2. Thoir gnogag air <b>Ceadan</b>]]></string>
    <!-- Third step for the allowing a permission (Fore example: Camera) -->
    <string name="phone_feature_blocked_step_feature"><![CDATA[3. Cuir <b>%1$s</b> AIR]]></string>

    <!-- Label that indicates a site is using a secure connection -->
    <string name="quick_settings_sheet_secure_connection_2">Tha an ceangal tèarainte</string>
    <!-- Label that indicates a site is using a insecure connection -->
    <string name="quick_settings_sheet_insecure_connection_2">Chan eil an ceangal tèarainte</string>
    <!-- Label to clear site data -->
    <string name="clear_site_data">Falamhaich na briosgaidean is dàta na làraich</string>
    <!-- Confirmation message for a dialog confirming if the user wants to delete all data for current site -->
    <string name="confirm_clear_site_data"><![CDATA[A bheil thu cinnteach gu bheil thu airson brisgaidean is dàta na làraich <b>%s</b> fhalamhachadh?]]></string>
    <!-- Confirmation message for a dialog confirming if the user wants to delete all the permissions for all sites-->
    <string name="confirm_clear_permissions_on_all_sites">A bheil thu cinnteach gu bheil thu airson na ceadan air gach làrach fhalamhachadh?</string>
    <!-- Confirmation message for a dialog confirming if the user wants to delete all the permissions for a site-->
    <string name="confirm_clear_permissions_site">A bheil thu cinnteach gu bheil thu airson ceadan na làraich seo fhalamhachadh?</string>
    <!-- Confirmation message for a dialog confirming if the user wants to set default value a permission for a site-->
    <string name="confirm_clear_permission_site">A bheil thu cinnteach gu bheil thu airson an cead seo airson na làraich seo fhalamhachadh?</string>
    <!-- label shown when there are not site exceptions to show in the site exception settings -->
    <string name="no_site_exceptions">Chan eil eisgeachd làraich ann</string>
    <!-- Bookmark deletion confirmation -->
    <string name="bookmark_deletion_confirmation">A bheil thu cinnteach gu bheil thu airson an comharra-lìn seo a sguabadh às?</string>
    <!-- Browser menu button that adds a shortcut to the home fragment -->
    <string name="browser_menu_add_to_shortcuts">Cuir ris na h-ath-ghoiridean</string>
    <!-- Browser menu button that removes a shortcut from the home fragment -->
    <string name="browser_menu_remove_from_shortcuts">Thoir air falbh on na h-ath-ghoiridean</string>
    <!-- text shown before the issuer name to indicate who its verified by, parameter is the name of
     the certificate authority that verified the ticket-->
    <string name="certificate_info_verified_by">Air a dhearbhadh le: %1$s</string>
    <!-- Login overflow menu delete button -->
    <string name="login_menu_delete_button">Sguab às</string>
    <!-- Login overflow menu edit button -->
    <string name="login_menu_edit_button">Deasaich</string>
<<<<<<< HEAD
=======
    <!-- Message in delete confirmation dialog for password -->
    <string name="login_deletion_confirmation_2">A bheil thu cinnteach gu bheil thu airson am facal-faire seo a sguabadh às?</string>
>>>>>>> 6f8a28bf
    <!-- Positive action of a dialog asking to delete  -->
    <string name="dialog_delete_positive">Sguab às</string>

    <!-- Negative action of a dialog asking to delete login -->
    <string name="dialog_delete_negative">Sguir dheth</string>
<<<<<<< HEAD
=======
    <!--  The saved password options menu description. -->
    <string name="login_options_menu_2">Roghainnean nam faclan-faire</string>
    <!--  The editable text field for a website address. -->
    <string name="saved_login_hostname_description_3">An raon teacsa so-dheasaichte airson seòladh na làraich-lìn.</string>
    <!--  The editable text field for a username. -->
    <string name="saved_login_username_description_3">An raon teacsa so-dheasaichte airson an ainm-chleachdaiche.</string>
    <!--  The editable text field for a login's password. -->
    <string name="saved_login_password_description_2">An raon teacsa so-dheasaichte airson an fhacail-fhaire.</string>
    <!--  The button description to save changes to an edited password. -->
    <string name="save_changes_to_login_2">Sàbhail na h-atharraichean.</string>
    <!--  The page title for editing a saved password. -->
    <string name="edit_2">Deasaich am facal-faire</string>
    <!--  The page title for adding new password. -->
    <string name="add_login_2">Cuir facal-faire ris</string>
    <!--  Error text displayed underneath the password field when it is in an error case. -->
    <string name="saved_login_password_required_2">Cuir a-steach facal-faire</string>
    <!--  The error message in add login view when username field is blank. -->
    <string name="saved_login_username_required_2">Cuir a-steach ainm-cleachdaiche</string>
>>>>>>> 6f8a28bf
    <!--  The error message in add login view when hostname field is blank. -->
    <string name="saved_login_hostname_required" tools:ignore="UnusedResources">Tha feum air ainm òstair</string>
    <!--  The error message in add login view when hostname field is blank. -->
    <string name="saved_login_hostname_required_2" tools:ignore="UnusedResources">Cuir a-steach seòladh-lìn</string>
    <!-- Voice search button content description  -->
    <string name="voice_search_content_description">Lorg-gutha</string>
    <!-- Voice search prompt description displayed after the user presses the voice search button -->
    <string name="voice_search_explainer">Bruidhinn an-dràsta</string>

    <!--  The error message in edit login view when a duplicate username exists. -->
    <string name="saved_login_duplicate">Tha clàradh a-steach ann mu thràth aig a bheil an t-ainm-cleachdaiche seo</string>

    <!-- This is the hint text that is shown inline on the hostname field of the create new login page. 'https://www.example.com' intentionally hardcoded here -->
    <string name="add_login_hostname_hint_text">https://www.example.com</string>
    <!-- This is an error message shown below the hostname field of the add login page when a hostname does not contain http or https. -->
    <string name="add_login_hostname_invalid_text_3">Feumaidh “https://” no “http://” a bhith ann an seòlaidhean-lìn</string>
    <!-- This is an error message shown below the hostname field of the add login page when a hostname is invalid. -->
    <string name="add_login_hostname_invalid_text_2">Tha feum air ainm òstair dligheach</string>

    <!-- Synced Tabs -->
    <!-- Text displayed to ask user to connect another device as no devices found with account -->
    <string name="synced_tabs_connect_another_device">Ceangail uidheam eile ris.</string>
    <!-- Text displayed asking user to re-authenticate -->
    <string name="synced_tabs_reauth">Dèan dearbhadh às ùr.</string>
    <!-- Text displayed when user has disabled tab syncing in Firefox Sync Account -->
    <string name="synced_tabs_enable_tab_syncing">Cuir an comas sioncronachadh nan tabaichean.</string>
    <!-- Text displayed when user has no tabs that have been synced -->
    <string name="synced_tabs_no_tabs" tools:ignore="BrandUsage">Chan eil taba sam bith fosgailte agad ann am Firefox air uidheaman eile.</string>
    <!-- Text displayed in the synced tabs screen when a user is not signed in to Firefox Sync describing Synced Tabs -->
    <string name="synced_tabs_sign_in_message">Seall liosta nan tabaichean a tha agad air uidheaman eile.</string>
    <!-- Text displayed on a button in the synced tabs screen to link users to sign in when a user is not signed in to Firefox Sync -->
    <string name="synced_tabs_sign_in_button">Clàraich a-steach a shioncronachadh</string>
    <!-- The text displayed when a synced device has no tabs to show in the list of Synced Tabs. -->
    <string name="synced_tabs_no_open_tabs">Chan eil taba fosgailte</string>

    <!-- Content description for expanding a group of synced tabs. -->
    <string name="synced_tabs_expand_group">Leudaich buidheann nan tabaichean sioncronaichte</string>
    <!-- Content description for collapsing a group of synced tabs. -->
    <string name="synced_tabs_collapse_group">Co-theannaich buidheann nan tabaichean sioncronaichte</string>

    <!-- Top Sites -->
    <!-- Title text displayed in the dialog when shortcuts limit is reached. -->
    <string name="shortcut_max_limit_title">Tha uiread a dh’ath-ghoiridean agad ’s a tha ceadaichte</string>
    <!-- Content description text displayed in the dialog when shortcut limit is reached. -->
    <string name="shortcut_max_limit_content">Airson ath-ghoirid ùr a chur ris, thoir tè eile air falbh an toiseach. Suath ris an làrach, cùm e is tagh “Thoir air falbh”.</string>
    <!-- Confirmation dialog button text when top sites limit is reached. -->
    <string name="top_sites_max_limit_confirmation_button">Ceart, tha mi agaibh</string>

    <!-- Label for the preference to show the shortcuts for the most visited top sites on the homepage -->
    <string name="top_sites_toggle_top_recent_sites_4">Ath-ghoiridean</string>
    <!-- Title text displayed in the rename top site dialog. -->
    <string name="top_sites_rename_dialog_title">Ainm</string>
    <!-- Hint for renaming title of a shortcut -->
    <string name="shortcut_name_hint">Ainm na h-ath-ghoirid</string>
<<<<<<< HEAD
=======
    <!-- Hint for editing URL of a shortcut. -->
    <string name="shortcut_url_hint">URL na h-ath-ghoirid</string>
>>>>>>> 6f8a28bf
    <!-- Dialog button text for canceling the rename top site prompt. -->
    <string name="top_sites_rename_dialog_cancel">Sguir dheth</string>

    <!-- Text for the menu button to open the homepage settings. -->
    <string name="top_sites_menu_settings">Roghainnean</string>
    <!-- Text for the menu button to navigate to sponsors and privacy support articles. '&amp;' is replaced with the ampersand symbol: & -->
    <string name="top_sites_menu_sponsor_privacy">Na sponsairean againn ⁊ do phrìobhaideachd</string>
    <!-- Label text displayed for a sponsored top site. -->
    <string name="top_sites_sponsored_label">Sponsairichte</string>

    <!-- Text for the menu item to edit a top site. -->
    <string name="top_sites_edit_top_site">Deasaich</string>
    <!-- Text for the dialog title to edit a top site. -->
    <string name="top_sites_edit_dialog_title">Deasaich an ath-ghoirid</string>
    <!-- Button caption to confirm the edit of the top site. -->
    <string name="top_sites_edit_dialog_save">Sàbhail</string>
    <!-- Error message when the user entered an invalid URL -->
    <string name="top_sites_edit_dialog_url_error">Cuir a-steach URL dligheach</string>
    <!-- Label for the URL edit field in the edit top site dialog. -->
    <string name="top_sites_edit_dialog_url_title">URL</string>

    <!-- Inactive tabs in the tabs tray -->
    <!-- Title text displayed in the tabs tray when a tab has been unused for 14 days. -->
    <string name="inactive_tabs_title">Tabaichean neo-ghnìomhach</string>
    <!-- Content description for closing all inactive tabs -->
    <string name="inactive_tabs_delete_all">Dùin gach taba neo-ghnìomhach</string>

    <!-- Content description for expanding the inactive tabs section. -->
    <string name="inactive_tabs_expand_content_description">Leudaich na tabaichean neo-ghnìomhach</string>
    <!-- Content description for collapsing the inactive tabs section. -->
    <string name="inactive_tabs_collapse_content_description">Co-theannaich na tabaichean neo-ghnìomhach</string>

    <!-- Inactive tabs auto-close message in the tabs tray -->
    <!-- The header text of the auto-close message when the user is asked if they want to turn on the auto-closing of inactive tabs. -->
    <string name="inactive_tabs_auto_close_message_header" tools:ignore="UnusedResources">A bheil thu airson an dùnadh an dèidh mìos?</string>
    <!-- A description below the header to notify the user what the inactive tabs auto-close feature is. -->
    <string name="inactive_tabs_auto_close_message_description" tools:ignore="BrandUsage,UnusedResources">Dùnaidh Firefox tabaichean nach tug thu sùil orra thairis air a’ mhìos seo chaidh.</string>
    <!-- A call to action below the description to allow the user to turn on the auto closing of inactive tabs. -->
    <string name="inactive_tabs_auto_close_message_action" tools:ignore="UnusedResources">CUIR GLEUS AN FHÈIN-DÙNAIDH AIR</string>

    <!-- Text for the snackbar to confirm auto-close is enabled for inactive tabs -->
    <string name="inactive_tabs_auto_close_message_snackbar">Tha an dùnadh fèin-obrachail an comas</string>

    <!-- Awesome bar suggestion's headers -->
    <!-- Search suggestions title for Firefox Suggest. -->
    <string name="firefox_suggest_header" tools:ignore="BrandUsage">Firefox Suggest</string>

    <!-- Title for search suggestions when Google is the default search suggestion engine. -->
    <string name="google_search_engine_suggestion_header">Lorg le Google</string>
    <!-- Title for search suggestions when the default search suggestion engine is anything other than Google. The first parameter is default search engine name. -->
    <string name="other_default_search_engine_suggestion_header">Lorg le %s</string>

<<<<<<< HEAD
=======
    <!-- Default browser experiment -->
    <!-- Default browser card title -->
    <string name="default_browser_experiment_card_title">Suidhich brabhsair bhunaiteach eile</string>
>>>>>>> 6f8a28bf
    <!-- Default browser card text -->
    <string name="default_browser_experiment_card_text" tools:ignore="BrandUsage">Suidhich ceanglaichean o làraichean-lìn, puist-d agus teachdaireachdan airson ’s gun tèid am fosgladh gu fèin-obrachail ann am Firefox.</string>

    <!-- Content description for close button in collection placeholder. -->
    <string name="remove_home_collection_placeholder_content_description">Thoir air falbh</string>

    <!-- Content description radio buttons with a link to more information -->
    <string name="radio_preference_info_content_description">Briog an-seo airson mion-fhiosrachadh</string>

    <!-- Content description for the action bar "up" button -->
    <string name="action_bar_up_description">Seòl suas</string>

    <!-- Content description for privacy content close button -->
    <string name="privacy_content_close_button_content_description">Dùin</string>

    <!-- Pocket recommended stories -->
    <!-- Header text for a section on the home screen. -->
    <string name="pocket_stories_header_1">Sgeulachdan smuainteachail</string>
    <!-- Header text for a section on the home screen. -->
    <string name="pocket_stories_categories_header">Sgeulachdan a-rèir cuspair</string>
    <!-- Text of a button allowing users to access an external url for more Pocket recommendations. -->
    <string name="pocket_stories_placeholder_text">Fidir barrachd</string>

    <!-- Title of an app feature. Smaller than a heading. The first parameter is product name Pocket -->
    <string name="pocket_stories_feature_title_2">Le cumhachd %s.</string>
    <!-- Caption for describing a certain feature. The placeholder is for a clickable text (eg: Learn more) which will load an url in a new tab when clicked.  -->
    <string name="pocket_stories_feature_caption" tools:ignore="BrandUsage">Na phàirt de theaghladh Firefox. %s</string>
    <!-- Clickable text for opening an external link for more information about Pocket. -->
    <string name="pocket_stories_feature_learn_more">Barrachd fiosrachaidh</string>
    <!-- Text indicating that the Pocket story that also displays this text is a sponsored story by other 3rd party entity. -->
    <string name="pocket_stories_sponsor_indication">Sponsairichte</string>

    <!-- Snackbar message for enrolling in a Nimbus experiment from the secret settings when Studies preference is Off.-->
    <string name="experiments_snackbar">Cuir an telemeatraidh an comas airson an dàta a chur.</string>
    <!-- Snackbar button text to navigate to telemetry settings.-->
    <string name="experiments_snackbar_button">Tadhail air na roghainnean</string>

    <!-- Review quality check feature-->
    <!-- Name for the review quality check feature used as title for the panel. -->
    <string name="review_quality_check_feature_name_2">Dearbhair nan lèirmheasan</string>
    <!-- Summary for grades A and B for review quality check adjusted grading. -->
    <string name="review_quality_check_grade_a_b_description">Lèirmheasan earbsach</string>
    <!-- Summary for grade C for review quality check adjusted grading. -->
    <string name="review_quality_check_grade_c_description">Measgachadh de lèirmheasan earbsach is neo-earbsach</string>
    <!-- Summary for grades D and F for review quality check adjusted grading. -->
    <string name="review_quality_check_grade_d_f_description">Lèirmheasan neo-earbsach</string>
    <!-- Text for title presenting the reliability of a product's reviews. -->
    <string name="review_quality_check_grade_title">Dè cho earbsach ’s a tha na lèirmheasan seo?</string>
    <!-- Title for when the rating has been updated by the review checker -->
    <string name="review_quality_check_adjusted_rating_title">Rangachadh air a ghleusadh</string>
    <!-- Description for a product's adjusted star rating. The text presents that the product's reviews which were evaluated as unreliable were removed from the adjusted rating. -->
    <string name="review_quality_check_adjusted_rating_description_2">Stèidhichte air lèirmheasan earbsach</string>

    <!-- Title for list of highlights from a product's review emphasizing a product's important traits. -->
    <string name="review_quality_check_highlights_title">Brod nan lèirmheasan o chionn goirid</string>
    <!-- Title for section explaining how we analyze the reliability of a product's reviews. -->
    <string name="review_quality_check_explanation_title">Mar a dhearbhas sinn càileachd nan lèirmheasan</string>

    <!-- Paragraph explaining how we analyze the reliability of a product's reviews. First parameter is the Fakespot product name. In the phrase "Fakespot by Mozilla", "by" can be localized. Does not need to stay by. -->
    <string name="review_quality_check_explanation_body_reliability">Cleachdaidh sinn teicneolas AI o %s le Mozilla airson earbsachd nan lèirmheasan a sgrùdadh. Cha dèan sin measadh air càileachd a’ bhathair, dìreach càileachd nan lèirmheasan.</string>
    <!-- Paragraph explaining the grading system we use to classify the reliability of a product's reviews. -->
    <string name="review_quality_check_info_review_grade_header"><![CDATA[Bheir sinn <b>litir measaidh</b> dha na lèirmheasach aig gach bathar, eadar A is F.]]></string>
    <!-- Description explaining grades A and B for review quality check adjusted grading. -->
    <string name="review_quality_check_info_grade_info_AB">Lèirmheasan earbsach. Tha sinn a’ creidsinn gur e lèirmheasan onarach neo-chlaon a th’ annta a chaidh a sgrìobhadh le fìor-chustamairean.</string>
    <!-- Description explaining grade C for review quality check adjusted grading. -->
    <string name="review_quality_check_info_grade_info_C">Tha sinn a’ creidsinn gur e measgachadh de lèirmheasan earbsach is neo-earbsach a th’ annta.</string>
    <!-- Description explaining grades D and F for review quality check adjusted grading. -->
    <string name="review_quality_check_info_grade_info_DF">Lèirmheasan neo-earbsach. Tha sinn a’ creidsinn gur e lèirmheasan fuadain a th’ annta no feadhainn le lèirmheasaichean claona.</string>

    <!-- Paragraph explaining how a product's adjusted grading is calculated. -->
    <string name="review_quality_check_explanation_body_adjusted_grading"><![CDATA[Tha an <b>rangachadh gleusta</b> stèidhichte dìreach air lèirmheasan a tha earbsach ’nar beachd.]]></string>
    <!-- Paragraph explaining product review highlights. First parameter is the name of the retailer (e.g. Amazon). -->
    <string name="review_quality_check_explanation_body_highlights"><![CDATA[Tha na <b>bàrr-phuingean</b> o lèirmheasan %s on 80 latha seo chaidh is a tha earbsach ’nar beachd.]]></string>
    <!-- Text for learn more caption presenting a link with information about review quality. First parameter is for clickable text defined in review_quality_check_info_learn_more_link. -->
    <string name="review_quality_check_info_learn_more">Barrachd fiosrachaidh mu dhèidhinn %s.</string>
    <!-- Clickable text that links to review quality check SuMo page. First parameter is the Fakespot product name. -->
    <string name="review_quality_check_info_learn_more_link_2">mar a dhearbhas %s càileachd nan lèirmheasan</string>
    <!-- Text for title of settings section. -->
    <string name="review_quality_check_settings_title">Roghainnean</string>
    <!-- Text for label for switch preference to show recommended products from review quality check settings section. -->
    <string name="review_quality_check_settings_recommended_products">Seall sanasachd ann an dearbhair nan lèirmheasan</string>
    <!-- Description for switch preference to show recommended products from review quality check settings section. First parameter is for clickable text defined in review_quality_check_settings_recommended_products_learn_more.-->
    <string name="review_quality_check_settings_recommended_products_description_2" tools:ignore="UnusedResources">Chì thu sansachd mu dhèidhinn bathair cho-cheangailte o àm gu àm. Cha dèan sanasachd ach airson bathar aig a bheil lèirmheasan earbsach. %s</string>
    <!-- Clickable text that links to review quality check recommended products support article. -->
    <string name="review_quality_check_settings_recommended_products_learn_more" tools:ignore="UnusedResources">Barrachd fiosrachaidh</string>
    <!-- Text for turning sidebar off button from review quality check settings section. -->
    <string name="review_quality_check_settings_turn_off">Cuir dheth dearbhair nan lèirmheasan</string>
    <!-- Text for title of recommended product section. This is displayed above a product image, suggested as an alternative to the product reviewed. -->
    <string name="review_quality_check_ad_title" tools:ignore="UnusedResources">Barrachd ri chnuasachadh</string>
    <!-- Caption for recommended product section indicating this is an ad by Fakespot. First parameter is the Fakespot product name. -->
    <string name="review_quality_check_ad_caption" tools:ignore="UnusedResources">An t-sanasachd le %s</string>
    <!-- Caption for review quality check panel. First parameter is for clickable text defined in review_quality_check_powered_by_link. -->
    <string name="review_quality_check_powered_by_2">Tha cumhachd %s ann an dearbhair nan lèirmheasan</string>
    <!-- Clickable text that links to Fakespot.com. First parameter is the Fakespot product name. In the phrase "Fakespot by Mozilla", "by" can be localized. Does not need to stay by. -->
    <string name="review_quality_check_powered_by_link" tools:ignore="UnusedResources">%s le Mozilla</string>
    <!-- Text for title of warning card informing the user that the current analysis is outdated. -->
    <string name="review_quality_check_outdated_analysis_warning_title" tools:ignore="UnusedResources">Fiosrachadh ùr ri sgrùdadh</string>
    <!-- Text for button from warning card informing the user that the current analysis is outdated. Clicking this should trigger the product's re-analysis. -->
    <string name="review_quality_check_outdated_analysis_warning_action" tools:ignore="UnusedResources">Sgrùd an-dràsta</string>
    <!-- Title for warning card informing the user that the current product does not have enough reviews for a review analysis. -->
    <string name="review_quality_check_no_reviews_warning_title">Chan eil lèirmheasan gu leòr ann fhathast</string>
    <!-- Text for body of warning card informing the user that the current product does not have enough reviews for a review analysis. -->
    <string name="review_quality_check_no_reviews_warning_body">Turas a bhios barrachd lèirmheasan aig a’ bhathar seo, ’s urrainn dhuinn sgrùdadh dè cho math ’s a tha iad.</string>
    <!-- Title for warning card informing the user that the current product is currently not available. -->
    <string name="review_quality_check_product_availability_warning_title">Chan eil am bathar ri fhaighinn</string>
    <!-- Text for the body of warning card informing the user that the current product is currently not available. -->
    <string name="review_quality_check_product_availability_warning_body">Ma chì thu gu bheil am bathar seo air ais sna bùthan, innis dhuinn is bheir sinn sùil air na lèirmheasan.</string>
    <!-- Clickable text for warning card informing the user that the current product is currently not available. Clicking this should inform the server that the product is available. -->
    <string name="review_quality_check_product_availability_warning_action_2">Cuir fios gu bheil stoca ann a-rithist</string>
    <!-- Title for warning card informing the user that the current product's analysis is still processing. The parameter is the percentage progress (0-100%) of the analysis process (e.g. 56%). -->
    <string name="review_quality_check_analysis_in_progress_warning_title_2">A’ sgrùdadh càileachd nan lèirmheasan (%s)</string>
    <!-- Text for body of warning card informing the user that the current product's analysis is still processing. -->
    <string name="review_quality_check_analysis_in_progress_warning_body">Feumaidh seo suas ri 60 diog.</string>
    <!-- Title for info card displayed after the user reports a product is back in stock. -->
    <string name="review_quality_check_analysis_requested_info_title">Mòran taing airson innse dhuinn!</string>

    <!-- Text for body of info card displayed after the user reports a product is back in stock. -->
    <string name="review_quality_check_analysis_requested_info_body">Bu chòir gum bi fiosrachadh againn mu lèirmheasan a’ bhathair seo am broinn 24 uair a thìde. Na bi fada gun tilleadh.</string>
    <!-- Title for info card displayed when the user review checker while on a product that Fakespot does not analyze (e.g. gift cards, music). -->
    <string name="review_quality_check_not_analyzable_info_title">Chan urrainn dhuinn na lèirmheasan seo a sgrùdadh</string>
    <!-- Text for body of info card displayed when the user review checker while on a product that Fakespot does not analyze (e.g. gift cards, music). -->
    <string name="review_quality_check_not_analyzable_info_body">Gu mì-fhortanach, chan urrainn dhuinn càileachd nan lèirmheasan aig cuid a bhathar a sgrùdradh, mar eisimpleir cairtean prèasaint, sruthan video, ceòl is geamannan.</string>
    <!-- Title for info card displayed when another user reported the displayed product is back in stock. -->
    <string name="review_quality_check_analysis_requested_other_user_info_title" tools:ignore="UnusedResources">Tha fiosrachadh air an t-slighe</string>
    <!-- Text for body of info card displayed when another user reported the displayed product is back in stock. -->
    <string name="review_quality_check_analysis_requested_other_user_info_body" tools:ignore="UnusedResources">Bu chòir gum bi fiosrachadh againn mu lèirmheasan a’ bhathair seo am broinn 24 uair a thìde. Na bi fada gun tilleadh.</string>

    <!-- Title for info card displayed to the user when analysis finished updating. -->
    <string name="review_quality_check_analysis_updated_confirmation_title" tools:ignore="UnusedResources">Tha an anailis cho ùr ’s a ghabhas</string>
    <!-- Text for the action button from info card displayed to the user when analysis finished updating. -->
    <string name="review_quality_check_analysis_updated_confirmation_action" tools:ignore="UnusedResources">Tha mi agaibh</string>
    <!-- Title for error card displayed to the user when an error occurred. -->
    <string name="review_quality_check_generic_error_title">Chan eil fiosrachadh ann an-dràsta fhèin</string>
    <!-- Text for body of error card displayed to the user when an error occurred. -->
    <string name="review_quality_check_generic_error_body">Tha sinn ag obair air an duilgheadas. Na bi fada gun duilgheadas.</string>
    <!-- Title for error card displayed to the user when the device is disconnected from the network. -->
    <string name="review_quality_check_no_connection_title">Gun cheangal ris an eadar-lìon</string>
    <!-- Text for body of error card displayed to the user when the device is disconnected from the network. -->
    <string name="review_quality_check_no_connection_body">Thoir sùil air a’ cheangal ris an lìonra is feuch ris an duilgheadas ath-luchdadh an uair sin.</string>
    <!-- Title for card displayed to the user for products whose reviews were not analyzed yet. -->
    <string name="review_quality_check_no_analysis_title">Chan eil fiosrachadh againn mu na lèirmheasan seo fhathast</string>
    <!-- Text for the body of card displayed to the user for products whose reviews were not analyzed yet. -->
    <string name="review_quality_check_no_analysis_body">Feuch càileachd an lèirmheis ma tha thu airson fiosrachadh dè cho earbsach ’s a tha lèirmheasan a’ bhathair seo. Cha doir e ach mionaid.</string>
    <!-- Text for button from body of card displayed to the user for products whose reviews were not analyzed yet. Clicking this should trigger a product analysis. -->
    <string name="review_quality_check_no_analysis_link">Sgrùd càileachd an lèirmheis</string>
    <!-- Headline for review quality check contextual onboarding card. -->
    <string name="review_quality_check_contextual_onboarding_title">Feuch an treòir mu lèirmheasan bathair againn</string>
    <!-- Description for review quality check contextual onboarding card. The first and last two parameters are for retailer names (e.g. Amazon, Walmart). The second parameter is for the name of the application (e.g. Firefox). -->
    <string name="review_quality_check_contextual_onboarding_description">Faic dè cho earbsach ’s a tha lèirmheasan bathair air %1$s mus ceannaich thu rud. Tha dearbhair nan lèirmheasan, gleus probhail le %2$s, am broinn a’ bhrabhsair o thùs. Tha e ag obair air %3$s agus %4$s cuideachd.</string>
    <!-- Description for review quality check contextual onboarding card. The first parameters is for retailer name (e.g. Amazon). The second parameter is for the name of the application (e.g. Firefox). -->
    <string name="review_quality_check_contextual_onboarding_description_one_vendor">Faic dè cho earbsach ’s a tha lèirmheasan bathair air %1$s mus ceannaich thu rud. Tha dearbhair nan lèirmheasan, gleus probhail le %2$s, am broinn a’ bhrabhsair o thùs.</string>

    <!-- Paragraph presenting review quality check feature. First parameter is the Fakespot product name. Second parameter is for clickable text defined in review_quality_check_contextual_onboarding_learn_more_link. In the phrase "Fakespot by Mozilla", "by" can be localized. Does not need to stay by. -->
    <string name="review_quality_check_contextual_onboarding_learn_more">Le cumhachd %1$s le Mozilla, is urrainn dhut lèirmheasan claon is neo-fhìor a sheachnadh. Tha sinn a’ sìor-leasachadh a’ mhodail AI againn gus do dhìon fhad ’s a nì thusa seopadaireachd. %2$s</string>
    <!-- Clickable text from the contextual onboarding card that links to review quality check support article. -->
    <string name="review_quality_check_contextual_onboarding_learn_more_link">Barrachd fiosrachaidh</string>
    <!-- Caption text to be displayed in review quality check contextual onboarding card above the opt-in button. First parameter is Firefox app name, third parameter is the Fakespot product name. Second & fourth are for clickable texts defined in review_quality_check_contextual_onboarding_privacy_policy_3 and review_quality_check_contextual_onboarding_terms_use. -->
    <string name="review_quality_check_contextual_onboarding_caption_4">Le bhith a’ taghadh “Tha, feuchaidh mi e”,  bidh tu ag aontachadh ri %2$s aig %1$s agus %4$s aig %3$s.</string>

    <!-- Clickable text from the review quality check contextual onboarding card that links to Fakespot privacy notice. -->
    <string name="review_quality_check_contextual_onboarding_privacy_policy_3">aithris na prìobhaideachd</string>
    <!-- Clickable text from the review quality check contextual onboarding card that links to Fakespot terms of use. -->
    <string name="review_quality_check_contextual_onboarding_terms_use">teirmichean a’ chleachdaidh</string>
    <!-- Text for opt-in button from the review quality check contextual onboarding card. -->
    <string name="review_quality_check_contextual_onboarding_primary_button_text">Tha, feuchaidh mi e</string>
    <!-- Text for opt-out button from the review quality check contextual onboarding card. -->
    <string name="review_quality_check_contextual_onboarding_secondary_button_text">Chan ann an-dràsta</string>
    <!-- Text for the first CFR presenting the review quality check feature. -->
    <string name="review_quality_check_first_cfr_message" moz:removedIn="132" tools:ignore="UnusedResources">Feuch a bheil lèirmheasan a’ bhathair seo earbsach mus ceannaich thu dad.</string>
    <!-- Text displayed in the first CFR presenting the review quality check feature that opens the review checker when clicked. -->
    <string name="review_quality_check_first_cfr_action" moz:removedIn="132" tools:ignore="UnusedResources">Feuch dearbhair nan lèirmheasan</string>
    <!-- Text for the second CFR presenting the review quality check feature. -->
    <string name="review_quality_check_second_cfr_message" moz:removedIn="132" tools:ignore="UnusedResources">A bheil na lèirmheasan seo earbsach? Sgrùd iad an-dràsta ’s faic rangachadh air a ghleusadh.</string>
    <!-- Text displayed in the second CFR presenting the review quality check feature that opens the review checker when clicked. -->
    <string name="review_quality_check_second_cfr_action" moz:removedIn="132" tools:ignore="UnusedResources">Fosgail dearbhair nan lèirmheasan</string>
    <!-- Content description (not visible, for screen readers etc.) for opening browser menu button to open review quality check bottom sheet. -->
    <string name="review_quality_check_open_handle_content_description">Fosgail dearbhair nan lèirmheasan</string>
    <!-- Content description (not visible, for screen readers etc.) for closing browser menu button to open review quality check bottom sheet. -->
    <string name="review_quality_check_close_handle_content_description">Dùin dearbhair nan lèirmheasan</string>
    <!-- Content description (not visible, for screen readers etc.) for review quality check star rating. First parameter is the number of stars (1-5) representing the rating. -->
    <string name="review_quality_check_star_rating_content_description">%1$s à 5 rionnagan</string>
    <!-- Text for minimize button from highlights card. When clicked the highlights card should reduce its size. -->
    <string name="review_quality_check_highlights_show_less">Seall nas lugha</string>
    <!-- Text for maximize button from highlights card. When clicked the highlights card should expand to its full size. -->
    <string name="review_quality_check_highlights_show_more">Seall barrachd</string>
    <!-- Text for highlights card quality category header. Reviews shown under this header should refer the product's quality. -->
    <string name="review_quality_check_highlights_type_quality">A’ chàileachd</string>
    <!-- Text for highlights card price category header. Reviews shown under this header should refer the product's price. -->
    <string name="review_quality_check_highlights_type_price">A’ phrìs</string>
    <!-- Text for highlights card shipping category header. Reviews shown under this header should refer the product's shipping. -->
    <string name="review_quality_check_highlights_type_shipping">Lìbhrigeadh</string>
    <!-- Text for highlights card packaging and appearance category header. Reviews shown under this header should refer the product's packaging and appearance. -->
    <string name="review_quality_check_highlights_type_packaging_appearance">Pacaideadh is coltas</string>
    <!-- Text for highlights card competitiveness category header. Reviews shown under this header should refer the product's competitiveness. -->
    <string name="review_quality_check_highlights_type_competitiveness">Farpaiseachd</string>
    <!-- Text that is surrounded by quotes. The parameter is the actual text that is in quotes. An example of that text could be: Excellent craftsmanship, and that is displayed as “Excellent craftsmanship”. The text comes from a buyer's review that the feature is highlighting"   -->
    <string name="surrounded_with_quotes">“%s”</string>

    <!-- Accessibility services actions labels. These will be appended to accessibility actions like "Double tap to.." but not by or applications but by services like Talkback. -->
    <!-- Action label for elements that can be collapsed if interacting with them. Talkback will append this to say "Double tap to collapse". -->
    <string name="a11y_action_label_collapse">co-theannaich</string>
    <!-- Current state for elements that can be collapsed if interacting with them. Talkback will dictate this after a state change. -->
    <string name="a11y_state_label_collapsed">co-theannaichte</string>
    <!-- Action label for elements that can be expanded if interacting with them. Talkback will append this to say "Double tap to expand". -->
    <string name="a11y_action_label_expand">leudaich</string>
    <!-- Current state for elements that can be expanded if interacting with them. Talkback will dictate this after a state change. -->
    <string name="a11y_state_label_expanded">leudaichte</string>
    <!-- Action label for links to a website containing documentation about a wallpaper collection. Talkback will append this to say "Double tap to open link to learn more about this collection". -->
    <string name="a11y_action_label_wallpaper_collection_learn_more">fosgail an ceangal airson barrachd fiosrachaidh mun chruinneachadh seo</string>
    <!-- Action label for links that point to an article. Talkback will append this to say "Double tap to read the article". -->
    <string name="a11y_action_label_read_article">leugh an t-artaigeal</string>
    <!-- Action label for links to the Firefox Pocket website. Talkback will append this to say "Double tap to open link to learn more". -->
    <string name="a11y_action_label_pocket_learn_more">fosgail an ceangal airson barrachd fiosrachaidh</string>

    <!-- Content description for headings announced by accessibility service. The first parameter is the text of the heading. Talkback will announce the first parameter and then speak the word "Heading" indicating to the user that this text is a heading for a section. -->
    <string name="a11y_heading">%s, bann-cinn</string>
    <!-- Title for dialog displayed when trying to access links present in a text. -->
    <string name="a11y_links_title">Ceanglaichean</string>
    <!-- Additional content description for text bodies that contain urls. -->
    <string name="a11y_links_available">Tha ceanglaichean ri fhaighinn</string>

    <!-- Translations feature-->


    <!-- Translation request dialog -->
    <!-- Title for the translation dialog that allows a user to translate the webpage. -->
    <string name="translations_bottom_sheet_title">A bheil thu airson an duilleag eadar-theangachadh?</string>
    <!-- Title for the translation dialog after a translation was completed successfully.
    The first parameter is the name of the language that the page was translated from, for example, "French".
    The second parameter is the name of the language that the page was translated to, for example, "English". -->
    <string name="translations_bottom_sheet_title_translation_completed">Chaidh %2$s a chur air an duilleag (%1$s o thùs)</string>


    <!-- Title for the translation dialog that allows a user to translate the webpage when a user uses the translation feature the first time. The first parameter is the name of the application, for example, "Fenix". -->
    <string name="translations_bottom_sheet_title_first_time">Feuch eadar-theangachadh prìobhaideach ann am %1$s</string>
    <!-- Additional information on the translation dialog that appears when a user uses the translation feature the first time. The first parameter is clickable text with a link, for example, "Learn more". -->
    <string name="translations_bottom_sheet_info_message">Air sgàth adhbharan prìobhaideachd, chan fhàg eadar-theangachadh sam bith an t-uidheam agad uair sam bith. Agus tha cànain is leasachaidhean ùra air an t-slighe! %1$s</string>
    <!-- Text that links to additional information about the Firefox translations feature. -->
    <string name="translations_bottom_sheet_info_message_learn_more">Barrachd fiosrachaidh</string>
    <!-- Label for the dropdown to select which language to translate from on the translations dialog. Usually the translate from language selected will be the same as the page language. -->
    <string name="translations_bottom_sheet_translate_from">Eadar-theangaich on chànan seo:</string>
    <!-- Label for the dropdown to select which language to translate to on the translations dialog. Usually the translate to language selected will be the user's preferred language. -->
    <string name="translations_bottom_sheet_translate_to">Cuir an cànan a leanas air:</string>
    <!-- Label for the dropdown to select which language to translate from on the translations dialog when the page language is not supported. This selection is to allow the user to select another language, in case we automatically detected the page language incorrectly. -->
    <string name="translations_bottom_sheet_translate_from_unsupported_language">Feuch cànan tùsail eile</string>
    <!-- Button text on the translations dialog to dismiss the dialog and return to the browser. -->
    <string name="translations_bottom_sheet_negative_button">Chan ann an-dràsta</string>
    <!-- Button text on the translations dialog to restore the translated website back to the original untranslated version. -->
    <string name="translations_bottom_sheet_negative_button_restore">Seall an tionndadh tùsail</string>
    <!-- Accessibility announcement (not visible, for screen readers etc.) for the translations dialog after restore button was pressed that indicates the original untranslated page was loaded. -->
    <string name="translations_bottom_sheet_restore_accessibility_announcement">Chaidh an duilleag thùsail a luchdadh gun eadar-theangachadh</string>
    <!-- Button text on the translations dialog when a translation error appears, used to dismiss the dialog and return to the browser. -->
    <string name="translations_bottom_sheet_negative_button_error">Deiseil</string>
    <!-- Button text on the translations dialog to begin a translation of the website. -->
    <string name="translations_bottom_sheet_positive_button">Eadar-theangaich</string>
    <!-- Button text on the translations dialog when a translation error appears. -->
    <string name="translations_bottom_sheet_positive_button_error">Feuch ris a-rithist</string>
    <!-- Inactive button text on the translations dialog that indicates a translation is currently in progress. This button will be accompanied by a loading icon. -->
    <string name="translations_bottom_sheet_translating_in_progress">’Ga eadar-theangachadh</string>
    <!-- Button content description (not visible, for screen readers etc.) for the translations dialog translate button that indicates a translation is currently in progress. -->
    <string name="translations_bottom_sheet_translating_in_progress_content_description">’Ga eadar-theangachadh</string>
    <!-- Default dropdown option when initially selecting a language from the translations dialog language selection dropdown. -->
    <string name="translations_bottom_sheet_default_dropdown_selection">Tagh cànan</string>
    <!-- The title of the warning card informs the user that a translation could not be completed. -->
    <string name="translation_error_could_not_translate_warning_text">Dh’èirich duilgheadas rè an eadar-theangachaidh. Feuch ris a-rithist.</string>
    <!-- The title of the warning card informs the user that the list of languages cannot be loaded. -->
    <string name="translation_error_could_not_load_languages_warning_text">Cha b’ urrainn dhuinn na cànain a luchdadh. Dèan cinnteach gu bheil ceangal ris an eadar-lìon is feuch ris a-rithist an uair sin.</string>
    <!-- The title of the warning card informs the user that a language is not supported. The first parameter is the name of the language that is not supported. -->
    <string name="translation_error_language_not_supported_warning_text">Tha sinn duilich ach chan eil taic againn dhan chànan seo (%1$s) fhathast.</string>
    <!-- Snackbar title shown if the user closes the Translation Request dialogue and a translation is in progress. -->
    <string name="translation_in_progress_snackbar">’Ga eadar-theangachadh…</string>
    <!-- Title for the data saving mode warning dialog used in the translation request dialog.
    This dialog will be presented when the user attempts to perform
    a translation without the necessary language files downloaded first when Android's data saver mode is enabled and the user is not using WiFi.
    The first parameter is the size in kilobytes or megabytes of the language file. -->
    <string name="translations_download_language_file_dialog_title">A bheil thu airson an cànan a luchdadh a-nuas fhad ’s a tha thu sa mhodh caomhnadh dàta (%1$s)?</string>


    <!-- Translations options dialog -->
    <!-- Title of the translation options dialog that allows a user to set their translation options for the site the user is currently on. -->
    <string name="translation_option_bottom_sheet_title_heading">Roghainnean eadar-theangachaidh</string>
    <!-- Toggle switch label that allows a user to set the setting if they would like the browser to always offer or suggest translations when available. -->
    <string name="translation_option_bottom_sheet_always_translate">Faighnich a bheil mi airson eadar-theangachadh an-còmhnaidh</string>
    <!-- Toggle switch label that allows a user to set if they would like a given language to automatically translate or not. The first parameter is the language name, for example, "Spanish". -->
    <string name="translation_option_bottom_sheet_always_translate_in_language">Eadar-theangaich an cànan a leanas an-còmhnaidh: %1$s</string>
    <!-- Toggle switch label that allows a user to set if they would like to never be offered a translation of the given language. The first parameter is the language name, for example, "Spanish". -->
    <string name="translation_option_bottom_sheet_never_translate_in_language">Na eadar-theangaich an cànan a leanas an-còmhnaidh: %1$s</string>
    <!-- Toggle switch label that allows a user to set the setting if they would like the browser to never translate the site the user is currently visiting. -->
    <string name="translation_option_bottom_sheet_never_translate_site">Na eadar-theangaich an làrach seo idir</string>
    <!-- Toggle switch description that will appear under the "Never translate these sites" settings toggle switch to provide more information on how this setting interacts with other settings. -->
    <string name="translation_option_bottom_sheet_switch_never_translate_site_description">Tar-àithnidh seo gach roghainn eile</string>
    <!-- Toggle switch description that will appear under the "Never translate" and "Always translate" toggle switch settings to provide more information on how these  settings interacts with other settings. -->
    <string name="translation_option_bottom_sheet_switch_description">Tar-àithnidh seo tairgsean eadar-theangachaidh</string>
    <!-- Button text for the button that will take the user to the translation settings dialog. -->
    <string name="translation_option_bottom_sheet_translation_settings">Roghainnean eadar-theangachaidh</string>
    <!-- Button text for the button that will take the user to a website to learn more about how translations works in the given app. The first parameter is the name of the application, for example, "Fenix". -->
    <string name="translation_option_bottom_sheet_about_translations">Mu eadar-theangachadh ann am %1$s</string>
    <!-- Content description (not visible, for screen readers etc.) for closing the translations bottom sheet. -->
    <string name="translation_option_bottom_sheet_close_content_description">Dùin siota nan eadar-theangachadh</string>
    <!-- The title of the warning card informs the user that an error has occurred at page settings. -->
    <string name="translation_option_bottom_sheet_error_warning_text">Chan eil cuid a roghainnean ri fhaighinn an-dràsta fhèin.</string>

    <!-- Translation settings dialog -->
    <!-- Title of the translation settings dialog that allows a user to set their preferred translation settings. -->
    <string name="translation_settings_toolbar_title">Eadar-theangachaidhean</string>
    <!-- Toggle switch label that indicates that the browser should signal or indicate when a translation is possible for any page. -->
    <string name="translation_settings_offer_to_translate">Faighnich dhìom a bheil mi airson eadar-theangachadh mas urrainn</string>
    <!-- Toggle switch label that indicates that downloading files required for translating is permitted when using data saver mode in Android. -->
    <string name="translation_settings_always_download">Luchdaich a-nuas cànain fhad ’s a tha thu sa mhodh caomhnadh dàta an-còmhnaidh</string>
    <!-- Section header text that begins the section of a list of different options the user may select to adjust their translation preferences. -->
    <string name="translation_settings_translation_preference">Roghainnean eadar-theangachaidh</string>
    <!-- Button text for the button that will take the user to the automatic translations settings dialog. On the automatic translations settings dialog, the user can set if translations should occur automatically for a given language. -->
    <string name="translation_settings_automatic_translation">Eadar-theangachadh fèin-obrachail</string>
    <!-- Button text for the button that will take the user to the never translate these sites dialog. On the never translate these sites dialog, the user can set if translations should never occur on certain websites. -->
    <string name="translation_settings_automatic_never_translate_sites">Na eadar-theangaich na làraichean seo idir</string>
    <!-- Button text for the button that will take the user to the download languages dialog. On the download languages dialog, the user can manage which languages they would like to download for translations. -->
    <string name="translation_settings_download_language">Luchdaich a-nuas na cànain</string>

    <!-- Automatic translation preference screen -->
    <!-- Title of the automatic translation preference screen that will appear on the toolbar.-->
    <string name="automatic_translation_toolbar_title_preference">Eadar-theangachadh fèin-obrachail</string>
    <!-- Screen header presenting the automatic translation preference feature. It will appear under the toolbar. -->
    <string name="automatic_translation_header_preference">Tagh cànan is stiùirich na roghainnean a thaobh “eadar-theangaich an-còmhnaidh” agus “na eadar-theangaich uair sam bith”.</string>
    <!-- The title of the warning card informs the user that the system could not load languages for translation settings. -->
    <string name="automatic_translation_error_warning_text">Cha b’ urrainn dhuinn na cànain a luchdadh. Till an-seo an creann greis.</string>

    <!-- Automatic translation options preference screen -->
    <!-- Preference option for offering to translate. Radio button title text.-->
    <string name="automatic_translation_option_offer_to_translate_title_preference">Faighnich a bheil mi airson eadar-theangachadh (a’ bhun-roghainn)</string>

    <!-- Preference option for offering to translate. Radio button summary text. The first parameter is the name of the app defined in app_name (for example: Fenix)-->
    <string name="automatic_translation_option_offer_to_translate_summary_preference">Faighnichidh %1$s dhìot a bheil thu airson làraichean sa chànan seo eadar-theangachadh.</string>
    <!-- Preference option for always translate. Radio button title text. -->
    <string name="automatic_translation_option_always_translate_title_preference">Eadar-theangaich an-còmhnaidh</string>
    <!-- Preference option for always translate. Radio button summary text. The first parameter is the name of the app defined in app_name (for example: Fenix)-->
    <string name="automatic_translation_option_always_translate_summary_preference">Eadar-theangaichidh %1$s an cànan seo gu fèin-obrachail nuair a thèid an duilleag a luchdadh.</string>
    <!-- Preference option for never translate. Radio button title text.-->
    <string name="automatic_translation_option_never_translate_title_preference">Na eadar-theangaich idir</string>
    <!-- Preference option for never translate. Radio button summary text. The first parameter is the name of the app defined in app_name (for example: Fenix)-->
    <string name="automatic_translation_option_never_translate_summary_preference">Chan fhaighnich %1$s dhìot a bheil thu airson làraichean sa chànan seo eadar-theangachadh.</string>

    <!-- Never translate site preference screen -->
    <!-- Title of the never translate site preference screen that will appear on the toolbar.-->
    <string name="never_translate_site_toolbar_title_preference">Na eadar-theangaich na làraichean seo idir</string>
    <!-- Screen header presenting the never translate site preference feature. It will appear under the toolbar. -->
    <string name="never_translate_site_header_preference">Airson làrach ùr a chur ris, tadhail air is tagh “Na eadar-theangaich an làrach seo” o chlàr-taice an eadar-theangachaidh.</string>
    <!-- Content description (not visible, for screen readers etc.): For a never-translated site list item that is selected.
             The first parameter is web site url (for example:"wikipedia.com") -->
    <string name="never_translate_site_item_list_content_description_preference">Thoir air falbh %1$s</string>
    <!-- The title of the warning card informs the user that an error has occurred at the never translate sites list. -->
    <string name="never_translate_site_error_warning_text">Cha b’ urrainn dhuinn na làraichean a luchdadh. Till an-seo an creann greis.</string>
    <!-- The Delete site dialogue title will appear when the user clicks on a list item.
             The first parameter is web site url (for example:"wikipedia.com") -->
    <string name="never_translate_site_dialog_title_preference">A bheil thu airson %1$s a sguabadh às?</string>
    <!-- The Delete site dialogue positive button will appear when the user clicks on a list item. The site will be deleted. -->
    <string name="never_translate_site_dialog_confirm_delete_preference">Sguab às</string>
    <!-- The Delete site dialogue negative button will appear when the user clicks on a list item. The dialog will be dismissed. -->
    <string name="never_translate_site_dialog_cancel_preference">Sguir dheth</string>

    <!-- Download languages preference screen -->
    <!-- Title of the toolbar for the translation feature screen where users may download different languages for translation. -->
    <string name="download_languages_translations_toolbar_title_preference">Luchdaich a-nuas na cànain</string>
    <!-- Screen header presenting the download language preference feature. It will appear under the toolbar.The first parameter is "Learn More," a clickable text with a link. Talkback will append this to say "Double tap to open link to learn more". -->
    <string name="download_languages_header_preference">Luchdaich a-nuas na cànain airson eadar-theangachadh nas luaithe agus far loidhne. %1$s</string>
    <!-- Clickable text from the screen header that links to a website. -->
    <string name="download_languages_header_learn_more_preference">Barrachd fiosrachaidh</string>
    <!-- The subhead of the download language preference screen will appear above the pivot language. -->
    <string name="download_languages_available_languages_preference">Na cànain a tha ri fhaighinn</string>
    <!-- Text that will appear beside a core or pivot language package name to show that the language is necessary for the translation feature to function. -->
    <string name="download_languages_default_system_language_require_preference">riatanach</string>
    <!-- A text for download language preference item.
    The first parameter is the language name, for example, "Spanish".
    The second parameter is the language file size, for example, "(3.91 KB)" or, if the language package name is a pivot language, "(required)". -->
    <string name="download_languages_language_item_preference">%1$s (%2$s)</string>
    <!-- The subhead of the download language preference screen will appear above the items that were not downloaded. -->
    <string name="download_language_header_preference">Luchdaich a-nuas na cànain</string>
    <!-- All languages list item. When the user presses this item, they can download all languages. -->
    <string name="download_language_all_languages_item_preference">Gach cànan</string>
    <!-- All languages list item. When the user presses this item, they can delete all languages that were downloaded. -->
    <string name="download_language_all_languages_item_preference_to_delete">Sguab às gach cànan</string>
    <!-- Content description (not visible, for screen readers etc.): For a language list item that was downloaded, the user can now delete it. -->
    <string name="download_languages_item_content_description_downloaded_state">Sguab às</string>
    <!-- Content description (not visible, for screen readers etc.): For a language list item, deleting is in progress. -->
    <string name="download_languages_item_content_description_delete_in_progress_state">Ga phròiseasadh</string>
    <!-- Content description (not visible, for screen readers etc.): For a language list item, downloading is in progress.
    The first parameter is the language name, for example, "Spanish".
    The second parameter is the language file size, for example, "(3.91 KB)". -->
    <string name="download_languages_item_content_description_download_in_progress_state">Sguir de luchdadh a-nuas a’ chànain a leanas: %1$s (%2$s)</string>
    <!-- Content description (not visible, for screen readers etc.): For a language list item that was not downloaded. -->
    <string name="download_languages_item_content_description_not_downloaded_state">Luchdaich a-nuas</string>
    <!-- The title of the warning card informs the user that an error has occurred when fetching the list of languages. -->
    <string name="download_languages_fetch_error_warning_text">Cha b’ urrainn dhuinn na cànain a luchdadh. Till an-seo an creann greis.</string>
    <!-- The title of the warning card informs the user that an error has occurred at downloading a language.
      The first parameter is the language name, for example, "Spanish". -->
    <string name="download_languages_error_warning_text"><![CDATA[Cha b’ urrainn dhuinn an cànan a leanas a luchdadh a-nuas: <b>%1$s</b>. Feuch ris a-rithist.]]></string>
    <!-- The title of the warning card informs the user that an error has occurred at deleting a language.
          The first parameter is the language name, for example, "Spanish". -->
    <string name="download_languages_delete_error_warning_text"><![CDATA[Cha b’ urrainn dhuinn an cànan a leanas a sguabadh às: <b>%1$s</b>. Feuch ris a-rithist.]]></string>

    <!-- Title for the dialog used by the translations feature to confirm deleting a language.
    The dialog will be presented when the user requests deletion of a language.
    The first parameter is the name of the language, for example, "Spanish" and the second parameter is the size in kilobytes or megabytes of the language file. -->
    <string name="delete_language_file_dialog_title">A bheil thu airson an cànan a leanas a sguabadh às: %1$s (%2$s)?</string>

    <!-- Additional information for the dialog used by the translations feature to confirm deleting a language. The first parameter is the name of the application, for example, "Fenix". -->
    <string name="delete_language_file_dialog_message">Ma sguabas tu an cànan seo às, luchdaichidh %1$s a-nuas cuid dhen chànan air a bheil feum dhan tasgadan agad fhad ’s a bhios tu ri eadar-theangachadh.</string>
    <!-- Title for the dialog used by the translations feature to confirm deleting all languages file.
    The dialog will be presented when the user requests deletion of all languages file.
    The first parameter is the size in kilobytes or megabytes of the language file. -->
    <string name="delete_language_all_languages_file_dialog_title">A bheil thu airson gach cànan a sguabadh às (%1$s)?</string>
    <!-- Additional information for the dialog used by the translations feature to confirm deleting all languages file. The first parameter is the name of the application, for example, "Fenix". -->
    <string name="delete_language_all_languages_file_dialog_message">Ma sguabas tu gach cànan às, luchdaichidh %1$s a-nuas cuid dhen chànan air a bheil feum dhan tasgadan agad fhad ’s a bhios tu ri eadar-theangachadh.</string>
    <!-- Button text on the dialog used by the translations feature to confirm deleting a language. -->
    <string name="delete_language_file_dialog_positive_button_text">Sguab às</string>
    <!-- Button text on the dialog used by the translations feature to cancel deleting a language. -->
    <string name="delete_language_file_dialog_negative_button_text">Sguir dheth</string>

    <!-- Title for the data saving mode warning dialog used by the translations feature.
    This dialog will be presented when the user attempts to download a language or perform
    a translation without the necessary language files downloaded first when Android's data saver mode is enabled and the user is not using WiFi.
    The first parameter is the size in kilobytes or megabytes of the language file.-->
    <string name="download_language_file_dialog_title">A bheil thu airson luchdadh a-nuas fhad ’s a tha thu sa mhodh caomhnadh dàta (%1$s)?</string>

    <!-- Additional information for the data saving mode warning dialog used by the translations feature. This text explains the reason a download is required for a translation. -->
    <string name="download_language_file_dialog_message_all_languages">Luchdaichidh sinn a-nuas cuid dhen chànan air a bheil feum dhan tasgadan agad airson an t-eadar-theangachadh a chumail prìobhaideach.</string>
    <!-- Checkbox label text on the data saving mode warning dialog used by the translations feature. This checkbox allows users to ignore the data usage warnings. -->
    <string name="download_language_file_dialog_checkbox_text">Luchdaich a-nuas fhad ’s a tha thu sa mhodh caomhnadh dàta an-còmhnaidh</string>
    <!-- Button text on the data saving mode warning dialog used by the translations feature to allow users to confirm they wish to continue and download the language file. -->
    <string name="download_language_file_dialog_positive_button_text">Luchdaich a-nuas</string>
    <!-- Button text on the data saving mode warning dialog used by the translations feature to allow users to confirm they wish to continue and download the language file and perform a translation. -->
    <string name="download_language_file_dialog_positive_button_text_all_languages">Luchdaich a-nuas is eadar-theangaich</string>
    <!-- Button text on the data saving mode warning dialog used by the translations feature to allow users to cancel the action and not perform a download of the language file. -->
    <string name="download_language_file_dialog_negative_button_text">Sguir dheth</string>

    <!-- Debug drawer -->
    <!-- The user-facing title of the Debug Drawer feature. -->
    <string name="debug_drawer_title">Innealan dì-bhugachaidh</string>
    <!-- Content description (not visible, for screen readers etc.): Navigate back within the debug drawer. -->
    <string name="debug_drawer_back_button_content_description">Air ais</string>
    <!-- Content description (not visible, for screen readers etc.): Open debug drawer. -->
    <string name="debug_drawer_fab_content_description">Fosgail an drathair dì-bhugachaidh</string>

    <!-- Debug drawer tabs tools -->
    <!-- The title of the Tab Tools feature in the Debug Drawer. -->
    <string name="debug_drawer_tab_tools_title">Innealan nan tabaichean</string>
    <!-- The title of the tab count section in Tab Tools. -->
    <string name="debug_drawer_tab_tools_tab_count_title">Co mheud taba</string>
    <!-- The active tab count category in the tab count section in Tab Tools. -->
    <string name="debug_drawer_tab_tools_tab_count_active">Gnìomhach</string>
    <!-- The inactive tab count category in the tab count section in Tab Tools. -->
    <string name="debug_drawer_tab_tools_tab_count_inactive">Neo-ghnìomhach</string>
    <!-- The private tab count category in the tab count section in Tab Tools. -->
    <string name="debug_drawer_tab_tools_tab_count_private">Prìobhaideach</string>
    <!-- The total tab count category in the tab count section in Tab Tools. -->
    <string name="debug_drawer_tab_tools_tab_count_total">Gu h-iomlan</string>
    <!-- The title of the tab creation tool section in Tab Tools. -->
    <string name="debug_drawer_tab_tools_tab_creation_tool_title">Inneal cruthachadh thabaichean</string>
    <!-- The label of the text field in the tab creation tool. -->
    <string name="debug_drawer_tab_tools_tab_creation_tool_text_field_label">Co mheud taba a thèid a chruthachadh</string>
    <!-- The error message of the text field in the tab creation tool when the text field is empty -->
    <string name="debug_drawer_tab_tools_tab_quantity_empty_error">Tha an raon teacsa bàn</string>
    <!-- The error message of the text field in the tab creation tool when the text field has characters other than digits -->
    <string name="debug_drawer_tab_tools_tab_quantity_non_digits_error">Na cuir a-steach ach àireamhan slàna dearbha</string>
    <!-- The error message of the text field in the tab creation tool when the text field is a zero -->
    <string name="debug_drawer_tab_tools_tab_quantity_non_zero_error">Cuir a-steach àireamh a tha nas motha na neoini</string>
    <!-- The error message of the text field in the tab creation tool when the text field is a
        quantity greater than the max tabs. The first parameter is the maximum number of tabs
        that can be generated in one operation.-->
    <string name="debug_drawer_tab_tools_tab_quantity_exceed_max_error">Ghin thu barrachd thabaichean na tha ceadaichte san aon ghnìomh (%1$s)</string>
    <!-- The button text to add tabs to the active tab group in the tab creation tool. -->
    <string name="debug_drawer_tab_tools_tab_creation_tool_button_text_active">Cuir ris na tabaichean gnìomhach</string>
    <!-- The button text to add tabs to the inactive tab group in the tab creation tool. -->
    <string name="debug_drawer_tab_tools_tab_creation_tool_button_text_inactive">Cuir ris na tabaichean neo-ghnìomhach</string>
    <!-- The button text to add tabs to the private tab group in the tab creation tool. -->
    <string name="debug_drawer_tab_tools_tab_creation_tool_button_text_private">Cuir ris na tabaichean prìobhaideach</string>

    <!-- Microsurvey -->
    <!-- Prompt view -->
    <!-- The microsurvey prompt title. Note: The word "Firefox" should NOT be translated -->
    <string name="micro_survey_prompt_title" tools:ignore="BrandUsage,UnusedResources">Cuidich leinn a’ leasachadh Firefox. Cha doir e ach mionaid.</string>
    <!-- The continue button label -->
    <string name="micro_survey_continue_button_label" tools:ignore="UnusedResources">Lean air adhart</string>
    <!-- Survey view -->
    <!-- The survey header -->
    <string name="micro_survey_survey_header_2">Nach coilean thu an t-suirbhidh?</string>
    <!-- The privacy notice link -->
    <string name="micro_survey_privacy_notice_2">Aithris na prìobhaideachd</string>
    <!-- The submit button label text -->
    <string name="micro_survey_submit_button_label">Cuir a-null</string>
    <!-- The survey completion header -->
    <string name="micro_survey_survey_header_confirmation" tools:ignore="UnusedResources">Tha an t-suirbhidh air a choileanadh</string>
    <!-- The survey completion confirmation text -->
    <string name="micro_survey_feedback_confirmation">Mòran taing airson do bheachdan a chur thugainn! </string>

    <!-- Option for likert scale -->
    <string name="likert_scale_option_1" tools:ignore="UnusedResources">Glè riaraichte</string>
    <!-- Option for likert scale -->
    <string name="likert_scale_option_2" tools:ignore="UnusedResources">Riaraichte</string>
    <!-- Option for likert scale -->
    <string name="likert_scale_option_3" tools:ignore="UnusedResources">Neodrach</string>
    <!-- Option for likert scale -->
    <string name="likert_scale_option_4" tools:ignore="UnusedResources">Mì-riaraichte</string>
    <!-- Option for likert scale -->
    <string name="likert_scale_option_5" tools:ignore="UnusedResources">Glè mhì-riaraichte</string>
    <!-- Option for likert scale -->
    <string name="likert_scale_option_6" tools:ignore="UnusedResources">Cha chleachd mi e</string>
    <!-- Option for likert scale. Note: The word "Firefox" should NOT be translated. -->
    <string name="likert_scale_option_7" tools:ignore="BrandUsage,UnusedResources">Cha dèan mi lorg ann am Firefox</string>
    <!-- Option for likert scale -->
    <string name="likert_scale_option_8" tools:ignore="UnusedResources">Cha chleachd mi gleus an t-sioncronachaidh</string>
    <!-- Text shown in prompt for printing microsurvey. "sec" It's an abbreviation for "second". Note: The word "Firefox" should NOT be translated. -->
    <string name="microsurvey_prompt_printing_title" tools:ignore="BrandUsage,UnusedResources">Cuidich leinn a’ leasachadh clò-bhualadh ann am Firefox. Cha doir e ach mionaid.</string>
    <!-- Text shown in prompt for search microsurvey. Note: The word "Firefox" should NOT be translated. -->
    <string name="microsurvey_prompt_search_title" tools:ignore="BrandUsage,UnusedResources">Cuidich leinn a’ leasachadh gleus an luirg ann am Firefox. Cha doir e ach mionaid.</string>
    <!-- Text shown in prompt for sync microsurvey. Note: The word "Firefox" should NOT be translated. -->
    <string name="microsurvey_prompt_sync_title" tools:ignore="BrandUsage,UnusedResources">Cuidich leinn a’ leasachadh gleus an t-sioncronachaidh ann am Firefox. Cha doir e ach mionaid.</string>
    <!-- Text shown in the survey title for printing microsurvey. Note: The word "Firefox" should NOT be translated. -->
    <string name="microsurvey_survey_printing_title" tools:ignore="BrandUsage,UnusedResources">Dè cho riaraichte ’s a tha thu leis a’ chlò-bhualadh ann am Firefox?</string>
    <!-- Text shown in the survey title for homepage microsurvey. Note: The word "Firefox" should NOT be translated. -->
    <string name="microsurvey_homepage_title" tools:ignore="BrandUsage,UnusedResources">Dè cho riaraichte ’s a tha thu leis an duilleag-dhachaigh ann am Firefox?</string>
    <!-- Text shown in the survey title for search experience microsurvey. Note: The word "Firefox" should NOT be translated. -->
    <string name="microsurvey_search_title" tools:ignore="BrandUsage,UnusedResources">Dè cho riaraichte ’s a tha thu leis a’ ghleus luirg ùr ann am Firefox?</string>
    <!-- Text shown in the survey title for sync experience microsurvey. Note: The word "Firefox" should NOT be translated. -->
    <string name="microsurvey_sync_title" tools:ignore="BrandUsage,UnusedResources">Dè cho riaraichte ’s a tha thu le gleus an t-sioncronachaidh ann am Firefox?</string>
    <!-- Accessibility -->
    <!-- Content description for the survey application icon. Note: The word "Firefox" should NOT be translated.  -->
    <string name="microsurvey_app_icon_content_description" tools:ignore="BrandUsage">Suaicheantas Firefox</string>
    <!-- Content description for the survey feature icon. -->
    <string name="microsurvey_feature_icon_content_description">Ìomhaigheag a’ ghleus suirbhidh</string>
    <!-- Content description (not visible, for screen readers etc.) for closing microsurvey bottom sheet. -->
    <string name="microsurvey_close_handle_content_description">Dùin an t-suirbhidh</string>
    <!-- Content description for "X" button that is closing microsurvey. -->
    <string name="microsurvey_close_button_content_description">Dùin</string>

    <!-- Debug drawer logins -->
    <!-- The title of the Logins feature in the Debug Drawer. -->
    <string name="debug_drawer_logins_title">Clàraidhean a-steach</string>
    <!-- The title of the logins section in the Logins feature, where the parameter will be the site domain  -->
    <string name="debug_drawer_logins_current_domain_label">An àrainn làithreach: %s</string>
    <!-- The label for a button to add a new fake login for the current domain in the Logins feature. -->
    <string name="debug_drawer_logins_add_login_button">Cuir clàradh a-steach fuadain ris dhan àrainn seo</string>
    <!-- Content description for delete button where parameter will be the username of the login -->
    <string name="debug_drawer_logins_delete_login_button_content_description">Sguab às an clàradh a-steach aig an ainm-chleachdaiche %s</string>

    <!-- Debug drawer "contextual feature recommendation" (CFR) tools -->
    <!-- The title of the CFR Tools feature in the Debug Drawer -->
    <string name="debug_drawer_cfr_tools_title">Innealan CFR</string>
    <!-- The title of the reset CFR section in CFR Tools -->
    <string name="debug_drawer_cfr_tools_reset_cfr_title">Ath-shuidhich na CFRs</string>

    <!-- Glean debug tools -->
    <!-- The title of the glean debugging feature -->
    <string name="glean_debug_tools_title">Innealan dì-bhugachadh Glean</string>

    <!-- Messages explaining how to exit fullscreen mode -->
    <!-- Message shown to explain how to exit fullscreen mode when gesture navigation is enabled -->
    <string name="exit_fullscreen_with_gesture" moz:removedIn="132" tools:ignore="UnusedResources">Airson an làn-sgrìn fhàgail, dèan slaodadh a-nuas on bhàrr is cleachd an làmh-ghluasaid “air ais”</string>
    <!-- Message shown to explain how to exit fullscreen mode when using back button navigation -->
    <string name="exit_fullscreen_with_back_button" moz:removedIn="132" tools:ignore="UnusedResources">Airson an làn-sgrìn fhàgail, dèan slaodadh a-nuas on bhàrr is brùth “air ais”</string>

    <!-- Message shown to explain how to exit fullscreen mode when gesture navigation is enabled. -->
    <!-- Localisation note: this text should be as short as possible, max 68 chars -->
    <string name="exit_fullscreen_with_gesture_short">Dèan slaodadh a-nuas on bhàrr ⁊ cleachd an làmh-ghluasad “air ais” airson fàgail</string>
    <!-- Message shown to explain how to exit fullscreen mode when using back button navigation. -->
    <!-- Localisation note: this text should be as short as possible, max 68 chars -->
    <string name="exit_fullscreen_with_back_button_short">Dèan slaodadh a-nuas on bhàrr ⁊ brùth “air ais” airson fàgail</string>

    <!-- Beta Label Component !-->
    <!-- Text shown as a label or tag to indicate a feature or area is still undergoing active development. Note that here "Beta" should not be translated, as it is used as an icon styled element. -->
    <string name="beta_feature">Beta</string>
</resources><|MERGE_RESOLUTION|>--- conflicted
+++ resolved
@@ -225,11 +225,8 @@
     <string name="browser_menu_discover_more_extensions">Fidir barrachd leudachan</string>
     <!-- Browser menu description that is shown when one or more extensions are disabled due to extension errors -->
     <string name="browser_menu_extensions_disabled_description">À comas an-dràsta fhèin</string>
-<<<<<<< HEAD
-=======
     <!-- The description of the browser menu appears when the user hasn't installed any extensions. -->
     <string name="browser_menu_no_extensions_installed_description">Chan eil leudachan sam bith an comas</string>
->>>>>>> 6f8a28bf
     <!-- Browser menu button that opens account settings -->
     <string name="browser_menu_account_settings">Fiosrachadh mun chunntas</string>
     <!-- Browser menu button that sends a user to help articles -->
@@ -420,15 +417,11 @@
     <string name="search_header_menu_item_2">Dèan lorg an-seo an turas seo:</string>
 
     <!-- Content description (not visible, for screen readers etc.): Search engine icon. The first parameter is the search engine name (for example: DuckDuckGo). -->
-<<<<<<< HEAD
-    <string name="search_engine_icon_content_description">An t-einnsean-luirg %s</string>
-=======
     <string name="search_engine_icon_content_description" tools:ignore="UnusedResources" moz:removedIn="133">An t-einnsean-luirg %s</string>
 
     <!-- Content description (not visible, for screen readers etc.): Search engine icon.
     The parameter is the search engine name (for example: DuckDuckGo). -->
     <string name="search_engine_icon_content_description_1">An t-einnsean-luirg: %s</string>
->>>>>>> 6f8a28bf
 
     <!-- Home onboarding -->
     <!-- Onboarding home screen popup dialog, shown on top of the Jump back in section. -->
@@ -515,15 +508,9 @@
     <!-- Onboarding add-ons card, button for start browsing, used by Nimbus experiments. -->
     <string name="onboarding_add_on_start_browsing_button" tools:ignore="UnusedResources" moz:removedIn="133">Tòisich air brabhsadh.</string>
     <!-- Onboarding add-ons card, for checking more add-ons on, used by Nimbus experiments. -->
-<<<<<<< HEAD
-    <string name="onboarding_add_on_explore_more_extensions_2" tools:ignore="UnusedResources">Rùraich barrachd leudachan</string>
-    <!-- Onboarding add-ons card, button for start browsing, used by Nimbus experiments. -->
-    <string name="onboarding_add_on_start_browsing_button_2" tools:ignore="UnusedResources">Tòisich air brabhsadh</string>
-=======
     <string name="onboarding_add_on_explore_more_extensions_2">Rùraich barrachd leudachan</string>
     <!-- Onboarding add-ons card, button for start browsing, used by Nimbus experiments. -->
     <string name="onboarding_add_on_start_browsing_button_2">Tòisich air brabhsadh</string>
->>>>>>> 6f8a28bf
     <!-- Ublock name for the onboarding add-ons card, used by Nimbus experiments. Note: The word "Ublock Origin" is a brand name should NOT be translated -->
     <string name="onboarding_add_on_ublock_name" tools:ignore="UnusedResources">uBlock Origin</string>
     <!-- Ublock description for the onboarding add-ons card, used by Nimbus experiments. -->
@@ -540,8 +527,6 @@
     <string name="onboarding_add_on_dark_reader_name" tools:ignore="UnusedResources">Dark Reader</string>
     <!-- Privacy Badger description for the onboarding add-ons card, used by Nimbus experiments. -->
     <string name="onboarding_add_on_dark_reader_description" tools:ignore="UnusedResources">Modh dorcha gnàthaichte airson an lìn mhobile.</string>
-<<<<<<< HEAD
-=======
 
     <!-- Label for the number of reviews for an add-on. The parameter is for the formatted number of reviews e.g. "1,234", "12,345", "123,456". -->
     <string name="onboarding_add_on_reviews_label">Lèirmheasan: %1$s</string>
@@ -551,7 +536,6 @@
     <string name="onboarding_add_on_add_button_content_description">Am putan airson tuilleadan a chur ris</string>
     <!-- Content description for the star rating group. -->
     <string name="onboarding_add_on_star_rating_content_description">Rangaichte %1$s à 5</string>
->>>>>>> 6f8a28bf
 
     <!-- Search Widget -->
     <!-- Content description for searching with a widget. The first parameter is the name of the application.-->
@@ -1265,11 +1249,7 @@
     <!-- Screen title for adding a bookmarks folder -->
     <string name="bookmark_add_folder">Cuir pasgan ris</string>
     <!-- Snackbar title shown after a bookmark has been created. -->
-<<<<<<< HEAD
-    <string name="bookmark_saved_snackbar">Chaidh an comharra-lìn a shàbhaladh!</string>
-=======
     <string name="bookmark_saved_snackbar" moz:removedIn="132" tools:ignore="UnusedResources">Chaidh an comharra-lìn a shàbhaladh!</string>
->>>>>>> 6f8a28bf
     <!-- Snackbar title that confirms a bookmark was saved into a folder. Parameter will be replaced by the name of the folder the bookmark was saved into. -->
     <string name="bookmark_saved_in_folder_snackbar">Air a shàbhaladh an-seo: “%s”</string>
     <!-- Snackbar edit button shown after a bookmark has been created. -->
@@ -1336,11 +1316,7 @@
     <!-- Bookmark snackbar message for deleting a single item. Parameter is the title of the item being deleted -->
     <string name="bookmark_delete_single_item">Chaidh %s a sguabadh às</string>
     <!-- Bookmark snackbar message for deleting multiple items. Parameter is the number of items being deleted -->
-<<<<<<< HEAD
-    <string name="bookmark_delete_multiple_items" tools:ignore="UnusedResources">Chaidh na nithean a sguabadh às, %s dhiubh</string>
-=======
     <string name="bookmark_delete_multiple_items">Chaidh na nithean a sguabadh às, %s dhiubh</string>
->>>>>>> 6f8a28bf
     <!-- Text for the button to search all bookmarks -->
     <string name="bookmark_search">Cuir a-steach briathran-luirg</string>
 
@@ -1348,13 +1324,10 @@
     <string name="bookmark_navigate_back_button_content_description">Air ais</string>
     <!-- Content description for the bookmark list new folder navigation bar button -->
     <string name="bookmark_add_new_folder_button_content_description">Cuir pasgan ùr ris</string>
-<<<<<<< HEAD
-=======
     <!-- Content description for the bookmark screen delete bookmark navigation bar button -->
     <string name="bookmark_delete_bookmark_content_description">Sguab an comharra-lìn às</string>
     <!-- Content description for the bookmark screen delete bookmark folder navigation bar button -->
     <string name="bookmark_delete_folder_content_description">Sguab am pasgan às</string>
->>>>>>> 6f8a28bf
     <!-- Content description for bookmark search floating action button -->
     <string name="bookmark_search_button_content_description">Lorg sna comharran-lìn</string>
     <!-- Content description for the overflow menu for a bookmark item. Paramter will a folder name or bookmark title. -->
@@ -1371,11 +1344,7 @@
     <!-- Description for the bookmark list empty state when you're in an empty folder. -->
     <string name="bookmark_empty_list_folder_description">Cuir comharran-lìn ris fhad ’s a nì thu brabhsadh is faigh cothrom orra a-rithist gun duilgheadas.</string>
     <!-- Description for the add new folder button when selecting a folder. -->
-<<<<<<< HEAD
-    <string name="bookmark_select_folder_new_folder_button_title" tools:ignore="UnusedResources">Pasgan ùr</string>
-=======
     <string name="bookmark_select_folder_new_folder_button_title">Pasgan ùr</string>
->>>>>>> 6f8a28bf
 
     <!-- Site Permissions -->
     <!-- Button label that take the user to the Android App setting -->
@@ -1622,15 +1591,9 @@
     <!-- Text shown in snackbar when user closes multiple inactive tabs. %1$s will be replaced with the number of tabs closed. -->
     <string name="snackbar_num_tabs_closed">Chaidh na tabaichean a dhùnadh, %1$s dhiubh</string>
     <!-- Text shown in snackbar when user bookmarks a list of tabs -->
-<<<<<<< HEAD
-    <string name="snackbar_message_bookmarks_saved">Chaidh na comharran-lìn a shàbhaladh!</string>
-    <!-- Text shown in snackbar when user bookmarks a list of tabs. Parameter will be replaced by the name of the folder the bookmark was saved into.-->
-    <string name="snackbar_message_bookmarks_saved_in" tools:ignore="UnusedResources">Chaidh na comharran-lìn a shàbhaladh ann an “%s”!</string>
-=======
     <string name="snackbar_message_bookmarks_saved" moz:removedIn="132" tools:ignore="UnusedResources">Chaidh na comharran-lìn a shàbhaladh!</string>
     <!-- Text shown in snackbar when user bookmarks a list of tabs. Parameter will be replaced by the name of the folder the bookmark was saved into.-->
     <string name="snackbar_message_bookmarks_saved_in">Chaidh na comharran-lìn a shàbhaladh ann an “%s”!</string>
->>>>>>> 6f8a28bf
     <!-- Text shown in snackbar when user adds a site to shortcuts -->
     <string name="snackbar_added_to_shortcuts">Chaidh a chur ris na h-ath-ghoiridean!</string>
     <!-- Text shown in snackbar when user closes a private tab -->
@@ -1825,11 +1788,7 @@
     <!-- Preference for enhanced tracking protection for the custom protection settings -->
     <string name="preference_enhanced_tracking_protection_custom_cryptominers">Criopto-mhèinneadairean</string>
     <!-- Preference for enhanced tracking protection for the custom protection settings -->
-<<<<<<< HEAD
-    <string name="preference_enhanced_tracking_protection_custom_known_fingerprinters">Lorgaichean-meur as aithne dhuinn</string>
-=======
     <string name="preference_enhanced_tracking_protection_custom_known_fingerprinters">Lorgairean-meòir as aithne dhuinn</string>
->>>>>>> 6f8a28bf
     <!-- Button label for navigating to the Enhanced Tracking Protection details -->
     <string name="enhanced_tracking_protection_details">Mion-fhiosrachadh</string>
     <!-- Header for categories that are being being blocked by current Enhanced Tracking Protection settings -->
@@ -1880,15 +1839,11 @@
     <string name="etp_redirect_trackers_description">Falamhaich briosgaidean a chaidh a shuidheachadh an cois ath-stiùiridh gu làraichean-lìn a tha nan tracaichean aithnichte.</string>
 
     <!-- Preference for fingerprinting protection for the custom protection settings -->
-<<<<<<< HEAD
-    <string name="etp_suspected_fingerprinters_title">Lorgaichean-meur fo amharas</string>
-=======
     <string name="etp_suspected_fingerprinters_title">Lorgairean-meòir fo amharas</string>
     <!-- Description of fingerprinters that can be blocked by fingerprinting protection -->
     <string name="etp_suspected_fingerprinters_description">Cuiridh seo an dìon airson lorgan-meòir airson stad a chur air lorgairean-meòir.</string>
     <!-- Category of trackers (fingerprinters) that can be blocked by Enhanced Tracking Protection -->
     <string name="etp_known_fingerprinters_title">Lorgairean-meòir as aithne dhuinn</string>
->>>>>>> 6f8a28bf
     <!-- Description of the SmartBlock Enhanced Tracking Protection feature. The * symbol is intentionally hardcoded here,
          as we use it on the UI to indicate which trackers have been partially unblocked.  -->
     <string name="preference_etp_smartblock_description">Chaidh pàirt dhe na tracaichean comharraichte gu h-ìosal a dhì-bhacadh air an duilleag seo on a ghabh thu eadar-ghnìomh leotha *.</string>
@@ -1941,13 +1896,10 @@
     <!-- Describes the add to homescreen functionality -->
     <string name="add_to_homescreen_description_2">Tha e furasta an duilleag seo a chur ri duilleag-dhachaigh an uidheim agad airson greim fhaighinn air gu luath.</string>
 
-<<<<<<< HEAD
-=======
     <!-- Preference for managing the settings for logins and passwords in Fenix -->
     <string name="preferences_passwords_logins_and_passwords_2">Faclan-faire</string>
     <!-- Preference for managing the saving of logins and passwords in Fenix -->
     <string name="preferences_passwords_save_logins_2">Sàbhail na faclan-faire</string>
->>>>>>> 6f8a28bf
     <!-- Preference option for asking to save passwords in Fenix -->
     <string name="preferences_passwords_save_logins_ask_to_save">Faighnich mus tèid a shàbhaladh</string>
     <!-- Preference option for never saving passwords in Fenix -->
@@ -1962,22 +1914,13 @@
     <!-- Description for the preference for autofilling logins from Fenix in other apps (e.g. autofilling the Twitter app) -->
     <string name="preferences_android_autofill_description">Fèin-lìon ainmean-chleachdaichean is faclan-faire ann an aplacaidean eile air an uidheam agad.</string>
 
-<<<<<<< HEAD
-=======
     <!-- Preference option for adding a password -->
     <string name="preferences_logins_add_login_2">Cuir facal-faire ris</string>
 
->>>>>>> 6f8a28bf
     <!-- Preference for syncing saved passwords in Fenix -->
     <string name="preferences_passwords_sync_logins_2">Sioncronaich na faclan-faire</string>
     <!-- Preference for syncing saved passwords in Fenix, when not signed in-->
     <string name="preferences_passwords_sync_logins_across_devices_2">Sioncronaich faclan-faire air feadh uidheaman</string>
-<<<<<<< HEAD
-    <!-- Preference to access list of login exceptions that we never save logins for -->
-    <string name="preferences_passwords_exceptions">Eisgeachdan</string>
-    <!-- Text on button to remove all saved login exceptions -->
-    <string name="preferences_passwords_exceptions_remove_all">Sguab gach eisgeachd às</string>
-=======
     <!-- Preference to access list of saved passwords -->
     <string name="preferences_passwords_saved_logins_2">Faclan-faire a shàbhail thu</string>
     <!-- Description of empty list of saved passwords. Placeholder is replaced with app name.  -->
@@ -1994,7 +1937,6 @@
     <string name="preferences_passwords_exceptions_remove_all">Sguab gach eisgeachd às</string>
     <!-- Hint for search box in passwords list -->
     <string name="preferences_passwords_saved_logins_search_2">Lorg sna faclan-faire</string>
->>>>>>> 6f8a28bf
     <!-- The header for the site that a login is for -->
     <string name="preferences_passwords_saved_logins_site">Làrach</string>
     <!-- The header for the username for a login -->
@@ -2022,15 +1964,12 @@
     <string name="saved_login_reveal_password">Seall am facal-faire</string>
     <!-- Content Description (for screenreaders etc) read for the button to hide a password in logins -->
     <string name="saved_login_hide_password">Falaich am facal-faire</string>
-<<<<<<< HEAD
-=======
     <!-- Message displayed in biometric prompt displayed for authentication before allowing users to view their passwords -->
     <string name="logins_biometric_prompt_message_2">Thoir a’ ghlas dheth a shealltainn nam faclan-faire a shàbhail thu</string>
     <!-- Title of warning dialog if users have no device authentication set up -->
     <string name="logins_warning_dialog_title_2">Cùm na faclan-faire agad tèarainte</string>
     <!-- Message of warning dialog if users have no device authentication set up -->
     <string name="logins_warning_dialog_message_2">Suidhich pàtran glasadh an uidheim, PIN no facal-faire airson na faclan-faire a shàbhail thu a chumail dìomhair fiù ma gheibh cuideigin eile grèim air an uidheam agad.</string>
->>>>>>> 6f8a28bf
     <!-- Negative button to ignore warning dialog if users have no device authentication set up -->
     <string name="logins_warning_dialog_later">Uaireigin eile</string>
     <!-- Positive button to send users to set up a pin of warning dialog if users have no device authentication set up -->
@@ -2047,27 +1986,21 @@
     <string name="saved_logins_sort_strategy_alphabetically">Ainm (A-Z)</string>
     <!-- Saved logins sorting strategy menu item -by last used- (if selected, it will sort saved logins by last used) -->
     <string name="saved_logins_sort_strategy_last_used">Cleachdadh mu dheireadh</string>
-<<<<<<< HEAD
-=======
 
     <!-- Content description (not visible, for screen readers etc.) -->
     <string name="saved_logins_menu_dropdown_chevron_icon_content_description_2">Clàr-taice seòrsachadh nam faclan-faire</string>
->>>>>>> 6f8a28bf
 
     <!-- Autofill -->
     <!-- Preference and title for managing the autofill settings -->
     <string name="preferences_autofill">Fèin-lìonadh</string>
     <!-- Preference and title for managing the settings for addresses -->
     <string name="preferences_addresses">Seòlaidhean</string>
-<<<<<<< HEAD
-=======
     <!-- Preference and title for managing the settings for payment methods -->
     <string name="preferences_credit_cards_2">Dòighean pàighidh</string>
     <!-- Preference for saving and autofilling credit cards -->
     <string name="preferences_credit_cards_save_and_autofill_cards_2">Sàbhail is lìon dòighean pàighidh</string>
     <!-- Preference summary for saving and autofilling payment method data. Parameter will be replaced by app name. -->
     <string name="preferences_credit_cards_save_and_autofill_cards_summary_2">Crioptaichidh %s gach dòigh pàighidh a shàbhaileas tu</string>
->>>>>>> 6f8a28bf
     <!-- Preference option for syncing credit cards across devices. This is displayed when the user is not signed into sync -->
     <string name="preferences_credit_cards_sync_cards_across_devices">Sioncronaich cairtean thar nan uidheaman</string>
     <!-- Preference option for syncing credit cards across devices. This is displayed when the user is signed into sync -->
@@ -2081,14 +2014,11 @@
     <string name="preferences_addresses_add_address">Cuir seòladh ris</string>
     <!-- Preference option for managing saved addresses -->
     <string name="preferences_addresses_manage_addresses">Stiùirich na seòlaidhean</string>
-<<<<<<< HEAD
-=======
 
     <!-- Preference for saving and filling addresses -->
     <string name="preferences_addresses_save_and_autofill_addresses_2">Sàbhail is lìon seòlaidhean</string>
     <!-- Preference summary for saving and filling address data -->
     <string name="preferences_addresses_save_and_autofill_addresses_summary_2">Gabhaidh seo a-staigh àireamhan-fòn is seòlaidhean puist-d</string>
->>>>>>> 6f8a28bf
 
     <!-- Title of the "Add card" screen -->
     <string name="credit_cards_add_card">Cuir cairt ris</string>
@@ -2109,11 +2039,8 @@
     <string name="credit_cards_menu_delete_card">Sguab às a’ chairt</string>
     <!-- The text for the "Delete card" button for deleting a credit card -->
     <string name="credit_cards_delete_card_button">Sguab às a’ chairt</string>
-<<<<<<< HEAD
-=======
     <!-- The text for the confirmation message of "Delete card" dialog -->
     <string name="credit_cards_delete_dialog_confirmation_2">A bheil thu airson a’ chairt a sguabadh às?</string>
->>>>>>> 6f8a28bf
     <!-- The text for the positive button on "Delete card" dialog -->
     <string name="credit_cards_delete_dialog_button">Sguab às</string>
     <!-- The title for the "Save" menu item for saving a credit card -->
@@ -2124,10 +2051,6 @@
     <string name="credit_cards_cancel_button">Sguir dheth</string>
     <!-- Title of the "Saved cards" screen -->
     <string name="credit_cards_saved_cards">Na cairtean air an sàbhaladh</string>
-<<<<<<< HEAD
-    <!-- Message displayed in biometric prompt displayed for authentication before allowing users to view their saved credit cards -->
-    <string name="credit_cards_biometric_prompt_message">Thoir a’ ghlas dheth a shealltainn nan cairtean a shàbhail thu</string>
-=======
     <!-- Error message for card number validation -->
     <string name="credit_cards_number_validation_error_message_2">Cuir a-steach àireamh cairt dhligheach</string>
     <!-- Error message for card name on card validation -->
@@ -2138,7 +2061,6 @@
     <string name="credit_cards_warning_dialog_title_2">Cùm na dòighean pàighidh a shàbhail thu tèarainte</string>
     <!-- Message of warning dialog if users have no device authentication set up -->
     <string name="credit_cards_warning_dialog_message_3">Suidhich pàtran glasadh an uidheim, PIN no facal-faire airson na dòighean pàighidh a shàbhail thu a chumail dìomhair fiù ma gheibh cuideigin eile grèim air an uidheam agad.</string>
->>>>>>> 6f8a28bf
     <!-- Positive button to send users to set up a pin of warning dialog if users have no device authentication set up -->
     <string name="credit_cards_warning_dialog_set_up_now">Suidhich e an-dràsta</string>
     <!-- Negative button to ignore warning dialog if users have no device authentication set up -->
@@ -2154,11 +2076,8 @@
     <string name="addresses_edit_address">Deasaich an seòladh</string>
     <!-- Title of the "Manage addresses" screen -->
     <string name="addresses_manage_addresses">Stiùirich na seòlaidhean</string>
-<<<<<<< HEAD
-=======
     <!-- The header for the name of an address. Name represents a person's full name, typically made up of a first, middle and last name, e.g. John Joe Doe. -->
     <string name="addresses_name">Ainm</string>
->>>>>>> 6f8a28bf
     <!-- The header for the street address of an address -->
     <string name="addresses_street_address">Seòladh sràide</string>
     <!-- The header for the city of an address -->
@@ -2181,11 +2100,8 @@
     <string name="addresses_cancel_button">Sguir dheth</string>
     <!-- The text for the "Delete address" button for deleting an address -->
     <string name="addressess_delete_address_button">Sguab an seòladh às</string>
-<<<<<<< HEAD
-=======
     <!-- The title for the "Delete address" confirmation dialog -->
     <string name="addressess_confirm_dialog_message_2">A bheil thu airson an seòladh seo a sguabadh às?</string>
->>>>>>> 6f8a28bf
     <!-- The text for the positive button on "Delete address" dialog -->
     <string name="addressess_confirm_dialog_ok_button">Sguab às</string>
     <!-- The text for the negative button on "Delete address" dialog -->
@@ -2281,18 +2197,13 @@
     <string name="login_menu_delete_button">Sguab às</string>
     <!-- Login overflow menu edit button -->
     <string name="login_menu_edit_button">Deasaich</string>
-<<<<<<< HEAD
-=======
     <!-- Message in delete confirmation dialog for password -->
     <string name="login_deletion_confirmation_2">A bheil thu cinnteach gu bheil thu airson am facal-faire seo a sguabadh às?</string>
->>>>>>> 6f8a28bf
     <!-- Positive action of a dialog asking to delete  -->
     <string name="dialog_delete_positive">Sguab às</string>
 
     <!-- Negative action of a dialog asking to delete login -->
     <string name="dialog_delete_negative">Sguir dheth</string>
-<<<<<<< HEAD
-=======
     <!--  The saved password options menu description. -->
     <string name="login_options_menu_2">Roghainnean nam faclan-faire</string>
     <!--  The editable text field for a website address. -->
@@ -2311,7 +2222,6 @@
     <string name="saved_login_password_required_2">Cuir a-steach facal-faire</string>
     <!--  The error message in add login view when username field is blank. -->
     <string name="saved_login_username_required_2">Cuir a-steach ainm-cleachdaiche</string>
->>>>>>> 6f8a28bf
     <!--  The error message in add login view when hostname field is blank. -->
     <string name="saved_login_hostname_required" tools:ignore="UnusedResources">Tha feum air ainm òstair</string>
     <!--  The error message in add login view when hostname field is blank. -->
@@ -2366,11 +2276,8 @@
     <string name="top_sites_rename_dialog_title">Ainm</string>
     <!-- Hint for renaming title of a shortcut -->
     <string name="shortcut_name_hint">Ainm na h-ath-ghoirid</string>
-<<<<<<< HEAD
-=======
     <!-- Hint for editing URL of a shortcut. -->
     <string name="shortcut_url_hint">URL na h-ath-ghoirid</string>
->>>>>>> 6f8a28bf
     <!-- Dialog button text for canceling the rename top site prompt. -->
     <string name="top_sites_rename_dialog_cancel">Sguir dheth</string>
 
@@ -2423,12 +2330,9 @@
     <!-- Title for search suggestions when the default search suggestion engine is anything other than Google. The first parameter is default search engine name. -->
     <string name="other_default_search_engine_suggestion_header">Lorg le %s</string>
 
-<<<<<<< HEAD
-=======
     <!-- Default browser experiment -->
     <!-- Default browser card title -->
     <string name="default_browser_experiment_card_title">Suidhich brabhsair bhunaiteach eile</string>
->>>>>>> 6f8a28bf
     <!-- Default browser card text -->
     <string name="default_browser_experiment_card_text" tools:ignore="BrandUsage">Suidhich ceanglaichean o làraichean-lìn, puist-d agus teachdaireachdan airson ’s gun tèid am fosgladh gu fèin-obrachail ann am Firefox.</string>
 
