--- conflicted
+++ resolved
@@ -219,14 +219,9 @@
     <string name="browser_menu_manage_extensions">Quản lý tiện ích</string>
     <!-- Content description (not visible, for screen readers etc.): Section heading for recommended extensions.-->
     <string name="browser_menu_recommended_section_content_description">Tiện ích mở rộng được đề xuất</string>
-<<<<<<< HEAD
-    <!-- Content description (not visible, for screen readers etc.): Label for plus icon used to add extensions. -->
-    <string name="browser_menu_extension_plus_icon_content_description">Thêm tiện ích</string>
-=======
     <!-- Content description (not visible, for screen readers etc.): Label for plus icon used to add extension.
       The first parameter is the name of the extension (for example: ClearURLs). -->
     <string name="browser_menu_extension_plus_icon_content_description_2">Thêm %1$s</string>
->>>>>>> a07f670f
     <!-- Browser menu button that opens AMO in a tab -->
     <string name="browser_menu_discover_more_extensions">Khám phá tiện tích khác</string>
     <!-- Browser menu description that is shown when one or more extensions are disabled due to extension errors -->
@@ -321,8 +316,6 @@
     <string name="browser_menu_tools">Công cụ</string>
     <!-- Content description (not visible, for screen readers etc.): Back button for all menu redesign sub-menu -->
     <string name="browser_menu_back_button_content_description">Quay lại menu chính</string>
-<<<<<<< HEAD
-=======
     <!-- Content description (not visible, for screen readers etc.) for bottom sheet handlebar main menu. -->
     <string name="browser_main_menu_handlebar_content_description">Đóng bảng menu chính</string>
     <!-- Content description (not visible, for screen readers etc.) for bottom sheet handlebar extensions menu. -->
@@ -333,7 +326,6 @@
     <string name="browser_tools_menu_handlebar_content_description">Đóng bảng menu công cụ</string>
     <!-- Content description (not visible, for screen readers etc.) for bottom sheet handlebar custom tab menu. -->
     <string name="browser_custom_tab_menu_handlebar_content_description">Đóng bảng menu thẻ tuỳ chỉnh</string>
->>>>>>> a07f670f
     <!-- Browser menu description that describes the various tools related menu items inside of the tools sub-menu -->
     <string name="browser_menu_tools_description_with_translate">Chế độ đọc, dịch, in, chia sẻ, mở ứng dụng</string>
     <!-- Browser menu description that describes the various tools related menu items inside of the tools sub-menu -->
@@ -1325,11 +1317,6 @@
     <string name="bookmark_navigate_back_button_content_description">Điều hướng quay lại</string>
     <!-- Content description for the bookmark list new folder navigation bar button -->
     <string name="bookmark_add_new_folder_button_content_description">Thêm một thư mục mới</string>
-<<<<<<< HEAD
-    <!-- Content description for the bookmark navigation bar close button -->
-    <string name="bookmark_close_button_content_description" tools:ignore="UnusedResources" moz:removedIn="130">Đóng dấu trang</string>
-=======
->>>>>>> a07f670f
     <!-- Content description for bookmark search floating action button -->
     <string name="bookmark_search_button_content_description">Tìm kiếm dấu trang</string>
     <!-- Content description for the overflow menu for a bookmark item. Paramter will a folder name or bookmark title. -->
@@ -1346,12 +1333,9 @@
     <!-- Description for the bookmark list empty state when you're in an empty folder. -->
     <string name="bookmark_empty_list_folder_description">Thêm dấu trang khi bạn duyệt để bạn có thể tìm thấy các trang web yêu thích của mình sau này.</string>
 
-<<<<<<< HEAD
-=======
     <!-- Description for the add new folder button when selecting a folder. -->
     <string name="bookmark_select_folder_new_folder_button_title" tools:ignore="UnusedResources">Thư mục mới</string>
 
->>>>>>> a07f670f
     <!-- Site Permissions -->
     <!-- Button label that take the user to the Android App setting -->
     <string name="phone_feature_go_to_settings">Đi đến Cài đặt</string>
@@ -2851,11 +2835,6 @@
     <string name="likert_scale_option_7" tools:ignore="BrandUsage,UnusedResources">Tôi không sử dụng tìm kiếm trên Firefox</string>
     <!-- Option for likert scale -->
     <string name="likert_scale_option_8" tools:ignore="UnusedResources">Tôi không sử dụng đồng bộ hoá</string>
-<<<<<<< HEAD
-    <!-- Text shown in prompt for homepage microsurvey. Note: The word "Firefox" should NOT be translated. -->
-    <string name="microsurvey_prompt_homepage_title" tools:ignore="BrandUsage,UnusedResources" moz:removedIn="130">Bạn hài lòng với trang chủ Firefox của mình đến mức nào?</string>
-=======
->>>>>>> a07f670f
     <!-- Text shown in prompt for printing microsurvey. "sec" It's an abbreviation for "second". Note: The word "Firefox" should NOT be translated. -->
     <string name="microsurvey_prompt_printing_title" tools:ignore="BrandUsage,UnusedResources">Giúp việc in ấn trong Firefox tốt hơn. Chỉ mất một giây</string>
     <!-- Text shown in prompt for search microsurvey. Note: The word "Firefox" should NOT be translated. -->
