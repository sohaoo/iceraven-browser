<?xml version="1.0" encoding="utf-8"?>
<resources xmlns:tools="http://schemas.android.com/tools" xmlns:moz="http://mozac.org/tools">

    <!-- App name for private browsing mode. The first parameter is the name of the app defined in app_name (for example: Fenix)-->
    <string name="app_name_private_5">%s riêng tư</string>
    <!-- App name for private browsing mode. The first parameter is the name of the app defined in app_name (for example: Fenix)-->
    <string name="app_name_private_4">%s (Riêng tư)</string>

    <!-- Home Fragment -->
    <!-- Content description (not visible, for screen readers etc.): "Three dot" menu button. -->
    <string name="content_description_menu">Tùy chọn khác</string>
    <!-- Content description (not visible, for screen readers etc.): "Private Browsing" menu button. -->
    <string name="content_description_private_browsing_button">Bật duyệt web riêng tư</string>
    <!-- Content description (not visible, for screen readers etc.): "Private Browsing" menu button. -->
    <string name="content_description_disable_private_browsing_button">Tắt duyệt web riêng tư</string>
    <!-- Placeholder text shown in the search bar before a user enters text for the default engine -->
    <string name="search_hint">Tìm kiếm hoặc nhập địa chỉ</string>
    <!-- Placeholder text shown in the search bar before a user enters text for a general engine -->
    <string name="search_hint_general_engine">Tìm kiếm trên mạng</string>
    <!-- Placeholder text shown in search bar when using history search -->
    <string name="history_search_hint">Tìm kiếm lịch sử</string>
    <!-- Placeholder text shown in search bar when using bookmarks search -->
    <string name="bookmark_search_hint">Tìm kiếm dấu trang</string>
    <!-- Placeholder text shown in search bar when using tabs search -->
    <string name="tab_search_hint">Tìm kiếm thẻ</string>
    <!-- Placeholder text shown in the search bar when using application search engines -->
    <string name="application_search_hint">Nhập từ tìm kiếm</string>
    <!-- No Open Tabs Message Description -->
    <string name="no_open_tabs_description">Các thẻ đang mở của bạn sẽ được hiển thị ở đây.</string>

    <!-- No Private Tabs Message Description -->
    <string name="no_private_tabs_description">Các thẻ riêng tư của bạn sẽ được hiển thị ở đây.</string>

    <!-- Tab tray multi select title in app bar. The first parameter is the number of tabs selected -->
    <string name="tab_tray_multi_select_title">%1$d đã chọn</string>
    <!-- Label of button in create collection dialog for creating a new collection  -->
    <string name="tab_tray_add_new_collection">Thêm bộ sưu tập mới</string>
    <!-- Label of editable text in create collection dialog for naming a new collection  -->
    <string name="tab_tray_add_new_collection_name">Tên</string>
    <!-- Label of button in save to collection dialog for selecting a current collection  -->
    <string name="tab_tray_select_collection">Chọn bộ sưu tập</string>
    <!-- Content description for close button while in multiselect mode in tab tray -->
    <string name="tab_tray_close_multiselect_content_description">Thoát chế độ nhiều lựa chọn</string>
    <!-- Content description for save to collection button while in multiselect mode in tab tray -->
    <string name="tab_tray_collection_button_multiselect_content_description">Lưu các thẻ đã chọn vào bộ sưu tập</string>
    <!-- Content description on checkmark while tab is selected in multiselect mode in tab tray -->
    <string name="tab_tray_multiselect_selected_content_description">Đã chọn</string>

    <!-- Home - Recently saved bookmarks -->
    <!-- Title for the home screen section with recently saved bookmarks. -->
    <string name="recently_saved_title">Đã lưu gần đây</string>
    <!-- Content description for the button which navigates the user to show all of their saved bookmarks. -->
    <string name="recently_saved_show_all_content_description_2">Hiển thị tất cả các dấu trang đã lưu</string>

    <!-- Text for the menu button to remove a recently saved bookmark from the user's home screen -->
    <string name="recently_saved_menu_item_remove">Xóa</string>

    <!-- About content. The first parameter is the name of the application. (For example: Fenix) -->
    <string name="about_content">%1$s - Một sản phẩm của Mozilla.</string>

    <!-- Private Browsing -->
    <!-- Explanation for private browsing displayed to users on home view when they first enable private mode
        The first parameter is the name of the app defined in app_name (for example: Fenix) -->
    <string name="private_browsing_placeholder_description_2">%1$s xóa lịch sử tìm kiếm và duyệt web của bạn khỏi các thẻ riêng tư khi bạn đóng chúng hoặc thoát khỏi ứng dụng. Mặc dù điều này không làm cho bạn ẩn danh với các trang web hoặc nhà cung cấp dịch vụ internet của bạn, nhưng nó giúp bạn dễ dàng giữ những gì bạn làm trực tuyến riêng tư với bất kỳ ai khác sử dụng thiết bị này.</string>
    <string name="private_browsing_common_myths">
       Những lầm tưởng phổ biến về duyệt web riêng tư
    </string>

    <!-- True Private Browsing Mode -->
    <!-- Title for info card on private homescreen in True Private Browsing Mode. -->
    <string name="felt_privacy_desc_card_title">Không để lại dấu vết trên thiết bị này</string>
    <!-- Explanation for private browsing displayed to users on home view when they first enable
        private mode in our new Total Private Browsing mode.
        The first parameter is the name of the app defined in app_name (for example: Firefox Nightly)
        The second parameter is the clickable link text in felt_privacy_info_card_subtitle_link_text -->
    <string name="felt_privacy_info_card_subtitle_2">%1$s xóa cookie, lịch sử và dữ liệu trang web của bạn khi bạn đóng tất cả các thẻ riêng tư. %2$s</string>
    <!-- Clickable portion of the explanation for private browsing that links the user to our
        about privacy page.
        This string is used in felt_privacy_info_card_subtitle as the second parameter.-->
    <string name="felt_privacy_info_card_subtitle_link_text">Ai có thể xem hoạt động của tôi?</string>

    <!-- Private mode shortcut "contextual feature recommendation" (CFR) -->
    <!-- Text for the Private mode shortcut CFR message for adding a private mode shortcut to open private tabs from the Home screen -->
    <string name="private_mode_cfr_message_2">Khởi chạy thẻ riêng tư tiếp theo của bạn chỉ bằng một lần nhấn.</string>
    <!-- Text for the positive button to accept adding a Private Browsing shortcut to the Home screen -->
    <string name="private_mode_cfr_pos_button_text">Thêm vào Màn hình chính</string>
    <!-- Text for the negative button to decline adding a Private Browsing shortcut to the Home screen -->
    <string name="cfr_neg_button_text">Không, cảm ơn</string>

    <!-- Open in App "contextual feature recommendation" (CFR) -->
    <!-- Text for the info message. The first parameter is the name of the application.-->
    <string name="open_in_app_cfr_info_message_2">Bạn có thể đặt %1$s để tự động mở các liên kết trong ứng dụng.</string>
    <!-- Text for the positive action button -->
    <string name="open_in_app_cfr_positive_button_text">Đi đến cài đặt</string>
    <!-- Text for the negative action button -->
    <string name="open_in_app_cfr_negative_button_text">Bỏ qua</string>

    <!-- Total cookie protection "contextual feature recommendation" (CFR) -->
    <!-- Text for the message displayed in the contextual feature recommendation popup promoting the total cookie protection feature. -->
    <string name="tcp_cfr_message">Tính năng bảo mật mạnh mẽ nhất của chúng tôi nhưng vẫn tách biệt các trình theo dõi trên nhiều trang web.</string>
    <!-- Text displayed that links to website containing documentation about the "Total cookie protection" feature. -->
    <string name="tcp_cfr_learn_more">Tìm hiểu về trình chống cookie chung</string>

    <!-- Private browsing erase action "contextual feature recommendation" (CFR) -->
    <!-- Text for the message displayed in the contextual feature recommendation popup promoting the erase private browsing feature. -->
    <string name="erase_action_cfr_message">Nhấn vào đây để bắt đầu phiên riêng tư mới. Xóa lịch sử, cookie của bạn — mọi thứ.</string>


    <!-- Text for the info dialog when camera permissions have been denied but user tries to access a camera feature. -->
    <string name="camera_permissions_needed_message">Cần có quyền truy cập máy ảnh. Đi tới cài đặt Android, chạm vào quyền và chạm cho phép.</string>
    <!-- Text for the positive action button to go to Android Settings to grant permissions. -->
    <string name="camera_permissions_needed_positive_button_text">Đi đến cài đặt</string>
    <!-- Text for the negative action button to dismiss the dialog. -->
    <string name="camera_permissions_needed_negative_button_text">Bỏ qua</string>

    <!-- Text for the banner message to tell users about our auto close feature. -->
    <string name="tab_tray_close_tabs_banner_message">Đặt các thẻ đang mở để tự động đóng mà bạn chưa xem trong ngày, tuần hoặc tháng trước.</string>
    <!-- Text for the positive action button to go to Settings for auto close tabs. -->
    <string name="tab_tray_close_tabs_banner_positive_button_text">Xem tùy chọn</string>
    <!-- Text for the negative action button to dismiss the Close Tabs Banner. -->
    <string name="tab_tray_close_tabs_banner_negative_button_text">Bỏ qua</string>

    <!-- Text for the banner message to tell users about our inactive tabs feature. -->
    <string name="tab_tray_inactive_onboarding_message">Các thẻ bạn đã không xem trong hai tuần sẽ được chuyển đến đây.</string>
    <!-- Text for the action link to go to Settings for inactive tabs. -->
    <string name="tab_tray_inactive_onboarding_button_text">Tắt trong cài đặt</string>

    <!-- Text for title for the auto-close dialog of the inactive tabs. -->
    <string name="tab_tray_inactive_auto_close_title">Tự động đóng sau một tháng?</string>
    <!-- Text for the body for the auto-close dialog of the inactive tabs.
        The first parameter is the name of the application.-->
    <string name="tab_tray_inactive_auto_close_body_2">%1$s có thể đóng các thẻ bạn chưa xem trong tháng qua.</string>
    <!-- Content description for close button in the auto-close dialog of the inactive tabs. -->
    <string name="tab_tray_inactive_auto_close_button_content_description">Đóng</string>

    <!-- Text for turn on auto close tabs button in the auto-close dialog of the inactive tabs. -->
    <string name="tab_tray_inactive_turn_on_auto_close_button_2">Bật tự động đóng</string>


    <!-- Home screen icons - Long press shortcuts -->
    <!-- Shortcut action to open new tab -->
    <string name="home_screen_shortcut_open_new_tab_2">Thẻ mới</string>
    <!-- Shortcut action to open new private tab -->
    <string name="home_screen_shortcut_open_new_private_tab_2">Thẻ riêng tư mới</string>

    <!-- Shortcut action to open Passwords screens -->
    <string name="home_screen_shortcut_open_password_screen">Lối tắt mật khẩu</string>

    <!-- Recent Tabs -->
    <!-- Header text for jumping back into the recent tab in the home screen -->
    <string name="recent_tabs_header">Trang đã xem gần đây</string>
    <!-- Button text for showing all the tabs in the tabs tray -->
    <string name="recent_tabs_show_all">Xem tất cả</string>

    <!-- Content description for the button which navigates the user to show all recent tabs in the tabs tray. -->
    <string name="recent_tabs_show_all_content_description_2">Hiển thị nút tất cả các thẻ gần đây</string>

    <!-- Text for button in synced tab card that opens synced tabs tray -->
    <string name="recent_tabs_see_all_synced_tabs_button_text">Xem tất cả các thẻ đã đồng bộ hóa</string>
    <!-- Accessibility description for device icon used for recent synced tab -->
    <string name="recent_tabs_synced_device_icon_content_description">Thiết bị được đồng bộ hóa</string>
    <!-- Text for the dropdown menu to remove a recent synced tab from the homescreen -->
    <string name="recent_synced_tab_menu_item_remove">Xóa</string>
    <!-- Text for the menu button to remove a grouped highlight from the user's browsing history
         in the Recently visited section -->
    <string name="recent_tab_menu_item_remove">Xóa</string>

    <!-- History Metadata -->
    <!-- Header text for a section on the home screen that displays grouped highlights from the
         user's browsing history, such as topics they have researched or explored on the web -->
    <string name="history_metadata_header_2">Đã xem gần đây</string>
    <!-- Text for the menu button to remove a grouped highlight from the user's browsing history
         in the Recently visited section -->
    <string name="recently_visited_menu_item_remove">Xóa</string>

    <!-- Content description for the button which navigates the user to show all of their history. -->
    <string name="past_explorations_show_all_content_description_2">Hiển thị tất cả các khám phá trong quá khứ</string>

    <!-- Browser Fragment -->
    <!-- Content description (not visible, for screen readers etc.): Navigate backward (browsing history) -->
    <string name="browser_menu_back">Quay lại</string>
    <!-- Content description (not visible, for screen readers etc.): Navigate forward (browsing history) -->
    <string name="browser_menu_forward">Tiến</string>
    <!-- Content description (not visible, for screen readers etc.): Refresh current website -->
    <string name="browser_menu_refresh">Làm mới</string>
    <!-- Content description (not visible, for screen readers etc.): Stop loading current website -->
    <string name="browser_menu_stop">Dừng</string>
    <!-- Browser menu button that opens the addon manager -->
    <string name="browser_menu_add_ons">Tiện ích</string>
    <!-- Browser menu button that opens account settings -->
    <string name="browser_menu_account_settings">Thông tin tài khoản</string>
    <!-- Text displayed when there are no add-ons to be shown -->
    <string name="no_add_ons">Không có tiện ích nào ở đây</string>
    <!-- Browser menu button that sends a user to help articles -->
    <string name="browser_menu_help">Trợ giúp</string>
    <!-- Browser menu button that sends a to a the what's new article -->
    <string name="browser_menu_whats_new">Có gì mới</string>
    <!-- Browser menu button that opens the settings menu -->
    <string name="browser_menu_settings">Cài đặt</string>
    <!-- Browser menu button that opens a user's library -->
    <string name="browser_menu_library">Thư viện</string>
    <!-- Browser menu toggle that requests a desktop site -->
    <string name="browser_menu_desktop_site">Trang web cho máy tính</string>
    <!-- Browser menu button that reopens a private tab as a regular tab -->
    <string name="browser_menu_open_in_regular_tab">Mở trong thẻ thông thường</string>
    <!-- Browser menu toggle that adds a shortcut to the site on the device home screen. -->
    <string name="browser_menu_add_to_homescreen">Thêm vào màn hình chính</string>
    <!-- Browser menu toggle that installs a Progressive Web App shortcut to the site on the device home screen. -->
    <string name="browser_menu_install_on_homescreen">Cài đặt</string>
    <!-- Content description (not visible, for screen readers etc.) for the Resync tabs button -->
    <string name="resync_button_content_description">Đồng bộ hóa lại</string>
    <!-- Browser menu button that opens the find in page menu -->
    <string name="browser_menu_find_in_page">Tìm trong trang</string>
    <!-- Browser menu button that opens the translations dialog, which has options to translate the current browser page. -->
    <string name="browser_menu_translations">Dịch trang</string>
    <!-- Browser menu button that saves the current tab to a collection -->
    <string name="browser_menu_save_to_collection_2">Lưu vào bộ sưu tập</string>
    <!-- Browser menu button that open a share menu to share the current site -->
    <string name="browser_menu_share">Chia sẻ</string>
    <!-- Browser menu button shown in custom tabs that opens the current tab in Fenix
        The first parameter is the name of the app defined in app_name (for example: Fenix) -->
    <string name="browser_menu_open_in_fenix">Mở bằng %1$s</string>
    <!-- Browser menu text shown in custom tabs to indicate this is a Fenix tab
        The first parameter is the name of the app defined in app_name (for example: Fenix) -->
    <string name="browser_menu_powered_by">ĐƯỢC HỖ TRỢ BỞI %1$s</string>
    <!-- Browser menu text shown in custom tabs to indicate this is a Fenix tab
        The first parameter is the name of the app defined in app_name (for example: Fenix) -->
    <string name="browser_menu_powered_by2">Được hỗ trợ bởi %1$s</string>
    <!-- Browser menu button to put the current page in reader mode -->
    <string name="browser_menu_read">Chế độ đọc sách</string>
    <!-- Browser menu button content description to close reader mode and return the user to the regular browser -->
    <string name="browser_menu_read_close">Đóng chế độ đọc sách</string>
    <!-- Browser menu button to open the current page in an external app -->
    <string name="browser_menu_open_app_link">Mở trong ứng dụng</string>

    <!-- Browser menu button to show reader view appearance controls e.g. the used font type and size -->
    <string name="browser_menu_customize_reader_view">Tùy chỉnh chế độ đọc</string>
    <!-- Browser menu label for adding a bookmark -->
    <string name="browser_menu_add">Thêm</string>
    <!-- Browser menu label for editing a bookmark -->
    <string name="browser_menu_edit">Chỉnh sửa</string>

    <!-- Button shown on the home page that opens the Customize home settings -->
    <string name="browser_menu_customize_home_1">Tùy biến trang chủ</string>
    <!-- Browser Toolbar -->
    <!-- Content description for the Home screen button on the browser toolbar -->
    <string name="browser_toolbar_home">Màn hình chính</string>

    <!-- Content description (not visible, for screen readers etc.): Erase button: Erase the browsing
         history and go back to the home screen. -->
    <string name="browser_toolbar_erase">Xóa lịch sử duyệt web</string>
    <!-- Locale Settings Fragment -->
    <!-- Content description for tick mark on selected language -->
    <string name="a11y_selected_locale_content_description">Ngôn ngữ được chọn</string>
    <!-- Text for default locale item -->
    <string name="default_locale_text">Theo ngôn ngữ thiết bị</string>
    <!-- Placeholder text shown in the search bar before a user enters text -->
    <string name="locale_search_hint">Tìm kiếm ngôn ngữ</string>

    <!-- Search Fragment -->
    <!-- Button in the search view that lets a user search by scanning a QR code -->
    <string name="search_scan_button">Quét</string>
    <!-- Button in the search view that lets a user change their search engine -->
    <string name="search_engine_button" moz:RemovedIn="121" tools:ignore="UnusedResources">Công cụ tìm kiếm</string>
    <!-- Button in the search view when shortcuts are displayed that takes a user to the search engine settings -->
    <string name="search_shortcuts_engine_settings">Cài đặt công cụ tìm kiếm</string>
    <!-- Button in the search view that lets a user navigate to the site in their clipboard -->
    <string name="awesomebar_clipboard_title">Điền liên kết từ khay nhớ tạm</string>
    <!-- Button in the search suggestions onboarding that allows search suggestions in private sessions -->
    <string name="search_suggestions_onboarding_allow_button">Cho phép</string>
    <!-- Button in the search suggestions onboarding that does not allow search suggestions in private sessions -->
    <string name="search_suggestions_onboarding_do_not_allow_button">Không cho phép</string>
    <!-- Search suggestion onboarding hint title text -->
    <string name="search_suggestions_onboarding_title">Cho phép đề xuất tìm kiếm trong phiên riêng tư?</string>
    <!-- Search suggestion onboarding hint description text, first parameter is the name of the app defined in app_name (for example: Fenix)-->
    <string name="search_suggestions_onboarding_text">%s sẽ chia sẻ mọi thứ bạn nhập vào thanh địa chỉ với công cụ tìm kiếm mặc định của bạn.</string>

    <!-- Search engine suggestion title text. The first parameter is the name of the suggested engine-->
    <string name="search_engine_suggestions_title">Tìm kiếm %s</string>
    <!-- Search engine suggestion description text -->
    <string name="search_engine_suggestions_description">Tìm kiếm trực tiếp từ thanh địa chỉ</string>

    <!-- Menu option in the search selector menu to open the search settings -->
    <string name="search_settings_menu_item">Cài đặt tìm kiếm</string>

    <!-- Header text for the search selector menu -->
    <string name="search_header_menu_item_2">Lần này tìm kiếm trong:</string>

    <!-- Content description (not visible, for screen readers etc.): Search engine icon. The first parameter is the search engine name (for example: DuckDuckGo). -->
    <string name="search_engine_icon_content_description" tools:ignore="UnusedResources">Công cụ tìm kiếm %s</string>

    <!-- Home onboarding -->
    <!-- Onboarding home screen popup dialog, shown on top of the Jump back in section. -->
    <string name="onboarding_home_screen_jump_back_contextual_hint_2">Khám phá trang chủ được cá nhân hóa của bạn. Các thẻ gần đây, dấu trang và các kết quả tìm kiếm của bạn sẽ xuất hiện ngay đây.</string>
    <!-- Home onboarding dialog welcome screen title text. -->
    <string name="onboarding_home_welcome_title_2">Chào mừng bạn đến với một Internet cá nhân hơn</string>
    <!-- Home onboarding dialog welcome screen description text. -->
    <string name="onboarding_home_welcome_description">Màu sắc mới. Riêng tư hơn. Cùng cam kết với mọi người vì lợi nhuận.</string>
    <!-- Home onboarding dialog sign into sync screen title text. -->
    <string name="onboarding_home_sync_title_3">Chuyển đổi màn hình dễ dàng hơn bao giờ hết</string>
    <!-- Home onboarding dialog sign into sync screen description text. -->
    <string name="onboarding_home_sync_description">Tiếp tục với các thẻ mà bạn đang truy cập từ các thiết bị khác ngay trên trang chủ này.</string>
    <!-- Text for the button to continue the onboarding on the home onboarding dialog. -->
    <string name="onboarding_home_get_started_button">Bắt đầu</string>
    <!-- Text for the button to navigate to the sync sign in screen on the home onboarding dialog. -->
    <string name="onboarding_home_sign_in_button">Đăng nhập</string>
    <!-- Text for the button to skip the onboarding on the home onboarding dialog. -->
    <string name="onboarding_home_skip_button">Bỏ qua</string>

    <!-- Onboarding home screen sync popup dialog message, shown on top of Recent Synced Tabs in the Jump back in section. -->
    <string name="sync_cfr_message">Các thẻ của bạn đang đồng bộ hóa! Tiếp tục nơi bạn đã dừng lại trên thiết bị khác của mình.</string>

    <!-- Content description (not visible, for screen readers etc.): Close button for the home onboarding dialog -->
    <string name="onboarding_home_content_description_close_button">Đóng</string>

    <!-- Notification pre-permission dialog -->
    <!-- Enable notification pre permission dialog title
        The first parameter is the name of the app defined in app_name (for example: Fenix) -->
    <string name="onboarding_home_enable_notifications_title">Thông báo giúp bạn làm được nhiều việc hơn với %s</string>
    <!-- Enable notification pre permission dialog description with rationale
        The first parameter is the name of the app defined in app_name (for example: Fenix) -->
    <string name="onboarding_home_enable_notifications_description">Đồng bộ hóa các thẻ của bạn giữa các thiết bị, quản lý tải xuống, nhận các mẹo về cách tận dụng tối đa khả năng bảo vệ quyền riêng tư của %s và nhiều hơn nữa.</string>
    <!-- Text for the button to request notification permission on the device -->
    <string name="onboarding_home_enable_notifications_positive_button">Tiếp tục</string>
    <!-- Text for the button to not request notification permission on the device and dismiss the dialog -->
    <string name="onboarding_home_enable_notifications_negative_button">Không phải bây giờ</string>

    <!-- Juno first user onboarding flow experiment, strings are marked unused as they are only referenced by Nimbus experiments. -->
    <!-- Title for set firefox as default browser screen used by Nimbus experiments. -->
    <string name="juno_onboarding_default_browser_title_nimbus_2">Chúng tôi thích giữ an toàn cho bạn</string>
    <!-- Description for set firefox as default browser screen used by Nimbus experiments. -->
    <string name="juno_onboarding_default_browser_description_nimbus_2">Trình duyệt được tài trợ bởi tổ chức phi lợi nhuận của chúng tôi giúp ngăn các công ty bí mật theo dõi bạn trên web.\n\nTìm hiểu thêm về thông báo quyền riêng tư của chúng tôi.
</string>
    <!-- Text for the link to the privacy notice webpage for set as firefox default browser screen.
    This is part of the string with the key "juno_onboarding_default_browser_description". -->
    <string name="juno_onboarding_default_browser_description_link_text" tools:ignore="UnusedResources">thông báo bảo mật</string>
    <!-- Text for the button to set firefox as default browser on the device -->
    <string name="juno_onboarding_default_browser_positive_button" tools:ignore="UnusedResources">Đặt làm trình duyệt mặc định</string>
    <!-- Text for the button dismiss the screen and move on with the flow -->
    <string name="juno_onboarding_default_browser_negative_button" tools:ignore="UnusedResources">Không phải bây giờ</string>
    <!-- Title for sign in to sync screen. -->
    <string name="juno_onboarding_sign_in_title_2">Luôn mã hóa khi bạn chuyển đổi giữa nhiều thiết bị</string>
    <!-- Description for sign in to sync screen. Nimbus experiments do not support string placeholders.
     Note: The word "Firefox" should NOT be translated -->
    <string name="juno_onboarding_sign_in_description_2">Khi bạn đăng nhập và đồng bộ hóa, bạn sẽ an toàn hơn. Firefox mã hóa mật khẩu, dấu trang của bạn và hơn thế nữa.</string>
    <!-- Text for the button to sign in to sync on the device -->
    <string name="juno_onboarding_sign_in_positive_button" tools:ignore="UnusedResources">Đăng nhập</string>
    <!-- Text for the button dismiss the screen and move on with the flow -->
    <string name="juno_onboarding_sign_in_negative_button" tools:ignore="UnusedResources">Không phải bây giờ</string>
    <!-- Title for enable notification permission screen used by Nimbus experiments. Nimbus experiments do not support string placeholders.
        Note: The word "Firefox" should NOT be translated -->
    <string name="juno_onboarding_enable_notifications_title_nimbus_2">Thông báo giúp bạn an toàn hơn với Firefox</string>
    <!-- Description for enable notification permission screen used by Nimbus experiments. Nimbus experiments do not support string placeholders.
       Note: The word "Firefox" should NOT be translated -->
    <string name="juno_onboarding_enable_notifications_description_nimbus_2">Gửi các thẻ giữa các thiết bị của bạn một cách an toàn và khám phá các tính năng bảo mật khác trong Firefox.</string>
    <!-- Text for the button to request notification permission on the device -->
    <string name="juno_onboarding_enable_notifications_positive_button" tools:ignore="UnusedResources">Bật thông báo</string>
    <!-- Text for the button dismiss the screen and move on with the flow -->
    <string name="juno_onboarding_enable_notifications_negative_button" tools:ignore="UnusedResources">Không phải bây giờ</string>

    <!-- Title for add search widget screen used by Nimbus experiments. Nimbus experiments do not support string placeholders.
        Note: The word "Firefox" should NOT be translated -->
    <string name="juno_onboarding_add_search_widget_title" tools:ignore="UnusedResources">Hãy thử tiện ích Firefox tìm kiếm</string>
    <!-- Description for add search widget screen used by Nimbus experiments. Nimbus experiments do not support string placeholders.
        Note: The word "Firefox" should NOT be translated -->
    <string name="juno_onboarding_add_search_widget_description" tools:ignore="UnusedResources">Với Firefox trên màn hình chính, bạn sẽ dễ dàng truy cập vào trình duyệt ưu tiên quyền riêng tư để chặn các trình theo dõi trên nhiều trang web.</string>
    <!-- Text for the button to add search widget on the device used by Nimbus experiments. Nimbus experiments do not support string placeholders.
        Note: The word "Firefox" should NOT be translated -->
    <string name="juno_onboarding_add_search_widget_positive_button" tools:ignore="UnusedResources">Thêm tiện ích Firefox</string>
    <!-- Text for the button to dismiss the screen and move on with the flow -->
    <string name="juno_onboarding_add_search_widget_negative_button" tools:ignore="UnusedResources">Không phải bây giờ</string>

    <!-- Search Widget -->
    <!-- Content description for searching with a widget. The first parameter is the name of the application.-->
    <string name="search_widget_content_description_2">Mở thẻ %1$s mới</string>
    <!-- Text preview for smaller sized widgets -->
    <string name="search_widget_text_short">Tìm kiếm</string>
    <!-- Text preview for larger sized widgets -->
    <string name="search_widget_text_long">Tìm kiếm trên mạng</string>

    <!-- Content description (not visible, for screen readers etc.): Voice search -->
    <string name="search_widget_voice">Tìm kiếm bằng giọng nói</string>

    <!-- Preferences -->
    <!-- Title for the settings page-->
    <string name="settings">Cài đặt</string>
    <!-- Preference category for general settings -->
    <string name="preferences_category_general">Tổng quát</string>
    <!-- Preference category for all links about Fenix -->
    <string name="preferences_category_about">Giới thiệu</string>
    <!-- Preference category for settings related to changing the default search engine -->
    <string name="preferences_category_select_default_search_engine">Chọn một</string>
    <!-- Preference for settings related to managing search shortcuts for the quick search menu -->
    <string name="preferences_manage_search_shortcuts_2">Quản lý công cụ tìm kiếm thay thế</string>
    <!-- Summary for preference for settings related to managing search shortcuts for the quick search menu -->
    <string name="preferences_manage_search_shortcuts_summary">Chỉnh sửa công cụ tìm kiếm hiển thị trong menu tìm kiếm</string>
    <!-- Preference category for settings related to managing search shortcuts for the quick search menu -->
    <string name="preferences_category_engines_in_search_menu">Công cụ tìm kiếm hiển thị trong menu tìm kiếm</string>
    <!-- Preference for settings related to changing the default search engine -->
    <string name="preferences_default_search_engine">Công cụ tìm kiếm mặc định</string>
    <!-- Preference for settings related to Search -->
    <string name="preferences_search">Tìm kiếm</string>
    <!-- Preference for settings related to Search engines -->
    <string name="preferences_search_engines">Công cụ tìm kiếm</string>
    <!-- Preference for settings related to Search engines suggestions-->
    <string name="preferences_search_engines_suggestions">Đề xuất từ công cụ tìm kiếm</string>
    <!-- Preference Category for settings related to Search address bar -->
    <string name="preferences_settings_address_bar">Tùy chọn thanh địa chỉ</string>
    <!-- Preference Category for settings to Firefox Suggest -->
    <string name="preference_search_address_bar_fx_suggest">Thanh địa chỉ - Đề xuất của Firefox</string>
    <!-- Preference link to Learn more about Firefox Suggest -->
    <string name="preference_search_learn_about_fx_suggest">Tìm hiểu thêm về đề xuất của Firefox</string>
    <!-- Preference link to rating Fenix on the Play Store -->
    <string name="preferences_rate">Đánh giá trên Google Play</string>
    <!-- Preference linking to about page for Fenix
        The first parameter is the name of the app defined in app_name (for example: Fenix) -->
    <string name="preferences_about">Về %1$s</string>
    <!-- Preference for settings related to changing the default browser -->
    <string name="preferences_set_as_default_browser">Đặt làm trình duyệt mặc định</string>
    <!-- Preference category for advanced settings -->
    <string name="preferences_category_advanced">Nâng cao</string>
    <!-- Preference category for privacy and security settings -->
    <string name="preferences_category_privacy_security">Riêng tư và bảo mật</string>
    <!-- Preference for advanced site permissions -->
    <string name="preferences_site_permissions">Quyền hạn trang web</string>
    <!-- Preference for private browsing options -->
    <string name="preferences_private_browsing_options">Duyệt web riêng tư</string>
    <!-- Preference for opening links in a private tab-->
    <string name="preferences_open_links_in_a_private_tab">Mở liên kết trong thẻ riêng tư</string>
    <!-- Preference for allowing screenshots to be taken while in a private tab-->
    <string name="preferences_allow_screenshots_in_private_mode">Cho phép chụp ảnh màn hình trong chế độ riêng tư</string>
    <!-- Will inform the user of the risk of activating Allow screenshots in private browsing option -->
    <string name="preferences_screenshots_in_private_mode_disclaimer">Nếu bạn cho phép, các thẻ riêng tư cũng sẽ hiển thị trong danh sách ứng dụng đang mở</string>
    <!-- Preference for adding private browsing shortcut -->
    <string name="preferences_add_private_browsing_shortcut">Thêm lối tắt duyệt web riêng tư</string>
    <!-- Preference for enabling "HTTPS-Only" mode -->
    <string name="preferences_https_only_title">Chế độ chỉ HTTPS</string>

    <!-- Preference for removing cookie/consent banners from sites automatically. See reduce_cookie_banner_summary for additional context. -->
    <string name="preferences_cookie_banner_reduction" moz:RemovedIn="121" tools:ignore="UnusedResources">Giảm biểu ngữ cookie</string>
    <!-- Label for cookie banner section in quick settings panel. -->
    <string name="cookie_banner_blocker">Trình chặn biểu ngữ cookie</string>
    <!-- Preference for removing cookie/consent banners from sites automatically in private mode. See reduce_cookie_banner_summary for additional context. -->
    <string name="preferences_cookie_banner_reduction_private_mode">Trình chặn biểu ngữ cookie trong trình duyệt riêng tư</string>
    <!-- Preference for rejecting or removing as many cookie/consent banners as possible on sites. See reduce_cookie_banner_summary for additional context. -->
    <string name="reduce_cookie_banner_option" moz:RemovedIn="121" tools:ignore="UnusedResources">Giảm biểu ngữ cookie</string>
    <!-- Summary of cookie banner handling preference if the setting disabled is set to off -->
    <string name="reduce_cookie_banner_option_off" moz:RemovedIn="121" tools:ignore="UnusedResources">Tắt</string>
    <!-- Summary of cookie banner handling preference if the setting enabled is set to on -->
    <string name="reduce_cookie_banner_option_on" moz:RemovedIn="121" tools:ignore="UnusedResources">Bật</string>

    <!-- Summary for the preference for rejecting all cookies whenever possible. The first parameter is the application name -->
    <string name="reduce_cookie_banner_summary_1" moz:RemovedIn="121" tools:ignore="UnusedResources">%1$s tự động cố gắng từ chối yêu cầu cookie trên biểu ngữ cookie.</string>
    <!-- Text for indicating cookie banner handling is off this site, this is shown as part of the protections panel with the tracking protection toggle -->
    <string name="reduce_cookie_banner_off_for_site">Tắt cho trang web này</string>
    <!-- Text for cancel button indicating that cookie banner reduction is not supported for the current site, this is shown as part of the cookie banner details view. -->
    <string name="cookie_banner_handling_details_site_is_not_supported_cancel_button">Hủy bỏ</string>
    <!-- Text for request support button indicating that cookie banner reduction is not supported for the current site, this is shown as part of the cookie banner details view. -->
    <string name="cookie_banner_handling_details_site_is_not_supported_request_support_button_2">Gửi yêu cầu</string>
    <!-- Text for title indicating that cookie banner reduction is not supported for the current site, this is shown as part of the cookie banner details view. -->
    <string name="cookie_banner_handling_details_site_is_not_supported_title_2">Yêu cầu hỗ trợ cho trang web này?</string>
    <!-- Label for the snackBar, after the user reports with success a website where cookie banner reducer did not work -->
    <string name="cookie_banner_handling_report_site_snack_bar_text_2">Đã gửi yêu cầu</string>
    <!-- Text for indicating cookie banner handling is on this site, this is shown as part of the protections panel with the tracking protection toggle -->
    <string name="reduce_cookie_banner_on_for_site">Bật cho trang web này</string>
    <!-- Text for indicating that a request for unsupported site was sent to Nimbus (it's a Mozilla library for experiments), this is shown as part of the protections panel with the tracking protection toggle -->
    <string name="reduce_cookie_banner_unsupported_site_request_submitted_2">Đã gửi yêu cầu hỗ trợ</string>
    <!-- Text for indicating cookie banner handling is currently not supported for this site, this is shown as part of the protections panel with the tracking protection toggle -->
    <string name="reduce_cookie_banner_unsupported_site">Trang web hiện tại không được hỗ trợ</string>
    <!-- Title text for a detail explanation indicating cookie banner handling is on this site, this is shown as part of the cookie banner panel in the toolbar. The first parameter is a shortened URL of the current site-->
    <string name="reduce_cookie_banner_details_panel_title_on_for_site" moz:RemovedIn="121" tools:ignore="UnusedResources">Bật giảm biểu ngữ cookie cho %1$s?</string>
    <!-- Title text for a detail explanation indicating cookie banner handling is on this site, this is shown as part of the cookie banner panel in the toolbar. The first parameter is a shortened URL of the current site-->
    <string name="reduce_cookie_banner_details_panel_title_on_for_site_1">Bật trình chặn biểu ngữ cookie cho %1$s?</string>
    <!-- Title text for a detail explanation indicating cookie banner handling is off this site, this is shown as part of the cookie banner panel in the toolbar. The first parameter is a shortened URL of the current site-->
    <string name="reduce_cookie_banner_details_panel_title_off_for_site" moz:RemovedIn="121" tools:ignore="UnusedResources">Tắt giảm biểu ngữ cookie cho %1$s?</string>
    <!-- Title text for a detail explanation indicating cookie banner handling is off this site, this is shown as part of the cookie banner panel in the toolbar. The first parameter is a shortened URL of the current site-->
    <string name="reduce_cookie_banner_details_panel_title_off_for_site_1">Tắt trình chặn biểu ngữ cookie cho %1$s?</string>
    <!-- Title text for a detail explanation indicating cookie banner reducer didn't work for the current site, this is shown as part of the cookie banner panel in the toolbar. The first parameter is the application name-->
    <string name="reduce_cookie_banner_details_panel_title_unsupported_site_request_2">%1$s không thể tự động từ chối yêu cầu cookie trên trang web này. Bạn có thể gửi yêu cầu hỗ trợ trang web này trong tương lai.</string>
    <!-- Long text for a detail explanation indicating what will happen if cookie banner handling is off for a site, this is shown as part of the cookie banner panel in the toolbar. The first parameter is the application name -->
    <string name="reduce_cookie_banner_details_panel_description_off_for_site" moz:RemovedIn="121" tools:ignore="UnusedResources">%1$s sẽ xóa cookie của trang web này và làm mới trang. Xóa tất cả cookie có thể khiến bạn đăng xuất hoặc làm trống giỏ hàng.</string>

    <!-- Long text for a detail explanation indicating what will happen if cookie banner handling is off for a site, this is shown as part of the cookie banner panel in the toolbar. The first parameter is the application name -->
    <string name="reduce_cookie_banner_details_panel_description_off_for_site_1">Tắt và %1$s sẽ xóa cookie và tải lại trang web này. Điều này có thể khiến bạn bị đăng xuất hoặc bị xóa sạch giỏ hàng.</string>
    <!-- Long text for a detail explanation indicating what will happen if cookie banner handling is on for a site, this is shown as part of the cookie banner panel in the toolbar. The first parameter is the application name -->
    <string name="reduce_cookie_banner_details_panel_description_on_for_site_2" moz:RemovedIn="121" tools:ignore="UnusedResources">%1$s thử tự động từ chối tất cả các yêu cầu cookie trên các trang web được hỗ trợ.</string>
    <!-- Long text for a detail explanation indicating what will happen if cookie banner handling is on for a site, this is shown as part of the cookie banner panel in the toolbar. The first parameter is the application name -->
    <string name="reduce_cookie_banner_details_panel_description_on_for_site_3">Bật và %1$s sẽ thử tự động từ chối tất cả các biểu ngữ cookie trên trang web này.</string>
    <!-- Title text for the cookie banner re-engagement dialog. The first parameter is the application name. -->
    <string name="reduce_cookie_banner_dialog_title" moz:RemovedIn="121" tools:ignore="UnusedResources">Cho phép %1$s từ chối biểu ngữ cookie?</string>
    <!-- Body text for the cookie banner re-engagement dialog use. The first parameter is the application name. -->
    <string name="reduce_cookie_banner_dialog_body" moz:RemovedIn="121" tools:ignore="UnusedResources">%1$s có thể tự động từ chối nhiều yêu cầu biểu ngữ cookie.</string>
    <!-- Remind me later text button for the onboarding dialog -->
    <string name="reduce_cookie_banner_dialog_not_now_button" moz:RemovedIn="121" tools:ignore="UnusedResources">Không phải bây giờ</string>
    <!-- Snack text for the cookie banner dialog, after user hit the dismiss banner button -->
    <string name="reduce_cookie_banner_dialog_snackbar_text" moz:RemovedIn="121" tools:ignore="UnusedResources">Bạn sẽ thấy ít yêu cầu cookie hơn</string>

    <!-- Change setting text button, for the cookie banner re-engagement dialog -->
    <string name="reduce_cookie_banner_dialog_change_setting_button" moz:RemovedIn="121" tools:ignore="UnusedResources">Cho phép</string>

    <!--Title for the cookie banner re-engagement CFR, the placeholder is replaced with app name -->
    <string name="cookie_banner_cfr_title">%1$s vừa từ chối cookie cho bạn</string>
    <!--Message for the cookie banner re-engagement CFR -->
    <string name="cookie_banner_cfr_message">Ít phiền nhiễu hơn, ít cookie theo dõi bạn hơn trên trang web này.</string>

    <!-- Description of the preference to enable "HTTPS-Only" mode. -->
    <string name="preferences_https_only_summary">Tự động cố gắng kết nối với các trang web bằng giao thức mã hóa HTTPS để tăng cường bảo mật.</string>
    <!-- Summary of https only preference if https only is set to off -->
    <string name="preferences_https_only_off">Tắt</string>
    <!-- Summary of https only preference if https only is set to on in all tabs -->
    <string name="preferences_https_only_on_all">Bật trong tất cả các thẻ</string>
    <!-- Summary of https only preference if https only is set to on in private tabs only -->
    <string name="preferences_https_only_on_private">Bật trong các thẻ riêng tư</string>
    <!-- Text displayed that links to website containing documentation about "HTTPS-Only" mode -->
    <string name="preferences_http_only_learn_more">Tìm hiểu thêm</string>
    <!-- Option for the https only setting -->
    <string name="preferences_https_only_in_all_tabs">Bật trong tất cả các thẻ</string>
    <!-- Option for the https only setting -->
    <string name="preferences_https_only_in_private_tabs">Chỉ bật trong thẻ riêng tư</string>
    <!-- Title shown in the error page for when trying to access a http website while https only mode is enabled. -->
    <string name="errorpage_httpsonly_title">Trang web an toàn không khả dụng</string>
    <!-- Message shown in the error page for when trying to access a http website while https only mode is enabled. The message has two paragraphs. This is the first. -->
    <string name="errorpage_httpsonly_message_title">Rất có thể, trang web chỉ đơn giản là không hỗ trợ HTTPs.</string>
    <!-- Message shown in the error page for when trying to access a http website while https only mode is enabled. The message has two paragraphs. This is the second. -->
    <string name="errorpage_httpsonly_message_summary">Tuy nhiên, cũng có thể có kẻ tấn công tham gia. Nếu bạn tiếp tục vào trang web, bạn không nên nhập bất kỳ thông tin nhạy cảm nào. Nếu bạn tiếp tục, chế độ chỉ HTTPS sẽ tạm thời bị tắt cho trang web.</string>
    <!-- Preference for accessibility -->
    <string name="preferences_accessibility">Khả năng truy cập</string>
    <!-- Preference to override the Mozilla account server -->
    <string name="preferences_override_account_server">Máy chủ tài khoản Mozilla tùy chỉnh</string>
    <!-- Preference to override the Sync token server -->
    <string name="preferences_override_sync_tokenserver">Tùy chỉnh máy chủ đồng bộ hóa</string>
    <!-- Toast shown after updating the Mozilla account/Sync server override preferences -->
    <string name="toast_override_account_sync_server_done">Đã sửa đổi máy chủ/tài khoản đồng bộ hóa Mozilla. Đang thoát khỏi ứng dụng để áp dụng các thay đổi…</string>
    <!-- Preference category for account information -->
    <string name="preferences_category_account">Tài khoản</string>
    <!-- Preference for changing where the toolbar is positioned -->
    <string name="preferences_toolbar">Thanh công cụ</string>
    <!-- Preference for changing default theme to dark or light mode -->
    <string name="preferences_theme">Chủ đề</string>
    <!-- Preference for customizing the home screen -->
    <string name="preferences_home_2">Trang chủ</string>
    <!-- Preference for gestures based actions -->
    <string name="preferences_gestures">Cử chỉ</string>
    <!-- Preference for settings related to visual options -->
    <string name="preferences_customize">Tùy biến</string>
    <!-- Preference description for banner about signing in -->
    <string name="preferences_sign_in_description_2">Đăng nhập để đồng bộ các thẻ, dấu trang, mật khẩu, v.v.</string>
    <!-- Preference shown instead of account display name while account profile information isn't available yet. -->
    <string name="preferences_account_default_name_2">Tài khoản Mozilla</string>
    <!-- Preference text for account title when there was an error syncing FxA -->
    <string name="preferences_account_sync_error">Kết nối lại để tiếp tục đồng bộ hóa</string>
    <!-- Preference for language -->
    <string name="preferences_language">Ngôn ngữ</string>
    <!-- Preference for data choices -->
    <string name="preferences_data_choices">Lựa chọn dữ liệu</string>
    <!-- Preference for data collection -->
    <string name="preferences_data_collection">Thu thập dữ liệu</string>
    <!-- Preference for developers -->
    <string name="preferences_remote_debugging">Gỡ lỗi từ xa qua USB</string>
    <!-- Preference title for switch preference to show search suggestions -->
    <string name="preferences_show_search_suggestions">Hiển thị đề xuất tìm kiếm</string>
    <!-- Preference title for switch preference to show voice search button -->
    <string name="preferences_show_voice_search">Hiển thị tìm kiếm bằng giọng nói</string>
    <!-- Preference title for switch preference to show search suggestions also in private mode -->
    <string name="preferences_show_search_suggestions_in_private">Hiển thị trong phiên riêng tư</string>
    <!-- Preference title for switch preference to show a clipboard suggestion when searching -->
    <string name="preferences_show_clipboard_suggestions">Hiển thị đề xuất khay nhớ tạm</string>
    <!-- Preference title for switch preference to suggest browsing history when searching -->
    <string name="preferences_search_browsing_history">Tìm kiếm lịch sử duyệt web</string>
    <!-- Preference title for switch preference to suggest bookmarks when searching -->
    <string name="preferences_search_bookmarks">Tìm kiếm dấu trang</string>
    <!-- Preference title for switch preference to suggest synced tabs when searching -->
    <string name="preferences_search_synced_tabs">Tìm kiếm các thẻ đã đồng bộ hóa</string>
    <!-- Preference for account settings -->
    <string name="preferences_account_settings">Cài đặt tài khoản</string>
    <!-- Preference for enabling url autocomplete-->
    <string name="preferences_enable_autocomplete_urls">Tự động điền URL</string>
    <!-- Preference title for switch preference to show sponsored Firefox Suggest search suggestions -->
    <string name="preferences_show_sponsored_suggestions">Đề xuất từ nhà tài trợ</string>
    <!-- Summary for preference to show sponsored Firefox Suggest search suggestions.
         The first parameter is the name of the application. -->
    <string name="preferences_show_sponsored_suggestions_summary">Hỗ trợ %1$s với các đề xuất được tài trợ không thường xuyên</string>
    <!-- Preference title for switch preference to show Firefox Suggest search suggestions for web content.
         The first parameter is the name of the application. -->
    <string name="preferences_show_nonsponsored_suggestions">Đề xuất từ %1$s</string>
    <!-- Summary for preference to show Firefox Suggest search suggestions for web content -->
    <string name="preferences_show_nonsponsored_suggestions_summary">Nhận đề xuất từ ​​web liên quan đến tìm kiếm của bạn</string>
    <!-- Preference for open links in third party apps -->
    <string name="preferences_open_links_in_apps">Mở liên kết trong ứng dụng</string>

    <!-- Preference for open links in third party apps always open in apps option -->
    <string name="preferences_open_links_in_apps_always">Luôn luôn</string>
    <!-- Preference for open links in third party apps ask before opening option -->
    <string name="preferences_open_links_in_apps_ask">Hỏi trước khi mở</string>
    <!-- Preference for open links in third party apps never open in apps option -->
    <string name="preferences_open_links_in_apps_never">Không bao giờ</string>
    <!-- Preference for open download with an external download manager app -->
    <string name="preferences_external_download_manager">Trình quản lý tải xuống bên ngoài</string>
    <!-- Preference for enabling gecko engine logs -->
    <string name="preferences_enable_gecko_logs">Bật nhật ký Gecko</string>
    <!-- Message to indicate users that we are quitting the application to apply the changes -->
    <string name="quit_application">Đang thoát ứng dụng để áp dụng các thay đổi…</string>

    <!-- Preference for add_ons -->
    <string name="preferences_addons">Tiện ích</string>

    <!-- Preference for installing a local add-on -->
    <string name="preferences_install_local_addon">Cài đặt tiện ích từ tập tin</string>
    <!-- Preference for notifications -->
    <string name="preferences_notifications">Thông báo</string>

    <!-- Summary for notification preference indicating notifications are allowed -->
    <string name="notifications_allowed_summary">Đã cho phép</string>
    <!-- Summary for notification preference indicating notifications are not allowed -->
    <string name="notifications_not_allowed_summary">Không cho phép</string>

    <!-- Add-on Preferences -->
    <!-- Preference to customize the configured AMO (addons.mozilla.org) collection -->
    <string name="preferences_customize_amo_collection">Bộ sưu tập tiện ích tùy chỉnh</string>
    <!-- Button caption to confirm the add-on collection configuration -->
    <string name="customize_addon_collection_ok">OK</string>
    <!-- Button caption to abort the add-on collection configuration -->
    <string name="customize_addon_collection_cancel">Hủy bỏ</string>
    <!-- Hint displayed on input field for custom collection name -->
    <string name="customize_addon_collection_hint">Tên bộ sưu tập</string>
    <!-- Hint displayed on input field for custom collection user ID-->
    <string name="customize_addon_collection_user_hint">Chủ sở hữu bộ sưu tập (ID người dùng)</string>
    <!-- Toast shown after confirming the custom add-on collection configuration -->
    <string name="toast_customize_addon_collection_done">Đã sửa đổi bộ sưu tập tiện ích mở rộng. Thoát ứng dụng để áp dụng các thay đổi…</string>

    <!-- Customize Home -->
    <!-- Header text for jumping back into the recent tab in customize the home screen -->
    <string name="customize_toggle_jump_back_in">Trang đã xem gần đây</string>
    <!-- Title for the customize home screen section with recently saved bookmarks. -->
    <string name="customize_toggle_recent_bookmarks">Dấu trang gần đây</string>
    <!-- Title for the customize home screen section with recently visited. Recently visited is
    a section where users see a list of tabs that they have visited in the past few days -->
    <string name="customize_toggle_recently_visited">Đã xem gần đây</string>

    <!-- Title for the customize home screen section with Pocket. -->
    <string name="customize_toggle_pocket_2">Những câu chuyện kích động tư tưởng</string>
    <!-- Summary for the customize home screen section with Pocket. The first parameter is product name Pocket -->
    <string name="customize_toggle_pocket_summary">Các bài báo được cung cấp bởi %s</string>
    <!-- Title for the customize home screen section with sponsored Pocket stories. -->
    <string name="customize_toggle_pocket_sponsored">Câu chuyện được tài trợ</string>
    <!-- Title for the opening wallpaper settings screen -->
    <string name="customize_wallpapers">Hình nền</string>
    <!-- Title for the customize home screen section with sponsored shortcuts. -->
    <string name="customize_toggle_contile">Các lối tắt được tài trợ</string>

    <!-- Wallpapers -->
    <!-- Content description for various wallpapers. The first parameter is the name of the wallpaper -->
    <string name="wallpapers_item_name_content_description">Mục hình nền: %1$s</string>
    <!-- Snackbar message for when wallpaper is selected -->
    <string name="wallpaper_updated_snackbar_message">Đã cập nhật hình nền!</string>
    <!-- Snackbar label for action to view selected wallpaper -->
    <string name="wallpaper_updated_snackbar_action">Xem ngay</string>
    <!-- Snackbar message for when wallpaper couldn't be downloaded -->
    <string name="wallpaper_download_error_snackbar_message">Không thể tải xuống hình nền</string>
    <!-- Snackbar label for action to retry downloading the wallpaper -->
    <string name="wallpaper_download_error_snackbar_action">Thử lại</string>
    <!-- Snackbar message for when wallpaper couldn't be selected because of the disk error -->
    <string name="wallpaper_select_error_snackbar_message">Không thể thay đổi hình nền</string>
    <!-- Text displayed that links to website containing documentation about the "Limited Edition" wallpapers. -->
    <string name="wallpaper_learn_more">Tìm hiểu thêm</string>

    <!-- Text for classic wallpapers title. The first parameter is the Firefox name. -->
    <string name="wallpaper_classic_title">%s cổ điển</string>
    <!-- Text for artist series wallpapers title. "Artist series" represents a collection of artist collaborated wallpapers. -->
    <string name="wallpaper_artist_series_title">Loạt nghệ sĩ</string>
    <!-- Description text for the artist series wallpapers with learn more link. The first parameter is the learn more string defined in wallpaper_learn_more. "Independent voices" is the name of the wallpaper collection -->
    <string name="wallpaper_artist_series_description_with_learn_more">Bộ sưu tập Tiếng nói độc lập. %s</string>
    <!-- Description text for the artist series wallpapers. "Independent voices" is the name of the wallpaper collection -->
    <string name="wallpaper_artist_series_description">Bộ sưu tập Tiếng nói độc lập.</string>
    <!-- Wallpaper onboarding dialog header text. -->
    <string name="wallpapers_onboarding_dialog_title_text">Thử một chút màu sắc</string>
    <!-- Wallpaper onboarding dialog body text. -->
    <string name="wallpapers_onboarding_dialog_body_text">Chọn một hình nền để nói lên phong cách của bạn.</string>
    <!-- Wallpaper onboarding dialog learn more button text. The button navigates to the wallpaper settings screen. -->
    <string name="wallpapers_onboarding_dialog_explore_more_button_text">Khám phá các hình nền khác</string>

    <!-- Add-ons general availability nimbus message-->
    <!-- Title of the Nimbus message for add-ons general availability-->
    <string name="addon_ga_message_title" tools:ignore="UnusedResources">Tiện ích mới hiện đã có sẵn</string>
    <!-- Body of the Nimbus message for add-ons general availability. 'Firefox' intentionally hardcoded here-->
    <string name="addon_ga_message_body" tools:ignore="UnusedResources">Xem hơn 100 tiện ích mở rộng mới cho phép bạn biến Firefox thành của riêng mình.</string>
    <!-- Button text of the Nimbus message for add-ons general availability. -->
    <string name="addon_ga_message_button" tools:ignore="UnusedResources">Khám phá tiện ích</string>

    <!-- Add-on process crash dialog to user -->
    <!-- Title of a dialog shown to the user when enough errors have occurred with addons and they need to be temporarily disabled -->
    <string name="addon_process_crash_dialog_title" tools:ignore="UnusedResources">Tiện ích mở rộng tạm thời bị vô hiệu hóa</string>
    <!-- The first parameter is the application name. This is a message shown to the user when too many errors have occurred with the addons process and they have been disabled. The user can decide if they would like to continue trying to start add-ons or if they'd rather continue without them. -->
    <string name="addon_process_crash_dialog_message" tools:ignore="UnusedResources">Một hoặc nhiều tiện ích mở rộng ngừng hoạt động khiến hệ thống của bạn không ổn định. %1$s thất bại khi thử khởi động lại (các) tiện ích.\n\nTiện ích mở rộng sẽ không được khởi động lại trong phiên hiện tại của bạn.\n\nXóa hoặc vô hiệu hóa các tiện ích có thể khắc phục được sự cố này.</string>
    <!-- This will cause the add-ons to try restarting but the dialog will reappear if it is unsuccessful again -->
    <string name="addon_process_crash_dialog_retry_button_text" tools:ignore="UnusedResources">Thử khởi động lại tiện ích</string>
    <!-- The user will continue with all add-ons disabled -->
    <string name="addon_process_crash_dialog_disable_addons_button_text" tools:ignore="UnusedResources">Tiếp tục với tiện ích bị vô hiệu hóa</string>

    <!-- Account Preferences -->
    <!-- Preference for managing your account via accounts.firefox.com -->
    <string name="preferences_manage_account">Quản lý tài khoản</string>
    <!-- Summary of the preference for managing your account via accounts.firefox.com. -->
    <string name="preferences_manage_account_summary">Thay đổi mật khẩu, quản lý việc thu thập dữ liệu hoặc xóa tài khoản của bạn</string>
    <!-- Preference for triggering sync -->
    <string name="preferences_sync_now">Đồng bộ ngay</string>
    <!-- Preference category for sync -->
    <string name="preferences_sync_category">Chọn những gì để đồng bộ hóa</string>
    <!-- Preference for syncing history -->
    <string name="preferences_sync_history">Lịch sử</string>
    <!-- Preference for syncing bookmarks -->
    <string name="preferences_sync_bookmarks">Dấu trang</string>
    <!-- Preference for syncing logins -->
    <string name="preferences_sync_logins">Đăng nhập</string>
    <!-- Preference for syncing tabs -->
    <string name="preferences_sync_tabs_2">Các thẻ đang mở</string>
    <!-- Preference for signing out -->
    <string name="preferences_sign_out">Đăng xuất</string>
    <!-- Preference displays and allows changing current FxA device name -->
    <string name="preferences_sync_device_name">Tên thiết bị</string>
    <!-- Text shown when user enters empty device name -->
    <string name="empty_device_name_error">Tên thiết bị không được để trống.</string>
    <!-- Label indicating that sync is in progress -->
    <string name="sync_syncing_in_progress">Đang đồng bộ hóa…</string>
    <!-- Label summary indicating that sync failed. The first parameter is the date stamp showing last time it succeeded -->
    <string name="sync_failed_summary">Đồng bộ hóa thất bại. Lần thành công gần nhất: %s</string>
    <!-- Label summary showing never synced -->
    <string name="sync_failed_never_synced_summary">Đồng bộ hóa thất bại. Lần đồng bộ gần nhất: không có</string>
    <!-- Label summary the date we last synced. The first parameter is date stamp showing last time synced -->
    <string name="sync_last_synced_summary">Đồng bộ hóa lần cuối: %s</string>
    <!-- Label summary showing never synced -->
    <string name="sync_never_synced_summary">Lần đồng bộ gần nhất: không có</string>

    <!-- Text for displaying the default device name.
        The first parameter is the application name, the second is the device manufacturer name
        and the third is the device model. -->
    <string name="default_device_name_2">%1$s trên %2$s %3$s</string>

    <!-- Preference for syncing credit cards -->
    <string name="preferences_sync_credit_cards">Thẻ tín dụng</string>
    <!-- Preference for syncing addresses -->
    <string name="preferences_sync_address">Địa chỉ</string>

    <!-- Send Tab -->
    <!-- Name of the "receive tabs" notification channel. Displayed in the "App notifications" system settings for the app -->
    <string name="fxa_received_tab_channel_name">Các thẻ đã nhận</string>
    <!-- Description of the "receive tabs" notification channel. Displayed in the "App notifications" system settings for the app -->
    <string name="fxa_received_tab_channel_description">Thông báo các thẻ nhận được từ các thiết bị Firefox khác.</string>
    <!--  The body for these is the URL of the tab received  -->
    <string name="fxa_tab_received_notification_name">Thẻ đã nhận</string>

    <!-- %s is the device name -->
    <string name="fxa_tab_received_from_notification_name">Thẻ từ %s</string>

    <!-- Advanced Preferences -->
    <!-- Preference for tracking protection exceptions -->
    <string name="preferences_tracking_protection_exceptions">Ngoại lệ</string>
    <!-- Button in Exceptions Preference to turn on tracking protection for all sites (remove all exceptions) -->
    <string name="preferences_tracking_protection_exceptions_turn_on_for_all">Bật cho tất cả các trang web</string>
    <!-- Text displayed when there are no exceptions -->
    <string name="exceptions_empty_message_description">Các ngoại lệ cho phép bạn tắt trình chống theo dõi cho các trang web đã chọn.</string>
    <!-- Text displayed when there are no exceptions, with learn more link that brings users to a tracking protection SUMO page -->
    <string name="exceptions_empty_message_learn_more_link">Tìm hiểu thêm</string>

    <!-- Preference switch for usage and technical data collection -->
    <string name="preference_usage_data">Sử dụng và dữ liệu kỹ thuật</string>
    <!-- Preference description for usage and technical data collection -->
    <string name="preferences_usage_data_description">Chia sẻ hiệu năng, cách sử dụng, phần cứng và dữ liệu tùy biến liên quan đến trình duyệt của bạn với Mozilla để giúp chúng tôi tạo ra %1$s tốt hơn</string>
    <!-- Preference switch for marketing data collection -->
    <string name="preferences_marketing_data">Dữ liệu tiếp thị</string>
    <!-- Preference description for marketing data collection -->
    <string name="preferences_marketing_data_description2">Chia sẻ dữ liệu sử dụng cơ bản với Adjust, nhà cung cấp tiếp thị di động của chúng tôi</string>
    <!-- Title for studies preferences -->
    <string name="preference_experiments_2">Nghiên cứu</string>
    <!-- Summary for studies preferences -->
    <string name="preference_experiments_summary_2">Cho phép Mozilla cài đặt và chạy các nghiên cứu</string>

    <!-- Turn On Sync Preferences -->
    <!-- Header of the Sync and save your data preference view -->
    <string name="preferences_sync_2">Đồng bộ hóa và lưu dữ liệu của bạn</string>
    <!-- Preference for reconnecting to FxA sync -->
    <string name="preferences_sync_sign_in_to_reconnect">Đăng nhập để kết nối lại</string>
    <!-- Preference for removing FxA account -->
    <string name="preferences_sync_remove_account">Gỡ bỏ tài khoản</string>

    <!-- Pairing Feature strings -->
    <!-- Instructions on how to access pairing -->
    <string name="pair_instructions_2"><![CDATA[Quét mã QR được hiển thị tại <b>firefox.com/pair</b>]]></string>

    <!-- Toolbar Preferences -->
    <!-- Preference for using top toolbar -->
    <string name="preference_top_toolbar">Phía trên</string>
    <!-- Preference for using bottom toolbar -->
    <string name="preference_bottom_toolbar">Phía dưới</string>

    <!-- Theme Preferences -->
    <!-- Preference for using light theme -->
    <string name="preference_light_theme">Sáng</string>
    <!-- Preference for using dark theme -->
    <string name="preference_dark_theme">Tối</string>
    <!-- Preference for using using dark or light theme automatically set by battery -->
    <string name="preference_auto_battery_theme">Đặt theo trình tiết kiệm pin</string>
    <!-- Preference for using following device theme -->
    <string name="preference_follow_device_theme">Theo chủ đề thiết bị</string>

    <!-- Gestures Preferences-->
    <!-- Preferences for using pull to refresh in a webpage -->
    <string name="preference_gestures_website_pull_to_refresh">Kéo trang để làm mới</string>
    <!-- Preference for using the dynamic toolbar -->
    <string name="preference_gestures_dynamic_toolbar">Cuộn trang để ẩn thanh công cụ</string>
    <!-- Preference for switching tabs by swiping horizontally on the toolbar -->
    <string name="preference_gestures_swipe_toolbar_switch_tabs">Vuốt thanh công cụ sang hai bên để chuyển đổi các thẻ</string>
    <!-- Preference for showing the opened tabs by swiping up on the toolbar-->
    <string name="preference_gestures_swipe_toolbar_show_tabs">Vuốt thanh công cụ lên để mở các thẻ</string>

    <!-- Library -->
    <!-- Option in Library to open Downloads page -->
    <string name="library_downloads">Tải xuống</string>
    <!-- Option in library to open Bookmarks page -->
    <string name="library_bookmarks">Dấu trang</string>
    <!-- Option in library to open Desktop Bookmarks root page -->
    <string name="library_desktop_bookmarks_root">Dấu trang Desktop</string>
    <!-- Option in library to open Desktop Bookmarks "menu" page -->
    <string name="library_desktop_bookmarks_menu">Trình đơn dấu trang</string>
    <!-- Option in library to open Desktop Bookmarks "toolbar" page -->
    <string name="library_desktop_bookmarks_toolbar">Thanh dấu trang</string>
    <!-- Option in library to open Desktop Bookmarks "unfiled" page -->
    <string name="library_desktop_bookmarks_unfiled">Dấu trang khác</string>
    <!-- Option in Library to open History page -->
    <string name="library_history">Lịch sử</string>
    <!-- Option in Library to open a new tab -->
    <string name="library_new_tab">Thẻ mới</string>
    <!-- Settings Page Title -->
    <string name="settings_title">Cài đặt</string>
    <!-- Content description (not visible, for screen readers etc.): "Close button for library settings" -->
    <string name="content_description_close_button">Đóng</string>

    <!-- Title to show in alert when a lot of tabs are to be opened
    %d is a placeholder for the number of tabs that will be opened -->
    <string name="open_all_warning_title">Mở %d thẻ?</string>
    <!-- Message to warn users that a large number of tabs will be opened
    %s will be replaced by app name. -->
    <string name="open_all_warning_message">Việc mở nhiều thẻ này có thể làm chậm %s trong khi các trang đang tải. Bạn có chắc chắn muốn tiếp tục không?</string>
    <!-- Dialog button text for confirming open all tabs -->
    <string name="open_all_warning_confirm">Mở các thẻ</string>
    <!-- Dialog button text for canceling open all tabs -->
    <string name="open_all_warning_cancel">Hủy bỏ</string>

    <!-- Text to show users they have one page in the history group section of the History fragment.
    %d is a placeholder for the number of pages in the group. -->
    <string name="history_search_group_site_1">%d trang</string>

    <!-- Text to show users they have multiple pages in the history group section of the History fragment.
    %d is a placeholder for the number of pages in the group. -->
    <string name="history_search_group_sites_1">%d trang</string>

    <!-- Option in library for Recently Closed Tabs -->
    <string name="library_recently_closed_tabs">Các thẻ đã đóng gần đây</string>
    <!-- Option in library to open Recently Closed Tabs page -->
    <string name="recently_closed_show_full_history">Hiện toàn bộ lịch sử</string>
    <!-- Text to show users they have multiple tabs saved in the Recently Closed Tabs section of history.
    %d is a placeholder for the number of tabs selected. -->
    <string name="recently_closed_tabs">%d thẻ</string>
    <!-- Text to show users they have one tab saved in the Recently Closed Tabs section of history.
    %d is a placeholder for the number of tabs selected. -->
    <string name="recently_closed_tab">%d thẻ</string>
    <!-- Recently closed tabs screen message when there are no recently closed tabs -->
    <string name="recently_closed_empty_message">Không có thẻ nào đã đóng gần đây ở đây</string>

    <!-- Tab Management -->
    <!-- Title of preference for tabs management -->
    <string name="preferences_tabs">Thẻ</string>
    <!-- Title of preference that allows a user to specify the tab view -->
    <string name="preferences_tab_view">Chế độ xem thẻ</string>
    <!-- Option for a list tab view -->
    <string name="tab_view_list">Danh sách</string>
    <!-- Option for a grid tab view -->
    <string name="tab_view_grid">Lưới</string>
    <!-- Title of preference that allows a user to auto close tabs after a specified amount of time -->
    <string name="preferences_close_tabs">Đóng thẻ</string>
    <!-- Option for auto closing tabs that will never auto close tabs, always allows user to manually close tabs -->
    <string name="close_tabs_manually">Thủ công</string>
    <!-- Option for auto closing tabs that will auto close tabs after one day -->
    <string name="close_tabs_after_one_day">Sau một ngày</string>
    <!-- Option for auto closing tabs that will auto close tabs after one week -->
    <string name="close_tabs_after_one_week">Sau một tuần</string>
    <!-- Option for auto closing tabs that will auto close tabs after one month -->
    <string name="close_tabs_after_one_month">Sau một tháng</string>

    <!-- Title of preference that allows a user to specify the auto-close settings for open tabs -->
    <string name="preference_auto_close_tabs" tools:ignore="UnusedResources">Tự động đóng các thẻ đang mở</string>

    <!-- Opening screen -->
    <!-- Title of a preference that allows a user to choose what screen to show after opening the app -->
    <string name="preferences_opening_screen">Khi mở ứng dụng, hãy vào</string>
    <!-- Option for always opening the homepage when re-opening the app -->
    <string name="opening_screen_homepage">Trang chủ</string>
    <!-- Option for always opening the user's last-open tab when re-opening the app -->
    <string name="opening_screen_last_tab">Thẻ cuối cùng</string>
    <!-- Option for always opening the homepage when re-opening the app after four hours of inactivity -->
    <string name="opening_screen_after_four_hours_of_inactivity">Trang chủ sau bốn giờ không hoạt động</string>
    <!-- Summary for tabs preference when auto closing tabs setting is set to manual close-->
    <string name="close_tabs_manually_summary">Đóng thủ công</string>
    <!-- Summary for tabs preference when auto closing tabs setting is set to auto close tabs after one day-->
    <string name="close_tabs_after_one_day_summary">Đóng sau một ngày</string>
    <!-- Summary for tabs preference when auto closing tabs setting is set to auto close tabs after one week-->
    <string name="close_tabs_after_one_week_summary">Đóng sau một tuần</string>
    <!-- Summary for tabs preference when auto closing tabs setting is set to auto close tabs after one month-->
    <string name="close_tabs_after_one_month_summary">Đóng sau một tháng</string>

    <!-- Summary for homepage preference indicating always opening the homepage when re-opening the app -->
    <string name="opening_screen_homepage_summary">Mở trên trang chủ</string>
    <!-- Summary for homepage preference indicating always opening the last-open tab when re-opening the app -->
    <string name="opening_screen_last_tab_summary">Mở trên thẻ cuối cùng</string>
    <!-- Summary for homepage preference indicating opening the homepage when re-opening the app after four hours of inactivity -->
    <string name="opening_screen_after_four_hours_of_inactivity_summary">Mở trên trang chủ sau bốn giờ</string>

    <!-- Inactive tabs -->
    <!-- Category header of a preference that allows a user to enable or disable the inactive tabs feature -->
    <string name="preferences_inactive_tabs">Chuyển các thẻ cũ sang không hoạt động</string>
    <!-- Title of inactive tabs preference -->
    <string name="preferences_inactive_tabs_title">Các thẻ mà bạn chưa xem trong hai tuần sẽ được chuyển vào phần không hoạt động.</string>

    <!-- Studies -->
    <!-- Title of the remove studies button -->
    <string name="studies_remove">Xóa</string>
    <!-- Title of the active section on the studies list -->
    <string name="studies_active">Hoạt động</string>
    <!-- Description for studies, it indicates why Firefox use studies. The first parameter is the name of the application. -->
    <string name="studies_description_2">%1$s có thể cài đặt và chạy các nghiên cứu theo thời gian.</string>
    <!-- Learn more link for studies, links to an article for more information about studies. -->
    <string name="studies_learn_more">Tìm hiểu thêm</string>

    <!-- Dialog message shown after removing a study -->
    <string name="studies_restart_app">Ứng dụng sẽ thoát để áp dụng các thay đổi</string>
    <!-- Dialog button to confirm the removing a study. -->
    <string name="studies_restart_dialog_ok">OK</string>
    <!-- Dialog button text for canceling removing a study. -->
    <string name="studies_restart_dialog_cancel">Hủy bỏ</string>
    <!-- Toast shown after turning on/off studies preferences -->
    <string name="studies_toast_quit_application" tools:ignore="UnusedResources">Đang thoát ứng dụng để áp dụng các thay đổi…</string>

    <!-- Sessions -->
    <!-- Title for the list of tabs -->
    <string name="tab_header_label">Các thẻ đang mở</string>
    <!-- Title for the list of tabs in the current private session -->
    <string name="tabs_header_private_tabs_title">Các thẻ riêng tư</string>
    <!-- Title for the list of tabs in the synced tabs -->
    <string name="tabs_header_synced_tabs_title">Các thẻ đã đồng bộ</string>
    <!-- Content description (not visible, for screen readers etc.): Add tab button. Adds a news tab when pressed -->
    <string name="add_tab">Thêm thẻ</string>
    <!-- Content description (not visible, for screen readers etc.): Add tab button. Adds a news tab when pressed -->
    <string name="add_private_tab">Thêm thẻ riêng tư</string>
    <!-- Text for the new tab button to indicate adding a new private tab in the tab -->
    <string name="tab_drawer_fab_content">Riêng tư</string>
    <!-- Text for the new tab button to indicate syncing command on the synced tabs page -->
    <string name="tab_drawer_fab_sync">Đồng bộ hóa</string>
    <!-- Text shown in the menu for sharing all tabs -->
    <string name="tab_tray_menu_item_share">Chia sẻ tất cả các thẻ</string>
    <!-- Text shown in the menu to view recently closed tabs -->
    <string name="tab_tray_menu_recently_closed">Các thẻ đã đóng gần đây</string>
    <!-- Text shown in the tabs tray inactive tabs section -->
    <string name="tab_tray_inactive_recently_closed" tools:ignore="UnusedResources">Đã đóng gần đây</string>
    <!-- Text shown in the menu to view account settings -->
    <string name="tab_tray_menu_account_settings">Cài đặt tài khoản</string>
    <!-- Text shown in the menu to view tab settings -->
    <string name="tab_tray_menu_tab_settings">Cài đặt thẻ</string>
    <!-- Text shown in the menu for closing all tabs -->
    <string name="tab_tray_menu_item_close">Đóng tất cả các thẻ</string>
    <!-- Text shown in the multiselect menu for bookmarking selected tabs. -->
    <string name="tab_tray_multiselect_menu_item_bookmark">Đánh dấu</string>
    <!-- Text shown in the multiselect menu for closing selected tabs. -->
    <string name="tab_tray_multiselect_menu_item_close">Đóng</string>
    <!-- Content description for tabs tray multiselect share button -->
    <string name="tab_tray_multiselect_share_content_description">Chia sẻ các thẻ đã chọn</string>
    <!-- Content description for tabs tray multiselect menu -->
    <string name="tab_tray_multiselect_menu_content_description">Menu thẻ đã chọn</string>
    <!-- Content description (not visible, for screen readers etc.): Removes tab from collection button. Removes the selected tab from collection when pressed -->
    <string name="remove_tab_from_collection">Xóa thẻ khỏi bộ sưu tập</string>
    <!-- Text for button to enter multiselect mode in tabs tray -->
    <string name="tabs_tray_select_tabs">Chọn các thẻ</string>
    <!-- Content description (not visible, for screen readers etc.): Close tab button. Closes the current session when pressed -->
    <string name="close_tab">Đóng thẻ</string>
    <!-- Content description (not visible, for screen readers etc.): Close tab <title> button. First parameter is tab title  -->
    <string name="close_tab_title">Đóng thẻ %s</string>
    <!-- Content description (not visible, for screen readers etc.): Opens the open tabs menu when pressed -->
    <string name="open_tabs_menu">Menu các thẻ đang mở</string>
    <!-- Open tabs menu item to save tabs to collection -->
    <string name="tabs_menu_save_to_collection1">Lưu các thẻ vào bộ sưu tập</string>
    <!-- Text for the menu button to delete a collection -->
    <string name="collection_delete">Xóa bộ sưu tập</string>
    <!-- Text for the menu button to rename a collection -->
    <string name="collection_rename">Đổi tên bộ sưu tập</string>
    <!-- Text for the button to open tabs of the selected collection -->
    <string name="collection_open_tabs">Các thẻ đang mở</string>

    <!-- Hint for adding name of a collection -->
    <string name="collection_name_hint">Tên bộ sưu tập</string>
    <!-- Text for the menu button to rename a top site -->
    <string name="rename_top_site">Đổi tên</string>
    <!-- Text for the menu button to remove a top site -->
    <string name="remove_top_site">Xóa</string>

    <!-- Text for the menu button to delete a top site from history -->
    <string name="delete_from_history">Xóa khỏi lịch sử</string>
    <!-- Postfix for private WebApp titles, placeholder is replaced with app name -->
    <string name="pwa_site_controls_title_private">%1$s (Chế độ riêng tư)</string>

    <!-- History -->
    <!-- Text for the button to search all history -->
    <string name="history_search_1">Nhập từ tìm kiếm</string>
    <!-- Text for the button to clear all history -->
    <string name="history_delete_all">Xóa lịch sử</string>
    <!-- Text for the snackbar to confirm that multiple browsing history items has been deleted -->
    <string name="history_delete_multiple_items_snackbar">Đã xóa lịch sử</string>
    <!-- Text for the snackbar to confirm that a single browsing history item has been deleted. The first parameter is the shortened URL of the deleted history item. -->
    <string name="history_delete_single_item_snackbar">Đã xóa %1$s</string>
    <!-- Context description text for the button to delete a single history item -->
    <string name="history_delete_item">Xóa</string>
    <!-- History multi select title in app bar
    The first parameter is the number of bookmarks selected -->
    <string name="history_multi_select_title">%1$d đã chọn</string>
    <!-- Text for the header that groups the history for today -->
    <string name="history_today">Hôm nay</string>
    <!-- Text for the header that groups the history for yesterday -->
    <string name="history_yesterday">Hôm qua</string>
    <!-- Text for the header that groups the history the past 7 days -->
    <string name="history_7_days">7 ngày qua</string>
    <!-- Text for the header that groups the history the past 30 days -->
    <string name="history_30_days">30 ngày qua</string>
    <!-- Text for the header that groups the history older than the last month -->
    <string name="history_older">Cũ hơn</string>
    <!-- Text shown when no history exists -->
    <string name="history_empty_message">Không có lịch sử ở đây</string>

    <!-- Downloads -->
    <!-- Text for the snackbar to confirm that multiple downloads items have been removed -->
    <string name="download_delete_multiple_items_snackbar_1">Đã xóa tải xuống</string>
    <!-- Text for the snackbar to confirm that a single download item has been removed. The first parameter is the name of the download item. -->
    <string name="download_delete_single_item_snackbar">Đã xóa %1$s</string>
    <!-- Text shown when no download exists -->
    <string name="download_empty_message_1">Không có tập tin đã tải xuống</string>
    <!-- History multi select title in app bar
    The first parameter is the number of downloads selected -->
    <string name="download_multi_select_title">%1$d đã chọn</string>


    <!-- Text for the button to remove a single download item -->
    <string name="download_delete_item_1">Xóa</string>


    <!-- Crashes -->
    <!-- Title text displayed on the tab crash page. This first parameter is the name of the application (For example: Fenix) -->
    <string name="tab_crash_title_2">Xin lỗi. %1$s không thể tải trang đó.</string>
    <!-- Send crash report checkbox text on the tab crash page -->
    <string name="tab_crash_send_report">Gửi báo cáo lỗi đến Mozilla</string>
    <!-- Close tab button text on the tab crash page -->
    <string name="tab_crash_close">Đóng thẻ</string>
    <!-- Restore tab button text on the tab crash page -->
    <string name="tab_crash_restore">Khôi phục thẻ</string>

    <!-- Bookmarks -->
    <!-- Confirmation message for a dialog confirming if the user wants to delete the selected folder -->
    <string name="bookmark_delete_folder_confirmation_dialog">Bạn có chắc chắn muốn xóa thư mục này?</string>
    <!-- Confirmation message for a dialog confirming if the user wants to delete multiple items including folders. Parameter will be replaced by app name. -->
    <string name="bookmark_delete_multiple_folders_confirmation_dialog">%s sẽ xóa các mục đã chọn.</string>
    <!-- Text for the cancel button on delete bookmark dialog -->
    <string name="bookmark_delete_negative">Hủy bỏ</string>
    <!-- Screen title for adding a bookmarks folder -->
    <string name="bookmark_add_folder">Thêm thư mục</string>
    <!-- Snackbar title shown after a bookmark has been created. -->
    <string name="bookmark_saved_snackbar">Đã lưu dấu trang!</string>
    <!-- Snackbar edit button shown after a bookmark has been created. -->
    <string name="edit_bookmark_snackbar_action">CHỈNH SỬA</string>
    <!-- Bookmark overflow menu edit button -->
    <string name="bookmark_menu_edit_button">Chỉnh sửa</string>
    <!-- Bookmark overflow menu copy button -->
    <string name="bookmark_menu_copy_button">Sao chép</string>
    <!-- Bookmark overflow menu share button -->
    <string name="bookmark_menu_share_button">Chia sẻ</string>
    <!-- Bookmark overflow menu open in new tab button -->
    <string name="bookmark_menu_open_in_new_tab_button">Mở trong thẻ mới</string>
    <!-- Bookmark overflow menu open in private tab button -->
    <string name="bookmark_menu_open_in_private_tab_button">Mở trong thẻ riêng tư</string>
    <!-- Bookmark overflow menu open all in tabs button -->
    <string name="bookmark_menu_open_all_in_tabs_button">Mở tất cả trong các thẻ mới</string>
    <!-- Bookmark overflow menu open all in private tabs button -->
    <string name="bookmark_menu_open_all_in_private_tabs_button">Mở tất cả trong các thẻ riêng tư</string>
    <!-- Bookmark overflow menu delete button -->
    <string name="bookmark_menu_delete_button">Xóa</string>
    <!--Bookmark overflow menu save button -->
    <string name="bookmark_menu_save_button">Lưu</string>
    <!-- Bookmark multi select title in app bar
     The first parameter is the number of bookmarks selected -->
    <string name="bookmarks_multi_select_title">%1$d đã chọn</string>
    <!-- Bookmark editing screen title -->
    <string name="edit_bookmark_fragment_title">Chỉnh sửa dấu trang</string>
    <!-- Bookmark folder editing screen title -->
    <string name="edit_bookmark_folder_fragment_title">Chỉnh sửa thư mục</string>
    <!-- Bookmark sign in button message -->
    <string name="bookmark_sign_in_button">Đăng nhập để xem dấu trang được đồng bộ hóa</string>
    <!-- Bookmark URL editing field label -->
    <string name="bookmark_url_label">URL</string>
    <!-- Bookmark FOLDER editing field label -->
    <string name="bookmark_folder_label">THƯ MỤC</string>
    <!-- Bookmark NAME editing field label -->
    <string name="bookmark_name_label">TÊN</string>
    <!-- Bookmark add folder screen title -->
    <string name="bookmark_add_folder_fragment_label">Thêm thư mục</string>
    <!-- Bookmark select folder screen title -->
    <string name="bookmark_select_folder_fragment_label">Chọn thư mục</string>
    <!-- Bookmark editing error missing title -->
    <string name="bookmark_empty_title_error">Phải có tiêu đề</string>
    <!-- Bookmark editing error missing or improper URL -->
    <string name="bookmark_invalid_url_error">URL không hợp lệ</string>
    <!-- Bookmark screen message for empty bookmarks folder -->
    <string name="bookmarks_empty_message">Không có dấu trang ở đây</string>
    <!-- Bookmark snackbar message on deletion
     The first parameter is the host part of the URL of the bookmark deleted, if any -->
    <string name="bookmark_deletion_snackbar_message">Đã xóa %1$s</string>
    <!-- Bookmark snackbar message on deleting multiple bookmarks not including folders-->
    <string name="bookmark_deletion_multiple_snackbar_message_2">Đã xóa dấu trang</string>
    <!-- Bookmark snackbar message on deleting multiple bookmarks including folders-->
    <string name="bookmark_deletion_multiple_snackbar_message_3">Đang xóa các thư mục đã chọn</string>
    <!-- Bookmark undo button for deletion snackbar action -->
    <string name="bookmark_undo_deletion">HOÀN TÁC</string>

    <!-- Text for the button to search all bookmarks -->
    <string name="bookmark_search">Nhập từ tìm kiếm</string>

    <!-- Site Permissions -->
    <!-- Button label that take the user to the Android App setting -->
    <string name="phone_feature_go_to_settings">Đi đến Cài đặt</string>
    <!-- Content description (not visible, for screen readers etc.): Quick settings sheet
        to give users access to site specific information / settings. For example:
        Secure settings status and a button to modify site permissions -->
    <string name="quick_settings_sheet">Bảng cài đặt nhanh</string>
    <!-- Label that indicates that this option it the recommended one -->
    <string name="phone_feature_recommended">Được đề xuất</string>
    <!-- Button label for clearing all the information of site permissions-->
    <string name="clear_permissions">Xóa các quyền</string>
    <!-- Text for the OK button on Clear permissions dialog -->
    <string name="clear_permissions_positive">OK</string>
    <!-- Text for the cancel button on Clear permissions dialog -->
    <string name="clear_permissions_negative">Hủy bỏ</string>
    <!-- Button label for clearing a site permission-->
    <string name="clear_permission">Xóa quyền</string>
    <!-- Text for the OK button on Clear permission dialog -->
    <string name="clear_permission_positive">OK</string>
    <!-- Text for the cancel button on Clear permission dialog -->
    <string name="clear_permission_negative">Hủy bỏ</string>
    <!-- Button label for clearing all the information on all sites-->
    <string name="clear_permissions_on_all_sites">Xóa quyền trên tất cả các trang web</string>
    <!-- Preference for altering video and audio autoplay for all websites -->
    <string name="preference_browser_feature_autoplay">Tự động phát</string>
    <!-- Preference for altering the camera access for all websites -->
    <string name="preference_phone_feature_camera">Máy ảnh</string>
    <!-- Preference for altering the microphone access for all websites -->
    <string name="preference_phone_feature_microphone">Micrô</string>
    <!-- Preference for altering the location access for all websites -->
    <string name="preference_phone_feature_location">Vị trí</string>

    <!-- Preference for altering the notification access for all websites -->
    <string name="preference_phone_feature_notification">Thông báo</string>
    <!-- Preference for altering the persistent storage access for all websites -->
    <string name="preference_phone_feature_persistent_storage">Bộ nhớ liên tục</string>
    <!-- Preference for altering the storage access setting for all websites -->
    <string name="preference_phone_feature_cross_origin_storage_access">Cookie trên nhiều trang web</string>
    <!-- Preference for altering the EME access for all websites -->
    <string name="preference_phone_feature_media_key_system_access">Nội dung DRM được kiểm soát</string>
    <!-- Label that indicates that a permission must be asked always -->
    <string name="preference_option_phone_feature_ask_to_allow">Hỏi để cho phép</string>
    <!-- Label that indicates that a permission must be blocked -->
    <string name="preference_option_phone_feature_blocked">Đã chặn</string>
    <!-- Label that indicates that a permission must be allowed -->
    <string name="preference_option_phone_feature_allowed">Đã cho phép</string>
    <!--Label that indicates a permission is by the Android OS-->
    <string name="phone_feature_blocked_by_android">Bị chặn bởi Android</string>
    <!-- Preference for showing a list of websites that the default configurations won't apply to them -->
    <string name="preference_exceptions">Ngoại lệ</string>
    <!-- Summary of tracking protection preference if tracking protection is set to off -->
    <string name="tracking_protection_off">Tắt</string>
    <!-- Summary of tracking protection preference if tracking protection is set to standard -->
    <string name="tracking_protection_standard">Tiêu chuẩn</string>
    <!-- Summary of tracking protection preference if tracking protection is set to strict -->
    <string name="tracking_protection_strict">Nghiêm ngặt</string>
    <!-- Summary of tracking protection preference if tracking protection is set to custom -->
    <string name="tracking_protection_custom">Tùy chỉnh</string>
    <!-- Label for global setting that indicates that all video and audio autoplay is allowed -->
    <string name="preference_option_autoplay_allowed2">Cho phép âm thanh và video</string>
    <!-- Label for site specific setting that indicates that all video and audio autoplay is allowed -->
    <string name="quick_setting_option_autoplay_allowed">Cho phép âm thanh và video</string>
    <!-- Label that indicates that video and audio autoplay is only allowed over Wi-Fi -->
    <string name="preference_option_autoplay_allowed_wifi_only2">Chỉ chặn âm thanh và video trên dữ liệu di động</string>
    <!-- Subtext that explains 'autoplay on Wi-Fi only' option -->
    <string name="preference_option_autoplay_allowed_wifi_subtext">Âm thanh và video sẽ phát trên Wi-Fi</string>
    <!-- Label for global setting that indicates that video autoplay is allowed, but audio autoplay is blocked -->
    <string name="preference_option_autoplay_block_audio2">Chỉ chặn âm thanh</string>
    <!-- Label for site specific setting that indicates that video autoplay is allowed, but audio autoplay is blocked -->
    <string name="quick_setting_option_autoplay_block_audio">Chỉ chặn âm thanh</string>
    <!-- Label for global setting that indicates that all video and audio autoplay is blocked -->
    <string name="preference_option_autoplay_blocked3">Chặn âm thanh và video</string>
    <!-- Label for site specific setting that indicates that all video and audio autoplay is blocked -->
    <string name="quick_setting_option_autoplay_blocked">Chặn âm thanh và video</string>
    <!-- Summary of delete browsing data on quit preference if it is set to on -->
    <string name="delete_browsing_data_quit_on">Bật</string>
    <!-- Summary of delete browsing data on quit preference if it is set to off -->
    <string name="delete_browsing_data_quit_off">Tắt</string>

    <!-- Summary of studies preference if it is set to on -->
    <string name="studies_on">Bật</string>
    <!-- Summary of studies data on quit preference if it is set to off -->
    <string name="studies_off">Tắt</string>

    <!-- Collections -->
    <!-- Collections header on home fragment -->
    <string name="collections_header">Bộ sưu tập</string>
    <!-- Content description (not visible, for screen readers etc.): Opens the collection menu when pressed -->
    <string name="collection_menu_button_content_description">Menu bộ sưu tập</string>
    <!-- Label to describe what collections are to a new user without any collections -->
    <string name="no_collections_description2">Thu thập những thứ quan trọng đối với bạn.\nNhóm các tìm kiếm, trang web và thẻ tương tự lại với nhau để truy cập nhanh sau này.</string>
    <!-- Title for the "select tabs" step of the collection creator -->
    <string name="create_collection_select_tabs">Chọn các thẻ</string>
    <!-- Title for the "select collection" step of the collection creator -->
    <string name="create_collection_select_collection">Chọn bộ sưu tập</string>
    <!-- Title for the "name collection" step of the collection creator -->
    <string name="create_collection_name_collection">Tên bộ sưu tập</string>
    <!-- Button to add new collection for the "select collection" step of the collection creator -->
    <string name="create_collection_add_new_collection">Thêm bộ sưu tập mới</string>
    <!-- Button to select all tabs in the "select tabs" step of the collection creator -->
    <string name="create_collection_select_all">Chọn tất cả</string>
    <!-- Button to deselect all tabs in the "select tabs" step of the collection creator -->
    <string name="create_collection_deselect_all">Bỏ chọn tất cả</string>
    <!-- Text to prompt users to select the tabs to save in the "select tabs" step of the collection creator -->
    <string name="create_collection_save_to_collection_empty">Chọn các thẻ để lưu</string>
    <!-- Text to show users how many tabs they have selected in the "select tabs" step of the collection creator.
     %d is a placeholder for the number of tabs selected. -->
    <string name="create_collection_save_to_collection_tabs_selected">%d thẻ được chọn</string>
    <!-- Text to show users they have one tab selected in the "select tabs" step of the collection creator.
    %d is a placeholder for the number of tabs selected. -->
    <string name="create_collection_save_to_collection_tab_selected">%d thẻ được chọn</string>
    <!-- Text shown in snackbar when multiple tabs have been saved in a collection -->
    <string name="create_collection_tabs_saved">Đã lưu các thẻ!</string>
    <!-- Text shown in snackbar when one or multiple tabs have been saved in a new collection -->
    <string name="create_collection_tabs_saved_new_collection">Đã lưu bộ sưu tập!</string>
    <!-- Text shown in snackbar when one tab has been saved in a collection -->
    <string name="create_collection_tab_saved">Đã lưu thẻ!</string>
    <!-- Content description (not visible, for screen readers etc.): button to close the collection creator -->
    <string name="create_collection_close">Đóng</string>
    <!-- Button to save currently selected tabs in the "select tabs" step of the collection creator-->
    <string name="create_collection_save">Lưu</string>

    <!-- Snackbar action to view the collection the user just created or updated -->
    <string name="create_collection_view">Xem</string>

    <!-- Text for the OK button from collection dialogs -->
    <string name="create_collection_positive">OK</string>
    <!-- Text for the cancel button from collection dialogs -->
    <string name="create_collection_negative">Hủy bỏ</string>

    <!-- Default name for a new collection in "name new collection" step of the collection creator. %d is a placeholder for the number of collections-->
    <string name="create_collection_default_name">Bộ sưu tập %d</string>

    <!-- Share -->
    <!-- Share screen header -->
    <string name="share_header_2">Chia sẻ</string>
    <!-- Content description (not visible, for screen readers etc.):
        "Share" button. Opens the share menu when pressed. -->
    <string name="share_button_content_description">Chia sẻ</string>
    <!-- Text for the Save to PDF feature in the share menu -->
    <string name="share_save_to_pdf">Lưu dưới dạng PDF</string>
    <!-- Text for error message when generating a PDF file Text. -->
    <string name="unable_to_save_to_pdf_error">Không thể tạo PDF</string>
    <!-- Text for standard error snackbar dismiss button. -->
    <string name="standard_snackbar_error_dismiss">Bỏ qua</string>
    <!-- Text for error message when printing a page and it fails. -->
    <string name="unable_to_print_error" moz:removedIn="121" tools:ignore="UnusedResources">Không thể in</string>
    <!-- Text for error message when printing a page and it fails. -->
    <string name="unable_to_print_page_error">Không thể in trang này</string>
    <!-- Text for the print feature in the share and browser menu -->
    <string name="menu_print">In</string>
    <!-- Sub-header in the dialog to share a link to another sync device -->
    <string name="share_device_subheader">Gửi đến thiết bị</string>
    <!-- Sub-header in the dialog to share a link to an app from the full list -->
    <string name="share_link_all_apps_subheader">Mọi hành động</string>
    <!-- Sub-header in the dialog to share a link to an app from the most-recent sorted list -->
    <string name="share_link_recent_apps_subheader">Sử dụng gần đây</string>
    <!-- Text for the copy link action in the share screen. -->
    <string name="share_copy_link_to_clipboard">Sao chép vào khay nhớ tạm</string>
    <!-- Toast shown after copying link to clipboard -->
    <string name="toast_copy_link_to_clipboard">Đã sao chép vào khay nhớ tạm</string>
    <!-- An option from the share dialog to sign into sync -->
    <string name="sync_sign_in">Đăng nhập vào đồng bộ hóa</string>
     <!-- An option from the three dot menu to sync and save data -->
    <string name="sync_menu_sync_and_save_data">Đồng bộ hóa và lưu dữ liệu</string>
    <!-- An option from the share dialog to send link to all other sync devices -->
    <string name="sync_send_to_all">Gửi đến tất cả các thiết bị</string>
    <!-- An option from the share dialog to reconnect to sync -->
    <string name="sync_reconnect">Kết nối lại với Sync</string>
    <!-- Text displayed when sync is offline and cannot be accessed -->
    <string name="sync_offline">Ngoại tuyến</string>
    <!-- An option to connect additional devices -->
    <string name="sync_connect_device">Kết nối thiết bị khác</string>
    <!-- The dialog text shown when additional devices are not available -->
    <string name="sync_connect_device_dialog">Để gửi một thẻ, đăng nhập vào Firefox trên ít nhất một thiết bị khác.</string>
    <!-- Confirmation dialog button -->
    <string name="sync_confirmation_button">Đã hiểu</string>
    <!-- Share error message -->
    <string name="share_error_snackbar">Không thể chia sẻ với ứng dụng này</string>
    <!-- Add new device screen title -->
    <string name="sync_add_new_device_title">Gửi đến thiết bị</string>
    <!-- Text for the warning message on the Add new device screen -->
    <string name="sync_add_new_device_message">Không có thiết bị nào được kết nối</string>
    <!-- Text for the button to learn about sending tabs -->
    <string name="sync_add_new_device_learn_button">Tìm hiểu thêm về việc gửi các thẻ…</string>
    <!-- Text for the button to connect another device -->
    <string name="sync_add_new_device_connect_button">Kết nối thiết bị khác…</string>

    <!-- Notifications -->
    <!-- Text shown in the notification that pops up to remind the user that a private browsing session is active. -->
    <string name="notification_pbm_delete_text_2">Đóng các thẻ riêng tư</string>

    <!-- Text shown in the notification that pops up to remind the user that a private browsing session is active for Android 14+ -->
    <string name="notification_erase_title_android_14">Đóng các thẻ riêng tư?</string>
    <string name="notification_erase_text_android_14">Nhấn hoặc vuốt thông báo này để đóng các thẻ riêng tư.</string>

    <!-- Name of the marketing notification channel. Displayed in the "App notifications" system settings for the app -->
    <string name="notification_marketing_channel_name">Tiếp thị</string>

    <!-- Title shown in the notification that pops up to remind the user to set fenix as default browser.
    The app name is in the text, due to limitations with localizing Nimbus experiments -->
    <string name="nimbus_notification_default_browser_title" tools:ignore="UnusedResources">Firefox nhanh và riêng tư</string>
    <!-- Text shown in the notification that pops up to remind the user to set fenix as default browser.
    The app name is in the text, due to limitations with localizing Nimbus experiments -->
    <string name="nimbus_notification_default_browser_text" tools:ignore="UnusedResources">Đặt Firefox thành trình duyệt mặc định của bạn</string>
    <!-- Title shown in the notification that pops up to re-engage the user -->
    <string name="notification_re_engagement_title">Thử duyệt web riêng tư</string>
    <!-- Text shown in the notification that pops up to re-engage the user.
    %1$s is a placeholder that will be replaced by the app name. -->
    <string name="notification_re_engagement_text">Duyệt mà không để lại lịch sử hoặc cookie trong %1$s</string>

    <!-- Title A shown in the notification that pops up to re-engage the user -->
    <string name="notification_re_engagement_A_title">Duyệt web không để lại dấu vết</string>
    <!-- Text A shown in the notification that pops up to re-engage the user.
    %1$s is a placeholder that will be replaced by the app name. -->
    <string name="notification_re_engagement_A_text">Duyệt web riêng tư trong %1$s không lưu thông tin của bạn.</string>
    <!-- Title B shown in the notification that pops up to re-engage the user -->
    <string name="notification_re_engagement_B_title">Bắt đầu tìm kiếm đầu tiên của bạn</string>
    <!-- Text B shown in the notification that pops up to re-engage the user -->
    <string name="notification_re_engagement_B_text">Tìm một cái gì đó gần đây. Hoặc khám phá một cái gì đó thú vị.</string>

    <!-- Survey -->
    <!-- Text shown in the fullscreen message that pops up to ask user to take a short survey.
    The app name is in the text, due to limitations with localizing Nimbus experiments -->
    <string name="nimbus_survey_message_text">Vui lòng giúp cải thiện Firefox bằng cách tham gia cuộc khảo sát ngắn.</string>
    <!-- Preference for taking the short survey. -->
    <string name="preferences_take_survey">Thực hiện khảo sát</string>
    <!-- Preference for not taking the short survey. -->
    <string name="preferences_not_take_survey">Không, cảm ơn</string>

    <!-- Snackbar -->
    <!-- Text shown in snackbar when user deletes a collection -->
    <string name="snackbar_collection_deleted">Đã xóa bộ sưu tập</string>
    <!-- Text shown in snackbar when user renames a collection -->
    <string name="snackbar_collection_renamed">Đã đổi tên bộ sưu tập</string>
    <!-- Text shown in snackbar when user closes a tab -->
    <string name="snackbar_tab_closed">Đã đóng thẻ</string>
    <!-- Text shown in snackbar when user closes all tabs -->
    <string name="snackbar_tabs_closed">Đã đóng các thẻ</string>
    <!-- Text shown in snackbar when user bookmarks a list of tabs -->
    <string name="snackbar_message_bookmarks_saved">Đã lưu dấu trang!</string>
    <!-- Text shown in snackbar when user adds a site to shortcuts -->
    <string name="snackbar_added_to_shortcuts">Đã thêm vào lối tắt!</string>
    <!-- Text shown in snackbar when user closes a private tab -->
    <string name="snackbar_private_tab_closed">Đã đóng thẻ riêng tư</string>
    <!-- Text shown in snackbar when user closes all private tabs -->
    <string name="snackbar_private_tabs_closed">Đã đóng các thẻ riêng tư</string>
    <!-- Text shown in snackbar when user erases their private browsing data -->
    <string name="snackbar_private_data_deleted">Đã xóa dữ liệu duyệt web riêng tư</string>
    <!-- Text shown in snackbar to undo deleting a tab, top site or collection -->
    <string name="snackbar_deleted_undo">HOÀN TÁC</string>
    <!-- Text shown in snackbar when user removes a top site -->
    <string name="snackbar_top_site_removed">Đã xóa trang</string>
    <!-- QR code scanner prompt which appears after scanning a code, but before navigating to it
        First parameter is the name of the app, second parameter is the URL or text scanned-->
    <string name="qr_scanner_confirmation_dialog_message">Cho phép %1$s để mở %2$s</string>
    <!-- QR code scanner prompt dialog positive option to allow navigation to scanned link -->
    <string name="qr_scanner_dialog_positive">CHO PHÉP</string>
    <!-- QR code scanner prompt dialog positive option to deny navigation to scanned link -->
    <string name="qr_scanner_dialog_negative">TỪ CHỐI</string>
    <!-- QR code scanner prompt dialog error message shown when a hostname does not contain http or https. -->
    <string name="qr_scanner_dialog_invalid">Địa chỉ web không hợp lệ.</string>
    <!-- QR code scanner prompt dialog positive option when there is an error -->
    <string name="qr_scanner_dialog_invalid_ok">OK</string>
    <!-- Tab collection deletion prompt dialog message. Placeholder will be replaced with the collection name -->
    <string name="tab_collection_dialog_message">Bạn có chắc chắn muốn xóa %1$s không?</string>
    <!-- Collection and tab deletion prompt dialog message. This will show when the last tab from a collection is deleted -->
    <string name="delete_tab_and_collection_dialog_message">Xóa thẻ này sẽ xóa bộ sưu tập này. Bạn có thể tạo bộ sưu tập mới bất cứ lúc nào.</string>
    <!-- Collection and tab deletion prompt dialog title. Placeholder will be replaced with the collection name. This will show when the last tab from a collection is deleted -->
    <string name="delete_tab_and_collection_dialog_title">Xóa %1$s?</string>
    <!-- Tab collection deletion prompt dialog option to delete the collection -->
    <string name="tab_collection_dialog_positive">Xóa</string>
    <!-- Text displayed in a notification when the user enters full screen mode -->
    <string name="full_screen_notification">Đã vào chế độ toàn màn hình</string>
    <!-- Message for copying the URL via long press on the toolbar -->
    <string name="url_copied">Đã sao chép URL</string>
    <!-- Sample text for accessibility font size -->
    <string name="accessibility_text_size_sample_text_1">Đây là văn bản mẫu. Ở đây sẽ hiển thị cách văn bản sẽ xuất hiện khi bạn tăng hoặc giảm kích thước với cài đặt này.</string>
    <!-- Summary for Accessibility Text Size Scaling Preference -->
    <string name="preference_accessibility_text_size_summary">Làm cho văn bản trên các trang web lớn hơn hoặc nhỏ hơn</string>
    <!-- Title for Accessibility Text Size Scaling Preference -->
    <string name="preference_accessibility_font_size_title">Cỡ chữ</string>

    <!-- Title for Accessibility Text Automatic Size Scaling Preference -->
    <string name="preference_accessibility_auto_size_2">Định cỡ phông chữ tự động</string>
    <!-- Summary for Accessibility Text Automatic Size Scaling Preference -->
    <string name="preference_accessibility_auto_size_summary">Cỡ chữ sẽ phù hợp với cài đặt Android của bạn. Vô hiệu hóa để quản lý kích thước phông chữ ở đây.</string>

    <!-- Title for the Delete browsing data preference -->
    <string name="preferences_delete_browsing_data">Xóa dữ liệu duyệt web</string>
    <!-- Title for the tabs item in Delete browsing data -->
    <string name="preferences_delete_browsing_data_tabs_title_2">Các thẻ đang mở</string>
    <!-- Subtitle for the tabs item in Delete browsing data, parameter will be replaced with the number of open tabs -->
    <string name="preferences_delete_browsing_data_tabs_subtitle">%d thẻ</string>
    <!-- Title for the data and history items in Delete browsing data -->
    <!-- Title for the history item in Delete browsing data -->
    <string name="preferences_delete_browsing_data_browsing_history_title">Lịch sử duyệt web</string>
    <!-- Subtitle for the data and history items in delete browsing data, parameter will be replaced with the
        number of history items the user has -->
    <string name="preferences_delete_browsing_data_browsing_data_subtitle">%d địa chỉ</string>
    <!-- Title for the cookies and site data items in Delete browsing data -->
    <string name="preferences_delete_browsing_data_cookies_and_site_data">Cookie và dữ liệu trang</string>
    <!-- Subtitle for the cookies item in Delete browsing data -->
    <string name="preferences_delete_browsing_data_cookies_subtitle">Bạn sẽ bị đăng xuất khỏi hầu hết các trang web</string>
    <!-- Title for the cached images and files item in Delete browsing data -->
    <string name="preferences_delete_browsing_data_cached_files">Hình ảnh và tập tin đã lưu trong bộ nhớ đệm</string>
    <!-- Subtitle for the cached images and files item in Delete browsing data -->
    <string name="preferences_delete_browsing_data_cached_files_subtitle">Giải phóng không gian lưu trữ</string>
    <!-- Title for the site permissions item in Delete browsing data -->
    <string name="preferences_delete_browsing_data_site_permissions">Quyền hạn trang web</string>
    <!-- Title for the downloads item in Delete browsing data -->
    <string name="preferences_delete_browsing_data_downloads">Tải xuống</string>
    <!-- Text for the button to delete browsing data -->
    <string name="preferences_delete_browsing_data_button">Xóa dữ liệu duyệt web</string>
    <!-- Title for the Delete browsing data on quit preference -->
    <string name="preferences_delete_browsing_data_on_quit">Xóa dữ liệu duyệt web khi thoát</string>
    <!-- Summary for the Delete browsing data on quit preference. "Quit" translation should match delete_browsing_data_on_quit_action translation. -->
    <string name="preference_summary_delete_browsing_data_on_quit_2">Tự động xóa dữ liệu duyệt khi bạn chọn \&quot;Thoát\&quot; từ menu chính</string>
    <!-- Action item in menu for the Delete browsing data on quit feature -->
    <string name="delete_browsing_data_on_quit_action">Thoát</string>

    <!-- Title text of a delete browsing data dialog. -->
    <string name="delete_history_prompt_title">Khoảng thời gian để xóa</string>
    <!-- Body text of a delete browsing data dialog. -->
    <string name="delete_history_prompt_body" moz:RemovedIn="130" tools:ignore="UnusedResources">Xóa lịch sử (bao gồm lịch sử đã đồng bộ hóa từ các thiết bị khác), cookie và dữ liệu duyệt web khác.</string>
    <!-- Body text of a delete browsing data dialog. -->
    <string name="delete_history_prompt_body_2">Xóa lịch sử (bao gồm lịch sử đã đồng bộ hóa từ thiết bị khác)</string>
    <!-- Radio button in the delete browsing data dialog to delete history items for the last hour. -->
    <string name="delete_history_prompt_button_last_hour">Một tiếng gần đây</string>
    <!-- Radio button in the delete browsing data dialog to delete history items for today and yesterday. -->
    <string name="delete_history_prompt_button_today_and_yesterday">Hôm nay và hôm qua</string>
    <!-- Radio button in the delete browsing data dialog to delete all history. -->
    <string name="delete_history_prompt_button_everything">Mọi thứ</string>

    <!-- Dialog message to the user asking to delete browsing data. Parameter will be replaced by app name. -->
    <string name="delete_browsing_data_prompt_message_3">%s sẽ xóa dữ liệu duyệt đã chọn.</string>
    <!-- Text for the cancel button for the data deletion dialog -->
    <string name="delete_browsing_data_prompt_cancel">Hủy bỏ</string>
    <!-- Text for the allow button for the data deletion dialog -->
    <string name="delete_browsing_data_prompt_allow">Xóa</string>
    <!-- Text for the snackbar confirmation that the data was deleted -->
    <string name="preferences_delete_browsing_data_snackbar">Đã xóa dữ liệu duyệt web</string>
    <!-- Text for the snackbar to show the user that the deletion of browsing data is in progress -->
    <string name="deleting_browsing_data_in_progress">Đang xóa dữ liệu duyệt web…</string>

    <!-- Dialog message to the user asking to delete all history items inside the opened group. Parameter will be replaced by a history group name. -->
    <string name="delete_all_history_group_prompt_message">Xóa tất cả trang web trong “%s”</string>
    <!-- Text for the cancel button for the history group deletion dialog -->
    <string name="delete_history_group_prompt_cancel">Hủy bỏ</string>
    <!-- Text for the allow button for the history group dialog -->
    <string name="delete_history_group_prompt_allow">Xóa</string>
    <!-- Text for the snackbar confirmation that the history group was deleted -->
    <string name="delete_history_group_snackbar">Đã xóa nhóm</string>

    <!-- Onboarding -->
    <!-- text to display in the snackbar once account is signed-in -->
    <string name="onboarding_firefox_account_sync_is_on">Đồng bộ hóa đang bật</string>

    <!-- Onboarding theme -->
    <!-- Text shown in snackbar when multiple tabs have been sent to device -->
    <string name="sync_sent_tabs_snackbar">Đã gửi các thẻ!</string>
    <!-- Text shown in snackbar when one tab has been sent to device  -->
    <string name="sync_sent_tab_snackbar">Đã gửi thẻ!</string>
    <!-- Text shown in snackbar when sharing tabs failed  -->
    <string name="sync_sent_tab_error_snackbar">Không thể gửi</string>
    <!-- Text shown in snackbar for the "retry" action that the user has after sharing tabs failed -->
    <string name="sync_sent_tab_error_snackbar_action">THỬ LẠI</string>
    <!-- Title of QR Pairing Fragment -->
    <string name="sync_scan_code">Quét mã</string>
    <!-- Instructions on how to access pairing -->
    <string name="sign_in_instructions"><![CDATA[Trên máy tính của bạn, hãy mở Firefox và truy cập <b>https://firefox.com/pair</b>]]></string>
    <!-- Text shown for sign in pairing when ready -->
    <string name="sign_in_ready_for_scan">Sẵn sàng để quét</string>
    <!-- Text shown for settings option for sign with pairing -->
    <string name="sign_in_with_camera">Đăng nhập bằng máy ảnh của bạn</string>
    <!-- Text shown for settings option for sign with email -->
    <string name="sign_in_with_email">Sử dụng email thay thế</string>
    <!-- Text shown for settings option for create new account text.'Firefox' intentionally hardcoded here.-->
    <string name="sign_in_create_account_text"><![CDATA[Không có tài khoản? <u>Tạo ngay tài khoản mới</u> để đồng bộ hóa Firefox giữa các thiết bị.]]></string>
    <!-- Text shown in confirmation dialog to sign out of account. The first parameter is the name of the app (e.g. Firefox Preview) -->
    <string name="sign_out_confirmation_message_2">%s sẽ ngừng đồng bộ hóa với tài khoản của bạn, nhưng sẽ không xóa bất kỳ dữ liệu duyệt web nào của bạn trên thiết bị này.</string>
    <!-- Option to continue signing out of account shown in confirmation dialog to sign out of account -->
    <string name="sign_out_disconnect">Ngắt kết nối</string>
    <!-- Option to cancel signing out shown in confirmation dialog to sign out of account -->
    <string name="sign_out_cancel">Hủy bỏ</string>
    <!-- Error message snackbar shown after the user tried to select a default folder which cannot be altered -->
    <string name="bookmark_cannot_edit_root">Không thể chỉnh sửa các thư mục mặc định</string>

    <!-- Enhanced Tracking Protection -->
    <!-- Link displayed in enhanced tracking protection panel to access tracking protection settings -->
    <string name="etp_settings">Cài đặt bảo vệ</string>
    <!-- Preference title for enhanced tracking protection settings -->
    <string name="preference_enhanced_tracking_protection">Trình chống theo dõi nâng cao</string>
    <!-- Preference summary for enhanced tracking protection settings on/off switch -->
    <string name="preference_enhanced_tracking_protection_summary">Bây giờ với tính năng Trình chống cookie chung, hàng rào mạnh mẽ nhất của chúng tôi đối với các trình theo dõi trên nhiều trang web.</string>
    <!-- Description of enhanced tracking protection. The parameter is the name of the application (For example: Firefox Fenix) -->
    <string name="preference_enhanced_tracking_protection_explanation_2">%s bảo vệ bạn khỏi các trình theo dõi phổ biến nhất đang theo dõi những điều bạn làm trên internet.</string>
    <!-- Text displayed that links to website about enhanced tracking protection -->
    <string name="preference_enhanced_tracking_protection_explanation_learn_more">Tìm hiểu thêm</string>
    <!-- Preference for enhanced tracking protection for the standard protection settings -->
    <string name="preference_enhanced_tracking_protection_standard_default_1">Tiêu chuẩn (mặc định)</string>
    <!-- Preference description for enhanced tracking protection for the standard protection settings -->
    <string name="preference_enhanced_tracking_protection_standard_description_5">Các trang sẽ tải bình thường, nhưng chặn ít trình theo dõi hơn.</string>
    <!--  Accessibility text for the Standard protection information icon  -->
    <string name="preference_enhanced_tracking_protection_standard_info_button">Những gì bị chặn bởi trình chống theo dõi tiêu chuẩn</string>
    <!-- Preference for enhanced tracking protection for the strict protection settings -->
    <string name="preference_enhanced_tracking_protection_strict">Nghiêm ngặt</string>
    <!-- Preference description for enhanced tracking protection for the strict protection settings -->
    <string name="preference_enhanced_tracking_protection_strict_description_4">Trình chống theo dõi mạnh mẽ hơn và hiệu suất nhanh hơn, nhưng có thể làm hỏng một số trang web.</string>
    <!--  Accessibility text for the Strict protection information icon  -->
    <string name="preference_enhanced_tracking_protection_strict_info_button">Những gì bị chặn bởi trình chống theo dõi nghiêm ngặt</string>
    <!-- Preference for enhanced tracking protection for the custom protection settings -->
    <string name="preference_enhanced_tracking_protection_custom">Tùy chỉnh</string>
    <!-- Preference description for enhanced tracking protection for the strict protection settings -->
    <string name="preference_enhanced_tracking_protection_custom_description_2">Chọn trình theo dõi và tập lệnh để chặn.</string>
    <!--  Accessibility text for the Strict protection information icon  -->
    <string name="preference_enhanced_tracking_protection_custom_info_button">Những gì bị chặn bởi trình chống theo dõi tùy chỉnh</string>
    <!-- Header for categories that are being blocked by current Enhanced Tracking Protection settings -->
    <!-- Preference for enhanced tracking protection for the custom protection settings for cookies-->
    <string name="preference_enhanced_tracking_protection_custom_cookies">Cookie</string>
    <!-- Option for enhanced tracking protection for the custom protection settings for cookies-->
    <string name="preference_enhanced_tracking_protection_custom_cookies_1">Trình theo dõi chéo và truyền thông xã hội</string>
    <!-- Option for enhanced tracking protection for the custom protection settings for cookies-->
    <string name="preference_enhanced_tracking_protection_custom_cookies_2">Cookie từ các trang web chưa truy cập</string>
    <!-- Option for enhanced tracking protection for the custom protection settings for cookies-->
    <string name="preference_enhanced_tracking_protection_custom_cookies_3">Tất cả cookie của bên thứ ba (có thể làm hỏng các trang web)</string>
    <!-- Option for enhanced tracking protection for the custom protection settings for cookies-->
    <string name="preference_enhanced_tracking_protection_custom_cookies_4">Tất cả cookie (có thể làm hỏng các trang web)</string>
    <!-- Option for enhanced tracking protection for the custom protection settings for cookies-->
    <string name="preference_enhanced_tracking_protection_custom_cookies_5">Cô lập cookie trên nhiều trang web</string>
    <!-- Preference for Global Privacy Control for the custom privacy settings for Global Privacy Control. '&amp;' is replaced with the ampersand symbol: &-->
    <string name="preference_enhanced_tracking_protection_custom_global_privacy_control">Yêu cầu trang web không bán hay chia sẻ dữ liệu cá nhân của tôi</string>
    <!-- Preference for enhanced tracking protection for the custom protection settings for tracking content -->
    <string name="preference_enhanced_tracking_protection_custom_tracking_content">Trình theo dõi nội dung</string>
    <!-- Option for enhanced tracking protection for the custom protection settings for tracking content-->
    <string name="preference_enhanced_tracking_protection_custom_tracking_content_1">Trong tất cả các thẻ</string>
    <!-- Option for enhanced tracking protection for the custom protection settings for tracking content-->
    <string name="preference_enhanced_tracking_protection_custom_tracking_content_2">Chỉ trong thẻ riêng tư</string>
    <!-- Preference for enhanced tracking protection for the custom protection settings -->
    <string name="preference_enhanced_tracking_protection_custom_cryptominers">Tiền điện tử</string>
    <!-- Preference for enhanced tracking protection for the custom protection settings -->
    <string name="preference_enhanced_tracking_protection_custom_fingerprinters">Vân tay</string>
    <!-- Button label for navigating to the Enhanced Tracking Protection details -->
    <string name="enhanced_tracking_protection_details">Chi tiết</string>
    <!-- Header for categories that are being being blocked by current Enhanced Tracking Protection settings -->
    <string name="enhanced_tracking_protection_blocked">Đã chặn</string>
    <!-- Header for categories that are being not being blocked by current Enhanced Tracking Protection settings -->
    <string name="enhanced_tracking_protection_allowed">Đã cho phép</string>
    <!-- Category of trackers (social media trackers) that can be blocked by Enhanced Tracking Protection -->
    <string name="etp_social_media_trackers_title">Trình theo dõi truyền thông xã hội</string>
    <!-- Description of social media trackers that can be blocked by Enhanced Tracking Protection -->
    <string name="etp_social_media_trackers_description">Hạn chế các mạng xã hội theo dõi hoạt động duyệt web của bạn trên internet.</string>
    <!-- Category of trackers (cross-site tracking cookies) that can be blocked by Enhanced Tracking Protection -->
    <string name="etp_cookies_title">Cookie theo dõi chéo trang web</string>
    <!-- Category of trackers (cross-site tracking cookies) that can be blocked by Enhanced Tracking Protection -->
    <string name="etp_cookies_title_2">Cookie trên nhiều trang web</string>
    <!-- Description of cross-site tracking cookies that can be blocked by Enhanced Tracking Protection -->
    <string name="etp_cookies_description">Chặn các cookie mà các mạng quảng cáo và công ty phân tích sử dụng để thu thập dữ liệu duyệt web của bạn trên nhiều trang web.</string>
    <!-- Description of cross-site tracking cookies that can be blocked by Enhanced Tracking Protection -->
    <string name="etp_cookies_description_2">Trình chống cookie chung cô lập các cookie với trang web mà bạn đang truy cập, do đó, các trình theo dõi như quảng cáo không thể sử dụng chúng để theo dõi bạn trên các trang web.</string>
    <!-- Category of trackers (cryptominers) that can be blocked by Enhanced Tracking Protection -->
    <string name="etp_cryptominers_title">Tiền điện tử</string>
    <!-- Description of cryptominers that can be blocked by Enhanced Tracking Protection -->
    <string name="etp_cryptominers_description">Ngăn chặn các tập lệnh độc hại truy cập vào thiết bị của bạn để khai thác tiền điện tử.</string>
    <!-- Category of trackers (fingerprinters) that can be blocked by Enhanced Tracking Protection -->
    <string name="etp_fingerprinters_title">Vân tay</string>
    <!-- Description of fingerprinters that can be blocked by Enhanced Tracking Protection -->
    <string name="etp_fingerprinters_description">Ngăn chặn việc thu thập dữ liệu nhận dạng duy nhất về thiết bị của bạn có thể được sử dụng cho mục đích theo dõi.</string>
    <!-- Category of trackers (tracking content) that can be blocked by Enhanced Tracking Protection -->
    <string name="etp_tracking_content_title">Trình theo dõi nội dung</string>
    <!-- Description of tracking content that can be blocked by Enhanced Tracking Protection -->
    <string name="etp_tracking_content_description">Chặn các trình theo dõi từ quảng cáo, video và nội dung khác từ bên ngoài. Có thể ảnh hưởng đến một số chức năng của trang web.</string>
    <!-- Enhanced Tracking Protection message that protection is currently on for this site -->
    <string name="etp_panel_on">Bảo vệ đã BẬT cho trang web này</string>
    <!-- Enhanced Tracking Protection message that protection is currently off for this site -->
    <string name="etp_panel_off">Bảo vệ đã TẮT cho trang web này</string>
    <!-- Header for exceptions list for which sites enhanced tracking protection is always off -->
    <string name="enhanced_tracking_protection_exceptions">Trình chống theo dõi nâng cao đã bị tắt cho các trang web này</string>
    <!-- Content description (not visible, for screen readers etc.): Navigate
    back from ETP details (Ex: Tracking content) -->
    <string name="etp_back_button_content_description">Điều hướng quay lại</string>
    <!-- About page link text to open what's new link -->
    <string name="about_whats_new">Có gì mới trong %s</string>
    <!-- Open source licenses page title
    The first parameter is the app name -->
    <string name="open_source_licenses_title">%s | Thư viện OSS</string>

    <!-- Category of trackers (redirect trackers) that can be blocked by Enhanced Tracking Protection -->
    <string name="etp_redirect_trackers_title">Trình theo dõi chuyển hướng</string>
    <!-- Description of redirect tracker cookies that can be blocked by Enhanced Tracking Protection -->
    <string name="etp_redirect_trackers_description">Xóa cookie được đặt bởi chuyển hướng đến các trang web theo dõi đã biết.</string>

    <!-- Description of the SmartBlock Enhanced Tracking Protection feature. The * symbol is intentionally hardcoded here,
         as we use it on the UI to indicate which trackers have been partially unblocked.  -->
    <string name="preference_etp_smartblock_description">Một số trình theo dõi được đánh dấu bên dưới đã được bỏ chặn một phần trên trang này vì bạn đã tương tác với chúng *.</string>
    <!-- Text displayed that links to website about enhanced tracking protection SmartBlock -->
    <string name="preference_etp_smartblock_learn_more">Tìm hiểu thêm</string>

    <!-- Content description (not visible, for screen readers etc.):
    Enhanced tracking protection exception preference icon for ETP settings. -->
    <string name="preference_etp_exceptions_icon_description">Biểu tượng tùy chọn ngoại lệ trình chống theo dõi nâng cao</string>

    <!-- About page link text to open support link -->
    <string name="about_support">Hỗ trợ</string>
    <!-- About page link text to list of past crashes (like about:crashes on desktop) -->
    <string name="about_crashes">Sự cố</string>
    <!-- About page link text to open privacy notice link -->
    <string name="about_privacy_notice">Thông báo bảo mật</string>
    <!-- About page link text to open know your rights link -->
    <string name="about_know_your_rights">Biết về quyền lợi của bạn</string>
    <!-- About page link text to open licensing information link -->
    <string name="about_licensing_information">Thông tin giấy phép</string>
    <!-- About page link text to open a screen with libraries that are used -->
    <string name="about_other_open_source_libraries">Thư viện mà chúng tôi sử dụng</string>

    <!-- Toast shown to the user when they are activating the secret dev menu
        The first parameter is number of long clicks left to enable the menu -->
    <string name="about_debug_menu_toast_progress">Menu gỡ lỗi: chạm %1$d lần nữa để bật</string>
    <string name="about_debug_menu_toast_done">Menu gỡ lỗi đã được kích hoạt</string>

    <!-- Browser long press popup menu -->
    <!-- Copy the current url -->
    <string name="browser_toolbar_long_press_popup_copy">Sao chép</string>
    <!-- Paste & go the text in the clipboard. '&amp;' is replaced with the ampersand symbol: & -->
    <string name="browser_toolbar_long_press_popup_paste_and_go">Dán &amp; mở đường dẫn</string>
    <!-- Paste the text in the clipboard -->
    <string name="browser_toolbar_long_press_popup_paste">Dán</string>
    <!-- Snackbar message shown after an URL has been copied to clipboard. -->
    <string name="browser_toolbar_url_copied_to_clipboard_snackbar">Đã sao chép URL vào bộ nhớ tạm</string>

    <!-- Title text for the Add To Homescreen dialog -->
    <string name="add_to_homescreen_title">Thêm vào màn hình chính</string>
    <!-- Cancel button text for the Add to Homescreen dialog -->
    <string name="add_to_homescreen_cancel">Hủy bỏ</string>
    <!-- Add button text for the Add to Homescreen dialog -->
    <string name="add_to_homescreen_add">Thêm</string>
    <!-- Continue to website button text for the first-time Add to Homescreen dialog -->
    <string name="add_to_homescreen_continue">Tiếp tục với trang web</string>
    <!-- Placeholder text for the TextView in the Add to Homescreen dialog -->
    <string name="add_to_homescreen_text_placeholder">Tên lối tắt</string>

    <!-- Describes the add to homescreen functionality -->
    <string name="add_to_homescreen_description_2">Bạn có thể dễ dàng thêm trang web vào màn hình chính thiết bị của bạn để có thể truy cập và duyệt web nhanh hơn với trải nghiệm giống như trên ứng dụng.</string>

    <!-- Preference for managing the settings for logins and passwords in Fenix -->
    <string name="preferences_passwords_logins_and_passwords">Thông tin đăng nhập và mật khẩu</string>
    <!-- Preference for managing the saving of logins and passwords in Fenix -->
    <string name="preferences_passwords_save_logins">Lưu thông tin đăng nhập và mật khẩu</string>
    <!-- Preference option for asking to save passwords in Fenix -->
    <string name="preferences_passwords_save_logins_ask_to_save">Yêu cầu để lưu</string>
    <!-- Preference option for never saving passwords in Fenix -->
    <string name="preferences_passwords_save_logins_never_save">Không bao giờ lưu</string>
    <!-- Preference for autofilling saved logins in Firefox (in web content), %1$s will be replaced with the app name -->
    <string name="preferences_passwords_autofill2">Tự động điền trong %1$s</string>
    <!-- Description for the preference for autofilling saved logins in Firefox (in web content), %1$s will be replaced with the app name -->
    <string name="preferences_passwords_autofill_description">Điền và lưu tên người dùng và mật khẩu trong các trang web khi sử dụng %1$s.</string>
    <!-- Preference for autofilling logins from Fenix in other apps (e.g. autofilling the Twitter app) -->
    <string name="preferences_android_autofill">Tự động điền vào các ứng dụng khác</string>
    <!-- Description for the preference for autofilling logins from Fenix in other apps (e.g. autofilling the Twitter app) -->
    <string name="preferences_android_autofill_description">Điền tên người dùng và mật khẩu vào các ứng dụng khác trên thiết bị của bạn.</string>

    <!-- Preference option for adding a login -->
    <string name="preferences_logins_add_login">Thêm thông tin đăng nhập</string>

    <!-- Preference for syncing saved logins in Fenix -->
    <string name="preferences_passwords_sync_logins">Đồng bộ hóa thông tin đăng nhập</string>
    <!-- Preference for syncing saved logins in Fenix, when not signed in-->
    <string name="preferences_passwords_sync_logins_across_devices">Đồng bộ hóa thông tin đăng nhập trên các thiết bị</string>
    <!-- Preference to access list of saved logins -->
    <string name="preferences_passwords_saved_logins">Thông tin đăng nhập đã lưu</string>
    <!-- Description of empty list of saved passwords. Placeholder is replaced with app name.  -->
    <string name="preferences_passwords_saved_logins_description_empty_text">Thông tin đăng nhập bạn lưu hoặc đồng bộ hóa với %s sẽ hiển thị tại đây.</string>
    <!-- Preference to access list of saved logins -->
    <string name="preferences_passwords_saved_logins_description_empty_learn_more_link">Tìm hiểu thêm về đồng bộ hóa.</string>
    <!-- Preference to access list of login exceptions that we never save logins for -->
    <string name="preferences_passwords_exceptions">Ngoại lệ</string>
    <!-- Empty description of list of login exceptions that we never save logins for -->
    <string name="preferences_passwords_exceptions_description_empty">Thông tin đăng nhập và mật khẩu không được lưu sẽ được hiển thị ở đây.</string>
    <!-- Description of list of login exceptions that we never save logins for -->
    <string name="preferences_passwords_exceptions_description">Thông tin đăng nhập và mật khẩu sẽ không được lưu cho các trang web này.</string>
    <!-- Text on button to remove all saved login exceptions -->
    <string name="preferences_passwords_exceptions_remove_all">Xóa tất cả ngoại lệ</string>
    <!-- Hint for search box in logins list -->
    <string name="preferences_passwords_saved_logins_search">Tìm thông tin đăng nhập</string>
    <!-- The header for the site that a login is for -->
    <string name="preferences_passwords_saved_logins_site">Trang</string>
    <!-- The header for the username for a login -->
    <string name="preferences_passwords_saved_logins_username">Tên đăng nhập</string>
    <!-- The header for the password for a login -->
    <string name="preferences_passwords_saved_logins_password">Mật khẩu</string>
    <!-- Shown in snackbar to tell user that the password has been copied -->
    <string name="logins_password_copied">Đã sao chép mật khẩu vào bộ nhớ tạm</string>
    <!-- Shown in snackbar to tell user that the username has been copied -->
    <string name="logins_username_copied">Đã sao chép tên người dùng vào bộ nhớ tạm</string>
    <!-- Content Description (for screenreaders etc) read for the button to copy a password in logins-->
    <string name="saved_logins_copy_password">Sao chép mật khẩu</string>
    <!-- Content Description (for screenreaders etc) read for the button to clear a password while editing a login-->
    <string name="saved_logins_clear_password">Xóa mật khẩu</string>
    <!-- Content Description (for screenreaders etc) read for the button to copy a username in logins -->
    <string name="saved_login_copy_username">Sao chép tên người dùng</string>
    <!-- Content Description (for screenreaders etc) read for the button to clear a username while editing a login -->
    <string name="saved_login_clear_username">Xóa tên người dùng</string>
    <!-- Content Description (for screenreaders etc) read for the button to clear the hostname field while creating a login -->
    <string name="saved_login_clear_hostname">Xóa tên máy chủ</string>
    <!-- Content Description (for screenreaders etc) read for the button to open a site in logins -->
    <string name="saved_login_open_site">Mở trang web trong trình duyệt</string>
    <!-- Content Description (for screenreaders etc) read for the button to reveal a password in logins -->
    <string name="saved_login_reveal_password">Hiện mật khẩu</string>
    <!-- Content Description (for screenreaders etc) read for the button to hide a password in logins -->
    <string name="saved_login_hide_password">Ẩn mật khẩu</string>
    <!-- Message displayed in biometric prompt displayed for authentication before allowing users to view their logins -->
    <string name="logins_biometric_prompt_message">Mở khóa để xem thông tin đăng nhập đã lưu của bạn</string>
    <!-- Title of warning dialog if users have no device authentication set up -->
    <string name="logins_warning_dialog_title">Bảo mật thông tin đăng nhập và mật khẩu của bạn</string>
    <!-- Message of warning dialog if users have no device authentication set up -->
    <string name="logins_warning_dialog_message">Thiết lập mẫu khóa thiết bị, mã PIN hoặc mật khẩu để bảo vệ thông tin đăng nhập và mật khẩu đã lưu của bạn khỏi bị truy cập nếu người khác lấy được thiết bị của bạn.</string>
    <!-- Negative button to ignore warning dialog if users have no device authentication set up -->
    <string name="logins_warning_dialog_later">Để sau</string>
    <!-- Positive button to send users to set up a pin of warning dialog if users have no device authentication set up -->
    <string name="logins_warning_dialog_set_up_now">Thiết lập ngay</string>
    <!-- Title of PIN verification dialog to direct users to re-enter their device credentials to access their logins -->
    <string name="logins_biometric_prompt_message_pin">Mở khóa thiết bị của bạn</string>
    <!-- Title for Accessibility Force Enable Zoom Preference -->
    <string name="preference_accessibility_force_enable_zoom">Thu phóng trên mọi trang web</string>
    <!-- Summary for Accessibility Force Enable Zoom Preference -->
    <string name="preference_accessibility_force_enable_zoom_summary">Cho phép để chụm và thu phóng, ngay cả trên các trang web ngăn chặn cử chỉ này.</string>

    <!-- Saved logins sorting strategy menu item -by name- (if selected, it will sort saved logins alphabetically) -->
    <string name="saved_logins_sort_strategy_alphabetically">Tên (A-Z)</string>
    <!-- Saved logins sorting strategy menu item -by last used- (if selected, it will sort saved logins by last used) -->
    <string name="saved_logins_sort_strategy_last_used">Sử dụng lần cuối</string>
    <!-- Content description (not visible, for screen readers etc.): Sort saved logins dropdown menu chevron icon -->
    <string name="saved_logins_menu_dropdown_chevron_icon_content_description">Sắp xếp menu đăng nhập</string>

    <!-- Autofill -->
    <!-- Preference and title for managing the autofill settings -->
    <string name="preferences_autofill">Tự động điền</string>
    <!-- Preference and title for managing the settings for addresses -->
    <string name="preferences_addresses">Địa chỉ</string>
    <!-- Preference and title for managing the settings for credit cards -->
    <string name="preferences_credit_cards">Thẻ tín dụng</string>
    <!-- Preference for saving and autofilling credit cards -->
    <string name="preferences_credit_cards_save_and_autofill_cards">Lưu và tự động điền thẻ tín dụng</string>
    <!-- Preference summary for saving and autofilling credit card data -->
    <string name="preferences_credit_cards_save_and_autofill_cards_summary">Dữ liệu được mã hóa</string>
    <!-- Preference option for syncing credit cards across devices. This is displayed when the user is not signed into sync -->
    <string name="preferences_credit_cards_sync_cards_across_devices">Đồng bộ thông tin thẻ tín dụng trên các thiết bị</string>
    <!-- Preference option for syncing credit cards across devices. This is displayed when the user is signed into sync -->
    <string name="preferences_credit_cards_sync_cards">Đồng bộ hóa thẻ tín dụng</string>
    <!-- Preference option for adding a credit card -->
    <string name="preferences_credit_cards_add_credit_card">Thêm thẻ tín dụng</string>

    <!-- Preference option for managing saved credit cards -->
    <string name="preferences_credit_cards_manage_saved_cards">Quản lý thẻ tín dụng đã lưu</string>
    <!-- Preference option for adding an address -->
    <string name="preferences_addresses_add_address">Thêm địa chỉ</string>
    <!-- Preference option for managing saved addresses -->
    <string name="preferences_addresses_manage_addresses">Quản lý địa chỉ</string>
    <!-- Preference for saving and autofilling addresses -->
    <string name="preferences_addresses_save_and_autofill_addresses">Lưu và tự động điền địa chỉ</string>
    <!-- Preference summary for saving and autofilling address data -->
    <string name="preferences_addresses_save_and_autofill_addresses_summary">Bao gồm thông tin như số, email và địa chỉ giao hàng</string>

    <!-- Title of the "Add card" screen -->
    <string name="credit_cards_add_card">Thêm thẻ</string>
    <!-- Title of the "Edit card" screen -->
    <string name="credit_cards_edit_card">Chỉnh sửa thẻ</string>
    <!-- The header for the card number of a credit card -->
    <string name="credit_cards_card_number">Số thẻ</string>
    <!-- The header for the expiration date of a credit card -->
    <string name="credit_cards_expiration_date">Ngày hết hạn</string>
    <!-- The label for the expiration date month of a credit card to be used by a11y services-->
    <string name="credit_cards_expiration_date_month">Tháng hết hạn</string>
    <!-- The label for the expiration date year of a credit card to be used by a11y services-->
    <string name="credit_cards_expiration_date_year">Năm hết hạn</string>
    <!-- The header for the name on the credit card -->
    <string name="credit_cards_name_on_card">Tên trên thẻ</string>
    <!-- The text for the "Delete card" menu item for deleting a credit card -->
    <string name="credit_cards_menu_delete_card">Xóa thẻ</string>
    <!-- The text for the "Delete card" button for deleting a credit card -->
    <string name="credit_cards_delete_card_button">Xóa thẻ</string>
    <!-- The text for the confirmation message of "Delete card" dialog -->
    <string name="credit_cards_delete_dialog_confirmation">Bạn có chắc chắn muốn xóa thẻ tín dụng này không?</string>
    <!-- The text for the positive button on "Delete card" dialog -->
    <string name="credit_cards_delete_dialog_button">Xóa</string>
    <!-- The title for the "Save" menu item for saving a credit card -->
    <string name="credit_cards_menu_save">Lưu</string>
    <!-- The text for the "Save" button for saving a credit card -->
    <string name="credit_cards_save_button">Lưu</string>
    <!-- The text for the "Cancel" button for cancelling adding, updating or deleting a credit card -->
    <string name="credit_cards_cancel_button">Hủy bỏ</string>

    <!-- Title of the "Saved cards" screen -->
    <string name="credit_cards_saved_cards">Thẻ tín dụng đã lưu</string>

    <!-- Error message for credit card number validation -->
    <string name="credit_cards_number_validation_error_message">Vui lòng nhập số thẻ tín dụng hợp lệ</string>

    <!-- Error message for credit card name on card validation -->
    <string name="credit_cards_name_on_card_validation_error_message">Vui lòng điền vào trường này</string>
    <!-- Message displayed in biometric prompt displayed for authentication before allowing users to view their saved credit cards -->
    <string name="credit_cards_biometric_prompt_message">Mở khóa để xem các thẻ tín dụng đã lưu của bạn</string>
    <!-- Title of warning dialog if users have no device authentication set up -->
    <string name="credit_cards_warning_dialog_title">Bảo mật thẻ tín dụng của bạn</string>
    <!-- Message of warning dialog if users have no device authentication set up -->
    <string name="credit_cards_warning_dialog_message">Thiết lập màn hình khóa thiết bị với mẫu hình, mã PIN hoặc mật khẩu để bảo vệ thẻ tín dụng đã lưu của bạn không bị truy cập nếu người khác có thiết bị của bạn.</string>
    <!-- Positive button to send users to set up a pin of warning dialog if users have no device authentication set up -->
    <string name="credit_cards_warning_dialog_set_up_now">Thiết lập ngay</string>
    <!-- Negative button to ignore warning dialog if users have no device authentication set up -->
    <string name="credit_cards_warning_dialog_later">Để sau</string>
    <!-- Title of PIN verification dialog to direct users to re-enter their device credentials to access their credit cards -->
    <string name="credit_cards_biometric_prompt_message_pin">Mở khóa thiết bị của bạn</string>
    <!-- Message displayed in biometric prompt for authentication, before allowing users to use their stored credit card information -->
    <string name="credit_cards_biometric_prompt_unlock_message">Mở khóa để sử dụng thông tin thẻ tín dụng được lưu trữ</string>

    <!-- Title of the "Add address" screen -->
    <string name="addresses_add_address">Thêm địa chỉ</string>
    <!-- Title of the "Edit address" screen -->
    <string name="addresses_edit_address">Sửa địa chỉ</string>
    <!-- Title of the "Manage addresses" screen -->
    <string name="addresses_manage_addresses">Quản lý địa chỉ</string>
    <!-- The header for the first name of an address -->
    <string name="addresses_first_name">Tên</string>
    <!-- The header for the middle name of an address -->
    <string name="addresses_middle_name">Tên đệm</string>
    <!-- The header for the last name of an address -->
    <string name="addresses_last_name">Họ</string>
    <!-- The header for the street address of an address -->
    <string name="addresses_street_address">Địa chỉ đường phố</string>
    <!-- The header for the city of an address -->
    <string name="addresses_city">Thành phố</string>
    <!-- The header for the subregion of an address when "state" should be used -->
    <string name="addresses_state">Bang</string>
    <!-- The header for the subregion of an address when "province" should be used -->
    <string name="addresses_province">Tỉnh</string>
    <!-- The header for the zip code of an address -->
    <string name="addresses_zip">Zip</string>
    <!-- The header for the country or region of an address -->
    <string name="addresses_country">Quốc gia hoặc khu vực</string>
    <!-- The header for the phone number of an address -->
    <string name="addresses_phone">Điện thoại</string>
    <!-- The header for the email of an address -->
    <string name="addresses_email">Email</string>
    <!-- The text for the "Save" button for saving an address -->
    <string name="addresses_save_button">Lưu</string>
    <!-- The text for the "Cancel" button for cancelling adding, updating or deleting an address -->
    <string name="addresses_cancel_button">Hủy bỏ</string>
    <!-- The text for the "Delete address" button for deleting an address -->
    <string name="addressess_delete_address_button">Xóa địa chỉ</string>

    <!-- The title for the "Delete address" confirmation dialog -->
    <string name="addressess_confirm_dialog_message">Bạn có chắc chắn muốn xóa địa chỉ này không?</string>
    <!-- The text for the positive button on "Delete address" dialog -->
    <string name="addressess_confirm_dialog_ok_button">Xóa</string>
    <!-- The text for the negative button on "Delete address" dialog -->
    <string name="addressess_confirm_dialog_cancel_button">Hủy bỏ</string>
    <!-- The text for the "Save address" menu item for saving an address -->
    <string name="address_menu_save_address">Lưu địa chỉ</string>
    <!-- The text for the "Delete address" menu item for deleting an address -->
    <string name="address_menu_delete_address">Xóa địa chỉ</string>

    <!-- Title of the Add search engine screen -->
    <string name="search_engine_add_custom_search_engine_title">Thêm công cụ tìm kiếm</string>
    <!-- Content description (not visible, for screen readers etc.): Title for the button that navigates to add new engine screen -->
    <string name="search_engine_add_custom_search_engine_button_content_description">Thêm công cụ tìm kiếm mới</string>
    <!-- Title of the Edit search engine screen -->
    <string name="search_engine_edit_custom_search_engine_title">Chỉnh sửa công cụ tìm kiếm</string>
    <!-- Text for the menu button to edit a search engine -->
    <string name="search_engine_edit">Chỉnh sửa</string>
    <!-- Text for the menu button to delete a search engine -->
    <string name="search_engine_delete">Xóa</string>

    <!-- Label for the TextField in which user enters custom search engine name -->
    <string name="search_add_custom_engine_name_label">Tên</string>
    <!-- Placeholder text shown in the Search Engine Name text field before a user enters text -->
    <string name="search_add_custom_engine_name_hint_2">Tên công cụ tìm kiếm</string>
    <!-- Label for the TextField in which user enters custom search engine URL -->
    <string name="search_add_custom_engine_url_label">Chuỗi URL tìm kiếm</string>
    <!-- Placeholder text shown in the Search String TextField before a user enters text -->
    <string name="search_add_custom_engine_search_string_hint_2">URL để sử dụng cho tìm kiếm</string>
    <!-- Description text for the Search String TextField. The %s is part of the string -->
    <string name="search_add_custom_engine_search_string_example" formatted="false">Thay thế chuỗi truy vấn thành “%s”. Ví dụ:\nhttps://www.google.com/search?q=%s</string>

    <!-- Accessibility description for the form in which details about the custom search engine are entered -->
    <string name="search_add_custom_engine_form_description">Chi tiết công cụ tìm kiếm tùy chỉnh</string>

    <!-- Label for the TextField in which user enters custom search engine suggestion URL -->
    <string name="search_add_custom_engine_suggest_url_label">API gợi ý tìm kiếm (không bắt buộc)</string>
    <!-- Placeholder text shown in the Search Suggestion String TextField before a user enters text -->
    <string name="search_add_custom_engine_suggest_string_hint">URL API gợi ý tìm kiếm</string>
    <!-- Description text for the Search Suggestion String TextField. The %s is part of the string -->
    <string name="search_add_custom_engine_suggest_string_example_2" formatted="false">Thay thế truy vấn bằng “%s”. Ví dụ:\nhttps://suggestqueries.google.com/complete/search?client=firefox&amp;q=%s</string>
    <!-- The text for the "Save" button for saving a custom search engine -->
    <string name="search_custom_engine_save_button">Lưu</string>

    <!-- Text shown when a user leaves the name field empty -->
    <string name="search_add_custom_engine_error_empty_name">Nhập tên công cụ tìm kiếm</string>
    <!-- Text shown when a user leaves the search string field empty -->
    <string name="search_add_custom_engine_error_empty_search_string">Nhập chuỗi tìm kiếm</string>
    <!-- Text shown when a user leaves out the required template string -->
    <string name="search_add_custom_engine_error_missing_template">Kiểm tra xem chuỗi tìm kiếm có đúng với định dạng như ở ví dụ không</string>
    <!-- Text shown when we aren't able to validate the custom search query. The first parameter is the url of the custom search engine -->
    <string name="search_add_custom_engine_error_cannot_reach">Lỗi khi kết nối với “%s”</string>
    <!-- Text shown when a user creates a new search engine -->
    <string name="search_add_custom_engine_success_message">Đã tạo %s</string>
    <!-- Text shown when a user successfully edits a custom search engine -->
    <string name="search_edit_custom_engine_success_message">Đã lưu %s</string>
    <!-- Text shown when a user successfully deletes a custom search engine -->
    <string name="search_delete_search_engine_success_message">Đã xóa %s</string>

    <!-- Heading for the instructions to allow a permission -->
    <string name="phone_feature_blocked_intro">Để cho phép nó:</string>
    <!-- First step for the allowing a permission -->
    <string name="phone_feature_blocked_step_settings">1. Chuyển đến Cài đặt Android</string>
    <!-- Second step for the allowing a permission -->
    <string name="phone_feature_blocked_step_permissions"><![CDATA[2. Chạm <b>Quyền</b>]]></string>
    <!-- Third step for the allowing a permission (Fore example: Camera) -->
    <string name="phone_feature_blocked_step_feature"><![CDATA[3. Gạt công tắc <b>%1$s</b> sang BẬT]]></string>

    <!-- Label that indicates a site is using a secure connection -->
    <string name="quick_settings_sheet_secure_connection_2">Kết nối an toàn</string>
    <!-- Label that indicates a site is using a insecure connection -->
    <string name="quick_settings_sheet_insecure_connection_2">Kết nối không an toàn</string>
    <!-- Label to clear site data -->
    <string name="clear_site_data">Xóa cookie và dữ liệu trang web</string>
    <!-- Confirmation message for a dialog confirming if the user wants to delete all data for current site -->
    <string name="confirm_clear_site_data"><![CDATA[Bạn có chắc chắn muốn xóa tất cả cookie và dữ liệu của trang web <b>%s</b> không?]]></string>
    <!-- Confirmation message for a dialog confirming if the user wants to delete all the permissions for all sites-->
    <string name="confirm_clear_permissions_on_all_sites">Bạn có thật sự muốn xóa tất cả quyền hạn trên mọi trang web?</string>
    <!-- Confirmation message for a dialog confirming if the user wants to delete all the permissions for a site-->
    <string name="confirm_clear_permissions_site">Bạn có thật sự muốn xóa tất cả quyền hạn cho trang web này?</string>
    <!-- Confirmation message for a dialog confirming if the user wants to set default value a permission for a site-->
    <string name="confirm_clear_permission_site">Bạn có thật sự muốn xóa quyền hạn này cho trang web này?</string>
    <!-- label shown when there are not site exceptions to show in the site exception settings -->
    <string name="no_site_exceptions">Không có ngoại lệ trang web</string>
    <!-- Bookmark deletion confirmation -->
    <string name="bookmark_deletion_confirmation">Bạn có chắc chắn muốn xóa dấu trang này?</string>
    <!-- Browser menu button that adds a shortcut to the home fragment -->
    <string name="browser_menu_add_to_shortcuts">Thêm vào lối tắt</string>
    <!-- Browser menu button that removes a shortcut from the home fragment -->
    <string name="browser_menu_remove_from_shortcuts">Xóa khỏi lối tắt</string>
    <!-- text shown before the issuer name to indicate who its verified by, parameter is the name of
     the certificate authority that verified the ticket-->
    <string name="certificate_info_verified_by">Được xác minh bởi: %1$s </string>
    <!-- Login overflow menu delete button -->
    <string name="login_menu_delete_button">Xóa</string>
    <!-- Login overflow menu edit button -->
    <string name="login_menu_edit_button">Chỉnh sửa</string>
    <!-- Message in delete confirmation dialog for logins -->
    <string name="login_deletion_confirmation">Bạn có chắc chắn muốn xóa thông tin đăng nhập này không?</string>
    <!-- Positive action of a dialog asking to delete  -->
    <string name="dialog_delete_positive">Xóa</string>
    <!-- Negative action of a dialog asking to delete login -->
    <string name="dialog_delete_negative">Hủy bỏ</string>
    <!--  The saved login options menu description. -->
    <string name="login_options_menu">Tùy chọn thông tin đăng nhập</string>
    <!--  The editable text field for a login's web address. -->
    <string name="saved_login_hostname_description">Trường văn bản có thể chỉnh sửa cho địa chỉ web của thông tin đăng nhập.</string>
    <!--  The editable text field for a login's username. -->
    <string name="saved_login_username_description">Trường văn bản có thể chỉnh sửa cho tên người dùng của thông tin đăng nhập.</string>
    <!--  The editable text field for a login's password. -->
    <string name="saved_login_password_description">Trường văn bản có thể chỉnh sửa cho mật khẩu của thông tin đăng nhập.</string>
    <!--  The button description to save changes to an edited login. -->
    <string name="save_changes_to_login">Lưu các thay đổi vào thông tin đăng nhập.</string>
    <!--  The page title for editing a saved login. -->
    <string name="edit">Chỉnh sửa</string>
    <!--  The page title for adding new login. -->
    <string name="add_login">Thêm thông tin đăng nhập mới</string>
    <!--  The error message in add/edit login view when password field is blank. -->
    <string name="saved_login_password_required">Yêu cầu mật khẩu</string>
    <!--  The error message in add login view when username field is blank. -->
    <string name="saved_login_username_required">Yêu cầu tên đăng nhập</string>
    <!--  The error message in add login view when hostname field is blank. -->
    <string name="saved_login_hostname_required" tools:ignore="UnusedResources">Yêu cầu tên máy chủ</string>
    <!-- Voice search button content description  -->
    <string name="voice_search_content_description">Tìm kiếm bằng giọng nói</string>
    <!-- Voice search prompt description displayed after the user presses the voice search button -->
    <string name="voice_search_explainer">Nói bây giờ</string>

    <!--  The error message in edit login view when a duplicate username exists. -->
    <string name="saved_login_duplicate">Một thông tin đăng nhập với tên người dùng đó đã tồn tại</string>

    <!-- This is the hint text that is shown inline on the hostname field of the create new login page. 'https://www.example.com' intentionally hardcoded here -->
    <string name="add_login_hostname_hint_text">https://www.example.com</string>
    <!-- This is an error message shown below the hostname field of the add login page when a hostname does not contain http or https. -->
    <string name="add_login_hostname_invalid_text_3">Địa chỉ trang web phải chứa &quot;https://&quot; hoặc &quot;http://&quot;</string>
    <!-- This is an error message shown below the hostname field of the add login page when a hostname is invalid. -->
    <string name="add_login_hostname_invalid_text_2">Cần có tên máy chủ hợp lệ</string>

    <!-- Synced Tabs -->
    <!-- Text displayed to ask user to connect another device as no devices found with account -->
    <string name="synced_tabs_connect_another_device">Kết nối thiết bị khác.</string>
    <!-- Text displayed asking user to re-authenticate -->
    <string name="synced_tabs_reauth">Vui lòng xác thực lại.</string>
    <!-- Text displayed when user has disabled tab syncing in Firefox Sync Account -->
    <string name="synced_tabs_enable_tab_syncing">Vui lòng bật đồng bộ hóa thẻ.</string>
    <!-- Text displayed when user has no tabs that have been synced -->
    <string name="synced_tabs_no_tabs">Bạn không có bất kỳ thẻ nào mở trong Firefox trên các thiết bị khác của bạn.</string>
    <!-- Text displayed in the synced tabs screen when a user is not signed in to Firefox Sync describing Synced Tabs -->
    <string name="synced_tabs_sign_in_message">Xem danh sách các thẻ từ các thiết bị khác của bạn.</string>
    <!-- Text displayed on a button in the synced tabs screen to link users to sign in when a user is not signed in to Firefox Sync -->
    <string name="synced_tabs_sign_in_button">Đăng nhập vào đồng bộ hóa</string>

    <!-- The text displayed when a synced device has no tabs to show in the list of Synced Tabs. -->
    <string name="synced_tabs_no_open_tabs">Không có thẻ đang mở</string>

    <!-- Content description for expanding a group of synced tabs. -->
    <string name="synced_tabs_expand_group">Mở rộng nhóm thẻ đã đồng bộ hóa</string>
    <!-- Content description for collapsing a group of synced tabs. -->
    <string name="synced_tabs_collapse_group">Thu gọn nhóm thẻ đã đồng bộ hóa</string>

    <!-- Top Sites -->
    <!-- Title text displayed in the dialog when shortcuts limit is reached. -->
    <string name="shortcut_max_limit_title">Đã đạt đến giới hạn lối tắt</string>
    <!-- Content description text displayed in the dialog when shortcut limit is reached. -->
    <string name="shortcut_max_limit_content">Để thêm một lối tắt mới, hãy xóa một lối tắt. Nhấn và giữ trang web và chọn xóa.</string>
    <!-- Confirmation dialog button text when top sites limit is reached. -->
    <string name="top_sites_max_limit_confirmation_button">OK, đã hiểu</string>

    <!-- Label for the preference to show the shortcuts for the most visited top sites on the homepage -->
    <string name="top_sites_toggle_top_recent_sites_4">Lối tắt</string>
    <!-- Title text displayed in the rename top site dialog. -->
    <string name="top_sites_rename_dialog_title">Tên</string>
    <!-- Hint for renaming title of a shortcut -->
    <string name="shortcut_name_hint">Tên lối tắt</string>
    <!-- Button caption to confirm the renaming of the top site. -->
    <string name="top_sites_rename_dialog_ok">OK</string>
    <!-- Dialog button text for canceling the rename top site prompt. -->
    <string name="top_sites_rename_dialog_cancel">Huỷ bỏ</string>

    <!-- Text for the menu button to open the homepage settings. -->
    <string name="top_sites_menu_settings">Cài đặt</string>
    <!-- Text for the menu button to navigate to sponsors and privacy support articles. '&amp;' is replaced with the ampersand symbol: & -->
    <string name="top_sites_menu_sponsor_privacy">Nhà tài trợ của chúng tôi &amp; sự riêng tư của bạn</string>
    <!-- Label text displayed for a sponsored top site. -->
    <string name="top_sites_sponsored_label">Được tài trợ</string>

    <!-- Inactive tabs in the tabs tray -->
    <!-- Title text displayed in the tabs tray when a tab has been unused for 14 days. -->
    <string name="inactive_tabs_title">Thẻ không hoạt động</string>
    <!-- Content description for closing all inactive tabs -->
    <string name="inactive_tabs_delete_all">Đóng tất cả các thẻ không hoạt động</string>

    <!-- Content description for expanding the inactive tabs section. -->
    <string name="inactive_tabs_expand_content_description">Mở rộng các thẻ không hoạt động</string>
    <!-- Content description for collapsing the inactive tabs section. -->
    <string name="inactive_tabs_collapse_content_description">Thu gọn các thẻ không hoạt động</string>

    <!-- Inactive tabs auto-close message in the tabs tray -->
    <!-- The header text of the auto-close message when the user is asked if they want to turn on the auto-closing of inactive tabs. -->
    <string name="inactive_tabs_auto_close_message_header" tools:ignore="UnusedResources">Tự động đóng sau một tháng?</string>
    <!-- A description below the header to notify the user what the inactive tabs auto-close feature is. -->
    <string name="inactive_tabs_auto_close_message_description" tools:ignore="UnusedResources">Firefox có thể đóng các thẻ bạn không xem trong tháng qua.</string>
    <!-- A call to action below the description to allow the user to turn on the auto closing of inactive tabs. -->
    <string name="inactive_tabs_auto_close_message_action" tools:ignore="UnusedResources">BẬT TỰ ĐỘNG ĐÓNG</string>

    <!-- Text for the snackbar to confirm auto-close is enabled for inactive tabs -->
    <string name="inactive_tabs_auto_close_message_snackbar">Tự động đóng đã bật</string>

    <!-- Awesome bar suggestion's headers -->
    <!-- Search suggestions title for Firefox Suggest. -->
    <string name="firefox_suggest_header">Đề xuất của Firefox</string>

    <!-- Title for search suggestions when Google is the default search suggestion engine. -->
    <string name="google_search_engine_suggestion_header">Tìm kiếm trên Google</string>
    <!-- Title for search suggestions when the default search suggestion engine is anything other than Google. The first parameter is default search engine name. -->
    <string name="other_default_search_engine_suggestion_header">Tìm kiếm trên %s</string>

    <!-- Default browser experiment -->
    <string name="default_browser_experiment_card_text">Đặt các liên kết từ trang web, email và tin nhắn để tự động mở trong Firefox.</string>

    <!-- Content description for close button in collection placeholder. -->
    <string name="remove_home_collection_placeholder_content_description">Xóa</string>

    <!-- Content description radio buttons with a link to more information -->
    <string name="radio_preference_info_content_description">Chạm để biết thêm chi tiết</string>

    <!-- Content description for the action bar "up" button -->
    <string name="action_bar_up_description">Điều hướng lên</string>

    <!-- Content description for privacy content close button -->
    <string name="privacy_content_close_button_content_description">Đóng</string>

    <!-- Pocket recommended stories -->
    <!-- Header text for a section on the home screen. -->
    <string name="pocket_stories_header_1">Những câu chuyện kích động tư tưởng</string>
    <!-- Header text for a section on the home screen. -->
    <string name="pocket_stories_categories_header">Các câu chuyện theo chủ đề</string>
    <!-- Text of a button allowing users to access an external url for more Pocket recommendations. -->
    <string name="pocket_stories_placeholder_text">Khám phá thêm nữa</string>
    <!-- Title of an app feature. Smaller than a heading. The first parameter is product name Pocket -->
    <string name="pocket_stories_feature_title_2">Được cung cấp bởi %s.</string>
    <!-- Caption for describing a certain feature. The placeholder is for a clickable text (eg: Learn more) which will load an url in a new tab when clicked.  -->
    <string name="pocket_stories_feature_caption">Một phần của gia đình Firefox. %s</string>
    <!-- Clickable text for opening an external link for more information about Pocket. -->
    <string name="pocket_stories_feature_learn_more">Tìm hiểu thêm</string>

    <!-- Text indicating that the Pocket story that also displays this text is a sponsored story by other 3rd party entity. -->
    <string name="pocket_stories_sponsor_indication">Được tài trợ</string>

    <!-- Snackbar message for enrolling in a Nimbus experiment from the secret settings when Studies preference is Off.-->
    <string name="experiments_snackbar">Bật telemetry để gửi dữ liệu.</string>
    <!-- Snackbar button text to navigate to telemetry settings.-->
    <string name="experiments_snackbar_button">Đi đến cài đặt</string>

    <!-- Review quality check feature-->
    <!-- Name for the review quality check feature used as title for the panel. -->
    <string name="review_quality_check_feature_name_2">Trình kiểm tra đánh giá</string>
    <!-- Summary for grades A and B for review quality check adjusted grading. -->
    <string name="review_quality_check_grade_a_b_description">Đánh giá đáng tin cậy</string>
    <!-- Summary for grade C for review quality check adjusted grading. -->
    <string name="review_quality_check_grade_c_description">Kết hợp các đánh giá đáng tin cậy và không đáng tin cậy</string>
    <!-- Summary for grades D and F for review quality check adjusted grading. -->
    <string name="review_quality_check_grade_d_f_description">Đánh giá không đáng tin cậy</string>
    <!-- Text for title presenting the reliability of a product's reviews. -->
    <string name="review_quality_check_grade_title">Những đánh giá này đáng tin cậy đến mức nào?</string>
    <!-- Title for when the rating has been updated by the review checker -->
    <string name="review_quality_check_adjusted_rating_title">Đánh giá đã được điều chỉnh</string>
    <!-- Description for a product's adjusted star rating. The text presents that the product's reviews which were evaluated as unreliable were removed from the adjusted rating. -->
    <string name="review_quality_check_adjusted_rating_description" moz:RemovedIn="122" tools:ignore="UnusedResources">Đã xóa các đánh giá không đáng tin cậy</string>
    <!-- Description for a product's adjusted star rating. The text presents that the product's reviews which were evaluated as unreliable were removed from the adjusted rating. -->
    <string name="review_quality_check_adjusted_rating_description_2">Dựa trên những đánh giá đáng tin cậy</string>
    <!-- Title for list of highlights from a product's review emphasizing a product's important traits. -->
    <string name="review_quality_check_highlights_title">Điểm nổi bật từ các đánh giá gần đây</string>
    <!-- Title for section explaining how we analyze the reliability of a product's reviews. -->
    <string name="review_quality_check_explanation_title">Cách chúng tôi xác định chất lượng đánh giá</string>
    <!-- Paragraph explaining how we analyze the reliability of a product's reviews. First parameter is the Fakespot product name. In the phrase "Fakespot by Mozilla", "by" can be localized. Does not need to stay by. -->
    <string name="review_quality_check_explanation_body_reliability">Chúng tôi sử dụng công nghệ AI từ %s bởi Mozilla để kiểm tra độ tin cậy của các đánh giá sản phẩm. Điều này chỉ giúp bạn đánh giá được chất lượng đánh giá chứ không phải chất lượng sản phẩm. </string>
    <!-- Paragraph explaining the grading system we use to classify the reliability of a product's reviews. -->
    <string name="review_quality_check_info_review_grade_header"><![CDATA[Chúng tôi đưa ra đánh giá cho từng sản phẩm một <b>điểm bằng chữ cái</b> từ A đến F.]]></string>
    <!-- Description explaining grades A and B for review quality check adjusted grading. -->
    <string name="review_quality_check_info_grade_info_AB">Đánh giá đáng tin cậy. Chúng tôi tin rằng các đánh giá có thể đến từ những khách hàng thực sự đã để lại những đánh giá trung thực, không thiên vị.</string>
    <!-- Description explaining grade C for review quality check adjusted grading. -->
    <string name="review_quality_check_info_grade_info_C">Chúng tôi tin rằng có sự kết hợp giữa các đánh giá đáng tin cậy và không đáng tin cậy.</string>
    <!-- Description explaining grades D and F for review quality check adjusted grading. -->
    <string name="review_quality_check_info_grade_info_DF">Đánh giá không đáng tin cậy. Chúng tôi tin rằng các đánh giá có thể là giả mạo hoặc từ những người đánh giá thiên vị.</string>
    <!-- Paragraph explaining how a product's adjusted grading is calculated. -->
    <string name="review_quality_check_explanation_body_adjusted_grading"><![CDATA[<b>Đánh giá đã được điều chỉnh</b> chỉ dựa trên những đánh giá mà chúng tôi tin là đáng tin cậy.]]></string>
    <!-- Paragraph explaining product review highlights. First parameter is the name of the retailer (e.g. Amazon). -->
    <string name="review_quality_check_explanation_body_highlights"><![CDATA[<b>Điểm nổi bật</b> từ %s đánh giá trong vòng 80 ngày qua mà chúng tôi tin là đáng tin cậy.]]></string>
    <!-- Text for learn more caption presenting a link with information about review quality. First parameter is for clickable text defined in review_quality_check_info_learn_more_link. -->
    <string name="review_quality_check_info_learn_more">Tìm hiểu thêm về %s.</string>
    <!-- Clickable text that links to review quality check SuMo page. First parameter is the Fakespot product name. In the phrase "Fakespot by Mozilla", "by" can be localized. Does not need to stay by. -->
    <string name="review_quality_check_info_learn_more_link" moz:RemovedIn="121" tools:ignore="UnusedResources">cách %s bởi Mozilla xác định chất lượng đánh giá</string>
    <!-- Clickable text that links to review quality check SuMo page. First parameter is the Fakespot product name. -->
    <string name="review_quality_check_info_learn_more_link_2">cách %s xác định chất lượng đánh giá</string>
    <!-- Text for title of settings section. -->
    <string name="review_quality_check_settings_title">Cài đặt</string>
    <!-- Text for label for switch preference to show recommended products from review quality check settings section. -->
    <string name="review_quality_check_settings_recommended_products">Hiện quảng cáo trong bài kiểm tra đánh giá</string>
    <!-- Description for switch preference to show recommended products from review quality check settings section. First parameter is for clickable text defined in review_quality_check_settings_recommended_products_learn_more.-->
    <string name="review_quality_check_settings_recommended_products_description_2" tools:ignore="UnusedResources">Bạn sẽ thấy quảng cáo không thường xuyên cho các sản phẩm có liên quan. Chúng tôi chỉ quảng cáo những sản phẩm có đánh giá đáng tin cậy. %s</string>
    <!-- Clickable text that links to review quality check recommended products support article. -->
    <string name="review_quality_check_settings_recommended_products_learn_more" tools:ignore="UnusedResources">Tìm hiểu thêm</string>
    <!-- Text for turning sidebar off button from review quality check settings section. -->
    <string name="review_quality_check_settings_turn_off">Tắt trình kiểm tra đánh giá</string>
    <!-- Text for title of recommended product section. This is displayed above a product image, suggested as an alternative to the product reviewed. -->
    <string name="review_quality_check_ad_title" tools:ignore="UnusedResources">Thêm điều cần xem xét</string>
    <!-- Caption for recommended product section indicating this is an ad by Fakespot. First parameter is the Fakespot product name. -->
    <string name="review_quality_check_ad_caption" tools:ignore="UnusedResources">Quảng cáo bởi %s</string>
    <!-- Caption for review quality check panel. First parameter is for clickable text defined in review_quality_check_powered_by_link. -->
    <string name="review_quality_check_powered_by_2">Trình kiểm tra đánh giá được cung cấp bởi %s</string>
    <!-- Clickable text that links to Fakespot.com. First parameter is the Fakespot product name. In the phrase "Fakespot by Mozilla", "by" can be localized. Does not need to stay by. -->
    <string name="review_quality_check_powered_by_link" tools:ignore="UnusedResources">%s bởi Mozilla</string>
    <!-- Text for title of warning card informing the user that the current analysis is outdated. -->
    <string name="review_quality_check_outdated_analysis_warning_title" tools:ignore="UnusedResources">Thông tin mới cần kiểm tra</string>
    <!-- Text for button from warning card informing the user that the current analysis is outdated. Clicking this should trigger the product's re-analysis. -->
    <string name="review_quality_check_outdated_analysis_warning_action" tools:ignore="UnusedResources">Kiểm tra ngay</string>
    <!-- Title for warning card informing the user that the current product does not have enough reviews for a review analysis. -->
    <string name="review_quality_check_no_reviews_warning_title">Chưa đủ đánh giá</string>
    <!-- Text for body of warning card informing the user that the current product does not have enough reviews for a review analysis. -->
    <string name="review_quality_check_no_reviews_warning_body">Khi sản phẩm này có nhiều đánh giá hơn, chúng tôi sẽ có thể kiểm tra chất lượng của chúng.</string>
    <!-- Title for warning card informing the user that the current product is currently not available. -->
    <string name="review_quality_check_product_availability_warning_title">Sản phẩm không có sẵn</string>
    <!-- Text for the body of warning card informing the user that the current product is currently not available. -->
    <string name="review_quality_check_product_availability_warning_body">Nếu bạn thấy sản phẩm này đã có hàng trở lại, hãy báo cáo và chúng tôi sẽ kiểm tra đánh giá.</string>
    <!-- Clickable text for warning card informing the user that the current product is currently not available. Clicking this should inform the server that the product is available. -->
    <string name="review_quality_check_product_availability_warning_action_2">Báo sản phẩm còn hàng</string>
    <!-- Title for warning card informing the user that the current product's re-analysis is still processing. -->
    <string name="review_quality_check_reanalysis_in_progress_warning_title" moz:RemovedIn="122">Đang kiểm tra chất lượng đánh giá</string>
    <!-- Title for warning card informing the user that the current product's analysis is still processing. -->
    <string name="review_quality_check_analysis_in_progress_warning_title" moz:RemovedIn="122">Đang kiểm tra chất lượng đánh giá</string>
    <!-- Title for warning card informing the user that the current product's analysis is still processing. The parameter is the percentage progress (0-100%) of the analysis process (e.g. 56%). -->
    <string name="review_quality_check_analysis_in_progress_warning_title_2">Kiểm tra chất lượng đánh giá (%s)</string>
    <!-- Text for body of warning card informing the user that the current product's analysis is still processing. -->
    <string name="review_quality_check_analysis_in_progress_warning_body">Quá trình này có thể mất khoảng 60 giây.</string>
    <!-- Title for info card displayed after the user reports a product is back in stock. -->
    <string name="review_quality_check_analysis_requested_info_title">Cảm ơn bạn đã báo cáo!</string>
    <!-- Text for body of info card displayed after the user reports a product is back in stock. -->
    <string name="review_quality_check_analysis_requested_info_body">Chúng tôi sẽ có thông tin về đánh giá của sản phẩm này trong vòng 24 giờ. Hãy kiểm tra lại sau.</string>
    <!-- Title for info card displayed when the user review checker while on a product that Fakespot does not analyze (e.g. gift cards, music). -->
    <string name="review_quality_check_not_analyzable_info_title">Chúng tôi không thể kiểm tra những đánh giá này</string>
    <!-- Text for body of info card displayed when the user review checker while on a product that Fakespot does not analyze (e.g. gift cards, music). -->
    <string name="review_quality_check_not_analyzable_info_body">Rất tiếc, chúng tôi không thể kiểm tra chất lượng đánh giá đối với một số loại sản phẩm nhất định. Ví dụ: thẻ quà tặng và truyền phát video, âm nhạc và trò chơi.</string>
    <!-- Title for info card displayed when another user reported the displayed product is back in stock. -->
    <string name="review_quality_check_analysis_requested_other_user_info_title" tools:ignore="UnusedResources">Thông tin sắp ra mắt</string>
    <!-- Text for body of info card displayed when another user reported the displayed product is back in stock. -->
    <string name="review_quality_check_analysis_requested_other_user_info_body" tools:ignore="UnusedResources">Chúng tôi sẽ có thông tin về đánh giá của sản phẩm này trong vòng 24 giờ. Hãy kiểm tra lại sau.</string>
    <!-- Title for info card displayed to the user when analysis finished updating. -->
    <string name="review_quality_check_analysis_updated_confirmation_title" tools:ignore="UnusedResources">Phân tích đã được cập nhật</string>
    <!-- Text for the action button from info card displayed to the user when analysis finished updating. -->
    <string name="review_quality_check_analysis_updated_confirmation_action" tools:ignore="UnusedResources">Đã hiểu</string>
    <!-- Title for error card displayed to the user when an error occurred. -->
    <string name="review_quality_check_generic_error_title">Hiện không có thông tin nào</string>
    <!-- Text for body of error card displayed to the user when an error occurred. -->
    <string name="review_quality_check_generic_error_body">Chúng tôi đang làm việc để giải quyết sự cố. Hãy kiểm tra lại sau.</string>
    <!-- Title for error card displayed to the user when the device is disconnected from the network. -->
    <string name="review_quality_check_no_connection_title">Không có kết nối mạng</string>
    <!-- Text for body of error card displayed to the user when the device is disconnected from the network. -->
    <string name="review_quality_check_no_connection_body">Hãy kiểm tra kết nối mạng của bạn rồi thử tải lại trang.</string>
    <!-- Title for card displayed to the user for products whose reviews were not analyzed yet. -->
    <string name="review_quality_check_no_analysis_title">Chưa có thông tin về những đánh giá này</string>
    <!-- Text for the body of card displayed to the user for products whose reviews were not analyzed yet. -->
    <string name="review_quality_check_no_analysis_body">Để biết liệu đánh giá của sản phẩm này có đáng tin cậy hay không, hãy kiểm tra chất lượng đánh giá. Chỉ mất khoảng 60 giây.</string>
    <!-- Text for button from body of card displayed to the user for products whose reviews were not analyzed yet. Clicking this should trigger a product analysis. -->
    <string name="review_quality_check_no_analysis_link">Kiểm tra chất lượng đánh giá</string>
    <!-- Headline for review quality check contextual onboarding card. -->
    <string name="review_quality_check_contextual_onboarding_title">Hãy thử hướng dẫn đáng tin cậy của chúng tôi để đánh giá sản phẩm</string>
    <!-- Description for review quality check contextual onboarding card. The first and last two parameters are for retailer names (e.g. Amazon, Walmart). The second parameter is for the name of the application (e.g. Firefox). -->
    <string name="review_quality_check_contextual_onboarding_description">Xem đánh giá sản phẩm đáng tin cậy trên %1$s trước khi bạn mua. Trình kiểm tra đánh giá, một tính năng thử nghiệm từ %2$s, được tích hợp ngay trong trình duyệt. Nó cũng hoạt động trên %3$s và %4$s.</string>
    <!-- Description for review quality check contextual onboarding card. The first parameters is for retailer name (e.g. Amazon). The second parameter is for the name of the application (e.g. Firefox). -->
    <string name="review_quality_check_contextual_onboarding_description_one_vendor">Xem đánh giá sản phẩm đáng tin cậy trên %1$strước khi bạn mua. Trình kiểm tra đánh giá, một tính năng thử nghiệm từ %2$s, được tích hợp ngay trong trình duyệt.</string>
    <!-- Paragraph presenting review quality check feature. First parameter is the Fakespot product name. Second parameter is for clickable text defined in review_quality_check_contextual_onboarding_learn_more_link. In the phrase "Fakespot by Mozilla", "by" can be localized. Does not need to stay by. -->
    <string name="review_quality_check_contextual_onboarding_learn_more">Sử dụng %1$s bởi Mozilla, chúng tôi giúp bạn tránh những đánh giá thiên vị và không xác thực. Mô hình AI của chúng tôi luôn cải tiến để bảo vệ bạn khi bạn mua sắm. %2$s</string>
    <!-- Clickable text from the contextual onboarding card that links to review quality check support article. -->
    <string name="review_quality_check_contextual_onboarding_learn_more_link">Tìm hiểu thêm</string>
    <!-- Caption text to be displayed in review quality check contextual onboarding card above the opt-in button. First parameter is the Fakespot product name. Following parameters are for clickable texts defined in review_quality_check_contextual_onboarding_privacy_policy and review_quality_check_contextual_onboarding_terms_use. In the phrase "Fakespot by Mozilla", "by" can be localized. Does not need to stay by. -->
    <string name="review_quality_check_contextual_onboarding_caption">Bằng cách chọn “Có, hãy thử nó” bạn đã đồng ý với %2$s và %3$s của %1$s bởi Mozilla.</string>
    <!-- Caption text to be displayed in review quality check contextual onboarding card above the opt-in button. Parameter is the Fakespot product name. After the colon, what appears are two links, each on their own line. The first link is to a Privacy policy (review_quality_check_contextual_onboarding_privacy_policy_2). The second link is to Terms of use (review_quality_check_contextual_onboarding_terms_use_2). -->
    <string name="review_quality_check_contextual_onboarding_caption_2" moz:RemovedIn="123" tools:ignore="UnusedResources">Bằng cách chọn “Có, dùng thử nó”, bạn đồng ý với những điều sau từ %1$s:</string>
    <!-- Clickable text from the review quality check contextual onboarding card that links to Fakespot privacy policy. -->
    <string name="review_quality_check_contextual_onboarding_privacy_policy">chính sách riêng tư</string>
    <!-- Clickable text from the review quality check contextual onboarding card that links to Fakespot privacy policy. -->
    <string name="review_quality_check_contextual_onboarding_privacy_policy_2" moz:RemovedIn="123" tools:ignore="UnusedResources">Chính sách riêng tư</string>
    <!-- Clickable text from the review quality check contextual onboarding card that links to Fakespot terms of use. -->
    <string name="review_quality_check_contextual_onboarding_terms_use">điều khoản sử dụng</string>
    <!-- Clickable text from the review quality check contextual onboarding card that links to Fakespot terms of use. -->
    <string name="review_quality_check_contextual_onboarding_terms_use_2" moz:RemovedIn="123" tools:ignore="UnusedResources">Điều khoản sử dụng</string>
    <!-- Text for opt-in button from the review quality check contextual onboarding card. -->
    <string name="review_quality_check_contextual_onboarding_primary_button_text">Có, hãy thử nó</string>
    <!-- Text for opt-out button from the review quality check contextual onboarding card. -->
    <string name="review_quality_check_contextual_onboarding_secondary_button_text">Không phải bây giờ</string>
    <!-- Text for the first CFR presenting the review quality check feature. -->
    <string name="review_quality_check_first_cfr_message">Tìm hiểu xem bạn có thể tin tưởng vào đánh giá của sản phẩm này không — trước khi bạn mua.</string>
    <!-- Text displayed in the first CFR presenting the review quality check feature that opens the review checker when clicked. -->
    <string name="review_quality_check_first_cfr_action" tools:ignore="UnusedResources">Hãy thử trình kiểm tra đánh giá</string>
    <!-- Text for the second CFR presenting the review quality check feature. -->
    <string name="review_quality_check_second_cfr_message">Những đánh giá này có đáng tin cậy không? Kiểm tra ngay bây giờ để xem xếp hạng được điều chỉnh.</string>
    <!-- Text displayed in the second CFR presenting the review quality check feature that opens the review checker when clicked. -->
    <string name="review_quality_check_second_cfr_action" tools:ignore="UnusedResources">Mở trình kiểm tra đánh giá</string>
    <!-- Flag showing that the review quality check feature is work in progress. -->
    <string name="review_quality_check_beta_flag">Beta</string>
    <!-- Content description (not visible, for screen readers etc.) for opening browser menu button to open review quality check bottom sheet. -->
    <string name="review_quality_check_open_handle_content_description">Mở trình kiểm tra đánh giá</string>
    <!-- Content description (not visible, for screen readers etc.) for closing browser menu button to open review quality check bottom sheet. -->
    <string name="review_quality_check_close_handle_content_description">Đóng trình kiểm tra đánh giá</string>
    <!-- Content description (not visible, for screen readers etc.) for review quality check star rating. First parameter is the number of stars (1-5) representing the rating. -->
    <string name="review_quality_check_star_rating_content_description">%1$s trên tổng số 5 sao</string>
    <!-- Text for minimize button from highlights card. When clicked the highlights card should reduce its size. -->
    <string name="review_quality_check_highlights_show_less">Xem ít hơn</string>
    <!-- Text for maximize button from highlights card. When clicked the highlights card should expand to its full size. -->
    <string name="review_quality_check_highlights_show_more">Xem thêm</string>
    <!-- Text for highlights card quality category header. Reviews shown under this header should refer the product's quality. -->
    <string name="review_quality_check_highlights_type_quality">Chất lượng</string>
    <!-- Text for highlights card price category header. Reviews shown under this header should refer the product's price. -->
    <string name="review_quality_check_highlights_type_price">Giá</string>

    <!-- Text for highlights card shipping category header. Reviews shown under this header should refer the product's shipping. -->
    <string name="review_quality_check_highlights_type_shipping">Phương thức giao hàng</string>
    <!-- Text for highlights card packaging and appearance category header. Reviews shown under this header should refer the product's packaging and appearance. -->
    <string name="review_quality_check_highlights_type_packaging_appearance">Đóng gói và ngoại hình</string>
    <!-- Text for highlights card competitiveness category header. Reviews shown under this header should refer the product's competitiveness. -->
    <string name="review_quality_check_highlights_type_competitiveness">Tính cạnh tranh</string>

    <!-- Text that is surrounded by quotes. The parameter is the actual text that is in quotes. An example of that text could be: Excellent craftsmanship, and that is displayed as “Excellent craftsmanship”. The text comes from a buyer's review that the feature is highlighting"   -->
    <string name="surrounded_with_quotes">“%s”</string>

    <!-- Accessibility services actions labels. These will be appended to accessibility actions like "Double tap to.." but not by or applications but by services like Talkback. -->
    <!-- Action label for elements that can be collapsed if interacting with them. Talkback will append this to say "Double tap to collapse". -->
    <string name="a11y_action_label_collapse">thu gọn</string>
    <!-- Current state for elements that can be collapsed if interacting with them. Talkback will dictate this after a state change. -->
    <string name="a11y_state_label_collapsed">thu gọn</string>
    <!-- Action label for elements that can be expanded if interacting with them. Talkback will append this to say "Double tap to expand". -->
    <string name="a11y_action_label_expand">mở rộng</string>
    <!-- Current state for elements that can be expanded if interacting with them. Talkback will dictate this after a state change. -->
    <string name="a11y_state_label_expanded">mở rộng</string>
    <!-- Action label for links to a website containing documentation about a wallpaper collection. Talkback will append this to say "Double tap to open link to learn more about this collection". -->
    <string name="a11y_action_label_wallpaper_collection_learn_more">mở liên kết để tìm hiểu thêm về bộ sưu tập này</string>
    <!-- Action label for links that point to an article. Talkback will append this to say "Double tap to read the article". -->
    <string name="a11y_action_label_read_article">đọc bài viết</string>
    <!-- Action label for links to the Firefox Pocket website. Talkback will append this to say "Double tap to open link to learn more". -->
    <string name="a11y_action_label_pocket_learn_more">mở liên kết để tìm hiểu thêm</string>
    <!-- Content description for headings announced by accessibility service. The first parameter is the text of the heading. Talkback will announce the first parameter and then speak the word "Heading" indicating to the user that this text is a heading for a section. -->
    <string name="a11y_heading">%s, Tiêu đề</string>
<<<<<<< HEAD
=======

    <!-- Title for dialog displayed when trying to access links present in a text. -->
    <string name="a11y_links_title">Liên kết</string>
    <!-- Additional content description for text bodies that contain urls. -->
    <string name="a11y_links_available">Liên kết khả dụng</string>

    <!-- Translations feature-->

    <!-- Translation request dialog -->
    <!-- Title for the translation dialog that allows a user to translate the webpage. -->
    <string name="translations_bottom_sheet_title">Dịch trang này?</string>
    <!-- Title for the translation dialog that allows a user to translate the webpage when a user uses the translation feature the first time. The first parameter is the name of the application, for example, "Fenix". -->
    <string name="translations_bottom_sheet_title_first_time">Hãy thử bản dịch riêng tư trong %1$s</string>
    <!-- Additional information on the translation dialog that appears when a user uses the translation feature the first time. The first parameter is clickable text with a link, for example, "Learn more". -->
    <string name="translations_bottom_sheet_info_message">Vì riêng tư của bạn, bản dịch sẽ không bao giờ rời khỏi thiết bị của bạn. Sắp có các ngôn ngữ và cải tiến mới! %1$s</string>
    <!-- Text that links to additional information about the Firefox translations feature. -->
    <string name="translations_bottom_sheet_info_message_learn_more">Tìm hiểu thêm</string>
    <!-- Label for the dropdown to select which language to translate from on the translations dialog. Usually the translate from language selected will be the same as the page language. -->
    <string name="translations_bottom_sheet_translate_from">Dịch từ</string>
    <!-- Label for the dropdown to select which language to translate to on the translations dialog. Usually the translate to language selected will be the user's preferred language. -->
    <string name="translations_bottom_sheet_translate_to">Dịch sang</string>
    <!-- Button text on the translations dialog to dismiss the dialog and return to the browser. -->
    <string name="translations_bottom_sheet_negative_button">Không phải bây giờ</string>
    <!-- Button text on the translations dialog when a translation error appears, used to dismiss the dialog and return to the browser. -->
    <string name="translations_bottom_sheet_negative_button_error">Xong</string>
    <!-- Button text on the translations dialog to begin a translation of the website. -->
    <string name="translations_bottom_sheet_positive_button">Dịch</string>
    <!-- Button text on the translations dialog when a translation error appears. -->
    <string name="translations_bottom_sheet_positive_button_error">Thử lại</string>
    <!-- Inactive button text on the translations dialog that indicates a translation is currently in progress. This button will be accompanied by a loading icon. -->
    <string name="translations_bottom_sheet_translating_in_progress">Đang dịch</string>
    <!-- Button content description (not visible, for screen readers etc.) for the translations dialog translate button that indicates a translation is currently in progress. -->
    <string name="translations_bottom_sheet_translating_in_progress_content_description">Đang dịch trang</string>

    <!-- The title of the warning card informs the user that a translation could not be completed. -->
    <string name="translation_error_could_not_translate_warning_text">Đã xảy ra sự cố khi dịch. Hãy thử lại.</string>
    <!-- The title of the warning card informs the user that the list of languages cannot be loaded. -->
    <string name="translation_error_could_not_load_languages_warning_text">Không thể tải ngôn ngữ. Hãy kiểm tra kết nối Internet của bạn và thử lại.</string>
    <!-- The title of the warning card informs the user that a language is not supported. The first parameter is the name of the language that is not supported. -->
    <string name="translation_error_language_not_supported_warning_text">Rất tiếc, chúng tôi chưa hỗ trợ %1$s.</string>
    <!-- Button text on the warning card when a language is not supported. The link will take the user to a page to a support page about translations. -->
    <string name="translation_error_language_not_supported_learn_more">Tìm hiểu thêm</string>

    <!-- Translations options dialog -->
    <!-- Title of the translation options dialog that allows a user to set their translation options for the site the user is currently on. -->
    <string name="translation_option_bottom_sheet_title">Tuỳ chọn dịch</string>
    <!-- Toggle switch label that allows a user to set the setting if they would like the browser to always offer or suggest translations when available. -->
    <string name="translation_option_bottom_sheet_always_translate">Luôn đề nghị dịch</string>
    <!-- Toggle switch label that allows a user to set if they would like a given language to automatically translate or not. The first parameter is the language name, for example, "Spanish". -->
    <string name="translation_option_bottom_sheet_always_translate_in_language">Luôn dịch %1$s</string>
    <!-- Toggle switch label that allows a user to set if they would like to never be offered a translation of the given language. The first parameter is the language name, for example, "Spanish". -->
    <string name="translation_option_bottom_sheet_never_translate_in_language">Không bao giờ dịch %1$s</string>
    <!-- Toggle switch label that allows a user to set the setting if they would like the browser to never translate the site the user is currently visiting. -->
    <string name="translation_option_bottom_sheet_never_translate_site">Không bao giờ dịch trang này</string>
    <!-- Button text for the button that will take the user to the translation settings dialog. -->
    <string name="translation_option_bottom_sheet_translation_settings">Cài đặt dịch</string>
    <!-- Button text for the button that will take the user to a website to learn more about how translations works in the given app. The first parameter is the name of the application, for example, "Fenix". -->
    <string name="translation_option_bottom_sheet_about_translations">Về dịch thuật trong %1$s</string>

    <!-- Translation settings dialog -->
    <!-- Title of the translation settings dialog that allows a user to set their preferred translation settings. -->
    <string name="translation_settings_toolbar_title">Dịch</string>
    <!-- Toggle switch label that indicates that the browser should signal or indicate when a translation is possible for any page. -->
    <string name="translation_settings_offer_to_translate">Đề nghị dịch khi có thể</string>
    <!-- Toggle switch label that indicates that downloading files required for translating is permitted when using data saver mode in Android. -->
    <string name="translation_settings_always_download">Luôn tải xuống ngôn ngữ khi ở chế độ tiết kiệm dữ liệu</string>
    <!-- Section header text that begins the section of a list of different options the user may select to adjust their translation preferences. -->
    <string name="translation_settings_translation_preference">Tùy chọn dịch</string>
    <!-- Button text for the button that will take the user to the automatic translations settings dialog. On the automatic translations settings dialog, the user can set if translations should occur automatically for a given language. -->
    <string name="translation_settings_automatic_translation">Dịch tự động</string>
    <!-- Button text for the button that will take the user to the never translate these sites dialog. On the never translate these sites dialog, the user can set if translations should never occur on certain websites. -->
    <string name="translation_settings_automatic_never_translate_sites">Không bao giờ dịch các trang này</string>
    <!-- Button text for the button that will take the user to the download languages dialog. On the download languages dialog, the user can manage which languages they would like to download for translations. -->
    <string name="translation_settings_download_language">Tải xuống ngôn ngữ</string>

    <!-- Automatic translation preference screen -->
    <!-- Title of the automatic translation preference screen that will appear on the toolbar.-->
    <string name="automatic_translation_toolbar_title_preference">Dịch tự động</string>

    <!-- Screen header presenting the automatic translation preference feature. It will appear under the toolbar. -->
    <string name="automatic_translation_header_preference">Hãy chọn một ngôn ngữ để quản lí các tùy chọn ”Luôn dịch“ và ”Không bao giờ dịch“.</string>

    <!-- Automatic translation options preference screen -->
    <!-- Preference option for offering to translate. Radio button title text.-->
    <string name="automatic_translation_option_offer_to_translate_title_preference">Đề xuất dịch (mặc định)</string>
    <!-- Preference option for offering to translate. Radio button summary text. The first parameter is the name of the app defined in app_name (for example: Fenix)-->
    <string name="automatic_translation_option_offer_to_translate_summary_preference">%1$s sẽ đề xuất dịch các trang web bằng ngôn ngữ này.</string>
    <!-- Preference option for always translate. Radio button title text. -->
    <string name="automatic_translation_option_always_translate_title_preference">Luôn dịch</string>
    <!-- Preference option for always translate. Radio button summary text. The first parameter is the name of the app defined in app_name (for example: Fenix)-->
    <string name="automatic_translation_option_always_translate_summary_preference">%1$s sẽ tự động dịch ngôn ngữ này khi tải trang.</string>
    <!-- Preference option for never translate. Radio button title text.-->
    <string name="automatic_translation_option_never_translate_title_preference">Không bao giờ dịch</string>

    <!-- Preference option for never translate. Radio button summary text. The first parameter is the name of the app defined in app_name (for example: Fenix)-->
    <string name="automatic_translation_option_never_translate_summary_preference">%1$s sẽ không bao giờ đề nghị dịch các trang web bằng ngôn ngữ này.</string>

    <!-- Never translate site preference screen -->
    <!-- Title of the never translate site preference screen that will appear on the toolbar.-->
    <string name="never_translate_site_toolbar_title_preference">Không bao giờ dịch các trang này</string>
    <!-- Screen header presenting the never translate site preference feature. It will appear under the toolbar. -->
    <string name="never_translate_site_header_preference">Để thêm một trang mới: Hãy truy cập trang đó và chọn “Không bao giờ dịch trang này” từ menu dịch.</string>
    <!-- Content description (not visible, for screen readers etc.): For a never-translated site list item that is selected.
             The first parameter is web site url (for example:"wikipedia.com") -->
    <string name="never_translate_site_item_list_content_description_preference">Xóa %1$s</string>
    <!-- The Delete site dialogue title will appear when the user clicks on a list item.
             The first parameter is web site url (for example:"wikipedia.com") -->
    <string name="never_translate_site_dialog_title_preference">Xóa %1$s?</string>
    <!-- The Delete site dialogue positive button will appear when the user clicks on a list item. The site will be deleted. -->
    <string name="never_translate_site_dialog_confirm_delete_preference">Xóa</string>
    <!-- The Delete site dialogue negative button will appear when the user clicks on a list item. The dialog will be dismissed. -->
    <string name="never_translate_site_dialog_cancel_preference">Hủy bỏ</string>

    <!-- Download languages preference screen -->
    <!-- Title of the download languages preference screen toolbar.-->
    <string name="download_languages_toolbar_title_preference">Tải xuống các ngôn ngữ</string>
    <!-- Screen header presenting the download language preference feature. It will appear under the toolbar.The first parameter is "Learn More," a clickable text with a link. Talkback will append this to say "Double tap to open link to learn more". -->
    <string name="download_languages_header_preference">Tải xuống ngôn ngữ hoàn chỉnh để dịch nhanh hơn và dịch ngoại tuyến. %1$s</string>
    <!-- Clickable text from the screen header that links to a website. -->
    <string name="download_languages_header_learn_more_preference">Tìm hiểu thêm</string>
    <!-- The subhead of the download language preference screen will appear above the pivot language. -->
    <string name="download_languages_available_languages_preference">Ngôn ngữ có sẵn</string>
    <!-- Text that will appear beside a core or pivot language package name to show that the language is necessary for the translation feature to function. -->
    <string name="download_languages_default_system_language_require_preference">yêu cầu</string>
    <!-- A text for download language preference item.
    The first parameter is the language name, for example, "Spanish".
    The second parameter is the language file size, for example, "(3.91 KB)" or, if the language package name is a pivot language, "(required)". -->
    <string name="download_languages_language_item_preference">%1$s (%2$s)</string>
    <!-- The subhead of the download language preference screen will appear above the items that were not downloaded. -->
    <string name="download_language_header_preference">Tải xuống ngôn ngữ</string>
    <!-- All languages list item. When the user presses this item, they can download or delete all languages. -->
    <string name="download_language_all_languages_item_preference">Tất cả ngôn ngữ</string>
    <!-- Content description (not visible, for screen readers etc.): For a language list item that was downloaded, the user can now delete it. -->
    <string name="download_languages_item_content_description_downloaded_state">Xóa</string>
    <!-- Content description (not visible, for screen readers etc.): For a language list item, downloading is in progress. -->
    <string name="download_languages_item_content_description_in_progress_state">Trong tiến trình</string>
    <!-- Content description (not visible, for screen readers etc.): For a language list item that was not downloaded. -->
    <string name="download_languages_item_content_description_not_downloaded_state">Tải xuống</string>
    <!-- Content description (not visible, for screen readers etc.): For a language list item that is selected. -->
    <string name="download_languages_item_content_description_selected_state">Đã chọn</string>

    <!-- Title for the dialog used by the translations feature to confirm deleting a language.
    The dialog will be presented when the user requests deletion of a language.
    The first parameter is the name of the language, for example, "Spanish" and the second parameter is the size in kilobytes or megabytes of the language file. -->
    <string name="delete_language_file_dialog_title">Xoá %1$s (%2$s)?</string>
    <!-- Additional information for the dialog used by the translations feature to confirm deleting a language. The first parameter is the name of the application, for example, "Fenix". -->
    <string name="delete_language_file_dialog_message">Nếu bạn xóa ngôn ngữ này, %1$s sẽ tải xuống một phần ngôn ngữ xuống bộ nhớ đệm của bạn khi bạn dịch.</string>
    <!-- Title for the dialog used by the translations feature to confirm deleting all languages file.
    The dialog will be presented when the user requests deletion of all languages file.
    The first parameter is the size in kilobytes or megabytes of the language file. -->
    <string name="delete_language_all_languages_file_dialog_title">Xóa tất cả ngôn ngữ (%1$s)?</string>
    <!-- Additional information for the dialog used by the translations feature to confirm deleting all languages file. The first parameter is the name of the application, for example, "Fenix". -->
    <string name="delete_language_all_languages_file_dialog_message">Nếu bạn xóa tất cả ngôn ngữ, %1$s sẽ tải một phần ngôn ngữ xuống bộ nhớ đệm của bạn khi bạn dịch.</string>
    <!-- Button text on the dialog used by the translations feature to confirm deleting a language. -->
    <string name="delete_language_file_dialog_positive_button_text">Xóa</string>
    <!-- Button text on the dialog used by the translations feature to cancel deleting a language. -->
    <string name="delete_language_file_dialog_negative_button_text">Hủy bỏ</string>

    <!-- Title for the data saving mode warning dialog used by the translations feature.
    This dialog will be presented when the user attempts to download a language or perform
    a translation without the necessary language files downloaded first when Android's data saver mode is enabled and the user is not using WiFi.
    The first parameter is the size in kilobytes or megabytes of the language file.-->
    <string name="download_language_file_dialog_title">Tải xuống khi đang ở chế độ tiết kiệm dữ liệu (%1$s)?</string>
    <!-- Additional information for the data saving mode warning dialog used by the translations feature. This text explains the reason a download is required for a translation. -->
    <string name="download_language_file_dialog_message_all_languages">Chúng tôi tải một phần ngôn ngữ xuống bộ nhớ đệm của bạn để giữ bản dịch ở chế độ riêng tư.</string>
    <!-- Checkbox label text on the data saving mode warning dialog used by the translations feature. This checkbox allows users to ignore the data usage warnings. -->
    <string name="download_language_file_dialog_checkbox_text">Luôn tải xuống khi ở chế độ tiết kiệm dữ liệu</string>
    <!-- Button text on the data saving mode warning dialog used by the translations feature to allow users to confirm they wish to continue and download the language file. -->
    <string name="download_language_file_dialog_positive_button_text">Tải xuống</string>
    <!-- Button text on the data saving mode warning dialog used by the translations feature to allow users to confirm they wish to continue and download the language file and perform a translation. -->
    <string name="download_language_file_dialog_positive_button_text_all_languages">Tải xuống và dịch</string>
    <!-- Button text on the data saving mode warning dialog used by the translations feature to allow users to cancel the action and not perform a download of the language file. -->
    <string name="download_language_file_dialog_negative_button_text">Hủy bỏ</string>

    <!-- Debug drawer -->
    <!-- The user-facing title of the Debug Drawer feature. -->
    <string name="debug_drawer_title">Công cụ gỡ lỗi</string>
    <!-- Content description (not visible, for screen readers etc.): Navigate back within the debug drawer. -->
    <string name="debug_drawer_back_button_content_description">Điều hướng quay lại</string>
    <!-- The title of the Tab Tools feature in the Debug Drawer. -->
    <string name="debug_drawer_tab_tools_title">Công cụ thẻ</string>
    <!-- The title of the tab count section in Tab Tools. -->
    <string name="debug_drawer_tab_tools_tab_count_title">Số lượng thẻ</string>
    <!-- The active tab count category in the tab count section in Tab Tools. -->
    <string name="debug_drawer_tab_tools_tab_count_normal">Hoạt động</string>
    <!-- The inactive tab count category in the tab count section in Tab Tools. -->
    <string name="debug_drawer_tab_tools_tab_count_inactive">Không hoạt động</string>
    <!-- The private tab count category in the tab count section in Tab Tools. -->
    <string name="debug_drawer_tab_tools_tab_count_private">Riêng tư</string>
    <!-- The total tab count category in the tab count section in Tab Tools. -->
    <string name="debug_drawer_tab_tools_tab_count_total">Tổng</string>
    <!-- The title of the tab creation tool section in Tab Tools. -->
    <string name="debug_drawer_tab_tools_tab_creation_tool_title">Công cụ tạo thẻ</string>
    <!-- The label of the text field in the tab creation tool. -->
    <string name="debug_drawer_tab_tools_tab_creation_tool_text_field_label">Số lượng thẻ cần tạo</string>
    <!-- The button text to add tabs to the active tab group in the tab creation tool. -->
    <string name="debug_drawer_tab_tools_tab_creation_tool_button_text_active">Thêm vào thẻ đang hoạt động</string>
    <!-- The button text to add tabs to the inactive tab group in the tab creation tool. -->
    <string name="debug_drawer_tab_tools_tab_creation_tool_button_text_inactive">Thêm vào thẻ không hoạt động</string>
    <!-- The button text to add tabs to the private tab group in the tab creation tool. -->
    <string name="debug_drawer_tab_tools_tab_creation_tool_button_text_private">Thêm vào thẻ riêng tư</string>
>>>>>>> 4a244ea9
</resources><|MERGE_RESOLUTION|>--- conflicted
+++ resolved
@@ -2322,8 +2322,6 @@
     <string name="a11y_action_label_pocket_learn_more">mở liên kết để tìm hiểu thêm</string>
     <!-- Content description for headings announced by accessibility service. The first parameter is the text of the heading. Talkback will announce the first parameter and then speak the word "Heading" indicating to the user that this text is a heading for a section. -->
     <string name="a11y_heading">%s, Tiêu đề</string>
-<<<<<<< HEAD
-=======
 
     <!-- Title for dialog displayed when trying to access links present in a text. -->
     <string name="a11y_links_title">Liên kết</string>
@@ -2525,5 +2523,4 @@
     <string name="debug_drawer_tab_tools_tab_creation_tool_button_text_inactive">Thêm vào thẻ không hoạt động</string>
     <!-- The button text to add tabs to the private tab group in the tab creation tool. -->
     <string name="debug_drawer_tab_tools_tab_creation_tool_button_text_private">Thêm vào thẻ riêng tư</string>
->>>>>>> 4a244ea9
 </resources>