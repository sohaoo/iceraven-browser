<?xml version="1.0" encoding="utf-8"?>
<resources xmlns:tools="http://schemas.android.com/tools" xmlns:moz="http://mozac.org/tools">

    <!-- App name for private browsing mode. The first parameter is the name of the app defined in app_name (for example: Fenix)-->
    <string name="app_name_private_5">%s riêng tư</string>
    <!-- App name for private browsing mode. The first parameter is the name of the app defined in app_name (for example: Fenix)-->
    <string name="app_name_private_4">%s (Riêng tư)</string>

    <!-- Home Fragment -->
    <!-- Content description (not visible, for screen readers etc.): "Three dot" menu button. -->
    <string name="content_description_menu">Tùy chọn khác</string>
    <!-- Content description (not visible, for screen readers etc.): "Private Browsing" menu button. -->
    <string name="content_description_private_browsing_button">Bật duyệt web riêng tư</string>
    <!-- Content description (not visible, for screen readers etc.): "Private Browsing" menu button. -->
    <string name="content_description_disable_private_browsing_button">Tắt duyệt web riêng tư</string>
    <!-- Placeholder text shown in the search bar before a user enters text for the default engine -->
    <string name="search_hint">Tìm kiếm hoặc nhập địa chỉ</string>
    <!-- Placeholder text shown in the search bar before a user enters text for a general engine -->
    <string name="search_hint_general_engine">Tìm kiếm trên mạng</string>
    <!-- Placeholder text shown in search bar when using history search -->
    <string name="history_search_hint">Tìm kiếm lịch sử</string>
    <!-- Placeholder text shown in search bar when using bookmarks search -->
    <string name="bookmark_search_hint">Tìm kiếm dấu trang</string>
    <!-- Placeholder text shown in search bar when using tabs search -->
    <string name="tab_search_hint">Tìm kiếm thẻ</string>
    <!-- Placeholder text shown in the search bar when using application search engines -->
    <string name="application_search_hint">Nhập từ tìm kiếm</string>
    <!-- No Open Tabs Message Description -->
    <string name="no_open_tabs_description">Các thẻ đang mở của bạn sẽ được hiển thị ở đây.</string>

    <!-- No Private Tabs Message Description -->
    <string name="no_private_tabs_description">Các thẻ riêng tư của bạn sẽ được hiển thị ở đây.</string>

    <!-- Tab tray multi select title in app bar. The first parameter is the number of tabs selected -->
    <string name="tab_tray_multi_select_title">%1$d đã chọn</string>
    <!-- Label of button in create collection dialog for creating a new collection  -->
    <string name="tab_tray_add_new_collection">Thêm bộ sưu tập mới</string>
    <!-- Label of editable text in create collection dialog for naming a new collection  -->
    <string name="tab_tray_add_new_collection_name">Tên</string>
    <!-- Label of button in save to collection dialog for selecting a current collection  -->
    <string name="tab_tray_select_collection">Chọn bộ sưu tập</string>
    <!-- Content description for close button while in multiselect mode in tab tray -->
    <string name="tab_tray_close_multiselect_content_description">Thoát chế độ nhiều lựa chọn</string>
    <!-- Content description for save to collection button while in multiselect mode in tab tray -->
    <string name="tab_tray_collection_button_multiselect_content_description">Lưu các thẻ đã chọn vào bộ sưu tập</string>
    <!-- Content description on checkmark while tab is selected in multiselect mode in tab tray -->
    <string name="tab_tray_multiselect_selected_content_description">Đã chọn</string>

    <!-- Home - Recently saved bookmarks -->
    <!-- Title for the home screen section with recently saved bookmarks. -->
    <string name="recently_saved_title">Đã lưu gần đây</string>
    <!-- Content description for the button which navigates the user to show all of their saved bookmarks. -->
    <string name="recently_saved_show_all_content_description_2">Hiển thị tất cả các dấu trang đã lưu</string>

    <!-- Text for the menu button to remove a recently saved bookmark from the user's home screen -->
    <string name="recently_saved_menu_item_remove">Xóa</string>

    <!-- About content. The first parameter is the name of the application. (For example: Fenix) -->
    <string name="about_content">%1$s được sáng lập bởi Mozilla.</string>

    <!-- Private Browsing -->
    <!-- Explanation for private browsing displayed to users on home view when they first enable private mode
        The first parameter is the name of the app defined in app_name (for example: Fenix) -->
    <string name="private_browsing_placeholder_description_2">%1$s xóa lịch sử tìm kiếm và duyệt web của bạn khỏi các thẻ riêng tư khi bạn đóng chúng hoặc thoát khỏi ứng dụng. Mặc dù điều này không làm cho bạn ẩn danh với các trang web hoặc nhà cung cấp dịch vụ internet của bạn, nhưng nó giúp bạn dễ dàng giữ những gì bạn làm trực tuyến riêng tư với bất kỳ ai khác sử dụng thiết bị này.</string>
    <string name="private_browsing_common_myths">
       Những lầm tưởng phổ biến về duyệt web riêng tư
    </string>

    <!-- Private mode shortcut "contextual feature recommendation" (CFR) -->
    <!-- Text for the Private mode shortcut CFR message for adding a private mode shortcut to open private tabs from the Home screen -->
    <string name="private_mode_cfr_message_2">Khởi chạy thẻ riêng tư tiếp theo của bạn chỉ bằng một lần nhấn.</string>
    <!-- Text for the positive button to accept adding a Private Browsing shortcut to the Home screen -->
    <string name="private_mode_cfr_pos_button_text">Thêm vào màn hình chính</string>
    <!-- Text for the negative button to decline adding a Private Browsing shortcut to the Home screen -->
    <string name="cfr_neg_button_text">Không, cảm ơn</string>

    <!-- Open in App "contextual feature recommendation" (CFR) -->
    <!-- Text for the info message. The first parameter is the name of the application.-->
    <string name="open_in_app_cfr_info_message_2">Bạn có thể đặt %1$s để tự động mở các liên kết trong ứng dụng.</string>
    <!-- Text for the positive action button -->
    <string name="open_in_app_cfr_positive_button_text">Đi đến cài đặt</string>
    <!-- Text for the negative action button -->
    <string name="open_in_app_cfr_negative_button_text">Bỏ qua</string>

    <!-- Total cookie protection "contextual feature recommendation" (CFR) -->
    <!-- Text for the message displayed in the contextual feature recommendation popup promoting the total cookie protection feature. -->
    <string name="tcp_cfr_message">Tính năng bảo mật mạnh mẽ nhất của chúng tôi nhưng vẫn tách biệt các trình theo dõi trên nhiều trang web.</string>
    <!-- Text displayed that links to website containing documentation about the "Total cookie protection" feature. -->
    <string name="tcp_cfr_learn_more">Tìm hiểu về trình chống cookie chung</string>

    <!-- Text for the info dialog when camera permissions have been denied but user tries to access a camera feature. -->
    <string name="camera_permissions_needed_message">Cần có quyền truy cập máy ảnh. Đi tới cài đặt Android, chạm vào quyền và chạm cho phép.</string>
    <!-- Text for the positive action button to go to Android Settings to grant permissions. -->
    <string name="camera_permissions_needed_positive_button_text">Đi đến cài đặt</string>
    <!-- Text for the negative action button to dismiss the dialog. -->
    <string name="camera_permissions_needed_negative_button_text">Bỏ qua</string>

    <!-- Text for the banner message to tell users about our auto close feature. -->
    <string name="tab_tray_close_tabs_banner_message">Đặt các thẻ đang mở để tự động đóng mà bạn chưa xem trong ngày, tuần hoặc tháng trước.</string>
    <!-- Text for the positive action button to go to Settings for auto close tabs. -->
    <string name="tab_tray_close_tabs_banner_positive_button_text">Xem tùy chọn</string>
    <!-- Text for the negative action button to dismiss the Close Tabs Banner. -->
    <string name="tab_tray_close_tabs_banner_negative_button_text">Bỏ qua</string>

    <!-- Text for the banner message to tell users about our inactive tabs feature. -->
    <string name="tab_tray_inactive_onboarding_message">Các thẻ bạn đã không xem trong hai tuần sẽ được chuyển đến đây.</string>
    <!-- Text for the action link to go to Settings for inactive tabs. -->
    <string name="tab_tray_inactive_onboarding_button_text">Tắt trong cài đặt</string>

    <!-- Text for title for the auto-close dialog of the inactive tabs. -->
    <string name="tab_tray_inactive_auto_close_title">Tự động đóng sau một tháng?</string>
    <!-- Text for the body for the auto-close dialog of the inactive tabs.
        The first parameter is the name of the application.-->
    <string name="tab_tray_inactive_auto_close_body_2">%1$s có thể đóng các thẻ bạn chưa xem trong tháng qua.</string>
    <!-- Content description for close button in the auto-close dialog of the inactive tabs. -->
    <string name="tab_tray_inactive_auto_close_button_content_description">Đóng</string>

    <!-- Text for turn on auto close tabs button in the auto-close dialog of the inactive tabs. -->
    <string name="tab_tray_inactive_turn_on_auto_close_button_2">Bật tự động đóng</string>


    <!-- Home screen icons - Long press shortcuts -->
    <!-- Shortcut action to open new tab -->
    <string name="home_screen_shortcut_open_new_tab_2">Thẻ mới</string>
    <!-- Shortcut action to open new private tab -->
    <string name="home_screen_shortcut_open_new_private_tab_2">Thẻ riêng tư mới</string>

    <!-- Shortcut action to open Passwords screens -->
    <string name="home_screen_shortcut_open_password_screen">Lối tắt mật khẩu</string>

    <!-- Recent Tabs -->
    <!-- Header text for jumping back into the recent tab in the home screen -->
    <string name="recent_tabs_header">Trang đã xem gần đây</string>
    <!-- Button text for showing all the tabs in the tabs tray -->
    <string name="recent_tabs_show_all">Hiển thị tất cả</string>

    <!-- Content description for the button which navigates the user to show all recent tabs in the tabs tray. -->
    <string name="recent_tabs_show_all_content_description_2">Hiển thị nút tất cả các thẻ gần đây</string>

    <!-- Text for button in synced tab card that opens synced tabs tray -->
    <string name="recent_tabs_see_all_synced_tabs_button_text">Xem các thẻ đã đồng bộ hóa</string>
    <!-- Accessibility description for device icon used for recent synced tab -->
    <string name="recent_tabs_synced_device_icon_content_description">Thiết bị được đồng bộ hóa</string>
    <!-- Text for the dropdown menu to remove a recent synced tab from the homescreen -->
    <string name="recent_synced_tab_menu_item_remove">Xóa</string>
    <!-- Text for the menu button to remove a grouped highlight from the user's browsing history
         in the Recently visited section -->
    <string name="recent_tab_menu_item_remove">Xóa</string>

    <!-- History Metadata -->
    <!-- Header text for a section on the home screen that displays grouped highlights from the
         user's browsing history, such as topics they have researched or explored on the web -->
    <string name="history_metadata_header_2">Đã xem gần đây</string>
    <!-- Text for the menu button to remove a grouped highlight from the user's browsing history
         in the Recently visited section -->
    <string name="recently_visited_menu_item_remove">Xóa</string>

    <!-- Content description for the button which navigates the user to show all of their history. -->
    <string name="past_explorations_show_all_content_description_2">Hiển thị tất cả các khám phá trong quá khứ</string>

    <!-- Browser Fragment -->
    <!-- Content description (not visible, for screen readers etc.): Navigate backward (browsing history) -->
    <string name="browser_menu_back">Quay lại</string>
    <!-- Content description (not visible, for screen readers etc.): Navigate forward (browsing history) -->
    <string name="browser_menu_forward">Tiến</string>
    <!-- Content description (not visible, for screen readers etc.): Refresh current website -->
    <string name="browser_menu_refresh">Làm mới</string>
    <!-- Content description (not visible, for screen readers etc.): Stop loading current website -->
    <string name="browser_menu_stop">Dừng</string>
    <!-- Browser menu button that opens the addon manager -->
    <string name="browser_menu_add_ons">Tiện ích</string>
    <!-- Browser menu button that opens account settings -->
    <string name="browser_menu_account_settings">Thông tin tài khoản</string>
    <!-- Text displayed when there are no add-ons to be shown -->
    <string name="no_add_ons">Không có tiện ích nào ở đây</string>
    <!-- Browser menu button that sends a user to help articles -->
    <string name="browser_menu_help">Trợ giúp</string>
    <!-- Browser menu button that sends a to a the what's new article -->
    <string name="browser_menu_whats_new">Có gì mới</string>
    <!-- Browser menu button that opens the settings menu -->
    <string name="browser_menu_settings">Cài đặt</string>
    <!-- Browser menu button that opens a user's library -->
    <string name="browser_menu_library">Thư viện</string>
    <!-- Browser menu toggle that requests a desktop site -->
    <string name="browser_menu_desktop_site">Trang web cho máy tính</string>
    <!-- Browser menu toggle that adds a shortcut to the site on the device home screen. -->
    <string name="browser_menu_add_to_homescreen">Thêm vào màn hình chính</string>
    <!-- Browser menu toggle that installs a Progressive Web App shortcut to the site on the device home screen. -->
    <string name="browser_menu_install_on_homescreen">Cài đặt</string>
    <!-- Content description (not visible, for screen readers etc.) for the Resync tabs button -->
    <string name="resync_button_content_description">Đồng bộ hóa lại</string>
    <!-- Browser menu button that opens the find in page menu -->
    <string name="browser_menu_find_in_page">Tìm trong trang</string>
    <!-- Browser menu button that saves the current tab to a collection -->
    <string name="browser_menu_save_to_collection_2">Lưu vào bộ sưu tập</string>
    <!-- Browser menu button that open a share menu to share the current site -->
    <string name="browser_menu_share">Chia sẻ</string>
    <!-- Browser menu button shown in custom tabs that opens the current tab in Fenix
        The first parameter is the name of the app defined in app_name (for example: Fenix) -->
    <string name="browser_menu_open_in_fenix">Mở bằng %1$s</string>
    <!-- Browser menu text shown in custom tabs to indicate this is a Fenix tab
        The first parameter is the name of the app defined in app_name (for example: Fenix) -->
    <string name="browser_menu_powered_by">ĐƯỢC HỖ TRỢ BỞI %1$s</string>
    <!-- Browser menu text shown in custom tabs to indicate this is a Fenix tab
        The first parameter is the name of the app defined in app_name (for example: Fenix) -->
    <string name="browser_menu_powered_by2">Được hỗ trợ bởi %1$s</string>
    <!-- Browser menu button to put the current page in reader mode -->
    <string name="browser_menu_read">Chế độ đọc sách</string>
    <!-- Browser menu button content description to close reader mode and return the user to the regular browser -->
    <string name="browser_menu_read_close">Đóng chế độ đọc sách</string>
    <!-- Browser menu button to open the current page in an external app -->
    <string name="browser_menu_open_app_link">Mở trong ứng dụng</string>

    <!-- Browser menu button to show reader view appearance controls e.g. the used font type and size -->
    <string name="browser_menu_customize_reader_view">Tùy chỉnh chế độ đọc</string>
    <!-- Browser menu label for adding a bookmark -->
    <string name="browser_menu_add">Thêm</string>
    <!-- Browser menu label for editing a bookmark -->
    <string name="browser_menu_edit">Chỉnh sửa</string>

    <!-- Button shown on the home page that opens the Customize home settings -->
    <string name="browser_menu_customize_home_1">Tùy chỉnh trang chủ</string>
    <!-- Browser Toolbar -->
    <!-- Content description for the Home screen button on the browser toolbar -->
    <string name="browser_toolbar_home">Màn hình chính</string>

    <!-- Locale Settings Fragment -->
    <!-- Content description for tick mark on selected language -->
    <string name="a11y_selected_locale_content_description">Ngôn ngữ được chọn</string>
    <!-- Text for default locale item -->
    <string name="default_locale_text">Theo ngôn ngữ thiết bị</string>
    <!-- Placeholder text shown in the search bar before a user enters text -->
    <string name="locale_search_hint">Tìm kiếm ngôn ngữ</string>

    <!-- Search Fragment -->
    <!-- Button in the search view that lets a user search by scanning a QR code -->
    <string name="search_scan_button">Quét</string>
    <!-- Button in the search view that lets a user change their search engine -->
    <string name="search_engine_button">Công cụ tìm kiếm</string>
    <!-- Button in the search view when shortcuts are displayed that takes a user to the search engine settings -->
    <string name="search_shortcuts_engine_settings">Cài đặt công cụ tìm kiếm</string>
    <!-- Button in the search view that lets a user navigate to the site in their clipboard -->
    <string name="awesomebar_clipboard_title">Điền liên kết từ khay nhớ tạm</string>
    <!-- Button in the search suggestions onboarding that allows search suggestions in private sessions -->
    <string name="search_suggestions_onboarding_allow_button">Cho phép</string>
    <!-- Button in the search suggestions onboarding that does not allow search suggestions in private sessions -->
    <string name="search_suggestions_onboarding_do_not_allow_button">Không cho phép</string>
    <!-- Search suggestion onboarding hint title text -->
    <string name="search_suggestions_onboarding_title">Cho phép đề xuất tìm kiếm trong phiên riêng tư?</string>
    <!-- Search suggestion onboarding hint description text, first parameter is the name of the app defined in app_name (for example: Fenix)-->
    <string name="search_suggestions_onboarding_text">%s sẽ chia sẻ mọi thứ bạn nhập vào thanh địa chỉ với công cụ tìm kiếm mặc định của bạn.</string>

    <!-- Search engine suggestion title text. The first parameter is the name of the suggested engine-->
    <string name="search_engine_suggestions_title">Tìm kiếm %s</string>
    <!-- Search engine suggestion description text -->
    <string name="search_engine_suggestions_description">Tìm kiếm trực tiếp từ thanh địa chỉ</string>

    <!-- Menu option in the search selector menu to open the search settings -->
    <string name="search_settings_menu_item">Cài đặt tìm kiếm</string>

    <!-- Header text for the search selector menu -->
    <string name="search_header_menu_item_2">Lần này tìm kiếm trong:</string>

    <!-- Content description (not visible, for screen readers etc.): Search engine icon. The first parameter is the search engine name (for example: DuckDuckGo). -->
    <string name="search_engine_icon_content_description" tools:ignore="UnusedResources">Công cụ tìm kiếm %s</string>

    <!-- Home onboarding -->
    <!-- Onboarding home screen popup dialog, shown on top of the Jump back in section. -->
    <string name="onboarding_home_screen_jump_back_contextual_hint_2">Gặp gỡ trang chủ được cá nhân hóa của bạn. Các thẻ, dấu trang và kết quả tìm kiếm gần đây sẽ xuất hiện ở đây.</string>
    <!-- Home onboarding dialog welcome screen title text. -->
    <string name="onboarding_home_welcome_title_2">Chào mừng bạn đến với một Internet cá nhân hơn</string>
    <!-- Home onboarding dialog welcome screen description text. -->
    <string name="onboarding_home_welcome_description">Màu sắc mới. Riêng tư hơn. Cùng cam kết với mọi người vì lợi nhuận.</string>
    <!-- Home onboarding dialog sign into sync screen title text. -->
    <string name="onboarding_home_sync_title_3">Chuyển đổi màn hình dễ dàng hơn bao giờ hết</string>
    <!-- Home onboarding dialog sign into sync screen description text. -->
    <string name="onboarding_home_sync_description">Tiếp tục nơi bạn đã dừng lại với các thẻ từ các thiết bị khác ngay bây giờ trên trang chủ của bạn.</string>
    <!-- Text for the button to continue the onboarding on the home onboarding dialog. -->
    <string name="onboarding_home_get_started_button">Bắt đầu</string>
    <!-- Text for the button to navigate to the sync sign in screen on the home onboarding dialog. -->
    <string name="onboarding_home_sign_in_button">Đăng nhập</string>
    <!-- Text for the button to skip the onboarding on the home onboarding dialog. -->
    <string name="onboarding_home_skip_button">Bỏ qua</string>

    <!-- Onboarding home screen sync popup dialog message, shown on top of Recent Synced Tabs in the Jump back in section. -->
    <string name="sync_cfr_message">Các thẻ của bạn đang đồng bộ hóa! Tiếp tục nơi bạn đã dừng lại trên thiết bị khác của mình.</string>

    <!-- Content description (not visible, for screen readers etc.): Close button for the home onboarding dialog -->
    <string name="onboarding_home_content_description_close_button">Đóng</string>

    <!-- Notification pre-permission dialog -->
    <!-- Enable notification pre permission dialog title
        The first parameter is the name of the app defined in app_name (for example: Fenix) -->
    <string name="onboarding_home_enable_notifications_title">Thông báo giúp bạn làm được nhiều việc hơn với %s</string>
    <!-- Enable notification pre permission dialog description with rationale
        The first parameter is the name of the app defined in app_name (for example: Fenix) -->
    <string name="onboarding_home_enable_notifications_description">Đồng bộ hóa các thẻ của bạn giữa các thiết bị, quản lý tải xuống, nhận các mẹo về cách tận dụng tối đa khả năng bảo vệ quyền riêng tư của %s và nhiều hơn nữa.</string>
    <!-- Text for the button to request notification permission on the device -->
    <string name="onboarding_home_enable_notifications_positive_button">Tiếp tục</string>
    <!-- Text for the button to not request notification permission on the device and dismiss the dialog -->
    <string name="onboarding_home_enable_notifications_negative_button">Không phải bây giờ</string>

    <!-- Juno first user onboarding flow experiment, strings are marked unused as they are only referenced by Nimbus experiments. -->
    <!-- Title for set firefox as default browser screen.
        The first parameter is the name of the app defined in app_name (for example: Fenix) -->
    <string name="juno_onboarding_default_browser_title" moz:RemovedIn="117" tools:ignore="UnusedResources">Đặt %s làm trình duyệt mặc định của bạn</string>
    <!-- Title for set firefox as default browser screen used by Nimbus experiments. Nimbus experiments do not support string placeholders.
        Note: The word "Firefox" should NOT be translated -->
    <string name="juno_onboarding_default_browser_title_nimbus" tools:ignore="UnusedResources">Đặt Firefox làm trình duyệt của bạn</string>
    <!-- Description for set firefox as default browser screen.
        The first parameter is the Firefox brand name.
        The second parameter is the string with key "juno_onboarding_default_browser_description_link_text". -->
    <string name="juno_onboarding_default_browser_description" moz:RemovedIn="117" tools:ignore="UnusedResources">%1$s đặt mọi người lên trên lợi nhuận và bảo vệ quyền riêng tư của bạn bằng cách chặn các trình theo dõi trên nhiều trang web.\n\nTìm hiểu thêm trong %2$s của chúng tôi.</string>
    <!-- Description for set firefox as default browser screen used by Nimbus experiments. Nimbus experiments do not support string placeholders.
        Note: The word "Firefox" should NOT be translated -->
    <string name="juno_onboarding_default_browser_description_nimbus" tools:ignore="UnusedResources">Firefox đặt mọi người lên trên lợi nhuận và bảo vệ quyền riêng tư của bạn bằng cách chặn các trình theo dõi trên nhiều trang web.\n\nTìm hiểu thêm trong thông báo về quyền riêng tư của chúng tôi.</string>
    <!-- Text for the link to the privacy notice webpage for set as firefox default browser screen.
    This is part of the string with the key "juno_onboarding_default_browser_description". -->
    <string name="juno_onboarding_default_browser_description_link_text" tools:ignore="UnusedResources">thông báo bảo mật</string>
    <!-- Text for the button to set firefox as default browser on the device -->
    <string name="juno_onboarding_default_browser_positive_button" tools:ignore="UnusedResources">Đặt làm trình duyệt mặc định</string>
    <!-- Text for the button dismiss the screen and move on with the flow -->
    <string name="juno_onboarding_default_browser_negative_button" tools:ignore="UnusedResources">Không phải bây giờ</string>
    <!-- Title for sign in to sync screen. -->
    <string name="juno_onboarding_sign_in_title" tools:ignore="UnusedResources">Chuyển từ điện thoại sang máy tính xách tay và ngược lại</string>
    <!-- Description for sign in to sync screen. -->
    <string name="juno_onboarding_sign_in_description" tools:ignore="UnusedResources">Lấy các thẻ và mật khẩu từ các thiết bị khác của bạn để tiếp tục nơi bạn đã dừng lại.</string>
    <!-- Text for the button to sign in to sync on the device -->
    <string name="juno_onboarding_sign_in_positive_button" tools:ignore="UnusedResources">Đăng nhập</string>
    <!-- Text for the button dismiss the screen and move on with the flow -->
    <string name="juno_onboarding_sign_in_negative_button" tools:ignore="UnusedResources">Không phải bây giờ</string>
    <!-- Title for enable notification permission screen.
        The first parameter is the name of the app defined in app_name (for example: Fenix) -->
    <string name="juno_onboarding_enable_notifications_title" moz:RemovedIn="117" tools:ignore="UnusedResources">Thông báo giúp bạn làm được nhiều việc hơn với %s</string>
    <!-- Title for enable notification permission screen used by Nimbus experiments. Nimbus experiments do not support string placeholders.
        Note: The word "Firefox" should NOT be translated -->
    <string name="juno_onboarding_enable_notifications_title_nimbus" tools:ignore="UnusedResources">Thông báo giúp bạn làm được nhiều việc hơn với Firefox</string>
    <!-- Description for enable notification permission screen.
        The first parameter is the name of the app defined in app_name (for example: Fenix) -->
    <string name="juno_onboarding_enable_notifications_description" moz:RemovedIn="117" tools:ignore="UnusedResources">Gửi các thẻ giữa các thiết bị, quản lý tải xuống và nhận các mẹo để tận dụng tối đa %s.</string>
    <!-- Description for enable notification permission screen used by Nimbus experiments. Nimbus experiments do not support string placeholders.
       Note: The word "Firefox" should NOT be translated   -->
    <string name="juno_onboarding_enable_notifications_description_nimbus" tools:ignore="UnusedResources">Gửi các thẻ giữa các thiết bị, quản lý tải xuống và nhận các mẹo để tận dụng tối đa Firefox.</string>
    <!-- Text for the button to request notification permission on the device -->
    <string name="juno_onboarding_enable_notifications_positive_button" tools:ignore="UnusedResources">Bật thông báo</string>
    <!-- Text for the button dismiss the screen and move on with the flow -->
    <string name="juno_onboarding_enable_notifications_negative_button" tools:ignore="UnusedResources">Không phải bây giờ</string>

    <!-- Search Widget -->
    <!-- Content description for searching with a widget. The first parameter is the name of the application.-->
    <string name="search_widget_content_description_2">Mở thẻ %1$s mới</string>
    <!-- Text preview for smaller sized widgets -->
    <string name="search_widget_text_short">Tìm kiếm</string>
    <!-- Text preview for larger sized widgets -->
    <string name="search_widget_text_long">Tìm kiếm trên mạng</string>

    <!-- Content description (not visible, for screen readers etc.): Voice search -->
    <string name="search_widget_voice">Tìm kiếm bằng giọng nói</string>

    <!-- Preferences -->
    <!-- Title for the settings page-->
    <string name="settings">Cài đặt</string>
    <!-- Preference category for general settings -->
    <string name="preferences_category_general">Tổng quát</string>
    <!-- Preference category for all links about Fenix -->
    <string name="preferences_category_about">Giới thiệu</string>
    <!-- Preference category for settings related to changing the default search engine -->
    <string name="preferences_category_select_default_search_engine">Chọn một</string>
    <!-- Preference for settings related to managing search shortcuts for the quick search menu -->
    <string name="preferences_manage_search_shortcuts">Quản lý lối tắt tìm kiếm</string>
    <!-- Summary for preference for settings related to managing search shortcuts for the quick search menu -->
    <string name="preferences_manage_search_shortcuts_summary">Chỉnh sửa công cụ tìm kiếm hiển thị trong menu tìm kiếm</string>
    <!-- Preference category for settings related to managing search shortcuts for the quick search menu -->
    <string name="preferences_category_engines_in_search_menu">Công cụ tìm kiếm hiển thị trong menu tìm kiếm</string>
    <!-- Preference for settings related to changing the default search engine -->
    <string name="preferences_default_search_engine">Công cụ tìm kiếm mặc định</string>
    <!-- Preference for settings related to Search -->
    <string name="preferences_search">Tìm kiếm</string>
    <!-- Preference for settings related to Search address bar -->
    <string name="preferences_search_address_bar">Thanh địa chỉ</string>
    <!-- Preference link to rating Fenix on the Play Store -->
    <string name="preferences_rate">Đánh giá trên Google Play</string>
    <!-- Preference linking to about page for Fenix
        The first parameter is the name of the app defined in app_name (for example: Fenix) -->
    <string name="preferences_about">Về %1$s</string>
    <!-- Preference for settings related to changing the default browser -->
    <string name="preferences_set_as_default_browser">Đặt làm trình duyệt mặc định</string>
    <!-- Preference category for advanced settings -->
    <string name="preferences_category_advanced">Nâng cao</string>
    <!-- Preference category for privacy and security settings -->
    <string name="preferences_category_privacy_security">Riêng tư và bảo mật</string>
    <!-- Preference for advanced site permissions -->
    <string name="preferences_site_permissions">Quyền hạn trang web</string>
    <!-- Preference for private browsing options -->
    <string name="preferences_private_browsing_options">Duyệt web riêng tư</string>
    <!-- Preference for opening links in a private tab-->
    <string name="preferences_open_links_in_a_private_tab">Mở liên kết trong thẻ riêng tư</string>
    <!-- Preference for allowing screenshots to be taken while in a private tab-->
    <string name="preferences_allow_screenshots_in_private_mode">Cho phép chụp ảnh màn hình trong trình duyệt riêng tư</string>
    <!-- Will inform the user of the risk of activating Allow screenshots in private browsing option -->
    <string name="preferences_screenshots_in_private_mode_disclaimer">Nếu được phép, các thẻ riêng tư cũng sẽ hiển thị khi nhiều ứng dụng đang mở</string>
    <!-- Preference for adding private browsing shortcut -->
    <string name="preferences_add_private_browsing_shortcut">Thêm lối tắt duyệt web riêng tư</string>
    <!-- Preference for enabling "HTTPS-Only" mode -->
    <string name="preferences_https_only_title">Chế độ chỉ HTTPS</string>

    <!-- Preference for removing cookie/consent banners from sites automatically. See reduce_cookie_banner_summary for additional context. -->
    <string name="preferences_cookie_banner_reduction">Giảm biểu ngữ cookie</string>
    <!-- Preference for rejecting or removing as many cookie/consent banners as possible on sites. See reduce_cookie_banner_summary for additional context. -->
    <string name="reduce_cookie_banner_option">Giảm biểu ngữ cookie</string>
    <!-- Summary of cookie banner handling preference if the setting disabled is set to off -->
    <string name="reduce_cookie_banner_option_off">Tắt</string>
    <!-- Summary of cookie banner handling preference if the setting enabled is set to on -->
    <string name="reduce_cookie_banner_option_on">Bật</string>

    <!-- Summary for the preference for rejecting all cookies whenever possible. The first parameter is the application name -->
    <string name="reduce_cookie_banner_summary_1">%1$s tự động cố gắng từ chối yêu cầu cookie trên biểu ngữ cookie.</string>
    <!-- Text for indicating cookie banner handling is off this site, this is shown as part of the protections panel with the tracking protection toggle -->
    <string name="reduce_cookie_banner_off_for_site">Tắt cho trang web này</string>
    <!-- Text for cancel button indicating that cookie banner reduction is not supported for the current site, this is shown as part of the cookie banner details view. -->
    <string name="cookie_banner_handling_details_site_is_not_supported_cancel_button">Hủy bỏ</string>
    <!-- Text for request support button indicating that cookie banner reduction is not supported for the current site, this is shown as part of the cookie banner details view. -->
    <string name="cookie_banner_handling_details_site_is_not_supported_request_support_button_2">Gửi yêu cầu</string>
    <!-- Text for title indicating that cookie banner reduction is not supported for the current site, this is shown as part of the cookie banner details view. -->
    <string name="cookie_banner_handling_details_site_is_not_supported_title_2">Yêu cầu hỗ trợ cho trang web này?</string>
    <!-- Label for the snackBar, after the user reports with success a website where cookie banner reducer did not work -->
    <string name="cookie_banner_handling_report_site_snack_bar_text_2">Đã gửi yêu cầu</string>
    <!-- Text for indicating cookie banner handling is on this site, this is shown as part of the protections panel with the tracking protection toggle -->
    <string name="reduce_cookie_banner_on_for_site">Bật cho trang web này</string>
    <!-- Text for indicating that a request for unsupported site was sent to Nimbus (it's a Mozilla library for experiments), this is shown as part of the protections panel with the tracking protection toggle -->
    <string name="reduce_cookie_banner_unsupported_site_request_submitted_2">Đã gửi yêu cầu hỗ trợ</string>
    <!-- Text for indicating cookie banner handling is currently not supported for this site, this is shown as part of the protections panel with the tracking protection toggle -->
    <string name="reduce_cookie_banner_unsupported_site">Trang web hiện không được hỗ trợ</string>
    <!-- Title text for a detail explanation indicating cookie banner handling is on this site, this is shown as part of the cookie banner panel in the toolbar. The first parameter is a shortened URL of the current site-->
    <string name="reduce_cookie_banner_details_panel_title_on_for_site">Bật giảm biểu ngữ cookie cho %1$s?</string>
    <!-- Title text for a detail explanation indicating cookie banner handling is off this site, this is shown as part of the cookie banner panel in the toolbar. The first parameter is a shortened URL of the current site-->
    <string name="reduce_cookie_banner_details_panel_title_off_for_site">Tắt giảm biểu ngữ cookie cho %1$s?</string>
    <!-- Title text for a detail explanation indicating cookie banner reducer didn't work for the current site, this is shown as part of the cookie banner panel in the toolbar. The first parameter is the application name-->
    <string name="reduce_cookie_banner_details_panel_title_unsupported_site_request_2">%1$s không thể tự động từ chối yêu cầu cookie trên trang web này. Bạn có thể gửi yêu cầu hỗ trợ trang web này trong tương lai.</string>
    <!-- Long text for a detail explanation indicating what will happen if cookie banner handling is off for a site, this is shown as part of the cookie banner panel in the toolbar. The first parameter is the application name -->
    <string name="reduce_cookie_banner_details_panel_description_off_for_site">%1$s sẽ xóa cookie của trang web này và làm mới trang. Xóa tất cả cookie có thể khiến bạn đăng xuất hoặc làm trống giỏ hàng.</string>

    <!-- Long text for a detail explanation indicating what will happen if cookie banner handling is on for a site, this is shown as part of the cookie banner panel in the toolbar. The first parameter is the application name -->
    <string name="reduce_cookie_banner_details_panel_description_on_for_site_2">%1$s thử tự động từ chối tất cả các yêu cầu cookie trên các trang web được hỗ trợ.</string>
    <!-- Title text for the cookie banner re-engagement dialog. The first parameter is the application name. -->
    <string name="reduce_cookie_banner_dialog_title">Cho phép %1$s từ chối biểu ngữ cookie?</string>
    <!-- Body text for the cookie banner re-engagement dialog use. The first parameter is the application name. -->
    <string name="reduce_cookie_banner_dialog_body">%1$s có thể tự động từ chối nhiều yêu cầu biểu ngữ cookie.</string>
    <!-- Remind me later text button for the onboarding dialog -->
    <string name="reduce_cookie_banner_dialog_not_now_button">Không phải bây giờ</string>
    <!-- Snack text for the cookie banner dialog, after user hit the dismiss banner button -->
    <string name="reduce_cookie_banner_dialog_snackbar_text">Bạn sẽ thấy ít yêu cầu cookie hơn</string>

    <!-- Change setting text button, for the cookie banner re-engagement dialog -->
    <string name="reduce_cookie_banner_dialog_change_setting_button">Cho phép</string>

    <!-- Description of the preference to enable "HTTPS-Only" mode. -->
    <string name="preferences_https_only_summary">Tự động cố gắng kết nối với các trang web bằng giao thức mã hóa HTTPS để tăng cường bảo mật.</string>
    <!-- Summary of https only preference if https only is set to off -->
    <string name="preferences_https_only_off">Tắt</string>
    <!-- Summary of https only preference if https only is set to on in all tabs -->
    <string name="preferences_https_only_on_all">Bật trong tất cả các thẻ</string>
    <!-- Summary of https only preference if https only is set to on in private tabs only -->
    <string name="preferences_https_only_on_private">Bật trong các thẻ riêng tư</string>
    <!-- Text displayed that links to website containing documentation about "HTTPS-Only" mode -->
    <string name="preferences_http_only_learn_more">Tìm hiểu thêm</string>
    <!-- Option for the https only setting -->
    <string name="preferences_https_only_in_all_tabs">Bật trong tất cả các thẻ</string>
    <!-- Option for the https only setting -->
    <string name="preferences_https_only_in_private_tabs">Chỉ bật trong thẻ riêng tư</string>
    <!-- Title shown in the error page for when trying to access a http website while https only mode is enabled. -->
    <string name="errorpage_httpsonly_title">Trang web an toàn không khả dụng</string>
    <!-- Message shown in the error page for when trying to access a http website while https only mode is enabled. The message has two paragraphs. This is the first. -->
    <string name="errorpage_httpsonly_message_title">Rất có thể, trang web chỉ đơn giản là không hỗ trợ HTTPs.</string>
    <!-- Message shown in the error page for when trying to access a http website while https only mode is enabled. The message has two paragraphs. This is the second. -->
    <string name="errorpage_httpsonly_message_summary">Tuy nhiên, cũng có thể có kẻ tấn công tham gia. Nếu bạn tiếp tục vào trang web, bạn không nên nhập bất kỳ thông tin nhạy cảm nào. Nếu bạn tiếp tục, chế độ chỉ HTTPS sẽ tạm thời bị tắt cho trang web.</string>
    <!-- Preference for accessibility -->
    <string name="preferences_accessibility">Khả năng truy cập</string>
    <!-- Preference to override the Firefox Account server -->
    <string name="preferences_override_fxa_server">Tùy chỉnh máy chủ tài khoản Firefox</string>
    <!-- Preference to override the Sync token server -->
    <string name="preferences_override_sync_tokenserver">Tùy chỉnh máy chủ đồng bộ hóa</string>
    <!-- Toast shown after updating the FxA/Sync server override preferences -->
    <string name="toast_override_fxa_sync_server_done">Tài khoản máy chủ Firefox/đồng bộ hóa đã thay đổi. Thoát ứng dụng để áp dụng thay đổi…</string>
    <!-- Preference category for account information -->
    <string name="preferences_category_account">Tài khoản</string>
    <!-- Preference for changing where the toolbar is positioned -->
    <string name="preferences_toolbar">Thanh công cụ</string>
    <!-- Preference for changing default theme to dark or light mode -->
    <string name="preferences_theme">Chủ đề</string>
    <!-- Preference for customizing the home screen -->
    <string name="preferences_home_2">Trang chủ</string>
    <!-- Preference for gestures based actions -->
    <string name="preferences_gestures">Cử chỉ</string>
    <!-- Preference for settings related to visual options -->
    <string name="preferences_customize">Tùy biến</string>
    <!-- Preference description for banner about signing in -->
    <string name="preferences_sign_in_description_2">Đăng nhập để đồng bộ các thẻ, dấu trang, mật khẩu, v.v.</string>
    <!-- Preference shown instead of account display name while account profile information isn't available yet. -->
    <string name="preferences_account_default_name">Tài khoản Firefox</string>
    <!-- Preference text for account title when there was an error syncing FxA -->
    <string name="preferences_account_sync_error">Kết nối lại để tiếp tục đồng bộ hóa</string>
    <!-- Preference for language -->
    <string name="preferences_language">Ngôn ngữ</string>
    <!-- Preference for data choices -->
    <string name="preferences_data_choices">Lựa chọn dữ liệu</string>
    <!-- Preference for data collection -->
    <string name="preferences_data_collection">Thu thập dữ liệu</string>
    <!-- Preference for developers -->
    <string name="preferences_remote_debugging">Gỡ lỗi từ xa qua USB</string>
    <!-- Preference title for switch preference to show search engines -->
    <string name="preferences_show_search_engines">Hiển thị công cụ tìm kiếm</string>
    <!-- Preference title for switch preference to show search suggestions -->
    <string name="preferences_show_search_suggestions">Hiển thị đề xuất tìm kiếm</string>
    <!-- Preference title for switch preference to show voice search button -->
    <string name="preferences_show_voice_search">Hiển thị tìm kiếm bằng giọng nói</string>
    <!-- Preference title for switch preference to show search suggestions also in private mode -->
    <string name="preferences_show_search_suggestions_in_private">Hiển thị trong phiên riêng tư</string>
    <!-- Preference title for switch preference to show a clipboard suggestion when searching -->
    <string name="preferences_show_clipboard_suggestions">Hiển thị đề xuất khay nhớ tạm</string>
    <!-- Preference title for switch preference to suggest browsing history when searching -->
    <string name="preferences_search_browsing_history">Tìm kiếm lịch sử duyệt web</string>
    <!-- Preference title for switch preference to suggest bookmarks when searching -->
    <string name="preferences_search_bookmarks">Tìm kiếm dấu trang</string>
    <!-- Preference title for switch preference to suggest synced tabs when searching -->
    <string name="preferences_search_synced_tabs">Tìm kiếm các thẻ đã đồng bộ hóa</string>
    <!-- Preference for account settings -->
    <string name="preferences_account_settings">Cài đặt tài khoản</string>
    <!-- Preference for enabling url autocomplete-->
    <string name="preferences_enable_autocomplete_urls">Tự động điền URL</string>
    <!-- Preference for open links in third party apps -->
    <string name="preferences_open_links_in_apps">Mở liên kết trong ứng dụng</string>

    <!-- Preference for open links in third party apps always open in apps option -->
    <string name="preferences_open_links_in_apps_always">Luôn luôn</string>
    <!-- Preference for open links in third party apps ask before opening option -->
    <string name="preferences_open_links_in_apps_ask">Hỏi trước khi mở</string>
    <!-- Preference for open links in third party apps never open in apps option -->
    <string name="preferences_open_links_in_apps_never">Không bao giờ</string>
    <!-- Preference for open download with an external download manager app -->
    <string name="preferences_external_download_manager">Trình quản lý tải xuống bên ngoài</string>
    <!-- Preference for enabling gecko engine logs -->
    <string name="preferences_enable_gecko_logs">Bật nhật ký Gecko</string>
    <!-- Message to indicate users that we are quitting the application to apply the changes -->
    <string name="quit_application">Đang thoát ứng dụng để áp dụng các thay đổi…</string>

    <!-- Preference for add_ons -->
    <string name="preferences_addons">Tiện ích</string>

    <!-- Preference for notifications -->
    <string name="preferences_notifications">Thông báo</string>

    <!-- Summary for notification preference indicating notifications are allowed -->
    <string name="notifications_allowed_summary">Đã cho phép</string>
    <!-- Summary for notification preference indicating notifications are not allowed -->
    <string name="notifications_not_allowed_summary">Không cho phép</string>

    <!-- Add-on Preferences -->
    <!-- Preference to customize the configured AMO (addons.mozilla.org) collection -->
    <string name="preferences_customize_amo_collection">Bộ sưu tập tiện ích tùy chỉnh</string>
    <!-- Button caption to confirm the add-on collection configuration -->
    <string name="customize_addon_collection_ok">OK</string>
    <!-- Button caption to abort the add-on collection configuration -->
    <string name="customize_addon_collection_cancel">Hủy bỏ</string>
    <!-- Hint displayed on input field for custom collection name -->
    <string name="customize_addon_collection_hint">Tên bộ sưu tập</string>
    <!-- Hint displayed on input field for custom collection user ID-->
    <string name="customize_addon_collection_user_hint">Chủ sở hữu bộ sưu tập (ID người dùng)</string>
    <!-- Toast shown after confirming the custom add-on collection configuration -->
    <string name="toast_customize_addon_collection_done">Đã sửa đổi bộ sưu tập tiện ích mở rộng. Thoát ứng dụng để áp dụng các thay đổi…</string>

    <!-- Customize Home -->
    <!-- Header text for jumping back into the recent tab in customize the home screen -->
    <string name="customize_toggle_jump_back_in">Trang đã xem gần đây</string>
    <!-- Title for the customize home screen section with recently saved bookmarks. -->
    <string name="customize_toggle_recent_bookmarks">Dấu trang gần đây</string>
    <!-- Title for the customize home screen section with recently visited. Recently visited is
    a section where users see a list of tabs that they have visited in the past few days -->
    <string name="customize_toggle_recently_visited">Đã xem gần đây</string>

    <!-- Title for the customize home screen section with Pocket. -->
    <string name="customize_toggle_pocket_2">Những câu chuyện kích động tư tưởng</string>
    <!-- Summary for the customize home screen section with Pocket. The first parameter is product name Pocket -->
    <string name="customize_toggle_pocket_summary">Các bài báo được cung cấp bởi %s</string>
    <!-- Title for the customize home screen section with sponsored Pocket stories. -->
    <string name="customize_toggle_pocket_sponsored">Câu chuyện được tài trợ</string>
    <!-- Title for the opening wallpaper settings screen -->
    <string name="customize_wallpapers">Hình nền</string>
    <!-- Title for the customize home screen section with sponsored shortcuts. -->
    <string name="customize_toggle_contile">Các lối tắt được tài trợ</string>

    <!-- Wallpapers -->
    <!-- Content description for various wallpapers. The first parameter is the name of the wallpaper -->
    <string name="wallpapers_item_name_content_description">Mục hình nền: %1$s</string>
    <!-- Snackbar message for when wallpaper is selected -->
    <string name="wallpaper_updated_snackbar_message">Đã cập nhật hình nền!</string>
    <!-- Snackbar label for action to view selected wallpaper -->
    <string name="wallpaper_updated_snackbar_action">Hiển thị</string>
    <!-- Snackbar message for when wallpaper couldn't be downloaded -->
    <string name="wallpaper_download_error_snackbar_message">Không thể tải xuống hình nền</string>
    <!-- Snackbar label for action to retry downloading the wallpaper -->
    <string name="wallpaper_download_error_snackbar_action">Thử lại</string>
    <!-- Snackbar message for when wallpaper couldn't be selected because of the disk error -->
    <string name="wallpaper_select_error_snackbar_message">Không thể thay đổi hình nền</string>
    <!-- Text displayed that links to website containing documentation about the "Limited Edition" wallpapers. -->
    <string name="wallpaper_learn_more">Tìm hiểu thêm</string>

    <!-- Text for classic wallpapers title. The first parameter is the Firefox name. -->
    <string name="wallpaper_classic_title">%s cổ điển</string>
    <!-- Text for limited edition wallpapers title. -->
    <string name="wallpaper_limited_edition_title" moz:RemovedIn="118" tools:ignore="UnusedResources">Phiên bản giới hạn</string>
    <!-- Text for artist series wallpapers title. "Artist series" represents a collection of artist collaborated wallpapers. -->
    <string name="wallpaper_artist_series_title">Loạt nghệ sĩ</string>
    <!-- Description text for the limited edition wallpapers with learn more link. The first parameter is the learn more string defined in wallpaper_learn_more-->
    <string name="wallpaper_limited_edition_description_with_learn_more" moz:RemovedIn="118" tools:ignore="UnusedResources">Bộ sưu tập Tiếng nói độc lập mới. %s</string>
    <!-- Description text for the artist series wallpapers with learn more link. The first parameter is the learn more string defined in wallpaper_learn_more. "Independent voices" is the name of the wallpaper collection -->
    <string name="wallpaper_artist_series_description_with_learn_more">Bộ sưu tập Tiếng nói độc lập. %s</string>
    <!-- Description text for the limited edition wallpapers. -->
    <string name="wallpaper_limited_edition_description" moz:RemovedIn="118" tools:ignore="UnusedResources">Bộ sưu tập Tiếng nói độc lập mới.</string>
    <!-- Description text for the artist series wallpapers. "Independent voices" is the name of the wallpaper collection -->
    <string name="wallpaper_artist_series_description">Bộ sưu tập Tiếng nói độc lập.</string>
    <!-- Wallpaper onboarding dialog header text. -->
    <string name="wallpapers_onboarding_dialog_title_text">Thử một chút màu sắc</string>
    <!-- Wallpaper onboarding dialog body text. -->
    <string name="wallpapers_onboarding_dialog_body_text">Chọn một hình nền nói lên bạn.</string>
    <!-- Wallpaper onboarding dialog learn more button text. The button navigates to the wallpaper settings screen. -->
    <string name="wallpapers_onboarding_dialog_explore_more_button_text">Khám phá các hình nền khác</string>

    <!-- Add-on Installation from AMO-->
    <!-- Error displayed when user attempts to install an add-on from AMO (addons.mozilla.org) that is not supported -->
    <string name="addon_not_supported_error">Tiện ích mở rộng không được hỗ trợ</string>
    <!-- Error displayed when user attempts to install an add-on from AMO (addons.mozilla.org) that is already installed -->
    <string name="addon_already_installed">Tiện ích mở rộng đã được cài đặt trước đó</string>

    <!-- Account Preferences -->
    <!-- Preference for managing your account via accounts.firefox.com -->
    <string name="preferences_manage_account">Quản lý tài khoản</string>
    <!-- Preference for triggering sync -->
    <string name="preferences_sync_now">Đồng bộ ngay</string>
    <!-- Preference category for sync -->
    <string name="preferences_sync_category">Chọn những gì để đồng bộ hóa</string>
    <!-- Preference for syncing history -->
    <string name="preferences_sync_history">Lịch sử</string>
    <!-- Preference for syncing bookmarks -->
    <string name="preferences_sync_bookmarks">Dấu trang</string>
    <!-- Preference for syncing logins -->
    <string name="preferences_sync_logins">Đăng nhập</string>
    <!-- Preference for syncing tabs -->
    <string name="preferences_sync_tabs_2">Các thẻ đang mở</string>
    <!-- Preference for signing out -->
    <string name="preferences_sign_out">Đăng xuất</string>
    <!-- Preference displays and allows changing current FxA device name -->
    <string name="preferences_sync_device_name">Tên thiết bị</string>
    <!-- Text shown when user enters empty device name -->
    <string name="empty_device_name_error">Tên thiết bị không được để trống.</string>
    <!-- Label indicating that sync is in progress -->
    <string name="sync_syncing_in_progress">Đang đồng bộ hóa…</string>
    <!-- Label summary indicating that sync failed. The first parameter is the date stamp showing last time it succeeded -->
    <string name="sync_failed_summary">Đồng bộ hóa thất bại. Thành công lần cuối: %s</string>
    <!-- Label summary showing never synced -->
    <string name="sync_failed_never_synced_summary">Đồng bộ hóa thất bại. Đồng bộ hóa lần cuối: không rõ</string>
    <!-- Label summary the date we last synced. The first parameter is date stamp showing last time synced -->
    <string name="sync_last_synced_summary">Đồng bộ hóa lần cuối: %s</string>
    <!-- Label summary showing never synced -->
    <string name="sync_never_synced_summary">Đồng bộ hóa lần cuối: không rõ</string>

    <!-- Text for displaying the default device name.
        The first parameter is the application name, the second is the device manufacturer name
        and the third is the device model. -->
    <string name="default_device_name_2">%1$s trên %2$s %3$s</string>

    <!-- Preference for syncing credit cards -->
    <string name="preferences_sync_credit_cards">Thẻ tín dụng</string>
    <!-- Preference for syncing addresses -->
    <string name="preferences_sync_address">Địa chỉ</string>

    <!-- Send Tab -->
    <!-- Name of the "receive tabs" notification channel. Displayed in the "App notifications" system settings for the app -->
    <string name="fxa_received_tab_channel_name">Các thẻ đã nhận</string>
    <!-- Description of the "receive tabs" notification channel. Displayed in the "App notifications" system settings for the app -->
    <string name="fxa_received_tab_channel_description">Thông báo các thẻ nhận được từ các thiết bị Firefox khác.</string>
    <!--  The body for these is the URL of the tab received  -->
    <string name="fxa_tab_received_notification_name">Thẻ đã nhận</string>

    <!-- %s is the device name -->
    <string name="fxa_tab_received_from_notification_name">Thẻ từ %s</string>

    <!-- Advanced Preferences -->
    <!-- Preference for tracking protection exceptions -->
    <string name="preferences_tracking_protection_exceptions">Ngoại trừ</string>
    <!-- Button in Exceptions Preference to turn on tracking protection for all sites (remove all exceptions) -->
    <string name="preferences_tracking_protection_exceptions_turn_on_for_all">Bật cho tất cả các trang web</string>
    <!-- Text displayed when there are no exceptions -->
    <string name="exceptions_empty_message_description">Các ngoại trừ cho phép bạn vô hiệu hóa trình chống theo dõi cho các trang web được chọn.</string>
    <!-- Text displayed when there are no exceptions, with learn more link that brings users to a tracking protection SUMO page -->
    <string name="exceptions_empty_message_learn_more_link">Tìm hiểu thêm</string>

    <!-- Preference switch for usage and technical data collection -->
    <string name="preference_usage_data">Sử dụng và dữ liệu kỹ thuật</string>
    <!-- Preference description for usage and technical data collection -->
    <string name="preferences_usage_data_description">Chia sẻ hiệu năng, cách sử dụng, phần cứng và dữ liệu tùy biến liên quan đến trình duyệt của bạn với Mozilla để giúp chúng tôi tạo ra %1$s tốt hơn</string>
    <!-- Preference switch for marketing data collection -->
    <string name="preferences_marketing_data">Dữ liệu tiếp thị</string>
    <!-- Preference description for marketing data collection -->
    <string name="preferences_marketing_data_description2">Chia sẻ dữ liệu sử dụng cơ bản với Adjust, nhà cung cấp tiếp thị di động của chúng tôi</string>
    <!-- Title for studies preferences -->
    <string name="preference_experiments_2">Nghiên cứu</string>
    <!-- Summary for studies preferences -->
    <string name="preference_experiments_summary_2">Cho phép Mozilla cài đặt và chạy các nghiên cứu</string>

    <!-- Turn On Sync Preferences -->
    <!-- Header of the Sync and save your data preference view -->
    <string name="preferences_sync_2">Đồng bộ hóa và lưu dữ liệu của bạn</string>
    <!-- Preference for reconnecting to FxA sync -->
    <string name="preferences_sync_sign_in_to_reconnect">Đăng nhập để kết nối lại</string>
    <!-- Preference for removing FxA account -->
    <string name="preferences_sync_remove_account">Gỡ bỏ tài khoản</string>

    <!-- Pairing Feature strings -->
    <!-- Instructions on how to access pairing -->
    <string name="pair_instructions_2"><![CDATA[Quét mã QR được hiển thị tại <b>firefox.com/pair</b>]]></string>

    <!-- Toolbar Preferences -->
    <!-- Preference for using top toolbar -->
    <string name="preference_top_toolbar">Trên cùng</string>
    <!-- Preference for using bottom toolbar -->
    <string name="preference_bottom_toolbar">Dưới cùng</string>

    <!-- Theme Preferences -->
    <!-- Preference for using light theme -->
    <string name="preference_light_theme">Sáng</string>
    <!-- Preference for using dark theme -->
    <string name="preference_dark_theme">Tối</string>
    <!-- Preference for using using dark or light theme automatically set by battery -->
    <string name="preference_auto_battery_theme">Đặt theo trình tiết kiệm pin</string>
    <!-- Preference for using following device theme -->
    <string name="preference_follow_device_theme">Đặt theo chủ đề thiết bị</string>

    <!-- Gestures Preferences-->
    <!-- Preferences for using pull to refresh in a webpage -->
    <string name="preference_gestures_website_pull_to_refresh">Kéo để làm mới</string>
    <!-- Preference for using the dynamic toolbar -->
    <string name="preference_gestures_dynamic_toolbar">Cuộn để ẩn thanh công cụ</string>
    <!-- Preference for switching tabs by swiping horizontally on the toolbar -->
    <string name="preference_gestures_swipe_toolbar_switch_tabs">Vuốt thanh công cụ sang hai bên để chuyển đổi các thẻ</string>
    <!-- Preference for showing the opened tabs by swiping up on the toolbar-->
    <string name="preference_gestures_swipe_toolbar_show_tabs">Vuốt thanh công cụ lên để mở các thẻ</string>

    <!-- Library -->
    <!-- Option in Library to open Downloads page -->
    <string name="library_downloads">Tải xuống</string>
    <!-- Option in library to open Bookmarks page -->
    <string name="library_bookmarks">Dấu trang</string>
    <!-- Option in library to open Desktop Bookmarks root page -->
    <string name="library_desktop_bookmarks_root">Dấu trang Desktop</string>
    <!-- Option in library to open Desktop Bookmarks "menu" page -->
    <string name="library_desktop_bookmarks_menu">Trình đơn dấu trang</string>
    <!-- Option in library to open Desktop Bookmarks "toolbar" page -->
    <string name="library_desktop_bookmarks_toolbar">Thanh dấu trang</string>
    <!-- Option in library to open Desktop Bookmarks "unfiled" page -->
    <string name="library_desktop_bookmarks_unfiled">Dấu trang khác</string>
    <!-- Option in Library to open History page -->
    <string name="library_history">Lịch sử</string>
    <!-- Option in Library to open a new tab -->
    <string name="library_new_tab">Thẻ mới</string>
    <!-- Settings Page Title -->
    <string name="settings_title">Cài đặt</string>
    <!-- Content description (not visible, for screen readers etc.): "Close button for library settings" -->
    <string name="content_description_close_button">Đóng</string>

    <!-- Title to show in alert when a lot of tabs are to be opened
    %d is a placeholder for the number of tabs that will be opened -->
    <string name="open_all_warning_title">Mở %d thẻ?</string>
    <!-- Message to warn users that a large number of tabs will be opened
    %s will be replaced by app name. -->
    <string name="open_all_warning_message">Việc mở nhiều thẻ này có thể làm chậm %s trong khi các trang đang tải. Bạn có chắc chắn muốn tiếp tục không?</string>
    <!-- Dialog button text for confirming open all tabs -->
    <string name="open_all_warning_confirm">Mở các thẻ</string>
    <!-- Dialog button text for canceling open all tabs -->
    <string name="open_all_warning_cancel">Hủy bỏ</string>

    <!-- Text to show users they have one page in the history group section of the History fragment.
    %d is a placeholder for the number of pages in the group. -->
    <string name="history_search_group_site_1">%d trang</string>

    <!-- Text to show users they have multiple pages in the history group section of the History fragment.
    %d is a placeholder for the number of pages in the group. -->
    <string name="history_search_group_sites_1">%d trang</string>

    <!-- Option in library for Recently Closed Tabs -->
    <string name="library_recently_closed_tabs">Các thẻ đã đóng gần đây</string>
    <!-- Option in library to open Recently Closed Tabs page -->
    <string name="recently_closed_show_full_history">Hiển thị toàn bộ lịch sử</string>
    <!-- Text to show users they have multiple tabs saved in the Recently Closed Tabs section of history.
    %d is a placeholder for the number of tabs selected. -->
    <string name="recently_closed_tabs">%d thẻ</string>
    <!-- Text to show users they have one tab saved in the Recently Closed Tabs section of history.
    %d is a placeholder for the number of tabs selected. -->
    <string name="recently_closed_tab">%d thẻ</string>
    <!-- Recently closed tabs screen message when there are no recently closed tabs -->
    <string name="recently_closed_empty_message">Không có thẻ nào đã đóng gần đây ở đây</string>

    <!-- Tab Management -->
    <!-- Title of preference for tabs management -->
    <string name="preferences_tabs">Thẻ</string>
    <!-- Title of preference that allows a user to specify the tab view -->
    <string name="preferences_tab_view">Chế độ xem thẻ</string>
    <!-- Option for a list tab view -->
    <string name="tab_view_list">Danh sách</string>
    <!-- Option for a grid tab view -->
    <string name="tab_view_grid">Lưới</string>
    <!-- Title of preference that allows a user to auto close tabs after a specified amount of time -->
    <string name="preferences_close_tabs">Đóng thẻ</string>
    <!-- Option for auto closing tabs that will never auto close tabs, always allows user to manually close tabs -->
    <string name="close_tabs_manually">Thủ công</string>
    <!-- Option for auto closing tabs that will auto close tabs after one day -->
    <string name="close_tabs_after_one_day">Sau một ngày</string>
    <!-- Option for auto closing tabs that will auto close tabs after one week -->
    <string name="close_tabs_after_one_week">Sau một tuần</string>
    <!-- Option for auto closing tabs that will auto close tabs after one month -->
    <string name="close_tabs_after_one_month">Sau một tháng</string>

    <!-- Title of preference that allows a user to specify the auto-close settings for open tabs -->
    <string name="preference_auto_close_tabs" tools:ignore="UnusedResources">Tự động đóng các thẻ đang mở</string>

    <!-- Opening screen -->
    <!-- Title of a preference that allows a user to choose what screen to show after opening the app -->
    <string name="preferences_opening_screen">Khi mở ứng dụng, hãy vào</string>
    <!-- Option for always opening the homepage when re-opening the app -->
    <string name="opening_screen_homepage">Trang chủ</string>
    <!-- Option for always opening the user's last-open tab when re-opening the app -->
    <string name="opening_screen_last_tab">Thẻ cuối cùng</string>
    <!-- Option for always opening the homepage when re-opening the app after four hours of inactivity -->
    <string name="opening_screen_after_four_hours_of_inactivity">Trang chủ sau bốn giờ không hoạt động</string>
    <!-- Summary for tabs preference when auto closing tabs setting is set to manual close-->
    <string name="close_tabs_manually_summary">Đóng thủ công</string>
    <!-- Summary for tabs preference when auto closing tabs setting is set to auto close tabs after one day-->
    <string name="close_tabs_after_one_day_summary">Đóng sau một ngày</string>
    <!-- Summary for tabs preference when auto closing tabs setting is set to auto close tabs after one week-->
    <string name="close_tabs_after_one_week_summary">Đóng sau một tuần</string>
    <!-- Summary for tabs preference when auto closing tabs setting is set to auto close tabs after one month-->
    <string name="close_tabs_after_one_month_summary">Đóng sau một tháng</string>

    <!-- Summary for homepage preference indicating always opening the homepage when re-opening the app -->
    <string name="opening_screen_homepage_summary">Mở trên trang chủ</string>
    <!-- Summary for homepage preference indicating always opening the last-open tab when re-opening the app -->
    <string name="opening_screen_last_tab_summary">Mở trên thẻ cuối cùng</string>
    <!-- Summary for homepage preference indicating opening the homepage when re-opening the app after four hours of inactivity -->
    <string name="opening_screen_after_four_hours_of_inactivity_summary">Mở trên trang chủ sau bốn giờ</string>

    <!-- Inactive tabs -->
    <!-- Category header of a preference that allows a user to enable or disable the inactive tabs feature -->
    <string name="preferences_inactive_tabs">Chuyển các thẻ cũ sang không hoạt động</string>
    <!-- Title of inactive tabs preference -->
    <string name="preferences_inactive_tabs_title">Các thẻ bạn đã không xem trong hai tuần sẽ được chuyển sang phần không hoạt động.</string>

    <!-- Studies -->
    <!-- Title of the remove studies button -->
    <string name="studies_remove">Xóa</string>
    <!-- Title of the active section on the studies list -->
    <string name="studies_active">Hoạt động</string>
    <!-- Description for studies, it indicates why Firefox use studies. The first parameter is the name of the application. -->
    <string name="studies_description_2">%1$s có thể cài đặt và chạy các nghiên cứu theo thời gian.</string>
    <!-- Learn more link for studies, links to an article for more information about studies. -->
    <string name="studies_learn_more">Tìm hiểu thêm</string>

    <!-- Dialog message shown after removing a study -->
    <string name="studies_restart_app">Ứng dụng sẽ thoát để áp dụng các thay đổi</string>
    <!-- Dialog button to confirm the removing a study. -->
    <string name="studies_restart_dialog_ok">OK</string>
    <!-- Dialog button text for canceling removing a study. -->
    <string name="studies_restart_dialog_cancel">Hủy bỏ</string>
    <!-- Toast shown after turning on/off studies preferences -->
    <string name="studies_toast_quit_application" tools:ignore="UnusedResources">Đang thoát ứng dụng để áp dụng các thay đổi…</string>

    <!-- Sessions -->
    <!-- Title for the list of tabs -->
    <string name="tab_header_label">Các thẻ đang mở</string>
    <!-- Title for the list of tabs in the current private session -->
    <string name="tabs_header_private_tabs_title">Các thẻ riêng tư</string>
    <!-- Title for the list of tabs in the synced tabs -->
    <string name="tabs_header_synced_tabs_title">Các thẻ đã đồng bộ</string>
    <!-- Content description (not visible, for screen readers etc.): Add tab button. Adds a news tab when pressed -->
    <string name="add_tab">Thêm thẻ</string>
    <!-- Content description (not visible, for screen readers etc.): Add tab button. Adds a news tab when pressed -->
    <string name="add_private_tab">Thêm thẻ riêng tư</string>
    <!-- Text for the new tab button to indicate adding a new private tab in the tab -->
    <string name="tab_drawer_fab_content">Riêng tư</string>
    <!-- Text for the new tab button to indicate syncing command on the synced tabs page -->
    <string name="tab_drawer_fab_sync">Đồng bộ hóa</string>
    <!-- Text shown in the menu for sharing all tabs -->
    <string name="tab_tray_menu_item_share">Chia sẻ tất cả các thẻ</string>
    <!-- Text shown in the menu to view recently closed tabs -->
    <string name="tab_tray_menu_recently_closed">Các thẻ đã đóng gần đây</string>
    <!-- Text shown in the tabs tray inactive tabs section -->
    <string name="tab_tray_inactive_recently_closed" tools:ignore="UnusedResources">Đã đóng gần đây</string>
    <!-- Text shown in the menu to view account settings -->
    <string name="tab_tray_menu_account_settings">Cài đặt tài khoản</string>
    <!-- Text shown in the menu to view tab settings -->
    <string name="tab_tray_menu_tab_settings">Cài đặt thẻ</string>
    <!-- Text shown in the menu for closing all tabs -->
    <string name="tab_tray_menu_item_close">Đóng tất cả các thẻ</string>
    <!-- Text shown in the multiselect menu for bookmarking selected tabs. -->
    <string name="tab_tray_multiselect_menu_item_bookmark">Đánh dấu</string>
    <!-- Text shown in the multiselect menu for closing selected tabs. -->
    <string name="tab_tray_multiselect_menu_item_close">Đóng</string>
    <!-- Content description for tabs tray multiselect share button -->
    <string name="tab_tray_multiselect_share_content_description">Chia sẻ các thẻ đã chọn</string>
    <!-- Content description for tabs tray multiselect menu -->
    <string name="tab_tray_multiselect_menu_content_description">Menu thẻ đã chọn</string>
    <!-- Content description (not visible, for screen readers etc.): Removes tab from collection button. Removes the selected tab from collection when pressed -->
    <string name="remove_tab_from_collection">Xóa thẻ khỏi bộ sưu tập</string>
    <!-- Text for button to enter multiselect mode in tabs tray -->
    <string name="tabs_tray_select_tabs">Chọn các thẻ</string>
    <!-- Content description (not visible, for screen readers etc.): Close tab button. Closes the current session when pressed -->
    <string name="close_tab">Đóng thẻ</string>
    <!-- Content description (not visible, for screen readers etc.): Close tab <title> button. First parameter is tab title  -->
    <string name="close_tab_title">Đóng thẻ %s</string>
    <!-- Content description (not visible, for screen readers etc.): Opens the open tabs menu when pressed -->
    <string name="open_tabs_menu">Menu các thẻ đang mở</string>
    <!-- Open tabs menu item to save tabs to collection -->
    <string name="tabs_menu_save_to_collection1">Lưu các thẻ vào bộ sưu tập</string>
    <!-- Text for the menu button to delete a collection -->
    <string name="collection_delete">Xóa bộ sưu tập</string>
    <!-- Text for the menu button to rename a collection -->
    <string name="collection_rename">Đổi tên bộ sưu tập</string>
    <!-- Text for the button to open tabs of the selected collection -->
    <string name="collection_open_tabs">Các thẻ đang mở</string>

    <!-- Hint for adding name of a collection -->
    <string name="collection_name_hint">Tên bộ sưu tập</string>
    <!-- Text for the menu button to rename a top site -->
	<string name="rename_top_site">Đổi tên</string>
	<!-- Text for the menu button to remove a top site -->
	<string name="remove_top_site">Xóa</string>

    <!-- Text for the menu button to delete a top site from history -->
    <string name="delete_from_history">Xóa khỏi lịch sử</string>
    <!-- Postfix for private WebApp titles, placeholder is replaced with app name -->
    <string name="pwa_site_controls_title_private">%1$s (Chế độ riêng tư)</string>

    <!-- History -->
    <!-- Text for the button to search all history -->
    <string name="history_search_1">Nhập từ tìm kiếm</string>
    <!-- Text for the button to clear all history -->
    <string name="history_delete_all">Xóa lịch sử</string>
    <!-- Text for the snackbar to confirm that multiple browsing history items has been deleted -->
    <string name="history_delete_multiple_items_snackbar">Đã xóa lịch sử</string>
    <!-- Text for the snackbar to confirm that a single browsing history item has been deleted. The first parameter is the shortened URL of the deleted history item. -->
    <string name="history_delete_single_item_snackbar">Đã xóa %1$s</string>
    <!-- Context description text for the button to delete a single history item -->
    <string name="history_delete_item">Xóa</string>
    <!-- History multi select title in app bar
    The first parameter is the number of bookmarks selected -->
    <string name="history_multi_select_title">%1$d đã chọn</string>
    <!-- Text for the header that groups the history for today -->
    <string name="history_today">Hôm nay</string>
    <!-- Text for the header that groups the history for yesterday -->
    <string name="history_yesterday">Hôm qua</string>
    <!-- Text for the header that groups the history the past 7 days -->
    <string name="history_7_days">7 ngày qua</string>
    <!-- Text for the header that groups the history the past 30 days -->
    <string name="history_30_days">30 ngày qua</string>
    <!-- Text for the header that groups the history older than the last month -->
    <string name="history_older">Cũ hơn</string>
    <!-- Text shown when no history exists -->
    <string name="history_empty_message">Không có lịch sử ở đây</string>

    <!-- Downloads -->
    <!-- Text for the snackbar to confirm that multiple downloads items have been removed -->
    <string name="download_delete_multiple_items_snackbar_1">Đã xóa tải xuống</string>
    <!-- Text for the snackbar to confirm that a single download item has been removed. The first parameter is the name of the download item. -->
    <string name="download_delete_single_item_snackbar">Đã xóa %1$s</string>
    <!-- Text shown when no download exists -->
    <string name="download_empty_message_1">Không có tập tin đã tải xuống</string>
    <!-- History multi select title in app bar
    The first parameter is the number of downloads selected -->
    <string name="download_multi_select_title">%1$d đã chọn</string>


    <!-- Text for the button to remove a single download item -->
    <string name="download_delete_item_1">Xóa</string>


    <!-- Crashes -->
    <!-- Title text displayed on the tab crash page. This first parameter is the name of the application (For example: Fenix) -->
    <string name="tab_crash_title_2">Xin lỗi. %1$s không thể tải trang đó.</string>
    <!-- Send crash report checkbox text on the tab crash page -->
    <string name="tab_crash_send_report">Gửi báo cáo lỗi đến Mozilla</string>
    <!-- Close tab button text on the tab crash page -->
    <string name="tab_crash_close">Đóng thẻ</string>
    <!-- Restore tab button text on the tab crash page -->
    <string name="tab_crash_restore">Khôi phục thẻ</string>

    <!-- Bookmarks -->
    <!-- Confirmation message for a dialog confirming if the user wants to delete the selected folder -->
    <string name="bookmark_delete_folder_confirmation_dialog">Bạn có chắc chắn muốn xóa thư mục này?</string>
    <!-- Confirmation message for a dialog confirming if the user wants to delete multiple items including folders. Parameter will be replaced by app name. -->
    <string name="bookmark_delete_multiple_folders_confirmation_dialog">%s sẽ xóa các mục đã chọn.</string>
    <!-- Text for the cancel button on delete bookmark dialog -->
    <string name="bookmark_delete_negative">Hủy bỏ</string>
    <!-- Screen title for adding a bookmarks folder -->
    <string name="bookmark_add_folder">Thêm thư mục</string>
    <!-- Snackbar title shown after a bookmark has been created. -->
    <string name="bookmark_saved_snackbar">Đã lưu dấu trang!</string>
    <!-- Snackbar edit button shown after a bookmark has been created. -->
    <string name="edit_bookmark_snackbar_action">CHỈNH SỬA</string>
    <!-- Bookmark overflow menu edit button -->
    <string name="bookmark_menu_edit_button">Chỉnh sửa</string>
    <!-- Bookmark overflow menu copy button -->
    <string name="bookmark_menu_copy_button">Sao chép</string>
    <!-- Bookmark overflow menu share button -->
    <string name="bookmark_menu_share_button">Chia sẻ</string>
    <!-- Bookmark overflow menu open in new tab button -->
    <string name="bookmark_menu_open_in_new_tab_button">Mở trong thẻ mới</string>
    <!-- Bookmark overflow menu open in private tab button -->
    <string name="bookmark_menu_open_in_private_tab_button">Mở trong thẻ riêng tư</string>
    <!-- Bookmark overflow menu open all in tabs button -->
    <string name="bookmark_menu_open_all_in_tabs_button">Mở tất cả trong các thẻ mới</string>
    <!-- Bookmark overflow menu open all in private tabs button -->
    <string name="bookmark_menu_open_all_in_private_tabs_button">Mở tất cả trong các thẻ riêng tư</string>
    <!-- Bookmark overflow menu delete button -->
    <string name="bookmark_menu_delete_button">Xóa</string>
    <!--Bookmark overflow menu save button -->
    <string name="bookmark_menu_save_button">Lưu</string>
    <!-- Bookmark multi select title in app bar
     The first parameter is the number of bookmarks selected -->
    <string name="bookmarks_multi_select_title">%1$d đã chọn</string>
    <!-- Bookmark editing screen title -->
    <string name="edit_bookmark_fragment_title">Chỉnh sửa dấu trang</string>
    <!-- Bookmark folder editing screen title -->
    <string name="edit_bookmark_folder_fragment_title">Chỉnh sửa thư mục</string>
    <!-- Bookmark sign in button message -->
    <string name="bookmark_sign_in_button">Đăng nhập để xem dấu trang được đồng bộ hóa</string>
    <!-- Bookmark URL editing field label -->
    <string name="bookmark_url_label">URL</string>
    <!-- Bookmark FOLDER editing field label -->
    <string name="bookmark_folder_label">THƯ MỤC</string>
    <!-- Bookmark NAME editing field label -->
    <string name="bookmark_name_label">TÊN</string>
    <!-- Bookmark add folder screen title -->
    <string name="bookmark_add_folder_fragment_label">Thêm thư mục</string>
    <!-- Bookmark select folder screen title -->
    <string name="bookmark_select_folder_fragment_label">Chọn thư mục</string>
    <!-- Bookmark editing error missing title -->
    <string name="bookmark_empty_title_error">Phải có tiêu đề</string>
    <!-- Bookmark editing error missing or improper URL -->
    <string name="bookmark_invalid_url_error">URL không hợp lệ</string>
    <!-- Bookmark screen message for empty bookmarks folder -->
    <string name="bookmarks_empty_message">Không có dấu trang ở đây</string>
    <!-- Bookmark snackbar message on deletion
     The first parameter is the host part of the URL of the bookmark deleted, if any -->
    <string name="bookmark_deletion_snackbar_message">Đã xóa %1$s</string>
    <!-- Bookmark snackbar message on deleting multiple bookmarks not including folders-->
    <string name="bookmark_deletion_multiple_snackbar_message_2">Đã xóa dấu trang</string>
    <!-- Bookmark snackbar message on deleting multiple bookmarks including folders-->
    <string name="bookmark_deletion_multiple_snackbar_message_3">Đang xóa các thư mục đã chọn</string>
    <!-- Bookmark undo button for deletion snackbar action -->
    <string name="bookmark_undo_deletion">HOÀN TÁC</string>

    <!-- Text for the button to search all bookmarks -->
    <string name="bookmark_search">Nhập từ tìm kiếm</string>

    <!-- Site Permissions -->
    <!-- Button label that take the user to the Android App setting -->
    <string name="phone_feature_go_to_settings">Đi đến Cài đặt</string>
    <!-- Content description (not visible, for screen readers etc.): Quick settings sheet
        to give users access to site specific information / settings. For example:
        Secure settings status and a button to modify site permissions -->
    <string name="quick_settings_sheet">Bảng cài đặt nhanh</string>
    <!-- Label that indicates that this option it the recommended one -->
    <string name="phone_feature_recommended">Được đề xuất</string>
    <!-- Button label for clearing all the information of site permissions-->
    <string name="clear_permissions">Xóa các quyền</string>
    <!-- Text for the OK button on Clear permissions dialog -->
    <string name="clear_permissions_positive">OK</string>
    <!-- Text for the cancel button on Clear permissions dialog -->
    <string name="clear_permissions_negative">Hủy bỏ</string>
    <!-- Button label for clearing a site permission-->
    <string name="clear_permission">Xóa quyền</string>
    <!-- Text for the OK button on Clear permission dialog -->
    <string name="clear_permission_positive">OK</string>
    <!-- Text for the cancel button on Clear permission dialog -->
    <string name="clear_permission_negative">Hủy bỏ</string>
    <!-- Button label for clearing all the information on all sites-->
    <string name="clear_permissions_on_all_sites">Xóa quyền trên tất cả các trang web</string>
    <!-- Preference for altering video and audio autoplay for all websites -->
    <string name="preference_browser_feature_autoplay">Tự động phát</string>
    <!-- Preference for altering the camera access for all websites -->
    <string name="preference_phone_feature_camera">Máy ảnh</string>
    <!-- Preference for altering the microphone access for all websites -->
    <string name="preference_phone_feature_microphone">Micrô</string>
    <!-- Preference for altering the location access for all websites -->
    <string name="preference_phone_feature_location">Vị trí</string>

    <!-- Preference for altering the notification access for all websites -->
    <string name="preference_phone_feature_notification">Thông báo</string>
    <!-- Preference for altering the persistent storage access for all websites -->
    <string name="preference_phone_feature_persistent_storage">Bộ nhớ liên tục</string>
    <!-- Preference for altering the storage access setting for all websites -->
    <string name="preference_phone_feature_cross_origin_storage_access">Cookie trên nhiều trang web</string>
    <!-- Preference for altering the EME access for all websites -->
    <string name="preference_phone_feature_media_key_system_access">Nội dung DRM được kiểm soát</string>
    <!-- Label that indicates that a permission must be asked always -->
    <string name="preference_option_phone_feature_ask_to_allow">Hỏi để cho phép</string>
    <!-- Label that indicates that a permission must be blocked -->
    <string name="preference_option_phone_feature_blocked">Đã chặn</string>
    <!-- Label that indicates that a permission must be allowed -->
    <string name="preference_option_phone_feature_allowed">Đã cho phép</string>
    <!--Label that indicates a permission is by the Android OS-->
    <string name="phone_feature_blocked_by_android">Bị chặn bởi Android</string>
    <!-- Preference for showing a list of websites that the default configurations won't apply to them -->
    <string name="preference_exceptions">Ngoại trừ</string>
    <!-- Summary of tracking protection preference if tracking protection is set to off -->
    <string name="tracking_protection_off">Tắt</string>
    <!-- Summary of tracking protection preference if tracking protection is set to standard -->
    <string name="tracking_protection_standard">Tiêu chuẩn</string>
    <!-- Summary of tracking protection preference if tracking protection is set to strict -->
    <string name="tracking_protection_strict">Nghiêm ngặt</string>
    <!-- Summary of tracking protection preference if tracking protection is set to custom -->
    <string name="tracking_protection_custom">Tùy chỉnh</string>
    <!-- Label for global setting that indicates that all video and audio autoplay is allowed -->
    <string name="preference_option_autoplay_allowed2">Cho phép âm thanh và video</string>
    <!-- Label for site specific setting that indicates that all video and audio autoplay is allowed -->
    <string name="quick_setting_option_autoplay_allowed">Cho phép âm thanh và video</string>
    <!-- Label that indicates that video and audio autoplay is only allowed over Wi-Fi -->
    <string name="preference_option_autoplay_allowed_wifi_only2">Chỉ chặn âm thanh và video trên dữ liệu di động</string>
    <!-- Subtext that explains 'autoplay on Wi-Fi only' option -->
    <string name="preference_option_autoplay_allowed_wifi_subtext">Âm thanh và video sẽ phát trên Wi-Fi</string>
    <!-- Label for global setting that indicates that video autoplay is allowed, but audio autoplay is blocked -->
    <string name="preference_option_autoplay_block_audio2">Chỉ chặn âm thanh</string>
    <!-- Label for site specific setting that indicates that video autoplay is allowed, but audio autoplay is blocked -->
    <string name="quick_setting_option_autoplay_block_audio">Chỉ chặn âm thanh</string>
    <!-- Label for global setting that indicates that all video and audio autoplay is blocked -->
    <string name="preference_option_autoplay_blocked3">Chặn âm thanh và video</string>
    <!-- Label for site specific setting that indicates that all video and audio autoplay is blocked -->
    <string name="quick_setting_option_autoplay_blocked">Chặn âm thanh và video</string>
    <!-- Summary of delete browsing data on quit preference if it is set to on -->
    <string name="delete_browsing_data_quit_on">Bật</string>
    <!-- Summary of delete browsing data on quit preference if it is set to off -->
    <string name="delete_browsing_data_quit_off">Tắt</string>

    <!-- Summary of studies preference if it is set to on -->
    <string name="studies_on">Bật</string>
    <!-- Summary of studies data on quit preference if it is set to off -->
    <string name="studies_off">Tắt</string>

    <!-- Collections -->
    <!-- Collections header on home fragment -->
    <string name="collections_header">Bộ sưu tập</string>
    <!-- Content description (not visible, for screen readers etc.): Opens the collection menu when pressed -->
    <string name="collection_menu_button_content_description">Menu bộ sưu tập</string>
    <!-- Label to describe what collections are to a new user without any collections -->
    <string name="no_collections_description2">Thu thập những thứ quan trọng đối với bạn.\nNhóm các tìm kiếm, trang web và thẻ tương tự lại với nhau để truy cập nhanh sau này.</string>
    <!-- Title for the "select tabs" step of the collection creator -->
    <string name="create_collection_select_tabs">Chọn các thẻ</string>
    <!-- Title for the "select collection" step of the collection creator -->
    <string name="create_collection_select_collection">Chọn bộ sưu tập</string>
    <!-- Title for the "name collection" step of the collection creator -->
    <string name="create_collection_name_collection">Tên bộ sưu tập</string>
    <!-- Button to add new collection for the "select collection" step of the collection creator -->
    <string name="create_collection_add_new_collection">Thêm bộ sưu tập mới</string>
    <!-- Button to select all tabs in the "select tabs" step of the collection creator -->
    <string name="create_collection_select_all">Chọn tất cả</string>
    <!-- Button to deselect all tabs in the "select tabs" step of the collection creator -->
    <string name="create_collection_deselect_all">Bỏ chọn tất cả</string>
    <!-- Text to prompt users to select the tabs to save in the "select tabs" step of the collection creator -->
    <string name="create_collection_save_to_collection_empty">Chọn các thẻ để lưu</string>
    <!-- Text to show users how many tabs they have selected in the "select tabs" step of the collection creator.
     %d is a placeholder for the number of tabs selected. -->
    <string name="create_collection_save_to_collection_tabs_selected">%d thẻ được chọn</string>
    <!-- Text to show users they have one tab selected in the "select tabs" step of the collection creator.
    %d is a placeholder for the number of tabs selected. -->
    <string name="create_collection_save_to_collection_tab_selected">%d thẻ được chọn</string>
    <!-- Text shown in snackbar when multiple tabs have been saved in a collection -->
    <string name="create_collection_tabs_saved">Đã lưu các thẻ!</string>
    <!-- Text shown in snackbar when one or multiple tabs have been saved in a new collection -->
    <string name="create_collection_tabs_saved_new_collection">Đã lưu bộ sưu tập!</string>
    <!-- Text shown in snackbar when one tab has been saved in a collection -->
    <string name="create_collection_tab_saved">Đã lưu thẻ!</string>
    <!-- Content description (not visible, for screen readers etc.): button to close the collection creator -->
    <string name="create_collection_close">Đóng</string>
    <!-- Button to save currently selected tabs in the "select tabs" step of the collection creator-->
    <string name="create_collection_save">Lưu</string>

    <!-- Snackbar action to view the collection the user just created or updated -->
    <string name="create_collection_view">Xem</string>

    <!-- Text for the OK button from collection dialogs -->
    <string name="create_collection_positive">OK</string>
    <!-- Text for the cancel button from collection dialogs -->
    <string name="create_collection_negative">Hủy bỏ</string>

    <!-- Default name for a new collection in "name new collection" step of the collection creator. %d is a placeholder for the number of collections-->
    <string name="create_collection_default_name">Bộ sưu tập %d</string>

    <!-- Share -->
    <!-- Share screen header -->
    <string name="share_header_2">Chia sẻ</string>
    <!-- Content description (not visible, for screen readers etc.):
        "Share" button. Opens the share menu when pressed. -->
    <string name="share_button_content_description">Chia sẻ</string>
    <!-- Text for the Save to PDF feature in the share menu -->
    <string name="share_save_to_pdf">Lưu dưới dạng PDF</string>
    <!-- Text for error message when generating a PDF file Text. -->
    <string name="unable_to_save_to_pdf_error">Không thể tạo PDF</string>
    <!-- Text for standard error snackbar dismiss button. -->
    <string name="standard_snackbar_error_dismiss">Bỏ qua</string>
    <!-- Text for error message when printing a page and it fails. -->
<<<<<<< HEAD
    <string name="unable_to_print_error">Không thể in</string>
=======
    <string name="unable_to_print_error" moz:removedIn="121" tools:ignore="UnusedResources">Không thể in</string>
    <!-- Text for error message when printing a page and it fails. -->
    <string name="unable_to_print_page_error">Không thể in trang này</string>
>>>>>>> 0ada6ff2
    <!-- Text for the print feature in the share and browser menu -->
    <string name="menu_print">In</string>
    <!-- Sub-header in the dialog to share a link to another sync device -->
    <string name="share_device_subheader">Gửi đến thiết bị</string>
    <!-- Sub-header in the dialog to share a link to an app from the full list -->
    <string name="share_link_all_apps_subheader">Mọi hành động</string>
    <!-- Sub-header in the dialog to share a link to an app from the most-recent sorted list -->
    <string name="share_link_recent_apps_subheader">Được sử dụng gần đây</string>
    <!-- Text for the copy link action in the share screen. -->
    <string name="share_copy_link_to_clipboard">Sao chép vào khay nhớ tạm</string>
    <!-- Toast shown after copying link to clipboard -->
    <string name="toast_copy_link_to_clipboard">Đã sao chép vào khay nhớ tạm</string>
    <!-- An option from the share dialog to sign into sync -->
    <string name="sync_sign_in">Đăng nhập vào đồng bộ hóa</string>
     <!-- An option from the three dot menu to sync and save data -->
    <string name="sync_menu_sync_and_save_data">Đồng bộ hóa và lưu dữ liệu</string>
    <!-- An option from the share dialog to send link to all other sync devices -->
    <string name="sync_send_to_all">Gửi đến tất cả các thiết bị</string>
    <!-- An option from the share dialog to reconnect to sync -->
    <string name="sync_reconnect">Kết nối lại với Sync</string>
    <!-- Text displayed when sync is offline and cannot be accessed -->
    <string name="sync_offline">Ngoại tuyến</string>
    <!-- An option to connect additional devices -->
    <string name="sync_connect_device">Kết nối thiết bị khác</string>
    <!-- The dialog text shown when additional devices are not available -->
    <string name="sync_connect_device_dialog">Để gửi một thẻ, đăng nhập vào Firefox trên ít nhất một thiết bị khác.</string>
    <!-- Confirmation dialog button -->
    <string name="sync_confirmation_button">Đã hiểu</string>
    <!-- Share error message -->
    <string name="share_error_snackbar">Không thể chia sẻ với ứng dụng này</string>
    <!-- Add new device screen title -->
    <string name="sync_add_new_device_title">Gửi đến thiết bị</string>
    <!-- Text for the warning message on the Add new device screen -->
    <string name="sync_add_new_device_message">Không có thiết bị nào được kết nối</string>
    <!-- Text for the button to learn about sending tabs -->
    <string name="sync_add_new_device_learn_button">Tìm hiểu thêm về việc gửi các thẻ…</string>
    <!-- Text for the button to connect another device -->
    <string name="sync_add_new_device_connect_button">Kết nối thiết bị khác…</string>

    <!-- Notifications -->
    <!-- Text shown in the notification that pops up to remind the user that a private browsing session is active. -->
    <string name="notification_pbm_delete_text_2">Đóng các thẻ riêng tư</string>
    <!-- Name of the marketing notification channel. Displayed in the "App notifications" system settings for the app -->
    <string name="notification_marketing_channel_name">Tiếp thị</string>

    <!-- Title shown in the notification that pops up to remind the user to set fenix as default browser.
    The app name is in the text, due to limitations with localizing Nimbus experiments -->
    <string name="nimbus_notification_default_browser_title" tools:ignore="UnusedResources">Firefox nhanh và riêng tư</string>
    <!-- Text shown in the notification that pops up to remind the user to set fenix as default browser.
    The app name is in the text, due to limitations with localizing Nimbus experiments -->
    <string name="nimbus_notification_default_browser_text" tools:ignore="UnusedResources">Đặt Firefox thành trình duyệt mặc định của bạn</string>
    <!-- Title shown in the notification that pops up to re-engage the user -->
    <string name="notification_re_engagement_title">Thử duyệt web riêng tư</string>
    <!-- Text shown in the notification that pops up to re-engage the user.
    %1$s is a placeholder that will be replaced by the app name. -->
    <string name="notification_re_engagement_text">Duyệt mà không để lại lịch sử hoặc cookie trong %1$s</string>

    <!-- Title A shown in the notification that pops up to re-engage the user -->
    <string name="notification_re_engagement_A_title">Duyệt web không để lại dấu vết</string>
    <!-- Text A shown in the notification that pops up to re-engage the user.
    %1$s is a placeholder that will be replaced by the app name. -->
    <string name="notification_re_engagement_A_text">Duyệt web riêng tư trong %1$s không lưu thông tin của bạn.</string>
    <!-- Title B shown in the notification that pops up to re-engage the user -->
    <string name="notification_re_engagement_B_title">Bắt đầu tìm kiếm đầu tiên của bạn</string>
    <!-- Text B shown in the notification that pops up to re-engage the user -->
    <string name="notification_re_engagement_B_text">Tìm một cái gì đó gần đây. Hoặc khám phá một cái gì đó thú vị.</string>

    <!-- Survey -->
    <!-- Text shown in the fullscreen message that pops up to ask user to take a short survey.
    The app name is in the text, due to limitations with localizing Nimbus experiments -->
    <string name="nimbus_survey_message_text">Vui lòng giúp cải thiện Firefox bằng cách tham gia cuộc khảo sát ngắn.</string>
    <!-- Preference for taking the short survey. -->
    <string name="preferences_take_survey">Thực hiện khảo sát</string>
    <!-- Preference for not taking the short survey. -->
    <string name="preferences_not_take_survey">Không, cảm ơn</string>

    <!-- Snackbar -->
    <!-- Text shown in snackbar when user deletes a collection -->
    <string name="snackbar_collection_deleted">Đã xóa bộ sưu tập</string>
    <!-- Text shown in snackbar when user renames a collection -->
    <string name="snackbar_collection_renamed">Đã đổi tên bộ sưu tập</string>
    <!-- Text shown in snackbar when user closes a tab -->
    <string name="snackbar_tab_closed">Đã đóng thẻ</string>
    <!-- Text shown in snackbar when user closes all tabs -->
    <string name="snackbar_tabs_closed">Đã đóng các thẻ</string>
    <!-- Text shown in snackbar when user bookmarks a list of tabs -->
    <string name="snackbar_message_bookmarks_saved">Đã lưu dấu trang!</string>
    <!-- Text shown in snackbar when user adds a site to shortcuts -->
    <string name="snackbar_added_to_shortcuts">Đã thêm vào lối tắt!</string>
    <!-- Text shown in snackbar when user closes a private tab -->
    <string name="snackbar_private_tab_closed">Đã đóng thẻ riêng tư</string>
    <!-- Text shown in snackbar when user closes all private tabs -->
    <string name="snackbar_private_tabs_closed">Đã đóng các thẻ riêng tư</string>
    <!-- Text shown in snackbar to undo deleting a tab, top site or collection -->
    <string name="snackbar_deleted_undo">HOÀN TÁC</string>
    <!-- Text shown in snackbar when user removes a top site -->
    <string name="snackbar_top_site_removed">Đã xóa trang</string>
    <!-- QR code scanner prompt which appears after scanning a code, but before navigating to it
        First parameter is the name of the app, second parameter is the URL or text scanned-->
    <string name="qr_scanner_confirmation_dialog_message">Cho phép %1$s để mở %2$s</string>
    <!-- QR code scanner prompt dialog positive option to allow navigation to scanned link -->
    <string name="qr_scanner_dialog_positive">CHO PHÉP</string>
    <!-- QR code scanner prompt dialog positive option to deny navigation to scanned link -->
    <string name="qr_scanner_dialog_negative">TỪ CHỐI</string>
    <!-- QR code scanner prompt dialog error message shown when a hostname does not contain http or https. -->
    <string name="qr_scanner_dialog_invalid">Địa chỉ web không hợp lệ.</string>
    <!-- QR code scanner prompt dialog positive option when there is an error -->
    <string name="qr_scanner_dialog_invalid_ok">OK</string>
    <!-- Tab collection deletion prompt dialog message. Placeholder will be replaced with the collection name -->
    <string name="tab_collection_dialog_message">Bạn có chắc chắn muốn xóa %1$s không?</string>
    <!-- Collection and tab deletion prompt dialog message. This will show when the last tab from a collection is deleted -->
    <string name="delete_tab_and_collection_dialog_message">Xóa thẻ này sẽ xóa bộ sưu tập này. Bạn có thể tạo bộ sưu tập mới bất cứ lúc nào.</string>
    <!-- Collection and tab deletion prompt dialog title. Placeholder will be replaced with the collection name. This will show when the last tab from a collection is deleted -->
    <string name="delete_tab_and_collection_dialog_title">Xóa %1$s?</string>
    <!-- Tab collection deletion prompt dialog option to delete the collection -->
    <string name="tab_collection_dialog_positive">Xóa</string>
    <!-- Text displayed in a notification when the user enters full screen mode -->
    <string name="full_screen_notification">Đã vào chế độ toàn màn hình</string>
    <!-- Message for copying the URL via long press on the toolbar -->
    <string name="url_copied">Đã sao chép URL</string>
    <!-- Sample text for accessibility font size -->
    <string name="accessibility_text_size_sample_text_1">Đây là văn bản mẫu. Ở đây sẽ hiển thị cách văn bản sẽ xuất hiện khi bạn tăng hoặc giảm kích thước với cài đặt này.</string>
    <!-- Summary for Accessibility Text Size Scaling Preference -->
    <string name="preference_accessibility_text_size_summary">Làm cho văn bản trên các trang web lớn hơn hoặc nhỏ hơn</string>
    <!-- Title for Accessibility Text Size Scaling Preference -->
    <string name="preference_accessibility_font_size_title">Cỡ chữ</string>

    <!-- Title for Accessibility Text Automatic Size Scaling Preference -->
    <string name="preference_accessibility_auto_size_2">Định cỡ phông chữ tự động</string>
    <!-- Summary for Accessibility Text Automatic Size Scaling Preference -->
    <string name="preference_accessibility_auto_size_summary">Cỡ chữ sẽ phù hợp với cài đặt Android của bạn. Vô hiệu hóa để quản lý kích thước phông chữ ở đây.</string>

    <!-- Title for the Delete browsing data preference -->
    <string name="preferences_delete_browsing_data">Xóa dữ liệu duyệt web</string>
    <!-- Title for the tabs item in Delete browsing data -->
    <string name="preferences_delete_browsing_data_tabs_title_2">Các thẻ đang mở</string>
    <!-- Subtitle for the tabs item in Delete browsing data, parameter will be replaced with the number of open tabs -->
    <string name="preferences_delete_browsing_data_tabs_subtitle">%d thẻ</string>
    <!-- Title for the data and history items in Delete browsing data -->
    <string name="preferences_delete_browsing_data_browsing_data_title">Lịch sử duyệt web và dữ liệu trang web</string>
    <!-- Subtitle for the data and history items in delete browsing data, parameter will be replaced with the
        number of history items the user has -->
    <string name="preferences_delete_browsing_data_browsing_data_subtitle">%d địa chỉ</string>
    <!-- Title for the cookies item in Delete browsing data -->
    <string name="preferences_delete_browsing_data_cookies">Cookie</string>
    <!-- Subtitle for the cookies item in Delete browsing data -->
    <string name="preferences_delete_browsing_data_cookies_subtitle">Bạn sẽ bị đăng xuất khỏi hầu hết các trang web</string>
    <!-- Title for the cached images and files item in Delete browsing data -->
    <string name="preferences_delete_browsing_data_cached_files">Hình ảnh và tập tin đã lưu trong bộ nhớ đệm</string>
    <!-- Subtitle for the cached images and files item in Delete browsing data -->
    <string name="preferences_delete_browsing_data_cached_files_subtitle">Giải phóng không gian lưu trữ</string>
    <!-- Title for the site permissions item in Delete browsing data -->
    <string name="preferences_delete_browsing_data_site_permissions">Quyền hạn trang web</string>
    <!-- Title for the downloads item in Delete browsing data -->
    <string name="preferences_delete_browsing_data_downloads">Tải xuống</string>
    <!-- Text for the button to delete browsing data -->
    <string name="preferences_delete_browsing_data_button">Xóa dữ liệu duyệt web</string>
    <!-- Title for the Delete browsing data on quit preference -->
    <string name="preferences_delete_browsing_data_on_quit">Xóa dữ liệu duyệt web khi thoát</string>
    <!-- Summary for the Delete browsing data on quit preference. "Quit" translation should match delete_browsing_data_on_quit_action translation. -->
    <string name="preference_summary_delete_browsing_data_on_quit_2">Tự động xóa dữ liệu duyệt khi bạn chọn \&quot;Thoát\&quot; từ menu chính</string>
    <!-- Action item in menu for the Delete browsing data on quit feature -->
    <string name="delete_browsing_data_on_quit_action">Thoát</string>

    <!-- Title text of a delete browsing data dialog. -->
    <string name="delete_history_prompt_title">Khoảng thời gian để xóa</string>
    <!-- Body text of a delete browsing data dialog. -->
    <string name="delete_history_prompt_body" moz:RemovedIn="130" tools:ignore="UnusedResources">Xóa lịch sử (bao gồm cả lịch sử được đồng bộ hóa từ các thiết bị khác), cookie và dữ liệu duyệt web khác.</string>
    <!-- Body text of a delete browsing data dialog. -->
    <string name="delete_history_prompt_body_2">Xóa lịch sử (bao gồm lịch sử đã đồng bộ hóa từ thiết bị khác)</string>
    <!-- Radio button in the delete browsing data dialog to delete history items for the last hour. -->
    <string name="delete_history_prompt_button_last_hour">Một tiếng gần đây</string>
    <!-- Radio button in the delete browsing data dialog to delete history items for today and yesterday. -->
    <string name="delete_history_prompt_button_today_and_yesterday">Hôm nay và hôm qua</string>
    <!-- Radio button in the delete browsing data dialog to delete all history. -->
    <string name="delete_history_prompt_button_everything">Mọi thứ</string>

    <!-- Dialog message to the user asking to delete browsing data. Parameter will be replaced by app name. -->
    <string name="delete_browsing_data_prompt_message_3">%s sẽ xóa dữ liệu duyệt đã chọn.</string>
    <!-- Text for the cancel button for the data deletion dialog -->
    <string name="delete_browsing_data_prompt_cancel">Hủy bỏ</string>
    <!-- Text for the allow button for the data deletion dialog -->
    <string name="delete_browsing_data_prompt_allow">Xóa</string>
    <!-- Text for the snackbar confirmation that the data was deleted -->
    <string name="preferences_delete_browsing_data_snackbar">Đã xóa dữ liệu duyệt web</string>
    <!-- Text for the snackbar to show the user that the deletion of browsing data is in progress -->
    <string name="deleting_browsing_data_in_progress">Đang xóa dữ liệu duyệt web…</string>

    <!-- Dialog message to the user asking to delete all history items inside the opened group. Parameter will be replaced by a history group name. -->
    <string name="delete_all_history_group_prompt_message">Xóa tất cả trang web trong “%s”</string>
    <!-- Text for the cancel button for the history group deletion dialog -->
    <string name="delete_history_group_prompt_cancel">Hủy bỏ</string>
    <!-- Text for the allow button for the history group dialog -->
    <string name="delete_history_group_prompt_allow">Xóa</string>
    <!-- Text for the snackbar confirmation that the history group was deleted -->
    <string name="delete_history_group_snackbar">Đã xóa nhóm</string>

    <!-- Onboarding -->
    <!-- Text for onboarding welcome header. -->
    <string name="onboarding_header_2">Chào mừng bạn đến với một internet tốt hơn</string>
    <!-- Text for the onboarding welcome message. -->
    <string name="onboarding_message">Một trình duyệt được xây dựng cho mọi người, không vì lợi nhuận.</string>
    <!-- Text for the Firefox account onboarding sign in card header. -->
    <string name="onboarding_account_sign_in_header">Tiếp tục trang mà bạn vừa rời khỏi</string>
    <!-- Text for the button to learn more about signing in to your Firefox account. -->
    <string name="onboarding_manual_sign_in_description">Đồng bộ hóa các thẻ và mật khẩu trên các thiết bị để chuyển đổi màn hình liền mạch.</string>
    <!-- Text for the button to manually sign into Firefox account. -->
    <string name="onboarding_firefox_account_sign_in">Đăng nhập</string>
    <!-- text to display in the snackbar once account is signed-in -->
    <string name="onboarding_firefox_account_sync_is_on">Đồng bộ hóa được bật</string>
    <!-- Text for the tracking protection onboarding card header -->
    <string name="onboarding_tracking_protection_header">Bảo vệ quyền riêng tư theo mặc định</string>
    <!-- Text for the tracking protection card description. The first parameter is the name of the application.-->
    <string name="onboarding_tracking_protection_description_old">%1$s tự động ngăn các công ty bí mật theo dõi bạn trên web.</string>
    <!-- Text for the tracking protection card description. -->
    <string name="onboarding_tracking_protection_description">Trình chống cookie chung ngăn trình theo dõi sử dụng cookie để theo dõi bạn trên các trang web.</string>
    <!-- text for tracking protection radio button option for standard level of blocking -->
    <string name="onboarding_tracking_protection_standard_button_2">Tiêu chuẩn (mặc định)</string>
    <!-- text for standard blocking option button description -->
    <string name="onboarding_tracking_protection_standard_button_description_3">Cân bằng cho sự riêng tư và hiệu suất. Các trang tải bình thường.</string>
    <!-- text for tracking protection radio button option for strict level of blocking -->
    <string name="onboarding_tracking_protection_strict_option">Nghiêm ngặt</string>
    <!-- text for strict blocking option button description -->
    <string name="onboarding_tracking_protection_strict_button_description_3">Chặn nhiều trình theo dõi hơn để các trang tải nhanh hơn, nhưng một số trên trang có thể bị hỏng về mặt chức năng.</string>
    <!-- text for the toolbar position card header  -->
    <string name="onboarding_toolbar_placement_header_1">Chọn vị trí thanh công cụ của bạn</string>
    <!-- Text for the toolbar position card description -->
    <string name="onboarding_toolbar_placement_description">Giữ nó ở dưới cùng hoặc di chuyển nó lên trên cùng.</string>
    <!-- Text for the privacy notice onboarding card header -->
    <string name="onboarding_privacy_notice_header_1">Bạn kiểm soát dữ liệu của mình</string>
    <!-- Text for the privacy notice onboarding card description. -->
    <string name="onboarding_privacy_notice_description">Firefox cho phép bạn kiểm soát những gì bạn chia sẻ trực tuyến và những gì bạn chia sẻ với chúng tôi.</string>
    <!-- Text for the button to read the privacy notice -->
    <string name="onboarding_privacy_notice_read_button">Đọc thông báo bảo mật của chúng tôi</string>

    <!-- Text for the conclusion onboarding message -->
    <string name="onboarding_conclusion_header">Sẵn sàng để mở ra một internet tuyệt vời?</string>
    <!-- text for the button to finish onboarding -->
    <string name="onboarding_finish">Bắt đầu duyệt web</string>

    <!-- Onboarding theme -->
    <!-- text for the theme picker onboarding card header -->
    <string name="onboarding_theme_picker_header">Chọn chủ đề của bạn</string>
    <!-- text for the theme picker onboarding card description -->
    <string name="onboarding_theme_picker_description_2">Tiết kiệm pin và thị lực của bạn với chế độ tối.</string>
    <!-- Automatic theme setting (will follow device setting) -->
    <string name="onboarding_theme_automatic_title">Tự động</string>

    <!-- Summary of automatic theme setting (will follow device setting) -->
    <string name="onboarding_theme_automatic_summary">Áp dụng theo cài đặt thiết bị của bạn</string>
    <!-- Theme setting for dark mode -->
    <string name="onboarding_theme_dark_title">Chủ đề tối</string>
    <!-- Theme setting for light mode -->
    <string name="onboarding_theme_light_title">Chủ đề sáng</string>

    <!-- Text shown in snackbar when multiple tabs have been sent to device -->
    <string name="sync_sent_tabs_snackbar">Đã gửi các thẻ!</string>
    <!-- Text shown in snackbar when one tab has been sent to device  -->
    <string name="sync_sent_tab_snackbar">Đã gửi thẻ!</string>
    <!-- Text shown in snackbar when sharing tabs failed  -->
    <string name="sync_sent_tab_error_snackbar">Không thể gửi</string>
    <!-- Text shown in snackbar for the "retry" action that the user has after sharing tabs failed -->
    <string name="sync_sent_tab_error_snackbar_action">THỬ LẠI</string>
    <!-- Title of QR Pairing Fragment -->
    <string name="sync_scan_code">Quét mã</string>
    <!-- Instructions on how to access pairing -->
    <string name="sign_in_instructions"><![CDATA[Trên máy tính của bạn, hãy mở Firefox và truy cập <b>https://firefox.com/pair</b>]]></string>
    <!-- Text shown for sign in pairing when ready -->
    <string name="sign_in_ready_for_scan">Sẵn sàng để quét</string>
    <!-- Text shown for settings option for sign with pairing -->
    <string name="sign_in_with_camera">Đăng nhập bằng máy ảnh của bạn</string>
    <!-- Text shown for settings option for sign with email -->
    <string name="sign_in_with_email">Sử dụng email thay thế</string>
    <!-- Text shown for settings option for create new account text.'Firefox' intentionally hardcoded here.-->
    <string name="sign_in_create_account_text"><![CDATA[Không có tài khoản? <u>Tạo một cái</u> để đồng bộ hóa Firefox giữa các thiết bị.]]></string>
    <!-- Text shown in confirmation dialog to sign out of account. The first parameter is the name of the app (e.g. Firefox Preview) -->
    <string name="sign_out_confirmation_message_2">%s sẽ ngừng đồng bộ hóa với tài khoản của bạn, nhưng sẽ không xóa bất kỳ dữ liệu duyệt web nào của bạn trên thiết bị này.</string>
    <!-- Option to continue signing out of account shown in confirmation dialog to sign out of account -->
    <string name="sign_out_disconnect">Ngắt kết nối</string>
    <!-- Option to cancel signing out shown in confirmation dialog to sign out of account -->
    <string name="sign_out_cancel">Hủy bỏ</string>
    <!-- Error message snackbar shown after the user tried to select a default folder which cannot be altered -->
    <string name="bookmark_cannot_edit_root">Không thể chỉnh sửa các thư mục mặc định</string>

    <!-- Enhanced Tracking Protection -->
    <!-- Link displayed in enhanced tracking protection panel to access tracking protection settings -->
    <string name="etp_settings">Cài đặt bảo vệ</string>
    <!-- Preference title for enhanced tracking protection settings -->
    <string name="preference_enhanced_tracking_protection">Trình chống theo dõi nâng cao</string>
    <!-- Preference summary for enhanced tracking protection settings on/off switch -->
    <string name="preference_enhanced_tracking_protection_summary">Hiện có tính năng Trình chống cookie chung, rào cản mạnh mẽ nhất của chúng tôi đối với các trình theo dõi trên nhiều trang web.</string>
    <!-- Description of enhanced tracking protection. The parameter is the name of the application (For example: Firefox Fenix) -->
    <string name="preference_enhanced_tracking_protection_explanation_2">%s bảo vệ bạn khỏi nhiều trình theo dõi phổ biến nhất theo dõi những gì bạn làm trực tuyến.</string>
    <!-- Text displayed that links to website about enhanced tracking protection -->
    <string name="preference_enhanced_tracking_protection_explanation_learn_more">Tìm hiểu thêm</string>
    <!-- Preference for enhanced tracking protection for the standard protection settings -->
    <string name="preference_enhanced_tracking_protection_standard_default_1">Tiêu chuẩn (mặc định)</string>
    <!-- Preference description for enhanced tracking protection for the standard protection settings -->
    <string name="preference_enhanced_tracking_protection_standard_description_5">Các trang sẽ tải bình thường, nhưng chặn ít trình theo dõi hơn.</string>
    <!--  Accessibility text for the Standard protection information icon  -->
    <string name="preference_enhanced_tracking_protection_standard_info_button">Những gì bị chặn bởi trình chống theo dõi tiêu chuẩn</string>
    <!-- Preference for enhanced tracking protection for the strict protection settings -->
    <string name="preference_enhanced_tracking_protection_strict">Nghiêm ngặt</string>
    <!-- Preference description for enhanced tracking protection for the strict protection settings -->
    <string name="preference_enhanced_tracking_protection_strict_description_4">Trình chống theo dõi mạnh mẽ hơn và hiệu suất nhanh hơn, nhưng một số trang web có thể không hoạt động đúng.</string>
    <!--  Accessibility text for the Strict protection information icon  -->
    <string name="preference_enhanced_tracking_protection_strict_info_button">Những gì bị chặn bởi trình chống theo dõi nghiêm ngặt</string>
    <!-- Preference for enhanced tracking protection for the custom protection settings -->
    <string name="preference_enhanced_tracking_protection_custom">Tùy chỉnh</string>
    <!-- Preference description for enhanced tracking protection for the strict protection settings -->
    <string name="preference_enhanced_tracking_protection_custom_description_2">Chọn trình theo dõi và tập lệnh để chặn.</string>
    <!--  Accessibility text for the Strict protection information icon  -->
    <string name="preference_enhanced_tracking_protection_custom_info_button">Những gì bị chặn bởi trình chống theo dõi tùy chỉnh</string>
    <!-- Header for categories that are being blocked by current Enhanced Tracking Protection settings -->
    <!-- Preference for enhanced tracking protection for the custom protection settings for cookies-->
    <string name="preference_enhanced_tracking_protection_custom_cookies">Cookie</string>
    <!-- Option for enhanced tracking protection for the custom protection settings for cookies-->
    <string name="preference_enhanced_tracking_protection_custom_cookies_1">Trình theo dõi chéo và truyền thông xã hội</string>
    <!-- Option for enhanced tracking protection for the custom protection settings for cookies-->
    <string name="preference_enhanced_tracking_protection_custom_cookies_2">Cookie từ các trang không mong muốn</string>
    <!-- Option for enhanced tracking protection for the custom protection settings for cookies-->
    <string name="preference_enhanced_tracking_protection_custom_cookies_3">Tất cả cookie của bên thứ ba (có thể khiến các trang web bị hỏng)</string>
    <!-- Option for enhanced tracking protection for the custom protection settings for cookies-->
    <string name="preference_enhanced_tracking_protection_custom_cookies_4">Tất cả các cookie (có thể khiến các trang web bị hỏng)</string>
    <!-- Option for enhanced tracking protection for the custom protection settings for cookies-->
    <string name="preference_enhanced_tracking_protection_custom_cookies_5">Cô lập cookie trên nhiều trang web</string>
    <!-- Preference for enhanced tracking protection for the custom protection settings for tracking content -->
    <string name="preference_enhanced_tracking_protection_custom_tracking_content">Trình theo dõi nội dung</string>
    <!-- Option for enhanced tracking protection for the custom protection settings for tracking content-->
    <string name="preference_enhanced_tracking_protection_custom_tracking_content_1">Trong tất cả các thẻ</string>
    <!-- Option for enhanced tracking protection for the custom protection settings for tracking content-->
    <string name="preference_enhanced_tracking_protection_custom_tracking_content_2">Chỉ trong thẻ riêng tư</string>
    <!-- Preference for enhanced tracking protection for the custom protection settings -->
    <string name="preference_enhanced_tracking_protection_custom_cryptominers">Tiền điện tử</string>
    <!-- Preference for enhanced tracking protection for the custom protection settings -->
    <string name="preference_enhanced_tracking_protection_custom_fingerprinters">Vân tay</string>
    <!-- Button label for navigating to the Enhanced Tracking Protection details -->
    <string name="enhanced_tracking_protection_details">Chi tiết</string>
    <!-- Header for categories that are being being blocked by current Enhanced Tracking Protection settings -->
    <string name="enhanced_tracking_protection_blocked">Đã chặn</string>
    <!-- Header for categories that are being not being blocked by current Enhanced Tracking Protection settings -->
    <string name="enhanced_tracking_protection_allowed">Đã cho phép</string>
    <!-- Category of trackers (social media trackers) that can be blocked by Enhanced Tracking Protection -->
    <string name="etp_social_media_trackers_title">Trình theo dõi truyền thông xã hội</string>
    <!-- Description of social media trackers that can be blocked by Enhanced Tracking Protection -->
    <string name="etp_social_media_trackers_description">Hạn chế khả năng của các mạng xã hội mà nó theo dõi hoạt động duyệt web của bạn trên web.</string>
    <!-- Category of trackers (cross-site tracking cookies) that can be blocked by Enhanced Tracking Protection -->
    <string name="etp_cookies_title">Cookie theo dõi chéo trang web</string>
    <!-- Category of trackers (cross-site tracking cookies) that can be blocked by Enhanced Tracking Protection -->
    <string name="etp_cookies_title_2">Cookie trên nhiều trang web</string>
    <!-- Description of cross-site tracking cookies that can be blocked by Enhanced Tracking Protection -->
    <string name="etp_cookies_description">Chặn cookie mà các mạng quảng cáo và công ty phân tích sử dụng mà nó biên dịch dữ liệu duyệt web của bạn trên nhiều trang web.</string>
    <!-- Description of cross-site tracking cookies that can be blocked by Enhanced Tracking Protection -->
    <string name="etp_cookies_description_2">Trình chống cookie chung cô lập các cookie với trang web mà bạn đang truy cập, do đó, những người theo dõi như mạng quảng cáo không thể sử dụng chúng để theo dõi bạn trên các trang web.</string>
    <!-- Category of trackers (cryptominers) that can be blocked by Enhanced Tracking Protection -->
    <string name="etp_cryptominers_title">Tiền điện tử</string>
    <!-- Description of cryptominers that can be blocked by Enhanced Tracking Protection -->
    <string name="etp_cryptominers_description">Ngăn chặn các tập lệnh độc hại có quyền truy cập vào thiết bị của bạn mà nó khai thác tiền kỹ thuật số.</string>
    <!-- Category of trackers (fingerprinters) that can be blocked by Enhanced Tracking Protection -->
    <string name="etp_fingerprinters_title">Vân tay</string>
    <!-- Description of fingerprinters that can be blocked by Enhanced Tracking Protection -->
    <string name="etp_fingerprinters_description">Dừng dữ liệu nhận dạng duy nhất khỏi bị thu thập về thiết bị của bạn có thể được sử dụng cho mục đích theo dõi.</string>
    <!-- Category of trackers (tracking content) that can be blocked by Enhanced Tracking Protection -->
    <string name="etp_tracking_content_title">Trình theo dõi nội dung</string>
    <!-- Description of tracking content that can be blocked by Enhanced Tracking Protection -->
    <string name="etp_tracking_content_description">Dừng quảng cáo bên ngoài, video và nội dung khác từ tải có chứa mã theo dõi. Có thể ảnh hưởng đến một số chức năng trang web.</string>
    <!-- Enhanced Tracking Protection message that protection is currently on for this site -->
    <string name="etp_panel_on">Bảo vệ đã BẬT cho trang web này</string>
    <!-- Enhanced Tracking Protection message that protection is currently off for this site -->
    <string name="etp_panel_off">Bảo vệ đã TẮT cho trang web này</string>
    <!-- Header for exceptions list for which sites enhanced tracking protection is always off -->
    <string name="enhanced_tracking_protection_exceptions">Trình chống theo dõi nâng cao đã bị tắt cho các trang web này</string>
    <!-- Content description (not visible, for screen readers etc.): Navigate
    back from ETP details (Ex: Tracking content) -->
    <string name="etp_back_button_content_description">Điều hướng quay lại</string>
    <!-- About page link text to open what's new link -->
    <string name="about_whats_new">Có gì mới trong %s</string>
    <!-- Open source licenses page title
    The first parameter is the app name -->
    <string name="open_source_licenses_title">%s | Thư viện OSS</string>

    <!-- Category of trackers (redirect trackers) that can be blocked by Enhanced Tracking Protection -->
    <string name="etp_redirect_trackers_title">Trình theo dõi chuyển hướng</string>
    <!-- Description of redirect tracker cookies that can be blocked by Enhanced Tracking Protection -->
    <string name="etp_redirect_trackers_description">Xóa cookie được đặt bởi chuyển hướng đến các trang web theo dõi đã biết.</string>

    <!-- Description of the SmartBlock Enhanced Tracking Protection feature. The * symbol is intentionally hardcoded here,
         as we use it on the UI to indicate which trackers have been partially unblocked.  -->
    <string name="preference_etp_smartblock_description">Một số trình theo dõi được đánh dấu bên dưới đã được bỏ chặn một phần trên trang này vì bạn đã tương tác với chúng *.</string>
    <!-- Text displayed that links to website about enhanced tracking protection SmartBlock -->
    <string name="preference_etp_smartblock_learn_more">Tìm hiểu thêm</string>

    <!-- Content description (not visible, for screen readers etc.):
    Enhanced tracking protection exception preference icon for ETP settings. -->
    <string name="preference_etp_exceptions_icon_description">Biểu tượng tùy chọn ngoại trừ trình chống theo dõi nâng cao</string>

    <!-- About page link text to open support link -->
    <string name="about_support">Hỗ trợ</string>
    <!-- About page link text to list of past crashes (like about:crashes on desktop) -->
    <string name="about_crashes">Sự cố</string>
    <!-- About page link text to open privacy notice link -->
    <string name="about_privacy_notice">Thông báo bảo mật</string>
    <!-- About page link text to open know your rights link -->
    <string name="about_know_your_rights">Biết về quyền lợi của bạn</string>
    <!-- About page link text to open licensing information link -->
    <string name="about_licensing_information">Thông tin giấy phép</string>
    <!-- About page link text to open a screen with libraries that are used -->
    <string name="about_other_open_source_libraries">Thư viện mà chúng tôi sử dụng</string>

    <!-- Toast shown to the user when they are activating the secret dev menu
        The first parameter is number of long clicks left to enable the menu -->
    <string name="about_debug_menu_toast_progress">Menu gỡ lỗi: chạm %1$d lần nữa để bật</string>
    <string name="about_debug_menu_toast_done">Menu gỡ lỗi đã được kích hoạt</string>

    <!-- Browser long press popup menu -->
    <!-- Copy the current url -->
    <string name="browser_toolbar_long_press_popup_copy">Sao chép</string>
    <!-- Paste & go the text in the clipboard. '&amp;' is replaced with the ampersand symbol: & -->
    <string name="browser_toolbar_long_press_popup_paste_and_go">Dán &amp; mở đường dẫn</string>
    <!-- Paste the text in the clipboard -->
    <string name="browser_toolbar_long_press_popup_paste">Dán</string>
    <!-- Snackbar message shown after an URL has been copied to clipboard. -->
    <string name="browser_toolbar_url_copied_to_clipboard_snackbar">Đã sao chép URL vào bộ nhớ tạm</string>

    <!-- Title text for the Add To Homescreen dialog -->
    <string name="add_to_homescreen_title">Thêm vào màn hình chính</string>
    <!-- Cancel button text for the Add to Homescreen dialog -->
    <string name="add_to_homescreen_cancel">Hủy bỏ</string>
    <!-- Add button text for the Add to Homescreen dialog -->
    <string name="add_to_homescreen_add">Thêm</string>
    <!-- Continue to website button text for the first-time Add to Homescreen dialog -->
    <string name="add_to_homescreen_continue">Tiếp tục với trang web</string>
    <!-- Placeholder text for the TextView in the Add to Homescreen dialog -->
    <string name="add_to_homescreen_text_placeholder">Tên lối tắt</string>

    <!-- Describes the add to homescreen functionality -->
    <string name="add_to_homescreen_description_2">Bạn có thể dễ dàng thêm trang web vào màn hình chính thiết bị của bạn để có thể truy cập và duyệt web nhanh hơn với trải nghiệm giống như trên ứng dụng.</string>

    <!-- Preference for managing the settings for logins and passwords in Fenix -->
    <string name="preferences_passwords_logins_and_passwords">Thông tin đăng nhập và mật khẩu</string>
    <!-- Preference for managing the saving of logins and passwords in Fenix -->
    <string name="preferences_passwords_save_logins">Lưu thông tin đăng nhập và mật khẩu</string>
    <!-- Preference option for asking to save passwords in Fenix -->
    <string name="preferences_passwords_save_logins_ask_to_save">Yêu cầu để lưu</string>
    <!-- Preference option for never saving passwords in Fenix -->
    <string name="preferences_passwords_save_logins_never_save">Không bao giờ lưu</string>
    <!-- Preference for autofilling saved logins in Firefox (in web content), %1$s will be replaced with the app name -->
    <string name="preferences_passwords_autofill2">Tự động điền trong %1$s</string>
    <!-- Description for the preference for autofilling saved logins in Firefox (in web content), %1$s will be replaced with the app name -->
    <string name="preferences_passwords_autofill_description">Điền và lưu tên người dùng và mật khẩu trong các trang web khi sử dụng %1$s.</string>
    <!-- Preference for autofilling logins from Fenix in other apps (e.g. autofilling the Twitter app) -->
    <string name="preferences_android_autofill">Tự động điền vào các ứng dụng khác</string>
    <!-- Description for the preference for autofilling logins from Fenix in other apps (e.g. autofilling the Twitter app) -->
    <string name="preferences_android_autofill_description">Điền tên người dùng và mật khẩu vào các ứng dụng khác trên thiết bị của bạn.</string>

    <!-- Preference option for adding a login -->
    <string name="preferences_logins_add_login">Thêm thông tin đăng nhập</string>

    <!-- Preference for syncing saved logins in Fenix -->
    <string name="preferences_passwords_sync_logins">Đồng bộ hóa thông tin đăng nhập</string>
    <!-- Preference for syncing saved logins in Fenix, when not signed in-->
    <string name="preferences_passwords_sync_logins_across_devices">Đồng bộ hóa thông tin đăng nhập trên các thiết bị</string>
    <!-- Preference to access list of saved logins -->
    <string name="preferences_passwords_saved_logins">Thông tin đăng nhập đã lưu</string>
    <!-- Description of empty list of saved passwords. Placeholder is replaced with app name.  -->
    <string name="preferences_passwords_saved_logins_description_empty_text">Thông tin đăng nhập bạn lưu hoặc đồng bộ hóa với %s sẽ hiển thị tại đây.</string>
    <!-- Preference to access list of saved logins -->
    <string name="preferences_passwords_saved_logins_description_empty_learn_more_link">Tìm hiểu thêm về đồng bộ hóa.</string>
    <!-- Preference to access list of login exceptions that we never save logins for -->
    <string name="preferences_passwords_exceptions">Ngoại trừ</string>
    <!-- Empty description of list of login exceptions that we never save logins for -->
    <string name="preferences_passwords_exceptions_description_empty">Thông tin đăng nhập và mật khẩu không được lưu sẽ được hiển thị ở đây.</string>
    <!-- Description of list of login exceptions that we never save logins for -->
    <string name="preferences_passwords_exceptions_description">Thông tin đăng nhập và mật khẩu sẽ không được lưu cho các trang web này.</string>
    <!-- Text on button to remove all saved login exceptions -->
    <string name="preferences_passwords_exceptions_remove_all">Xóa tất cả các ngoại trừ</string>
    <!-- Hint for search box in logins list -->
    <string name="preferences_passwords_saved_logins_search">Tìm thông tin đăng nhập</string>
    <!-- The header for the site that a login is for -->
    <string name="preferences_passwords_saved_logins_site">Trang</string>
    <!-- The header for the username for a login -->
    <string name="preferences_passwords_saved_logins_username">Tên đăng nhập</string>
    <!-- The header for the password for a login -->
    <string name="preferences_passwords_saved_logins_password">Mật khẩu</string>
    <!-- Shown in snackbar to tell user that the password has been copied -->
    <string name="logins_password_copied">Đã sao chép mật khẩu vào bộ nhớ tạm</string>
    <!-- Shown in snackbar to tell user that the username has been copied -->
    <string name="logins_username_copied">Đã sao chép tên người dùng vào bộ nhớ tạm</string>
    <!-- Content Description (for screenreaders etc) read for the button to copy a password in logins-->
    <string name="saved_logins_copy_password">Sao chép mật khẩu</string>
    <!-- Content Description (for screenreaders etc) read for the button to clear a password while editing a login-->
    <string name="saved_logins_clear_password">Xóa mật khẩu</string>
    <!-- Content Description (for screenreaders etc) read for the button to copy a username in logins -->
    <string name="saved_login_copy_username">Sao chép tên người dùng</string>
    <!-- Content Description (for screenreaders etc) read for the button to clear a username while editing a login -->
    <string name="saved_login_clear_username">Xóa tên người dùng</string>
    <!-- Content Description (for screenreaders etc) read for the button to clear the hostname field while creating a login -->
    <string name="saved_login_clear_hostname">Xóa tên máy chủ</string>
    <!-- Content Description (for screenreaders etc) read for the button to open a site in logins -->
    <string name="saved_login_open_site">Mở trang web trong trình duyệt</string>
    <!-- Content Description (for screenreaders etc) read for the button to reveal a password in logins -->
    <string name="saved_login_reveal_password">Hiện mật khẩu</string>
    <!-- Content Description (for screenreaders etc) read for the button to hide a password in logins -->
    <string name="saved_login_hide_password">Ẩn mật khẩu</string>
    <!-- Message displayed in biometric prompt displayed for authentication before allowing users to view their logins -->
    <string name="logins_biometric_prompt_message">Mở khóa để xem thông tin đăng nhập đã lưu của bạn</string>
    <!-- Title of warning dialog if users have no device authentication set up -->
    <string name="logins_warning_dialog_title">Bảo mật thông tin đăng nhập và mật khẩu của bạn</string>
    <!-- Message of warning dialog if users have no device authentication set up -->
    <string name="logins_warning_dialog_message">Thiết lập mẫu khóa thiết bị, mã PIN hoặc mật khẩu để bảo vệ thông tin đăng nhập và mật khẩu đã lưu của bạn khỏi bị truy cập nếu người khác lấy được thiết bị của bạn.</string>
    <!-- Negative button to ignore warning dialog if users have no device authentication set up -->
    <string name="logins_warning_dialog_later">Để sau</string>
    <!-- Positive button to send users to set up a pin of warning dialog if users have no device authentication set up -->
    <string name="logins_warning_dialog_set_up_now">Thiết lập ngay</string>
    <!-- Title of PIN verification dialog to direct users to re-enter their device credentials to access their logins -->
    <string name="logins_biometric_prompt_message_pin">Mở khóa thiết bị của bạn</string>
    <!-- Title for Accessibility Force Enable Zoom Preference -->
    <string name="preference_accessibility_force_enable_zoom">Phóng to tất cả các trang web</string>
    <!-- Summary for Accessibility Force Enable Zoom Preference -->
    <string name="preference_accessibility_force_enable_zoom_summary">Cho phép để chụm và thu phóng, ngay cả trên các trang web ngăn chặn cử chỉ này.</string>

    <!-- Saved logins sorting strategy menu item -by name- (if selected, it will sort saved logins alphabetically) -->
    <string name="saved_logins_sort_strategy_alphabetically">Tên (A-Z)</string>
    <!-- Saved logins sorting strategy menu item -by last used- (if selected, it will sort saved logins by last used) -->
    <string name="saved_logins_sort_strategy_last_used">Sử dụng lần cuối</string>
    <!-- Content description (not visible, for screen readers etc.): Sort saved logins dropdown menu chevron icon -->
    <string name="saved_logins_menu_dropdown_chevron_icon_content_description">Sắp xếp menu đăng nhập</string>

    <!-- Autofill -->
    <!-- Preference and title for managing the autofill settings -->
    <string name="preferences_autofill">Tự động điền</string>
    <!-- Preference and title for managing the settings for addresses -->
    <string name="preferences_addresses">Địa chỉ</string>
    <!-- Preference and title for managing the settings for credit cards -->
    <string name="preferences_credit_cards">Thẻ tín dụng</string>
    <!-- Preference for saving and autofilling credit cards -->
    <string name="preferences_credit_cards_save_and_autofill_cards">Lưu và tự động điền thẻ tín dụng</string>
    <!-- Preference summary for saving and autofilling credit card data -->
    <string name="preferences_credit_cards_save_and_autofill_cards_summary">Dữ liệu được mã hóa</string>
    <!-- Preference option for syncing credit cards across devices. This is displayed when the user is not signed into sync -->
    <string name="preferences_credit_cards_sync_cards_across_devices">Đồng bộ thông tin thẻ tín dụng trên các thiết bị</string>
    <!-- Preference option for syncing credit cards across devices. This is displayed when the user is signed into sync -->
    <string name="preferences_credit_cards_sync_cards">Đồng bộ hóa thẻ tín dụng</string>
    <!-- Preference option for adding a credit card -->
    <string name="preferences_credit_cards_add_credit_card">Thêm thẻ tín dụng</string>

    <!-- Preference option for managing saved credit cards -->
    <string name="preferences_credit_cards_manage_saved_cards">Quản lý thẻ tín dụng đã lưu</string>
    <!-- Preference option for adding an address -->
    <string name="preferences_addresses_add_address">Thêm địa chỉ</string>
    <!-- Preference option for managing saved addresses -->
    <string name="preferences_addresses_manage_addresses">Quản lý địa chỉ</string>
    <!-- Preference for saving and autofilling addresses -->
    <string name="preferences_addresses_save_and_autofill_addresses">Lưu và tự động điền địa chỉ</string>
    <!-- Preference summary for saving and autofilling address data -->
    <string name="preferences_addresses_save_and_autofill_addresses_summary">Bao gồm thông tin như số, email và địa chỉ giao hàng</string>

    <!-- Title of the "Add card" screen -->
    <string name="credit_cards_add_card">Thêm thẻ</string>
    <!-- Title of the "Edit card" screen -->
    <string name="credit_cards_edit_card">Chỉnh sửa thẻ</string>
    <!-- The header for the card number of a credit card -->
    <string name="credit_cards_card_number">Số thẻ</string>
    <!-- The header for the expiration date of a credit card -->
    <string name="credit_cards_expiration_date">Ngày hết hạn</string>
    <!-- The label for the expiration date month of a credit card to be used by a11y services-->
    <string name="credit_cards_expiration_date_month">Tháng hết hạn</string>
    <!-- The label for the expiration date year of a credit card to be used by a11y services-->
    <string name="credit_cards_expiration_date_year">Năm hết hạn</string>
    <!-- The header for the name on the credit card -->
    <string name="credit_cards_name_on_card">Tên trên thẻ</string>
    <!-- The text for the "Delete card" menu item for deleting a credit card -->
    <string name="credit_cards_menu_delete_card">Xóa thẻ</string>
    <!-- The text for the "Delete card" button for deleting a credit card -->
    <string name="credit_cards_delete_card_button">Xóa thẻ</string>
    <!-- The text for the confirmation message of "Delete card" dialog -->
    <string name="credit_cards_delete_dialog_confirmation">Bạn có chắc chắn muốn xóa thẻ tín dụng này không?</string>
    <!-- The text for the positive button on "Delete card" dialog -->
    <string name="credit_cards_delete_dialog_button">Xóa</string>
    <!-- The title for the "Save" menu item for saving a credit card -->
    <string name="credit_cards_menu_save">Lưu</string>
    <!-- The text for the "Save" button for saving a credit card -->
    <string name="credit_cards_save_button">Lưu</string>
    <!-- The text for the "Cancel" button for cancelling adding, updating or deleting a credit card -->
    <string name="credit_cards_cancel_button">Hủy bỏ</string>

    <!-- Title of the "Saved cards" screen -->
    <string name="credit_cards_saved_cards">Thẻ tín dụng đã lưu</string>

    <!-- Error message for credit card number validation -->
    <string name="credit_cards_number_validation_error_message">Vui lòng nhập số thẻ tín dụng hợp lệ</string>

    <!-- Error message for credit card name on card validation -->
    <string name="credit_cards_name_on_card_validation_error_message">Vui lòng điền vào trường này</string>
    <!-- Message displayed in biometric prompt displayed for authentication before allowing users to view their saved credit cards -->
    <string name="credit_cards_biometric_prompt_message">Mở khóa để xem các thẻ tín dụng đã lưu của bạn</string>
    <!-- Title of warning dialog if users have no device authentication set up -->
    <string name="credit_cards_warning_dialog_title">Bảo mật thẻ tín dụng của bạn</string>
    <!-- Message of warning dialog if users have no device authentication set up -->
    <string name="credit_cards_warning_dialog_message">Thiết lập màn hình khóa thiết bị với mẫu hình, mã PIN hoặc mật khẩu để bảo vệ thẻ tín dụng đã lưu của bạn không bị truy cập nếu người khác có thiết bị của bạn.</string>
    <!-- Positive button to send users to set up a pin of warning dialog if users have no device authentication set up -->
    <string name="credit_cards_warning_dialog_set_up_now">Thiết lập ngay</string>
    <!-- Negative button to ignore warning dialog if users have no device authentication set up -->
    <string name="credit_cards_warning_dialog_later">Để sau</string>
    <!-- Title of PIN verification dialog to direct users to re-enter their device credentials to access their credit cards -->
    <string name="credit_cards_biometric_prompt_message_pin">Mở khóa thiết bị của bạn</string>
    <!-- Message displayed in biometric prompt for authentication, before allowing users to use their stored credit card information -->
    <string name="credit_cards_biometric_prompt_unlock_message">Mở khóa để sử dụng thông tin thẻ tín dụng được lưu trữ</string>

    <!-- Title of the "Add address" screen -->
    <string name="addresses_add_address">Thêm địa chỉ</string>
    <!-- Title of the "Edit address" screen -->
    <string name="addresses_edit_address">Sửa địa chỉ</string>
    <!-- Title of the "Manage addresses" screen -->
    <string name="addresses_manage_addresses">Quản lý địa chỉ</string>
    <!-- The header for the first name of an address -->
    <string name="addresses_first_name">Tên</string>
    <!-- The header for the middle name of an address -->
    <string name="addresses_middle_name">Tên đệm</string>
    <!-- The header for the last name of an address -->
    <string name="addresses_last_name">Họ</string>
    <!-- The header for the street address of an address -->
    <string name="addresses_street_address">Địa chỉ đường phố</string>
    <!-- The header for the city of an address -->
    <string name="addresses_city">Thành phố</string>
    <!-- The header for the subregion of an address when "state" should be used -->
    <string name="addresses_state">Bang</string>
    <!-- The header for the subregion of an address when "province" should be used -->
    <string name="addresses_province">Tỉnh</string>
    <!-- The header for the zip code of an address -->
    <string name="addresses_zip">Zip</string>
    <!-- The header for the country or region of an address -->
    <string name="addresses_country">Quốc gia hoặc khu vực</string>
    <!-- The header for the phone number of an address -->
    <string name="addresses_phone">Điện thoại</string>
    <!-- The header for the email of an address -->
    <string name="addresses_email">Email</string>
    <!-- The text for the "Save" button for saving an address -->
    <string name="addresses_save_button">Lưu</string>
    <!-- The text for the "Cancel" button for cancelling adding, updating or deleting an address -->
    <string name="addresses_cancel_button">Hủy bỏ</string>
    <!-- The text for the "Delete address" button for deleting an address -->
    <string name="addressess_delete_address_button">Xóa địa chỉ</string>

    <!-- The title for the "Delete address" confirmation dialog -->
    <string name="addressess_confirm_dialog_message">Bạn có chắc chắn muốn xóa địa chỉ này không?</string>
    <!-- The text for the positive button on "Delete address" dialog -->
    <string name="addressess_confirm_dialog_ok_button">Xóa</string>
    <!-- The text for the negative button on "Delete address" dialog -->
    <string name="addressess_confirm_dialog_cancel_button">Hủy bỏ</string>
    <!-- The text for the "Save address" menu item for saving an address -->
    <string name="address_menu_save_address">Lưu địa chỉ</string>
    <!-- The text for the "Delete address" menu item for deleting an address -->
    <string name="address_menu_delete_address">Xóa địa chỉ</string>

    <!-- Title of the Add search engine screen -->
    <string name="search_engine_add_custom_search_engine_title">Thêm công cụ tìm kiếm</string>
    <!-- Content description (not visible, for screen readers etc.): Title for the button that navigates to add new engine screen -->
    <string name="search_engine_add_custom_search_engine_button_content_description">Thêm công cụ tìm kiếm mới</string>
    <!-- Title of the Edit search engine screen -->
    <string name="search_engine_edit_custom_search_engine_title">Chỉnh sửa công cụ tìm kiếm</string>
    <!-- Content description (not visible, for screen readers etc.): Title for the button to add a search engine in the action bar -->
    <string name="search_engine_add_button_content_description">Thêm</string>
    <!-- Content description (not visible, for screen readers etc.): Title for the button to save a search engine in the action bar -->
    <string name="search_engine_add_custom_search_engine_edit_button_content_description">Lưu</string>
    <!-- Text for the menu button to edit a search engine -->
    <string name="search_engine_edit">Chỉnh sửa</string>
    <!-- Text for the menu button to delete a search engine -->
    <string name="search_engine_delete">Xóa</string>

    <!-- Text for the button to create a custom search engine on the Add search engine screen -->
    <string name="search_add_custom_engine_label_other">Khác</string>
    <!-- Label for the TextField in which user enters custom search engine name -->
    <string name="search_add_custom_engine_name_label">Tên</string>
    <!-- Placeholder text shown in the Search Engine Name TextField before a user enters text -->
    <string name="search_add_custom_engine_name_hint">Tên</string>
    <!-- Placeholder text shown in the Search Engine Name text field before a user enters text -->
    <string name="search_add_custom_engine_name_hint_2">Tên công cụ tìm kiếm</string>
    <!-- Label for the TextField in which user enters custom search engine URL -->
    <string name="search_add_custom_engine_url_label">Chuỗi URL tìm kiếm</string>
    <!-- Placeholder text shown in the Search String TextField before a user enters text -->
    <string name="search_add_custom_engine_search_string_hint">Chuỗi tìm kiếm để sử dụng</string>
    <!-- Placeholder text shown in the Search String TextField before a user enters text -->
    <string name="search_add_custom_engine_search_string_hint_2">URL để sử dụng cho tìm kiếm</string>
    <!-- Description text for the Search String TextField. The %s is part of the string -->
    <string name="search_add_custom_engine_search_string_example" formatted="false">Thay thế chuỗi truy vấn thành “%s”. Ví dụ:\nhttps://www.google.com/search?q=%s</string>

    <!-- Accessibility description for the form in which details about the custom search engine are entered -->
    <string name="search_add_custom_engine_form_description">Chi tiết công cụ tìm kiếm tùy chỉnh</string>

    <!-- Label for the TextField in which user enters custom search engine suggestion URL -->
    <string name="search_add_custom_engine_suggest_url_label">API gợi ý tìm kiếm (không bắt buộc)</string>
    <!-- Placeholder text shown in the Search Suggestion String TextField before a user enters text -->
    <string name="search_add_custom_engine_suggest_string_hint">URL API gợi ý tìm kiếm</string>
    <!-- Description text for the Search Suggestion String TextField. The %s is part of the string -->
    <string name="search_add_custom_engine_suggest_string_example" formatted="false">Thay thế truy vấn bằng “%s”. Ví dụ:\nhttp://suggestqueries.google.com/complete/search?client=firefox&amp;q=%s</string>
    <!-- The text for the "Save" button for saving a custom search engine -->
    <string name="search_custom_engine_save_button">Lưu</string>

    <!-- Text shown when a user leaves the name field empty -->
    <string name="search_add_custom_engine_error_empty_name">Nhập tên công cụ tìm kiếm</string>
    <!-- Text shown when a user leaves the search string field empty -->
    <string name="search_add_custom_engine_error_empty_search_string">Nhập chuỗi tìm kiếm</string>
    <!-- Text shown when a user leaves out the required template string -->
    <string name="search_add_custom_engine_error_missing_template">Kiểm tra xem chuỗi tìm kiếm có đúng với định dạng như ở ví dụ không</string>
    <!-- Text shown when we aren't able to validate the custom search query. The first parameter is the url of the custom search engine -->
    <string name="search_add_custom_engine_error_cannot_reach">Lỗi khi kết nối với “%s”</string>
    <!-- Text shown when a user creates a new search engine -->
    <string name="search_add_custom_engine_success_message">Đã tạo %s</string>
    <!-- Text shown when a user successfully edits a custom search engine -->
    <string name="search_edit_custom_engine_success_message">Đã lưu %s</string>
    <!-- Text shown when a user successfully deletes a custom search engine -->
    <string name="search_delete_search_engine_success_message">Đã xóa %s</string>

    <!-- Heading for the instructions to allow a permission -->
    <string name="phone_feature_blocked_intro">Để cho phép nó:</string>
    <!-- First step for the allowing a permission -->
    <string name="phone_feature_blocked_step_settings">1. Chuyển đến Cài đặt Android</string>
    <!-- Second step for the allowing a permission -->
    <string name="phone_feature_blocked_step_permissions"><![CDATA[2. Chạm <b>Quyền</b>]]></string>
    <!-- Third step for the allowing a permission (Fore example: Camera) -->
    <string name="phone_feature_blocked_step_feature"><![CDATA[3. Gạt công tắc <b>%1$s</b> sang BẬT]]></string>

    <!-- Label that indicates a site is using a secure connection -->
    <string name="quick_settings_sheet_secure_connection_2">Kết nối an toàn</string>
    <!-- Label that indicates a site is using a insecure connection -->
    <string name="quick_settings_sheet_insecure_connection_2">Kết nối không an toàn</string>
    <!-- Label to clear site data -->
    <string name="clear_site_data">Xóa cookie và dữ liệu trang web</string>
    <!-- Confirmation message for a dialog confirming if the user wants to delete all data for current site -->
    <string name="confirm_clear_site_data"><![CDATA[Bạn có chắc chắn muốn xóa tất cả cookie và dữ liệu của trang web <b>%s</b> không?]]></string>
    <!-- Confirmation message for a dialog confirming if the user wants to delete all the permissions for all sites-->
    <string name="confirm_clear_permissions_on_all_sites">Bạn có chắc chắn rằng bạn muốn xóa tất cả các quyền hạn trên tất cả các trang web?</string>
    <!-- Confirmation message for a dialog confirming if the user wants to delete all the permissions for a site-->
    <string name="confirm_clear_permissions_site">Bạn có chắc chắn rằng bạn muốn xóa tất cả các quyền hạn cho trang web này?</string>
    <!-- Confirmation message for a dialog confirming if the user wants to set default value a permission for a site-->
    <string name="confirm_clear_permission_site">Bạn có chắc chắn rằng bạn muốn xóa quyền hạn này cho trang web này?</string>
    <!-- label shown when there are not site exceptions to show in the site exception settings -->
    <string name="no_site_exceptions">Không có ngoại lệ trang web</string>
    <!-- Bookmark deletion confirmation -->
    <string name="bookmark_deletion_confirmation">Bạn có chắc chắn muốn xóa dấu trang này?</string>
    <!-- Browser menu button that adds a shortcut to the home fragment -->
    <string name="browser_menu_add_to_shortcuts">Thêm vào lối tắt</string>
    <!-- Browser menu button that removes a shortcut from the home fragment -->
    <string name="browser_menu_remove_from_shortcuts">Xóa khỏi lối tắt</string>
    <!-- text shown before the issuer name to indicate who its verified by, parameter is the name of
     the certificate authority that verified the ticket-->
    <string name="certificate_info_verified_by">Được xác minh bởi: %1$s </string>
    <!-- Login overflow menu delete button -->
    <string name="login_menu_delete_button">Xóa</string>
    <!-- Login overflow menu edit button -->
    <string name="login_menu_edit_button">Chỉnh sửa</string>
    <!-- Message in delete confirmation dialog for logins -->
    <string name="login_deletion_confirmation">Bạn có chắc chắn muốn xóa thông tin đăng nhập này không?</string>
    <!-- Positive action of a dialog asking to delete  -->
    <string name="dialog_delete_positive">Xóa</string>
    <!-- Negative action of a dialog asking to delete login -->
    <string name="dialog_delete_negative">Hủy bỏ</string>
    <!--  The saved login options menu description. -->
    <string name="login_options_menu">Tùy chọn thông tin đăng nhập</string>
    <!--  The editable text field for a login's web address. -->
    <string name="saved_login_hostname_description">Trường văn bản có thể chỉnh sửa cho địa chỉ web của thông tin đăng nhập.</string>
    <!--  The editable text field for a login's username. -->
    <string name="saved_login_username_description">Trường văn bản có thể chỉnh sửa cho tên người dùng của thông tin đăng nhập.</string>
    <!--  The editable text field for a login's password. -->
    <string name="saved_login_password_description">Trường văn bản có thể chỉnh sửa cho mật khẩu của thông tin đăng nhập.</string>
    <!--  The button description to save changes to an edited login. -->
    <string name="save_changes_to_login">Lưu các thay đổi vào thông tin đăng nhập.</string>
    <!--  The page title for editing a saved login. -->
    <string name="edit">Chỉnh sửa</string>
    <!--  The page title for adding new login. -->
    <string name="add_login">Thêm thông tin đăng nhập mới</string>
    <!--  The error message in add/edit login view when password field is blank. -->
    <string name="saved_login_password_required">Yêu cầu mật khẩu</string>
    <!--  The error message in add login view when username field is blank. -->
    <string name="saved_login_username_required">Yêu cầu tên đăng nhập</string>
    <!--  The error message in add login view when hostname field is blank. -->
    <string name="saved_login_hostname_required" tools:ignore="UnusedResources">Yêu cầu tên máy chủ</string>
    <!-- Voice search button content description  -->
    <string name="voice_search_content_description">Tìm kiếm bằng giọng nói</string>
    <!-- Voice search prompt description displayed after the user presses the voice search button -->
    <string name="voice_search_explainer">Nói bây giờ</string>

    <!--  The error message in edit login view when a duplicate username exists. -->
    <string name="saved_login_duplicate">Một thông tin đăng nhập với tên người dùng đó đã tồn tại</string>

    <!-- This is the hint text that is shown inline on the hostname field of the create new login page. 'https://www.example.com' intentionally hardcoded here -->
    <string name="add_login_hostname_hint_text">https://www.example.com</string>
    <!-- This is an error message shown below the hostname field of the add login page when a hostname does not contain http or https. -->
    <string name="add_login_hostname_invalid_text_3">Địa chỉ trang web phải chứa &quot;https://&quot; hoặc &quot;http://&quot;</string>
    <!-- This is an error message shown below the hostname field of the add login page when a hostname is invalid. -->
    <string name="add_login_hostname_invalid_text_2">Cần có tên máy chủ hợp lệ</string>

    <!-- Synced Tabs -->
    <!-- Text displayed to ask user to connect another device as no devices found with account -->
    <string name="synced_tabs_connect_another_device">Kết nối thiết bị khác.</string>
    <!-- Text displayed asking user to re-authenticate -->
    <string name="synced_tabs_reauth">Vui lòng xác thực lại.</string>
    <!-- Text displayed when user has disabled tab syncing in Firefox Sync Account -->
    <string name="synced_tabs_enable_tab_syncing">Vui lòng kích hoạt đồng bộ hóa thẻ.</string>
    <!-- Text displayed when user has no tabs that have been synced -->
    <string name="synced_tabs_no_tabs">Bạn không có bất kỳ thẻ nào mở trong Firefox trên các thiết bị khác của bạn.</string>
    <!-- Text displayed in the synced tabs screen when a user is not signed in to Firefox Sync describing Synced Tabs -->
    <string name="synced_tabs_sign_in_message">Xem danh sách các thẻ từ các thiết bị khác của bạn.</string>
    <!-- Text displayed on a button in the synced tabs screen to link users to sign in when a user is not signed in to Firefox Sync -->
    <string name="synced_tabs_sign_in_button">Đăng nhập vào đồng bộ hóa</string>

    <!-- The text displayed when a synced device has no tabs to show in the list of Synced Tabs. -->
    <string name="synced_tabs_no_open_tabs">Không có thẻ đang mở</string>

    <!-- Content description for expanding a group of synced tabs. -->
    <string name="synced_tabs_expand_group">Mở rộng nhóm thẻ đã đồng bộ hóa</string>
    <!-- Content description for collapsing a group of synced tabs. -->
    <string name="synced_tabs_collapse_group">Thu gọn nhóm thẻ đã đồng bộ hóa</string>

    <!-- Top Sites -->
    <!-- Title text displayed in the dialog when shortcuts limit is reached. -->
    <string name="shortcut_max_limit_title">Đã đạt đến giới hạn lối tắt</string>
    <!-- Content description text displayed in the dialog when shortcut limit is reached. -->
    <string name="shortcut_max_limit_content">Để thêm một lối tắt mới, hãy xóa một lối tắt. Nhấn và giữ trang web và chọn xóa.</string>
    <!-- Confirmation dialog button text when top sites limit is reached. -->
    <string name="top_sites_max_limit_confirmation_button">OK, đã hiểu</string>

    <!-- Label for the preference to show the shortcuts for the most visited top sites on the homepage -->
    <string name="top_sites_toggle_top_recent_sites_4">Lối tắt</string>
	<!-- Title text displayed in the rename top site dialog. -->
	<string name="top_sites_rename_dialog_title">Tên</string>
    <!-- Hint for renaming title of a shortcut -->
    <string name="shortcut_name_hint">Tên lối tắt</string>
	<!-- Button caption to confirm the renaming of the top site. -->
	<string name="top_sites_rename_dialog_ok">OK</string>
	<!-- Dialog button text for canceling the rename top site prompt. -->
	<string name="top_sites_rename_dialog_cancel">Huỷ bỏ</string>

    <!-- Text for the menu button to open the homepage settings. -->
    <string name="top_sites_menu_settings">Cài đặt</string>
    <!-- Text for the menu button to navigate to sponsors and privacy support articles. '&amp;' is replaced with the ampersand symbol: & -->
    <string name="top_sites_menu_sponsor_privacy">Nhà tài trợ của chúng tôi &amp; sự riêng tư của bạn</string>
    <!-- Label text displayed for a sponsored top site. -->
    <string name="top_sites_sponsored_label">Được tài trợ</string>

    <!-- Inactive tabs in the tabs tray -->
    <!-- Title text displayed in the tabs tray when a tab has been unused for 14 days. -->
    <string name="inactive_tabs_title">Thẻ không hoạt động</string>
    <!-- Content description for closing all inactive tabs -->
    <string name="inactive_tabs_delete_all">Đóng tất cả các thẻ không hoạt động</string>

    <!-- Content description for expanding the inactive tabs section. -->
    <string name="inactive_tabs_expand_content_description">Mở rộng các thẻ không hoạt động</string>
    <!-- Content description for collapsing the inactive tabs section. -->
    <string name="inactive_tabs_collapse_content_description">Thu gọn các thẻ không hoạt động</string>

    <!-- Inactive tabs auto-close message in the tabs tray -->
    <!-- The header text of the auto-close message when the user is asked if they want to turn on the auto-closing of inactive tabs. -->
    <string name="inactive_tabs_auto_close_message_header" tools:ignore="UnusedResources">Tự động đóng sau một tháng?</string>
    <!-- A description below the header to notify the user what the inactive tabs auto-close feature is. -->
    <string name="inactive_tabs_auto_close_message_description" tools:ignore="UnusedResources">Firefox có thể đóng các thẻ bạn không xem trong tháng qua.</string>
    <!-- A call to action below the description to allow the user to turn on the auto closing of inactive tabs. -->
    <string name="inactive_tabs_auto_close_message_action" tools:ignore="UnusedResources">BẬT TỰ ĐỘNG ĐÓNG</string>

    <!-- Text for the snackbar to confirm auto-close is enabled for inactive tabs -->
    <string name="inactive_tabs_auto_close_message_snackbar">Tự động đóng đã bật</string>

    <!-- Awesome bar suggestion's headers -->
    <!-- Search suggestions title for Firefox Suggest. -->
    <string name="firefox_suggest_header">Đề xuất của Firefox</string>

    <!-- Title for search suggestions when Google is the default search suggestion engine. -->
    <string name="google_search_engine_suggestion_header">Tìm kiếm trên Google</string>
    <!-- Title for search suggestions when the default search suggestion engine is anything other than Google. The first parameter is default search engine name. -->
    <string name="other_default_search_engine_suggestion_header">Tìm kiếm trên %s</string>

    <!-- Default browser experiment -->
    <string name="default_browser_experiment_card_text">Đặt các liên kết từ trang web, email và tin nhắn để tự động mở trong Firefox.</string>

    <!-- Content description for close button in collection placeholder. -->
    <string name="remove_home_collection_placeholder_content_description">Xóa</string>

    <!-- Content description radio buttons with a link to more information -->
    <string name="radio_preference_info_content_description">Chạm để biết thêm chi tiết</string>

    <!-- Content description for the action bar "up" button -->
    <string name="action_bar_up_description">Điều hướng lên</string>

    <!-- Content description for privacy content close button -->
    <string name="privacy_content_close_button_content_description">Đóng</string>

    <!-- Pocket recommended stories -->
    <!-- Header text for a section on the home screen. -->
    <string name="pocket_stories_header_1">Những câu chuyện kích động tư tưởng</string>
    <!-- Header text for a section on the home screen. -->
    <string name="pocket_stories_categories_header">Các câu chuyện theo chủ đề</string>
    <!-- Text of a button allowing users to access an external url for more Pocket recommendations. -->
    <string name="pocket_stories_placeholder_text">Khám phá thêm nữa</string>
    <!-- Title of an app feature. Smaller than a heading. The first parameter is product name Pocket -->
    <string name="pocket_stories_feature_title_2">Được cung cấp bởi %s.</string>
    <!-- Caption for describing a certain feature. The placeholder is for a clickable text (eg: Learn more) which will load an url in a new tab when clicked.  -->
    <string name="pocket_stories_feature_caption">Một phần của gia đình Firefox. %s</string>
    <!-- Clickable text for opening an external link for more information about Pocket. -->
    <string name="pocket_stories_feature_learn_more">Tìm hiểu thêm</string>

    <!-- Text indicating that the Pocket story that also displays this text is a sponsored story by other 3rd party entity. -->
    <string name="pocket_stories_sponsor_indication">Được tài trợ</string>

    <!-- Snackbar message for enrolling in a Nimbus experiment from the secret settings when Studies preference is Off.-->
    <string name="experiments_snackbar">Bật telemetry để gửi dữ liệu.</string>
    <!-- Snackbar button text to navigate to telemetry settings.-->
    <string name="experiments_snackbar_button">Đi đến cài đặt</string>

    <!-- Accessibility services actions labels. These will be appended to accessibility actions like "Double tap to.." but not by or applications but by services like Talkback. -->
    <!-- Action label for elements that can be collapsed if interacting with them. Talkback will append this to say "Double tap to collapse". -->
    <string name="a11y_action_label_collapse">thu gọn</string>
    <!-- Action label for elements that can be expanded if interacting with them. Talkback will append this to say "Double tap to expand". -->
    <string name="a11y_action_label_expand">mở rộng</string>
    <!-- Action label for links to a website containing documentation about a wallpaper collection. Talkback will append this to say "Double tap to open link to learn more about this collection". -->
    <string name="a11y_action_label_wallpaper_collection_learn_more">mở liên kết để tìm hiểu thêm về bộ sưu tập này</string>
    <!-- Action label for links that point to an article. Talkback will append this to say "Double tap to read the article". -->
    <string name="a11y_action_label_read_article">đọc bài viết</string>
    <!-- Action label for links to the Firefox Pocket website. Talkback will append this to say "Double tap to open link to learn more". -->
    <string name="a11y_action_label_pocket_learn_more">mở liên kết để tìm hiểu thêm</string>
</resources><|MERGE_RESOLUTION|>--- conflicted
+++ resolved
@@ -1207,13 +1207,9 @@
     <!-- Text for standard error snackbar dismiss button. -->
     <string name="standard_snackbar_error_dismiss">Bỏ qua</string>
     <!-- Text for error message when printing a page and it fails. -->
-<<<<<<< HEAD
-    <string name="unable_to_print_error">Không thể in</string>
-=======
     <string name="unable_to_print_error" moz:removedIn="121" tools:ignore="UnusedResources">Không thể in</string>
     <!-- Text for error message when printing a page and it fails. -->
     <string name="unable_to_print_page_error">Không thể in trang này</string>
->>>>>>> 0ada6ff2
     <!-- Text for the print feature in the share and browser menu -->
     <string name="menu_print">In</string>
     <!-- Sub-header in the dialog to share a link to another sync device -->
