<?xml version="1.0" encoding="utf-8"?>
<resources xmlns:tools="http://schemas.android.com/tools" xmlns:moz="http://mozac.org/tools">

    <!-- App name for private browsing mode. The first parameter is the name of the app defined in app_name (for example: Fenix)-->
    <string name="app_name_private_5">%s riêng tư</string>
    <!-- App name for private browsing mode. The first parameter is the name of the app defined in app_name (for example: Fenix)-->
    <string name="app_name_private_4">%s (Riêng tư)</string>

    <!-- Home Fragment -->
    <!-- Content description (not visible, for screen readers etc.): "Three dot" menu button. -->
    <string name="content_description_menu">Tùy chọn khác</string>
    <!-- Content description (not visible, for screen readers etc.): "Private Browsing" menu button. -->
    <string name="content_description_private_browsing_button">Bật duyệt web riêng tư</string>
    <!-- Content description (not visible, for screen readers etc.): "Private Browsing" menu button. -->
    <string name="content_description_disable_private_browsing_button">Tắt duyệt web riêng tư</string>
    <!-- Placeholder text shown in the search bar before a user enters text for the default engine -->
    <string name="search_hint">Tìm kiếm hoặc nhập địa chỉ</string>
    <!-- Placeholder text shown in the search bar before a user enters text for a general engine -->
    <string name="search_hint_general_engine">Tìm kiếm trên mạng</string>
    <!-- Placeholder text shown in search bar when using history search -->
    <string name="history_search_hint">Tìm kiếm lịch sử</string>
    <!-- Placeholder text shown in search bar when using bookmarks search -->
    <string name="bookmark_search_hint">Tìm kiếm dấu trang</string>
    <!-- Placeholder text shown in search bar when using tabs search -->
    <string name="tab_search_hint">Tìm kiếm thẻ</string>
    <!-- Placeholder text shown in the search bar when using application search engines -->
    <string name="application_search_hint">Nhập từ tìm kiếm</string>
    <!-- No Open Tabs Message Description -->
    <string name="no_open_tabs_description">Các thẻ đang mở của bạn sẽ được hiển thị ở đây.</string>

    <!-- No Private Tabs Message Description -->
    <string name="no_private_tabs_description">Các thẻ riêng tư của bạn sẽ được hiển thị ở đây.</string>

    <!-- Tab tray multi select title in app bar. The first parameter is the number of tabs selected -->
    <string name="tab_tray_multi_select_title">%1$d đã chọn</string>
    <!-- Label of button in create collection dialog for creating a new collection  -->
    <string name="tab_tray_add_new_collection">Thêm bộ sưu tập mới</string>
    <!-- Label of editable text in create collection dialog for naming a new collection  -->
    <string name="tab_tray_add_new_collection_name">Tên</string>
    <!-- Label of button in save to collection dialog for selecting a current collection  -->
    <string name="tab_tray_select_collection">Chọn bộ sưu tập</string>
    <!-- Content description for close button while in multiselect mode in tab tray -->
    <string name="tab_tray_close_multiselect_content_description">Thoát chế độ nhiều lựa chọn</string>
    <!-- Content description for save to collection button while in multiselect mode in tab tray -->
    <string name="tab_tray_collection_button_multiselect_content_description">Lưu các thẻ đã chọn vào bộ sưu tập</string>
    <!-- Content description on checkmark while tab is selected in multiselect mode in tab tray -->
    <string name="tab_tray_multiselect_selected_content_description">Đã chọn</string>

    <!-- Home - Recently saved bookmarks -->
    <!-- Title for the home screen section with recently saved bookmarks. -->
    <string name="recently_saved_title">Đã lưu gần đây</string>
    <!-- Content description for the button which navigates the user to show all of their saved bookmarks. -->
    <string name="recently_saved_show_all_content_description_2">Hiển thị tất cả các dấu trang đã lưu</string>

    <!-- Text for the menu button to remove a recently saved bookmark from the user's home screen -->
    <string name="recently_saved_menu_item_remove">Xóa</string>

    <!-- About content. The first parameter is the name of the application. (For example: Fenix) -->
    <string name="about_content">%1$s - Một sản phẩm của Mozilla.</string>

    <!-- Private Browsing -->
    <!-- Explanation for private browsing displayed to users on home view when they first enable private mode
        The first parameter is the name of the app defined in app_name (for example: Fenix) -->
    <string name="private_browsing_placeholder_description_2">%1$s xóa lịch sử tìm kiếm và duyệt web của bạn khỏi các thẻ riêng tư khi bạn đóng chúng hoặc thoát khỏi ứng dụng. Mặc dù điều này không làm cho bạn ẩn danh với các trang web hoặc nhà cung cấp dịch vụ internet của bạn, nhưng nó giúp bạn dễ dàng giữ những gì bạn làm trực tuyến riêng tư với bất kỳ ai khác sử dụng thiết bị này.</string>
    <string name="private_browsing_common_myths">
       Những lầm tưởng phổ biến về duyệt web riêng tư
    </string>

    <!-- True Private Browsing Mode -->
    <!-- Title for info card on private homescreen in True Private Browsing Mode. -->
    <string name="felt_privacy_desc_card_title">Không để lại dấu vết trên thiết bị này</string>
    <!-- Explanation for private browsing displayed to users on home view when they first enable
        private mode in our new Total Private Browsing mode.
        The first parameter is the name of the app defined in app_name (for example: Firefox Nightly)
        The second parameter is the clickable link text in felt_privacy_info_card_subtitle_link_text -->
    <string name="felt_privacy_info_card_subtitle_2">%1$s xóa cookie, lịch sử và dữ liệu trang web của bạn khi bạn đóng tất cả các thẻ riêng tư. %2$s</string>
    <!-- Clickable portion of the explanation for private browsing that links the user to our
        about privacy page.
        This string is used in felt_privacy_info_card_subtitle as the second parameter.-->
    <string name="felt_privacy_info_card_subtitle_link_text">Ai có thể xem hoạt động của tôi?</string>

    <!-- Private mode shortcut "contextual feature recommendation" (CFR) -->
    <!-- Text for the Private mode shortcut CFR message for adding a private mode shortcut to open private tabs from the Home screen -->
    <string name="private_mode_cfr_message_2">Khởi chạy thẻ riêng tư tiếp theo của bạn chỉ bằng một lần nhấn.</string>
    <!-- Text for the positive button to accept adding a Private Browsing shortcut to the Home screen -->
    <string name="private_mode_cfr_pos_button_text">Thêm vào Màn hình chính</string>
    <!-- Text for the negative button to decline adding a Private Browsing shortcut to the Home screen -->
    <string name="cfr_neg_button_text">Không, cảm ơn</string>

    <!-- Open in App "contextual feature recommendation" (CFR) -->
    <!-- Text for the info message. The first parameter is the name of the application.-->
    <string name="open_in_app_cfr_info_message_2">Bạn có thể đặt %1$s để tự động mở các liên kết trong ứng dụng.</string>
    <!-- Text for the positive action button -->
    <string name="open_in_app_cfr_positive_button_text">Đi đến cài đặt</string>
    <!-- Text for the negative action button -->
    <string name="open_in_app_cfr_negative_button_text">Bỏ qua</string>

    <!-- Total cookie protection "contextual feature recommendation" (CFR) -->
    <!-- Text for the message displayed in the contextual feature recommendation popup promoting the total cookie protection feature. -->
    <string name="tcp_cfr_message">Tính năng bảo mật mạnh mẽ nhất của chúng tôi nhưng vẫn tách biệt các trình theo dõi trên nhiều trang web.</string>
    <!-- Text displayed that links to website containing documentation about the "Total cookie protection" feature. -->
    <string name="tcp_cfr_learn_more">Tìm hiểu về trình chống cookie chung</string>

    <!-- Private browsing erase action "contextual feature recommendation" (CFR) -->
    <!-- Text for the message displayed in the contextual feature recommendation popup promoting the erase private browsing feature. -->
    <string name="erase_action_cfr_message">Nhấn vào đây để bắt đầu phiên riêng tư mới. Xóa lịch sử, cookie của bạn — mọi thứ.</string>


    <!-- Text for the info dialog when camera permissions have been denied but user tries to access a camera feature. -->
    <string name="camera_permissions_needed_message">Cần có quyền truy cập máy ảnh. Đi tới cài đặt Android, chạm vào quyền và chạm cho phép.</string>
    <!-- Text for the positive action button to go to Android Settings to grant permissions. -->
    <string name="camera_permissions_needed_positive_button_text">Đi đến cài đặt</string>
    <!-- Text for the negative action button to dismiss the dialog. -->
    <string name="camera_permissions_needed_negative_button_text">Bỏ qua</string>

    <!-- Text for the banner message to tell users about our auto close feature. -->
    <string name="tab_tray_close_tabs_banner_message">Đặt các thẻ đang mở để tự động đóng mà bạn chưa xem trong ngày, tuần hoặc tháng trước.</string>
    <!-- Text for the positive action button to go to Settings for auto close tabs. -->
    <string name="tab_tray_close_tabs_banner_positive_button_text">Xem tùy chọn</string>
    <!-- Text for the negative action button to dismiss the Close Tabs Banner. -->
    <string name="tab_tray_close_tabs_banner_negative_button_text">Bỏ qua</string>

    <!-- Text for the banner message to tell users about our inactive tabs feature. -->
    <string name="tab_tray_inactive_onboarding_message">Các thẻ bạn đã không xem trong hai tuần sẽ được chuyển đến đây.</string>
    <!-- Text for the action link to go to Settings for inactive tabs. -->
    <string name="tab_tray_inactive_onboarding_button_text">Tắt trong cài đặt</string>

    <!-- Text for title for the auto-close dialog of the inactive tabs. -->
    <string name="tab_tray_inactive_auto_close_title">Tự động đóng sau một tháng?</string>
    <!-- Text for the body for the auto-close dialog of the inactive tabs.
        The first parameter is the name of the application.-->
    <string name="tab_tray_inactive_auto_close_body_2">%1$s có thể đóng các thẻ bạn chưa xem trong tháng qua.</string>
    <!-- Content description for close button in the auto-close dialog of the inactive tabs. -->
    <string name="tab_tray_inactive_auto_close_button_content_description">Đóng</string>

    <!-- Text for turn on auto close tabs button in the auto-close dialog of the inactive tabs. -->
    <string name="tab_tray_inactive_turn_on_auto_close_button_2">Bật tự động đóng</string>


    <!-- Home screen icons - Long press shortcuts -->
    <!-- Shortcut action to open new tab -->
    <string name="home_screen_shortcut_open_new_tab_2">Thẻ mới</string>
    <!-- Shortcut action to open new private tab -->
    <string name="home_screen_shortcut_open_new_private_tab_2">Thẻ riêng tư mới</string>

    <!-- Shortcut action to open Passwords screens -->
    <string name="home_screen_shortcut_open_password_screen">Lối tắt mật khẩu</string>

    <!-- Recent Tabs -->
    <!-- Header text for jumping back into the recent tab in the home screen -->
    <string name="recent_tabs_header">Trang đã xem gần đây</string>
    <!-- Button text for showing all the tabs in the tabs tray -->
    <string name="recent_tabs_show_all">Xem tất cả</string>

    <!-- Content description for the button which navigates the user to show all recent tabs in the tabs tray. -->
    <string name="recent_tabs_show_all_content_description_2">Hiển thị nút tất cả các thẻ gần đây</string>

    <!-- Text for button in synced tab card that opens synced tabs tray -->
    <string name="recent_tabs_see_all_synced_tabs_button_text">Xem tất cả các thẻ đã đồng bộ hóa</string>
    <!-- Accessibility description for device icon used for recent synced tab -->
    <string name="recent_tabs_synced_device_icon_content_description">Thiết bị được đồng bộ hóa</string>
    <!-- Text for the dropdown menu to remove a recent synced tab from the homescreen -->
    <string name="recent_synced_tab_menu_item_remove">Xóa</string>
    <!-- Text for the menu button to remove a grouped highlight from the user's browsing history
         in the Recently visited section -->
    <string name="recent_tab_menu_item_remove">Xóa</string>

    <!-- History Metadata -->
    <!-- Header text for a section on the home screen that displays grouped highlights from the
         user's browsing history, such as topics they have researched or explored on the web -->
    <string name="history_metadata_header_2">Đã xem gần đây</string>
    <!-- Text for the menu button to remove a grouped highlight from the user's browsing history
         in the Recently visited section -->
    <string name="recently_visited_menu_item_remove">Xóa</string>

    <!-- Content description for the button which navigates the user to show all of their history. -->
    <string name="past_explorations_show_all_content_description_2">Hiển thị tất cả các khám phá trong quá khứ</string>

    <!-- Browser Fragment -->
    <!-- Content description (not visible, for screen readers etc.): Navigate backward (browsing history) -->
    <string name="browser_menu_back">Quay lại</string>
    <!-- Content description (not visible, for screen readers etc.): Navigate forward (browsing history) -->
    <string name="browser_menu_forward">Tiến</string>
    <!-- Content description (not visible, for screen readers etc.): Refresh current website -->
    <string name="browser_menu_refresh">Làm mới</string>
    <!-- Content description (not visible, for screen readers etc.): Stop loading current website -->
    <string name="browser_menu_stop">Dừng</string>
    <!-- Browser menu button that opens the addon manager -->
    <string name="browser_menu_add_ons">Tiện ích</string>
    <!-- Browser menu button that opens account settings -->
    <string name="browser_menu_account_settings">Thông tin tài khoản</string>
    <!-- Text displayed when there are no add-ons to be shown -->
    <string name="no_add_ons">Không có tiện ích nào ở đây</string>
    <!-- Browser menu button that sends a user to help articles -->
    <string name="browser_menu_help">Trợ giúp</string>
    <!-- Browser menu button that sends a to a the what's new article -->
    <string name="browser_menu_whats_new">Có gì mới</string>
    <!-- Browser menu button that opens the settings menu -->
    <string name="browser_menu_settings">Cài đặt</string>
    <!-- Browser menu button that opens a user's library -->
    <string name="browser_menu_library">Thư viện</string>
    <!-- Browser menu toggle that requests a desktop site -->
    <string name="browser_menu_desktop_site">Trang web cho máy tính</string>
    <!-- Browser menu button that reopens a private tab as a regular tab -->
    <string name="browser_menu_open_in_regular_tab">Mở trong thẻ thông thường</string>
    <!-- Browser menu toggle that adds a shortcut to the site on the device home screen. -->
    <string name="browser_menu_add_to_homescreen">Thêm vào màn hình chính</string>
    <!-- Browser menu toggle that installs a Progressive Web App shortcut to the site on the device home screen. -->
    <string name="browser_menu_install_on_homescreen">Cài đặt</string>
    <!-- Content description (not visible, for screen readers etc.) for the Resync tabs button -->
    <string name="resync_button_content_description">Đồng bộ hóa lại</string>
    <!-- Browser menu button that opens the find in page menu -->
    <string name="browser_menu_find_in_page">Tìm trong trang</string>
    <!-- Browser menu button that opens the translations dialog, which has options to translate the current browser page. -->
    <string name="browser_menu_translations">Dịch trang</string>
    <!-- Browser menu button that saves the current tab to a collection -->
    <string name="browser_menu_save_to_collection_2">Lưu vào bộ sưu tập</string>
    <!-- Browser menu button that open a share menu to share the current site -->
    <string name="browser_menu_share">Chia sẻ</string>
    <!-- Browser menu button shown in custom tabs that opens the current tab in Fenix
        The first parameter is the name of the app defined in app_name (for example: Fenix) -->
    <string name="browser_menu_open_in_fenix">Mở bằng %1$s</string>
    <!-- Browser menu text shown in custom tabs to indicate this is a Fenix tab
        The first parameter is the name of the app defined in app_name (for example: Fenix) -->
    <string name="browser_menu_powered_by">ĐƯỢC HỖ TRỢ BỞI %1$s</string>
    <!-- Browser menu text shown in custom tabs to indicate this is a Fenix tab
        The first parameter is the name of the app defined in app_name (for example: Fenix) -->
    <string name="browser_menu_powered_by2">Được hỗ trợ bởi %1$s</string>
    <!-- Browser menu button to put the current page in reader mode -->
    <string name="browser_menu_read">Chế độ đọc sách</string>
    <!-- Browser menu button content description to close reader mode and return the user to the regular browser -->
    <string name="browser_menu_read_close">Đóng chế độ đọc sách</string>
    <!-- Browser menu button to open the current page in an external app -->
    <string name="browser_menu_open_app_link">Mở trong ứng dụng</string>

    <!-- Browser menu button to show reader view appearance controls e.g. the used font type and size -->
    <string name="browser_menu_customize_reader_view">Tùy chỉnh chế độ đọc</string>
    <!-- Browser menu label for adding a bookmark -->
    <string name="browser_menu_add">Thêm</string>
    <!-- Browser menu label for editing a bookmark -->
    <string name="browser_menu_edit">Chỉnh sửa</string>

    <!-- Button shown on the home page that opens the Customize home settings -->
    <string name="browser_menu_customize_home_1">Tùy biến trang chủ</string>
<<<<<<< HEAD
=======

>>>>>>> 02782e4f
    <!-- Browser Toolbar -->
    <!-- Content description for the Home screen button on the browser toolbar -->
    <string name="browser_toolbar_home">Màn hình chính</string>

    <!-- Content description (not visible, for screen readers etc.): Erase button: Erase the browsing
         history and go back to the home screen. -->
    <string name="browser_toolbar_erase">Xóa lịch sử duyệt web</string>
    <!-- Content description for the translate page toolbar button that opens the translations dialog when no translation has occurred. -->
    <string name="browser_toolbar_translate">Dịch trang</string>

    <!-- Locale Settings Fragment -->
    <!-- Content description for tick mark on selected language -->
    <string name="a11y_selected_locale_content_description">Ngôn ngữ được chọn</string>
    <!-- Text for default locale item -->
    <string name="default_locale_text">Theo ngôn ngữ thiết bị</string>
    <!-- Placeholder text shown in the search bar before a user enters text -->
    <string name="locale_search_hint">Tìm kiếm ngôn ngữ</string>

    <!-- Search Fragment -->
    <!-- Button in the search view that lets a user search by scanning a QR code -->
    <string name="search_scan_button">Quét</string>
    <!-- Button in the search view when shortcuts are displayed that takes a user to the search engine settings -->
    <string name="search_shortcuts_engine_settings">Cài đặt công cụ tìm kiếm</string>
    <!-- Button in the search view that lets a user navigate to the site in their clipboard -->
    <string name="awesomebar_clipboard_title">Điền liên kết từ khay nhớ tạm</string>
    <!-- Button in the search suggestions onboarding that allows search suggestions in private sessions -->
    <string name="search_suggestions_onboarding_allow_button">Cho phép</string>
    <!-- Button in the search suggestions onboarding that does not allow search suggestions in private sessions -->
    <string name="search_suggestions_onboarding_do_not_allow_button">Không cho phép</string>
    <!-- Search suggestion onboarding hint title text -->
    <string name="search_suggestions_onboarding_title">Cho phép đề xuất tìm kiếm trong phiên riêng tư?</string>
    <!-- Search suggestion onboarding hint description text, first parameter is the name of the app defined in app_name (for example: Fenix)-->
    <string name="search_suggestions_onboarding_text">%s sẽ chia sẻ mọi thứ bạn nhập vào thanh địa chỉ với công cụ tìm kiếm mặc định của bạn.</string>

    <!-- Search engine suggestion title text. The first parameter is the name of the suggested engine-->
    <string name="search_engine_suggestions_title">Tìm kiếm %s</string>
    <!-- Search engine suggestion description text -->
    <string name="search_engine_suggestions_description">Tìm kiếm trực tiếp từ thanh địa chỉ</string>

    <!-- Menu option in the search selector menu to open the search settings -->
    <string name="search_settings_menu_item">Cài đặt tìm kiếm</string>

    <!-- Header text for the search selector menu -->
    <string name="search_header_menu_item_2">Lần này tìm kiếm trong:</string>

    <!-- Content description (not visible, for screen readers etc.): Search engine icon. The first parameter is the search engine name (for example: DuckDuckGo). -->
    <string name="search_engine_icon_content_description" tools:ignore="UnusedResources">Công cụ tìm kiếm %s</string>

    <!-- Home onboarding -->
    <!-- Onboarding home screen popup dialog, shown on top of the Jump back in section. -->
    <string name="onboarding_home_screen_jump_back_contextual_hint_2">Khám phá trang chủ được cá nhân hóa của bạn. Các thẻ gần đây, dấu trang và các kết quả tìm kiếm của bạn sẽ xuất hiện ngay đây.</string>
    <!-- Home onboarding dialog welcome screen title text. -->
    <string name="onboarding_home_welcome_title_2">Chào mừng bạn đến với một Internet cá nhân hơn</string>
    <!-- Home onboarding dialog welcome screen description text. -->
    <string name="onboarding_home_welcome_description">Màu sắc mới. Riêng tư hơn. Cùng cam kết với mọi người vì lợi nhuận.</string>
    <!-- Home onboarding dialog sign into sync screen title text. -->
    <string name="onboarding_home_sync_title_3">Chuyển đổi màn hình dễ dàng hơn bao giờ hết</string>
    <!-- Home onboarding dialog sign into sync screen description text. -->
    <string name="onboarding_home_sync_description">Tiếp tục với các thẻ mà bạn đang truy cập từ các thiết bị khác ngay trên trang chủ này.</string>
    <!-- Text for the button to continue the onboarding on the home onboarding dialog. -->
    <string name="onboarding_home_get_started_button">Bắt đầu</string>
    <!-- Text for the button to navigate to the sync sign in screen on the home onboarding dialog. -->
    <string name="onboarding_home_sign_in_button">Đăng nhập</string>
    <!-- Text for the button to skip the onboarding on the home onboarding dialog. -->
    <string name="onboarding_home_skip_button">Bỏ qua</string>

    <!-- Onboarding home screen sync popup dialog message, shown on top of Recent Synced Tabs in the Jump back in section. -->
    <string name="sync_cfr_message">Các thẻ của bạn đang đồng bộ hóa! Tiếp tục nơi bạn đã dừng lại trên thiết bị khác của mình.</string>

    <!-- Content description (not visible, for screen readers etc.): Close button for the home onboarding dialog -->
    <string name="onboarding_home_content_description_close_button">Đóng</string>

    <!-- Notification pre-permission dialog -->
    <!-- Enable notification pre permission dialog title
        The first parameter is the name of the app defined in app_name (for example: Fenix) -->
    <string name="onboarding_home_enable_notifications_title" moz:removedIn="124" tools:ignore="UnusedResources">Thông báo giúp bạn làm được nhiều việc hơn với %s</string>
    <!-- Enable notification pre permission dialog description with rationale
        The first parameter is the name of the app defined in app_name (for example: Fenix) -->
    <string name="onboarding_home_enable_notifications_description" moz:removedIn="124" tools:ignore="UnusedResources">Đồng bộ hóa các thẻ của bạn giữa các thiết bị, quản lý tải xuống, nhận các mẹo về cách tận dụng tối đa khả năng bảo vệ quyền riêng tư của %s và nhiều hơn nữa.</string>
    <!-- Text for the button to request notification permission on the device -->
    <string name="onboarding_home_enable_notifications_positive_button" moz:removedIn="124" tools:ignore="UnusedResources">Tiếp tục</string>
    <!-- Text for the button to not request notification permission on the device and dismiss the dialog -->
    <string name="onboarding_home_enable_notifications_negative_button" moz:removedIn="124" tools:ignore="UnusedResources">Không phải bây giờ</string>

    <!-- Juno first user onboarding flow experiment, strings are marked unused as they are only referenced by Nimbus experiments. -->
<<<<<<< HEAD
    <!-- Title for set firefox as default browser screen used by Nimbus experiments. -->
    <string name="juno_onboarding_default_browser_title_nimbus_2">Chúng tôi thích giữ an toàn cho bạn</string>
    <!-- Description for set firefox as default browser screen used by Nimbus experiments. -->
    <string name="juno_onboarding_default_browser_description_nimbus_2">Trình duyệt được tài trợ bởi tổ chức phi lợi nhuận của chúng tôi giúp ngăn các công ty bí mật theo dõi bạn trên web.\n\nTìm hiểu thêm về thông báo quyền riêng tư của chúng tôi.
=======
    <!-- Description for learning more about our privacy notice. -->
    <string name="juno_onboarding_privacy_notice_text">Thông báo về quyền riêng tư Firefox</string>
    <!-- Text for the button to set firefox as default browser on the device -->
    <!-- Title for set firefox as default browser screen used by Nimbus experiments. -->
    <string name="juno_onboarding_default_browser_title_nimbus_2">Chúng tôi thích giữ an toàn cho bạn</string>
    <!-- Description for set firefox as default browser screen used by Nimbus experiments. -->
    <string name="juno_onboarding_default_browser_description_nimbus_3">Trình duyệt được hỗ trợ phi lợi nhuận của chúng tôi giúp ngăn các công ty bí mật theo dõi bạn trên web.</string>
    <!-- Description for set firefox as default browser screen used by Nimbus experiments. -->
    <string name="juno_onboarding_default_browser_description_nimbus_2" moz:RemovedIn="124" tools:ignore="UnusedResources">Trình duyệt được tài trợ bởi tổ chức phi lợi nhuận của chúng tôi giúp ngăn các công ty bí mật theo dõi bạn trên web.\n\nTìm hiểu thêm về thông báo quyền riêng tư của chúng tôi.
>>>>>>> 02782e4f
</string>
    <!-- Text for the link to the privacy notice webpage for set as firefox default browser screen.
    This is part of the string with the key "juno_onboarding_default_browser_description". -->
    <string name="juno_onboarding_default_browser_description_link_text" moz:RemovedIn="124" tools:ignore="UnusedResources">thông báo bảo mật</string>
    <!-- Text for the button to set firefox as default browser on the device -->
    <string name="juno_onboarding_default_browser_positive_button" tools:ignore="UnusedResources">Đặt làm trình duyệt mặc định</string>
    <!-- Text for the button dismiss the screen and move on with the flow -->
    <string name="juno_onboarding_default_browser_negative_button" tools:ignore="UnusedResources">Không phải bây giờ</string>
    <!-- Title for sign in to sync screen. -->
    <string name="juno_onboarding_sign_in_title_2">Luôn mã hóa khi bạn chuyển đổi giữa nhiều thiết bị</string>
    <!-- Description for sign in to sync screen. Nimbus experiments do not support string placeholders.
     Note: The word "Firefox" should NOT be translated -->
    <string name="juno_onboarding_sign_in_description_2">Khi bạn đăng nhập và đồng bộ hóa, bạn sẽ an toàn hơn. Firefox mã hóa mật khẩu, dấu trang của bạn và hơn thế nữa.</string>
    <!-- Text for the button to sign in to sync on the device -->
    <string name="juno_onboarding_sign_in_positive_button" tools:ignore="UnusedResources">Đăng nhập</string>
    <!-- Text for the button dismiss the screen and move on with the flow -->
    <string name="juno_onboarding_sign_in_negative_button" tools:ignore="UnusedResources">Không phải bây giờ</string>
    <!-- Title for enable notification permission screen used by Nimbus experiments. Nimbus experiments do not support string placeholders.
        Note: The word "Firefox" should NOT be translated -->
    <string name="juno_onboarding_enable_notifications_title_nimbus_2">Thông báo giúp bạn an toàn hơn với Firefox</string>
    <!-- Description for enable notification permission screen used by Nimbus experiments. Nimbus experiments do not support string placeholders.
       Note: The word "Firefox" should NOT be translated -->
    <string name="juno_onboarding_enable_notifications_description_nimbus_2">Gửi các thẻ giữa các thiết bị của bạn một cách an toàn và khám phá các tính năng bảo mật khác trong Firefox.</string>
    <!-- Text for the button to request notification permission on the device -->
    <string name="juno_onboarding_enable_notifications_positive_button" tools:ignore="UnusedResources">Bật thông báo</string>
    <!-- Text for the button dismiss the screen and move on with the flow -->
    <string name="juno_onboarding_enable_notifications_negative_button" tools:ignore="UnusedResources">Không phải bây giờ</string>

    <!-- Title for add search widget screen used by Nimbus experiments. Nimbus experiments do not support string placeholders.
        Note: The word "Firefox" should NOT be translated -->
    <string name="juno_onboarding_add_search_widget_title" tools:ignore="UnusedResources">Hãy thử tiện ích Firefox tìm kiếm</string>
    <!-- Description for add search widget screen used by Nimbus experiments. Nimbus experiments do not support string placeholders.
        Note: The word "Firefox" should NOT be translated -->
    <string name="juno_onboarding_add_search_widget_description" tools:ignore="UnusedResources">Với Firefox trên màn hình chính, bạn sẽ dễ dàng truy cập vào trình duyệt ưu tiên quyền riêng tư để chặn các trình theo dõi trên nhiều trang web.</string>
    <!-- Text for the button to add search widget on the device used by Nimbus experiments. Nimbus experiments do not support string placeholders.
        Note: The word "Firefox" should NOT be translated -->
    <string name="juno_onboarding_add_search_widget_positive_button" tools:ignore="UnusedResources">Thêm tiện ích Firefox</string>
    <!-- Text for the button to dismiss the screen and move on with the flow -->
    <string name="juno_onboarding_add_search_widget_negative_button" tools:ignore="UnusedResources">Không phải bây giờ</string>

    <!-- Search Widget -->
    <!-- Content description for searching with a widget. The first parameter is the name of the application.-->
    <string name="search_widget_content_description_2">Mở thẻ %1$s mới</string>
    <!-- Text preview for smaller sized widgets -->
    <string name="search_widget_text_short">Tìm kiếm</string>
    <!-- Text preview for larger sized widgets -->
    <string name="search_widget_text_long">Tìm kiếm trên mạng</string>

    <!-- Content description (not visible, for screen readers etc.): Voice search -->
    <string name="search_widget_voice">Tìm kiếm bằng giọng nói</string>

    <!-- Preferences -->
    <!-- Title for the settings page-->
    <string name="settings">Cài đặt</string>
    <!-- Preference category for general settings -->
    <string name="preferences_category_general">Tổng quát</string>
    <!-- Preference category for all links about Fenix -->
    <string name="preferences_category_about">Giới thiệu</string>
    <!-- Preference category for settings related to changing the default search engine -->
    <string name="preferences_category_select_default_search_engine">Chọn một</string>
    <!-- Preference for settings related to managing search shortcuts for the quick search menu -->
    <string name="preferences_manage_search_shortcuts_2">Quản lý công cụ tìm kiếm thay thế</string>
    <!-- Summary for preference for settings related to managing search shortcuts for the quick search menu -->
    <string name="preferences_manage_search_shortcuts_summary">Chỉnh sửa công cụ tìm kiếm hiển thị trong menu tìm kiếm</string>
    <!-- Preference category for settings related to managing search shortcuts for the quick search menu -->
    <string name="preferences_category_engines_in_search_menu">Công cụ tìm kiếm hiển thị trong menu tìm kiếm</string>
    <!-- Preference for settings related to changing the default search engine -->
    <string name="preferences_default_search_engine">Công cụ tìm kiếm mặc định</string>
    <!-- Preference for settings related to Search -->
    <string name="preferences_search">Tìm kiếm</string>
    <!-- Preference for settings related to Search engines -->
    <string name="preferences_search_engines">Công cụ tìm kiếm</string>
    <!-- Preference for settings related to Search engines suggestions-->
    <string name="preferences_search_engines_suggestions">Đề xuất từ công cụ tìm kiếm</string>
    <!-- Preference Category for settings related to Search address bar -->
    <string name="preferences_settings_address_bar">Tùy chọn thanh địa chỉ</string>
    <!-- Preference Category for settings to Firefox Suggest -->
    <string name="preference_search_address_bar_fx_suggest">Thanh địa chỉ - Đề xuất của Firefox</string>
    <!-- Preference link to Learn more about Firefox Suggest -->
    <string name="preference_search_learn_about_fx_suggest">Tìm hiểu thêm về đề xuất của Firefox</string>
    <!-- Preference link to rating Fenix on the Play Store -->
    <string name="preferences_rate">Đánh giá trên Google Play</string>
    <!-- Preference linking to about page for Fenix
        The first parameter is the name of the app defined in app_name (for example: Fenix) -->
    <string name="preferences_about">Về %1$s</string>
    <!-- Preference for settings related to changing the default browser -->
    <string name="preferences_set_as_default_browser">Đặt làm trình duyệt mặc định</string>
    <!-- Preference category for advanced settings -->
    <string name="preferences_category_advanced">Nâng cao</string>
    <!-- Preference category for privacy and security settings -->
    <string name="preferences_category_privacy_security">Riêng tư và bảo mật</string>
    <!-- Preference for advanced site permissions -->
    <string name="preferences_site_permissions">Quyền hạn trang web</string>
    <!-- Preference for private browsing options -->
    <string name="preferences_private_browsing_options">Duyệt web riêng tư</string>
    <!-- Preference for opening links in a private tab-->
    <string name="preferences_open_links_in_a_private_tab">Mở liên kết trong thẻ riêng tư</string>
    <!-- Preference for allowing screenshots to be taken while in a private tab-->
    <string name="preferences_allow_screenshots_in_private_mode">Cho phép chụp ảnh màn hình trong chế độ riêng tư</string>
    <!-- Will inform the user of the risk of activating Allow screenshots in private browsing option -->
    <string name="preferences_screenshots_in_private_mode_disclaimer">Nếu bạn cho phép, các thẻ riêng tư cũng sẽ hiển thị trong danh sách ứng dụng đang mở</string>
    <!-- Preference for adding private browsing shortcut -->
    <string name="preferences_add_private_browsing_shortcut">Thêm lối tắt duyệt web riêng tư</string>
    <!-- Preference for enabling "HTTPS-Only" mode -->
    <string name="preferences_https_only_title">Chế độ chỉ HTTPS</string>

    <!-- Label for cookie banner section in quick settings panel. -->
    <string name="cookie_banner_blocker">Trình chặn biểu ngữ cookie</string>
    <!-- Preference for removing cookie/consent banners from sites automatically in private mode. See reduce_cookie_banner_summary for additional context. -->
    <string name="preferences_cookie_banner_reduction_private_mode">Trình chặn biểu ngữ cookie trong trình duyệt riêng tư</string>

    <!-- Text for indicating cookie banner handling is off this site, this is shown as part of the protections panel with the tracking protection toggle -->
    <string name="reduce_cookie_banner_off_for_site">Tắt cho trang web này</string>
    <!-- Text for cancel button indicating that cookie banner reduction is not supported for the current site, this is shown as part of the cookie banner details view. -->
    <string name="cookie_banner_handling_details_site_is_not_supported_cancel_button">Hủy bỏ</string>
    <!-- Text for request support button indicating that cookie banner reduction is not supported for the current site, this is shown as part of the cookie banner details view. -->
    <string name="cookie_banner_handling_details_site_is_not_supported_request_support_button_2">Gửi yêu cầu</string>
    <!-- Text for title indicating that cookie banner reduction is not supported for the current site, this is shown as part of the cookie banner details view. -->
    <string name="cookie_banner_handling_details_site_is_not_supported_title_2">Yêu cầu hỗ trợ cho trang web này?</string>
    <!-- Label for the snackBar, after the user reports with success a website where cookie banner reducer did not work -->
    <string name="cookie_banner_handling_report_site_snack_bar_text_2">Đã gửi yêu cầu</string>
    <!-- Text for indicating cookie banner handling is on this site, this is shown as part of the protections panel with the tracking protection toggle -->
    <string name="reduce_cookie_banner_on_for_site">Bật cho trang web này</string>
    <!-- Text for indicating that a request for unsupported site was sent to Nimbus (it's a Mozilla library for experiments), this is shown as part of the protections panel with the tracking protection toggle -->
    <string name="reduce_cookie_banner_unsupported_site_request_submitted_2">Đã gửi yêu cầu hỗ trợ</string>
    <!-- Text for indicating cookie banner handling is currently not supported for this site, this is shown as part of the protections panel with the tracking protection toggle -->
    <string name="reduce_cookie_banner_unsupported_site">Trang web hiện tại không được hỗ trợ</string>
<<<<<<< HEAD
    <!-- Title text for a detail explanation indicating cookie banner handling is on this site, this is shown as part of the cookie banner panel in the toolbar. The first parameter is a shortened URL of the current site-->
    <string name="reduce_cookie_banner_details_panel_title_on_for_site" moz:RemovedIn="121" tools:ignore="UnusedResources">Bật giảm biểu ngữ cookie cho %1$s?</string>
=======
>>>>>>> 02782e4f
    <!-- Title text for a detail explanation indicating cookie banner handling is on this site, this is shown as part of the cookie banner panel in the toolbar. The first parameter is a shortened URL of the current site-->
    <string name="reduce_cookie_banner_details_panel_title_on_for_site_1">Bật trình chặn biểu ngữ cookie cho %1$s?</string>
    <!-- Title text for a detail explanation indicating cookie banner handling is off this site, this is shown as part of the cookie banner panel in the toolbar. The first parameter is a shortened URL of the current site-->
    <string name="reduce_cookie_banner_details_panel_title_off_for_site_1">Tắt trình chặn biểu ngữ cookie cho %1$s?</string>
    <!-- Title text for a detail explanation indicating cookie banner reducer didn't work for the current site, this is shown as part of the cookie banner panel in the toolbar. The first parameter is the application name-->
    <string name="reduce_cookie_banner_details_panel_title_unsupported_site_request_2">%1$s không thể tự động từ chối yêu cầu cookie trên trang web này. Bạn có thể gửi yêu cầu hỗ trợ trang web này trong tương lai.</string>

    <!-- Long text for a detail explanation indicating what will happen if cookie banner handling is off for a site, this is shown as part of the cookie banner panel in the toolbar. The first parameter is the application name -->
    <string name="reduce_cookie_banner_details_panel_description_off_for_site_1">Tắt và %1$s sẽ xóa cookie và tải lại trang web này. Điều này có thể khiến bạn bị đăng xuất hoặc bị xóa sạch giỏ hàng.</string>
    <!-- Long text for a detail explanation indicating what will happen if cookie banner handling is on for a site, this is shown as part of the cookie banner panel in the toolbar. The first parameter is the application name -->
    <string name="reduce_cookie_banner_details_panel_description_on_for_site_3">Bật và %1$s sẽ thử tự động từ chối tất cả các biểu ngữ cookie trên trang web này.</string>

    <!--Title for the cookie banner re-engagement CFR, the placeholder is replaced with app name -->
    <string name="cookie_banner_cfr_title">%1$s vừa từ chối cookie cho bạn</string>
    <!--Message for the cookie banner re-engagement CFR -->
    <string name="cookie_banner_cfr_message">Ít phiền nhiễu hơn, ít cookie theo dõi bạn hơn trên trang web này.</string>

    <!-- Description of the preference to enable "HTTPS-Only" mode. -->
    <string name="preferences_https_only_summary">Tự động cố gắng kết nối với các trang web bằng giao thức mã hóa HTTPS để tăng cường bảo mật.</string>
    <!-- Summary of https only preference if https only is set to off -->
    <string name="preferences_https_only_off">Tắt</string>
    <!-- Summary of https only preference if https only is set to on in all tabs -->
    <string name="preferences_https_only_on_all">Bật trong tất cả các thẻ</string>
    <!-- Summary of https only preference if https only is set to on in private tabs only -->
    <string name="preferences_https_only_on_private">Bật trong các thẻ riêng tư</string>
    <!-- Text displayed that links to website containing documentation about "HTTPS-Only" mode -->
    <string name="preferences_http_only_learn_more">Tìm hiểu thêm</string>
    <!-- Option for the https only setting -->
    <string name="preferences_https_only_in_all_tabs">Bật trong tất cả các thẻ</string>
    <!-- Option for the https only setting -->
    <string name="preferences_https_only_in_private_tabs">Chỉ bật trong thẻ riêng tư</string>
    <!-- Title shown in the error page for when trying to access a http website while https only mode is enabled. -->
    <string name="errorpage_httpsonly_title">Trang web an toàn không khả dụng</string>
    <!-- Message shown in the error page for when trying to access a http website while https only mode is enabled. The message has two paragraphs. This is the first. -->
    <string name="errorpage_httpsonly_message_title">Rất có thể, trang web chỉ đơn giản là không hỗ trợ HTTPs.</string>
    <!-- Message shown in the error page for when trying to access a http website while https only mode is enabled. The message has two paragraphs. This is the second. -->
    <string name="errorpage_httpsonly_message_summary">Tuy nhiên, cũng có thể có kẻ tấn công tham gia. Nếu bạn tiếp tục vào trang web, bạn không nên nhập bất kỳ thông tin nhạy cảm nào. Nếu bạn tiếp tục, chế độ chỉ HTTPS sẽ tạm thời bị tắt cho trang web.</string>
    <!-- Preference for accessibility -->
    <string name="preferences_accessibility">Khả năng truy cập</string>
    <!-- Preference to override the Mozilla account server -->
    <string name="preferences_override_account_server">Máy chủ tài khoản Mozilla tùy chỉnh</string>
    <!-- Preference to override the Sync token server -->
    <string name="preferences_override_sync_tokenserver">Tùy chỉnh máy chủ đồng bộ hóa</string>
    <!-- Toast shown after updating the Mozilla account/Sync server override preferences -->
    <string name="toast_override_account_sync_server_done">Đã sửa đổi máy chủ/tài khoản đồng bộ hóa Mozilla. Đang thoát khỏi ứng dụng để áp dụng các thay đổi…</string>
    <!-- Preference category for account information -->
    <string name="preferences_category_account">Tài khoản</string>
    <!-- Preference for changing where the toolbar is positioned -->
    <string name="preferences_toolbar">Thanh công cụ</string>
    <!-- Preference for changing default theme to dark or light mode -->
    <string name="preferences_theme">Chủ đề</string>
    <!-- Preference for customizing the home screen -->
    <string name="preferences_home_2">Trang chủ</string>
    <!-- Preference for gestures based actions -->
    <string name="preferences_gestures">Cử chỉ</string>
    <!-- Preference for settings related to visual options -->
    <string name="preferences_customize">Tùy biến</string>
    <!-- Preference description for banner about signing in -->
    <string name="preferences_sign_in_description_2">Đăng nhập để đồng bộ các thẻ, dấu trang, mật khẩu, v.v.</string>
    <!-- Preference shown instead of account display name while account profile information isn't available yet. -->
    <string name="preferences_account_default_name_2">Tài khoản Mozilla</string>
    <!-- Preference text for account title when there was an error syncing FxA -->
    <string name="preferences_account_sync_error">Kết nối lại để tiếp tục đồng bộ hóa</string>
    <!-- Preference for language -->
    <string name="preferences_language">Ngôn ngữ</string>
    <!-- Preference for data choices -->
    <string name="preferences_data_choices">Lựa chọn dữ liệu</string>
    <!-- Preference for data collection -->
    <string name="preferences_data_collection">Thu thập dữ liệu</string>
    <!-- Preference for developers -->
    <string name="preferences_remote_debugging">Gỡ lỗi từ xa qua USB</string>
    <!-- Preference title for switch preference to show search suggestions -->
    <string name="preferences_show_search_suggestions">Hiển thị đề xuất tìm kiếm</string>
    <!-- Preference title for switch preference to show voice search button -->
    <string name="preferences_show_voice_search">Hiển thị tìm kiếm bằng giọng nói</string>
    <!-- Preference title for switch preference to show search suggestions also in private mode -->
    <string name="preferences_show_search_suggestions_in_private">Hiển thị trong phiên riêng tư</string>
    <!-- Preference title for switch preference to show a clipboard suggestion when searching -->
    <string name="preferences_show_clipboard_suggestions">Hiển thị đề xuất khay nhớ tạm</string>
    <!-- Preference title for switch preference to suggest browsing history when searching -->
    <string name="preferences_search_browsing_history">Tìm kiếm lịch sử duyệt web</string>
    <!-- Preference title for switch preference to suggest bookmarks when searching -->
    <string name="preferences_search_bookmarks">Tìm kiếm dấu trang</string>
    <!-- Preference title for switch preference to suggest synced tabs when searching -->
    <string name="preferences_search_synced_tabs">Tìm kiếm các thẻ đã đồng bộ hóa</string>
    <!-- Preference for account settings -->
    <string name="preferences_account_settings">Cài đặt tài khoản</string>
    <!-- Preference for enabling url autocomplete-->
    <string name="preferences_enable_autocomplete_urls">Tự động điền URL</string>
    <!-- Preference title for switch preference to show sponsored Firefox Suggest search suggestions -->
    <string name="preferences_show_sponsored_suggestions">Đề xuất từ nhà tài trợ</string>
    <!-- Summary for preference to show sponsored Firefox Suggest search suggestions.
         The first parameter is the name of the application. -->
    <string name="preferences_show_sponsored_suggestions_summary">Hỗ trợ %1$s với các đề xuất được tài trợ không thường xuyên</string>
    <!-- Preference title for switch preference to show Firefox Suggest search suggestions for web content.
         The first parameter is the name of the application. -->
    <string name="preferences_show_nonsponsored_suggestions">Đề xuất từ %1$s</string>
    <!-- Summary for preference to show Firefox Suggest search suggestions for web content -->
    <string name="preferences_show_nonsponsored_suggestions_summary">Nhận đề xuất từ ​​web liên quan đến tìm kiếm của bạn</string>
    <!-- Preference for open links in third party apps -->
    <string name="preferences_open_links_in_apps">Mở liên kết trong ứng dụng</string>

    <!-- Preference for open links in third party apps always open in apps option -->
    <string name="preferences_open_links_in_apps_always">Luôn luôn</string>
    <!-- Preference for open links in third party apps ask before opening option -->
    <string name="preferences_open_links_in_apps_ask">Hỏi trước khi mở</string>
    <!-- Preference for open links in third party apps never open in apps option -->
    <string name="preferences_open_links_in_apps_never">Không bao giờ</string>
    <!-- Preference for open download with an external download manager app -->
    <string name="preferences_external_download_manager">Trình quản lý tải xuống bên ngoài</string>
    <!-- Preference for enabling gecko engine logs -->
    <string name="preferences_enable_gecko_logs">Bật nhật ký Gecko</string>
    <!-- Message to indicate users that we are quitting the application to apply the changes -->
    <string name="quit_application">Đang thoát ứng dụng để áp dụng các thay đổi…</string>

    <!-- Preference for add_ons -->
    <string name="preferences_addons">Tiện ích</string>

    <!-- Preference for installing a local add-on -->
    <string name="preferences_install_local_addon">Cài đặt tiện ích từ tập tin</string>
    <!-- Preference for notifications -->
    <string name="preferences_notifications">Thông báo</string>

    <!-- Summary for notification preference indicating notifications are allowed -->
    <string name="notifications_allowed_summary">Đã cho phép</string>
    <!-- Summary for notification preference indicating notifications are not allowed -->
    <string name="notifications_not_allowed_summary">Không cho phép</string>

    <!-- Add-on Preferences -->
    <!-- Preference to customize the configured AMO (addons.mozilla.org) collection -->
    <string name="preferences_customize_amo_collection">Bộ sưu tập tiện ích tùy chỉnh</string>
    <!-- Button caption to confirm the add-on collection configuration -->
    <string name="customize_addon_collection_ok">OK</string>
    <!-- Button caption to abort the add-on collection configuration -->
    <string name="customize_addon_collection_cancel">Hủy bỏ</string>
    <!-- Hint displayed on input field for custom collection name -->
    <string name="customize_addon_collection_hint">Tên bộ sưu tập</string>
    <!-- Hint displayed on input field for custom collection user ID-->
    <string name="customize_addon_collection_user_hint">Chủ sở hữu bộ sưu tập (ID người dùng)</string>
    <!-- Toast shown after confirming the custom add-on collection configuration -->
    <string name="toast_customize_addon_collection_done">Đã sửa đổi bộ sưu tập tiện ích mở rộng. Thoát ứng dụng để áp dụng các thay đổi…</string>

    <!-- Customize Home -->
    <!-- Header text for jumping back into the recent tab in customize the home screen -->
    <string name="customize_toggle_jump_back_in">Trang đã xem gần đây</string>
    <!-- Title for the customize home screen section with recently saved bookmarks. -->
    <string name="customize_toggle_recent_bookmarks">Dấu trang gần đây</string>
    <!-- Title for the customize home screen section with recently visited. Recently visited is
    a section where users see a list of tabs that they have visited in the past few days -->
    <string name="customize_toggle_recently_visited">Đã xem gần đây</string>

    <!-- Title for the customize home screen section with Pocket. -->
    <string name="customize_toggle_pocket_2">Những câu chuyện kích động tư tưởng</string>
    <!-- Summary for the customize home screen section with Pocket. The first parameter is product name Pocket -->
    <string name="customize_toggle_pocket_summary">Các bài báo được cung cấp bởi %s</string>
    <!-- Title for the customize home screen section with sponsored Pocket stories. -->
    <string name="customize_toggle_pocket_sponsored">Câu chuyện được tài trợ</string>
    <!-- Title for the opening wallpaper settings screen -->
    <string name="customize_wallpapers">Hình nền</string>
    <!-- Title for the customize home screen section with sponsored shortcuts. -->
    <string name="customize_toggle_contile">Các lối tắt được tài trợ</string>

    <!-- Wallpapers -->
    <!-- Content description for various wallpapers. The first parameter is the name of the wallpaper -->
    <string name="wallpapers_item_name_content_description">Mục hình nền: %1$s</string>
    <!-- Snackbar message for when wallpaper is selected -->
    <string name="wallpaper_updated_snackbar_message">Đã cập nhật hình nền!</string>
    <!-- Snackbar label for action to view selected wallpaper -->
    <string name="wallpaper_updated_snackbar_action">Xem ngay</string>
    <!-- Snackbar message for when wallpaper couldn't be downloaded -->
    <string name="wallpaper_download_error_snackbar_message">Không thể tải xuống hình nền</string>
    <!-- Snackbar label for action to retry downloading the wallpaper -->
    <string name="wallpaper_download_error_snackbar_action">Thử lại</string>
    <!-- Snackbar message for when wallpaper couldn't be selected because of the disk error -->
    <string name="wallpaper_select_error_snackbar_message">Không thể thay đổi hình nền</string>
    <!-- Text displayed that links to website containing documentation about the "Limited Edition" wallpapers. -->
    <string name="wallpaper_learn_more">Tìm hiểu thêm</string>

    <!-- Text for classic wallpapers title. The first parameter is the Firefox name. -->
    <string name="wallpaper_classic_title">%s cổ điển</string>
    <!-- Text for artist series wallpapers title. "Artist series" represents a collection of artist collaborated wallpapers. -->
    <string name="wallpaper_artist_series_title">Loạt nghệ sĩ</string>
    <!-- Description text for the artist series wallpapers with learn more link. The first parameter is the learn more string defined in wallpaper_learn_more. "Independent voices" is the name of the wallpaper collection -->
    <string name="wallpaper_artist_series_description_with_learn_more">Bộ sưu tập Tiếng nói độc lập. %s</string>
    <!-- Description text for the artist series wallpapers. "Independent voices" is the name of the wallpaper collection -->
    <string name="wallpaper_artist_series_description">Bộ sưu tập Tiếng nói độc lập.</string>
    <!-- Wallpaper onboarding dialog header text. -->
    <string name="wallpapers_onboarding_dialog_title_text">Thử một chút màu sắc</string>
    <!-- Wallpaper onboarding dialog body text. -->
    <string name="wallpapers_onboarding_dialog_body_text">Chọn một hình nền để nói lên phong cách của bạn.</string>
    <!-- Wallpaper onboarding dialog learn more button text. The button navigates to the wallpaper settings screen. -->
    <string name="wallpapers_onboarding_dialog_explore_more_button_text">Khám phá các hình nền khác</string>

    <!-- Add-ons general availability nimbus message-->
    <!-- Title of the Nimbus message for add-ons general availability-->
    <string name="addon_ga_message_title" tools:ignore="UnusedResources">Tiện ích mới hiện đã có sẵn</string>
    <!-- Body of the Nimbus message for add-ons general availability. 'Firefox' intentionally hardcoded here-->
    <string name="addon_ga_message_body" tools:ignore="UnusedResources">Xem hơn 100 tiện ích mở rộng mới cho phép bạn biến Firefox thành của riêng mình.</string>
    <!-- Button text of the Nimbus message for add-ons general availability. -->
    <string name="addon_ga_message_button" tools:ignore="UnusedResources">Khám phá tiện ích</string>

    <!-- Add-on process crash dialog to user -->
    <!-- Title of a dialog shown to the user when enough errors have occurred with addons and they need to be temporarily disabled -->
    <string name="addon_process_crash_dialog_title" tools:ignore="UnusedResources">Tiện ích mở rộng tạm thời bị vô hiệu hóa</string>
    <!-- The first parameter is the application name. This is a message shown to the user when too many errors have occurred with the addons process and they have been disabled. The user can decide if they would like to continue trying to start add-ons or if they'd rather continue without them. -->
    <string name="addon_process_crash_dialog_message" tools:ignore="UnusedResources">Một hoặc nhiều tiện ích mở rộng ngừng hoạt động khiến hệ thống của bạn không ổn định. %1$s thất bại khi thử khởi động lại (các) tiện ích.\n\nTiện ích mở rộng sẽ không được khởi động lại trong phiên hiện tại của bạn.\n\nXóa hoặc vô hiệu hóa các tiện ích có thể khắc phục được sự cố này.</string>
    <!-- This will cause the add-ons to try restarting but the dialog will reappear if it is unsuccessful again -->
    <string name="addon_process_crash_dialog_retry_button_text" tools:ignore="UnusedResources">Thử khởi động lại tiện ích</string>
    <!-- The user will continue with all add-ons disabled -->
    <string name="addon_process_crash_dialog_disable_addons_button_text" tools:ignore="UnusedResources">Tiếp tục với tiện ích bị vô hiệu hóa</string>

    <!-- Account Preferences -->
    <!-- Preference for managing your account via accounts.firefox.com -->
    <string name="preferences_manage_account">Quản lý tài khoản</string>
    <!-- Summary of the preference for managing your account via accounts.firefox.com. -->
    <string name="preferences_manage_account_summary">Thay đổi mật khẩu, quản lý việc thu thập dữ liệu hoặc xóa tài khoản của bạn</string>
    <!-- Preference for triggering sync -->
    <string name="preferences_sync_now">Đồng bộ ngay</string>
    <!-- Preference category for sync -->
    <string name="preferences_sync_category">Chọn những gì để đồng bộ hóa</string>
    <!-- Preference for syncing history -->
    <string name="preferences_sync_history">Lịch sử</string>
    <!-- Preference for syncing bookmarks -->
    <string name="preferences_sync_bookmarks">Dấu trang</string>
    <!-- Preference for syncing logins -->
    <string name="preferences_sync_logins">Đăng nhập</string>
    <!-- Preference for syncing passwords -->
    <string name="preferences_sync_logins_2" tools:ignore="UnusedResources">Mật khẩu</string>
    <!-- Preference for syncing tabs -->
    <string name="preferences_sync_tabs_2">Các thẻ đang mở</string>
    <!-- Preference for signing out -->
    <string name="preferences_sign_out">Đăng xuất</string>
    <!-- Preference displays and allows changing current FxA device name -->
    <string name="preferences_sync_device_name">Tên thiết bị</string>
    <!-- Text shown when user enters empty device name -->
    <string name="empty_device_name_error">Tên thiết bị không được để trống.</string>
    <!-- Label indicating that sync is in progress -->
    <string name="sync_syncing_in_progress">Đang đồng bộ hóa…</string>
    <!-- Label summary indicating that sync failed. The first parameter is the date stamp showing last time it succeeded -->
    <string name="sync_failed_summary">Đồng bộ hóa thất bại. Lần thành công gần nhất: %s</string>
    <!-- Label summary showing never synced -->
    <string name="sync_failed_never_synced_summary">Đồng bộ hóa thất bại. Lần đồng bộ gần nhất: không có</string>
    <!-- Label summary the date we last synced. The first parameter is date stamp showing last time synced -->
    <string name="sync_last_synced_summary">Đồng bộ hóa lần cuối: %s</string>
    <!-- Label summary showing never synced -->
    <string name="sync_never_synced_summary">Lần đồng bộ gần nhất: không có</string>

    <!-- Text for displaying the default device name.
        The first parameter is the application name, the second is the device manufacturer name
        and the third is the device model. -->
    <string name="default_device_name_2">%1$s trên %2$s %3$s</string>

    <!-- Preference for syncing credit cards -->
    <string name="preferences_sync_credit_cards">Thẻ tín dụng</string>
    <!-- Preference for syncing payment methods -->
    <string name="preferences_sync_credit_cards_2" tools:ignore="UnusedResources">Phương thức thanh toán</string>
    <!-- Preference for syncing addresses -->
    <string name="preferences_sync_address">Địa chỉ</string>

    <!-- Send Tab -->
    <!-- Name of the "receive tabs" notification channel. Displayed in the "App notifications" system settings for the app -->
    <string name="fxa_received_tab_channel_name">Các thẻ đã nhận</string>
    <!-- Description of the "receive tabs" notification channel. Displayed in the "App notifications" system settings for the app -->
    <string name="fxa_received_tab_channel_description">Thông báo các thẻ nhận được từ các thiết bị Firefox khác.</string>
    <!--  The body for these is the URL of the tab received  -->
    <string name="fxa_tab_received_notification_name">Thẻ đã nhận</string>

    <!-- %s is the device name -->
    <string name="fxa_tab_received_from_notification_name">Thẻ từ %s</string>

    <!-- Advanced Preferences -->
    <!-- Preference for tracking protection exceptions -->
    <string name="preferences_tracking_protection_exceptions">Ngoại lệ</string>
    <!-- Button in Exceptions Preference to turn on tracking protection for all sites (remove all exceptions) -->
    <string name="preferences_tracking_protection_exceptions_turn_on_for_all">Bật cho tất cả các trang web</string>
    <!-- Text displayed when there are no exceptions -->
    <string name="exceptions_empty_message_description">Các ngoại lệ cho phép bạn tắt trình chống theo dõi cho các trang web đã chọn.</string>
    <!-- Text displayed when there are no exceptions, with learn more link that brings users to a tracking protection SUMO page -->
    <string name="exceptions_empty_message_learn_more_link">Tìm hiểu thêm</string>

    <!-- Preference switch for usage and technical data collection -->
    <string name="preference_usage_data">Sử dụng và dữ liệu kỹ thuật</string>
    <!-- Preference description for usage and technical data collection -->
    <string name="preferences_usage_data_description">Chia sẻ hiệu năng, cách sử dụng, phần cứng và dữ liệu tùy biến liên quan đến trình duyệt của bạn với Mozilla để giúp chúng tôi tạo ra %1$s tốt hơn</string>
    <!-- Preference switch for marketing data collection -->
    <string name="preferences_marketing_data">Dữ liệu tiếp thị</string>
    <!-- Preference description for marketing data collection -->
    <string name="preferences_marketing_data_description2">Chia sẻ dữ liệu sử dụng cơ bản với Adjust, nhà cung cấp tiếp thị di động của chúng tôi</string>
    <!-- Title for studies preferences -->
    <string name="preference_experiments_2">Nghiên cứu</string>
    <!-- Summary for studies preferences -->
    <string name="preference_experiments_summary_2">Cho phép Mozilla cài đặt và chạy các nghiên cứu</string>

    <!-- Turn On Sync Preferences -->
    <!-- Header of the Sync and save your data preference view -->
    <string name="preferences_sync_2">Đồng bộ hóa và lưu dữ liệu của bạn</string>
    <!-- Preference for reconnecting to FxA sync -->
    <string name="preferences_sync_sign_in_to_reconnect">Đăng nhập để kết nối lại</string>
    <!-- Preference for removing FxA account -->
    <string name="preferences_sync_remove_account">Gỡ bỏ tài khoản</string>

    <!-- Pairing Feature strings -->
    <!-- Instructions on how to access pairing -->
    <string name="pair_instructions_2"><![CDATA[Quét mã QR được hiển thị tại <b>firefox.com/pair</b>]]></string>

    <!-- Toolbar Preferences -->
    <!-- Preference for using top toolbar -->
    <string name="preference_top_toolbar">Phía trên</string>
    <!-- Preference for using bottom toolbar -->
    <string name="preference_bottom_toolbar">Phía dưới</string>

    <!-- Theme Preferences -->
    <!-- Preference for using light theme -->
    <string name="preference_light_theme">Sáng</string>
    <!-- Preference for using dark theme -->
    <string name="preference_dark_theme">Tối</string>
    <!-- Preference for using using dark or light theme automatically set by battery -->
    <string name="preference_auto_battery_theme">Đặt theo trình tiết kiệm pin</string>
    <!-- Preference for using following device theme -->
    <string name="preference_follow_device_theme">Theo chủ đề thiết bị</string>

    <!-- Gestures Preferences-->
    <!-- Preferences for using pull to refresh in a webpage -->
    <string name="preference_gestures_website_pull_to_refresh">Kéo trang để làm mới</string>
    <!-- Preference for using the dynamic toolbar -->
    <string name="preference_gestures_dynamic_toolbar">Cuộn trang để ẩn thanh công cụ</string>
    <!-- Preference for switching tabs by swiping horizontally on the toolbar -->
    <string name="preference_gestures_swipe_toolbar_switch_tabs">Vuốt thanh công cụ sang hai bên để chuyển đổi các thẻ</string>
    <!-- Preference for showing the opened tabs by swiping up on the toolbar-->
    <string name="preference_gestures_swipe_toolbar_show_tabs">Vuốt thanh công cụ lên để mở các thẻ</string>

    <!-- Library -->
    <!-- Option in Library to open Downloads page -->
    <string name="library_downloads">Tải xuống</string>
    <!-- Option in library to open Bookmarks page -->
    <string name="library_bookmarks">Dấu trang</string>
    <!-- Option in library to open Desktop Bookmarks root page -->
    <string name="library_desktop_bookmarks_root">Dấu trang Desktop</string>
    <!-- Option in library to open Desktop Bookmarks "menu" page -->
    <string name="library_desktop_bookmarks_menu">Trình đơn dấu trang</string>
    <!-- Option in library to open Desktop Bookmarks "toolbar" page -->
    <string name="library_desktop_bookmarks_toolbar">Thanh dấu trang</string>
    <!-- Option in library to open Desktop Bookmarks "unfiled" page -->
    <string name="library_desktop_bookmarks_unfiled">Dấu trang khác</string>
    <!-- Option in Library to open History page -->
    <string name="library_history">Lịch sử</string>
    <!-- Option in Library to open a new tab -->
    <string name="library_new_tab">Thẻ mới</string>
    <!-- Settings Page Title -->
    <string name="settings_title">Cài đặt</string>
    <!-- Content description (not visible, for screen readers etc.): "Close button for library settings" -->
    <string name="content_description_close_button">Đóng</string>

    <!-- Title to show in alert when a lot of tabs are to be opened
    %d is a placeholder for the number of tabs that will be opened -->
    <string name="open_all_warning_title">Mở %d thẻ?</string>
    <!-- Message to warn users that a large number of tabs will be opened
    %s will be replaced by app name. -->
    <string name="open_all_warning_message">Việc mở nhiều thẻ này có thể làm chậm %s trong khi các trang đang tải. Bạn có chắc chắn muốn tiếp tục không?</string>
    <!-- Dialog button text for confirming open all tabs -->
    <string name="open_all_warning_confirm">Mở các thẻ</string>
    <!-- Dialog button text for canceling open all tabs -->
    <string name="open_all_warning_cancel">Hủy bỏ</string>

    <!-- Text to show users they have one page in the history group section of the History fragment.
    %d is a placeholder for the number of pages in the group. -->
    <string name="history_search_group_site_1">%d trang</string>

    <!-- Text to show users they have multiple pages in the history group section of the History fragment.
    %d is a placeholder for the number of pages in the group. -->
    <string name="history_search_group_sites_1">%d trang</string>

    <!-- Option in library for Recently Closed Tabs -->
    <string name="library_recently_closed_tabs">Các thẻ đã đóng gần đây</string>
    <!-- Option in library to open Recently Closed Tabs page -->
    <string name="recently_closed_show_full_history">Hiện toàn bộ lịch sử</string>
    <!-- Text to show users they have multiple tabs saved in the Recently Closed Tabs section of history.
    %d is a placeholder for the number of tabs selected. -->
    <string name="recently_closed_tabs">%d thẻ</string>
    <!-- Text to show users they have one tab saved in the Recently Closed Tabs section of history.
    %d is a placeholder for the number of tabs selected. -->
    <string name="recently_closed_tab">%d thẻ</string>
    <!-- Recently closed tabs screen message when there are no recently closed tabs -->
    <string name="recently_closed_empty_message">Không có thẻ nào đã đóng gần đây ở đây</string>

    <!-- Tab Management -->
    <!-- Title of preference for tabs management -->
    <string name="preferences_tabs">Thẻ</string>
    <!-- Title of preference that allows a user to specify the tab view -->
    <string name="preferences_tab_view">Chế độ xem thẻ</string>
    <!-- Option for a list tab view -->
    <string name="tab_view_list">Danh sách</string>
    <!-- Option for a grid tab view -->
    <string name="tab_view_grid">Lưới</string>
    <!-- Title of preference that allows a user to auto close tabs after a specified amount of time -->
    <string name="preferences_close_tabs">Đóng thẻ</string>
    <!-- Option for auto closing tabs that will never auto close tabs, always allows user to manually close tabs -->
    <string name="close_tabs_manually">Thủ công</string>
    <!-- Option for auto closing tabs that will auto close tabs after one day -->
    <string name="close_tabs_after_one_day">Sau một ngày</string>
    <!-- Option for auto closing tabs that will auto close tabs after one week -->
    <string name="close_tabs_after_one_week">Sau một tuần</string>
    <!-- Option for auto closing tabs that will auto close tabs after one month -->
    <string name="close_tabs_after_one_month">Sau một tháng</string>

    <!-- Title of preference that allows a user to specify the auto-close settings for open tabs -->
    <string name="preference_auto_close_tabs" tools:ignore="UnusedResources">Tự động đóng các thẻ đang mở</string>

    <!-- Opening screen -->
    <!-- Title of a preference that allows a user to choose what screen to show after opening the app -->
    <string name="preferences_opening_screen">Khi mở ứng dụng, hãy vào</string>
    <!-- Option for always opening the homepage when re-opening the app -->
    <string name="opening_screen_homepage">Trang chủ</string>
    <!-- Option for always opening the user's last-open tab when re-opening the app -->
    <string name="opening_screen_last_tab">Thẻ cuối cùng</string>
    <!-- Option for always opening the homepage when re-opening the app after four hours of inactivity -->
    <string name="opening_screen_after_four_hours_of_inactivity">Trang chủ sau bốn giờ không hoạt động</string>
    <!-- Summary for tabs preference when auto closing tabs setting is set to manual close-->
    <string name="close_tabs_manually_summary">Đóng thủ công</string>
    <!-- Summary for tabs preference when auto closing tabs setting is set to auto close tabs after one day-->
    <string name="close_tabs_after_one_day_summary">Đóng sau một ngày</string>
    <!-- Summary for tabs preference when auto closing tabs setting is set to auto close tabs after one week-->
    <string name="close_tabs_after_one_week_summary">Đóng sau một tuần</string>
    <!-- Summary for tabs preference when auto closing tabs setting is set to auto close tabs after one month-->
    <string name="close_tabs_after_one_month_summary">Đóng sau một tháng</string>

    <!-- Summary for homepage preference indicating always opening the homepage when re-opening the app -->
    <string name="opening_screen_homepage_summary">Mở trên trang chủ</string>
    <!-- Summary for homepage preference indicating always opening the last-open tab when re-opening the app -->
    <string name="opening_screen_last_tab_summary">Mở trên thẻ cuối cùng</string>
    <!-- Summary for homepage preference indicating opening the homepage when re-opening the app after four hours of inactivity -->
    <string name="opening_screen_after_four_hours_of_inactivity_summary">Mở trên trang chủ sau bốn giờ</string>

    <!-- Inactive tabs -->
    <!-- Category header of a preference that allows a user to enable or disable the inactive tabs feature -->
    <string name="preferences_inactive_tabs">Chuyển các thẻ cũ sang không hoạt động</string>
    <!-- Title of inactive tabs preference -->
    <string name="preferences_inactive_tabs_title">Các thẻ mà bạn chưa xem trong hai tuần sẽ được chuyển vào phần không hoạt động.</string>

    <!-- Studies -->
    <!-- Title of the remove studies button -->
    <string name="studies_remove">Xóa</string>
    <!-- Title of the active section on the studies list -->
    <string name="studies_active">Hoạt động</string>
    <!-- Description for studies, it indicates why Firefox use studies. The first parameter is the name of the application. -->
    <string name="studies_description_2">%1$s có thể cài đặt và chạy các nghiên cứu theo thời gian.</string>
    <!-- Learn more link for studies, links to an article for more information about studies. -->
    <string name="studies_learn_more">Tìm hiểu thêm</string>

    <!-- Dialog message shown after removing a study -->
    <string name="studies_restart_app">Ứng dụng sẽ thoát để áp dụng các thay đổi</string>
    <!-- Dialog button to confirm the removing a study. -->
    <string name="studies_restart_dialog_ok">OK</string>
    <!-- Dialog button text for canceling removing a study. -->
    <string name="studies_restart_dialog_cancel">Hủy bỏ</string>
    <!-- Toast shown after turning on/off studies preferences -->
    <string name="studies_toast_quit_application" tools:ignore="UnusedResources">Đang thoát ứng dụng để áp dụng các thay đổi…</string>

    <!-- Sessions -->
    <!-- Title for the list of tabs -->
    <string name="tab_header_label">Các thẻ đang mở</string>
    <!-- Title for the list of tabs in the current private session -->
    <string name="tabs_header_private_tabs_title">Các thẻ riêng tư</string>
    <!-- Title for the list of tabs in the synced tabs -->
    <string name="tabs_header_synced_tabs_title">Các thẻ đã đồng bộ</string>
    <!-- Content description (not visible, for screen readers etc.): Add tab button. Adds a news tab when pressed -->
    <string name="add_tab">Thêm thẻ</string>
    <!-- Content description (not visible, for screen readers etc.): Add tab button. Adds a news tab when pressed -->
    <string name="add_private_tab">Thêm thẻ riêng tư</string>
    <!-- Text for the new tab button to indicate adding a new private tab in the tab -->
    <string name="tab_drawer_fab_content">Riêng tư</string>
    <!-- Text for the new tab button to indicate syncing command on the synced tabs page -->
    <string name="tab_drawer_fab_sync">Đồng bộ hóa</string>
    <!-- Text shown in the menu for sharing all tabs -->
    <string name="tab_tray_menu_item_share">Chia sẻ tất cả các thẻ</string>
    <!-- Text shown in the menu to view recently closed tabs -->
    <string name="tab_tray_menu_recently_closed">Các thẻ đã đóng gần đây</string>
    <!-- Text shown in the tabs tray inactive tabs section -->
    <string name="tab_tray_inactive_recently_closed" tools:ignore="UnusedResources">Đã đóng gần đây</string>
    <!-- Text shown in the menu to view account settings -->
    <string name="tab_tray_menu_account_settings">Cài đặt tài khoản</string>
    <!-- Text shown in the menu to view tab settings -->
    <string name="tab_tray_menu_tab_settings">Cài đặt thẻ</string>
    <!-- Text shown in the menu for closing all tabs -->
    <string name="tab_tray_menu_item_close">Đóng tất cả các thẻ</string>
    <!-- Text shown in the multiselect menu for bookmarking selected tabs. -->
    <string name="tab_tray_multiselect_menu_item_bookmark">Đánh dấu</string>
    <!-- Text shown in the multiselect menu for closing selected tabs. -->
    <string name="tab_tray_multiselect_menu_item_close">Đóng</string>
    <!-- Content description for tabs tray multiselect share button -->
    <string name="tab_tray_multiselect_share_content_description">Chia sẻ các thẻ đã chọn</string>
    <!-- Content description for tabs tray multiselect menu -->
    <string name="tab_tray_multiselect_menu_content_description">Menu thẻ đã chọn</string>
    <!-- Content description (not visible, for screen readers etc.): Removes tab from collection button. Removes the selected tab from collection when pressed -->
    <string name="remove_tab_from_collection">Xóa thẻ khỏi bộ sưu tập</string>
    <!-- Text for button to enter multiselect mode in tabs tray -->
    <string name="tabs_tray_select_tabs">Chọn các thẻ</string>
    <!-- Content description (not visible, for screen readers etc.): Close tab button. Closes the current session when pressed -->
    <string name="close_tab">Đóng thẻ</string>
    <!-- Content description (not visible, for screen readers etc.): Close tab <title> button. First parameter is tab title  -->
    <string name="close_tab_title">Đóng thẻ %s</string>
    <!-- Content description (not visible, for screen readers etc.): Opens the open tabs menu when pressed -->
    <string name="open_tabs_menu">Menu các thẻ đang mở</string>
    <!-- Open tabs menu item to save tabs to collection -->
    <string name="tabs_menu_save_to_collection1">Lưu các thẻ vào bộ sưu tập</string>
    <!-- Text for the menu button to delete a collection -->
    <string name="collection_delete">Xóa bộ sưu tập</string>
    <!-- Text for the menu button to rename a collection -->
    <string name="collection_rename">Đổi tên bộ sưu tập</string>
    <!-- Text for the button to open tabs of the selected collection -->
    <string name="collection_open_tabs">Các thẻ đang mở</string>

    <!-- Hint for adding name of a collection -->
    <string name="collection_name_hint">Tên bộ sưu tập</string>
    <!-- Text for the menu button to rename a top site -->
    <string name="rename_top_site">Đổi tên</string>
    <!-- Text for the menu button to remove a top site -->
    <string name="remove_top_site">Xóa</string>

    <!-- Text for the menu button to delete a top site from history -->
    <string name="delete_from_history">Xóa khỏi lịch sử</string>
    <!-- Postfix for private WebApp titles, placeholder is replaced with app name -->
    <string name="pwa_site_controls_title_private">%1$s (Chế độ riêng tư)</string>

    <!-- History -->
    <!-- Text for the button to search all history -->
    <string name="history_search_1">Nhập từ tìm kiếm</string>
    <!-- Text for the button to clear all history -->
    <string name="history_delete_all">Xóa lịch sử</string>
    <!-- Text for the snackbar to confirm that multiple browsing history items has been deleted -->
    <string name="history_delete_multiple_items_snackbar">Đã xóa lịch sử</string>
    <!-- Text for the snackbar to confirm that a single browsing history item has been deleted. The first parameter is the shortened URL of the deleted history item. -->
    <string name="history_delete_single_item_snackbar">Đã xóa %1$s</string>
    <!-- Context description text for the button to delete a single history item -->
    <string name="history_delete_item">Xóa</string>
    <!-- History multi select title in app bar
    The first parameter is the number of bookmarks selected -->
    <string name="history_multi_select_title">%1$d đã chọn</string>
    <!-- Text for the header that groups the history for today -->
    <string name="history_today">Hôm nay</string>
    <!-- Text for the header that groups the history for yesterday -->
    <string name="history_yesterday">Hôm qua</string>
    <!-- Text for the header that groups the history the past 7 days -->
    <string name="history_7_days">7 ngày qua</string>
    <!-- Text for the header that groups the history the past 30 days -->
    <string name="history_30_days">30 ngày qua</string>
    <!-- Text for the header that groups the history older than the last month -->
    <string name="history_older">Cũ hơn</string>
    <!-- Text shown when no history exists -->
    <string name="history_empty_message">Không có lịch sử ở đây</string>

    <!-- Downloads -->
    <!-- Text for the snackbar to confirm that multiple downloads items have been removed -->
    <string name="download_delete_multiple_items_snackbar_1">Đã xóa tải xuống</string>
    <!-- Text for the snackbar to confirm that a single download item has been removed. The first parameter is the name of the download item. -->
    <string name="download_delete_single_item_snackbar">Đã xóa %1$s</string>
    <!-- Text shown when no download exists -->
    <string name="download_empty_message_1">Không có tập tin đã tải xuống</string>
    <!-- History multi select title in app bar
    The first parameter is the number of downloads selected -->
    <string name="download_multi_select_title">%1$d đã chọn</string>


    <!-- Text for the button to remove a single download item -->
    <string name="download_delete_item_1">Xóa</string>


    <!-- Crashes -->
    <!-- Title text displayed on the tab crash page. This first parameter is the name of the application (For example: Fenix) -->
    <string name="tab_crash_title_2">Xin lỗi. %1$s không thể tải trang đó.</string>
    <!-- Send crash report checkbox text on the tab crash page -->
    <string name="tab_crash_send_report">Gửi báo cáo lỗi đến Mozilla</string>
    <!-- Close tab button text on the tab crash page -->
    <string name="tab_crash_close">Đóng thẻ</string>
    <!-- Restore tab button text on the tab crash page -->
    <string name="tab_crash_restore">Khôi phục thẻ</string>

    <!-- Bookmarks -->
    <!-- Confirmation message for a dialog confirming if the user wants to delete the selected folder -->
    <string name="bookmark_delete_folder_confirmation_dialog">Bạn có chắc chắn muốn xóa thư mục này?</string>
    <!-- Confirmation message for a dialog confirming if the user wants to delete multiple items including folders. Parameter will be replaced by app name. -->
    <string name="bookmark_delete_multiple_folders_confirmation_dialog">%s sẽ xóa các mục đã chọn.</string>
    <!-- Text for the cancel button on delete bookmark dialog -->
    <string name="bookmark_delete_negative">Hủy bỏ</string>
    <!-- Screen title for adding a bookmarks folder -->
    <string name="bookmark_add_folder">Thêm thư mục</string>
    <!-- Snackbar title shown after a bookmark has been created. -->
    <string name="bookmark_saved_snackbar">Đã lưu dấu trang!</string>
    <!-- Snackbar edit button shown after a bookmark has been created. -->
    <string name="edit_bookmark_snackbar_action">CHỈNH SỬA</string>
    <!-- Bookmark overflow menu edit button -->
    <string name="bookmark_menu_edit_button">Chỉnh sửa</string>
    <!-- Bookmark overflow menu copy button -->
    <string name="bookmark_menu_copy_button">Sao chép</string>
    <!-- Bookmark overflow menu share button -->
    <string name="bookmark_menu_share_button">Chia sẻ</string>
    <!-- Bookmark overflow menu open in new tab button -->
    <string name="bookmark_menu_open_in_new_tab_button">Mở trong thẻ mới</string>
    <!-- Bookmark overflow menu open in private tab button -->
    <string name="bookmark_menu_open_in_private_tab_button">Mở trong thẻ riêng tư</string>
    <!-- Bookmark overflow menu open all in tabs button -->
    <string name="bookmark_menu_open_all_in_tabs_button">Mở tất cả trong các thẻ mới</string>
    <!-- Bookmark overflow menu open all in private tabs button -->
    <string name="bookmark_menu_open_all_in_private_tabs_button">Mở tất cả trong các thẻ riêng tư</string>
    <!-- Bookmark overflow menu delete button -->
    <string name="bookmark_menu_delete_button">Xóa</string>
    <!--Bookmark overflow menu save button -->
    <string name="bookmark_menu_save_button">Lưu</string>
    <!-- Bookmark multi select title in app bar
     The first parameter is the number of bookmarks selected -->
    <string name="bookmarks_multi_select_title">%1$d đã chọn</string>
    <!-- Bookmark editing screen title -->
    <string name="edit_bookmark_fragment_title">Chỉnh sửa dấu trang</string>
    <!-- Bookmark folder editing screen title -->
    <string name="edit_bookmark_folder_fragment_title">Chỉnh sửa thư mục</string>
    <!-- Bookmark sign in button message -->
    <string name="bookmark_sign_in_button">Đăng nhập để xem dấu trang được đồng bộ hóa</string>
    <!-- Bookmark URL editing field label -->
    <string name="bookmark_url_label">URL</string>
    <!-- Bookmark FOLDER editing field label -->
    <string name="bookmark_folder_label">THƯ MỤC</string>
    <!-- Bookmark NAME editing field label -->
    <string name="bookmark_name_label">TÊN</string>
    <!-- Bookmark add folder screen title -->
    <string name="bookmark_add_folder_fragment_label">Thêm thư mục</string>
    <!-- Bookmark select folder screen title -->
    <string name="bookmark_select_folder_fragment_label">Chọn thư mục</string>
    <!-- Bookmark editing error missing title -->
    <string name="bookmark_empty_title_error">Phải có tiêu đề</string>
    <!-- Bookmark editing error missing or improper URL -->
    <string name="bookmark_invalid_url_error">URL không hợp lệ</string>
    <!-- Bookmark screen message for empty bookmarks folder -->
    <string name="bookmarks_empty_message">Không có dấu trang ở đây</string>
    <!-- Bookmark snackbar message on deletion
     The first parameter is the host part of the URL of the bookmark deleted, if any -->
    <string name="bookmark_deletion_snackbar_message">Đã xóa %1$s</string>
    <!-- Bookmark snackbar message on deleting multiple bookmarks not including folders-->
    <string name="bookmark_deletion_multiple_snackbar_message_2">Đã xóa dấu trang</string>
    <!-- Bookmark snackbar message on deleting multiple bookmarks including folders-->
    <string name="bookmark_deletion_multiple_snackbar_message_3">Đang xóa các thư mục đã chọn</string>
    <!-- Bookmark undo button for deletion snackbar action -->
    <string name="bookmark_undo_deletion">HOÀN TÁC</string>

    <!-- Text for the button to search all bookmarks -->
    <string name="bookmark_search">Nhập từ tìm kiếm</string>

    <!-- Site Permissions -->
    <!-- Button label that take the user to the Android App setting -->
    <string name="phone_feature_go_to_settings">Đi đến Cài đặt</string>
    <!-- Content description (not visible, for screen readers etc.): Quick settings sheet
        to give users access to site specific information / settings. For example:
        Secure settings status and a button to modify site permissions -->
    <string name="quick_settings_sheet">Bảng cài đặt nhanh</string>
    <!-- Label that indicates that this option it the recommended one -->
    <string name="phone_feature_recommended">Được đề xuất</string>
    <!-- Button label for clearing all the information of site permissions-->
    <string name="clear_permissions">Xóa các quyền</string>
    <!-- Text for the OK button on Clear permissions dialog -->
    <string name="clear_permissions_positive">OK</string>
    <!-- Text for the cancel button on Clear permissions dialog -->
    <string name="clear_permissions_negative">Hủy bỏ</string>
    <!-- Button label for clearing a site permission-->
    <string name="clear_permission">Xóa quyền</string>
    <!-- Text for the OK button on Clear permission dialog -->
    <string name="clear_permission_positive">OK</string>
    <!-- Text for the cancel button on Clear permission dialog -->
    <string name="clear_permission_negative">Hủy bỏ</string>
    <!-- Button label for clearing all the information on all sites-->
    <string name="clear_permissions_on_all_sites">Xóa quyền trên tất cả các trang web</string>
    <!-- Preference for altering video and audio autoplay for all websites -->
    <string name="preference_browser_feature_autoplay">Tự động phát</string>
    <!-- Preference for altering the camera access for all websites -->
    <string name="preference_phone_feature_camera">Máy ảnh</string>
    <!-- Preference for altering the microphone access for all websites -->
    <string name="preference_phone_feature_microphone">Micrô</string>
    <!-- Preference for altering the location access for all websites -->
    <string name="preference_phone_feature_location">Vị trí</string>

    <!-- Preference for altering the notification access for all websites -->
    <string name="preference_phone_feature_notification">Thông báo</string>
    <!-- Preference for altering the persistent storage access for all websites -->
    <string name="preference_phone_feature_persistent_storage">Bộ nhớ liên tục</string>
    <!-- Preference for altering the storage access setting for all websites -->
    <string name="preference_phone_feature_cross_origin_storage_access">Cookie trên nhiều trang web</string>
    <!-- Preference for altering the EME access for all websites -->
    <string name="preference_phone_feature_media_key_system_access">Nội dung DRM được kiểm soát</string>
    <!-- Label that indicates that a permission must be asked always -->
    <string name="preference_option_phone_feature_ask_to_allow">Hỏi để cho phép</string>
    <!-- Label that indicates that a permission must be blocked -->
    <string name="preference_option_phone_feature_blocked">Đã chặn</string>
    <!-- Label that indicates that a permission must be allowed -->
    <string name="preference_option_phone_feature_allowed">Đã cho phép</string>
    <!--Label that indicates a permission is by the Android OS-->
    <string name="phone_feature_blocked_by_android">Bị chặn bởi Android</string>
    <!-- Preference for showing a list of websites that the default configurations won't apply to them -->
    <string name="preference_exceptions">Ngoại lệ</string>
    <!-- Summary of tracking protection preference if tracking protection is set to off -->
    <string name="tracking_protection_off">Tắt</string>
    <!-- Summary of tracking protection preference if tracking protection is set to standard -->
    <string name="tracking_protection_standard">Tiêu chuẩn</string>
    <!-- Summary of tracking protection preference if tracking protection is set to strict -->
    <string name="tracking_protection_strict">Nghiêm ngặt</string>
    <!-- Summary of tracking protection preference if tracking protection is set to custom -->
    <string name="tracking_protection_custom">Tùy chỉnh</string>
    <!-- Label for global setting that indicates that all video and audio autoplay is allowed -->
    <string name="preference_option_autoplay_allowed2">Cho phép âm thanh và video</string>
    <!-- Label for site specific setting that indicates that all video and audio autoplay is allowed -->
    <string name="quick_setting_option_autoplay_allowed">Cho phép âm thanh và video</string>
    <!-- Label that indicates that video and audio autoplay is only allowed over Wi-Fi -->
    <string name="preference_option_autoplay_allowed_wifi_only2">Chỉ chặn âm thanh và video trên dữ liệu di động</string>
    <!-- Subtext that explains 'autoplay on Wi-Fi only' option -->
    <string name="preference_option_autoplay_allowed_wifi_subtext">Âm thanh và video sẽ phát trên Wi-Fi</string>
    <!-- Label for global setting that indicates that video autoplay is allowed, but audio autoplay is blocked -->
    <string name="preference_option_autoplay_block_audio2">Chỉ chặn âm thanh</string>
    <!-- Label for site specific setting that indicates that video autoplay is allowed, but audio autoplay is blocked -->
    <string name="quick_setting_option_autoplay_block_audio">Chỉ chặn âm thanh</string>
    <!-- Label for global setting that indicates that all video and audio autoplay is blocked -->
    <string name="preference_option_autoplay_blocked3">Chặn âm thanh và video</string>
    <!-- Label for site specific setting that indicates that all video and audio autoplay is blocked -->
    <string name="quick_setting_option_autoplay_blocked">Chặn âm thanh và video</string>
    <!-- Summary of delete browsing data on quit preference if it is set to on -->
    <string name="delete_browsing_data_quit_on">Bật</string>
    <!-- Summary of delete browsing data on quit preference if it is set to off -->
    <string name="delete_browsing_data_quit_off">Tắt</string>

    <!-- Summary of studies preference if it is set to on -->
    <string name="studies_on">Bật</string>
    <!-- Summary of studies data on quit preference if it is set to off -->
    <string name="studies_off">Tắt</string>

    <!-- Collections -->
    <!-- Collections header on home fragment -->
    <string name="collections_header">Bộ sưu tập</string>
    <!-- Content description (not visible, for screen readers etc.): Opens the collection menu when pressed -->
    <string name="collection_menu_button_content_description">Menu bộ sưu tập</string>
    <!-- Label to describe what collections are to a new user without any collections -->
    <string name="no_collections_description2">Thu thập những thứ quan trọng đối với bạn.\nNhóm các tìm kiếm, trang web và thẻ tương tự lại với nhau để truy cập nhanh sau này.</string>
    <!-- Title for the "select tabs" step of the collection creator -->
    <string name="create_collection_select_tabs">Chọn các thẻ</string>
    <!-- Title for the "select collection" step of the collection creator -->
    <string name="create_collection_select_collection">Chọn bộ sưu tập</string>
    <!-- Title for the "name collection" step of the collection creator -->
    <string name="create_collection_name_collection">Tên bộ sưu tập</string>
    <!-- Button to add new collection for the "select collection" step of the collection creator -->
    <string name="create_collection_add_new_collection">Thêm bộ sưu tập mới</string>
    <!-- Button to select all tabs in the "select tabs" step of the collection creator -->
    <string name="create_collection_select_all">Chọn tất cả</string>
    <!-- Button to deselect all tabs in the "select tabs" step of the collection creator -->
    <string name="create_collection_deselect_all">Bỏ chọn tất cả</string>
    <!-- Text to prompt users to select the tabs to save in the "select tabs" step of the collection creator -->
    <string name="create_collection_save_to_collection_empty">Chọn các thẻ để lưu</string>
    <!-- Text to show users how many tabs they have selected in the "select tabs" step of the collection creator.
     %d is a placeholder for the number of tabs selected. -->
    <string name="create_collection_save_to_collection_tabs_selected">%d thẻ được chọn</string>
    <!-- Text to show users they have one tab selected in the "select tabs" step of the collection creator.
    %d is a placeholder for the number of tabs selected. -->
    <string name="create_collection_save_to_collection_tab_selected">%d thẻ được chọn</string>
    <!-- Text shown in snackbar when multiple tabs have been saved in a collection -->
    <string name="create_collection_tabs_saved">Đã lưu các thẻ!</string>
    <!-- Text shown in snackbar when one or multiple tabs have been saved in a new collection -->
    <string name="create_collection_tabs_saved_new_collection">Đã lưu bộ sưu tập!</string>
    <!-- Text shown in snackbar when one tab has been saved in a collection -->
    <string name="create_collection_tab_saved">Đã lưu thẻ!</string>
    <!-- Content description (not visible, for screen readers etc.): button to close the collection creator -->
    <string name="create_collection_close">Đóng</string>
    <!-- Button to save currently selected tabs in the "select tabs" step of the collection creator-->
    <string name="create_collection_save">Lưu</string>

    <!-- Snackbar action to view the collection the user just created or updated -->
    <string name="create_collection_view">Xem</string>

    <!-- Text for the OK button from collection dialogs -->
    <string name="create_collection_positive">OK</string>
    <!-- Text for the cancel button from collection dialogs -->
    <string name="create_collection_negative">Hủy bỏ</string>

    <!-- Default name for a new collection in "name new collection" step of the collection creator. %d is a placeholder for the number of collections-->
    <string name="create_collection_default_name">Bộ sưu tập %d</string>

    <!-- Share -->
    <!-- Share screen header -->
    <string name="share_header_2">Chia sẻ</string>
    <!-- Content description (not visible, for screen readers etc.):
        "Share" button. Opens the share menu when pressed. -->
    <string name="share_button_content_description">Chia sẻ</string>
    <!-- Text for the Save to PDF feature in the share menu -->
    <string name="share_save_to_pdf">Lưu dưới dạng PDF</string>
    <!-- Text for error message when generating a PDF file Text. -->
    <string name="unable_to_save_to_pdf_error">Không thể tạo PDF</string>
    <!-- Text for standard error snackbar dismiss button. -->
    <string name="standard_snackbar_error_dismiss">Bỏ qua</string>
    <!-- Text for error message when printing a page and it fails. -->
    <string name="unable_to_print_page_error">Không thể in trang này</string>
    <!-- Text for the print feature in the share and browser menu -->
    <string name="menu_print">In</string>
    <!-- Sub-header in the dialog to share a link to another sync device -->
    <string name="share_device_subheader">Gửi đến thiết bị</string>
    <!-- Sub-header in the dialog to share a link to an app from the full list -->
    <string name="share_link_all_apps_subheader">Mọi hành động</string>
    <!-- Sub-header in the dialog to share a link to an app from the most-recent sorted list -->
    <string name="share_link_recent_apps_subheader">Sử dụng gần đây</string>
    <!-- Text for the copy link action in the share screen. -->
    <string name="share_copy_link_to_clipboard">Sao chép vào khay nhớ tạm</string>
    <!-- Toast shown after copying link to clipboard -->
    <string name="toast_copy_link_to_clipboard">Đã sao chép vào khay nhớ tạm</string>
    <!-- An option from the share dialog to sign into sync -->
    <string name="sync_sign_in">Đăng nhập vào đồng bộ hóa</string>
     <!-- An option from the three dot menu to sync and save data -->
    <string name="sync_menu_sync_and_save_data">Đồng bộ hóa và lưu dữ liệu</string>
    <!-- An option from the share dialog to send link to all other sync devices -->
    <string name="sync_send_to_all">Gửi đến tất cả các thiết bị</string>
    <!-- An option from the share dialog to reconnect to sync -->
    <string name="sync_reconnect">Kết nối lại với Sync</string>
    <!-- Text displayed when sync is offline and cannot be accessed -->
    <string name="sync_offline">Ngoại tuyến</string>
    <!-- An option to connect additional devices -->
    <string name="sync_connect_device">Kết nối thiết bị khác</string>
    <!-- The dialog text shown when additional devices are not available -->
    <string name="sync_connect_device_dialog">Để gửi một thẻ, đăng nhập vào Firefox trên ít nhất một thiết bị khác.</string>
    <!-- Confirmation dialog button -->
    <string name="sync_confirmation_button">Đã hiểu</string>
    <!-- Share error message -->
    <string name="share_error_snackbar">Không thể chia sẻ với ứng dụng này</string>
    <!-- Add new device screen title -->
    <string name="sync_add_new_device_title">Gửi đến thiết bị</string>
    <!-- Text for the warning message on the Add new device screen -->
    <string name="sync_add_new_device_message">Không có thiết bị nào được kết nối</string>
    <!-- Text for the button to learn about sending tabs -->
    <string name="sync_add_new_device_learn_button">Tìm hiểu thêm về việc gửi các thẻ…</string>
    <!-- Text for the button to connect another device -->
    <string name="sync_add_new_device_connect_button">Kết nối thiết bị khác…</string>

    <!-- Notifications -->
    <!-- Text shown in the notification that pops up to remind the user that a private browsing session is active. -->
    <string name="notification_pbm_delete_text_2">Đóng các thẻ riêng tư</string>

    <!-- Text shown in the notification that pops up to remind the user that a private browsing session is active for Android 14+ -->
    <string name="notification_erase_title_android_14">Đóng các thẻ riêng tư?</string>
    <string name="notification_erase_text_android_14">Nhấn hoặc vuốt thông báo này để đóng các thẻ riêng tư.</string>

    <!-- Name of the marketing notification channel. Displayed in the "App notifications" system settings for the app -->
    <string name="notification_marketing_channel_name">Tiếp thị</string>

    <!-- Title shown in the notification that pops up to remind the user to set fenix as default browser.
    The app name is in the text, due to limitations with localizing Nimbus experiments -->
    <string name="nimbus_notification_default_browser_title" tools:ignore="UnusedResources">Firefox nhanh và riêng tư</string>
    <!-- Text shown in the notification that pops up to remind the user to set fenix as default browser.
    The app name is in the text, due to limitations with localizing Nimbus experiments -->
    <string name="nimbus_notification_default_browser_text" tools:ignore="UnusedResources">Đặt Firefox thành trình duyệt mặc định của bạn</string>
    <!-- Title shown in the notification that pops up to re-engage the user -->
    <string name="notification_re_engagement_title">Thử duyệt web riêng tư</string>
    <!-- Text shown in the notification that pops up to re-engage the user.
    %1$s is a placeholder that will be replaced by the app name. -->
    <string name="notification_re_engagement_text">Duyệt mà không để lại lịch sử hoặc cookie trong %1$s</string>

    <!-- Title A shown in the notification that pops up to re-engage the user -->
    <string name="notification_re_engagement_A_title">Duyệt web không để lại dấu vết</string>
    <!-- Text A shown in the notification that pops up to re-engage the user.
    %1$s is a placeholder that will be replaced by the app name. -->
    <string name="notification_re_engagement_A_text">Duyệt web riêng tư trong %1$s không lưu thông tin của bạn.</string>
    <!-- Title B shown in the notification that pops up to re-engage the user -->
    <string name="notification_re_engagement_B_title">Bắt đầu tìm kiếm đầu tiên của bạn</string>
    <!-- Text B shown in the notification that pops up to re-engage the user -->
    <string name="notification_re_engagement_B_text">Tìm một cái gì đó gần đây. Hoặc khám phá một cái gì đó thú vị.</string>

    <!-- Survey -->
    <!-- Text shown in the fullscreen message that pops up to ask user to take a short survey.
    The app name is in the text, due to limitations with localizing Nimbus experiments -->
    <string name="nimbus_survey_message_text">Vui lòng giúp cải thiện Firefox bằng cách tham gia cuộc khảo sát ngắn.</string>
    <!-- Preference for taking the short survey. -->
    <string name="preferences_take_survey">Thực hiện khảo sát</string>
    <!-- Preference for not taking the short survey. -->
    <string name="preferences_not_take_survey">Không, cảm ơn</string>

    <!-- Snackbar -->
    <!-- Text shown in snackbar when user deletes a collection -->
    <string name="snackbar_collection_deleted">Đã xóa bộ sưu tập</string>
    <!-- Text shown in snackbar when user renames a collection -->
    <string name="snackbar_collection_renamed">Đã đổi tên bộ sưu tập</string>
    <!-- Text shown in snackbar when user closes a tab -->
    <string name="snackbar_tab_closed">Đã đóng thẻ</string>
    <!-- Text shown in snackbar when user closes all tabs -->
    <string name="snackbar_tabs_closed">Đã đóng các thẻ</string>
    <!-- Text shown in snackbar when user bookmarks a list of tabs -->
    <string name="snackbar_message_bookmarks_saved">Đã lưu dấu trang!</string>
    <!-- Text shown in snackbar when user adds a site to shortcuts -->
    <string name="snackbar_added_to_shortcuts">Đã thêm vào lối tắt!</string>
    <!-- Text shown in snackbar when user closes a private tab -->
    <string name="snackbar_private_tab_closed">Đã đóng thẻ riêng tư</string>
    <!-- Text shown in snackbar when user closes all private tabs -->
    <string name="snackbar_private_tabs_closed">Đã đóng các thẻ riêng tư</string>
    <!-- Text shown in snackbar when user erases their private browsing data -->
    <string name="snackbar_private_data_deleted">Đã xóa dữ liệu duyệt web riêng tư</string>
    <!-- Text shown in snackbar to undo deleting a tab, top site or collection -->
    <string name="snackbar_deleted_undo">HOÀN TÁC</string>
    <!-- Text shown in snackbar when user removes a top site -->
    <string name="snackbar_top_site_removed">Đã xóa trang</string>
    <!-- QR code scanner prompt which appears after scanning a code, but before navigating to it
        First parameter is the name of the app, second parameter is the URL or text scanned-->
    <string name="qr_scanner_confirmation_dialog_message">Cho phép %1$s để mở %2$s</string>
    <!-- QR code scanner prompt dialog positive option to allow navigation to scanned link -->
    <string name="qr_scanner_dialog_positive">CHO PHÉP</string>
    <!-- QR code scanner prompt dialog positive option to deny navigation to scanned link -->
    <string name="qr_scanner_dialog_negative">TỪ CHỐI</string>
    <!-- QR code scanner prompt dialog error message shown when a hostname does not contain http or https. -->
    <string name="qr_scanner_dialog_invalid">Địa chỉ web không hợp lệ.</string>
    <!-- QR code scanner prompt dialog positive option when there is an error -->
    <string name="qr_scanner_dialog_invalid_ok">OK</string>
    <!-- Tab collection deletion prompt dialog message. Placeholder will be replaced with the collection name -->
    <string name="tab_collection_dialog_message">Bạn có chắc chắn muốn xóa %1$s không?</string>
    <!-- Collection and tab deletion prompt dialog message. This will show when the last tab from a collection is deleted -->
    <string name="delete_tab_and_collection_dialog_message">Xóa thẻ này sẽ xóa bộ sưu tập này. Bạn có thể tạo bộ sưu tập mới bất cứ lúc nào.</string>
    <!-- Collection and tab deletion prompt dialog title. Placeholder will be replaced with the collection name. This will show when the last tab from a collection is deleted -->
    <string name="delete_tab_and_collection_dialog_title">Xóa %1$s?</string>
    <!-- Tab collection deletion prompt dialog option to delete the collection -->
    <string name="tab_collection_dialog_positive">Xóa</string>
    <!-- Text displayed in a notification when the user enters full screen mode -->
    <string name="full_screen_notification">Đã vào chế độ toàn màn hình</string>
    <!-- Message for copying the URL via long press on the toolbar -->
    <string name="url_copied">Đã sao chép URL</string>
    <!-- Sample text for accessibility font size -->
    <string name="accessibility_text_size_sample_text_1">Đây là văn bản mẫu. Ở đây sẽ hiển thị cách văn bản sẽ xuất hiện khi bạn tăng hoặc giảm kích thước với cài đặt này.</string>
    <!-- Summary for Accessibility Text Size Scaling Preference -->
    <string name="preference_accessibility_text_size_summary">Làm cho văn bản trên các trang web lớn hơn hoặc nhỏ hơn</string>
    <!-- Title for Accessibility Text Size Scaling Preference -->
    <string name="preference_accessibility_font_size_title">Cỡ chữ</string>

    <!-- Title for Accessibility Text Automatic Size Scaling Preference -->
    <string name="preference_accessibility_auto_size_2">Định cỡ phông chữ tự động</string>
    <!-- Summary for Accessibility Text Automatic Size Scaling Preference -->
    <string name="preference_accessibility_auto_size_summary">Cỡ chữ sẽ phù hợp với cài đặt Android của bạn. Vô hiệu hóa để quản lý kích thước phông chữ ở đây.</string>

    <!-- Title for the Delete browsing data preference -->
    <string name="preferences_delete_browsing_data">Xóa dữ liệu duyệt web</string>
    <!-- Title for the tabs item in Delete browsing data -->
    <string name="preferences_delete_browsing_data_tabs_title_2">Các thẻ đang mở</string>
    <!-- Subtitle for the tabs item in Delete browsing data, parameter will be replaced with the number of open tabs -->
    <string name="preferences_delete_browsing_data_tabs_subtitle">%d thẻ</string>
    <!-- Title for the data and history items in Delete browsing data -->
    <!-- Title for the history item in Delete browsing data -->
    <string name="preferences_delete_browsing_data_browsing_history_title">Lịch sử duyệt web</string>
    <!-- Subtitle for the data and history items in delete browsing data, parameter will be replaced with the
        number of history items the user has -->
    <string name="preferences_delete_browsing_data_browsing_data_subtitle">%d địa chỉ</string>
    <!-- Title for the cookies and site data items in Delete browsing data -->
    <string name="preferences_delete_browsing_data_cookies_and_site_data">Cookie và dữ liệu trang</string>
    <!-- Subtitle for the cookies item in Delete browsing data -->
    <string name="preferences_delete_browsing_data_cookies_subtitle">Bạn sẽ bị đăng xuất khỏi hầu hết các trang web</string>
    <!-- Title for the cached images and files item in Delete browsing data -->
    <string name="preferences_delete_browsing_data_cached_files">Hình ảnh và tập tin đã lưu trong bộ nhớ đệm</string>
    <!-- Subtitle for the cached images and files item in Delete browsing data -->
    <string name="preferences_delete_browsing_data_cached_files_subtitle">Giải phóng không gian lưu trữ</string>
    <!-- Title for the site permissions item in Delete browsing data -->
    <string name="preferences_delete_browsing_data_site_permissions">Quyền hạn trang web</string>
    <!-- Title for the downloads item in Delete browsing data -->
    <string name="preferences_delete_browsing_data_downloads">Tải xuống</string>
    <!-- Text for the button to delete browsing data -->
    <string name="preferences_delete_browsing_data_button">Xóa dữ liệu duyệt web</string>
    <!-- Title for the Delete browsing data on quit preference -->
    <string name="preferences_delete_browsing_data_on_quit">Xóa dữ liệu duyệt web khi thoát</string>
    <!-- Summary for the Delete browsing data on quit preference. "Quit" translation should match delete_browsing_data_on_quit_action translation. -->
    <string name="preference_summary_delete_browsing_data_on_quit_2">Tự động xóa dữ liệu duyệt khi bạn chọn \&quot;Thoát\&quot; từ menu chính</string>
    <!-- Action item in menu for the Delete browsing data on quit feature -->
    <string name="delete_browsing_data_on_quit_action">Thoát</string>

    <!-- Title text of a delete browsing data dialog. -->
    <string name="delete_history_prompt_title">Khoảng thời gian để xóa</string>
    <!-- Body text of a delete browsing data dialog. -->
    <string name="delete_history_prompt_body" moz:RemovedIn="130" tools:ignore="UnusedResources">Xóa lịch sử (bao gồm lịch sử đã đồng bộ hóa từ các thiết bị khác), cookie và dữ liệu duyệt web khác.</string>
    <!-- Body text of a delete browsing data dialog. -->
    <string name="delete_history_prompt_body_2">Xóa lịch sử (bao gồm lịch sử đã đồng bộ hóa từ thiết bị khác)</string>
    <!-- Radio button in the delete browsing data dialog to delete history items for the last hour. -->
    <string name="delete_history_prompt_button_last_hour">Một tiếng gần đây</string>
    <!-- Radio button in the delete browsing data dialog to delete history items for today and yesterday. -->
    <string name="delete_history_prompt_button_today_and_yesterday">Hôm nay và hôm qua</string>
    <!-- Radio button in the delete browsing data dialog to delete all history. -->
    <string name="delete_history_prompt_button_everything">Mọi thứ</string>

    <!-- Dialog message to the user asking to delete browsing data. Parameter will be replaced by app name. -->
    <string name="delete_browsing_data_prompt_message_3">%s sẽ xóa dữ liệu duyệt đã chọn.</string>
    <!-- Text for the cancel button for the data deletion dialog -->
    <string name="delete_browsing_data_prompt_cancel">Hủy bỏ</string>
    <!-- Text for the allow button for the data deletion dialog -->
    <string name="delete_browsing_data_prompt_allow">Xóa</string>
    <!-- Text for the snackbar confirmation that the data was deleted -->
    <string name="preferences_delete_browsing_data_snackbar">Đã xóa dữ liệu duyệt web</string>
    <!-- Text for the snackbar to show the user that the deletion of browsing data is in progress -->
    <string name="deleting_browsing_data_in_progress">Đang xóa dữ liệu duyệt web…</string>

    <!-- Dialog message to the user asking to delete all history items inside the opened group. Parameter will be replaced by a history group name. -->
    <string name="delete_all_history_group_prompt_message">Xóa tất cả trang web trong “%s”</string>
    <!-- Text for the cancel button for the history group deletion dialog -->
    <string name="delete_history_group_prompt_cancel">Hủy bỏ</string>
    <!-- Text for the allow button for the history group dialog -->
    <string name="delete_history_group_prompt_allow">Xóa</string>
    <!-- Text for the snackbar confirmation that the history group was deleted -->
    <string name="delete_history_group_snackbar">Đã xóa nhóm</string>

    <!-- Onboarding -->
    <!-- text to display in the snackbar once account is signed-in -->
    <string name="onboarding_firefox_account_sync_is_on">Đồng bộ hóa đang bật</string>

    <!-- Onboarding theme -->
    <!-- Text shown in snackbar when multiple tabs have been sent to device -->
    <string name="sync_sent_tabs_snackbar">Đã gửi các thẻ!</string>
    <!-- Text shown in snackbar when one tab has been sent to device  -->
    <string name="sync_sent_tab_snackbar">Đã gửi thẻ!</string>
    <!-- Text shown in snackbar when sharing tabs failed  -->
    <string name="sync_sent_tab_error_snackbar">Không thể gửi</string>
    <!-- Text shown in snackbar for the "retry" action that the user has after sharing tabs failed -->
    <string name="sync_sent_tab_error_snackbar_action">THỬ LẠI</string>
    <!-- Title of QR Pairing Fragment -->
    <string name="sync_scan_code">Quét mã</string>
    <!-- Instructions on how to access pairing -->
    <string name="sign_in_instructions"><![CDATA[Trên máy tính của bạn, hãy mở Firefox và truy cập <b>https://firefox.com/pair</b>]]></string>
    <!-- Text shown for sign in pairing when ready -->
    <string name="sign_in_ready_for_scan">Sẵn sàng để quét</string>
    <!-- Text shown for settings option for sign with pairing -->
    <string name="sign_in_with_camera">Đăng nhập bằng máy ảnh của bạn</string>
    <!-- Text shown for settings option for sign with email -->
    <string name="sign_in_with_email">Sử dụng email thay thế</string>
    <!-- Text shown for settings option for create new account text.'Firefox' intentionally hardcoded here.-->
    <string name="sign_in_create_account_text"><![CDATA[Không có tài khoản? <u>Tạo ngay tài khoản mới</u> để đồng bộ hóa Firefox giữa các thiết bị.]]></string>
    <!-- Text shown in confirmation dialog to sign out of account. The first parameter is the name of the app (e.g. Firefox Preview) -->
    <string name="sign_out_confirmation_message_2">%s sẽ ngừng đồng bộ hóa với tài khoản của bạn, nhưng sẽ không xóa bất kỳ dữ liệu duyệt web nào của bạn trên thiết bị này.</string>
    <!-- Option to continue signing out of account shown in confirmation dialog to sign out of account -->
    <string name="sign_out_disconnect">Ngắt kết nối</string>
    <!-- Option to cancel signing out shown in confirmation dialog to sign out of account -->
    <string name="sign_out_cancel">Hủy bỏ</string>
    <!-- Error message snackbar shown after the user tried to select a default folder which cannot be altered -->
    <string name="bookmark_cannot_edit_root">Không thể chỉnh sửa các thư mục mặc định</string>

    <!-- Enhanced Tracking Protection -->
    <!-- Link displayed in enhanced tracking protection panel to access tracking protection settings -->
    <string name="etp_settings">Cài đặt bảo vệ</string>
    <!-- Preference title for enhanced tracking protection settings -->
    <string name="preference_enhanced_tracking_protection">Trình chống theo dõi nâng cao</string>
    <!-- Preference summary for enhanced tracking protection settings on/off switch -->
    <string name="preference_enhanced_tracking_protection_summary">Bây giờ với tính năng Trình chống cookie chung, hàng rào mạnh mẽ nhất của chúng tôi đối với các trình theo dõi trên nhiều trang web.</string>
    <!-- Description of enhanced tracking protection. The parameter is the name of the application (For example: Firefox Fenix) -->
    <string name="preference_enhanced_tracking_protection_explanation_2">%s bảo vệ bạn khỏi các trình theo dõi phổ biến nhất đang theo dõi những điều bạn làm trên internet.</string>
    <!-- Text displayed that links to website about enhanced tracking protection -->
    <string name="preference_enhanced_tracking_protection_explanation_learn_more">Tìm hiểu thêm</string>
    <!-- Preference for enhanced tracking protection for the standard protection settings -->
    <string name="preference_enhanced_tracking_protection_standard_default_1">Tiêu chuẩn (mặc định)</string>
    <!-- Preference description for enhanced tracking protection for the standard protection settings -->
    <string name="preference_enhanced_tracking_protection_standard_description_5">Các trang sẽ tải bình thường, nhưng chặn ít trình theo dõi hơn.</string>
    <!--  Accessibility text for the Standard protection information icon  -->
    <string name="preference_enhanced_tracking_protection_standard_info_button">Những gì bị chặn bởi trình chống theo dõi tiêu chuẩn</string>
    <!-- Preference for enhanced tracking protection for the strict protection settings -->
    <string name="preference_enhanced_tracking_protection_strict">Nghiêm ngặt</string>
    <!-- Preference description for enhanced tracking protection for the strict protection settings -->
    <string name="preference_enhanced_tracking_protection_strict_description_4">Trình chống theo dõi mạnh mẽ hơn và hiệu suất nhanh hơn, nhưng có thể làm hỏng một số trang web.</string>
    <!--  Accessibility text for the Strict protection information icon  -->
    <string name="preference_enhanced_tracking_protection_strict_info_button">Những gì bị chặn bởi trình chống theo dõi nghiêm ngặt</string>
    <!-- Preference for enhanced tracking protection for the custom protection settings -->
    <string name="preference_enhanced_tracking_protection_custom">Tùy chỉnh</string>
    <!-- Preference description for enhanced tracking protection for the strict protection settings -->
    <string name="preference_enhanced_tracking_protection_custom_description_2">Chọn trình theo dõi và tập lệnh để chặn.</string>
    <!--  Accessibility text for the Strict protection information icon  -->
    <string name="preference_enhanced_tracking_protection_custom_info_button">Những gì bị chặn bởi trình chống theo dõi tùy chỉnh</string>
    <!-- Header for categories that are being blocked by current Enhanced Tracking Protection settings -->
    <!-- Preference for enhanced tracking protection for the custom protection settings for cookies-->
    <string name="preference_enhanced_tracking_protection_custom_cookies">Cookie</string>
    <!-- Option for enhanced tracking protection for the custom protection settings for cookies-->
    <string name="preference_enhanced_tracking_protection_custom_cookies_1">Trình theo dõi chéo và truyền thông xã hội</string>
    <!-- Option for enhanced tracking protection for the custom protection settings for cookies-->
    <string name="preference_enhanced_tracking_protection_custom_cookies_2">Cookie từ các trang web chưa truy cập</string>
    <!-- Option for enhanced tracking protection for the custom protection settings for cookies-->
    <string name="preference_enhanced_tracking_protection_custom_cookies_3">Tất cả cookie của bên thứ ba (có thể làm hỏng các trang web)</string>
    <!-- Option for enhanced tracking protection for the custom protection settings for cookies-->
    <string name="preference_enhanced_tracking_protection_custom_cookies_4">Tất cả cookie (có thể làm hỏng các trang web)</string>
    <!-- Option for enhanced tracking protection for the custom protection settings for cookies-->
    <string name="preference_enhanced_tracking_protection_custom_cookies_5">Cô lập cookie trên nhiều trang web</string>
    <!-- Preference for Global Privacy Control for the custom privacy settings for Global Privacy Control. '&amp;' is replaced with the ampersand symbol: &-->
    <string name="preference_enhanced_tracking_protection_custom_global_privacy_control">Yêu cầu trang web không bán hay chia sẻ dữ liệu cá nhân của tôi</string>
    <!-- Preference for enhanced tracking protection for the custom protection settings for tracking content -->
    <string name="preference_enhanced_tracking_protection_custom_tracking_content">Trình theo dõi nội dung</string>
    <!-- Option for enhanced tracking protection for the custom protection settings for tracking content-->
    <string name="preference_enhanced_tracking_protection_custom_tracking_content_1">Trong tất cả các thẻ</string>
    <!-- Option for enhanced tracking protection for the custom protection settings for tracking content-->
    <string name="preference_enhanced_tracking_protection_custom_tracking_content_2">Chỉ trong thẻ riêng tư</string>
    <!-- Preference for enhanced tracking protection for the custom protection settings -->
    <string name="preference_enhanced_tracking_protection_custom_cryptominers">Tiền điện tử</string>
    <!-- Preference for enhanced tracking protection for the custom protection settings -->
    <string name="preference_enhanced_tracking_protection_custom_fingerprinters">Vân tay</string>
    <!-- Button label for navigating to the Enhanced Tracking Protection details -->
    <string name="enhanced_tracking_protection_details">Chi tiết</string>
    <!-- Header for categories that are being being blocked by current Enhanced Tracking Protection settings -->
    <string name="enhanced_tracking_protection_blocked">Đã chặn</string>
    <!-- Header for categories that are being not being blocked by current Enhanced Tracking Protection settings -->
    <string name="enhanced_tracking_protection_allowed">Đã cho phép</string>
    <!-- Category of trackers (social media trackers) that can be blocked by Enhanced Tracking Protection -->
    <string name="etp_social_media_trackers_title">Trình theo dõi truyền thông xã hội</string>
    <!-- Description of social media trackers that can be blocked by Enhanced Tracking Protection -->
    <string name="etp_social_media_trackers_description">Hạn chế các mạng xã hội theo dõi hoạt động duyệt web của bạn trên internet.</string>
    <!-- Category of trackers (cross-site tracking cookies) that can be blocked by Enhanced Tracking Protection -->
    <string name="etp_cookies_title">Cookie theo dõi chéo trang web</string>
    <!-- Category of trackers (cross-site tracking cookies) that can be blocked by Enhanced Tracking Protection -->
    <string name="etp_cookies_title_2">Cookie trên nhiều trang web</string>
    <!-- Description of cross-site tracking cookies that can be blocked by Enhanced Tracking Protection -->
    <string name="etp_cookies_description">Chặn các cookie mà các mạng quảng cáo và công ty phân tích sử dụng để thu thập dữ liệu duyệt web của bạn trên nhiều trang web.</string>
    <!-- Description of cross-site tracking cookies that can be blocked by Enhanced Tracking Protection -->
    <string name="etp_cookies_description_2">Trình chống cookie chung cô lập các cookie với trang web mà bạn đang truy cập, do đó, các trình theo dõi như quảng cáo không thể sử dụng chúng để theo dõi bạn trên các trang web.</string>
    <!-- Category of trackers (cryptominers) that can be blocked by Enhanced Tracking Protection -->
    <string name="etp_cryptominers_title">Tiền điện tử</string>
    <!-- Description of cryptominers that can be blocked by Enhanced Tracking Protection -->
    <string name="etp_cryptominers_description">Ngăn chặn các tập lệnh độc hại truy cập vào thiết bị của bạn để khai thác tiền điện tử.</string>
    <!-- Category of trackers (fingerprinters) that can be blocked by Enhanced Tracking Protection -->
    <string name="etp_fingerprinters_title">Vân tay</string>
    <!-- Description of fingerprinters that can be blocked by Enhanced Tracking Protection -->
    <string name="etp_fingerprinters_description">Ngăn chặn việc thu thập dữ liệu nhận dạng duy nhất về thiết bị của bạn có thể được sử dụng cho mục đích theo dõi.</string>
    <!-- Category of trackers (tracking content) that can be blocked by Enhanced Tracking Protection -->
    <string name="etp_tracking_content_title">Trình theo dõi nội dung</string>
    <!-- Description of tracking content that can be blocked by Enhanced Tracking Protection -->
    <string name="etp_tracking_content_description">Chặn các trình theo dõi từ quảng cáo, video và nội dung khác từ bên ngoài. Có thể ảnh hưởng đến một số chức năng của trang web.</string>
    <!-- Enhanced Tracking Protection message that protection is currently on for this site -->
    <string name="etp_panel_on">Bảo vệ đã BẬT cho trang web này</string>
    <!-- Enhanced Tracking Protection message that protection is currently off for this site -->
    <string name="etp_panel_off">Bảo vệ đã TẮT cho trang web này</string>
    <!-- Header for exceptions list for which sites enhanced tracking protection is always off -->
    <string name="enhanced_tracking_protection_exceptions">Trình chống theo dõi nâng cao đã bị tắt cho các trang web này</string>
    <!-- Content description (not visible, for screen readers etc.): Navigate
    back from ETP details (Ex: Tracking content) -->
    <string name="etp_back_button_content_description">Điều hướng quay lại</string>
    <!-- About page link text to open what's new link -->
    <string name="about_whats_new">Có gì mới trong %s</string>
    <!-- Open source licenses page title
    The first parameter is the app name -->
    <string name="open_source_licenses_title">%s | Thư viện OSS</string>

    <!-- Category of trackers (redirect trackers) that can be blocked by Enhanced Tracking Protection -->
    <string name="etp_redirect_trackers_title">Trình theo dõi chuyển hướng</string>
    <!-- Description of redirect tracker cookies that can be blocked by Enhanced Tracking Protection -->
    <string name="etp_redirect_trackers_description">Xóa cookie được đặt bởi chuyển hướng đến các trang web theo dõi đã biết.</string>

    <!-- Description of the SmartBlock Enhanced Tracking Protection feature. The * symbol is intentionally hardcoded here,
         as we use it on the UI to indicate which trackers have been partially unblocked.  -->
    <string name="preference_etp_smartblock_description">Một số trình theo dõi được đánh dấu bên dưới đã được bỏ chặn một phần trên trang này vì bạn đã tương tác với chúng *.</string>
    <!-- Text displayed that links to website about enhanced tracking protection SmartBlock -->
    <string name="preference_etp_smartblock_learn_more">Tìm hiểu thêm</string>

    <!-- Content description (not visible, for screen readers etc.):
    Enhanced tracking protection exception preference icon for ETP settings. -->
    <string name="preference_etp_exceptions_icon_description">Biểu tượng tùy chọn ngoại lệ trình chống theo dõi nâng cao</string>

    <!-- About page link text to open support link -->
    <string name="about_support">Hỗ trợ</string>
    <!-- About page link text to list of past crashes (like about:crashes on desktop) -->
    <string name="about_crashes">Sự cố</string>
    <!-- About page link text to open privacy notice link -->
    <string name="about_privacy_notice">Thông báo bảo mật</string>
    <!-- About page link text to open know your rights link -->
    <string name="about_know_your_rights">Biết về quyền lợi của bạn</string>
    <!-- About page link text to open licensing information link -->
    <string name="about_licensing_information">Thông tin giấy phép</string>
    <!-- About page link text to open a screen with libraries that are used -->
    <string name="about_other_open_source_libraries">Thư viện mà chúng tôi sử dụng</string>

    <!-- Toast shown to the user when they are activating the secret dev menu
        The first parameter is number of long clicks left to enable the menu -->
    <string name="about_debug_menu_toast_progress">Menu gỡ lỗi: chạm %1$d lần nữa để bật</string>
    <string name="about_debug_menu_toast_done">Menu gỡ lỗi đã được kích hoạt</string>

    <!-- Browser long press popup menu -->
    <!-- Copy the current url -->
    <string name="browser_toolbar_long_press_popup_copy">Sao chép</string>
    <!-- Paste & go the text in the clipboard. '&amp;' is replaced with the ampersand symbol: & -->
    <string name="browser_toolbar_long_press_popup_paste_and_go">Dán &amp; mở đường dẫn</string>
    <!-- Paste the text in the clipboard -->
    <string name="browser_toolbar_long_press_popup_paste">Dán</string>
    <!-- Snackbar message shown after an URL has been copied to clipboard. -->
    <string name="browser_toolbar_url_copied_to_clipboard_snackbar">Đã sao chép URL vào bộ nhớ tạm</string>

    <!-- Title text for the Add To Homescreen dialog -->
    <string name="add_to_homescreen_title">Thêm vào màn hình chính</string>
    <!-- Cancel button text for the Add to Homescreen dialog -->
    <string name="add_to_homescreen_cancel">Hủy bỏ</string>
    <!-- Add button text for the Add to Homescreen dialog -->
    <string name="add_to_homescreen_add">Thêm</string>
    <!-- Continue to website button text for the first-time Add to Homescreen dialog -->
    <string name="add_to_homescreen_continue">Tiếp tục với trang web</string>
    <!-- Placeholder text for the TextView in the Add to Homescreen dialog -->
    <string name="add_to_homescreen_text_placeholder">Tên lối tắt</string>

    <!-- Describes the add to homescreen functionality -->
    <string name="add_to_homescreen_description_2">Bạn có thể dễ dàng thêm trang web vào màn hình chính thiết bị của bạn để có thể truy cập và duyệt web nhanh hơn với trải nghiệm giống như trên ứng dụng.</string>

    <!-- Preference for managing the settings for logins and passwords in Fenix -->
    <string name="preferences_passwords_logins_and_passwords">Thông tin đăng nhập và mật khẩu</string>
    <!-- Preference for managing the settings for logins and passwords in Fenix -->
    <string name="preferences_passwords_logins_and_passwords_2" tools:ignore="UnusedResources">Mật khẩu</string>
    <!-- Preference for managing the saving of logins and passwords in Fenix -->
    <string name="preferences_passwords_save_logins">Lưu thông tin đăng nhập và mật khẩu</string>
    <!-- Preference for managing the saving of logins and passwords in Fenix -->
    <string name="preferences_passwords_save_logins_2" tools:ignore="UnusedResources">Lưu mật khẩu</string>
    <!-- Preference option for asking to save passwords in Fenix -->
    <string name="preferences_passwords_save_logins_ask_to_save">Yêu cầu để lưu</string>
    <!-- Preference option for never saving passwords in Fenix -->
    <string name="preferences_passwords_save_logins_never_save">Không bao giờ lưu</string>
    <!-- Preference for autofilling saved logins in Firefox (in web content), %1$s will be replaced with the app name -->
    <string name="preferences_passwords_autofill2">Tự động điền trong %1$s</string>
    <!-- Description for the preference for autofilling saved logins in Firefox (in web content), %1$s will be replaced with the app name -->
    <string name="preferences_passwords_autofill_description">Điền và lưu tên người dùng và mật khẩu trong các trang web khi sử dụng %1$s.</string>
    <!-- Preference for autofilling logins from Fenix in other apps (e.g. autofilling the Twitter app) -->
    <string name="preferences_android_autofill">Tự động điền vào các ứng dụng khác</string>
    <!-- Description for the preference for autofilling logins from Fenix in other apps (e.g. autofilling the Twitter app) -->
    <string name="preferences_android_autofill_description">Điền tên người dùng và mật khẩu vào các ứng dụng khác trên thiết bị của bạn.</string>

    <!-- Preference option for adding a login -->
    <string name="preferences_logins_add_login">Thêm thông tin đăng nhập</string>

    <!-- Preference option for adding a password -->
    <string name="preferences_logins_add_login_2" tools:ignore="UnusedResources">Thêm mật khẩu</string>

    <!-- Preference for syncing saved logins in Fenix -->
    <string name="preferences_passwords_sync_logins">Đồng bộ hóa thông tin đăng nhập</string>
    <!-- Preference for syncing saved passwords in Fenix -->
    <string name="preferences_passwords_sync_logins_2" tools:ignore="UnusedResources">Đồng bộ mật khẩu</string>
    <!-- Preference for syncing saved logins in Fenix, when not signed in-->
    <string name="preferences_passwords_sync_logins_across_devices">Đồng bộ hóa thông tin đăng nhập trên các thiết bị</string>
    <!-- Preference for syncing saved passwords in Fenix, when not signed in-->
    <string name="preferences_passwords_sync_logins_across_devices_2" tools:ignore="UnusedResources">Đồng bộ hóa mật khẩu giữa các thiết bị</string>
    <!-- Preference to access list of saved logins -->
    <string name="preferences_passwords_saved_logins">Thông tin đăng nhập đã lưu</string>
    <!-- Preference to access list of saved passwords -->
    <string name="preferences_passwords_saved_logins_2" tools:ignore="UnusedResources">Mật khẩu đã lưu</string>
    <!-- Description of empty list of saved passwords. Placeholder is replaced with app name.  -->
    <string name="preferences_passwords_saved_logins_description_empty_text">Thông tin đăng nhập bạn lưu hoặc đồng bộ hóa với %s sẽ hiển thị tại đây.</string>
    <!-- Description of empty list of saved passwords. Placeholder is replaced with app name.  -->
    <string name="preferences_passwords_saved_logins_description_empty_text_2" tools:ignore="UnusedResources">Mật khẩu bạn lưu hoặc đồng bộ hóa với %s sẽ được liệt kê ở đây. Tất cả mật khẩu bạn lưu đều được mã hóa.
</string>
    <!-- Preference to access list of saved logins -->
    <string name="preferences_passwords_saved_logins_description_empty_learn_more_link">Tìm hiểu thêm về đồng bộ hóa.</string>
    <!-- Clickable text for opening an external link for more information about Sync. -->
    <string name="preferences_passwords_saved_logins_description_empty_learn_more_link_2" tools:ignore="UnusedResources">Tìm hiểu thêm về đồng bộ hoá</string>
    <!-- Preference to access list of login exceptions that we never save logins for -->
    <string name="preferences_passwords_exceptions">Ngoại lệ</string>
    <!-- Empty description of list of login exceptions that we never save logins for -->
    <string name="preferences_passwords_exceptions_description_empty">Thông tin đăng nhập và mật khẩu không được lưu sẽ được hiển thị ở đây.</string>
    <!-- Empty description of list of login exceptions that we never save passwords for. Parameter will be replaced by app name. -->
    <string name="preferences_passwords_exceptions_description_empty_2" tools:ignore="UnusedResources">%s sẽ không lưu mật khẩu cho các trang được liệt kê ở đây.</string>
    <!-- Description of list of login exceptions that we never save logins for -->
    <string name="preferences_passwords_exceptions_description">Thông tin đăng nhập và mật khẩu sẽ không được lưu cho các trang web này.</string>
    <!-- Description of list of login exceptions that we never save passwords for. Parameter will be replaced by app name. -->
    <string name="preferences_passwords_exceptions_description_2" tools:ignore="UnusedResources">%s sẽ không lưu mật khẩu cho các trang web này.</string>
    <!-- Text on button to remove all saved login exceptions -->
    <string name="preferences_passwords_exceptions_remove_all">Xóa tất cả ngoại lệ</string>
    <!-- Hint for search box in logins list -->
    <string name="preferences_passwords_saved_logins_search">Tìm thông tin đăng nhập</string>
    <!-- Hint for search box in passwords list -->
    <string name="preferences_passwords_saved_logins_search_2" tools:ignore="UnusedResources">Tìm kiếm mật khẩu</string>
    <!-- The header for the site that a login is for -->
    <string name="preferences_passwords_saved_logins_site">Trang</string>
    <!-- The header for the username for a login -->
    <string name="preferences_passwords_saved_logins_username">Tên đăng nhập</string>
    <!-- The header for the password for a login -->
    <string name="preferences_passwords_saved_logins_password">Mật khẩu</string>
    <!-- Shown in snackbar to tell user that the password has been copied -->
    <string name="logins_password_copied">Đã sao chép mật khẩu vào bộ nhớ tạm</string>
    <!-- Shown in snackbar to tell user that the username has been copied -->
    <string name="logins_username_copied">Đã sao chép tên người dùng vào bộ nhớ tạm</string>
    <!-- Content Description (for screenreaders etc) read for the button to copy a password in logins-->
    <string name="saved_logins_copy_password">Sao chép mật khẩu</string>
    <!-- Content Description (for screenreaders etc) read for the button to clear a password while editing a login-->
    <string name="saved_logins_clear_password">Xóa mật khẩu</string>
    <!-- Content Description (for screenreaders etc) read for the button to copy a username in logins -->
    <string name="saved_login_copy_username">Sao chép tên người dùng</string>
    <!-- Content Description (for screenreaders etc) read for the button to clear a username while editing a login -->
    <string name="saved_login_clear_username">Xóa tên người dùng</string>
    <!-- Content Description (for screenreaders etc) read for the button to clear the hostname field while creating a login -->
    <string name="saved_login_clear_hostname">Xóa tên máy chủ</string>
    <!-- Content Description (for screenreaders etc) read for the button to open a site in logins -->
    <string name="saved_login_open_site">Mở trang web trong trình duyệt</string>
    <!-- Content Description (for screenreaders etc) read for the button to reveal a password in logins -->
    <string name="saved_login_reveal_password">Hiện mật khẩu</string>
    <!-- Content Description (for screenreaders etc) read for the button to hide a password in logins -->
    <string name="saved_login_hide_password">Ẩn mật khẩu</string>
    <!-- Message displayed in biometric prompt displayed for authentication before allowing users to view their logins -->
    <string name="logins_biometric_prompt_message">Mở khóa để xem thông tin đăng nhập đã lưu của bạn</string>
    <!-- Message displayed in biometric prompt displayed for authentication before allowing users to view their passwords -->
    <string name="logins_biometric_prompt_message_2" tools:ignore="UnusedResources">Mở khóa để xem mật khẩu đã lưu của bạn</string>
    <!-- Title of warning dialog if users have no device authentication set up -->
    <string name="logins_warning_dialog_title">Bảo mật thông tin đăng nhập và mật khẩu của bạn</string>
    <!-- Title of warning dialog if users have no device authentication set up -->
    <string name="logins_warning_dialog_title_2" tools:ignore="UnusedResources">Giữ mật khẩu đã lưu của bạn một cách an toàn</string>
    <!-- Message of warning dialog if users have no device authentication set up -->
    <string name="logins_warning_dialog_message">Thiết lập mẫu khóa thiết bị, mã PIN hoặc mật khẩu để bảo vệ thông tin đăng nhập và mật khẩu đã lưu của bạn khỏi bị truy cập nếu người khác lấy được thiết bị của bạn.</string>
    <!-- Message of warning dialog if users have no device authentication set up -->
    <string name="logins_warning_dialog_message_2" tools:ignore="UnusedResources">Đặt mật khẩu thiết bị dạng mẫu hình, mã PIN hoặc mật khẩu để bảo vệ mật khẩu đã lưu của bạn không bị truy cập nếu người khác lấy được thiết bị của bạn.</string>
    <!-- Negative button to ignore warning dialog if users have no device authentication set up -->
    <string name="logins_warning_dialog_later">Để sau</string>
    <!-- Positive button to send users to set up a pin of warning dialog if users have no device authentication set up -->
    <string name="logins_warning_dialog_set_up_now">Thiết lập ngay</string>
    <!-- Title of PIN verification dialog to direct users to re-enter their device credentials to access their logins -->
    <string name="logins_biometric_prompt_message_pin">Mở khóa thiết bị của bạn</string>
    <!-- Title for Accessibility Force Enable Zoom Preference -->
    <string name="preference_accessibility_force_enable_zoom">Thu phóng trên mọi trang web</string>
    <!-- Summary for Accessibility Force Enable Zoom Preference -->
    <string name="preference_accessibility_force_enable_zoom_summary">Cho phép để chụm và thu phóng, ngay cả trên các trang web ngăn chặn cử chỉ này.</string>

    <!-- Saved logins sorting strategy menu item -by name- (if selected, it will sort saved logins alphabetically) -->
    <string name="saved_logins_sort_strategy_alphabetically">Tên (A-Z)</string>
    <!-- Saved logins sorting strategy menu item -by last used- (if selected, it will sort saved logins by last used) -->
    <string name="saved_logins_sort_strategy_last_used">Sử dụng lần cuối</string>
    <!-- Content description (not visible, for screen readers etc.): Sort saved logins dropdown menu chevron icon -->
    <string name="saved_logins_menu_dropdown_chevron_icon_content_description">Sắp xếp menu đăng nhập</string>

    <!-- Content description (not visible, for screen readers etc.) -->
    <string name="saved_logins_menu_dropdown_chevron_icon_content_description_2" tools:ignore="UnusedResources">Menu sắp xếp mật khẩu</string>

    <!-- Autofill -->
    <!-- Preference and title for managing the autofill settings -->
    <string name="preferences_autofill">Tự động điền</string>
    <!-- Preference and title for managing the settings for addresses -->
    <string name="preferences_addresses">Địa chỉ</string>
    <!-- Preference and title for managing the settings for credit cards -->
    <string name="preferences_credit_cards">Thẻ tín dụng</string>
    <!-- Preference and title for managing the settings for payment methods -->
    <string name="preferences_credit_cards_2" tools:ignore="UnusedResources">Phương thức thanh toán</string>
    <!-- Preference for saving and autofilling credit cards -->
    <string name="preferences_credit_cards_save_and_autofill_cards">Lưu và tự động điền thẻ tín dụng</string>
    <!-- Preference for saving and autofilling credit cards -->
    <string name="preferences_credit_cards_save_and_autofill_cards_2" tools:ignore="UnusedResources">Lưu và điền phương thức thanh toán</string>
    <!-- Preference summary for saving and autofilling credit card data -->
    <string name="preferences_credit_cards_save_and_autofill_cards_summary">Dữ liệu được mã hóa</string>
    <!-- Preference summary for saving and autofilling payment method data. Parameter will be replaced by app name. -->
    <string name="preferences_credit_cards_save_and_autofill_cards_summary_2" tools:ignore="UnusedResources">%s mã hóa tất cả các phương thức thanh toán bạn lưu</string>
    <!-- Preference option for syncing credit cards across devices. This is displayed when the user is not signed into sync -->
    <string name="preferences_credit_cards_sync_cards_across_devices">Đồng bộ thông tin thẻ tín dụng trên các thiết bị</string>
    <!-- Preference option for syncing credit cards across devices. This is displayed when the user is signed into sync -->
    <string name="preferences_credit_cards_sync_cards">Đồng bộ hóa thẻ tín dụng</string>
    <!-- Preference option for adding a credit card -->
    <string name="preferences_credit_cards_add_credit_card">Thêm thẻ tín dụng</string>

    <!-- Preference option for adding a card -->
    <string name="preferences_credit_cards_add_credit_card_2" tools:ignore="UnusedResources">Thêm thẻ</string>
    <!-- Preference option for managing saved credit cards -->
    <string name="preferences_credit_cards_manage_saved_cards">Quản lý thẻ tín dụng đã lưu</string>
    <!-- Preference option for managing saved cards -->
    <string name="preferences_credit_cards_manage_saved_cards_2" tools:ignore="UnusedResources">Quản lý thẻ tín dụng</string>
    <!-- Preference option for adding an address -->
    <string name="preferences_addresses_add_address">Thêm địa chỉ</string>
    <!-- Preference option for managing saved addresses -->
    <string name="preferences_addresses_manage_addresses">Quản lý địa chỉ</string>
    <!-- Preference for saving and autofilling addresses -->
    <string name="preferences_addresses_save_and_autofill_addresses">Lưu và tự động điền địa chỉ</string>
    <!-- Preference for saving and filling addresses -->
    <string name="preferences_addresses_save_and_autofill_addresses_2" tools:ignore="UnusedResources">Lưu và điền địa chỉ</string>
    <!-- Preference summary for saving and autofilling address data -->
    <string name="preferences_addresses_save_and_autofill_addresses_summary">Bao gồm thông tin như số, email và địa chỉ giao hàng</string>

    <!-- Preference summary for saving and filling address data -->
    <string name="preferences_addresses_save_and_autofill_addresses_summary_2" tools:ignore="UnusedResources">Bao gồm số điện thoại và địa chỉ email</string>

    <!-- Title of the "Add card" screen -->
    <string name="credit_cards_add_card">Thêm thẻ</string>
    <!-- Title of the "Edit card" screen -->
    <string name="credit_cards_edit_card">Chỉnh sửa thẻ</string>
    <!-- The header for the card number of a credit card -->
    <string name="credit_cards_card_number">Số thẻ</string>
    <!-- The header for the expiration date of a credit card -->
    <string name="credit_cards_expiration_date">Ngày hết hạn</string>
    <!-- The label for the expiration date month of a credit card to be used by a11y services-->
    <string name="credit_cards_expiration_date_month">Tháng hết hạn</string>
    <!-- The label for the expiration date year of a credit card to be used by a11y services-->
    <string name="credit_cards_expiration_date_year">Năm hết hạn</string>
    <!-- The header for the name on the credit card -->
    <string name="credit_cards_name_on_card">Tên trên thẻ</string>
    <!-- The text for the "Delete card" menu item for deleting a credit card -->
    <string name="credit_cards_menu_delete_card">Xóa thẻ</string>
    <!-- The text for the "Delete card" button for deleting a credit card -->
    <string name="credit_cards_delete_card_button">Xóa thẻ</string>
    <!-- The text for the confirmation message of "Delete card" dialog -->
    <string name="credit_cards_delete_dialog_confirmation">Bạn có chắc chắn muốn xóa thẻ tín dụng này không?</string>
    <!-- The text for the confirmation message of "Delete card" dialog -->
    <string name="credit_cards_delete_dialog_confirmation_2" tools:ignore="UnusedResources">Xoá thẻ?</string>
    <!-- The text for the positive button on "Delete card" dialog -->
    <string name="credit_cards_delete_dialog_button">Xóa</string>
    <!-- The title for the "Save" menu item for saving a credit card -->
    <string name="credit_cards_menu_save">Lưu</string>
    <!-- The text for the "Save" button for saving a credit card -->
    <string name="credit_cards_save_button">Lưu</string>
    <!-- The text for the "Cancel" button for cancelling adding, updating or deleting a credit card -->
    <string name="credit_cards_cancel_button">Hủy bỏ</string>

    <!-- Title of the "Saved cards" screen -->
    <string name="credit_cards_saved_cards">Thẻ tín dụng đã lưu</string>

    <!-- Error message for credit card number validation -->
    <string name="credit_cards_number_validation_error_message">Vui lòng nhập số thẻ tín dụng hợp lệ</string>

    <!-- Error message for card number validation -->
    <string name="credit_cards_number_validation_error_message_2" tools:ignore="UnusedResources">Nhập số thẻ hợp lệ</string>
    <!-- Error message for credit card name on card validation -->
    <string name="credit_cards_name_on_card_validation_error_message">Vui lòng điền vào trường này</string>
    <!-- Error message for card name on card validation -->
    <string name="credit_cards_name_on_card_validation_error_message_2" tools:ignore="UnusedResources">Thêm tên</string>
    <!-- Message displayed in biometric prompt displayed for authentication before allowing users to view their saved credit cards -->
    <string name="credit_cards_biometric_prompt_message">Mở khóa để xem các thẻ tín dụng đã lưu của bạn</string>
    <!-- Title of warning dialog if users have no device authentication set up -->
    <string name="credit_cards_warning_dialog_title">Bảo mật thẻ tín dụng của bạn</string>
    <!-- Title of warning dialog if users have no device authentication set up -->
    <string name="credit_cards_warning_dialog_title_2" tools:ignore="UnusedResources">Giữ các phương thức thanh toán đã lưu của bạn một cách an toàn</string>
    <!-- Message of warning dialog if users have no device authentication set up -->
    <string name="credit_cards_warning_dialog_message">Thiết lập màn hình khóa thiết bị với mẫu hình, mã PIN hoặc mật khẩu để bảo vệ thẻ tín dụng đã lưu của bạn không bị truy cập nếu người khác có thiết bị của bạn.</string>
    <!-- Message of warning dialog if users have no device authentication set up -->
    <string name="credit_cards_warning_dialog_message_3" tools:ignore="UnusedResources">Đặt mật khẩu thiết bị dạng mẫu hình, mã PIN hoặc mật khẩu để bảo vệ phương thức thanh toán đã lưu của bạn không bị truy cập nếu người khác lấy đuọc thiết bị của bạn.</string>
    <!-- Positive button to send users to set up a pin of warning dialog if users have no device authentication set up -->
    <string name="credit_cards_warning_dialog_set_up_now">Thiết lập ngay</string>
    <!-- Negative button to ignore warning dialog if users have no device authentication set up -->
    <string name="credit_cards_warning_dialog_later">Để sau</string>
    <!-- Title of PIN verification dialog to direct users to re-enter their device credentials to access their credit cards -->
    <string name="credit_cards_biometric_prompt_message_pin">Mở khóa thiết bị của bạn</string>
    <!-- Message displayed in biometric prompt for authentication, before allowing users to use their stored credit card information -->
    <string name="credit_cards_biometric_prompt_unlock_message">Mở khóa để sử dụng thông tin thẻ tín dụng được lưu trữ</string>

    <!-- Message displayed in biometric prompt for authentication, before allowing users to use their stored payment method information -->
    <string name="credit_cards_biometric_prompt_unlock_message_2" tools:ignore="UnusedResources">Mở khóa để sử dụng các phương thức thanh toán đã lưu</string>
    <!-- Title of the "Add address" screen -->
    <string name="addresses_add_address">Thêm địa chỉ</string>
    <!-- Title of the "Edit address" screen -->
    <string name="addresses_edit_address">Sửa địa chỉ</string>
    <!-- Title of the "Manage addresses" screen -->
    <string name="addresses_manage_addresses">Quản lý địa chỉ</string>
    <!-- The header for the first name of an address -->
    <string name="addresses_first_name">Tên</string>
    <!-- The header for the middle name of an address -->
    <string name="addresses_middle_name">Tên đệm</string>
    <!-- The header for the last name of an address -->
    <string name="addresses_last_name">Họ</string>
    <!-- The header for the street address of an address -->
    <string name="addresses_street_address">Địa chỉ đường phố</string>
    <!-- The header for the city of an address -->
    <string name="addresses_city">Thành phố</string>
    <!-- The header for the subregion of an address when "state" should be used -->
    <string name="addresses_state">Bang</string>
    <!-- The header for the subregion of an address when "province" should be used -->
    <string name="addresses_province">Tỉnh</string>
    <!-- The header for the zip code of an address -->
    <string name="addresses_zip">Zip</string>
    <!-- The header for the country or region of an address -->
    <string name="addresses_country">Quốc gia hoặc khu vực</string>
    <!-- The header for the phone number of an address -->
    <string name="addresses_phone">Điện thoại</string>
    <!-- The header for the email of an address -->
    <string name="addresses_email">Email</string>
    <!-- The text for the "Save" button for saving an address -->
    <string name="addresses_save_button">Lưu</string>
    <!-- The text for the "Cancel" button for cancelling adding, updating or deleting an address -->
    <string name="addresses_cancel_button">Hủy bỏ</string>
    <!-- The text for the "Delete address" button for deleting an address -->
    <string name="addressess_delete_address_button">Xóa địa chỉ</string>

    <!-- The title for the "Delete address" confirmation dialog -->
    <string name="addressess_confirm_dialog_message">Bạn có chắc chắn muốn xóa địa chỉ này không?</string>
    <!-- The title for the "Delete address" confirmation dialog -->
    <string name="addressess_confirm_dialog_message_2" tools:ignore="UnusedResources">Xoá địa chỉ này?</string>
    <!-- The text for the positive button on "Delete address" dialog -->
    <string name="addressess_confirm_dialog_ok_button">Xóa</string>
    <!-- The text for the negative button on "Delete address" dialog -->
    <string name="addressess_confirm_dialog_cancel_button">Hủy bỏ</string>
    <!-- The text for the "Save address" menu item for saving an address -->
    <string name="address_menu_save_address">Lưu địa chỉ</string>
    <!-- The text for the "Delete address" menu item for deleting an address -->
    <string name="address_menu_delete_address">Xóa địa chỉ</string>

    <!-- Title of the Add search engine screen -->
    <string name="search_engine_add_custom_search_engine_title">Thêm công cụ tìm kiếm</string>
    <!-- Content description (not visible, for screen readers etc.): Title for the button that navigates to add new engine screen -->
    <string name="search_engine_add_custom_search_engine_button_content_description">Thêm công cụ tìm kiếm mới</string>
    <!-- Title of the Edit search engine screen -->
    <string name="search_engine_edit_custom_search_engine_title">Chỉnh sửa công cụ tìm kiếm</string>
    <!-- Text for the menu button to edit a search engine -->
    <string name="search_engine_edit">Chỉnh sửa</string>
    <!-- Text for the menu button to delete a search engine -->
    <string name="search_engine_delete">Xóa</string>

    <!-- Label for the TextField in which user enters custom search engine name -->
    <string name="search_add_custom_engine_name_label">Tên</string>
    <!-- Placeholder text shown in the Search Engine Name text field before a user enters text -->
    <string name="search_add_custom_engine_name_hint_2">Tên công cụ tìm kiếm</string>
    <!-- Label for the TextField in which user enters custom search engine URL -->
    <string name="search_add_custom_engine_url_label">Chuỗi URL tìm kiếm</string>
    <!-- Placeholder text shown in the Search String TextField before a user enters text -->
    <string name="search_add_custom_engine_search_string_hint_2">URL để sử dụng cho tìm kiếm</string>
    <!-- Description text for the Search String TextField. The %s is part of the string -->
    <string name="search_add_custom_engine_search_string_example" formatted="false">Thay thế chuỗi truy vấn thành “%s”. Ví dụ:\nhttps://www.google.com/search?q=%s</string>

    <!-- Accessibility description for the form in which details about the custom search engine are entered -->
    <string name="search_add_custom_engine_form_description">Chi tiết công cụ tìm kiếm tùy chỉnh</string>

    <!-- Label for the TextField in which user enters custom search engine suggestion URL -->
    <string name="search_add_custom_engine_suggest_url_label">API gợi ý tìm kiếm (không bắt buộc)</string>
    <!-- Placeholder text shown in the Search Suggestion String TextField before a user enters text -->
    <string name="search_add_custom_engine_suggest_string_hint">URL API gợi ý tìm kiếm</string>
    <!-- Description text for the Search Suggestion String TextField. The %s is part of the string -->
    <string name="search_add_custom_engine_suggest_string_example_2" formatted="false">Thay thế truy vấn bằng “%s”. Ví dụ:\nhttps://suggestqueries.google.com/complete/search?client=firefox&amp;q=%s</string>
    <!-- The text for the "Save" button for saving a custom search engine -->
    <string name="search_custom_engine_save_button">Lưu</string>

    <!-- Text shown when a user leaves the name field empty -->
    <string name="search_add_custom_engine_error_empty_name">Nhập tên công cụ tìm kiếm</string>
    <!-- Text shown when a user leaves the search string field empty -->
    <string name="search_add_custom_engine_error_empty_search_string">Nhập chuỗi tìm kiếm</string>
    <!-- Text shown when a user leaves out the required template string -->
    <string name="search_add_custom_engine_error_missing_template">Kiểm tra xem chuỗi tìm kiếm có đúng với định dạng như ở ví dụ không</string>
    <!-- Text shown when we aren't able to validate the custom search query. The first parameter is the url of the custom search engine -->
    <string name="search_add_custom_engine_error_cannot_reach">Lỗi khi kết nối với “%s”</string>
    <!-- Text shown when a user creates a new search engine -->
    <string name="search_add_custom_engine_success_message">Đã tạo %s</string>
    <!-- Text shown when a user successfully edits a custom search engine -->
    <string name="search_edit_custom_engine_success_message">Đã lưu %s</string>
    <!-- Text shown when a user successfully deletes a custom search engine -->
    <string name="search_delete_search_engine_success_message">Đã xóa %s</string>

    <!-- Heading for the instructions to allow a permission -->
    <string name="phone_feature_blocked_intro">Để cho phép nó:</string>
    <!-- First step for the allowing a permission -->
    <string name="phone_feature_blocked_step_settings">1. Chuyển đến Cài đặt Android</string>
    <!-- Second step for the allowing a permission -->
    <string name="phone_feature_blocked_step_permissions"><![CDATA[2. Chạm <b>Quyền</b>]]></string>
    <!-- Third step for the allowing a permission (Fore example: Camera) -->
    <string name="phone_feature_blocked_step_feature"><![CDATA[3. Gạt công tắc <b>%1$s</b> sang BẬT]]></string>

    <!-- Label that indicates a site is using a secure connection -->
    <string name="quick_settings_sheet_secure_connection_2">Kết nối an toàn</string>
    <!-- Label that indicates a site is using a insecure connection -->
    <string name="quick_settings_sheet_insecure_connection_2">Kết nối không an toàn</string>
    <!-- Label to clear site data -->
    <string name="clear_site_data">Xóa cookie và dữ liệu trang web</string>
    <!-- Confirmation message for a dialog confirming if the user wants to delete all data for current site -->
    <string name="confirm_clear_site_data"><![CDATA[Bạn có chắc chắn muốn xóa tất cả cookie và dữ liệu của trang web <b>%s</b> không?]]></string>
    <!-- Confirmation message for a dialog confirming if the user wants to delete all the permissions for all sites-->
    <string name="confirm_clear_permissions_on_all_sites">Bạn có thật sự muốn xóa tất cả quyền hạn trên mọi trang web?</string>
    <!-- Confirmation message for a dialog confirming if the user wants to delete all the permissions for a site-->
    <string name="confirm_clear_permissions_site">Bạn có thật sự muốn xóa tất cả quyền hạn cho trang web này?</string>
    <!-- Confirmation message for a dialog confirming if the user wants to set default value a permission for a site-->
    <string name="confirm_clear_permission_site">Bạn có thật sự muốn xóa quyền hạn này cho trang web này?</string>
    <!-- label shown when there are not site exceptions to show in the site exception settings -->
    <string name="no_site_exceptions">Không có ngoại lệ trang web</string>
    <!-- Bookmark deletion confirmation -->
    <string name="bookmark_deletion_confirmation">Bạn có chắc chắn muốn xóa dấu trang này?</string>
    <!-- Browser menu button that adds a shortcut to the home fragment -->
    <string name="browser_menu_add_to_shortcuts">Thêm vào lối tắt</string>
    <!-- Browser menu button that removes a shortcut from the home fragment -->
    <string name="browser_menu_remove_from_shortcuts">Xóa khỏi lối tắt</string>
    <!-- text shown before the issuer name to indicate who its verified by, parameter is the name of
     the certificate authority that verified the ticket-->
    <string name="certificate_info_verified_by">Được xác minh bởi: %1$s </string>
    <!-- Login overflow menu delete button -->
    <string name="login_menu_delete_button">Xóa</string>
    <!-- Login overflow menu edit button -->
    <string name="login_menu_edit_button">Chỉnh sửa</string>
    <!-- Message in delete confirmation dialog for logins -->
    <string name="login_deletion_confirmation">Bạn có chắc chắn muốn xóa thông tin đăng nhập này không?</string>
    <!-- Message in delete confirmation dialog for password -->
    <string name="login_deletion_confirmation_2" tools:ignore="UnusedResources">Bạn có chắc chắn muốn xóa mật khẩu này?</string>
    <!-- Positive action of a dialog asking to delete  -->
    <string name="dialog_delete_positive">Xóa</string>
    <!-- Negative action of a dialog asking to delete login -->
    <string name="dialog_delete_negative">Hủy bỏ</string>
    <!--  The saved login options menu description. -->
    <string name="login_options_menu">Tùy chọn thông tin đăng nhập</string>
    <!--  The saved password options menu description. -->
    <string name="login_options_menu_2" tools:ignore="UnusedResources">Cài đặt mật khẩu</string>
    <!--  The editable text field for a login's web address. -->
    <string name="saved_login_hostname_description">Trường văn bản có thể chỉnh sửa cho địa chỉ web của thông tin đăng nhập.</string>
    <!--  The editable text field for a website address. -->
    <string name="saved_login_hostname_description_3" tools:ignore="UnusedResources">Trường văn bản có thể chỉnh sửa cho địa chỉ trang web.</string>
    <!--  The editable text field for a login's username. -->
    <string name="saved_login_username_description">Trường văn bản có thể chỉnh sửa cho tên người dùng của thông tin đăng nhập.</string>
    <!--  The editable text field for a username. -->
    <string name="saved_login_username_description_3" tools:ignore="UnusedResources">Trường văn bản có thể chỉnh sửa cho tên người dùng.</string>
    <!--  The editable text field for a login's password. -->
    <string name="saved_login_password_description">Trường văn bản có thể chỉnh sửa cho mật khẩu của thông tin đăng nhập.</string>
    <!--  The editable text field for a login's password. -->
    <string name="saved_login_password_description_2" tools:ignore="UnusedResources">Trường văn bản có thể chỉnh sửa cho mật khẩu.</string>
    <!--  The button description to save changes to an edited login. -->
    <string name="save_changes_to_login">Lưu các thay đổi vào thông tin đăng nhập.</string>
    <!--  The button description to save changes to an edited password. -->
    <string name="save_changes_to_login_2" tools:ignore="UnusedResources">Lưu thay đổi.</string>
    <!--  The page title for editing a saved login. -->
    <string name="edit">Chỉnh sửa</string>
    <!--  The page title for editing a saved password. -->
    <string name="edit_2" tools:ignore="UnusedResources">Chỉnh sửa mật khẩu</string>
    <!--  The page title for adding new login. -->
    <string name="add_login">Thêm thông tin đăng nhập mới</string>
    <!--  The page title for adding new password. -->
    <string name="add_login_2" tools:ignore="UnusedResources">Thêm mật khẩu</string>
    <!--  The error message in add/edit login view when password field is blank. -->
    <string name="saved_login_password_required">Yêu cầu mật khẩu</string>
    <!--  Error text displayed underneath the password field when it is in an error case. -->
    <string name="saved_login_password_required_2" tools:ignore="UnusedResources">Nhập mật khẩu</string>
    <!--  The error message in add login view when username field is blank. -->
    <string name="saved_login_username_required">Yêu cầu tên đăng nhập</string>
    <!--  The error message in add login view when username field is blank. -->
    <string name="saved_login_username_required_2" tools:ignore="UnusedResources">Nhập tên người dùng</string>
    <!--  The error message in add login view when hostname field is blank. -->
    <string name="saved_login_hostname_required" tools:ignore="UnusedResources">Yêu cầu tên máy chủ</string>
    <!--  The error message in add login view when hostname field is blank. -->
    <string name="saved_login_hostname_required_2" tools:ignore="UnusedResources">Nhập địa chỉ trang web</string>
    <!-- Voice search button content description  -->
    <string name="voice_search_content_description">Tìm kiếm bằng giọng nói</string>
    <!-- Voice search prompt description displayed after the user presses the voice search button -->
    <string name="voice_search_explainer">Nói bây giờ</string>

    <!--  The error message in edit login view when a duplicate username exists. -->
    <string name="saved_login_duplicate">Một thông tin đăng nhập với tên người dùng đó đã tồn tại</string>

    <!-- This is the hint text that is shown inline on the hostname field of the create new login page. 'https://www.example.com' intentionally hardcoded here -->
    <string name="add_login_hostname_hint_text">https://www.example.com</string>
    <!-- This is an error message shown below the hostname field of the add login page when a hostname does not contain http or https. -->
    <string name="add_login_hostname_invalid_text_3">Địa chỉ trang web phải chứa &quot;https://&quot; hoặc &quot;http://&quot;</string>
    <!-- This is an error message shown below the hostname field of the add login page when a hostname is invalid. -->
    <string name="add_login_hostname_invalid_text_2">Cần có tên máy chủ hợp lệ</string>

    <!-- Synced Tabs -->
    <!-- Text displayed to ask user to connect another device as no devices found with account -->
    <string name="synced_tabs_connect_another_device">Kết nối thiết bị khác.</string>
    <!-- Text displayed asking user to re-authenticate -->
    <string name="synced_tabs_reauth">Vui lòng xác thực lại.</string>
    <!-- Text displayed when user has disabled tab syncing in Firefox Sync Account -->
    <string name="synced_tabs_enable_tab_syncing">Vui lòng bật đồng bộ hóa thẻ.</string>
    <!-- Text displayed when user has no tabs that have been synced -->
    <string name="synced_tabs_no_tabs">Bạn không có bất kỳ thẻ nào mở trong Firefox trên các thiết bị khác của bạn.</string>
    <!-- Text displayed in the synced tabs screen when a user is not signed in to Firefox Sync describing Synced Tabs -->
    <string name="synced_tabs_sign_in_message">Xem danh sách các thẻ từ các thiết bị khác của bạn.</string>
    <!-- Text displayed on a button in the synced tabs screen to link users to sign in when a user is not signed in to Firefox Sync -->
    <string name="synced_tabs_sign_in_button">Đăng nhập vào đồng bộ hóa</string>

    <!-- The text displayed when a synced device has no tabs to show in the list of Synced Tabs. -->
    <string name="synced_tabs_no_open_tabs">Không có thẻ đang mở</string>

    <!-- Content description for expanding a group of synced tabs. -->
    <string name="synced_tabs_expand_group">Mở rộng nhóm thẻ đã đồng bộ hóa</string>
    <!-- Content description for collapsing a group of synced tabs. -->
    <string name="synced_tabs_collapse_group">Thu gọn nhóm thẻ đã đồng bộ hóa</string>

    <!-- Top Sites -->
    <!-- Title text displayed in the dialog when shortcuts limit is reached. -->
    <string name="shortcut_max_limit_title">Đã đạt đến giới hạn lối tắt</string>
    <!-- Content description text displayed in the dialog when shortcut limit is reached. -->
    <string name="shortcut_max_limit_content">Để thêm một lối tắt mới, hãy xóa một lối tắt. Nhấn và giữ trang web và chọn xóa.</string>
    <!-- Confirmation dialog button text when top sites limit is reached. -->
    <string name="top_sites_max_limit_confirmation_button">OK, đã hiểu</string>

    <!-- Label for the preference to show the shortcuts for the most visited top sites on the homepage -->
    <string name="top_sites_toggle_top_recent_sites_4">Lối tắt</string>
    <!-- Title text displayed in the rename top site dialog. -->
    <string name="top_sites_rename_dialog_title">Tên</string>
    <!-- Hint for renaming title of a shortcut -->
    <string name="shortcut_name_hint">Tên lối tắt</string>
    <!-- Button caption to confirm the renaming of the top site. -->
    <string name="top_sites_rename_dialog_ok">OK</string>
    <!-- Dialog button text for canceling the rename top site prompt. -->
    <string name="top_sites_rename_dialog_cancel">Huỷ bỏ</string>

    <!-- Text for the menu button to open the homepage settings. -->
    <string name="top_sites_menu_settings">Cài đặt</string>
    <!-- Text for the menu button to navigate to sponsors and privacy support articles. '&amp;' is replaced with the ampersand symbol: & -->
    <string name="top_sites_menu_sponsor_privacy">Nhà tài trợ của chúng tôi &amp; sự riêng tư của bạn</string>
    <!-- Label text displayed for a sponsored top site. -->
    <string name="top_sites_sponsored_label">Được tài trợ</string>

    <!-- Inactive tabs in the tabs tray -->
    <!-- Title text displayed in the tabs tray when a tab has been unused for 14 days. -->
    <string name="inactive_tabs_title">Thẻ không hoạt động</string>
    <!-- Content description for closing all inactive tabs -->
    <string name="inactive_tabs_delete_all">Đóng tất cả các thẻ không hoạt động</string>

    <!-- Content description for expanding the inactive tabs section. -->
    <string name="inactive_tabs_expand_content_description">Mở rộng các thẻ không hoạt động</string>
    <!-- Content description for collapsing the inactive tabs section. -->
    <string name="inactive_tabs_collapse_content_description">Thu gọn các thẻ không hoạt động</string>

    <!-- Inactive tabs auto-close message in the tabs tray -->
    <!-- The header text of the auto-close message when the user is asked if they want to turn on the auto-closing of inactive tabs. -->
    <string name="inactive_tabs_auto_close_message_header" tools:ignore="UnusedResources">Tự động đóng sau một tháng?</string>
    <!-- A description below the header to notify the user what the inactive tabs auto-close feature is. -->
    <string name="inactive_tabs_auto_close_message_description" tools:ignore="UnusedResources">Firefox có thể đóng các thẻ bạn không xem trong tháng qua.</string>
    <!-- A call to action below the description to allow the user to turn on the auto closing of inactive tabs. -->
    <string name="inactive_tabs_auto_close_message_action" tools:ignore="UnusedResources">BẬT TỰ ĐỘNG ĐÓNG</string>

    <!-- Text for the snackbar to confirm auto-close is enabled for inactive tabs -->
    <string name="inactive_tabs_auto_close_message_snackbar">Tự động đóng đã bật</string>

    <!-- Awesome bar suggestion's headers -->
    <!-- Search suggestions title for Firefox Suggest. -->
    <string name="firefox_suggest_header">Đề xuất của Firefox</string>

    <!-- Title for search suggestions when Google is the default search suggestion engine. -->
    <string name="google_search_engine_suggestion_header">Tìm kiếm trên Google</string>
    <!-- Title for search suggestions when the default search suggestion engine is anything other than Google. The first parameter is default search engine name. -->
    <string name="other_default_search_engine_suggestion_header">Tìm kiếm trên %s</string>

    <!-- Default browser experiment -->
    <!-- Default browser card title -->
    <string name="default_browser_experiment_card_title">Đặt làm trình duyệt mặc định của bạn</string>
    <!-- Default browser card text -->
    <string name="default_browser_experiment_card_text">Đặt các liên kết từ trang web, email và tin nhắn để tự động mở trong Firefox.</string>

    <!-- Content description for close button in collection placeholder. -->
    <string name="remove_home_collection_placeholder_content_description">Xóa</string>

    <!-- Content description radio buttons with a link to more information -->
    <string name="radio_preference_info_content_description">Chạm để biết thêm chi tiết</string>

    <!-- Content description for the action bar "up" button -->
    <string name="action_bar_up_description">Điều hướng lên</string>

    <!-- Content description for privacy content close button -->
    <string name="privacy_content_close_button_content_description">Đóng</string>

    <!-- Pocket recommended stories -->
    <!-- Header text for a section on the home screen. -->
    <string name="pocket_stories_header_1">Những câu chuyện kích động tư tưởng</string>
    <!-- Header text for a section on the home screen. -->
    <string name="pocket_stories_categories_header">Các câu chuyện theo chủ đề</string>
    <!-- Text of a button allowing users to access an external url for more Pocket recommendations. -->
    <string name="pocket_stories_placeholder_text">Khám phá thêm nữa</string>
    <!-- Title of an app feature. Smaller than a heading. The first parameter is product name Pocket -->
    <string name="pocket_stories_feature_title_2">Được cung cấp bởi %s.</string>
    <!-- Caption for describing a certain feature. The placeholder is for a clickable text (eg: Learn more) which will load an url in a new tab when clicked.  -->
    <string name="pocket_stories_feature_caption">Một phần của gia đình Firefox. %s</string>
    <!-- Clickable text for opening an external link for more information about Pocket. -->
    <string name="pocket_stories_feature_learn_more">Tìm hiểu thêm</string>

    <!-- Text indicating that the Pocket story that also displays this text is a sponsored story by other 3rd party entity. -->
    <string name="pocket_stories_sponsor_indication">Được tài trợ</string>

    <!-- Snackbar message for enrolling in a Nimbus experiment from the secret settings when Studies preference is Off.-->
    <string name="experiments_snackbar">Bật telemetry để gửi dữ liệu.</string>
    <!-- Snackbar button text to navigate to telemetry settings.-->
    <string name="experiments_snackbar_button">Đi đến cài đặt</string>

    <!-- Review quality check feature-->
    <!-- Name for the review quality check feature used as title for the panel. -->
    <string name="review_quality_check_feature_name_2">Trình kiểm tra đánh giá</string>
    <!-- Summary for grades A and B for review quality check adjusted grading. -->
    <string name="review_quality_check_grade_a_b_description">Đánh giá đáng tin cậy</string>
    <!-- Summary for grade C for review quality check adjusted grading. -->
    <string name="review_quality_check_grade_c_description">Kết hợp các đánh giá đáng tin cậy và không đáng tin cậy</string>
    <!-- Summary for grades D and F for review quality check adjusted grading. -->
    <string name="review_quality_check_grade_d_f_description">Đánh giá không đáng tin cậy</string>
    <!-- Text for title presenting the reliability of a product's reviews. -->
    <string name="review_quality_check_grade_title">Những đánh giá này đáng tin cậy đến mức nào?</string>
    <!-- Title for when the rating has been updated by the review checker -->
    <string name="review_quality_check_adjusted_rating_title">Đánh giá đã được điều chỉnh</string>
    <!-- Description for a product's adjusted star rating. The text presents that the product's reviews which were evaluated as unreliable were removed from the adjusted rating. -->
    <string name="review_quality_check_adjusted_rating_description" moz:RemovedIn="122" tools:ignore="UnusedResources">Đã xóa các đánh giá không đáng tin cậy</string>
    <!-- Description for a product's adjusted star rating. The text presents that the product's reviews which were evaluated as unreliable were removed from the adjusted rating. -->
    <string name="review_quality_check_adjusted_rating_description_2">Dựa trên những đánh giá đáng tin cậy</string>
    <!-- Title for list of highlights from a product's review emphasizing a product's important traits. -->
    <string name="review_quality_check_highlights_title">Điểm nổi bật từ các đánh giá gần đây</string>
    <!-- Title for section explaining how we analyze the reliability of a product's reviews. -->
    <string name="review_quality_check_explanation_title">Cách chúng tôi xác định chất lượng đánh giá</string>
    <!-- Paragraph explaining how we analyze the reliability of a product's reviews. First parameter is the Fakespot product name. In the phrase "Fakespot by Mozilla", "by" can be localized. Does not need to stay by. -->
    <string name="review_quality_check_explanation_body_reliability">Chúng tôi sử dụng công nghệ AI từ %s bởi Mozilla để kiểm tra độ tin cậy của các đánh giá sản phẩm. Điều này chỉ giúp bạn đánh giá được chất lượng đánh giá chứ không phải chất lượng sản phẩm. </string>
    <!-- Paragraph explaining the grading system we use to classify the reliability of a product's reviews. -->
    <string name="review_quality_check_info_review_grade_header"><![CDATA[Chúng tôi đưa ra đánh giá cho từng sản phẩm một <b>điểm bằng chữ cái</b> từ A đến F.]]></string>
    <!-- Description explaining grades A and B for review quality check adjusted grading. -->
    <string name="review_quality_check_info_grade_info_AB">Đánh giá đáng tin cậy. Chúng tôi tin rằng các đánh giá có thể đến từ những khách hàng thực sự đã để lại những đánh giá trung thực, không thiên vị.</string>
    <!-- Description explaining grade C for review quality check adjusted grading. -->
    <string name="review_quality_check_info_grade_info_C">Chúng tôi tin rằng có sự kết hợp giữa các đánh giá đáng tin cậy và không đáng tin cậy.</string>
    <!-- Description explaining grades D and F for review quality check adjusted grading. -->
    <string name="review_quality_check_info_grade_info_DF">Đánh giá không đáng tin cậy. Chúng tôi tin rằng các đánh giá có thể là giả mạo hoặc từ những người đánh giá thiên vị.</string>
    <!-- Paragraph explaining how a product's adjusted grading is calculated. -->
    <string name="review_quality_check_explanation_body_adjusted_grading"><![CDATA[<b>Đánh giá đã được điều chỉnh</b> chỉ dựa trên những đánh giá mà chúng tôi tin là đáng tin cậy.]]></string>
    <!-- Paragraph explaining product review highlights. First parameter is the name of the retailer (e.g. Amazon). -->
    <string name="review_quality_check_explanation_body_highlights"><![CDATA[<b>Điểm nổi bật</b> từ %s đánh giá trong vòng 80 ngày qua mà chúng tôi tin là đáng tin cậy.]]></string>
    <!-- Text for learn more caption presenting a link with information about review quality. First parameter is for clickable text defined in review_quality_check_info_learn_more_link. -->
    <string name="review_quality_check_info_learn_more">Tìm hiểu thêm về %s.</string>
    <!-- Clickable text that links to review quality check SuMo page. First parameter is the Fakespot product name. -->
    <string name="review_quality_check_info_learn_more_link_2">cách %s xác định chất lượng đánh giá</string>
    <!-- Text for title of settings section. -->
    <string name="review_quality_check_settings_title">Cài đặt</string>
    <!-- Text for label for switch preference to show recommended products from review quality check settings section. -->
    <string name="review_quality_check_settings_recommended_products">Hiện quảng cáo trong bài kiểm tra đánh giá</string>
    <!-- Description for switch preference to show recommended products from review quality check settings section. First parameter is for clickable text defined in review_quality_check_settings_recommended_products_learn_more.-->
    <string name="review_quality_check_settings_recommended_products_description_2" tools:ignore="UnusedResources">Bạn sẽ thấy quảng cáo không thường xuyên cho các sản phẩm có liên quan. Chúng tôi chỉ quảng cáo những sản phẩm có đánh giá đáng tin cậy. %s</string>
    <!-- Clickable text that links to review quality check recommended products support article. -->
    <string name="review_quality_check_settings_recommended_products_learn_more" tools:ignore="UnusedResources">Tìm hiểu thêm</string>
    <!-- Text for turning sidebar off button from review quality check settings section. -->
    <string name="review_quality_check_settings_turn_off">Tắt trình kiểm tra đánh giá</string>
    <!-- Text for title of recommended product section. This is displayed above a product image, suggested as an alternative to the product reviewed. -->
    <string name="review_quality_check_ad_title" tools:ignore="UnusedResources">Thêm điều cần xem xét</string>
    <!-- Caption for recommended product section indicating this is an ad by Fakespot. First parameter is the Fakespot product name. -->
    <string name="review_quality_check_ad_caption" tools:ignore="UnusedResources">Quảng cáo bởi %s</string>
    <!-- Caption for review quality check panel. First parameter is for clickable text defined in review_quality_check_powered_by_link. -->
    <string name="review_quality_check_powered_by_2">Trình kiểm tra đánh giá được cung cấp bởi %s</string>
    <!-- Clickable text that links to Fakespot.com. First parameter is the Fakespot product name. In the phrase "Fakespot by Mozilla", "by" can be localized. Does not need to stay by. -->
    <string name="review_quality_check_powered_by_link" tools:ignore="UnusedResources">%s bởi Mozilla</string>
    <!-- Text for title of warning card informing the user that the current analysis is outdated. -->
    <string name="review_quality_check_outdated_analysis_warning_title" tools:ignore="UnusedResources">Thông tin mới cần kiểm tra</string>
    <!-- Text for button from warning card informing the user that the current analysis is outdated. Clicking this should trigger the product's re-analysis. -->
    <string name="review_quality_check_outdated_analysis_warning_action" tools:ignore="UnusedResources">Kiểm tra ngay</string>
    <!-- Title for warning card informing the user that the current product does not have enough reviews for a review analysis. -->
    <string name="review_quality_check_no_reviews_warning_title">Chưa đủ đánh giá</string>
    <!-- Text for body of warning card informing the user that the current product does not have enough reviews for a review analysis. -->
    <string name="review_quality_check_no_reviews_warning_body">Khi sản phẩm này có nhiều đánh giá hơn, chúng tôi sẽ có thể kiểm tra chất lượng của chúng.</string>
    <!-- Title for warning card informing the user that the current product is currently not available. -->
    <string name="review_quality_check_product_availability_warning_title">Sản phẩm không có sẵn</string>
    <!-- Text for the body of warning card informing the user that the current product is currently not available. -->
    <string name="review_quality_check_product_availability_warning_body">Nếu bạn thấy sản phẩm này đã có hàng trở lại, hãy báo cáo và chúng tôi sẽ kiểm tra đánh giá.</string>
    <!-- Clickable text for warning card informing the user that the current product is currently not available. Clicking this should inform the server that the product is available. -->
    <string name="review_quality_check_product_availability_warning_action_2">Báo sản phẩm còn hàng</string>
    <!-- Title for warning card informing the user that the current product's re-analysis is still processing. -->
    <string name="review_quality_check_reanalysis_in_progress_warning_title" moz:RemovedIn="122">Đang kiểm tra chất lượng đánh giá</string>
    <!-- Title for warning card informing the user that the current product's analysis is still processing. -->
    <string name="review_quality_check_analysis_in_progress_warning_title" moz:RemovedIn="122">Đang kiểm tra chất lượng đánh giá</string>
    <!-- Title for warning card informing the user that the current product's analysis is still processing. The parameter is the percentage progress (0-100%) of the analysis process (e.g. 56%). -->
    <string name="review_quality_check_analysis_in_progress_warning_title_2">Kiểm tra chất lượng đánh giá (%s)</string>
    <!-- Text for body of warning card informing the user that the current product's analysis is still processing. -->
    <string name="review_quality_check_analysis_in_progress_warning_body">Quá trình này có thể mất khoảng 60 giây.</string>
    <!-- Title for info card displayed after the user reports a product is back in stock. -->
    <string name="review_quality_check_analysis_requested_info_title">Cảm ơn bạn đã báo cáo!</string>
    <!-- Text for body of info card displayed after the user reports a product is back in stock. -->
    <string name="review_quality_check_analysis_requested_info_body">Chúng tôi sẽ có thông tin về đánh giá của sản phẩm này trong vòng 24 giờ. Hãy kiểm tra lại sau.</string>
    <!-- Title for info card displayed when the user review checker while on a product that Fakespot does not analyze (e.g. gift cards, music). -->
    <string name="review_quality_check_not_analyzable_info_title">Chúng tôi không thể kiểm tra những đánh giá này</string>
    <!-- Text for body of info card displayed when the user review checker while on a product that Fakespot does not analyze (e.g. gift cards, music). -->
    <string name="review_quality_check_not_analyzable_info_body">Rất tiếc, chúng tôi không thể kiểm tra chất lượng đánh giá đối với một số loại sản phẩm nhất định. Ví dụ: thẻ quà tặng và truyền phát video, âm nhạc và trò chơi.</string>
    <!-- Title for info card displayed when another user reported the displayed product is back in stock. -->
    <string name="review_quality_check_analysis_requested_other_user_info_title" tools:ignore="UnusedResources">Thông tin sắp ra mắt</string>
    <!-- Text for body of info card displayed when another user reported the displayed product is back in stock. -->
    <string name="review_quality_check_analysis_requested_other_user_info_body" tools:ignore="UnusedResources">Chúng tôi sẽ có thông tin về đánh giá của sản phẩm này trong vòng 24 giờ. Hãy kiểm tra lại sau.</string>
    <!-- Title for info card displayed to the user when analysis finished updating. -->
    <string name="review_quality_check_analysis_updated_confirmation_title" tools:ignore="UnusedResources">Phân tích đã được cập nhật</string>
    <!-- Text for the action button from info card displayed to the user when analysis finished updating. -->
    <string name="review_quality_check_analysis_updated_confirmation_action" tools:ignore="UnusedResources">Đã hiểu</string>
    <!-- Title for error card displayed to the user when an error occurred. -->
    <string name="review_quality_check_generic_error_title">Hiện không có thông tin nào</string>
    <!-- Text for body of error card displayed to the user when an error occurred. -->
    <string name="review_quality_check_generic_error_body">Chúng tôi đang làm việc để giải quyết sự cố. Hãy kiểm tra lại sau.</string>
    <!-- Title for error card displayed to the user when the device is disconnected from the network. -->
    <string name="review_quality_check_no_connection_title">Không có kết nối mạng</string>
    <!-- Text for body of error card displayed to the user when the device is disconnected from the network. -->
    <string name="review_quality_check_no_connection_body">Hãy kiểm tra kết nối mạng của bạn rồi thử tải lại trang.</string>
    <!-- Title for card displayed to the user for products whose reviews were not analyzed yet. -->
    <string name="review_quality_check_no_analysis_title">Chưa có thông tin về những đánh giá này</string>
    <!-- Text for the body of card displayed to the user for products whose reviews were not analyzed yet. -->
    <string name="review_quality_check_no_analysis_body">Để biết liệu đánh giá của sản phẩm này có đáng tin cậy hay không, hãy kiểm tra chất lượng đánh giá. Chỉ mất khoảng 60 giây.</string>
    <!-- Text for button from body of card displayed to the user for products whose reviews were not analyzed yet. Clicking this should trigger a product analysis. -->
    <string name="review_quality_check_no_analysis_link">Kiểm tra chất lượng đánh giá</string>
    <!-- Headline for review quality check contextual onboarding card. -->
    <string name="review_quality_check_contextual_onboarding_title">Hãy thử hướng dẫn đáng tin cậy của chúng tôi để đánh giá sản phẩm</string>
    <!-- Description for review quality check contextual onboarding card. The first and last two parameters are for retailer names (e.g. Amazon, Walmart). The second parameter is for the name of the application (e.g. Firefox). -->
    <string name="review_quality_check_contextual_onboarding_description">Xem đánh giá sản phẩm đáng tin cậy trên %1$s trước khi bạn mua. Trình kiểm tra đánh giá, một tính năng thử nghiệm từ %2$s, được tích hợp ngay trong trình duyệt. Nó cũng hoạt động trên %3$s và %4$s.</string>
    <!-- Description for review quality check contextual onboarding card. The first parameters is for retailer name (e.g. Amazon). The second parameter is for the name of the application (e.g. Firefox). -->
    <string name="review_quality_check_contextual_onboarding_description_one_vendor">Xem đánh giá sản phẩm đáng tin cậy trên %1$strước khi bạn mua. Trình kiểm tra đánh giá, một tính năng thử nghiệm từ %2$s, được tích hợp ngay trong trình duyệt.</string>
    <!-- Paragraph presenting review quality check feature. First parameter is the Fakespot product name. Second parameter is for clickable text defined in review_quality_check_contextual_onboarding_learn_more_link. In the phrase "Fakespot by Mozilla", "by" can be localized. Does not need to stay by. -->
    <string name="review_quality_check_contextual_onboarding_learn_more">Sử dụng %1$s bởi Mozilla, chúng tôi giúp bạn tránh những đánh giá thiên vị và không xác thực. Mô hình AI của chúng tôi luôn cải tiến để bảo vệ bạn khi bạn mua sắm. %2$s</string>
    <!-- Clickable text from the contextual onboarding card that links to review quality check support article. -->
    <string name="review_quality_check_contextual_onboarding_learn_more_link">Tìm hiểu thêm</string>
    <!-- Caption text to be displayed in review quality check contextual onboarding card above the opt-in button. First parameter is the Fakespot product name. Following parameters are for clickable texts defined in review_quality_check_contextual_onboarding_privacy_policy and review_quality_check_contextual_onboarding_terms_use. In the phrase "Fakespot by Mozilla", "by" can be localized. Does not need to stay by. -->
    <string name="review_quality_check_contextual_onboarding_caption">Bằng cách chọn “Có, hãy thử nó” bạn đã đồng ý với %2$s và %3$s của %1$s bởi Mozilla.</string>
    <!-- Caption text to be displayed in review quality check contextual onboarding card above the opt-in button. Parameter is the Fakespot product name. After the colon, what appears are two links, each on their own line. The first link is to a Privacy policy (review_quality_check_contextual_onboarding_privacy_policy_2). The second link is to Terms of use (review_quality_check_contextual_onboarding_terms_use_2). -->
    <string name="review_quality_check_contextual_onboarding_caption_2" moz:RemovedIn="123" tools:ignore="UnusedResources">Bằng cách chọn “Có, dùng thử nó”, bạn đồng ý với những điều sau từ %1$s:</string>
    <!-- Clickable text from the review quality check contextual onboarding card that links to Fakespot privacy policy. -->
    <string name="review_quality_check_contextual_onboarding_privacy_policy">chính sách riêng tư</string>
    <!-- Clickable text from the review quality check contextual onboarding card that links to Fakespot privacy policy. -->
    <string name="review_quality_check_contextual_onboarding_privacy_policy_2" moz:RemovedIn="123" tools:ignore="UnusedResources">Chính sách riêng tư</string>
    <!-- Clickable text from the review quality check contextual onboarding card that links to Fakespot terms of use. -->
    <string name="review_quality_check_contextual_onboarding_terms_use">điều khoản sử dụng</string>
    <!-- Clickable text from the review quality check contextual onboarding card that links to Fakespot terms of use. -->
    <string name="review_quality_check_contextual_onboarding_terms_use_2" moz:RemovedIn="123" tools:ignore="UnusedResources">Điều khoản sử dụng</string>
    <!-- Text for opt-in button from the review quality check contextual onboarding card. -->
    <string name="review_quality_check_contextual_onboarding_primary_button_text">Có, hãy thử nó</string>
    <!-- Text for opt-out button from the review quality check contextual onboarding card. -->
    <string name="review_quality_check_contextual_onboarding_secondary_button_text">Không phải bây giờ</string>
    <!-- Text for the first CFR presenting the review quality check feature. -->
    <string name="review_quality_check_first_cfr_message">Tìm hiểu xem bạn có thể tin tưởng vào đánh giá của sản phẩm này không — trước khi bạn mua.</string>
    <!-- Text displayed in the first CFR presenting the review quality check feature that opens the review checker when clicked. -->
    <string name="review_quality_check_first_cfr_action" tools:ignore="UnusedResources">Hãy thử trình kiểm tra đánh giá</string>
    <!-- Text for the second CFR presenting the review quality check feature. -->
    <string name="review_quality_check_second_cfr_message">Những đánh giá này có đáng tin cậy không? Kiểm tra ngay bây giờ để xem xếp hạng được điều chỉnh.</string>
    <!-- Text displayed in the second CFR presenting the review quality check feature that opens the review checker when clicked. -->
    <string name="review_quality_check_second_cfr_action" tools:ignore="UnusedResources">Mở trình kiểm tra đánh giá</string>
    <!-- Flag showing that the review quality check feature is work in progress. -->
    <string name="review_quality_check_beta_flag">Beta</string>
    <!-- Content description (not visible, for screen readers etc.) for opening browser menu button to open review quality check bottom sheet. -->
    <string name="review_quality_check_open_handle_content_description">Mở trình kiểm tra đánh giá</string>
    <!-- Content description (not visible, for screen readers etc.) for closing browser menu button to open review quality check bottom sheet. -->
    <string name="review_quality_check_close_handle_content_description">Đóng trình kiểm tra đánh giá</string>
    <!-- Content description (not visible, for screen readers etc.) for review quality check star rating. First parameter is the number of stars (1-5) representing the rating. -->
    <string name="review_quality_check_star_rating_content_description">%1$s trên tổng số 5 sao</string>
    <!-- Text for minimize button from highlights card. When clicked the highlights card should reduce its size. -->
    <string name="review_quality_check_highlights_show_less">Xem ít hơn</string>
    <!-- Text for maximize button from highlights card. When clicked the highlights card should expand to its full size. -->
    <string name="review_quality_check_highlights_show_more">Xem thêm</string>
    <!-- Text for highlights card quality category header. Reviews shown under this header should refer the product's quality. -->
    <string name="review_quality_check_highlights_type_quality">Chất lượng</string>
    <!-- Text for highlights card price category header. Reviews shown under this header should refer the product's price. -->
    <string name="review_quality_check_highlights_type_price">Giá</string>

    <!-- Text for highlights card shipping category header. Reviews shown under this header should refer the product's shipping. -->
    <string name="review_quality_check_highlights_type_shipping">Phương thức giao hàng</string>
    <!-- Text for highlights card packaging and appearance category header. Reviews shown under this header should refer the product's packaging and appearance. -->
    <string name="review_quality_check_highlights_type_packaging_appearance">Đóng gói và ngoại hình</string>
    <!-- Text for highlights card competitiveness category header. Reviews shown under this header should refer the product's competitiveness. -->
    <string name="review_quality_check_highlights_type_competitiveness">Tính cạnh tranh</string>

    <!-- Text that is surrounded by quotes. The parameter is the actual text that is in quotes. An example of that text could be: Excellent craftsmanship, and that is displayed as “Excellent craftsmanship”. The text comes from a buyer's review that the feature is highlighting"   -->
    <string name="surrounded_with_quotes">“%s”</string>

    <!-- Accessibility services actions labels. These will be appended to accessibility actions like "Double tap to.." but not by or applications but by services like Talkback. -->
    <!-- Action label for elements that can be collapsed if interacting with them. Talkback will append this to say "Double tap to collapse". -->
    <string name="a11y_action_label_collapse">thu gọn</string>
    <!-- Current state for elements that can be collapsed if interacting with them. Talkback will dictate this after a state change. -->
    <string name="a11y_state_label_collapsed">thu gọn</string>
    <!-- Action label for elements that can be expanded if interacting with them. Talkback will append this to say "Double tap to expand". -->
    <string name="a11y_action_label_expand">mở rộng</string>
    <!-- Current state for elements that can be expanded if interacting with them. Talkback will dictate this after a state change. -->
    <string name="a11y_state_label_expanded">mở rộng</string>
    <!-- Action label for links to a website containing documentation about a wallpaper collection. Talkback will append this to say "Double tap to open link to learn more about this collection". -->
    <string name="a11y_action_label_wallpaper_collection_learn_more">mở liên kết để tìm hiểu thêm về bộ sưu tập này</string>
    <!-- Action label for links that point to an article. Talkback will append this to say "Double tap to read the article". -->
    <string name="a11y_action_label_read_article">đọc bài viết</string>
    <!-- Action label for links to the Firefox Pocket website. Talkback will append this to say "Double tap to open link to learn more". -->
    <string name="a11y_action_label_pocket_learn_more">mở liên kết để tìm hiểu thêm</string>
    <!-- Content description for headings announced by accessibility service. The first parameter is the text of the heading. Talkback will announce the first parameter and then speak the word "Heading" indicating to the user that this text is a heading for a section. -->
    <string name="a11y_heading">%s, Tiêu đề</string>

    <!-- Title for dialog displayed when trying to access links present in a text. -->
    <string name="a11y_links_title">Liên kết</string>
    <!-- Additional content description for text bodies that contain urls. -->
    <string name="a11y_links_available">Liên kết khả dụng</string>

    <!-- Translations feature-->

    <!-- Translation request dialog -->
    <!-- Title for the translation dialog that allows a user to translate the webpage. -->
    <string name="translations_bottom_sheet_title">Dịch trang này?</string>
    <!-- Title for the translation dialog that allows a user to translate the webpage when a user uses the translation feature the first time. The first parameter is the name of the application, for example, "Fenix". -->
    <string name="translations_bottom_sheet_title_first_time">Hãy thử bản dịch riêng tư trong %1$s</string>
    <!-- Additional information on the translation dialog that appears when a user uses the translation feature the first time. The first parameter is clickable text with a link, for example, "Learn more". -->
    <string name="translations_bottom_sheet_info_message">Vì riêng tư của bạn, bản dịch sẽ không bao giờ rời khỏi thiết bị của bạn. Sắp có các ngôn ngữ và cải tiến mới! %1$s</string>
    <!-- Text that links to additional information about the Firefox translations feature. -->
    <string name="translations_bottom_sheet_info_message_learn_more">Tìm hiểu thêm</string>
    <!-- Label for the dropdown to select which language to translate from on the translations dialog. Usually the translate from language selected will be the same as the page language. -->
    <string name="translations_bottom_sheet_translate_from">Dịch từ</string>
    <!-- Label for the dropdown to select which language to translate to on the translations dialog. Usually the translate to language selected will be the user's preferred language. -->
    <string name="translations_bottom_sheet_translate_to">Dịch sang</string>
    <!-- Button text on the translations dialog to dismiss the dialog and return to the browser. -->
    <string name="translations_bottom_sheet_negative_button">Không phải bây giờ</string>
    <!-- Button text on the translations dialog when a translation error appears, used to dismiss the dialog and return to the browser. -->
    <string name="translations_bottom_sheet_negative_button_error">Xong</string>
    <!-- Button text on the translations dialog to begin a translation of the website. -->
    <string name="translations_bottom_sheet_positive_button">Dịch</string>
    <!-- Button text on the translations dialog when a translation error appears. -->
    <string name="translations_bottom_sheet_positive_button_error">Thử lại</string>
    <!-- Inactive button text on the translations dialog that indicates a translation is currently in progress. This button will be accompanied by a loading icon. -->
    <string name="translations_bottom_sheet_translating_in_progress">Đang dịch</string>
    <!-- Button content description (not visible, for screen readers etc.) for the translations dialog translate button that indicates a translation is currently in progress. -->
    <string name="translations_bottom_sheet_translating_in_progress_content_description">Đang dịch trang</string>

<<<<<<< HEAD
=======
    <!-- Default dropdown option when initially selecting a language from the translations dialog language selection dropdown. -->
    <string name="translations_bottom_sheet_default_dropdown_selection">Chọn ngôn ngữ</string>
>>>>>>> 02782e4f
    <!-- The title of the warning card informs the user that a translation could not be completed. -->
    <string name="translation_error_could_not_translate_warning_text">Đã xảy ra sự cố khi dịch. Hãy thử lại.</string>
    <!-- The title of the warning card informs the user that the list of languages cannot be loaded. -->
    <string name="translation_error_could_not_load_languages_warning_text">Không thể tải ngôn ngữ. Hãy kiểm tra kết nối Internet của bạn và thử lại.</string>
    <!-- The title of the warning card informs the user that a language is not supported. The first parameter is the name of the language that is not supported. -->
    <string name="translation_error_language_not_supported_warning_text">Rất tiếc, chúng tôi chưa hỗ trợ %1$s.</string>
    <!-- Button text on the warning card when a language is not supported. The link will take the user to a page to a support page about translations. -->
    <string name="translation_error_language_not_supported_learn_more">Tìm hiểu thêm</string>

    <!-- Translations options dialog -->
    <!-- Title of the translation options dialog that allows a user to set their translation options for the site the user is currently on. -->
    <string name="translation_option_bottom_sheet_title">Tuỳ chọn dịch</string>
    <!-- Toggle switch label that allows a user to set the setting if they would like the browser to always offer or suggest translations when available. -->
    <string name="translation_option_bottom_sheet_always_translate">Luôn đề nghị dịch</string>
    <!-- Toggle switch label that allows a user to set if they would like a given language to automatically translate or not. The first parameter is the language name, for example, "Spanish". -->
    <string name="translation_option_bottom_sheet_always_translate_in_language">Luôn dịch %1$s</string>
    <!-- Toggle switch label that allows a user to set if they would like to never be offered a translation of the given language. The first parameter is the language name, for example, "Spanish". -->
    <string name="translation_option_bottom_sheet_never_translate_in_language">Không bao giờ dịch %1$s</string>
    <!-- Toggle switch label that allows a user to set the setting if they would like the browser to never translate the site the user is currently visiting. -->
    <string name="translation_option_bottom_sheet_never_translate_site">Không bao giờ dịch trang này</string>
<<<<<<< HEAD
=======
    <!-- Toggle switch description that will appear under the "Never translate these sites" settings toggle switch to provide more information on how this setting interacts with other settings. -->
    <string name="translation_option_bottom_sheet_switch_never_translate_site_description">Ghi đè tất cả các cài đặt khác</string>
    <!-- Toggle switch description that will appear under the "Never translate" and "Always translate" toggle switch settings to provide more information on how these  settings interacts with other settings. -->
    <string name="translation_option_bottom_sheet_switch_description">Ghi đè đề xuất dịch</string>
>>>>>>> 02782e4f
    <!-- Button text for the button that will take the user to the translation settings dialog. -->
    <string name="translation_option_bottom_sheet_translation_settings">Cài đặt dịch</string>
    <!-- Button text for the button that will take the user to a website to learn more about how translations works in the given app. The first parameter is the name of the application, for example, "Fenix". -->
    <string name="translation_option_bottom_sheet_about_translations">Về dịch thuật trong %1$s</string>

    <!-- Translation settings dialog -->
    <!-- Title of the translation settings dialog that allows a user to set their preferred translation settings. -->
    <string name="translation_settings_toolbar_title">Dịch</string>
    <!-- Toggle switch label that indicates that the browser should signal or indicate when a translation is possible for any page. -->
    <string name="translation_settings_offer_to_translate">Đề nghị dịch khi có thể</string>
    <!-- Toggle switch label that indicates that downloading files required for translating is permitted when using data saver mode in Android. -->
    <string name="translation_settings_always_download">Luôn tải xuống ngôn ngữ khi ở chế độ tiết kiệm dữ liệu</string>
    <!-- Section header text that begins the section of a list of different options the user may select to adjust their translation preferences. -->
    <string name="translation_settings_translation_preference">Tùy chọn dịch</string>
    <!-- Button text for the button that will take the user to the automatic translations settings dialog. On the automatic translations settings dialog, the user can set if translations should occur automatically for a given language. -->
    <string name="translation_settings_automatic_translation">Dịch tự động</string>
    <!-- Button text for the button that will take the user to the never translate these sites dialog. On the never translate these sites dialog, the user can set if translations should never occur on certain websites. -->
    <string name="translation_settings_automatic_never_translate_sites">Không bao giờ dịch các trang này</string>
    <!-- Button text for the button that will take the user to the download languages dialog. On the download languages dialog, the user can manage which languages they would like to download for translations. -->
    <string name="translation_settings_download_language">Tải xuống ngôn ngữ</string>

    <!-- Automatic translation preference screen -->
    <!-- Title of the automatic translation preference screen that will appear on the toolbar.-->
    <string name="automatic_translation_toolbar_title_preference">Dịch tự động</string>

    <!-- Screen header presenting the automatic translation preference feature. It will appear under the toolbar. -->
    <string name="automatic_translation_header_preference">Hãy chọn một ngôn ngữ để quản lí các tùy chọn ”Luôn dịch“ và ”Không bao giờ dịch“.</string>

    <!-- Automatic translation options preference screen -->
    <!-- Preference option for offering to translate. Radio button title text.-->
    <string name="automatic_translation_option_offer_to_translate_title_preference">Đề xuất dịch (mặc định)</string>
    <!-- Preference option for offering to translate. Radio button summary text. The first parameter is the name of the app defined in app_name (for example: Fenix)-->
    <string name="automatic_translation_option_offer_to_translate_summary_preference">%1$s sẽ đề xuất dịch các trang web bằng ngôn ngữ này.</string>
    <!-- Preference option for always translate. Radio button title text. -->
    <string name="automatic_translation_option_always_translate_title_preference">Luôn dịch</string>
    <!-- Preference option for always translate. Radio button summary text. The first parameter is the name of the app defined in app_name (for example: Fenix)-->
    <string name="automatic_translation_option_always_translate_summary_preference">%1$s sẽ tự động dịch ngôn ngữ này khi tải trang.</string>
    <!-- Preference option for never translate. Radio button title text.-->
    <string name="automatic_translation_option_never_translate_title_preference">Không bao giờ dịch</string>

    <!-- Preference option for never translate. Radio button summary text. The first parameter is the name of the app defined in app_name (for example: Fenix)-->
    <string name="automatic_translation_option_never_translate_summary_preference">%1$s sẽ không bao giờ đề nghị dịch các trang web bằng ngôn ngữ này.</string>

    <!-- Never translate site preference screen -->
    <!-- Title of the never translate site preference screen that will appear on the toolbar.-->
    <string name="never_translate_site_toolbar_title_preference">Không bao giờ dịch các trang này</string>
    <!-- Screen header presenting the never translate site preference feature. It will appear under the toolbar. -->
    <string name="never_translate_site_header_preference">Để thêm một trang mới: Hãy truy cập trang đó và chọn “Không bao giờ dịch trang này” từ menu dịch.</string>
    <!-- Content description (not visible, for screen readers etc.): For a never-translated site list item that is selected.
             The first parameter is web site url (for example:"wikipedia.com") -->
    <string name="never_translate_site_item_list_content_description_preference">Xóa %1$s</string>
    <!-- The Delete site dialogue title will appear when the user clicks on a list item.
             The first parameter is web site url (for example:"wikipedia.com") -->
    <string name="never_translate_site_dialog_title_preference">Xóa %1$s?</string>
    <!-- The Delete site dialogue positive button will appear when the user clicks on a list item. The site will be deleted. -->
    <string name="never_translate_site_dialog_confirm_delete_preference">Xóa</string>
    <!-- The Delete site dialogue negative button will appear when the user clicks on a list item. The dialog will be dismissed. -->
    <string name="never_translate_site_dialog_cancel_preference">Hủy bỏ</string>

    <!-- Download languages preference screen -->
    <!-- Title of the download languages preference screen toolbar.-->
    <string name="download_languages_toolbar_title_preference">Tải xuống các ngôn ngữ</string>
    <!-- Screen header presenting the download language preference feature. It will appear under the toolbar.The first parameter is "Learn More," a clickable text with a link. Talkback will append this to say "Double tap to open link to learn more". -->
    <string name="download_languages_header_preference">Tải xuống ngôn ngữ hoàn chỉnh để dịch nhanh hơn và dịch ngoại tuyến. %1$s</string>
    <!-- Clickable text from the screen header that links to a website. -->
    <string name="download_languages_header_learn_more_preference">Tìm hiểu thêm</string>
    <!-- The subhead of the download language preference screen will appear above the pivot language. -->
    <string name="download_languages_available_languages_preference">Ngôn ngữ có sẵn</string>
    <!-- Text that will appear beside a core or pivot language package name to show that the language is necessary for the translation feature to function. -->
    <string name="download_languages_default_system_language_require_preference">yêu cầu</string>
    <!-- A text for download language preference item.
    The first parameter is the language name, for example, "Spanish".
    The second parameter is the language file size, for example, "(3.91 KB)" or, if the language package name is a pivot language, "(required)". -->
    <string name="download_languages_language_item_preference">%1$s (%2$s)</string>
    <!-- The subhead of the download language preference screen will appear above the items that were not downloaded. -->
    <string name="download_language_header_preference">Tải xuống ngôn ngữ</string>
    <!-- All languages list item. When the user presses this item, they can download or delete all languages. -->
    <string name="download_language_all_languages_item_preference">Tất cả ngôn ngữ</string>
    <!-- Content description (not visible, for screen readers etc.): For a language list item that was downloaded, the user can now delete it. -->
    <string name="download_languages_item_content_description_downloaded_state">Xóa</string>
    <!-- Content description (not visible, for screen readers etc.): For a language list item, downloading is in progress. -->
    <string name="download_languages_item_content_description_in_progress_state">Trong tiến trình</string>
    <!-- Content description (not visible, for screen readers etc.): For a language list item that was not downloaded. -->
    <string name="download_languages_item_content_description_not_downloaded_state">Tải xuống</string>
    <!-- Content description (not visible, for screen readers etc.): For a language list item that is selected. -->
    <string name="download_languages_item_content_description_selected_state">Đã chọn</string>

    <!-- Title for the dialog used by the translations feature to confirm deleting a language.
    The dialog will be presented when the user requests deletion of a language.
    The first parameter is the name of the language, for example, "Spanish" and the second parameter is the size in kilobytes or megabytes of the language file. -->
    <string name="delete_language_file_dialog_title">Xoá %1$s (%2$s)?</string>
    <!-- Additional information for the dialog used by the translations feature to confirm deleting a language. The first parameter is the name of the application, for example, "Fenix". -->
    <string name="delete_language_file_dialog_message">Nếu bạn xóa ngôn ngữ này, %1$s sẽ tải xuống một phần ngôn ngữ xuống bộ nhớ đệm của bạn khi bạn dịch.</string>
    <!-- Title for the dialog used by the translations feature to confirm deleting all languages file.
    The dialog will be presented when the user requests deletion of all languages file.
    The first parameter is the size in kilobytes or megabytes of the language file. -->
    <string name="delete_language_all_languages_file_dialog_title">Xóa tất cả ngôn ngữ (%1$s)?</string>
    <!-- Additional information for the dialog used by the translations feature to confirm deleting all languages file. The first parameter is the name of the application, for example, "Fenix". -->
    <string name="delete_language_all_languages_file_dialog_message">Nếu bạn xóa tất cả ngôn ngữ, %1$s sẽ tải một phần ngôn ngữ xuống bộ nhớ đệm của bạn khi bạn dịch.</string>
    <!-- Button text on the dialog used by the translations feature to confirm deleting a language. -->
    <string name="delete_language_file_dialog_positive_button_text">Xóa</string>
    <!-- Button text on the dialog used by the translations feature to cancel deleting a language. -->
    <string name="delete_language_file_dialog_negative_button_text">Hủy bỏ</string>

    <!-- Title for the data saving mode warning dialog used by the translations feature.
    This dialog will be presented when the user attempts to download a language or perform
    a translation without the necessary language files downloaded first when Android's data saver mode is enabled and the user is not using WiFi.
    The first parameter is the size in kilobytes or megabytes of the language file.-->
    <string name="download_language_file_dialog_title">Tải xuống khi đang ở chế độ tiết kiệm dữ liệu (%1$s)?</string>
    <!-- Additional information for the data saving mode warning dialog used by the translations feature. This text explains the reason a download is required for a translation. -->
    <string name="download_language_file_dialog_message_all_languages">Chúng tôi tải một phần ngôn ngữ xuống bộ nhớ đệm của bạn để giữ bản dịch ở chế độ riêng tư.</string>
    <!-- Checkbox label text on the data saving mode warning dialog used by the translations feature. This checkbox allows users to ignore the data usage warnings. -->
    <string name="download_language_file_dialog_checkbox_text">Luôn tải xuống khi ở chế độ tiết kiệm dữ liệu</string>
    <!-- Button text on the data saving mode warning dialog used by the translations feature to allow users to confirm they wish to continue and download the language file. -->
    <string name="download_language_file_dialog_positive_button_text">Tải xuống</string>
    <!-- Button text on the data saving mode warning dialog used by the translations feature to allow users to confirm they wish to continue and download the language file and perform a translation. -->
    <string name="download_language_file_dialog_positive_button_text_all_languages">Tải xuống và dịch</string>
    <!-- Button text on the data saving mode warning dialog used by the translations feature to allow users to cancel the action and not perform a download of the language file. -->
    <string name="download_language_file_dialog_negative_button_text">Hủy bỏ</string>

    <!-- Debug drawer -->
    <!-- The user-facing title of the Debug Drawer feature. -->
    <string name="debug_drawer_title">Công cụ gỡ lỗi</string>
    <!-- Content description (not visible, for screen readers etc.): Navigate back within the debug drawer. -->
    <string name="debug_drawer_back_button_content_description">Điều hướng quay lại</string>
    <!-- The title of the Tab Tools feature in the Debug Drawer. -->
    <string name="debug_drawer_tab_tools_title">Công cụ thẻ</string>
    <!-- The title of the tab count section in Tab Tools. -->
    <string name="debug_drawer_tab_tools_tab_count_title">Số lượng thẻ</string>
    <!-- The active tab count category in the tab count section in Tab Tools. -->
    <string name="debug_drawer_tab_tools_tab_count_normal">Hoạt động</string>
    <!-- The inactive tab count category in the tab count section in Tab Tools. -->
    <string name="debug_drawer_tab_tools_tab_count_inactive">Không hoạt động</string>
    <!-- The private tab count category in the tab count section in Tab Tools. -->
    <string name="debug_drawer_tab_tools_tab_count_private">Riêng tư</string>
    <!-- The total tab count category in the tab count section in Tab Tools. -->
    <string name="debug_drawer_tab_tools_tab_count_total">Tổng</string>
    <!-- The title of the tab creation tool section in Tab Tools. -->
    <string name="debug_drawer_tab_tools_tab_creation_tool_title">Công cụ tạo thẻ</string>
    <!-- The label of the text field in the tab creation tool. -->
    <string name="debug_drawer_tab_tools_tab_creation_tool_text_field_label">Số lượng thẻ cần tạo</string>
    <!-- The button text to add tabs to the active tab group in the tab creation tool. -->
    <string name="debug_drawer_tab_tools_tab_creation_tool_button_text_active">Thêm vào thẻ đang hoạt động</string>
    <!-- The button text to add tabs to the inactive tab group in the tab creation tool. -->
    <string name="debug_drawer_tab_tools_tab_creation_tool_button_text_inactive">Thêm vào thẻ không hoạt động</string>
    <!-- The button text to add tabs to the private tab group in the tab creation tool. -->
    <string name="debug_drawer_tab_tools_tab_creation_tool_button_text_private">Thêm vào thẻ riêng tư</string>
</resources><|MERGE_RESOLUTION|>--- conflicted
+++ resolved
@@ -242,10 +242,6 @@
 
     <!-- Button shown on the home page that opens the Customize home settings -->
     <string name="browser_menu_customize_home_1">Tùy biến trang chủ</string>
-<<<<<<< HEAD
-=======
-
->>>>>>> 02782e4f
     <!-- Browser Toolbar -->
     <!-- Content description for the Home screen button on the browser toolbar -->
     <string name="browser_toolbar_home">Màn hình chính</string>
@@ -331,12 +327,6 @@
     <string name="onboarding_home_enable_notifications_negative_button" moz:removedIn="124" tools:ignore="UnusedResources">Không phải bây giờ</string>
 
     <!-- Juno first user onboarding flow experiment, strings are marked unused as they are only referenced by Nimbus experiments. -->
-<<<<<<< HEAD
-    <!-- Title for set firefox as default browser screen used by Nimbus experiments. -->
-    <string name="juno_onboarding_default_browser_title_nimbus_2">Chúng tôi thích giữ an toàn cho bạn</string>
-    <!-- Description for set firefox as default browser screen used by Nimbus experiments. -->
-    <string name="juno_onboarding_default_browser_description_nimbus_2">Trình duyệt được tài trợ bởi tổ chức phi lợi nhuận của chúng tôi giúp ngăn các công ty bí mật theo dõi bạn trên web.\n\nTìm hiểu thêm về thông báo quyền riêng tư của chúng tôi.
-=======
     <!-- Description for learning more about our privacy notice. -->
     <string name="juno_onboarding_privacy_notice_text">Thông báo về quyền riêng tư Firefox</string>
     <!-- Text for the button to set firefox as default browser on the device -->
@@ -346,7 +336,6 @@
     <string name="juno_onboarding_default_browser_description_nimbus_3">Trình duyệt được hỗ trợ phi lợi nhuận của chúng tôi giúp ngăn các công ty bí mật theo dõi bạn trên web.</string>
     <!-- Description for set firefox as default browser screen used by Nimbus experiments. -->
     <string name="juno_onboarding_default_browser_description_nimbus_2" moz:RemovedIn="124" tools:ignore="UnusedResources">Trình duyệt được tài trợ bởi tổ chức phi lợi nhuận của chúng tôi giúp ngăn các công ty bí mật theo dõi bạn trên web.\n\nTìm hiểu thêm về thông báo quyền riêng tư của chúng tôi.
->>>>>>> 02782e4f
 </string>
     <!-- Text for the link to the privacy notice webpage for set as firefox default browser screen.
     This is part of the string with the key "juno_onboarding_default_browser_description". -->
@@ -474,11 +463,6 @@
     <string name="reduce_cookie_banner_unsupported_site_request_submitted_2">Đã gửi yêu cầu hỗ trợ</string>
     <!-- Text for indicating cookie banner handling is currently not supported for this site, this is shown as part of the protections panel with the tracking protection toggle -->
     <string name="reduce_cookie_banner_unsupported_site">Trang web hiện tại không được hỗ trợ</string>
-<<<<<<< HEAD
-    <!-- Title text for a detail explanation indicating cookie banner handling is on this site, this is shown as part of the cookie banner panel in the toolbar. The first parameter is a shortened URL of the current site-->
-    <string name="reduce_cookie_banner_details_panel_title_on_for_site" moz:RemovedIn="121" tools:ignore="UnusedResources">Bật giảm biểu ngữ cookie cho %1$s?</string>
-=======
->>>>>>> 02782e4f
     <!-- Title text for a detail explanation indicating cookie banner handling is on this site, this is shown as part of the cookie banner panel in the toolbar. The first parameter is a shortened URL of the current site-->
     <string name="reduce_cookie_banner_details_panel_title_on_for_site_1">Bật trình chặn biểu ngữ cookie cho %1$s?</string>
     <!-- Title text for a detail explanation indicating cookie banner handling is off this site, this is shown as part of the cookie banner panel in the toolbar. The first parameter is a shortened URL of the current site-->
@@ -2436,11 +2420,8 @@
     <!-- Button content description (not visible, for screen readers etc.) for the translations dialog translate button that indicates a translation is currently in progress. -->
     <string name="translations_bottom_sheet_translating_in_progress_content_description">Đang dịch trang</string>
 
-<<<<<<< HEAD
-=======
     <!-- Default dropdown option when initially selecting a language from the translations dialog language selection dropdown. -->
     <string name="translations_bottom_sheet_default_dropdown_selection">Chọn ngôn ngữ</string>
->>>>>>> 02782e4f
     <!-- The title of the warning card informs the user that a translation could not be completed. -->
     <string name="translation_error_could_not_translate_warning_text">Đã xảy ra sự cố khi dịch. Hãy thử lại.</string>
     <!-- The title of the warning card informs the user that the list of languages cannot be loaded. -->
@@ -2461,13 +2442,10 @@
     <string name="translation_option_bottom_sheet_never_translate_in_language">Không bao giờ dịch %1$s</string>
     <!-- Toggle switch label that allows a user to set the setting if they would like the browser to never translate the site the user is currently visiting. -->
     <string name="translation_option_bottom_sheet_never_translate_site">Không bao giờ dịch trang này</string>
-<<<<<<< HEAD
-=======
     <!-- Toggle switch description that will appear under the "Never translate these sites" settings toggle switch to provide more information on how this setting interacts with other settings. -->
     <string name="translation_option_bottom_sheet_switch_never_translate_site_description">Ghi đè tất cả các cài đặt khác</string>
     <!-- Toggle switch description that will appear under the "Never translate" and "Always translate" toggle switch settings to provide more information on how these  settings interacts with other settings. -->
     <string name="translation_option_bottom_sheet_switch_description">Ghi đè đề xuất dịch</string>
->>>>>>> 02782e4f
     <!-- Button text for the button that will take the user to the translation settings dialog. -->
     <string name="translation_option_bottom_sheet_translation_settings">Cài đặt dịch</string>
     <!-- Button text for the button that will take the user to a website to learn more about how translations works in the given app. The first parameter is the name of the application, for example, "Fenix". -->
