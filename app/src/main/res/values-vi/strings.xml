<?xml version="1.0" encoding="utf-8"?>
<resources xmlns:tools="http://schemas.android.com/tools" xmlns:moz="http://mozac.org/tools">

    <!-- App name for private browsing mode. The first parameter is the name of the app defined in app_name (for example: Fenix)-->
    <string name="app_name_private_5">%s riêng tư</string>
    <!-- App name for private browsing mode. The first parameter is the name of the app defined in app_name (for example: Fenix)-->
    <string name="app_name_private_4">%s (Riêng tư)</string>

    <!-- Home Fragment -->
    <!-- Content description (not visible, for screen readers etc.): "Three dot" menu button. -->
    <string name="content_description_menu">Tùy chọn khác</string>
    <!-- Content description (not visible, for screen readers etc.): "Private Browsing" menu button. -->
    <string name="content_description_private_browsing_button">Bật duyệt web riêng tư</string>
    <!-- Content description (not visible, for screen readers etc.): "Private Browsing" menu button. -->
    <string name="content_description_disable_private_browsing_button">Tắt duyệt web riêng tư</string>
    <!-- Placeholder text shown in the search bar before a user enters text for the default engine -->
    <string name="search_hint">Tìm kiếm hoặc nhập địa chỉ</string>
    <!-- Placeholder text shown in the search bar before a user enters text for a general engine -->
    <string name="search_hint_general_engine">Tìm kiếm trên mạng</string>
    <!-- Placeholder text shown in search bar when using history search -->
    <string name="history_search_hint">Tìm kiếm lịch sử</string>
    <!-- Placeholder text shown in search bar when using bookmarks search -->
    <string name="bookmark_search_hint">Tìm kiếm dấu trang</string>
    <!-- Placeholder text shown in search bar when using tabs search -->
    <string name="tab_search_hint">Tìm kiếm thẻ</string>
    <!-- Placeholder text shown in the search bar when using application search engines -->
    <string name="application_search_hint">Nhập từ tìm kiếm</string>
    <!-- No Open Tabs Message Description -->
    <string name="no_open_tabs_description">Các thẻ đang mở của bạn sẽ được hiển thị ở đây.</string>

    <!-- No Private Tabs Message Description -->
    <string name="no_private_tabs_description">Các thẻ riêng tư của bạn sẽ được hiển thị ở đây.</string>

    <!-- Tab tray multi select title in app bar. The first parameter is the number of tabs selected -->
    <string name="tab_tray_multi_select_title">%1$d đã chọn</string>
    <!-- Label of button in create collection dialog for creating a new collection  -->
    <string name="tab_tray_add_new_collection">Thêm bộ sưu tập mới</string>
    <!-- Label of editable text in create collection dialog for naming a new collection  -->
    <string name="tab_tray_add_new_collection_name">Tên</string>
    <!-- Label of button in save to collection dialog for selecting a current collection  -->
    <string name="tab_tray_select_collection">Chọn bộ sưu tập</string>
    <!-- Content description for close button while in multiselect mode in tab tray -->
    <string name="tab_tray_close_multiselect_content_description">Thoát chế độ nhiều lựa chọn</string>
    <!-- Content description for save to collection button while in multiselect mode in tab tray -->
    <string name="tab_tray_collection_button_multiselect_content_description">Lưu các thẻ đã chọn vào bộ sưu tập</string>
    <!-- Content description on checkmark while tab is selected in multiselect mode in tab tray -->
    <string name="tab_tray_multiselect_selected_content_description">Đã chọn</string>

    <!-- Home - Recently saved bookmarks -->
    <!-- Title for the home screen section with recently saved bookmarks. -->
    <string name="recently_saved_title">Đã lưu gần đây</string>
    <!-- Content description for the button which navigates the user to show all of their saved bookmarks. -->
    <string name="recently_saved_show_all_content_description_2">Hiển thị tất cả các dấu trang đã lưu</string>

    <!-- Text for the menu button to remove a recently saved bookmark from the user's home screen -->
    <string name="recently_saved_menu_item_remove">Xóa</string>

    <!-- About content. The first parameter is the name of the application. (For example: Fenix) -->
    <string name="about_content">%1$s - Một sản phẩm của Mozilla.</string>

    <!-- Private Browsing -->
    <!-- Explanation for private browsing displayed to users on home view when they first enable private mode
        The first parameter is the name of the app defined in app_name (for example: Fenix) -->
    <string name="private_browsing_placeholder_description_2">%1$s xóa lịch sử tìm kiếm và duyệt web của bạn khỏi các thẻ riêng tư khi bạn đóng chúng hoặc thoát khỏi ứng dụng. Mặc dù điều này không làm cho bạn ẩn danh với các trang web hoặc nhà cung cấp dịch vụ internet của bạn, nhưng nó giúp bạn dễ dàng giữ những gì bạn làm trực tuyến riêng tư với bất kỳ ai khác sử dụng thiết bị này.</string>
    <string name="private_browsing_common_myths">
       Những lầm tưởng phổ biến về duyệt web riêng tư
    </string>

    <!-- True Private Browsing Mode -->
    <!-- Title for info card on private homescreen in True Private Browsing Mode. -->
    <string name="felt_privacy_desc_card_title">Không để lại dấu vết trên thiết bị này</string>
    <!-- Explanation for private browsing displayed to users on home view when they first enable
        private mode in our new Total Private Browsing mode.
        The first parameter is the name of the app defined in app_name (for example: Firefox Nightly)
        The second parameter is the clickable link text in felt_privacy_info_card_subtitle_link_text -->
    <string name="felt_privacy_info_card_subtitle_2">%1$s xóa cookie, lịch sử và dữ liệu trang web của bạn khi bạn đóng tất cả các thẻ riêng tư. %2$s</string>
    <!-- Clickable portion of the explanation for private browsing that links the user to our
        about privacy page.
        This string is used in felt_privacy_info_card_subtitle as the second parameter.-->
    <string name="felt_privacy_info_card_subtitle_link_text">Ai có thể xem hoạt động của tôi?</string>

    <!-- Private mode shortcut "contextual feature recommendation" (CFR) -->
    <!-- Text for the Private mode shortcut CFR message for adding a private mode shortcut to open private tabs from the Home screen -->
    <string name="private_mode_cfr_message_2">Khởi chạy thẻ riêng tư tiếp theo của bạn chỉ bằng một lần nhấn.</string>
    <!-- Text for the positive button to accept adding a Private Browsing shortcut to the Home screen -->
    <string name="private_mode_cfr_pos_button_text">Thêm vào Màn hình chính</string>
    <!-- Text for the negative button to decline adding a Private Browsing shortcut to the Home screen -->
    <string name="cfr_neg_button_text">Không, cảm ơn</string>

    <!-- Open in App "contextual feature recommendation" (CFR) -->
    <!-- Text for the info message. The first parameter is the name of the application.-->
    <string name="open_in_app_cfr_info_message_2">Bạn có thể đặt %1$s để tự động mở các liên kết trong ứng dụng.</string>
    <!-- Text for the positive action button -->
    <string name="open_in_app_cfr_positive_button_text">Đi đến cài đặt</string>
    <!-- Text for the negative action button -->
    <string name="open_in_app_cfr_negative_button_text">Bỏ qua</string>

    <!-- Total cookie protection "contextual feature recommendation" (CFR) -->
    <!-- Text for the message displayed in the contextual feature recommendation popup promoting the total cookie protection feature. -->
    <string name="tcp_cfr_message">Tính năng bảo mật mạnh mẽ nhất của chúng tôi nhưng vẫn tách biệt các trình theo dõi trên nhiều trang web.</string>
    <!-- Text displayed that links to website containing documentation about the "Total cookie protection" feature. -->
    <string name="tcp_cfr_learn_more">Tìm hiểu về trình chống cookie chung</string>

    <!-- Private browsing erase action "contextual feature recommendation" (CFR) -->
    <!-- Text for the message displayed in the contextual feature recommendation popup promoting the erase private browsing feature. -->
    <string name="erase_action_cfr_message">Nhấn vào đây để bắt đầu phiên riêng tư mới. Xóa lịch sử, cookie của bạn — mọi thứ.</string>


    <!-- Text for the info dialog when camera permissions have been denied but user tries to access a camera feature. -->
    <string name="camera_permissions_needed_message">Cần có quyền truy cập máy ảnh. Đi tới cài đặt Android, chạm vào quyền và chạm cho phép.</string>
    <!-- Text for the positive action button to go to Android Settings to grant permissions. -->
    <string name="camera_permissions_needed_positive_button_text">Đi đến cài đặt</string>
    <!-- Text for the negative action button to dismiss the dialog. -->
    <string name="camera_permissions_needed_negative_button_text">Bỏ qua</string>

    <!-- Text for the banner message to tell users about our auto close feature. -->
    <string name="tab_tray_close_tabs_banner_message">Đặt các thẻ đang mở để tự động đóng mà bạn chưa xem trong ngày, tuần hoặc tháng trước.</string>
    <!-- Text for the positive action button to go to Settings for auto close tabs. -->
    <string name="tab_tray_close_tabs_banner_positive_button_text">Xem tùy chọn</string>
    <!-- Text for the negative action button to dismiss the Close Tabs Banner. -->
    <string name="tab_tray_close_tabs_banner_negative_button_text">Bỏ qua</string>

    <!-- Text for the banner message to tell users about our inactive tabs feature. -->
    <string name="tab_tray_inactive_onboarding_message">Các thẻ bạn đã không xem trong hai tuần sẽ được chuyển đến đây.</string>
    <!-- Text for the action link to go to Settings for inactive tabs. -->
    <string name="tab_tray_inactive_onboarding_button_text">Tắt trong cài đặt</string>

    <!-- Text for title for the auto-close dialog of the inactive tabs. -->
    <string name="tab_tray_inactive_auto_close_title">Tự động đóng sau một tháng?</string>
    <!-- Text for the body for the auto-close dialog of the inactive tabs.
        The first parameter is the name of the application.-->
    <string name="tab_tray_inactive_auto_close_body_2">%1$s có thể đóng các thẻ bạn chưa xem trong tháng qua.</string>
    <!-- Content description for close button in the auto-close dialog of the inactive tabs. -->
    <string name="tab_tray_inactive_auto_close_button_content_description">Đóng</string>

    <!-- Text for turn on auto close tabs button in the auto-close dialog of the inactive tabs. -->
    <string name="tab_tray_inactive_turn_on_auto_close_button_2">Bật tự động đóng</string>


    <!-- Home screen icons - Long press shortcuts -->
    <!-- Shortcut action to open new tab -->
    <string name="home_screen_shortcut_open_new_tab_2">Thẻ mới</string>
    <!-- Shortcut action to open new private tab -->
    <string name="home_screen_shortcut_open_new_private_tab_2">Thẻ riêng tư mới</string>

    <!-- Shortcut action to open Passwords screens -->
    <string name="home_screen_shortcut_open_password_screen">Lối tắt mật khẩu</string>

    <!-- Recent Tabs -->
    <!-- Header text for jumping back into the recent tab in the home screen -->
    <string name="recent_tabs_header">Trang đã xem gần đây</string>
    <!-- Button text for showing all the tabs in the tabs tray -->
    <string name="recent_tabs_show_all">Xem tất cả</string>

    <!-- Content description for the button which navigates the user to show all recent tabs in the tabs tray. -->
    <string name="recent_tabs_show_all_content_description_2">Hiển thị nút tất cả các thẻ gần đây</string>

    <!-- Text for button in synced tab card that opens synced tabs tray -->
    <string name="recent_tabs_see_all_synced_tabs_button_text">Xem tất cả các thẻ đã đồng bộ hóa</string>
    <!-- Accessibility description for device icon used for recent synced tab -->
    <string name="recent_tabs_synced_device_icon_content_description">Thiết bị được đồng bộ hóa</string>
    <!-- Text for the dropdown menu to remove a recent synced tab from the homescreen -->
    <string name="recent_synced_tab_menu_item_remove">Xóa</string>
    <!-- Text for the menu button to remove a grouped highlight from the user's browsing history
         in the Recently visited section -->
    <string name="recent_tab_menu_item_remove">Xóa</string>

    <!-- History Metadata -->
    <!-- Header text for a section on the home screen that displays grouped highlights from the
         user's browsing history, such as topics they have researched or explored on the web -->
    <string name="history_metadata_header_2">Đã xem gần đây</string>
    <!-- Text for the menu button to remove a grouped highlight from the user's browsing history
         in the Recently visited section -->
    <string name="recently_visited_menu_item_remove">Xóa</string>

    <!-- Content description for the button which navigates the user to show all of their history. -->
    <string name="past_explorations_show_all_content_description_2">Hiển thị tất cả các khám phá trong quá khứ</string>

    <!-- Browser Fragment -->
    <!-- Content description (not visible, for screen readers etc.): Navigate backward (browsing history) -->
    <string name="browser_menu_back">Quay lại</string>
    <!-- Content description (not visible, for screen readers etc.): Navigate forward (browsing history) -->
    <string name="browser_menu_forward">Tiến</string>
    <!-- Content description (not visible, for screen readers etc.): Refresh current website -->
    <string name="browser_menu_refresh">Làm mới</string>
    <!-- Content description (not visible, for screen readers etc.): Stop loading current website -->
    <string name="browser_menu_stop">Dừng</string>
    <!-- Browser menu button that opens the addon manager -->
    <string name="browser_menu_add_ons">Tiện ích</string>
    <!-- Browser menu button that opens account settings -->
    <string name="browser_menu_account_settings">Thông tin tài khoản</string>
    <!-- Text displayed when there are no add-ons to be shown -->
    <string name="no_add_ons">Không có tiện ích nào ở đây</string>
    <!-- Browser menu button that sends a user to help articles -->
    <string name="browser_menu_help">Trợ giúp</string>
    <!-- Browser menu button that sends a to a the what's new article -->
    <string name="browser_menu_whats_new">Có gì mới</string>
    <!-- Browser menu button that opens the settings menu -->
    <string name="browser_menu_settings">Cài đặt</string>
    <!-- Browser menu button that opens a user's library -->
    <string name="browser_menu_library">Thư viện</string>
    <!-- Browser menu toggle that requests a desktop site -->
    <string name="browser_menu_desktop_site">Trang web cho máy tính</string>
    <!-- Browser menu button that reopens a private tab as a regular tab -->
    <string name="browser_menu_open_in_regular_tab">Mở trong thẻ thông thường</string>
    <!-- Browser menu toggle that adds a shortcut to the site on the device home screen. -->
    <string name="browser_menu_add_to_homescreen">Thêm vào màn hình chính</string>
    <!-- Browser menu toggle that installs a Progressive Web App shortcut to the site on the device home screen. -->
    <string name="browser_menu_install_on_homescreen">Cài đặt</string>
    <!-- Content description (not visible, for screen readers etc.) for the Resync tabs button -->
    <string name="resync_button_content_description">Đồng bộ hóa lại</string>
    <!-- Browser menu button that opens the find in page menu -->
    <string name="browser_menu_find_in_page">Tìm trong trang</string>
    <!-- Browser menu button that opens the translations dialog, which has options to translate the current browser page. -->
    <string name="browser_menu_translations">Dịch trang</string>
    <!-- Browser menu button that saves the current tab to a collection -->
    <string name="browser_menu_save_to_collection_2">Lưu vào bộ sưu tập</string>
    <!-- Browser menu button that open a share menu to share the current site -->
    <string name="browser_menu_share">Chia sẻ</string>
    <!-- Browser menu button shown in custom tabs that opens the current tab in Fenix
        The first parameter is the name of the app defined in app_name (for example: Fenix) -->
    <string name="browser_menu_open_in_fenix">Mở bằng %1$s</string>
    <!-- Browser menu text shown in custom tabs to indicate this is a Fenix tab
        The first parameter is the name of the app defined in app_name (for example: Fenix) -->
    <string name="browser_menu_powered_by">ĐƯỢC HỖ TRỢ BỞI %1$s</string>
    <!-- Browser menu text shown in custom tabs to indicate this is a Fenix tab
        The first parameter is the name of the app defined in app_name (for example: Fenix) -->
    <string name="browser_menu_powered_by2">Được hỗ trợ bởi %1$s</string>
    <!-- Browser menu button to put the current page in reader mode -->
    <string name="browser_menu_read">Chế độ đọc sách</string>
    <!-- Browser menu button content description to close reader mode and return the user to the regular browser -->
    <string name="browser_menu_read_close">Đóng chế độ đọc sách</string>
    <!-- Browser menu button to open the current page in an external app -->
    <string name="browser_menu_open_app_link">Mở trong ứng dụng</string>

    <!-- Browser menu button to show reader view appearance controls e.g. the used font type and size -->
    <string name="browser_menu_customize_reader_view">Tùy chỉnh chế độ đọc</string>
    <!-- Browser menu label for adding a bookmark -->
    <string name="browser_menu_add">Thêm</string>
    <!-- Browser menu label for editing a bookmark -->
    <string name="browser_menu_edit">Chỉnh sửa</string>

    <!-- Button shown on the home page that opens the Customize home settings -->
    <string name="browser_menu_customize_home_1">Tùy biến trang chủ</string>

    <!-- Browser Toolbar -->
    <!-- Content description for the Home screen button on the browser toolbar -->
    <string name="browser_toolbar_home">Màn hình chính</string>

    <!-- Content description (not visible, for screen readers etc.): Erase button: Erase the browsing
         history and go back to the home screen. -->
    <string name="browser_toolbar_erase">Xóa lịch sử duyệt web</string>
    <!-- Content description for the translate page toolbar button that opens the translations dialog when no translation has occurred. -->
    <string name="browser_toolbar_translate">Dịch trang</string>

<<<<<<< HEAD
=======
    <!-- Content description (not visible, for screen readers etc.) for the translate page toolbar button that opens the translations dialog when the page is translated successfully.
         The first parameter is the name of the language that is displayed in the original page. (For example: English)
         The second parameter is the name of the language which the page was translated to. (For example: French) -->
    <string name="browser_toolbar_translated_successfully">Đã dịch trang từ %1$s sang %2$s.</string>

>>>>>>> 382ca721
    <!-- Locale Settings Fragment -->
    <!-- Content description for tick mark on selected language -->
    <string name="a11y_selected_locale_content_description">Ngôn ngữ được chọn</string>
    <!-- Text for default locale item -->
    <string name="default_locale_text">Theo ngôn ngữ thiết bị</string>
    <!-- Placeholder text shown in the search bar before a user enters text -->
    <string name="locale_search_hint">Tìm kiếm ngôn ngữ</string>

    <!-- Search Fragment -->
    <!-- Button in the search view that lets a user search by scanning a QR code -->
    <string name="search_scan_button">Quét</string>
    <!-- Button in the search view when shortcuts are displayed that takes a user to the search engine settings -->
    <string name="search_shortcuts_engine_settings">Cài đặt công cụ tìm kiếm</string>
    <!-- Button in the search view that lets a user navigate to the site in their clipboard -->
    <string name="awesomebar_clipboard_title">Điền liên kết từ khay nhớ tạm</string>
    <!-- Button in the search suggestions onboarding that allows search suggestions in private sessions -->
    <string name="search_suggestions_onboarding_allow_button">Cho phép</string>
    <!-- Button in the search suggestions onboarding that does not allow search suggestions in private sessions -->
    <string name="search_suggestions_onboarding_do_not_allow_button">Không cho phép</string>
    <!-- Search suggestion onboarding hint title text -->
    <string name="search_suggestions_onboarding_title">Cho phép đề xuất tìm kiếm trong phiên riêng tư?</string>
    <!-- Search suggestion onboarding hint description text, first parameter is the name of the app defined in app_name (for example: Fenix)-->
    <string name="search_suggestions_onboarding_text">%s sẽ chia sẻ mọi thứ bạn nhập vào thanh địa chỉ với công cụ tìm kiếm mặc định của bạn.</string>

    <!-- Search engine suggestion title text. The first parameter is the name of the suggested engine-->
    <string name="search_engine_suggestions_title">Tìm kiếm %s</string>
    <!-- Search engine suggestion description text -->
    <string name="search_engine_suggestions_description">Tìm kiếm trực tiếp từ thanh địa chỉ</string>

    <!-- Menu option in the search selector menu to open the search settings -->
    <string name="search_settings_menu_item">Cài đặt tìm kiếm</string>

    <!-- Header text for the search selector menu -->
    <string name="search_header_menu_item_2">Lần này tìm kiếm trong:</string>

    <!-- Content description (not visible, for screen readers etc.): Search engine icon. The first parameter is the search engine name (for example: DuckDuckGo). -->
    <string name="search_engine_icon_content_description" tools:ignore="UnusedResources">Công cụ tìm kiếm %s</string>

    <!-- Home onboarding -->
    <!-- Onboarding home screen popup dialog, shown on top of the Jump back in section. -->
    <string name="onboarding_home_screen_jump_back_contextual_hint_2">Khám phá trang chủ được cá nhân hóa của bạn. Các thẻ gần đây, dấu trang và các kết quả tìm kiếm của bạn sẽ xuất hiện ngay đây.</string>
    <!-- Home onboarding dialog welcome screen title text. -->
    <string name="onboarding_home_welcome_title_2">Chào mừng bạn đến với một Internet cá nhân hơn</string>
    <!-- Home onboarding dialog welcome screen description text. -->
    <string name="onboarding_home_welcome_description">Màu sắc mới. Riêng tư hơn. Cùng cam kết với mọi người vì lợi nhuận.</string>
    <!-- Home onboarding dialog sign into sync screen title text. -->
    <string name="onboarding_home_sync_title_3">Chuyển đổi màn hình dễ dàng hơn bao giờ hết</string>
    <!-- Home onboarding dialog sign into sync screen description text. -->
    <string name="onboarding_home_sync_description">Tiếp tục với các thẻ mà bạn đang truy cập từ các thiết bị khác ngay trên trang chủ này.</string>
    <!-- Text for the button to continue the onboarding on the home onboarding dialog. -->
    <string name="onboarding_home_get_started_button">Bắt đầu</string>
    <!-- Text for the button to navigate to the sync sign in screen on the home onboarding dialog. -->
    <string name="onboarding_home_sign_in_button">Đăng nhập</string>
    <!-- Text for the button to skip the onboarding on the home onboarding dialog. -->
    <string name="onboarding_home_skip_button">Bỏ qua</string>

    <!-- Onboarding home screen sync popup dialog message, shown on top of Recent Synced Tabs in the Jump back in section. -->
    <string name="sync_cfr_message">Các thẻ của bạn đang đồng bộ hóa! Tiếp tục nơi bạn đã dừng lại trên thiết bị khác của mình.</string>

    <!-- Content description (not visible, for screen readers etc.): Close button for the home onboarding dialog -->
    <string name="onboarding_home_content_description_close_button">Đóng</string>

    <!-- Notification pre-permission dialog -->
    <!-- Enable notification pre permission dialog title
        The first parameter is the name of the app defined in app_name (for example: Fenix) -->
    <string name="onboarding_home_enable_notifications_title" moz:removedIn="124" tools:ignore="UnusedResources">Thông báo giúp bạn làm được nhiều việc hơn với %s</string>
    <!-- Enable notification pre permission dialog description with rationale
        The first parameter is the name of the app defined in app_name (for example: Fenix) -->
    <string name="onboarding_home_enable_notifications_description" moz:removedIn="124" tools:ignore="UnusedResources">Đồng bộ hóa các thẻ của bạn giữa các thiết bị, quản lý tải xuống, nhận các mẹo về cách tận dụng tối đa khả năng bảo vệ quyền riêng tư của %s và nhiều hơn nữa.</string>
    <!-- Text for the button to request notification permission on the device -->
    <string name="onboarding_home_enable_notifications_positive_button" moz:removedIn="124" tools:ignore="UnusedResources">Tiếp tục</string>
    <!-- Text for the button to not request notification permission on the device and dismiss the dialog -->
    <string name="onboarding_home_enable_notifications_negative_button" moz:removedIn="124" tools:ignore="UnusedResources">Không phải bây giờ</string>

    <!-- Juno first user onboarding flow experiment, strings are marked unused as they are only referenced by Nimbus experiments. -->
    <!-- Description for learning more about our privacy notice. -->
    <string name="juno_onboarding_privacy_notice_text">Thông báo về quyền riêng tư Firefox</string>
    <!-- Description for learning more about our privacy notice. -->
    <string name="juno_onboarding_privacy_notice_text_2" moz:removedIn="125" tools:ignore="UnusedResources">Tìm hiểu thêm trong thông báo bảo mật của chúng tôi</string>
    <!-- Title for set firefox as default browser screen used by Nimbus experiments. -->
    <string name="juno_onboarding_default_browser_title_nimbus_2">Chúng tôi thích giữ an toàn cho bạn</string>
    <!-- Title for set firefox as default browser screen used by Nimbus experiments.
        Note: The word "Firefox" should NOT be translated -->
    <string name="juno_onboarding_default_browser_title_nimbus_3" tools:ignore="UnusedResources">Tìm hiểu lý do tại sao hàng triệu người thích Firefox</string>
    <!-- Title for set firefox as default browser screen used by Nimbus experiments. -->
    <string name="juno_onboarding_default_browser_title_nimbus_4" tools:ignore="UnusedResources">Duyệt web an toàn với nhiều lựa chọn hơn</string>
    <!-- Description for set firefox as default browser screen used by Nimbus experiments. -->
    <string name="juno_onboarding_default_browser_description_nimbus_3">Trình duyệt được hỗ trợ phi lợi nhuận của chúng tôi giúp ngăn các công ty bí mật theo dõi bạn trên web.</string>
    <!-- Description for set firefox as default browser screen used by Nimbus experiments. -->
    <string name="juno_onboarding_default_browser_description_nimbus_4" tools:ignore="UnusedResources">Hơn 100 triệu người bảo vệ quyền riêng tư của mình bằng cách chọn trình duyệt được hỗ trợ bởi tổ chức phi lợi nhuận.</string>
    <!-- Description for set firefox as default browser screen used by Nimbus experiments. -->
    <string name="juno_onboarding_default_browser_description_nimbus_5" tools:ignore="UnusedResources">Trình theo dõi được biết đến? Sẽ bị chặn tự động. Tiện ích mở rộng? Hãy thử tất cả 700 cái. Đọc PDF? Trình đọc tích hợp của chúng tôi giúp bạn dễ dàng quản lý chúng.</string>
    <!-- Description for set firefox as default browser screen used by Nimbus experiments. -->
    <string name="juno_onboarding_default_browser_description_nimbus_2" moz:RemovedIn="124" tools:ignore="UnusedResources">Trình duyệt được tài trợ bởi tổ chức phi lợi nhuận của chúng tôi giúp ngăn các công ty bí mật theo dõi bạn trên web.\n\nTìm hiểu thêm về thông báo quyền riêng tư của chúng tôi.
</string>
    <!-- Text for the link to the privacy notice webpage for set as firefox default browser screen.
    This is part of the string with the key "juno_onboarding_default_browser_description". -->
    <string name="juno_onboarding_default_browser_description_link_text" moz:RemovedIn="124" tools:ignore="UnusedResources">thông báo bảo mật</string>
    <!-- Text for the button to set firefox as default browser on the device -->
    <string name="juno_onboarding_default_browser_positive_button" tools:ignore="UnusedResources">Đặt làm trình duyệt mặc định</string>
    <!-- Text for the button dismiss the screen and move on with the flow -->
    <string name="juno_onboarding_default_browser_negative_button" tools:ignore="UnusedResources">Không phải bây giờ</string>
    <!-- Title for sign in to sync screen. -->
    <string name="juno_onboarding_sign_in_title_2">Luôn mã hóa khi bạn chuyển đổi giữa nhiều thiết bị</string>
    <!-- Description for sign in to sync screen. Nimbus experiments do not support string placeholders.
     Note: The word "Firefox" should NOT be translated -->
    <string name="juno_onboarding_sign_in_description_2">Khi bạn đăng nhập và đồng bộ hóa, bạn sẽ an toàn hơn. Firefox mã hóa mật khẩu, dấu trang của bạn và hơn thế nữa.</string>
    <!-- Text for the button to sign in to sync on the device -->
    <string name="juno_onboarding_sign_in_positive_button" tools:ignore="UnusedResources">Đăng nhập</string>
    <!-- Text for the button dismiss the screen and move on with the flow -->
    <string name="juno_onboarding_sign_in_negative_button" tools:ignore="UnusedResources">Không phải bây giờ</string>
    <!-- Title for enable notification permission screen used by Nimbus experiments. Nimbus experiments do not support string placeholders.
        Note: The word "Firefox" should NOT be translated -->
    <string name="juno_onboarding_enable_notifications_title_nimbus_2">Thông báo giúp bạn an toàn hơn với Firefox</string>
    <!-- Description for enable notification permission screen used by Nimbus experiments. Nimbus experiments do not support string placeholders.
       Note: The word "Firefox" should NOT be translated -->
    <string name="juno_onboarding_enable_notifications_description_nimbus_2">Gửi các thẻ giữa các thiết bị của bạn một cách an toàn và khám phá các tính năng bảo mật khác trong Firefox.</string>
    <!-- Text for the button to request notification permission on the device -->
    <string name="juno_onboarding_enable_notifications_positive_button" tools:ignore="UnusedResources">Bật thông báo</string>
    <!-- Text for the button dismiss the screen and move on with the flow -->
    <string name="juno_onboarding_enable_notifications_negative_button" tools:ignore="UnusedResources">Không phải bây giờ</string>

    <!-- Title for add search widget screen used by Nimbus experiments. Nimbus experiments do not support string placeholders.
        Note: The word "Firefox" should NOT be translated -->
    <string name="juno_onboarding_add_search_widget_title" tools:ignore="UnusedResources">Hãy thử tiện ích Firefox tìm kiếm</string>
    <!-- Description for add search widget screen used by Nimbus experiments. Nimbus experiments do not support string placeholders.
        Note: The word "Firefox" should NOT be translated -->
    <string name="juno_onboarding_add_search_widget_description" tools:ignore="UnusedResources">Với Firefox trên màn hình chính, bạn sẽ dễ dàng truy cập vào trình duyệt ưu tiên quyền riêng tư để chặn các trình theo dõi trên nhiều trang web.</string>
    <!-- Text for the button to add search widget on the device used by Nimbus experiments. Nimbus experiments do not support string placeholders.
        Note: The word "Firefox" should NOT be translated -->
    <string name="juno_onboarding_add_search_widget_positive_button" tools:ignore="UnusedResources">Thêm tiện ích Firefox</string>
    <!-- Text for the button to dismiss the screen and move on with the flow -->
    <string name="juno_onboarding_add_search_widget_negative_button" tools:ignore="UnusedResources">Không phải bây giờ</string>

    <!-- Search Widget -->
    <!-- Content description for searching with a widget. The first parameter is the name of the application.-->
    <string name="search_widget_content_description_2">Mở thẻ %1$s mới</string>
    <!-- Text preview for smaller sized widgets -->
    <string name="search_widget_text_short">Tìm kiếm</string>
    <!-- Text preview for larger sized widgets -->
    <string name="search_widget_text_long">Tìm kiếm trên mạng</string>

    <!-- Content description (not visible, for screen readers etc.): Voice search -->
    <string name="search_widget_voice">Tìm kiếm bằng giọng nói</string>

    <!-- Preferences -->
    <!-- Title for the settings page-->
    <string name="settings">Cài đặt</string>
    <!-- Preference category for general settings -->
    <string name="preferences_category_general">Tổng quát</string>
    <!-- Preference category for all links about Fenix -->
    <string name="preferences_category_about">Giới thiệu</string>
    <!-- Preference category for settings related to changing the default search engine -->
    <string name="preferences_category_select_default_search_engine">Chọn một</string>
    <!-- Preference for settings related to managing search shortcuts for the quick search menu -->
    <string name="preferences_manage_search_shortcuts_2">Quản lý công cụ tìm kiếm thay thế</string>
    <!-- Summary for preference for settings related to managing search shortcuts for the quick search menu -->
    <string name="preferences_manage_search_shortcuts_summary">Chỉnh sửa công cụ tìm kiếm hiển thị trong menu tìm kiếm</string>
    <!-- Preference category for settings related to managing search shortcuts for the quick search menu -->
    <string name="preferences_category_engines_in_search_menu">Công cụ tìm kiếm hiển thị trong menu tìm kiếm</string>
    <!-- Preference for settings related to changing the default search engine -->
    <string name="preferences_default_search_engine">Công cụ tìm kiếm mặc định</string>
    <!-- Preference for settings related to Search -->
    <string name="preferences_search">Tìm kiếm</string>
    <!-- Preference for settings related to Search engines -->
    <string name="preferences_search_engines">Công cụ tìm kiếm</string>
    <!-- Preference for settings related to Search engines suggestions-->
    <string name="preferences_search_engines_suggestions">Đề xuất từ công cụ tìm kiếm</string>
    <!-- Preference Category for settings related to Search address bar -->
    <string name="preferences_settings_address_bar">Tùy chọn thanh địa chỉ</string>
    <!-- Preference Category for settings to Firefox Suggest -->
    <string name="preference_search_address_bar_fx_suggest">Thanh địa chỉ - Đề xuất của Firefox</string>
    <!-- Preference link to Learn more about Firefox Suggest -->
    <string name="preference_search_learn_about_fx_suggest">Tìm hiểu thêm về đề xuất của Firefox</string>
    <!-- Preference link to rating Fenix on the Play Store -->
    <string name="preferences_rate">Đánh giá trên Google Play</string>
    <!-- Preference linking to about page for Fenix
        The first parameter is the name of the app defined in app_name (for example: Fenix) -->
    <string name="preferences_about">Về %1$s</string>
    <!-- Preference for settings related to changing the default browser -->
    <string name="preferences_set_as_default_browser">Đặt làm trình duyệt mặc định</string>
    <!-- Preference category for advanced settings -->
    <string name="preferences_category_advanced">Nâng cao</string>
    <!-- Preference category for privacy and security settings -->
    <string name="preferences_category_privacy_security">Riêng tư và bảo mật</string>
    <!-- Preference for advanced site permissions -->
    <string name="preferences_site_permissions">Quyền hạn trang web</string>
    <!-- Preference for private browsing options -->
    <string name="preferences_private_browsing_options">Duyệt web riêng tư</string>
    <!-- Preference for opening links in a private tab-->
    <string name="preferences_open_links_in_a_private_tab">Mở liên kết trong thẻ riêng tư</string>
    <!-- Preference for allowing screenshots to be taken while in a private tab-->
    <string name="preferences_allow_screenshots_in_private_mode">Cho phép chụp ảnh màn hình trong chế độ riêng tư</string>
    <!-- Will inform the user of the risk of activating Allow screenshots in private browsing option -->
    <string name="preferences_screenshots_in_private_mode_disclaimer">Nếu bạn cho phép, các thẻ riêng tư cũng sẽ hiển thị trong danh sách ứng dụng đang mở</string>
    <!-- Preference for adding private browsing shortcut -->
    <string name="preferences_add_private_browsing_shortcut">Thêm lối tắt duyệt web riêng tư</string>
    <!-- Preference for enabling "HTTPS-Only" mode -->
    <string name="preferences_https_only_title">Chế độ chỉ HTTPS</string>

    <!-- Label for cookie banner section in quick settings panel. -->
    <string name="cookie_banner_blocker">Trình chặn biểu ngữ cookie</string>
    <!-- Preference for removing cookie/consent banners from sites automatically in private mode. See reduce_cookie_banner_summary for additional context. -->
    <string name="preferences_cookie_banner_reduction_private_mode">Trình chặn biểu ngữ cookie trong trình duyệt riêng tư</string>

    <!-- Text for indicating cookie banner handling is off this site, this is shown as part of the protections panel with the tracking protection toggle -->
    <string name="reduce_cookie_banner_off_for_site">Tắt cho trang web này</string>
    <!-- Text for cancel button indicating that cookie banner reduction is not supported for the current site, this is shown as part of the cookie banner details view. -->
    <string name="cookie_banner_handling_details_site_is_not_supported_cancel_button">Hủy bỏ</string>
    <!-- Text for request support button indicating that cookie banner reduction is not supported for the current site, this is shown as part of the cookie banner details view. -->
    <string name="cookie_banner_handling_details_site_is_not_supported_request_support_button_2">Gửi yêu cầu</string>
    <!-- Text for title indicating that cookie banner reduction is not supported for the current site, this is shown as part of the cookie banner details view. -->
    <string name="cookie_banner_handling_details_site_is_not_supported_title_2">Yêu cầu hỗ trợ cho trang web này?</string>
    <!-- Label for the snackBar, after the user reports with success a website where cookie banner reducer did not work -->
    <string name="cookie_banner_handling_report_site_snack_bar_text_2">Đã gửi yêu cầu</string>
    <!-- Text for indicating cookie banner handling is on this site, this is shown as part of the protections panel with the tracking protection toggle -->
    <string name="reduce_cookie_banner_on_for_site">Bật cho trang web này</string>
    <!-- Text for indicating that a request for unsupported site was sent to Nimbus (it's a Mozilla library for experiments), this is shown as part of the protections panel with the tracking protection toggle -->
    <string name="reduce_cookie_banner_unsupported_site_request_submitted_2">Đã gửi yêu cầu hỗ trợ</string>
    <!-- Text for indicating cookie banner handling is currently not supported for this site, this is shown as part of the protections panel with the tracking protection toggle -->
    <string name="reduce_cookie_banner_unsupported_site">Trang web hiện tại không được hỗ trợ</string>
    <!-- Title text for a detail explanation indicating cookie banner handling is on this site, this is shown as part of the cookie banner panel in the toolbar. The first parameter is a shortened URL of the current site-->
    <string name="reduce_cookie_banner_details_panel_title_on_for_site_1">Bật trình chặn biểu ngữ cookie cho %1$s?</string>
    <!-- Title text for a detail explanation indicating cookie banner handling is off this site, this is shown as part of the cookie banner panel in the toolbar. The first parameter is a shortened URL of the current site-->
    <string name="reduce_cookie_banner_details_panel_title_off_for_site_1">Tắt trình chặn biểu ngữ cookie cho %1$s?</string>
    <!-- Title text for a detail explanation indicating cookie banner reducer didn't work for the current site, this is shown as part of the cookie banner panel in the toolbar. The first parameter is the application name-->
    <string name="reduce_cookie_banner_details_panel_title_unsupported_site_request_2">%1$s không thể tự động từ chối yêu cầu cookie trên trang web này. Bạn có thể gửi yêu cầu hỗ trợ trang web này trong tương lai.</string>

    <!-- Long text for a detail explanation indicating what will happen if cookie banner handling is off for a site, this is shown as part of the cookie banner panel in the toolbar. The first parameter is the application name -->
    <string name="reduce_cookie_banner_details_panel_description_off_for_site_1">Tắt và %1$s sẽ xóa cookie và tải lại trang web này. Điều này có thể khiến bạn bị đăng xuất hoặc bị xóa sạch giỏ hàng.</string>
    <!-- Long text for a detail explanation indicating what will happen if cookie banner handling is on for a site, this is shown as part of the cookie banner panel in the toolbar. The first parameter is the application name -->
    <string name="reduce_cookie_banner_details_panel_description_on_for_site_3">Bật và %1$s sẽ thử tự động từ chối tất cả các biểu ngữ cookie trên trang web này.</string>

    <!--Title for the cookie banner re-engagement CFR, the placeholder is replaced with app name -->
    <string name="cookie_banner_cfr_title">%1$s vừa từ chối cookie cho bạn</string>
    <!--Message for the cookie banner re-engagement CFR -->
    <string name="cookie_banner_cfr_message">Ít phiền nhiễu hơn, ít cookie theo dõi bạn hơn trên trang web này.</string>

    <!-- Description of the preference to enable "HTTPS-Only" mode. -->
    <string name="preferences_https_only_summary">Tự động cố gắng kết nối với các trang web bằng giao thức mã hóa HTTPS để tăng cường bảo mật.</string>
    <!-- Summary of https only preference if https only is set to off -->
    <string name="preferences_https_only_off">Tắt</string>
    <!-- Summary of https only preference if https only is set to on in all tabs -->
    <string name="preferences_https_only_on_all">Bật trong tất cả các thẻ</string>
    <!-- Summary of https only preference if https only is set to on in private tabs only -->
    <string name="preferences_https_only_on_private">Bật trong các thẻ riêng tư</string>
    <!-- Text displayed that links to website containing documentation about "HTTPS-Only" mode -->
    <string name="preferences_http_only_learn_more">Tìm hiểu thêm</string>
    <!-- Option for the https only setting -->
    <string name="preferences_https_only_in_all_tabs">Bật trong tất cả các thẻ</string>
    <!-- Option for the https only setting -->
    <string name="preferences_https_only_in_private_tabs">Chỉ bật trong thẻ riêng tư</string>
    <!-- Title shown in the error page for when trying to access a http website while https only mode is enabled. -->
    <string name="errorpage_httpsonly_title">Trang web an toàn không khả dụng</string>
    <!-- Message shown in the error page for when trying to access a http website while https only mode is enabled. The message has two paragraphs. This is the first. -->
    <string name="errorpage_httpsonly_message_title">Rất có thể, trang web chỉ đơn giản là không hỗ trợ HTTPS.</string>
    <!-- Message shown in the error page for when trying to access a http website while https only mode is enabled. The message has two paragraphs. This is the second. -->
    <string name="errorpage_httpsonly_message_summary">Tuy nhiên, cũng có thể có kẻ tấn công tham gia. Nếu bạn tiếp tục vào trang web, bạn không nên nhập bất kỳ thông tin nhạy cảm nào. Nếu bạn tiếp tục, chế độ chỉ HTTPS sẽ tạm thời bị tắt cho trang web.</string>
    <!-- Preference for accessibility -->
    <string name="preferences_accessibility">Khả năng truy cập</string>
    <!-- Preference to override the Mozilla account server -->
    <string name="preferences_override_account_server">Máy chủ tài khoản Mozilla tùy chỉnh</string>
    <!-- Preference to override the Sync token server -->
    <string name="preferences_override_sync_tokenserver">Tùy chỉnh máy chủ đồng bộ hóa</string>
    <!-- Toast shown after updating the Mozilla account/Sync server override preferences -->
    <string name="toast_override_account_sync_server_done">Đã sửa đổi máy chủ/tài khoản đồng bộ hóa Mozilla. Đang thoát khỏi ứng dụng để áp dụng các thay đổi…</string>
    <!-- Preference category for account information -->
    <string name="preferences_category_account">Tài khoản</string>
    <!-- Preference for changing where the toolbar is positioned -->
    <string name="preferences_toolbar">Thanh công cụ</string>
    <!-- Preference for changing default theme to dark or light mode -->
    <string name="preferences_theme">Chủ đề</string>
    <!-- Preference for customizing the home screen -->
    <string name="preferences_home_2">Trang chủ</string>
    <!-- Preference for gestures based actions -->
    <string name="preferences_gestures">Cử chỉ</string>
    <!-- Preference for settings related to visual options -->
    <string name="preferences_customize">Tùy biến</string>
    <!-- Preference description for banner about signing in -->
    <string name="preferences_sign_in_description_2">Đăng nhập để đồng bộ các thẻ, dấu trang, mật khẩu, v.v.</string>
    <!-- Preference shown instead of account display name while account profile information isn't available yet. -->
    <string name="preferences_account_default_name_2">Tài khoản Mozilla</string>
    <!-- Preference text for account title when there was an error syncing FxA -->
    <string name="preferences_account_sync_error">Kết nối lại để tiếp tục đồng bộ hóa</string>
    <!-- Preference for language -->
    <string name="preferences_language">Ngôn ngữ</string>
    <!-- Preference for data choices -->
    <string name="preferences_data_choices">Lựa chọn dữ liệu</string>
    <!-- Preference for data collection -->
    <string name="preferences_data_collection">Thu thập dữ liệu</string>
    <!-- Preference for developers -->
    <string name="preferences_remote_debugging">Gỡ lỗi từ xa qua USB</string>
    <!-- Preference title for switch preference to show search suggestions -->
    <string name="preferences_show_search_suggestions">Hiển thị đề xuất tìm kiếm</string>
    <!-- Preference title for switch preference to show voice search button -->
    <string name="preferences_show_voice_search">Hiển thị tìm kiếm bằng giọng nói</string>
    <!-- Preference title for switch preference to show search suggestions also in private mode -->
    <string name="preferences_show_search_suggestions_in_private">Hiển thị trong phiên riêng tư</string>
    <!-- Preference title for switch preference to show a clipboard suggestion when searching -->
    <string name="preferences_show_clipboard_suggestions">Hiển thị đề xuất khay nhớ tạm</string>
    <!-- Preference title for switch preference to suggest browsing history when searching -->
    <string name="preferences_search_browsing_history">Tìm kiếm lịch sử duyệt web</string>
    <!-- Preference title for switch preference to suggest bookmarks when searching -->
    <string name="preferences_search_bookmarks">Tìm kiếm dấu trang</string>
    <!-- Preference title for switch preference to suggest synced tabs when searching -->
    <string name="preferences_search_synced_tabs">Tìm kiếm các thẻ đã đồng bộ hóa</string>
    <!-- Preference for account settings -->
    <string name="preferences_account_settings">Cài đặt tài khoản</string>
    <!-- Preference for enabling url autocomplete-->
    <string name="preferences_enable_autocomplete_urls">Tự động điền URL</string>
    <!-- Preference title for switch preference to show sponsored Firefox Suggest search suggestions -->
    <string name="preferences_show_sponsored_suggestions">Đề xuất từ nhà tài trợ</string>
    <!-- Summary for preference to show sponsored Firefox Suggest search suggestions.
         The first parameter is the name of the application. -->
    <string name="preferences_show_sponsored_suggestions_summary">Hỗ trợ %1$s với các đề xuất được tài trợ không thường xuyên</string>
    <!-- Preference title for switch preference to show Firefox Suggest search suggestions for web content.
         The first parameter is the name of the application. -->
    <string name="preferences_show_nonsponsored_suggestions">Đề xuất từ %1$s</string>
    <!-- Summary for preference to show Firefox Suggest search suggestions for web content -->
    <string name="preferences_show_nonsponsored_suggestions_summary">Nhận đề xuất từ ​​web liên quan đến tìm kiếm của bạn</string>
    <!-- Preference for open links in third party apps -->
    <string name="preferences_open_links_in_apps">Mở liên kết trong ứng dụng</string>

    <!-- Preference for open links in third party apps always open in apps option -->
    <string name="preferences_open_links_in_apps_always">Luôn luôn</string>
    <!-- Preference for open links in third party apps ask before opening option -->
    <string name="preferences_open_links_in_apps_ask">Hỏi trước khi mở</string>
    <!-- Preference for open links in third party apps never open in apps option -->
    <string name="preferences_open_links_in_apps_never">Không bao giờ</string>
    <!-- Preference for open download with an external download manager app -->
    <string name="preferences_external_download_manager">Trình quản lý tải xuống bên ngoài</string>
    <!-- Preference for enabling gecko engine logs -->
    <string name="preferences_enable_gecko_logs">Bật nhật ký Gecko</string>
    <!-- Message to indicate users that we are quitting the application to apply the changes -->
    <string name="quit_application">Đang thoát ứng dụng để áp dụng các thay đổi…</string>

    <!-- Preference for add_ons -->
    <string name="preferences_addons">Tiện ích</string>

    <!-- Preference for installing a local add-on -->
    <string name="preferences_install_local_addon">Cài đặt tiện ích từ tập tin</string>
    <!-- Preference for notifications -->
    <string name="preferences_notifications">Thông báo</string>

    <!-- Summary for notification preference indicating notifications are allowed -->
    <string name="notifications_allowed_summary">Đã cho phép</string>
    <!-- Summary for notification preference indicating notifications are not allowed -->
    <string name="notifications_not_allowed_summary">Không cho phép</string>

    <!-- Add-on Preferences -->
    <!-- Preference to customize the configured AMO (addons.mozilla.org) collection -->
    <string name="preferences_customize_amo_collection">Bộ sưu tập tiện ích tùy chỉnh</string>
    <!-- Button caption to confirm the add-on collection configuration -->
    <string name="customize_addon_collection_ok">OK</string>
    <!-- Button caption to abort the add-on collection configuration -->
    <string name="customize_addon_collection_cancel">Hủy bỏ</string>
    <!-- Hint displayed on input field for custom collection name -->
    <string name="customize_addon_collection_hint">Tên bộ sưu tập</string>
    <!-- Hint displayed on input field for custom collection user ID-->
    <string name="customize_addon_collection_user_hint">Chủ sở hữu bộ sưu tập (ID người dùng)</string>
    <!-- Toast shown after confirming the custom add-on collection configuration -->
    <string name="toast_customize_addon_collection_done">Đã sửa đổi bộ sưu tập tiện ích mở rộng. Thoát ứng dụng để áp dụng các thay đổi…</string>

    <!-- Customize Home -->
    <!-- Header text for jumping back into the recent tab in customize the home screen -->
    <string name="customize_toggle_jump_back_in">Trang đã xem gần đây</string>
    <!-- Title for the customize home screen section with recently saved bookmarks. -->
    <string name="customize_toggle_recent_bookmarks">Dấu trang gần đây</string>
    <!-- Title for the customize home screen section with recently visited. Recently visited is
    a section where users see a list of tabs that they have visited in the past few days -->
    <string name="customize_toggle_recently_visited">Đã xem gần đây</string>

    <!-- Title for the customize home screen section with Pocket. -->
    <string name="customize_toggle_pocket_2">Những câu chuyện kích động tư tưởng</string>
    <!-- Summary for the customize home screen section with Pocket. The first parameter is product name Pocket -->
    <string name="customize_toggle_pocket_summary">Các bài báo được cung cấp bởi %s</string>
    <!-- Title for the customize home screen section with sponsored Pocket stories. -->
    <string name="customize_toggle_pocket_sponsored">Câu chuyện được tài trợ</string>
    <!-- Title for the opening wallpaper settings screen -->
    <string name="customize_wallpapers">Hình nền</string>
    <!-- Title for the customize home screen section with sponsored shortcuts. -->
    <string name="customize_toggle_contile">Các lối tắt được tài trợ</string>

    <!-- Wallpapers -->
    <!-- Content description for various wallpapers. The first parameter is the name of the wallpaper -->
    <string name="wallpapers_item_name_content_description">Mục hình nền: %1$s</string>
    <!-- Snackbar message for when wallpaper is selected -->
    <string name="wallpaper_updated_snackbar_message">Đã cập nhật hình nền!</string>
    <!-- Snackbar label for action to view selected wallpaper -->
    <string name="wallpaper_updated_snackbar_action">Xem ngay</string>
    <!-- Snackbar message for when wallpaper couldn't be downloaded -->
    <string name="wallpaper_download_error_snackbar_message">Không thể tải xuống hình nền</string>
    <!-- Snackbar label for action to retry downloading the wallpaper -->
    <string name="wallpaper_download_error_snackbar_action">Thử lại</string>
    <!-- Snackbar message for when wallpaper couldn't be selected because of the disk error -->
    <string name="wallpaper_select_error_snackbar_message">Không thể thay đổi hình nền</string>
    <!-- Text displayed that links to website containing documentation about the "Limited Edition" wallpapers. -->
    <string name="wallpaper_learn_more">Tìm hiểu thêm</string>

    <!-- Text for classic wallpapers title. The first parameter is the Firefox name. -->
    <string name="wallpaper_classic_title">%s cổ điển</string>
    <!-- Text for artist series wallpapers title. "Artist series" represents a collection of artist collaborated wallpapers. -->
    <string name="wallpaper_artist_series_title">Loạt nghệ sĩ</string>
    <!-- Description text for the artist series wallpapers with learn more link. The first parameter is the learn more string defined in wallpaper_learn_more. "Independent voices" is the name of the wallpaper collection -->
    <string name="wallpaper_artist_series_description_with_learn_more">Bộ sưu tập Tiếng nói độc lập. %s</string>
    <!-- Description text for the artist series wallpapers. "Independent voices" is the name of the wallpaper collection -->
    <string name="wallpaper_artist_series_description">Bộ sưu tập Tiếng nói độc lập.</string>
    <!-- Wallpaper onboarding dialog header text. -->
    <string name="wallpapers_onboarding_dialog_title_text">Thử một chút màu sắc</string>
    <!-- Wallpaper onboarding dialog body text. -->
    <string name="wallpapers_onboarding_dialog_body_text">Chọn một hình nền để nói lên phong cách của bạn.</string>
    <!-- Wallpaper onboarding dialog learn more button text. The button navigates to the wallpaper settings screen. -->
    <string name="wallpapers_onboarding_dialog_explore_more_button_text">Khám phá các hình nền khác</string>

    <!-- Add-ons general availability nimbus message-->
    <!-- Title of the Nimbus message for add-ons general availability-->
    <string name="addon_ga_message_title" tools:ignore="UnusedResources">Tiện ích mới hiện đã có sẵn</string>
    <!-- Body of the Nimbus message for add-ons general availability. 'Firefox' intentionally hardcoded here-->
    <string name="addon_ga_message_body" tools:ignore="UnusedResources">Xem hơn 100 tiện ích mở rộng mới cho phép bạn biến Firefox thành của riêng mình.</string>
    <!-- Button text of the Nimbus message for add-ons general availability. -->
    <string name="addon_ga_message_button" tools:ignore="UnusedResources">Khám phá tiện ích</string>

    <!-- Add-on process crash dialog to user -->
    <!-- Title of a dialog shown to the user when enough errors have occurred with addons and they need to be temporarily disabled -->
    <string name="addon_process_crash_dialog_title" tools:ignore="UnusedResources">Tiện ích mở rộng tạm thời bị vô hiệu hóa</string>
    <!-- The first parameter is the application name. This is a message shown to the user when too many errors have occurred with the addons process and they have been disabled. The user can decide if they would like to continue trying to start add-ons or if they'd rather continue without them. -->
    <string name="addon_process_crash_dialog_message" tools:ignore="UnusedResources">Một hoặc nhiều tiện ích mở rộng ngừng hoạt động khiến hệ thống của bạn không ổn định. %1$s thất bại khi thử khởi động lại (các) tiện ích.\n\nTiện ích mở rộng sẽ không được khởi động lại trong phiên hiện tại của bạn.\n\nXóa hoặc vô hiệu hóa các tiện ích có thể khắc phục được sự cố này.</string>
    <!-- This will cause the add-ons to try restarting but the dialog will reappear if it is unsuccessful again -->
    <string name="addon_process_crash_dialog_retry_button_text" tools:ignore="UnusedResources">Thử khởi động lại tiện ích</string>
    <!-- The user will continue with all add-ons disabled -->
    <string name="addon_process_crash_dialog_disable_addons_button_text" tools:ignore="UnusedResources">Tiếp tục với tiện ích bị vô hiệu hóa</string>

    <!-- Account Preferences -->
    <!-- Preference for managing your account via accounts.firefox.com -->
    <string name="preferences_manage_account">Quản lý tài khoản</string>
    <!-- Summary of the preference for managing your account via accounts.firefox.com. -->
    <string name="preferences_manage_account_summary">Thay đổi mật khẩu, quản lý việc thu thập dữ liệu hoặc xóa tài khoản của bạn</string>
    <!-- Preference for triggering sync -->
    <string name="preferences_sync_now">Đồng bộ ngay</string>
    <!-- Preference category for sync -->
    <string name="preferences_sync_category">Chọn những gì để đồng bộ hóa</string>
    <!-- Preference for syncing history -->
    <string name="preferences_sync_history">Lịch sử</string>
    <!-- Preference for syncing bookmarks -->
    <string name="preferences_sync_bookmarks">Dấu trang</string>
    <!-- Preference for syncing logins -->
<<<<<<< HEAD
    <string name="preferences_sync_logins">Đăng nhập</string>
    <!-- Preference for syncing passwords -->
    <string name="preferences_sync_logins_2" tools:ignore="UnusedResources">Mật khẩu</string>
=======
    <string name="preferences_sync_logins" moz:RemovedIn="125" tools:ignore="UnusedResources">Đăng nhập</string>
    <!-- Preference for syncing passwords -->
    <string name="preferences_sync_logins_2">Mật khẩu</string>
>>>>>>> 382ca721
    <!-- Preference for syncing tabs -->
    <string name="preferences_sync_tabs_2">Các thẻ đang mở</string>
    <!-- Preference for signing out -->
    <string name="preferences_sign_out">Đăng xuất</string>
    <!-- Preference displays and allows changing current FxA device name -->
    <string name="preferences_sync_device_name">Tên thiết bị</string>
    <!-- Text shown when user enters empty device name -->
    <string name="empty_device_name_error">Tên thiết bị không được để trống.</string>
    <!-- Label indicating that sync is in progress -->
    <string name="sync_syncing_in_progress">Đang đồng bộ hóa…</string>
    <!-- Label summary indicating that sync failed. The first parameter is the date stamp showing last time it succeeded -->
    <string name="sync_failed_summary">Đồng bộ hóa thất bại. Lần thành công gần nhất: %s</string>
    <!-- Label summary showing never synced -->
    <string name="sync_failed_never_synced_summary">Đồng bộ hóa thất bại. Lần đồng bộ gần nhất: không có</string>
    <!-- Label summary the date we last synced. The first parameter is date stamp showing last time synced -->
    <string name="sync_last_synced_summary">Đồng bộ hóa lần cuối: %s</string>
    <!-- Label summary showing never synced -->
    <string name="sync_never_synced_summary">Lần đồng bộ gần nhất: không có</string>

    <!-- Text for displaying the default device name.
        The first parameter is the application name, the second is the device manufacturer name
        and the third is the device model. -->
    <string name="default_device_name_2">%1$s trên %2$s %3$s</string>

    <!-- Preference for syncing credit cards -->
<<<<<<< HEAD
    <string name="preferences_sync_credit_cards">Thẻ tín dụng</string>
    <!-- Preference for syncing payment methods -->
    <string name="preferences_sync_credit_cards_2" tools:ignore="UnusedResources">Phương thức thanh toán</string>
=======
    <string name="preferences_sync_credit_cards" moz:RemovedIn="125" tools:ignore="UnusedResources">Thẻ tín dụng</string>
    <!-- Preference for syncing payment methods -->
    <string name="preferences_sync_credit_cards_2">Phương thức thanh toán</string>
>>>>>>> 382ca721
    <!-- Preference for syncing addresses -->
    <string name="preferences_sync_address">Địa chỉ</string>

    <!-- Send Tab -->
    <!-- Name of the "receive tabs" notification channel. Displayed in the "App notifications" system settings for the app -->
    <string name="fxa_received_tab_channel_name">Các thẻ đã nhận</string>
    <!-- Description of the "receive tabs" notification channel. Displayed in the "App notifications" system settings for the app -->
    <string name="fxa_received_tab_channel_description">Thông báo các thẻ nhận được từ các thiết bị Firefox khác.</string>
    <!--  The body for these is the URL of the tab received  -->
    <string name="fxa_tab_received_notification_name">Thẻ đã nhận</string>

    <!-- %s is the device name -->
    <string name="fxa_tab_received_from_notification_name">Thẻ từ %s</string>

    <!-- Advanced Preferences -->
    <!-- Preference for tracking protection exceptions -->
    <string name="preferences_tracking_protection_exceptions">Ngoại lệ</string>
    <!-- Button in Exceptions Preference to turn on tracking protection for all sites (remove all exceptions) -->
    <string name="preferences_tracking_protection_exceptions_turn_on_for_all">Bật cho tất cả các trang web</string>
    <!-- Text displayed when there are no exceptions -->
    <string name="exceptions_empty_message_description">Các ngoại lệ cho phép bạn tắt trình chống theo dõi cho các trang web đã chọn.</string>
    <!-- Text displayed when there are no exceptions, with learn more link that brings users to a tracking protection SUMO page -->
    <string name="exceptions_empty_message_learn_more_link">Tìm hiểu thêm</string>

    <!-- Preference switch for usage and technical data collection -->
    <string name="preference_usage_data">Sử dụng và dữ liệu kỹ thuật</string>
    <!-- Preference description for usage and technical data collection -->
    <string name="preferences_usage_data_description">Chia sẻ hiệu năng, cách sử dụng, phần cứng và dữ liệu tùy biến liên quan đến trình duyệt của bạn với Mozilla để giúp chúng tôi tạo ra %1$s tốt hơn</string>
    <!-- Preference switch for marketing data collection -->
    <string name="preferences_marketing_data">Dữ liệu tiếp thị</string>
    <!-- Preference description for marketing data collection -->
    <string name="preferences_marketing_data_description2">Chia sẻ dữ liệu sử dụng cơ bản với Adjust, nhà cung cấp tiếp thị di động của chúng tôi</string>
    <!-- Title for studies preferences -->
    <string name="preference_experiments_2">Nghiên cứu</string>
    <!-- Summary for studies preferences -->
    <string name="preference_experiments_summary_2">Cho phép Mozilla cài đặt và chạy các nghiên cứu</string>

    <!-- Turn On Sync Preferences -->
    <!-- Header of the Sync and save your data preference view -->
    <string name="preferences_sync_2">Đồng bộ hóa và lưu dữ liệu của bạn</string>
    <!-- Preference for reconnecting to FxA sync -->
    <string name="preferences_sync_sign_in_to_reconnect">Đăng nhập để kết nối lại</string>
    <!-- Preference for removing FxA account -->
    <string name="preferences_sync_remove_account">Gỡ bỏ tài khoản</string>

    <!-- Pairing Feature strings -->
    <!-- Instructions on how to access pairing -->
    <string name="pair_instructions_2"><![CDATA[Quét mã QR được hiển thị tại <b>firefox.com/pair</b>]]></string>

    <!-- Toolbar Preferences -->
    <!-- Preference for using top toolbar -->
    <string name="preference_top_toolbar">Phía trên</string>
    <!-- Preference for using bottom toolbar -->
    <string name="preference_bottom_toolbar">Phía dưới</string>

    <!-- Theme Preferences -->
    <!-- Preference for using light theme -->
    <string name="preference_light_theme">Sáng</string>
    <!-- Preference for using dark theme -->
    <string name="preference_dark_theme">Tối</string>
    <!-- Preference for using using dark or light theme automatically set by battery -->
    <string name="preference_auto_battery_theme">Đặt theo trình tiết kiệm pin</string>
    <!-- Preference for using following device theme -->
    <string name="preference_follow_device_theme">Theo chủ đề thiết bị</string>

    <!-- Gestures Preferences-->
    <!-- Preferences for using pull to refresh in a webpage -->
    <string name="preference_gestures_website_pull_to_refresh">Kéo trang để làm mới</string>
    <!-- Preference for using the dynamic toolbar -->
    <string name="preference_gestures_dynamic_toolbar">Cuộn trang để ẩn thanh công cụ</string>
    <!-- Preference for switching tabs by swiping horizontally on the toolbar -->
    <string name="preference_gestures_swipe_toolbar_switch_tabs">Vuốt thanh công cụ sang hai bên để chuyển đổi các thẻ</string>
    <!-- Preference for showing the opened tabs by swiping up on the toolbar-->
    <string name="preference_gestures_swipe_toolbar_show_tabs">Vuốt thanh công cụ lên để mở các thẻ</string>

    <!-- Library -->
    <!-- Option in Library to open Downloads page -->
    <string name="library_downloads">Tải xuống</string>
    <!-- Option in library to open Bookmarks page -->
    <string name="library_bookmarks">Dấu trang</string>
    <!-- Option in library to open Desktop Bookmarks root page -->
    <string name="library_desktop_bookmarks_root">Dấu trang Desktop</string>
    <!-- Option in library to open Desktop Bookmarks "menu" page -->
    <string name="library_desktop_bookmarks_menu">Trình đơn dấu trang</string>
    <!-- Option in library to open Desktop Bookmarks "toolbar" page -->
    <string name="library_desktop_bookmarks_toolbar">Thanh dấu trang</string>
    <!-- Option in library to open Desktop Bookmarks "unfiled" page -->
    <string name="library_desktop_bookmarks_unfiled">Dấu trang khác</string>
    <!-- Option in Library to open History page -->
    <string name="library_history">Lịch sử</string>
    <!-- Option in Library to open a new tab -->
    <string name="library_new_tab">Thẻ mới</string>
    <!-- Settings Page Title -->
    <string name="settings_title">Cài đặt</string>
    <!-- Content description (not visible, for screen readers etc.): "Close button for library settings" -->
    <string name="content_description_close_button">Đóng</string>

    <!-- Title to show in alert when a lot of tabs are to be opened
    %d is a placeholder for the number of tabs that will be opened -->
    <string name="open_all_warning_title">Mở %d thẻ?</string>
    <!-- Message to warn users that a large number of tabs will be opened
    %s will be replaced by app name. -->
    <string name="open_all_warning_message">Việc mở nhiều thẻ này có thể làm chậm %s trong khi các trang đang tải. Bạn có chắc chắn muốn tiếp tục không?</string>
    <!-- Dialog button text for confirming open all tabs -->
    <string name="open_all_warning_confirm">Mở các thẻ</string>
    <!-- Dialog button text for canceling open all tabs -->
    <string name="open_all_warning_cancel">Hủy bỏ</string>

    <!-- Text to show users they have one page in the history group section of the History fragment.
    %d is a placeholder for the number of pages in the group. -->
    <string name="history_search_group_site_1">%d trang</string>

    <!-- Text to show users they have multiple pages in the history group section of the History fragment.
    %d is a placeholder for the number of pages in the group. -->
    <string name="history_search_group_sites_1">%d trang</string>

    <!-- Option in library for Recently Closed Tabs -->
    <string name="library_recently_closed_tabs">Các thẻ đã đóng gần đây</string>
    <!-- Option in library to open Recently Closed Tabs page -->
    <string name="recently_closed_show_full_history">Hiện toàn bộ lịch sử</string>
    <!-- Text to show users they have multiple tabs saved in the Recently Closed Tabs section of history.
    %d is a placeholder for the number of tabs selected. -->
    <string name="recently_closed_tabs">%d thẻ</string>
    <!-- Text to show users they have one tab saved in the Recently Closed Tabs section of history.
    %d is a placeholder for the number of tabs selected. -->
    <string name="recently_closed_tab">%d thẻ</string>
    <!-- Recently closed tabs screen message when there are no recently closed tabs -->
    <string name="recently_closed_empty_message">Không có thẻ nào đã đóng gần đây ở đây</string>

    <!-- Tab Management -->
    <!-- Title of preference for tabs management -->
    <string name="preferences_tabs">Thẻ</string>
    <!-- Title of preference that allows a user to specify the tab view -->
    <string name="preferences_tab_view">Chế độ xem thẻ</string>
    <!-- Option for a list tab view -->
    <string name="tab_view_list">Danh sách</string>
    <!-- Option for a grid tab view -->
    <string name="tab_view_grid">Lưới</string>
    <!-- Title of preference that allows a user to auto close tabs after a specified amount of time -->
    <string name="preferences_close_tabs">Đóng thẻ</string>
    <!-- Option for auto closing tabs that will never auto close tabs, always allows user to manually close tabs -->
    <string name="close_tabs_manually">Thủ công</string>
    <!-- Option for auto closing tabs that will auto close tabs after one day -->
    <string name="close_tabs_after_one_day">Sau một ngày</string>
    <!-- Option for auto closing tabs that will auto close tabs after one week -->
    <string name="close_tabs_after_one_week">Sau một tuần</string>
    <!-- Option for auto closing tabs that will auto close tabs after one month -->
    <string name="close_tabs_after_one_month">Sau một tháng</string>

    <!-- Title of preference that allows a user to specify the auto-close settings for open tabs -->
    <string name="preference_auto_close_tabs" tools:ignore="UnusedResources">Tự động đóng các thẻ đang mở</string>

    <!-- Opening screen -->
    <!-- Title of a preference that allows a user to choose what screen to show after opening the app -->
    <string name="preferences_opening_screen">Khi mở ứng dụng, hãy vào</string>
    <!-- Option for always opening the homepage when re-opening the app -->
    <string name="opening_screen_homepage">Trang chủ</string>
    <!-- Option for always opening the user's last-open tab when re-opening the app -->
    <string name="opening_screen_last_tab">Thẻ cuối cùng</string>
    <!-- Option for always opening the homepage when re-opening the app after four hours of inactivity -->
    <string name="opening_screen_after_four_hours_of_inactivity">Trang chủ sau bốn giờ không hoạt động</string>
    <!-- Summary for tabs preference when auto closing tabs setting is set to manual close-->
    <string name="close_tabs_manually_summary">Đóng thủ công</string>
    <!-- Summary for tabs preference when auto closing tabs setting is set to auto close tabs after one day-->
    <string name="close_tabs_after_one_day_summary">Đóng sau một ngày</string>
    <!-- Summary for tabs preference when auto closing tabs setting is set to auto close tabs after one week-->
    <string name="close_tabs_after_one_week_summary">Đóng sau một tuần</string>
    <!-- Summary for tabs preference when auto closing tabs setting is set to auto close tabs after one month-->
    <string name="close_tabs_after_one_month_summary">Đóng sau một tháng</string>

    <!-- Summary for homepage preference indicating always opening the homepage when re-opening the app -->
    <string name="opening_screen_homepage_summary">Mở trên trang chủ</string>
    <!-- Summary for homepage preference indicating always opening the last-open tab when re-opening the app -->
    <string name="opening_screen_last_tab_summary">Mở trên thẻ cuối cùng</string>
    <!-- Summary for homepage preference indicating opening the homepage when re-opening the app after four hours of inactivity -->
    <string name="opening_screen_after_four_hours_of_inactivity_summary">Mở trên trang chủ sau bốn giờ</string>

    <!-- Inactive tabs -->
    <!-- Category header of a preference that allows a user to enable or disable the inactive tabs feature -->
    <string name="preferences_inactive_tabs">Chuyển các thẻ cũ sang không hoạt động</string>
    <!-- Title of inactive tabs preference -->
    <string name="preferences_inactive_tabs_title">Các thẻ mà bạn chưa xem trong hai tuần sẽ được chuyển vào phần không hoạt động.</string>

    <!-- Studies -->
    <!-- Title of the remove studies button -->
    <string name="studies_remove">Xóa</string>
    <!-- Title of the active section on the studies list -->
    <string name="studies_active">Hoạt động</string>
    <!-- Description for studies, it indicates why Firefox use studies. The first parameter is the name of the application. -->
    <string name="studies_description_2">%1$s có thể cài đặt và chạy các nghiên cứu theo thời gian.</string>
    <!-- Learn more link for studies, links to an article for more information about studies. -->
    <string name="studies_learn_more">Tìm hiểu thêm</string>

    <!-- Dialog message shown after removing a study -->
    <string name="studies_restart_app">Ứng dụng sẽ thoát để áp dụng các thay đổi</string>
    <!-- Dialog button to confirm the removing a study. -->
    <string name="studies_restart_dialog_ok">OK</string>
    <!-- Dialog button text for canceling removing a study. -->
    <string name="studies_restart_dialog_cancel">Hủy bỏ</string>
    <!-- Toast shown after turning on/off studies preferences -->
    <string name="studies_toast_quit_application" tools:ignore="UnusedResources">Đang thoát ứng dụng để áp dụng các thay đổi…</string>

    <!-- Sessions -->
    <!-- Title for the list of tabs -->
    <string name="tab_header_label">Các thẻ đang mở</string>
    <!-- Title for the list of tabs in the current private session -->
    <string name="tabs_header_private_tabs_title">Các thẻ riêng tư</string>
    <!-- Title for the list of tabs in the synced tabs -->
    <string name="tabs_header_synced_tabs_title">Các thẻ đã đồng bộ</string>
    <!-- Content description (not visible, for screen readers etc.): Add tab button. Adds a news tab when pressed -->
    <string name="add_tab">Thêm thẻ</string>
    <!-- Content description (not visible, for screen readers etc.): Add tab button. Adds a news tab when pressed -->
    <string name="add_private_tab">Thêm thẻ riêng tư</string>
    <!-- Text for the new tab button to indicate adding a new private tab in the tab -->
    <string name="tab_drawer_fab_content">Riêng tư</string>
    <!-- Text for the new tab button to indicate syncing command on the synced tabs page -->
    <string name="tab_drawer_fab_sync">Đồng bộ hóa</string>
    <!-- Text shown in the menu for sharing all tabs -->
    <string name="tab_tray_menu_item_share">Chia sẻ tất cả các thẻ</string>
    <!-- Text shown in the menu to view recently closed tabs -->
    <string name="tab_tray_menu_recently_closed">Các thẻ đã đóng gần đây</string>
    <!-- Text shown in the tabs tray inactive tabs section -->
    <string name="tab_tray_inactive_recently_closed" tools:ignore="UnusedResources">Đã đóng gần đây</string>
    <!-- Text shown in the menu to view account settings -->
    <string name="tab_tray_menu_account_settings">Cài đặt tài khoản</string>
    <!-- Text shown in the menu to view tab settings -->
    <string name="tab_tray_menu_tab_settings">Cài đặt thẻ</string>
    <!-- Text shown in the menu for closing all tabs -->
    <string name="tab_tray_menu_item_close">Đóng tất cả các thẻ</string>
    <!-- Text shown in the multiselect menu for bookmarking selected tabs. -->
    <string name="tab_tray_multiselect_menu_item_bookmark">Đánh dấu</string>
    <!-- Text shown in the multiselect menu for closing selected tabs. -->
    <string name="tab_tray_multiselect_menu_item_close">Đóng</string>
    <!-- Content description for tabs tray multiselect share button -->
    <string name="tab_tray_multiselect_share_content_description">Chia sẻ các thẻ đã chọn</string>
    <!-- Content description for tabs tray multiselect menu -->
    <string name="tab_tray_multiselect_menu_content_description">Menu thẻ đã chọn</string>
    <!-- Content description (not visible, for screen readers etc.): Removes tab from collection button. Removes the selected tab from collection when pressed -->
    <string name="remove_tab_from_collection">Xóa thẻ khỏi bộ sưu tập</string>
    <!-- Text for button to enter multiselect mode in tabs tray -->
    <string name="tabs_tray_select_tabs">Chọn các thẻ</string>
    <!-- Content description (not visible, for screen readers etc.): Close tab button. Closes the current session when pressed -->
    <string name="close_tab">Đóng thẻ</string>
    <!-- Content description (not visible, for screen readers etc.): Close tab <title> button. First parameter is tab title  -->
    <string name="close_tab_title">Đóng thẻ %s</string>
    <!-- Content description (not visible, for screen readers etc.): Opens the open tabs menu when pressed -->
    <string name="open_tabs_menu">Menu các thẻ đang mở</string>
    <!-- Open tabs menu item to save tabs to collection -->
    <string name="tabs_menu_save_to_collection1">Lưu các thẻ vào bộ sưu tập</string>
    <!-- Text for the menu button to delete a collection -->
    <string name="collection_delete">Xóa bộ sưu tập</string>
    <!-- Text for the menu button to rename a collection -->
    <string name="collection_rename">Đổi tên bộ sưu tập</string>
    <!-- Text for the button to open tabs of the selected collection -->
    <string name="collection_open_tabs">Các thẻ đang mở</string>

    <!-- Hint for adding name of a collection -->
    <string name="collection_name_hint">Tên bộ sưu tập</string>
    <!-- Text for the menu button to rename a top site -->
    <string name="rename_top_site">Đổi tên</string>
    <!-- Text for the menu button to remove a top site -->
    <string name="remove_top_site">Xóa</string>

    <!-- Text for the menu button to delete a top site from history -->
    <string name="delete_from_history">Xóa khỏi lịch sử</string>
    <!-- Postfix for private WebApp titles, placeholder is replaced with app name -->
    <string name="pwa_site_controls_title_private">%1$s (Chế độ riêng tư)</string>

    <!-- History -->
    <!-- Text for the button to search all history -->
    <string name="history_search_1">Nhập từ tìm kiếm</string>
    <!-- Text for the button to clear all history -->
    <string name="history_delete_all">Xóa lịch sử</string>
    <!-- Text for the snackbar to confirm that multiple browsing history items has been deleted -->
    <string name="history_delete_multiple_items_snackbar">Đã xóa lịch sử</string>
    <!-- Text for the snackbar to confirm that a single browsing history item has been deleted. The first parameter is the shortened URL of the deleted history item. -->
    <string name="history_delete_single_item_snackbar">Đã xóa %1$s</string>
    <!-- Context description text for the button to delete a single history item -->
    <string name="history_delete_item">Xóa</string>
    <!-- History multi select title in app bar
    The first parameter is the number of bookmarks selected -->
    <string name="history_multi_select_title">%1$d đã chọn</string>
    <!-- Text for the header that groups the history for today -->
    <string name="history_today">Hôm nay</string>
    <!-- Text for the header that groups the history for yesterday -->
    <string name="history_yesterday">Hôm qua</string>
    <!-- Text for the header that groups the history the past 7 days -->
    <string name="history_7_days">7 ngày qua</string>
    <!-- Text for the header that groups the history the past 30 days -->
    <string name="history_30_days">30 ngày qua</string>
    <!-- Text for the header that groups the history older than the last month -->
    <string name="history_older">Cũ hơn</string>
    <!-- Text shown when no history exists -->
    <string name="history_empty_message">Không có lịch sử ở đây</string>

    <!-- Downloads -->
    <!-- Text for the snackbar to confirm that multiple downloads items have been removed -->
    <string name="download_delete_multiple_items_snackbar_1">Đã xóa tải xuống</string>
    <!-- Text for the snackbar to confirm that a single download item has been removed. The first parameter is the name of the download item. -->
    <string name="download_delete_single_item_snackbar">Đã xóa %1$s</string>
    <!-- Text shown when no download exists -->
    <string name="download_empty_message_1">Không có tập tin đã tải xuống</string>
    <!-- History multi select title in app bar
    The first parameter is the number of downloads selected -->
    <string name="download_multi_select_title">%1$d đã chọn</string>


    <!-- Text for the button to remove a single download item -->
    <string name="download_delete_item_1">Xóa</string>


    <!-- Crashes -->
    <!-- Title text displayed on the tab crash page. This first parameter is the name of the application (For example: Fenix) -->
    <string name="tab_crash_title_2">Xin lỗi. %1$s không thể tải trang đó.</string>
    <!-- Send crash report checkbox text on the tab crash page -->
    <string name="tab_crash_send_report">Gửi báo cáo lỗi đến Mozilla</string>
    <!-- Close tab button text on the tab crash page -->
    <string name="tab_crash_close">Đóng thẻ</string>
    <!-- Restore tab button text on the tab crash page -->
    <string name="tab_crash_restore">Khôi phục thẻ</string>

    <!-- Bookmarks -->
    <!-- Confirmation message for a dialog confirming if the user wants to delete the selected folder -->
    <string name="bookmark_delete_folder_confirmation_dialog">Bạn có chắc chắn muốn xóa thư mục này?</string>
    <!-- Confirmation message for a dialog confirming if the user wants to delete multiple items including folders. Parameter will be replaced by app name. -->
    <string name="bookmark_delete_multiple_folders_confirmation_dialog">%s sẽ xóa các mục đã chọn.</string>
    <!-- Text for the cancel button on delete bookmark dialog -->
    <string name="bookmark_delete_negative">Hủy bỏ</string>
    <!-- Screen title for adding a bookmarks folder -->
    <string name="bookmark_add_folder">Thêm thư mục</string>
    <!-- Snackbar title shown after a bookmark has been created. -->
    <string name="bookmark_saved_snackbar">Đã lưu dấu trang!</string>
    <!-- Snackbar edit button shown after a bookmark has been created. -->
    <string name="edit_bookmark_snackbar_action">CHỈNH SỬA</string>
    <!-- Bookmark overflow menu edit button -->
    <string name="bookmark_menu_edit_button">Chỉnh sửa</string>
    <!-- Bookmark overflow menu copy button -->
    <string name="bookmark_menu_copy_button">Sao chép</string>
    <!-- Bookmark overflow menu share button -->
    <string name="bookmark_menu_share_button">Chia sẻ</string>
    <!-- Bookmark overflow menu open in new tab button -->
    <string name="bookmark_menu_open_in_new_tab_button">Mở trong thẻ mới</string>
    <!-- Bookmark overflow menu open in private tab button -->
    <string name="bookmark_menu_open_in_private_tab_button">Mở trong thẻ riêng tư</string>
    <!-- Bookmark overflow menu open all in tabs button -->
    <string name="bookmark_menu_open_all_in_tabs_button">Mở tất cả trong các thẻ mới</string>
    <!-- Bookmark overflow menu open all in private tabs button -->
    <string name="bookmark_menu_open_all_in_private_tabs_button">Mở tất cả trong các thẻ riêng tư</string>
    <!-- Bookmark overflow menu delete button -->
    <string name="bookmark_menu_delete_button">Xóa</string>
    <!--Bookmark overflow menu save button -->
    <string name="bookmark_menu_save_button">Lưu</string>
    <!-- Bookmark multi select title in app bar
     The first parameter is the number of bookmarks selected -->
    <string name="bookmarks_multi_select_title">%1$d đã chọn</string>
    <!-- Bookmark editing screen title -->
    <string name="edit_bookmark_fragment_title">Chỉnh sửa dấu trang</string>
    <!-- Bookmark folder editing screen title -->
    <string name="edit_bookmark_folder_fragment_title">Chỉnh sửa thư mục</string>
    <!-- Bookmark sign in button message -->
    <string name="bookmark_sign_in_button">Đăng nhập để xem dấu trang được đồng bộ hóa</string>
    <!-- Bookmark URL editing field label -->
    <string name="bookmark_url_label">URL</string>
    <!-- Bookmark FOLDER editing field label -->
    <string name="bookmark_folder_label">THƯ MỤC</string>
    <!-- Bookmark NAME editing field label -->
    <string name="bookmark_name_label">TÊN</string>
    <!-- Bookmark add folder screen title -->
    <string name="bookmark_add_folder_fragment_label">Thêm thư mục</string>
    <!-- Bookmark select folder screen title -->
    <string name="bookmark_select_folder_fragment_label">Chọn thư mục</string>
    <!-- Bookmark editing error missing title -->
    <string name="bookmark_empty_title_error">Phải có tiêu đề</string>
    <!-- Bookmark editing error missing or improper URL -->
    <string name="bookmark_invalid_url_error">URL không hợp lệ</string>
    <!-- Bookmark screen message for empty bookmarks folder -->
    <string name="bookmarks_empty_message">Không có dấu trang ở đây</string>
    <!-- Bookmark snackbar message on deletion
     The first parameter is the host part of the URL of the bookmark deleted, if any -->
    <string name="bookmark_deletion_snackbar_message">Đã xóa %1$s</string>
    <!-- Bookmark snackbar message on deleting multiple bookmarks not including folders-->
    <string name="bookmark_deletion_multiple_snackbar_message_2">Đã xóa dấu trang</string>
    <!-- Bookmark snackbar message on deleting multiple bookmarks including folders-->
    <string name="bookmark_deletion_multiple_snackbar_message_3">Đang xóa các thư mục đã chọn</string>
    <!-- Bookmark undo button for deletion snackbar action -->
    <string name="bookmark_undo_deletion">HOÀN TÁC</string>

    <!-- Text for the button to search all bookmarks -->
    <string name="bookmark_search">Nhập từ tìm kiếm</string>

    <!-- Site Permissions -->
    <!-- Button label that take the user to the Android App setting -->
    <string name="phone_feature_go_to_settings">Đi đến Cài đặt</string>
    <!-- Content description (not visible, for screen readers etc.): Quick settings sheet
        to give users access to site specific information / settings. For example:
        Secure settings status and a button to modify site permissions -->
    <string name="quick_settings_sheet">Bảng cài đặt nhanh</string>
    <!-- Label that indicates that this option it the recommended one -->
    <string name="phone_feature_recommended">Được đề xuất</string>
    <!-- Button label for clearing all the information of site permissions-->
    <string name="clear_permissions">Xóa các quyền</string>
    <!-- Text for the OK button on Clear permissions dialog -->
    <string name="clear_permissions_positive">OK</string>
    <!-- Text for the cancel button on Clear permissions dialog -->
    <string name="clear_permissions_negative">Hủy bỏ</string>
    <!-- Button label for clearing a site permission-->
    <string name="clear_permission">Xóa quyền</string>
    <!-- Text for the OK button on Clear permission dialog -->
    <string name="clear_permission_positive">OK</string>
    <!-- Text for the cancel button on Clear permission dialog -->
    <string name="clear_permission_negative">Hủy bỏ</string>
    <!-- Button label for clearing all the information on all sites-->
    <string name="clear_permissions_on_all_sites">Xóa quyền trên tất cả các trang web</string>
    <!-- Preference for altering video and audio autoplay for all websites -->
    <string name="preference_browser_feature_autoplay">Tự động phát</string>
    <!-- Preference for altering the camera access for all websites -->
    <string name="preference_phone_feature_camera">Máy ảnh</string>
    <!-- Preference for altering the microphone access for all websites -->
    <string name="preference_phone_feature_microphone">Micrô</string>
    <!-- Preference for altering the location access for all websites -->
    <string name="preference_phone_feature_location">Vị trí</string>

    <!-- Preference for altering the notification access for all websites -->
    <string name="preference_phone_feature_notification">Thông báo</string>
    <!-- Preference for altering the persistent storage access for all websites -->
    <string name="preference_phone_feature_persistent_storage">Bộ nhớ liên tục</string>
    <!-- Preference for altering the storage access setting for all websites -->
    <string name="preference_phone_feature_cross_origin_storage_access">Cookie trên nhiều trang web</string>
    <!-- Preference for altering the EME access for all websites -->
    <string name="preference_phone_feature_media_key_system_access">Nội dung DRM được kiểm soát</string>
    <!-- Label that indicates that a permission must be asked always -->
    <string name="preference_option_phone_feature_ask_to_allow">Hỏi để cho phép</string>
    <!-- Label that indicates that a permission must be blocked -->
    <string name="preference_option_phone_feature_blocked">Đã chặn</string>
    <!-- Label that indicates that a permission must be allowed -->
    <string name="preference_option_phone_feature_allowed">Đã cho phép</string>
    <!--Label that indicates a permission is by the Android OS-->
    <string name="phone_feature_blocked_by_android">Bị chặn bởi Android</string>
    <!-- Preference for showing a list of websites that the default configurations won't apply to them -->
    <string name="preference_exceptions">Ngoại lệ</string>
    <!-- Summary of tracking protection preference if tracking protection is set to off -->
    <string name="tracking_protection_off">Tắt</string>
    <!-- Summary of tracking protection preference if tracking protection is set to standard -->
    <string name="tracking_protection_standard">Tiêu chuẩn</string>
    <!-- Summary of tracking protection preference if tracking protection is set to strict -->
    <string name="tracking_protection_strict">Nghiêm ngặt</string>
    <!-- Summary of tracking protection preference if tracking protection is set to custom -->
    <string name="tracking_protection_custom">Tùy chỉnh</string>
    <!-- Label for global setting that indicates that all video and audio autoplay is allowed -->
    <string name="preference_option_autoplay_allowed2">Cho phép âm thanh và video</string>
    <!-- Label for site specific setting that indicates that all video and audio autoplay is allowed -->
    <string name="quick_setting_option_autoplay_allowed">Cho phép âm thanh và video</string>
    <!-- Label that indicates that video and audio autoplay is only allowed over Wi-Fi -->
    <string name="preference_option_autoplay_allowed_wifi_only2">Chỉ chặn âm thanh và video trên dữ liệu di động</string>
    <!-- Subtext that explains 'autoplay on Wi-Fi only' option -->
    <string name="preference_option_autoplay_allowed_wifi_subtext">Âm thanh và video sẽ phát trên Wi-Fi</string>
    <!-- Label for global setting that indicates that video autoplay is allowed, but audio autoplay is blocked -->
    <string name="preference_option_autoplay_block_audio2">Chỉ chặn âm thanh</string>
    <!-- Label for site specific setting that indicates that video autoplay is allowed, but audio autoplay is blocked -->
    <string name="quick_setting_option_autoplay_block_audio">Chỉ chặn âm thanh</string>
    <!-- Label for global setting that indicates that all video and audio autoplay is blocked -->
    <string name="preference_option_autoplay_blocked3">Chặn âm thanh và video</string>
    <!-- Label for site specific setting that indicates that all video and audio autoplay is blocked -->
    <string name="quick_setting_option_autoplay_blocked">Chặn âm thanh và video</string>
    <!-- Summary of delete browsing data on quit preference if it is set to on -->
    <string name="delete_browsing_data_quit_on">Bật</string>
    <!-- Summary of delete browsing data on quit preference if it is set to off -->
    <string name="delete_browsing_data_quit_off">Tắt</string>

    <!-- Summary of studies preference if it is set to on -->
    <string name="studies_on">Bật</string>
    <!-- Summary of studies data on quit preference if it is set to off -->
    <string name="studies_off">Tắt</string>

    <!-- Collections -->
    <!-- Collections header on home fragment -->
    <string name="collections_header">Bộ sưu tập</string>
    <!-- Content description (not visible, for screen readers etc.): Opens the collection menu when pressed -->
    <string name="collection_menu_button_content_description">Menu bộ sưu tập</string>
    <!-- Label to describe what collections are to a new user without any collections -->
    <string name="no_collections_description2">Thu thập những thứ quan trọng đối với bạn.\nNhóm các tìm kiếm, trang web và thẻ tương tự lại với nhau để truy cập nhanh sau này.</string>
    <!-- Title for the "select tabs" step of the collection creator -->
    <string name="create_collection_select_tabs">Chọn các thẻ</string>
    <!-- Title for the "select collection" step of the collection creator -->
    <string name="create_collection_select_collection">Chọn bộ sưu tập</string>
    <!-- Title for the "name collection" step of the collection creator -->
    <string name="create_collection_name_collection">Tên bộ sưu tập</string>
    <!-- Button to add new collection for the "select collection" step of the collection creator -->
    <string name="create_collection_add_new_collection">Thêm bộ sưu tập mới</string>
    <!-- Button to select all tabs in the "select tabs" step of the collection creator -->
    <string name="create_collection_select_all">Chọn tất cả</string>
    <!-- Button to deselect all tabs in the "select tabs" step of the collection creator -->
    <string name="create_collection_deselect_all">Bỏ chọn tất cả</string>
    <!-- Text to prompt users to select the tabs to save in the "select tabs" step of the collection creator -->
    <string name="create_collection_save_to_collection_empty">Chọn các thẻ để lưu</string>
    <!-- Text to show users how many tabs they have selected in the "select tabs" step of the collection creator.
     %d is a placeholder for the number of tabs selected. -->
    <string name="create_collection_save_to_collection_tabs_selected">%d thẻ được chọn</string>
    <!-- Text to show users they have one tab selected in the "select tabs" step of the collection creator.
    %d is a placeholder for the number of tabs selected. -->
    <string name="create_collection_save_to_collection_tab_selected">%d thẻ được chọn</string>
    <!-- Text shown in snackbar when multiple tabs have been saved in a collection -->
    <string name="create_collection_tabs_saved">Đã lưu các thẻ!</string>
    <!-- Text shown in snackbar when one or multiple tabs have been saved in a new collection -->
    <string name="create_collection_tabs_saved_new_collection">Đã lưu bộ sưu tập!</string>
    <!-- Text shown in snackbar when one tab has been saved in a collection -->
    <string name="create_collection_tab_saved">Đã lưu thẻ!</string>
    <!-- Content description (not visible, for screen readers etc.): button to close the collection creator -->
    <string name="create_collection_close">Đóng</string>
    <!-- Button to save currently selected tabs in the "select tabs" step of the collection creator-->
    <string name="create_collection_save">Lưu</string>

    <!-- Snackbar action to view the collection the user just created or updated -->
    <string name="create_collection_view">Xem</string>

    <!-- Text for the OK button from collection dialogs -->
    <string name="create_collection_positive">OK</string>
    <!-- Text for the cancel button from collection dialogs -->
    <string name="create_collection_negative">Hủy bỏ</string>

    <!-- Default name for a new collection in "name new collection" step of the collection creator. %d is a placeholder for the number of collections-->
    <string name="create_collection_default_name">Bộ sưu tập %d</string>

    <!-- Share -->
    <!-- Share screen header -->
    <string name="share_header_2">Chia sẻ</string>
    <!-- Content description (not visible, for screen readers etc.):
        "Share" button. Opens the share menu when pressed. -->
    <string name="share_button_content_description">Chia sẻ</string>
    <!-- Text for the Save to PDF feature in the share menu -->
    <string name="share_save_to_pdf">Lưu dưới dạng PDF</string>
    <!-- Text for error message when generating a PDF file Text. -->
    <string name="unable_to_save_to_pdf_error">Không thể tạo PDF</string>
    <!-- Text for standard error snackbar dismiss button. -->
    <string name="standard_snackbar_error_dismiss">Bỏ qua</string>
    <!-- Text for error message when printing a page and it fails. -->
    <string name="unable_to_print_page_error">Không thể in trang này</string>
    <!-- Text for the print feature in the share and browser menu -->
    <string name="menu_print">In</string>
    <!-- Sub-header in the dialog to share a link to another sync device -->
    <string name="share_device_subheader">Gửi đến thiết bị</string>
    <!-- Sub-header in the dialog to share a link to an app from the full list -->
    <string name="share_link_all_apps_subheader">Mọi hành động</string>
    <!-- Sub-header in the dialog to share a link to an app from the most-recent sorted list -->
    <string name="share_link_recent_apps_subheader">Sử dụng gần đây</string>
    <!-- Text for the copy link action in the share screen. -->
    <string name="share_copy_link_to_clipboard">Sao chép vào khay nhớ tạm</string>
    <!-- Toast shown after copying link to clipboard -->
    <string name="toast_copy_link_to_clipboard">Đã sao chép vào khay nhớ tạm</string>
    <!-- An option from the share dialog to sign into sync -->
    <string name="sync_sign_in">Đăng nhập vào đồng bộ hóa</string>
     <!-- An option from the three dot menu to sync and save data -->
    <string name="sync_menu_sync_and_save_data">Đồng bộ hóa và lưu dữ liệu</string>
    <!-- An option from the share dialog to send link to all other sync devices -->
    <string name="sync_send_to_all">Gửi đến tất cả các thiết bị</string>
    <!-- An option from the share dialog to reconnect to sync -->
    <string name="sync_reconnect">Kết nối lại với Sync</string>
    <!-- Text displayed when sync is offline and cannot be accessed -->
    <string name="sync_offline">Ngoại tuyến</string>
    <!-- An option to connect additional devices -->
    <string name="sync_connect_device">Kết nối thiết bị khác</string>
    <!-- The dialog text shown when additional devices are not available -->
    <string name="sync_connect_device_dialog">Để gửi một thẻ, đăng nhập vào Firefox trên ít nhất một thiết bị khác.</string>
    <!-- Confirmation dialog button -->
    <string name="sync_confirmation_button">Đã hiểu</string>
    <!-- Share error message -->
    <string name="share_error_snackbar">Không thể chia sẻ với ứng dụng này</string>
    <!-- Add new device screen title -->
    <string name="sync_add_new_device_title">Gửi đến thiết bị</string>
    <!-- Text for the warning message on the Add new device screen -->
    <string name="sync_add_new_device_message">Không có thiết bị nào được kết nối</string>
    <!-- Text for the button to learn about sending tabs -->
    <string name="sync_add_new_device_learn_button">Tìm hiểu thêm về việc gửi các thẻ…</string>
    <!-- Text for the button to connect another device -->
    <string name="sync_add_new_device_connect_button">Kết nối thiết bị khác…</string>

    <!-- Notifications -->
    <!-- Text shown in the notification that pops up to remind the user that a private browsing session is active. -->
    <string name="notification_pbm_delete_text_2">Đóng các thẻ riêng tư</string>

    <!-- Text shown in the notification that pops up to remind the user that a private browsing session is active for Android 14+ -->
    <string name="notification_erase_title_android_14">Đóng các thẻ riêng tư?</string>
    <string name="notification_erase_text_android_14">Nhấn hoặc vuốt thông báo này để đóng các thẻ riêng tư.</string>

    <!-- Name of the marketing notification channel. Displayed in the "App notifications" system settings for the app -->
    <string name="notification_marketing_channel_name">Tiếp thị</string>

    <!-- Title shown in the notification that pops up to remind the user to set fenix as default browser.
    The app name is in the text, due to limitations with localizing Nimbus experiments -->
    <string name="nimbus_notification_default_browser_title" tools:ignore="UnusedResources">Firefox nhanh và riêng tư</string>
    <!-- Text shown in the notification that pops up to remind the user to set fenix as default browser.
    The app name is in the text, due to limitations with localizing Nimbus experiments -->
    <string name="nimbus_notification_default_browser_text" tools:ignore="UnusedResources">Đặt Firefox thành trình duyệt mặc định của bạn</string>
    <!-- Title shown in the notification that pops up to re-engage the user -->
    <string name="notification_re_engagement_title">Thử duyệt web riêng tư</string>
    <!-- Text shown in the notification that pops up to re-engage the user.
    %1$s is a placeholder that will be replaced by the app name. -->
    <string name="notification_re_engagement_text">Duyệt mà không để lại lịch sử hoặc cookie trong %1$s</string>

    <!-- Title A shown in the notification that pops up to re-engage the user -->
    <string name="notification_re_engagement_A_title">Duyệt web không để lại dấu vết</string>
    <!-- Text A shown in the notification that pops up to re-engage the user.
    %1$s is a placeholder that will be replaced by the app name. -->
    <string name="notification_re_engagement_A_text">Duyệt web riêng tư trong %1$s không lưu thông tin của bạn.</string>
    <!-- Title B shown in the notification that pops up to re-engage the user -->
    <string name="notification_re_engagement_B_title">Bắt đầu tìm kiếm đầu tiên của bạn</string>
    <!-- Text B shown in the notification that pops up to re-engage the user -->
    <string name="notification_re_engagement_B_text">Tìm một cái gì đó gần đây. Hoặc khám phá một cái gì đó thú vị.</string>

    <!-- Survey -->
    <!-- Text shown in the fullscreen message that pops up to ask user to take a short survey.
    The app name is in the text, due to limitations with localizing Nimbus experiments -->
    <string name="nimbus_survey_message_text">Vui lòng giúp cải thiện Firefox bằng cách tham gia cuộc khảo sát ngắn.</string>
    <!-- Preference for taking the short survey. -->
    <string name="preferences_take_survey">Thực hiện khảo sát</string>
    <!-- Preference for not taking the short survey. -->
    <string name="preferences_not_take_survey">Không, cảm ơn</string>

    <!-- Snackbar -->
    <!-- Text shown in snackbar when user deletes a collection -->
    <string name="snackbar_collection_deleted">Đã xóa bộ sưu tập</string>
    <!-- Text shown in snackbar when user renames a collection -->
    <string name="snackbar_collection_renamed">Đã đổi tên bộ sưu tập</string>
    <!-- Text shown in snackbar when user closes a tab -->
    <string name="snackbar_tab_closed">Đã đóng thẻ</string>
    <!-- Text shown in snackbar when user closes all tabs -->
    <string name="snackbar_tabs_closed">Đã đóng các thẻ</string>
    <!-- Text shown in snackbar when user bookmarks a list of tabs -->
    <string name="snackbar_message_bookmarks_saved">Đã lưu dấu trang!</string>
    <!-- Text shown in snackbar when user adds a site to shortcuts -->
    <string name="snackbar_added_to_shortcuts">Đã thêm vào lối tắt!</string>
    <!-- Text shown in snackbar when user closes a private tab -->
    <string name="snackbar_private_tab_closed">Đã đóng thẻ riêng tư</string>
    <!-- Text shown in snackbar when user closes all private tabs -->
    <string name="snackbar_private_tabs_closed">Đã đóng các thẻ riêng tư</string>
    <!-- Text shown in snackbar when user erases their private browsing data -->
    <string name="snackbar_private_data_deleted">Đã xóa dữ liệu duyệt web riêng tư</string>
    <!-- Text shown in snackbar to undo deleting a tab, top site or collection -->
    <string name="snackbar_deleted_undo">HOÀN TÁC</string>
    <!-- Text shown in snackbar when user removes a top site -->
    <string name="snackbar_top_site_removed">Đã xóa trang</string>
    <!-- QR code scanner prompt which appears after scanning a code, but before navigating to it
        First parameter is the name of the app, second parameter is the URL or text scanned-->
    <string name="qr_scanner_confirmation_dialog_message">Cho phép %1$s để mở %2$s</string>
    <!-- QR code scanner prompt dialog positive option to allow navigation to scanned link -->
    <string name="qr_scanner_dialog_positive">CHO PHÉP</string>
    <!-- QR code scanner prompt dialog positive option to deny navigation to scanned link -->
    <string name="qr_scanner_dialog_negative">TỪ CHỐI</string>
    <!-- QR code scanner prompt dialog error message shown when a hostname does not contain http or https. -->
    <string name="qr_scanner_dialog_invalid">Địa chỉ web không hợp lệ.</string>
    <!-- QR code scanner prompt dialog positive option when there is an error -->
    <string name="qr_scanner_dialog_invalid_ok">OK</string>
    <!-- Tab collection deletion prompt dialog message. Placeholder will be replaced with the collection name -->
    <string name="tab_collection_dialog_message">Bạn có chắc chắn muốn xóa %1$s không?</string>
    <!-- Collection and tab deletion prompt dialog message. This will show when the last tab from a collection is deleted -->
    <string name="delete_tab_and_collection_dialog_message">Xóa thẻ này sẽ xóa bộ sưu tập này. Bạn có thể tạo bộ sưu tập mới bất cứ lúc nào.</string>
    <!-- Collection and tab deletion prompt dialog title. Placeholder will be replaced with the collection name. This will show when the last tab from a collection is deleted -->
    <string name="delete_tab_and_collection_dialog_title">Xóa %1$s?</string>
    <!-- Tab collection deletion prompt dialog option to delete the collection -->
    <string name="tab_collection_dialog_positive">Xóa</string>
    <!-- Text displayed in a notification when the user enters full screen mode -->
    <string name="full_screen_notification">Đã vào chế độ toàn màn hình</string>
    <!-- Message for copying the URL via long press on the toolbar -->
    <string name="url_copied">Đã sao chép URL</string>
    <!-- Sample text for accessibility font size -->
    <string name="accessibility_text_size_sample_text_1">Đây là văn bản mẫu. Ở đây sẽ hiển thị cách văn bản sẽ xuất hiện khi bạn tăng hoặc giảm kích thước với cài đặt này.</string>
    <!-- Summary for Accessibility Text Size Scaling Preference -->
    <string name="preference_accessibility_text_size_summary">Làm cho văn bản trên các trang web lớn hơn hoặc nhỏ hơn</string>
    <!-- Title for Accessibility Text Size Scaling Preference -->
    <string name="preference_accessibility_font_size_title">Cỡ chữ</string>

    <!-- Title for Accessibility Text Automatic Size Scaling Preference -->
    <string name="preference_accessibility_auto_size_2">Định cỡ phông chữ tự động</string>
    <!-- Summary for Accessibility Text Automatic Size Scaling Preference -->
    <string name="preference_accessibility_auto_size_summary">Cỡ chữ sẽ phù hợp với cài đặt Android của bạn. Vô hiệu hóa để quản lý kích thước phông chữ ở đây.</string>

    <!-- Title for the Delete browsing data preference -->
    <string name="preferences_delete_browsing_data">Xóa dữ liệu duyệt web</string>
    <!-- Title for the tabs item in Delete browsing data -->
    <string name="preferences_delete_browsing_data_tabs_title_2">Các thẻ đang mở</string>
    <!-- Subtitle for the tabs item in Delete browsing data, parameter will be replaced with the number of open tabs -->
    <string name="preferences_delete_browsing_data_tabs_subtitle">%d thẻ</string>
    <!-- Title for the data and history items in Delete browsing data -->
    <!-- Title for the history item in Delete browsing data -->
    <string name="preferences_delete_browsing_data_browsing_history_title">Lịch sử duyệt web</string>
    <!-- Subtitle for the data and history items in delete browsing data, parameter will be replaced with the
        number of history items the user has -->
    <string name="preferences_delete_browsing_data_browsing_data_subtitle">%d địa chỉ</string>
    <!-- Title for the cookies and site data items in Delete browsing data -->
    <string name="preferences_delete_browsing_data_cookies_and_site_data">Cookie và dữ liệu trang</string>
    <!-- Subtitle for the cookies item in Delete browsing data -->
    <string name="preferences_delete_browsing_data_cookies_subtitle">Bạn sẽ bị đăng xuất khỏi hầu hết các trang web</string>
    <!-- Title for the cached images and files item in Delete browsing data -->
    <string name="preferences_delete_browsing_data_cached_files">Hình ảnh và tập tin đã lưu trong bộ nhớ đệm</string>
    <!-- Subtitle for the cached images and files item in Delete browsing data -->
    <string name="preferences_delete_browsing_data_cached_files_subtitle">Giải phóng không gian lưu trữ</string>
    <!-- Title for the site permissions item in Delete browsing data -->
    <string name="preferences_delete_browsing_data_site_permissions">Quyền hạn trang web</string>
    <!-- Title for the downloads item in Delete browsing data -->
    <string name="preferences_delete_browsing_data_downloads">Tải xuống</string>
    <!-- Text for the button to delete browsing data -->
    <string name="preferences_delete_browsing_data_button">Xóa dữ liệu duyệt web</string>
    <!-- Title for the Delete browsing data on quit preference -->
    <string name="preferences_delete_browsing_data_on_quit">Xóa dữ liệu duyệt web khi thoát</string>
    <!-- Summary for the Delete browsing data on quit preference. "Quit" translation should match delete_browsing_data_on_quit_action translation. -->
    <string name="preference_summary_delete_browsing_data_on_quit_2">Tự động xóa dữ liệu duyệt khi bạn chọn \&quot;Thoát\&quot; từ menu chính</string>
    <!-- Action item in menu for the Delete browsing data on quit feature -->
    <string name="delete_browsing_data_on_quit_action">Thoát</string>

    <!-- Title text of a delete browsing data dialog. -->
    <string name="delete_history_prompt_title">Khoảng thời gian để xóa</string>
    <!-- Body text of a delete browsing data dialog. -->
    <string name="delete_history_prompt_body" moz:RemovedIn="130" tools:ignore="UnusedResources">Xóa lịch sử (bao gồm lịch sử đã đồng bộ hóa từ các thiết bị khác), cookie và dữ liệu duyệt web khác.</string>
    <!-- Body text of a delete browsing data dialog. -->
    <string name="delete_history_prompt_body_2">Xóa lịch sử (bao gồm lịch sử đã đồng bộ hóa từ thiết bị khác)</string>
    <!-- Radio button in the delete browsing data dialog to delete history items for the last hour. -->
    <string name="delete_history_prompt_button_last_hour">Một tiếng gần đây</string>
    <!-- Radio button in the delete browsing data dialog to delete history items for today and yesterday. -->
    <string name="delete_history_prompt_button_today_and_yesterday">Hôm nay và hôm qua</string>
    <!-- Radio button in the delete browsing data dialog to delete all history. -->
    <string name="delete_history_prompt_button_everything">Mọi thứ</string>

    <!-- Dialog message to the user asking to delete browsing data. Parameter will be replaced by app name. -->
    <string name="delete_browsing_data_prompt_message_3">%s sẽ xóa dữ liệu duyệt đã chọn.</string>
    <!-- Text for the cancel button for the data deletion dialog -->
    <string name="delete_browsing_data_prompt_cancel">Hủy bỏ</string>
    <!-- Text for the allow button for the data deletion dialog -->
    <string name="delete_browsing_data_prompt_allow">Xóa</string>
    <!-- Text for the snackbar confirmation that the data was deleted -->
    <string name="preferences_delete_browsing_data_snackbar">Đã xóa dữ liệu duyệt web</string>
    <!-- Text for the snackbar to show the user that the deletion of browsing data is in progress -->
    <string name="deleting_browsing_data_in_progress">Đang xóa dữ liệu duyệt web…</string>

    <!-- Dialog message to the user asking to delete all history items inside the opened group. Parameter will be replaced by a history group name. -->
    <string name="delete_all_history_group_prompt_message">Xóa tất cả trang web trong “%s”</string>
    <!-- Text for the cancel button for the history group deletion dialog -->
    <string name="delete_history_group_prompt_cancel">Hủy bỏ</string>
    <!-- Text for the allow button for the history group dialog -->
    <string name="delete_history_group_prompt_allow">Xóa</string>
    <!-- Text for the snackbar confirmation that the history group was deleted -->
    <string name="delete_history_group_snackbar">Đã xóa nhóm</string>

    <!-- Onboarding -->
    <!-- text to display in the snackbar once account is signed-in -->
    <string name="onboarding_firefox_account_sync_is_on">Đồng bộ hóa đang bật</string>

    <!-- Onboarding theme -->
    <!-- Text shown in snackbar when multiple tabs have been sent to device -->
    <string name="sync_sent_tabs_snackbar">Đã gửi các thẻ!</string>
    <!-- Text shown in snackbar when one tab has been sent to device  -->
    <string name="sync_sent_tab_snackbar">Đã gửi thẻ!</string>
    <!-- Text shown in snackbar when sharing tabs failed  -->
    <string name="sync_sent_tab_error_snackbar">Không thể gửi</string>
    <!-- Text shown in snackbar for the "retry" action that the user has after sharing tabs failed -->
    <string name="sync_sent_tab_error_snackbar_action">THỬ LẠI</string>
    <!-- Title of QR Pairing Fragment -->
    <string name="sync_scan_code">Quét mã</string>
    <!-- Instructions on how to access pairing -->
    <string name="sign_in_instructions"><![CDATA[Trên máy tính của bạn, hãy mở Firefox và truy cập <b>https://firefox.com/pair</b>]]></string>
    <!-- Text shown for sign in pairing when ready -->
    <string name="sign_in_ready_for_scan">Sẵn sàng để quét</string>
    <!-- Text shown for settings option for sign with pairing -->
    <string name="sign_in_with_camera">Đăng nhập bằng máy ảnh của bạn</string>
    <!-- Text shown for settings option for sign with email -->
    <string name="sign_in_with_email">Sử dụng email thay thế</string>
    <!-- Text shown for settings option for create new account text.'Firefox' intentionally hardcoded here.-->
    <string name="sign_in_create_account_text"><![CDATA[Không có tài khoản? <u>Tạo ngay tài khoản mới</u> để đồng bộ hóa Firefox giữa các thiết bị.]]></string>
    <!-- Text shown in confirmation dialog to sign out of account. The first parameter is the name of the app (e.g. Firefox Preview) -->
    <string name="sign_out_confirmation_message_2">%s sẽ ngừng đồng bộ hóa với tài khoản của bạn, nhưng sẽ không xóa bất kỳ dữ liệu duyệt web nào của bạn trên thiết bị này.</string>
    <!-- Option to continue signing out of account shown in confirmation dialog to sign out of account -->
    <string name="sign_out_disconnect">Ngắt kết nối</string>
    <!-- Option to cancel signing out shown in confirmation dialog to sign out of account -->
    <string name="sign_out_cancel">Hủy bỏ</string>
    <!-- Error message snackbar shown after the user tried to select a default folder which cannot be altered -->
    <string name="bookmark_cannot_edit_root">Không thể chỉnh sửa các thư mục mặc định</string>

    <!-- Enhanced Tracking Protection -->
    <!-- Link displayed in enhanced tracking protection panel to access tracking protection settings -->
    <string name="etp_settings">Cài đặt bảo vệ</string>
    <!-- Preference title for enhanced tracking protection settings -->
    <string name="preference_enhanced_tracking_protection">Trình chống theo dõi nâng cao</string>
    <!-- Preference summary for enhanced tracking protection settings on/off switch -->
    <string name="preference_enhanced_tracking_protection_summary">Bây giờ với tính năng Trình chống cookie chung, hàng rào mạnh mẽ nhất của chúng tôi đối với các trình theo dõi trên nhiều trang web.</string>
    <!-- Description of enhanced tracking protection. The parameter is the name of the application (For example: Firefox Fenix) -->
    <string name="preference_enhanced_tracking_protection_explanation_2">%s bảo vệ bạn khỏi các trình theo dõi phổ biến nhất đang theo dõi những điều bạn làm trên internet.</string>
    <!-- Text displayed that links to website about enhanced tracking protection -->
    <string name="preference_enhanced_tracking_protection_explanation_learn_more">Tìm hiểu thêm</string>
    <!-- Preference for enhanced tracking protection for the standard protection settings -->
    <string name="preference_enhanced_tracking_protection_standard_default_1">Tiêu chuẩn (mặc định)</string>
    <!-- Preference description for enhanced tracking protection for the standard protection settings -->
    <string name="preference_enhanced_tracking_protection_standard_description_5">Các trang sẽ tải bình thường, nhưng chặn ít trình theo dõi hơn.</string>
    <!--  Accessibility text for the Standard protection information icon  -->
    <string name="preference_enhanced_tracking_protection_standard_info_button">Những gì bị chặn bởi trình chống theo dõi tiêu chuẩn</string>
    <!-- Preference for enhanced tracking protection for the strict protection settings -->
    <string name="preference_enhanced_tracking_protection_strict">Nghiêm ngặt</string>
    <!-- Preference description for enhanced tracking protection for the strict protection settings -->
    <string name="preference_enhanced_tracking_protection_strict_description_4">Trình chống theo dõi mạnh mẽ hơn và hiệu suất nhanh hơn, nhưng có thể làm hỏng một số trang web.</string>
    <!--  Accessibility text for the Strict protection information icon  -->
    <string name="preference_enhanced_tracking_protection_strict_info_button">Những gì bị chặn bởi trình chống theo dõi nghiêm ngặt</string>
    <!-- Preference for enhanced tracking protection for the custom protection settings -->
    <string name="preference_enhanced_tracking_protection_custom">Tùy chỉnh</string>
    <!-- Preference description for enhanced tracking protection for the strict protection settings -->
    <string name="preference_enhanced_tracking_protection_custom_description_2">Chọn trình theo dõi và tập lệnh để chặn.</string>
    <!--  Accessibility text for the Strict protection information icon  -->
    <string name="preference_enhanced_tracking_protection_custom_info_button">Những gì bị chặn bởi trình chống theo dõi tùy chỉnh</string>
    <!-- Header for categories that are being blocked by current Enhanced Tracking Protection settings -->
    <!-- Preference for enhanced tracking protection for the custom protection settings for cookies-->
    <string name="preference_enhanced_tracking_protection_custom_cookies">Cookie</string>
    <!-- Option for enhanced tracking protection for the custom protection settings for cookies-->
    <string name="preference_enhanced_tracking_protection_custom_cookies_1">Trình theo dõi chéo và truyền thông xã hội</string>
    <!-- Option for enhanced tracking protection for the custom protection settings for cookies-->
    <string name="preference_enhanced_tracking_protection_custom_cookies_2">Cookie từ các trang web chưa truy cập</string>
    <!-- Option for enhanced tracking protection for the custom protection settings for cookies-->
    <string name="preference_enhanced_tracking_protection_custom_cookies_3">Tất cả cookie của bên thứ ba (có thể làm hỏng các trang web)</string>
    <!-- Option for enhanced tracking protection for the custom protection settings for cookies-->
    <string name="preference_enhanced_tracking_protection_custom_cookies_4">Tất cả cookie (có thể làm hỏng các trang web)</string>
    <!-- Option for enhanced tracking protection for the custom protection settings for cookies-->
    <string name="preference_enhanced_tracking_protection_custom_cookies_5">Cô lập cookie trên nhiều trang web</string>
    <!-- Preference for Global Privacy Control for the custom privacy settings for Global Privacy Control. '&amp;' is replaced with the ampersand symbol: &-->
    <string name="preference_enhanced_tracking_protection_custom_global_privacy_control">Yêu cầu trang web không bán hay chia sẻ dữ liệu cá nhân của tôi</string>
    <!-- Preference for enhanced tracking protection for the custom protection settings for tracking content -->
    <string name="preference_enhanced_tracking_protection_custom_tracking_content">Trình theo dõi nội dung</string>
    <!-- Option for enhanced tracking protection for the custom protection settings for tracking content-->
    <string name="preference_enhanced_tracking_protection_custom_tracking_content_1">Trong tất cả các thẻ</string>
    <!-- Option for enhanced tracking protection for the custom protection settings for tracking content-->
    <string name="preference_enhanced_tracking_protection_custom_tracking_content_2">Chỉ trong thẻ riêng tư</string>
    <!-- Preference for enhanced tracking protection for the custom protection settings -->
    <string name="preference_enhanced_tracking_protection_custom_cryptominers">Tiền điện tử</string>
    <!-- Preference for enhanced tracking protection for the custom protection settings -->
    <string name="preference_enhanced_tracking_protection_custom_fingerprinters">Vân tay</string>
    <!-- Button label for navigating to the Enhanced Tracking Protection details -->
    <string name="enhanced_tracking_protection_details">Chi tiết</string>
    <!-- Header for categories that are being being blocked by current Enhanced Tracking Protection settings -->
    <string name="enhanced_tracking_protection_blocked">Đã chặn</string>
    <!-- Header for categories that are being not being blocked by current Enhanced Tracking Protection settings -->
    <string name="enhanced_tracking_protection_allowed">Đã cho phép</string>
    <!-- Category of trackers (social media trackers) that can be blocked by Enhanced Tracking Protection -->
    <string name="etp_social_media_trackers_title">Trình theo dõi truyền thông xã hội</string>
    <!-- Description of social media trackers that can be blocked by Enhanced Tracking Protection -->
    <string name="etp_social_media_trackers_description">Hạn chế các mạng xã hội theo dõi hoạt động duyệt web của bạn trên internet.</string>
    <!-- Category of trackers (cross-site tracking cookies) that can be blocked by Enhanced Tracking Protection -->
    <string name="etp_cookies_title">Cookie theo dõi chéo trang web</string>
    <!-- Category of trackers (cross-site tracking cookies) that can be blocked by Enhanced Tracking Protection -->
    <string name="etp_cookies_title_2">Cookie trên nhiều trang web</string>
    <!-- Description of cross-site tracking cookies that can be blocked by Enhanced Tracking Protection -->
    <string name="etp_cookies_description">Chặn các cookie mà các mạng quảng cáo và công ty phân tích sử dụng để thu thập dữ liệu duyệt web của bạn trên nhiều trang web.</string>
    <!-- Description of cross-site tracking cookies that can be blocked by Enhanced Tracking Protection -->
    <string name="etp_cookies_description_2">Trình chống cookie chung cô lập các cookie với trang web mà bạn đang truy cập, do đó, các trình theo dõi như quảng cáo không thể sử dụng chúng để theo dõi bạn trên các trang web.</string>
    <!-- Category of trackers (cryptominers) that can be blocked by Enhanced Tracking Protection -->
    <string name="etp_cryptominers_title">Tiền điện tử</string>
    <!-- Description of cryptominers that can be blocked by Enhanced Tracking Protection -->
    <string name="etp_cryptominers_description">Ngăn chặn các tập lệnh độc hại truy cập vào thiết bị của bạn để khai thác tiền điện tử.</string>
    <!-- Category of trackers (fingerprinters) that can be blocked by Enhanced Tracking Protection -->
    <string name="etp_fingerprinters_title">Vân tay</string>
    <!-- Description of fingerprinters that can be blocked by Enhanced Tracking Protection -->
    <string name="etp_fingerprinters_description">Ngăn chặn việc thu thập dữ liệu nhận dạng duy nhất về thiết bị của bạn có thể được sử dụng cho mục đích theo dõi.</string>
    <!-- Category of trackers (tracking content) that can be blocked by Enhanced Tracking Protection -->
    <string name="etp_tracking_content_title">Trình theo dõi nội dung</string>
    <!-- Description of tracking content that can be blocked by Enhanced Tracking Protection -->
    <string name="etp_tracking_content_description">Chặn các trình theo dõi từ quảng cáo, video và nội dung khác từ bên ngoài. Có thể ảnh hưởng đến một số chức năng của trang web.</string>
    <!-- Enhanced Tracking Protection message that protection is currently on for this site -->
    <string name="etp_panel_on">Bảo vệ đã BẬT cho trang web này</string>
    <!-- Enhanced Tracking Protection message that protection is currently off for this site -->
    <string name="etp_panel_off">Bảo vệ đã TẮT cho trang web này</string>
    <!-- Header for exceptions list for which sites enhanced tracking protection is always off -->
    <string name="enhanced_tracking_protection_exceptions">Trình chống theo dõi nâng cao đã bị tắt cho các trang web này</string>
    <!-- Content description (not visible, for screen readers etc.): Navigate
    back from ETP details (Ex: Tracking content) -->
    <string name="etp_back_button_content_description">Điều hướng quay lại</string>
    <!-- About page link text to open what's new link -->
    <string name="about_whats_new">Có gì mới trong %s</string>
    <!-- Open source licenses page title
    The first parameter is the app name -->
    <string name="open_source_licenses_title">%s | Thư viện OSS</string>

    <!-- Category of trackers (redirect trackers) that can be blocked by Enhanced Tracking Protection -->
    <string name="etp_redirect_trackers_title">Trình theo dõi chuyển hướng</string>
    <!-- Description of redirect tracker cookies that can be blocked by Enhanced Tracking Protection -->
    <string name="etp_redirect_trackers_description">Xóa cookie được đặt bởi chuyển hướng đến các trang web theo dõi đã biết.</string>

    <!-- Description of the SmartBlock Enhanced Tracking Protection feature. The * symbol is intentionally hardcoded here,
         as we use it on the UI to indicate which trackers have been partially unblocked.  -->
    <string name="preference_etp_smartblock_description">Một số trình theo dõi được đánh dấu bên dưới đã được bỏ chặn một phần trên trang này vì bạn đã tương tác với chúng *.</string>
    <!-- Text displayed that links to website about enhanced tracking protection SmartBlock -->
    <string name="preference_etp_smartblock_learn_more">Tìm hiểu thêm</string>

    <!-- Content description (not visible, for screen readers etc.):
    Enhanced tracking protection exception preference icon for ETP settings. -->
    <string name="preference_etp_exceptions_icon_description">Biểu tượng tùy chọn ngoại lệ trình chống theo dõi nâng cao</string>

    <!-- About page link text to open support link -->
    <string name="about_support">Hỗ trợ</string>
    <!-- About page link text to list of past crashes (like about:crashes on desktop) -->
    <string name="about_crashes">Sự cố</string>
    <!-- About page link text to open privacy notice link -->
    <string name="about_privacy_notice">Thông báo bảo mật</string>
    <!-- About page link text to open know your rights link -->
    <string name="about_know_your_rights">Biết về quyền lợi của bạn</string>
    <!-- About page link text to open licensing information link -->
    <string name="about_licensing_information">Thông tin giấy phép</string>
    <!-- About page link text to open a screen with libraries that are used -->
    <string name="about_other_open_source_libraries">Thư viện mà chúng tôi sử dụng</string>

    <!-- Toast shown to the user when they are activating the secret dev menu
        The first parameter is number of long clicks left to enable the menu -->
    <string name="about_debug_menu_toast_progress">Menu gỡ lỗi: chạm %1$d lần nữa để bật</string>
    <string name="about_debug_menu_toast_done">Menu gỡ lỗi đã được kích hoạt</string>

    <!-- Browser long press popup menu -->
    <!-- Copy the current url -->
    <string name="browser_toolbar_long_press_popup_copy">Sao chép</string>
    <!-- Paste & go the text in the clipboard. '&amp;' is replaced with the ampersand symbol: & -->
    <string name="browser_toolbar_long_press_popup_paste_and_go">Dán &amp; mở đường dẫn</string>
    <!-- Paste the text in the clipboard -->
    <string name="browser_toolbar_long_press_popup_paste">Dán</string>
    <!-- Snackbar message shown after an URL has been copied to clipboard. -->
    <string name="browser_toolbar_url_copied_to_clipboard_snackbar">Đã sao chép URL vào bộ nhớ tạm</string>

    <!-- Title text for the Add To Homescreen dialog -->
    <string name="add_to_homescreen_title">Thêm vào màn hình chính</string>
    <!-- Cancel button text for the Add to Homescreen dialog -->
    <string name="add_to_homescreen_cancel">Hủy bỏ</string>
    <!-- Add button text for the Add to Homescreen dialog -->
    <string name="add_to_homescreen_add">Thêm</string>
    <!-- Continue to website button text for the first-time Add to Homescreen dialog -->
    <string name="add_to_homescreen_continue">Tiếp tục với trang web</string>
    <!-- Placeholder text for the TextView in the Add to Homescreen dialog -->
    <string name="add_to_homescreen_text_placeholder">Tên lối tắt</string>

    <!-- Describes the add to homescreen functionality -->
    <string name="add_to_homescreen_description_2">Bạn có thể dễ dàng thêm trang web vào màn hình chính thiết bị của bạn để có thể truy cập và duyệt web nhanh hơn với trải nghiệm giống như trên ứng dụng.</string>

    <!-- Preference for managing the settings for logins and passwords in Fenix -->
<<<<<<< HEAD
    <string name="preferences_passwords_logins_and_passwords">Thông tin đăng nhập và mật khẩu</string>
    <!-- Preference for managing the settings for logins and passwords in Fenix -->
    <string name="preferences_passwords_logins_and_passwords_2" tools:ignore="UnusedResources">Mật khẩu</string>
    <!-- Preference for managing the saving of logins and passwords in Fenix -->
    <string name="preferences_passwords_save_logins">Lưu thông tin đăng nhập và mật khẩu</string>
    <!-- Preference for managing the saving of logins and passwords in Fenix -->
    <string name="preferences_passwords_save_logins_2" tools:ignore="UnusedResources">Lưu mật khẩu</string>
=======
    <string name="preferences_passwords_logins_and_passwords" moz:RemovedIn="125" tools:ignore="UnusedResources">Thông tin đăng nhập và mật khẩu</string>
    <!-- Preference for managing the settings for logins and passwords in Fenix -->
    <string name="preferences_passwords_logins_and_passwords_2">Mật khẩu</string>
    <!-- Preference for managing the saving of logins and passwords in Fenix -->
    <string name="preferences_passwords_save_logins" moz:RemovedIn="125" tools:ignore="UnusedResources">Lưu thông tin đăng nhập và mật khẩu</string>
    <!-- Preference for managing the saving of logins and passwords in Fenix -->
    <string name="preferences_passwords_save_logins_2">Lưu mật khẩu</string>
>>>>>>> 382ca721
    <!-- Preference option for asking to save passwords in Fenix -->
    <string name="preferences_passwords_save_logins_ask_to_save">Yêu cầu để lưu</string>
    <!-- Preference option for never saving passwords in Fenix -->
    <string name="preferences_passwords_save_logins_never_save">Không bao giờ lưu</string>
    <!-- Preference for autofilling saved logins in Firefox (in web content), %1$s will be replaced with the app name -->
    <string name="preferences_passwords_autofill2">Tự động điền trong %1$s</string>
    <!-- Description for the preference for autofilling saved logins in Firefox (in web content), %1$s will be replaced with the app name -->
    <string name="preferences_passwords_autofill_description">Điền và lưu tên người dùng và mật khẩu trong các trang web khi sử dụng %1$s.</string>
    <!-- Preference for autofilling logins from Fenix in other apps (e.g. autofilling the Twitter app) -->
    <string name="preferences_android_autofill">Tự động điền vào các ứng dụng khác</string>
    <!-- Description for the preference for autofilling logins from Fenix in other apps (e.g. autofilling the Twitter app) -->
    <string name="preferences_android_autofill_description">Điền tên người dùng và mật khẩu vào các ứng dụng khác trên thiết bị của bạn.</string>

    <!-- Preference option for adding a login -->
    <string name="preferences_logins_add_login" moz:RemovedIn="125" tools:ignore="UnusedResources">Thêm thông tin đăng nhập</string>

    <!-- Preference option for adding a password -->
<<<<<<< HEAD
    <string name="preferences_logins_add_login_2" tools:ignore="UnusedResources">Thêm mật khẩu</string>

    <!-- Preference for syncing saved logins in Fenix -->
    <string name="preferences_passwords_sync_logins">Đồng bộ hóa thông tin đăng nhập</string>
    <!-- Preference for syncing saved passwords in Fenix -->
    <string name="preferences_passwords_sync_logins_2" tools:ignore="UnusedResources">Đồng bộ mật khẩu</string>
    <!-- Preference for syncing saved logins in Fenix, when not signed in-->
    <string name="preferences_passwords_sync_logins_across_devices">Đồng bộ hóa thông tin đăng nhập trên các thiết bị</string>
    <!-- Preference for syncing saved passwords in Fenix, when not signed in-->
    <string name="preferences_passwords_sync_logins_across_devices_2" tools:ignore="UnusedResources">Đồng bộ hóa mật khẩu giữa các thiết bị</string>
    <!-- Preference to access list of saved logins -->
    <string name="preferences_passwords_saved_logins">Thông tin đăng nhập đã lưu</string>
    <!-- Preference to access list of saved passwords -->
    <string name="preferences_passwords_saved_logins_2" tools:ignore="UnusedResources">Mật khẩu đã lưu</string>
    <!-- Description of empty list of saved passwords. Placeholder is replaced with app name.  -->
    <string name="preferences_passwords_saved_logins_description_empty_text">Thông tin đăng nhập bạn lưu hoặc đồng bộ hóa với %s sẽ hiển thị tại đây.</string>
    <!-- Description of empty list of saved passwords. Placeholder is replaced with app name.  -->
    <string name="preferences_passwords_saved_logins_description_empty_text_2" tools:ignore="UnusedResources">Mật khẩu bạn lưu hoặc đồng bộ hóa với %s sẽ được liệt kê ở đây. Tất cả mật khẩu bạn lưu đều được mã hóa.
</string>
    <!-- Preference to access list of saved logins -->
    <string name="preferences_passwords_saved_logins_description_empty_learn_more_link">Tìm hiểu thêm về đồng bộ hóa.</string>
    <!-- Clickable text for opening an external link for more information about Sync. -->
    <string name="preferences_passwords_saved_logins_description_empty_learn_more_link_2" tools:ignore="UnusedResources">Tìm hiểu thêm về đồng bộ hoá</string>
    <!-- Preference to access list of login exceptions that we never save logins for -->
    <string name="preferences_passwords_exceptions">Ngoại lệ</string>
    <!-- Empty description of list of login exceptions that we never save logins for -->
    <string name="preferences_passwords_exceptions_description_empty">Thông tin đăng nhập và mật khẩu không được lưu sẽ được hiển thị ở đây.</string>
    <!-- Empty description of list of login exceptions that we never save passwords for. Parameter will be replaced by app name. -->
    <string name="preferences_passwords_exceptions_description_empty_2" tools:ignore="UnusedResources">%s sẽ không lưu mật khẩu cho các trang được liệt kê ở đây.</string>
    <!-- Description of list of login exceptions that we never save logins for -->
    <string name="preferences_passwords_exceptions_description">Thông tin đăng nhập và mật khẩu sẽ không được lưu cho các trang web này.</string>
    <!-- Description of list of login exceptions that we never save passwords for. Parameter will be replaced by app name. -->
    <string name="preferences_passwords_exceptions_description_2" tools:ignore="UnusedResources">%s sẽ không lưu mật khẩu cho các trang web này.</string>
    <!-- Text on button to remove all saved login exceptions -->
    <string name="preferences_passwords_exceptions_remove_all">Xóa tất cả ngoại lệ</string>
    <!-- Hint for search box in logins list -->
    <string name="preferences_passwords_saved_logins_search">Tìm thông tin đăng nhập</string>
    <!-- Hint for search box in passwords list -->
    <string name="preferences_passwords_saved_logins_search_2" tools:ignore="UnusedResources">Tìm kiếm mật khẩu</string>
=======
    <string name="preferences_logins_add_login_2">Thêm mật khẩu</string>

    <!-- Preference for syncing saved passwords in Fenix -->
    <string name="preferences_passwords_sync_logins" moz:RemovedIn="125" tools:ignore="UnusedResources">Đồng bộ hóa thông tin đăng nhập</string>
    <!-- Preference for syncing saved passwords in Fenix -->
    <string name="preferences_passwords_sync_logins_2">Đồng bộ mật khẩu</string>
    <!-- Preference for syncing saved logins in Fenix, when not signed in-->
    <string name="preferences_passwords_sync_logins_across_devices" moz:RemovedIn="125" tools:ignore="UnusedResources">Đồng bộ hóa thông tin đăng nhập trên các thiết bị</string>
    <!-- Preference for syncing saved passwords in Fenix, when not signed in-->
    <string name="preferences_passwords_sync_logins_across_devices_2">Đồng bộ hóa mật khẩu giữa các thiết bị</string>
    <!-- Preference to access list of saved logins -->
    <string name="preferences_passwords_saved_logins" moz:RemovedIn="125" tools:ignore="UnusedResources">Thông tin đăng nhập đã lưu</string>
    <!-- Preference to access list of saved passwords -->
    <string name="preferences_passwords_saved_logins_2">Mật khẩu đã lưu</string>
    <!-- Description of empty list of saved passwords. Placeholder is replaced with app name.  -->
    <string name="preferences_passwords_saved_logins_description_empty_text" moz:RemovedIn="125" tools:ignore="UnusedResources">Thông tin đăng nhập bạn lưu hoặc đồng bộ hóa với %s sẽ hiển thị tại đây.</string>
    <!-- Description of empty list of saved passwords. Placeholder is replaced with app name.  -->
    <string name="preferences_passwords_saved_logins_description_empty_text_2">Mật khẩu bạn lưu hoặc đồng bộ hóa với %s sẽ được liệt kê ở đây. Tất cả mật khẩu bạn lưu đều được mã hóa.
</string>
    <!-- Preference to access list of saved logins -->
    <string name="preferences_passwords_saved_logins_description_empty_learn_more_link" moz:RemovedIn="125" tools:ignore="UnusedResources">Tìm hiểu thêm về đồng bộ hóa.</string>
    <!-- Clickable text for opening an external link for more information about Sync. -->
    <string name="preferences_passwords_saved_logins_description_empty_learn_more_link_2">Tìm hiểu thêm về đồng bộ hoá</string>
    <!-- Preference to access list of login exceptions that we never save logins for -->
    <string name="preferences_passwords_exceptions">Ngoại lệ</string>
    <!-- Empty description of list of login exceptions that we never save logins for -->
    <string name="preferences_passwords_exceptions_description_empty" moz:RemovedIn="125" tools:ignore="UnusedResources">Thông tin đăng nhập và mật khẩu không được lưu sẽ được hiển thị ở đây.</string>
    <!-- Empty description of list of login exceptions that we never save passwords for. Parameter will be replaced by app name. -->
    <string name="preferences_passwords_exceptions_description_empty_2">%s sẽ không lưu mật khẩu cho các trang được liệt kê ở đây.</string>
    <!-- Description of list of login exceptions that we never save logins for -->
    <string name="preferences_passwords_exceptions_description" moz:RemovedIn="125" tools:ignore="UnusedResources">Thông tin đăng nhập và mật khẩu sẽ không được lưu cho các trang web này.</string>
    <!-- Description of list of login exceptions that we never save passwords for. Parameter will be replaced by app name. -->
    <string name="preferences_passwords_exceptions_description_2">%s sẽ không lưu mật khẩu cho các trang web này.</string>
    <!-- Text on button to remove all saved login exceptions -->
    <string name="preferences_passwords_exceptions_remove_all">Xóa tất cả ngoại lệ</string>
    <!-- Hint for search box in logins list -->
    <string name="preferences_passwords_saved_logins_search" moz:RemovedIn="125" tools:ignore="UnusedResources">Tìm thông tin đăng nhập</string>
    <!-- Hint for search box in passwords list -->
    <string name="preferences_passwords_saved_logins_search_2">Tìm kiếm mật khẩu</string>
>>>>>>> 382ca721
    <!-- The header for the site that a login is for -->
    <string name="preferences_passwords_saved_logins_site">Trang</string>
    <!-- The header for the username for a login -->
    <string name="preferences_passwords_saved_logins_username">Tên đăng nhập</string>
    <!-- The header for the password for a login -->
    <string name="preferences_passwords_saved_logins_password">Mật khẩu</string>
    <!-- Shown in snackbar to tell user that the password has been copied -->
    <string name="logins_password_copied">Đã sao chép mật khẩu vào bộ nhớ tạm</string>
    <!-- Shown in snackbar to tell user that the username has been copied -->
    <string name="logins_username_copied">Đã sao chép tên người dùng vào bộ nhớ tạm</string>
    <!-- Content Description (for screenreaders etc) read for the button to copy a password in logins-->
    <string name="saved_logins_copy_password">Sao chép mật khẩu</string>
    <!-- Content Description (for screenreaders etc) read for the button to clear a password while editing a login-->
    <string name="saved_logins_clear_password">Xóa mật khẩu</string>
    <!-- Content Description (for screenreaders etc) read for the button to copy a username in logins -->
    <string name="saved_login_copy_username">Sao chép tên người dùng</string>
    <!-- Content Description (for screenreaders etc) read for the button to clear a username while editing a login -->
    <string name="saved_login_clear_username">Xóa tên người dùng</string>
    <!-- Content Description (for screenreaders etc) read for the button to clear the hostname field while creating a login -->
    <string name="saved_login_clear_hostname">Xóa tên máy chủ</string>
    <!-- Content Description (for screenreaders etc) read for the button to open a site in logins -->
    <string name="saved_login_open_site">Mở trang web trong trình duyệt</string>
    <!-- Content Description (for screenreaders etc) read for the button to reveal a password in logins -->
    <string name="saved_login_reveal_password">Hiện mật khẩu</string>
    <!-- Content Description (for screenreaders etc) read for the button to hide a password in logins -->
    <string name="saved_login_hide_password">Ẩn mật khẩu</string>
    <!-- Message displayed in biometric prompt displayed for authentication before allowing users to view their logins -->
<<<<<<< HEAD
    <string name="logins_biometric_prompt_message">Mở khóa để xem thông tin đăng nhập đã lưu của bạn</string>
    <!-- Message displayed in biometric prompt displayed for authentication before allowing users to view their passwords -->
    <string name="logins_biometric_prompt_message_2" tools:ignore="UnusedResources">Mở khóa để xem mật khẩu đã lưu của bạn</string>
    <!-- Title of warning dialog if users have no device authentication set up -->
    <string name="logins_warning_dialog_title">Bảo mật thông tin đăng nhập và mật khẩu của bạn</string>
    <!-- Title of warning dialog if users have no device authentication set up -->
    <string name="logins_warning_dialog_title_2" tools:ignore="UnusedResources">Giữ mật khẩu đã lưu của bạn một cách an toàn</string>
    <!-- Message of warning dialog if users have no device authentication set up -->
    <string name="logins_warning_dialog_message">Thiết lập mẫu khóa thiết bị, mã PIN hoặc mật khẩu để bảo vệ thông tin đăng nhập và mật khẩu đã lưu của bạn khỏi bị truy cập nếu người khác lấy được thiết bị của bạn.</string>
    <!-- Message of warning dialog if users have no device authentication set up -->
    <string name="logins_warning_dialog_message_2" tools:ignore="UnusedResources">Đặt mật khẩu thiết bị dạng mẫu hình, mã PIN hoặc mật khẩu để bảo vệ mật khẩu đã lưu của bạn không bị truy cập nếu người khác lấy được thiết bị của bạn.</string>
=======
    <string name="logins_biometric_prompt_message" moz:RemovedIn="125" tools:ignore="UnusedResources">Mở khóa để xem thông tin đăng nhập đã lưu của bạn</string>
    <!-- Message displayed in biometric prompt displayed for authentication before allowing users to view their passwords -->
    <string name="logins_biometric_prompt_message_2">Mở khóa để xem mật khẩu đã lưu của bạn</string>
    <!-- Title of warning dialog if users have no device authentication set up -->
    <string name="logins_warning_dialog_title" moz:RemovedIn="125" tools:ignore="UnusedResources">Bảo mật thông tin đăng nhập và mật khẩu của bạn</string>
    <!-- Title of warning dialog if users have no device authentication set up -->
    <string name="logins_warning_dialog_title_2">Giữ mật khẩu đã lưu của bạn một cách an toàn</string>
    <!-- Message of warning dialog if users have no device authentication set up -->
    <string name="logins_warning_dialog_message" moz:RemovedIn="125" tools:ignore="UnusedResources">Thiết lập mẫu khóa thiết bị, mã PIN hoặc mật khẩu để bảo vệ thông tin đăng nhập và mật khẩu đã lưu của bạn khỏi bị truy cập nếu người khác lấy được thiết bị của bạn.</string>
    <!-- Message of warning dialog if users have no device authentication set up -->
    <string name="logins_warning_dialog_message_2">Đặt mật khẩu thiết bị dạng mẫu hình, mã PIN hoặc mật khẩu để bảo vệ mật khẩu đã lưu của bạn không bị truy cập nếu người khác lấy được thiết bị của bạn.</string>
>>>>>>> 382ca721
    <!-- Negative button to ignore warning dialog if users have no device authentication set up -->
    <string name="logins_warning_dialog_later">Để sau</string>
    <!-- Positive button to send users to set up a pin of warning dialog if users have no device authentication set up -->
    <string name="logins_warning_dialog_set_up_now">Thiết lập ngay</string>
    <!-- Title of PIN verification dialog to direct users to re-enter their device credentials to access their logins -->
    <string name="logins_biometric_prompt_message_pin">Mở khóa thiết bị của bạn</string>
    <!-- Title for Accessibility Force Enable Zoom Preference -->
    <string name="preference_accessibility_force_enable_zoom">Thu phóng trên mọi trang web</string>
    <!-- Summary for Accessibility Force Enable Zoom Preference -->
    <string name="preference_accessibility_force_enable_zoom_summary">Cho phép để chụm và thu phóng, ngay cả trên các trang web ngăn chặn cử chỉ này.</string>

    <!-- Saved logins sorting strategy menu item -by name- (if selected, it will sort saved logins alphabetically) -->
    <string name="saved_logins_sort_strategy_alphabetically">Tên (A-Z)</string>
    <!-- Saved logins sorting strategy menu item -by last used- (if selected, it will sort saved logins by last used) -->
    <string name="saved_logins_sort_strategy_last_used">Sử dụng lần cuối</string>
    <!-- Content description (not visible, for screen readers etc.): Sort saved logins dropdown menu chevron icon -->
    <string name="saved_logins_menu_dropdown_chevron_icon_content_description" moz:RemovedIn="125" tools:ignore="UnusedResources">Sắp xếp menu đăng nhập</string>

    <!-- Content description (not visible, for screen readers etc.) -->
    <string name="saved_logins_menu_dropdown_chevron_icon_content_description_2">Menu sắp xếp mật khẩu</string>

    <!-- Content description (not visible, for screen readers etc.) -->
    <string name="saved_logins_menu_dropdown_chevron_icon_content_description_2" tools:ignore="UnusedResources">Menu sắp xếp mật khẩu</string>

    <!-- Autofill -->
    <!-- Preference and title for managing the autofill settings -->
    <string name="preferences_autofill">Tự động điền</string>
    <!-- Preference and title for managing the settings for addresses -->
    <string name="preferences_addresses">Địa chỉ</string>
    <!-- Preference and title for managing the settings for credit cards -->
<<<<<<< HEAD
    <string name="preferences_credit_cards">Thẻ tín dụng</string>
    <!-- Preference and title for managing the settings for payment methods -->
    <string name="preferences_credit_cards_2" tools:ignore="UnusedResources">Phương thức thanh toán</string>
    <!-- Preference for saving and autofilling credit cards -->
    <string name="preferences_credit_cards_save_and_autofill_cards">Lưu và tự động điền thẻ tín dụng</string>
    <!-- Preference for saving and autofilling credit cards -->
    <string name="preferences_credit_cards_save_and_autofill_cards_2" tools:ignore="UnusedResources">Lưu và điền phương thức thanh toán</string>
    <!-- Preference summary for saving and autofilling credit card data -->
    <string name="preferences_credit_cards_save_and_autofill_cards_summary">Dữ liệu được mã hóa</string>
    <!-- Preference summary for saving and autofilling payment method data. Parameter will be replaced by app name. -->
    <string name="preferences_credit_cards_save_and_autofill_cards_summary_2" tools:ignore="UnusedResources">%s mã hóa tất cả các phương thức thanh toán bạn lưu</string>
=======
    <string name="preferences_credit_cards" moz:RemovedIn="125" tools:ignore="UnusedResources">Thẻ tín dụng</string>
    <!-- Preference and title for managing the settings for payment methods -->
    <string name="preferences_credit_cards_2">Phương thức thanh toán</string>
    <!-- Preference for saving and autofilling credit cards -->
    <string name="preferences_credit_cards_save_and_autofill_cards" moz:RemovedIn="125" tools:ignore="UnusedResources">Lưu và tự động điền thẻ tín dụng</string>
    <!-- Preference for saving and autofilling credit cards -->
    <string name="preferences_credit_cards_save_and_autofill_cards_2">Lưu và điền phương thức thanh toán</string>
    <!-- Preference summary for saving and autofilling credit card data -->
    <string name="preferences_credit_cards_save_and_autofill_cards_summary" moz:RemovedIn="125" tools:ignore="UnusedResources">Dữ liệu được mã hóa</string>
    <!-- Preference summary for saving and autofilling payment method data. Parameter will be replaced by app name. -->
    <string name="preferences_credit_cards_save_and_autofill_cards_summary_2">%s mã hóa tất cả các phương thức thanh toán bạn lưu</string>
>>>>>>> 382ca721
    <!-- Preference option for syncing credit cards across devices. This is displayed when the user is not signed into sync -->
    <string name="preferences_credit_cards_sync_cards_across_devices">Đồng bộ thông tin thẻ tín dụng trên các thiết bị</string>
    <!-- Preference option for syncing credit cards across devices. This is displayed when the user is signed into sync -->
    <string name="preferences_credit_cards_sync_cards">Đồng bộ hóa thẻ tín dụng</string>
    <!-- Preference option for adding a credit card -->
    <string name="preferences_credit_cards_add_credit_card" moz:RemovedIn="125" tools:ignore="UnusedResources">Thêm thẻ tín dụng</string>

    <!-- Preference option for adding a card -->
<<<<<<< HEAD
    <string name="preferences_credit_cards_add_credit_card_2" tools:ignore="UnusedResources">Thêm thẻ</string>
    <!-- Preference option for managing saved credit cards -->
    <string name="preferences_credit_cards_manage_saved_cards">Quản lý thẻ tín dụng đã lưu</string>
    <!-- Preference option for managing saved cards -->
    <string name="preferences_credit_cards_manage_saved_cards_2" tools:ignore="UnusedResources">Quản lý thẻ tín dụng</string>
=======
    <string name="preferences_credit_cards_add_credit_card_2">Thêm thẻ</string>
    <!-- Preference option for managing saved credit cards -->
    <string name="preferences_credit_cards_manage_saved_cards" moz:RemovedIn="125" tools:ignore="UnusedResources">Quản lý thẻ tín dụng đã lưu</string>
    <!-- Preference option for managing saved cards -->
    <string name="preferences_credit_cards_manage_saved_cards_2">Quản lý thẻ tín dụng</string>
>>>>>>> 382ca721
    <!-- Preference option for adding an address -->
    <string name="preferences_addresses_add_address">Thêm địa chỉ</string>
    <!-- Preference option for managing saved addresses -->
    <string name="preferences_addresses_manage_addresses">Quản lý địa chỉ</string>
    <!-- Preference for saving and autofilling addresses -->
<<<<<<< HEAD
    <string name="preferences_addresses_save_and_autofill_addresses">Lưu và tự động điền địa chỉ</string>
    <!-- Preference for saving and filling addresses -->
    <string name="preferences_addresses_save_and_autofill_addresses_2" tools:ignore="UnusedResources">Lưu và điền địa chỉ</string>
=======
    <string name="preferences_addresses_save_and_autofill_addresses" moz:RemovedIn="125" tools:ignore="UnusedResources">Lưu và tự động điền địa chỉ</string>
    <!-- Preference for saving and filling addresses -->
    <string name="preferences_addresses_save_and_autofill_addresses_2">Lưu và điền địa chỉ</string>
>>>>>>> 382ca721
    <!-- Preference summary for saving and autofilling address data -->
    <string name="preferences_addresses_save_and_autofill_addresses_summary" moz:RemovedIn="125" tools:ignore="UnusedResources">Bao gồm thông tin như số, email và địa chỉ giao hàng</string>

    <!-- Preference summary for saving and filling address data -->
    <string name="preferences_addresses_save_and_autofill_addresses_summary_2">Bao gồm số điện thoại và địa chỉ email</string>

    <!-- Preference summary for saving and filling address data -->
    <string name="preferences_addresses_save_and_autofill_addresses_summary_2" tools:ignore="UnusedResources">Bao gồm số điện thoại và địa chỉ email</string>

    <!-- Title of the "Add card" screen -->
    <string name="credit_cards_add_card">Thêm thẻ</string>
    <!-- Title of the "Edit card" screen -->
    <string name="credit_cards_edit_card">Chỉnh sửa thẻ</string>
    <!-- The header for the card number of a credit card -->
    <string name="credit_cards_card_number">Số thẻ</string>
    <!-- The header for the expiration date of a credit card -->
    <string name="credit_cards_expiration_date">Ngày hết hạn</string>
    <!-- The label for the expiration date month of a credit card to be used by a11y services-->
    <string name="credit_cards_expiration_date_month">Tháng hết hạn</string>
    <!-- The label for the expiration date year of a credit card to be used by a11y services-->
    <string name="credit_cards_expiration_date_year">Năm hết hạn</string>
    <!-- The header for the name on the credit card -->
    <string name="credit_cards_name_on_card">Tên trên thẻ</string>
    <!-- The text for the "Delete card" menu item for deleting a credit card -->
    <string name="credit_cards_menu_delete_card">Xóa thẻ</string>
    <!-- The text for the "Delete card" button for deleting a credit card -->
    <string name="credit_cards_delete_card_button">Xóa thẻ</string>
    <!-- The text for the confirmation message of "Delete card" dialog -->
<<<<<<< HEAD
    <string name="credit_cards_delete_dialog_confirmation">Bạn có chắc chắn muốn xóa thẻ tín dụng này không?</string>
    <!-- The text for the confirmation message of "Delete card" dialog -->
    <string name="credit_cards_delete_dialog_confirmation_2" tools:ignore="UnusedResources">Xoá thẻ?</string>
=======
    <string name="credit_cards_delete_dialog_confirmation" moz:RemovedIn="125" tools:ignore="UnusedResources">Bạn có chắc chắn muốn xóa thẻ tín dụng này không?</string>
    <!-- The text for the confirmation message of "Delete card" dialog -->
    <string name="credit_cards_delete_dialog_confirmation_2">Xoá thẻ?</string>
>>>>>>> 382ca721
    <!-- The text for the positive button on "Delete card" dialog -->
    <string name="credit_cards_delete_dialog_button">Xóa</string>
    <!-- The title for the "Save" menu item for saving a credit card -->
    <string name="credit_cards_menu_save">Lưu</string>
    <!-- The text for the "Save" button for saving a credit card -->
    <string name="credit_cards_save_button">Lưu</string>
    <!-- The text for the "Cancel" button for cancelling adding, updating or deleting a credit card -->
    <string name="credit_cards_cancel_button">Hủy bỏ</string>

    <!-- Title of the "Saved cards" screen -->
    <string name="credit_cards_saved_cards">Thẻ tín dụng đã lưu</string>

    <!-- Error message for credit card number validation -->
    <string name="credit_cards_number_validation_error_message" moz:RemovedIn="125" tools:ignore="UnusedResources">Vui lòng nhập số thẻ tín dụng hợp lệ</string>

    <!-- Error message for card number validation -->
<<<<<<< HEAD
    <string name="credit_cards_number_validation_error_message_2" tools:ignore="UnusedResources">Nhập số thẻ hợp lệ</string>
    <!-- Error message for credit card name on card validation -->
    <string name="credit_cards_name_on_card_validation_error_message">Vui lòng điền vào trường này</string>
    <!-- Error message for card name on card validation -->
    <string name="credit_cards_name_on_card_validation_error_message_2" tools:ignore="UnusedResources">Thêm tên</string>
    <!-- Message displayed in biometric prompt displayed for authentication before allowing users to view their saved credit cards -->
    <string name="credit_cards_biometric_prompt_message">Mở khóa để xem các thẻ tín dụng đã lưu của bạn</string>
    <!-- Title of warning dialog if users have no device authentication set up -->
    <string name="credit_cards_warning_dialog_title">Bảo mật thẻ tín dụng của bạn</string>
    <!-- Title of warning dialog if users have no device authentication set up -->
    <string name="credit_cards_warning_dialog_title_2" tools:ignore="UnusedResources">Giữ các phương thức thanh toán đã lưu của bạn một cách an toàn</string>
    <!-- Message of warning dialog if users have no device authentication set up -->
    <string name="credit_cards_warning_dialog_message">Thiết lập màn hình khóa thiết bị với mẫu hình, mã PIN hoặc mật khẩu để bảo vệ thẻ tín dụng đã lưu của bạn không bị truy cập nếu người khác có thiết bị của bạn.</string>
    <!-- Message of warning dialog if users have no device authentication set up -->
    <string name="credit_cards_warning_dialog_message_3" tools:ignore="UnusedResources">Đặt mật khẩu thiết bị dạng mẫu hình, mã PIN hoặc mật khẩu để bảo vệ phương thức thanh toán đã lưu của bạn không bị truy cập nếu người khác lấy đuọc thiết bị của bạn.</string>
=======
    <string name="credit_cards_number_validation_error_message_2">Nhập số thẻ hợp lệ</string>
    <!-- Error message for credit card name on card validation -->
    <string name="credit_cards_name_on_card_validation_error_message" moz:RemovedIn="125" tools:ignore="UnusedResources">Vui lòng điền vào trường này</string>
    <!-- Error message for card name on card validation -->
    <string name="credit_cards_name_on_card_validation_error_message_2">Thêm tên</string>
    <!-- Message displayed in biometric prompt displayed for authentication before allowing users to view their saved credit cards -->
    <string name="credit_cards_biometric_prompt_message">Mở khóa để xem các thẻ tín dụng đã lưu của bạn</string>
    <!-- Title of warning dialog if users have no device authentication set up -->
    <string name="credit_cards_warning_dialog_title" moz:RemovedIn="125" tools:ignore="UnusedResources">Bảo mật thẻ tín dụng của bạn</string>
    <!-- Title of warning dialog if users have no device authentication set up -->
    <string name="credit_cards_warning_dialog_title_2">Giữ các phương thức thanh toán đã lưu của bạn một cách an toàn</string>
    <!-- Message of warning dialog if users have no device authentication set up -->
    <string name="credit_cards_warning_dialog_message" moz:RemovedIn="125" tools:ignore="UnusedResources">Thiết lập màn hình khóa thiết bị với mẫu hình, mã PIN hoặc mật khẩu để bảo vệ thẻ tín dụng đã lưu của bạn không bị truy cập nếu người khác có thiết bị của bạn.</string>
    <!-- Message of warning dialog if users have no device authentication set up -->
    <string name="credit_cards_warning_dialog_message_3">Đặt mật khẩu thiết bị dạng mẫu hình, mã PIN hoặc mật khẩu để bảo vệ phương thức thanh toán đã lưu của bạn không bị truy cập nếu người khác lấy đuọc thiết bị của bạn.</string>
>>>>>>> 382ca721
    <!-- Positive button to send users to set up a pin of warning dialog if users have no device authentication set up -->
    <string name="credit_cards_warning_dialog_set_up_now">Thiết lập ngay</string>
    <!-- Negative button to ignore warning dialog if users have no device authentication set up -->
    <string name="credit_cards_warning_dialog_later">Để sau</string>
    <!-- Title of PIN verification dialog to direct users to re-enter their device credentials to access their credit cards -->
    <string name="credit_cards_biometric_prompt_message_pin">Mở khóa thiết bị của bạn</string>
    <!-- Message displayed in biometric prompt for authentication, before allowing users to use their stored credit card information -->
    <string name="credit_cards_biometric_prompt_unlock_message" moz:RemovedIn="125" tools:ignore="UnusedResources">Mở khóa để sử dụng thông tin thẻ tín dụng được lưu trữ</string>

    <!-- Message displayed in biometric prompt for authentication, before allowing users to use their stored payment method information -->
<<<<<<< HEAD
    <string name="credit_cards_biometric_prompt_unlock_message_2" tools:ignore="UnusedResources">Mở khóa để sử dụng các phương thức thanh toán đã lưu</string>
=======
    <string name="credit_cards_biometric_prompt_unlock_message_2">Mở khóa để sử dụng các phương thức thanh toán đã lưu</string>
>>>>>>> 382ca721
    <!-- Title of the "Add address" screen -->
    <string name="addresses_add_address">Thêm địa chỉ</string>
    <!-- Title of the "Edit address" screen -->
    <string name="addresses_edit_address">Sửa địa chỉ</string>
    <!-- Title of the "Manage addresses" screen -->
    <string name="addresses_manage_addresses">Quản lý địa chỉ</string>
    <!-- The header for the first name of an address -->
    <string name="addresses_first_name" moz:removedIn="125" tools:ignore="UnusedResources">Tên</string>
    <!-- The header for the middle name of an address -->
    <string name="addresses_middle_name" moz:removedIn="125" tools:ignore="UnusedResources">Tên đệm</string>
    <!-- The header for the last name of an address -->
    <string name="addresses_last_name" moz:removedIn="125" tools:ignore="UnusedResources">Họ</string>
    <!-- The header for the name of an address. Name represents a person's full name, typically made up of a first, middle and last name, e.g. John Joe Doe. -->
    <string name="addresses_name">Tên</string>
    <!-- The header for the street address of an address -->
    <string name="addresses_street_address">Địa chỉ đường phố</string>
    <!-- The header for the city of an address -->
    <string name="addresses_city">Thành phố</string>
    <!-- The header for the subregion of an address when "state" should be used -->
    <string name="addresses_state">Bang</string>
    <!-- The header for the subregion of an address when "province" should be used -->
    <string name="addresses_province">Tỉnh</string>
    <!-- The header for the zip code of an address -->
    <string name="addresses_zip">Zip</string>
    <!-- The header for the country or region of an address -->
    <string name="addresses_country">Quốc gia hoặc khu vực</string>
    <!-- The header for the phone number of an address -->
    <string name="addresses_phone">Điện thoại</string>
    <!-- The header for the email of an address -->
    <string name="addresses_email">Email</string>
    <!-- The text for the "Save" button for saving an address -->
    <string name="addresses_save_button">Lưu</string>
    <!-- The text for the "Cancel" button for cancelling adding, updating or deleting an address -->
    <string name="addresses_cancel_button">Hủy bỏ</string>
    <!-- The text for the "Delete address" button for deleting an address -->
    <string name="addressess_delete_address_button">Xóa địa chỉ</string>

    <!-- The title for the "Delete address" confirmation dialog -->
<<<<<<< HEAD
    <string name="addressess_confirm_dialog_message">Bạn có chắc chắn muốn xóa địa chỉ này không?</string>
    <!-- The title for the "Delete address" confirmation dialog -->
    <string name="addressess_confirm_dialog_message_2" tools:ignore="UnusedResources">Xoá địa chỉ này?</string>
=======
    <string name="addressess_confirm_dialog_message" moz:RemovedIn="125" tools:ignore="UnusedResources">Bạn có chắc chắn muốn xóa địa chỉ này không?</string>
    <!-- The title for the "Delete address" confirmation dialog -->
    <string name="addressess_confirm_dialog_message_2">Xoá địa chỉ này?</string>
>>>>>>> 382ca721
    <!-- The text for the positive button on "Delete address" dialog -->
    <string name="addressess_confirm_dialog_ok_button">Xóa</string>
    <!-- The text for the negative button on "Delete address" dialog -->
    <string name="addressess_confirm_dialog_cancel_button">Hủy bỏ</string>
    <!-- The text for the "Save address" menu item for saving an address -->
    <string name="address_menu_save_address">Lưu địa chỉ</string>
    <!-- The text for the "Delete address" menu item for deleting an address -->
    <string name="address_menu_delete_address">Xóa địa chỉ</string>

    <!-- Title of the Add search engine screen -->
    <string name="search_engine_add_custom_search_engine_title">Thêm công cụ tìm kiếm</string>
    <!-- Content description (not visible, for screen readers etc.): Title for the button that navigates to add new engine screen -->
    <string name="search_engine_add_custom_search_engine_button_content_description">Thêm công cụ tìm kiếm mới</string>
    <!-- Title of the Edit search engine screen -->
    <string name="search_engine_edit_custom_search_engine_title">Chỉnh sửa công cụ tìm kiếm</string>
    <!-- Text for the menu button to edit a search engine -->
    <string name="search_engine_edit">Chỉnh sửa</string>
    <!-- Text for the menu button to delete a search engine -->
    <string name="search_engine_delete">Xóa</string>

    <!-- Label for the TextField in which user enters custom search engine name -->
    <string name="search_add_custom_engine_name_label">Tên</string>
    <!-- Placeholder text shown in the Search Engine Name text field before a user enters text -->
    <string name="search_add_custom_engine_name_hint_2">Tên công cụ tìm kiếm</string>
    <!-- Label for the TextField in which user enters custom search engine URL -->
    <string name="search_add_custom_engine_url_label">Chuỗi URL tìm kiếm</string>
    <!-- Placeholder text shown in the Search String TextField before a user enters text -->
    <string name="search_add_custom_engine_search_string_hint_2">URL để sử dụng cho tìm kiếm</string>
    <!-- Description text for the Search String TextField. The %s is part of the string -->
    <string name="search_add_custom_engine_search_string_example" formatted="false">Thay thế chuỗi truy vấn thành “%s”. Ví dụ:\nhttps://www.google.com/search?q=%s</string>

    <!-- Accessibility description for the form in which details about the custom search engine are entered -->
    <string name="search_add_custom_engine_form_description">Chi tiết công cụ tìm kiếm tùy chỉnh</string>

    <!-- Label for the TextField in which user enters custom search engine suggestion URL -->
    <string name="search_add_custom_engine_suggest_url_label">API gợi ý tìm kiếm (không bắt buộc)</string>
    <!-- Placeholder text shown in the Search Suggestion String TextField before a user enters text -->
    <string name="search_add_custom_engine_suggest_string_hint">URL API gợi ý tìm kiếm</string>
    <!-- Description text for the Search Suggestion String TextField. The %s is part of the string -->
    <string name="search_add_custom_engine_suggest_string_example_2" formatted="false">Thay thế truy vấn bằng “%s”. Ví dụ:\nhttps://suggestqueries.google.com/complete/search?client=firefox&amp;q=%s</string>
    <!-- The text for the "Save" button for saving a custom search engine -->
    <string name="search_custom_engine_save_button">Lưu</string>

    <!-- Text shown when a user leaves the name field empty -->
    <string name="search_add_custom_engine_error_empty_name">Nhập tên công cụ tìm kiếm</string>
    <!-- Text shown when a user leaves the search string field empty -->
    <string name="search_add_custom_engine_error_empty_search_string">Nhập chuỗi tìm kiếm</string>
    <!-- Text shown when a user leaves out the required template string -->
    <string name="search_add_custom_engine_error_missing_template">Kiểm tra xem chuỗi tìm kiếm có đúng với định dạng như ở ví dụ không</string>
    <!-- Text shown when we aren't able to validate the custom search query. The first parameter is the url of the custom search engine -->
    <string name="search_add_custom_engine_error_cannot_reach">Lỗi khi kết nối với “%s”</string>
    <!-- Text shown when a user creates a new search engine -->
    <string name="search_add_custom_engine_success_message">Đã tạo %s</string>
    <!-- Text shown when a user successfully edits a custom search engine -->
    <string name="search_edit_custom_engine_success_message">Đã lưu %s</string>
    <!-- Text shown when a user successfully deletes a custom search engine -->
    <string name="search_delete_search_engine_success_message">Đã xóa %s</string>

    <!-- Heading for the instructions to allow a permission -->
    <string name="phone_feature_blocked_intro">Để cho phép nó:</string>
    <!-- First step for the allowing a permission -->
    <string name="phone_feature_blocked_step_settings">1. Chuyển đến Cài đặt Android</string>
    <!-- Second step for the allowing a permission -->
    <string name="phone_feature_blocked_step_permissions"><![CDATA[2. Chạm <b>Quyền</b>]]></string>
    <!-- Third step for the allowing a permission (Fore example: Camera) -->
    <string name="phone_feature_blocked_step_feature"><![CDATA[3. Gạt công tắc <b>%1$s</b> sang BẬT]]></string>

    <!-- Label that indicates a site is using a secure connection -->
    <string name="quick_settings_sheet_secure_connection_2">Kết nối an toàn</string>
    <!-- Label that indicates a site is using a insecure connection -->
    <string name="quick_settings_sheet_insecure_connection_2">Kết nối không an toàn</string>
    <!-- Label to clear site data -->
    <string name="clear_site_data">Xóa cookie và dữ liệu trang web</string>
    <!-- Confirmation message for a dialog confirming if the user wants to delete all data for current site -->
    <string name="confirm_clear_site_data"><![CDATA[Bạn có chắc chắn muốn xóa tất cả cookie và dữ liệu của trang web <b>%s</b> không?]]></string>
    <!-- Confirmation message for a dialog confirming if the user wants to delete all the permissions for all sites-->
    <string name="confirm_clear_permissions_on_all_sites">Bạn có thật sự muốn xóa tất cả quyền hạn trên mọi trang web?</string>
    <!-- Confirmation message for a dialog confirming if the user wants to delete all the permissions for a site-->
    <string name="confirm_clear_permissions_site">Bạn có thật sự muốn xóa tất cả quyền hạn cho trang web này?</string>
    <!-- Confirmation message for a dialog confirming if the user wants to set default value a permission for a site-->
    <string name="confirm_clear_permission_site">Bạn có thật sự muốn xóa quyền hạn này cho trang web này?</string>
    <!-- label shown when there are not site exceptions to show in the site exception settings -->
    <string name="no_site_exceptions">Không có ngoại lệ trang web</string>
    <!-- Bookmark deletion confirmation -->
    <string name="bookmark_deletion_confirmation">Bạn có chắc chắn muốn xóa dấu trang này?</string>
    <!-- Browser menu button that adds a shortcut to the home fragment -->
    <string name="browser_menu_add_to_shortcuts">Thêm vào lối tắt</string>
    <!-- Browser menu button that removes a shortcut from the home fragment -->
    <string name="browser_menu_remove_from_shortcuts">Xóa khỏi lối tắt</string>
    <!-- text shown before the issuer name to indicate who its verified by, parameter is the name of
     the certificate authority that verified the ticket-->
    <string name="certificate_info_verified_by">Được xác minh bởi: %1$s </string>
    <!-- Login overflow menu delete button -->
    <string name="login_menu_delete_button">Xóa</string>
    <!-- Login overflow menu edit button -->
    <string name="login_menu_edit_button">Chỉnh sửa</string>
    <!-- Message in delete confirmation dialog for logins -->
<<<<<<< HEAD
    <string name="login_deletion_confirmation">Bạn có chắc chắn muốn xóa thông tin đăng nhập này không?</string>
    <!-- Message in delete confirmation dialog for password -->
    <string name="login_deletion_confirmation_2" tools:ignore="UnusedResources">Bạn có chắc chắn muốn xóa mật khẩu này?</string>
=======
    <string name="login_deletion_confirmation" moz:RemovedIn="125" tools:ignore="UnusedResources">Bạn có chắc chắn muốn xóa thông tin đăng nhập này không?</string>
    <!-- Message in delete confirmation dialog for password -->
    <string name="login_deletion_confirmation_2">Bạn có chắc chắn muốn xóa mật khẩu này?</string>
>>>>>>> 382ca721
    <!-- Positive action of a dialog asking to delete  -->
    <string name="dialog_delete_positive">Xóa</string>
    <!-- Negative action of a dialog asking to delete login -->
    <string name="dialog_delete_negative">Hủy bỏ</string>
    <!--  The saved login options menu description. -->
<<<<<<< HEAD
    <string name="login_options_menu">Tùy chọn thông tin đăng nhập</string>
    <!--  The saved password options menu description. -->
    <string name="login_options_menu_2" tools:ignore="UnusedResources">Cài đặt mật khẩu</string>
    <!--  The editable text field for a login's web address. -->
    <string name="saved_login_hostname_description">Trường văn bản có thể chỉnh sửa cho địa chỉ web của thông tin đăng nhập.</string>
    <!--  The editable text field for a website address. -->
    <string name="saved_login_hostname_description_3" tools:ignore="UnusedResources">Trường văn bản có thể chỉnh sửa cho địa chỉ trang web.</string>
    <!--  The editable text field for a login's username. -->
    <string name="saved_login_username_description">Trường văn bản có thể chỉnh sửa cho tên người dùng của thông tin đăng nhập.</string>
    <!--  The editable text field for a username. -->
    <string name="saved_login_username_description_3" tools:ignore="UnusedResources">Trường văn bản có thể chỉnh sửa cho tên người dùng.</string>
    <!--  The editable text field for a login's password. -->
    <string name="saved_login_password_description">Trường văn bản có thể chỉnh sửa cho mật khẩu của thông tin đăng nhập.</string>
    <!--  The editable text field for a login's password. -->
    <string name="saved_login_password_description_2" tools:ignore="UnusedResources">Trường văn bản có thể chỉnh sửa cho mật khẩu.</string>
    <!--  The button description to save changes to an edited login. -->
    <string name="save_changes_to_login">Lưu các thay đổi vào thông tin đăng nhập.</string>
    <!--  The button description to save changes to an edited password. -->
    <string name="save_changes_to_login_2" tools:ignore="UnusedResources">Lưu thay đổi.</string>
    <!--  The page title for editing a saved login. -->
    <string name="edit">Chỉnh sửa</string>
    <!--  The page title for editing a saved password. -->
    <string name="edit_2" tools:ignore="UnusedResources">Chỉnh sửa mật khẩu</string>
    <!--  The page title for adding new login. -->
    <string name="add_login">Thêm thông tin đăng nhập mới</string>
    <!--  The page title for adding new password. -->
    <string name="add_login_2" tools:ignore="UnusedResources">Thêm mật khẩu</string>
    <!--  The error message in add/edit login view when password field is blank. -->
    <string name="saved_login_password_required">Yêu cầu mật khẩu</string>
    <!--  Error text displayed underneath the password field when it is in an error case. -->
    <string name="saved_login_password_required_2" tools:ignore="UnusedResources">Nhập mật khẩu</string>
    <!--  The error message in add login view when username field is blank. -->
    <string name="saved_login_username_required">Yêu cầu tên đăng nhập</string>
    <!--  The error message in add login view when username field is blank. -->
    <string name="saved_login_username_required_2" tools:ignore="UnusedResources">Nhập tên người dùng</string>
=======
    <string name="login_options_menu" moz:RemovedIn="125" tools:ignore="UnusedResources">Tùy chọn thông tin đăng nhập</string>
    <!--  The saved password options menu description. -->
    <string name="login_options_menu_2">Cài đặt mật khẩu</string>
    <!--  The editable text field for a login's web address. -->
    <string name="saved_login_hostname_description" moz:RemovedIn="125" tools:ignore="UnusedResources">Trường văn bản có thể chỉnh sửa cho địa chỉ web của thông tin đăng nhập.</string>
    <!--  The editable text field for a website address. -->
    <string name="saved_login_hostname_description_3">Trường văn bản có thể chỉnh sửa cho địa chỉ trang web.</string>
    <!--  The editable text field for a login's username. -->
    <string name="saved_login_username_description" moz:RemovedIn="125" tools:ignore="UnusedResources">Trường văn bản có thể chỉnh sửa cho tên người dùng của thông tin đăng nhập.</string>
    <!--  The editable text field for a username. -->
    <string name="saved_login_username_description_3">Trường văn bản có thể chỉnh sửa cho tên người dùng.</string>
    <!--  The editable text field for a login's password. -->
    <string name="saved_login_password_description" moz:RemovedIn="125" tools:ignore="UnusedResources">Trường văn bản có thể chỉnh sửa cho mật khẩu của thông tin đăng nhập.</string>
    <!--  The editable text field for a login's password. -->
    <string name="saved_login_password_description_2">Trường văn bản có thể chỉnh sửa cho mật khẩu.</string>
    <!--  The button description to save changes to an edited login. -->
    <string name="save_changes_to_login" moz:RemovedIn="125" tools:ignore="UnusedResources">Lưu các thay đổi vào thông tin đăng nhập.</string>
    <!--  The button description to save changes to an edited password. -->
    <string name="save_changes_to_login_2">Lưu thay đổi.</string>
    <!--  The page title for editing a saved login. -->
    <string name="edit" moz:RemovedIn="125" tools:ignore="UnusedResources">Chỉnh sửa</string>
    <!--  The page title for editing a saved password. -->
    <string name="edit_2">Chỉnh sửa mật khẩu</string>
    <!--  The page title for adding new login. -->
    <string name="add_login" moz:RemovedIn="125" tools:ignore="UnusedResources">Thêm thông tin đăng nhập mới</string>
    <!--  The page title for adding new password. -->
    <string name="add_login_2">Thêm mật khẩu</string>
    <!--  The error message in add/edit login view when password field is blank. -->
    <string name="saved_login_password_required" moz:RemovedIn="125" tools:ignore="UnusedResources">Yêu cầu mật khẩu</string>
    <!--  Error text displayed underneath the password field when it is in an error case. -->
    <string name="saved_login_password_required_2">Nhập mật khẩu</string>
    <!--  The error message in add login view when username field is blank. -->
    <string name="saved_login_username_required" moz:RemovedIn="125" tools:ignore="UnusedResources">Yêu cầu tên đăng nhập</string>
    <!--  The error message in add login view when username field is blank. -->
    <string name="saved_login_username_required_2">Nhập tên người dùng</string>
>>>>>>> 382ca721
    <!--  The error message in add login view when hostname field is blank. -->
    <string name="saved_login_hostname_required" tools:ignore="UnusedResources">Yêu cầu tên máy chủ</string>
    <!--  The error message in add login view when hostname field is blank. -->
    <string name="saved_login_hostname_required_2" tools:ignore="UnusedResources">Nhập địa chỉ trang web</string>
    <!-- Voice search button content description  -->
    <string name="voice_search_content_description">Tìm kiếm bằng giọng nói</string>
    <!-- Voice search prompt description displayed after the user presses the voice search button -->
    <string name="voice_search_explainer">Nói bây giờ</string>

    <!--  The error message in edit login view when a duplicate username exists. -->
    <string name="saved_login_duplicate">Một thông tin đăng nhập với tên người dùng đó đã tồn tại</string>

    <!-- This is the hint text that is shown inline on the hostname field of the create new login page. 'https://www.example.com' intentionally hardcoded here -->
    <string name="add_login_hostname_hint_text">https://www.example.com</string>
    <!-- This is an error message shown below the hostname field of the add login page when a hostname does not contain http or https. -->
    <string name="add_login_hostname_invalid_text_3">Địa chỉ trang web phải chứa &quot;https://&quot; hoặc &quot;http://&quot;</string>
    <!-- This is an error message shown below the hostname field of the add login page when a hostname is invalid. -->
    <string name="add_login_hostname_invalid_text_2">Cần có tên máy chủ hợp lệ</string>

    <!-- Synced Tabs -->
    <!-- Text displayed to ask user to connect another device as no devices found with account -->
    <string name="synced_tabs_connect_another_device">Kết nối thiết bị khác.</string>
    <!-- Text displayed asking user to re-authenticate -->
    <string name="synced_tabs_reauth">Vui lòng xác thực lại.</string>
    <!-- Text displayed when user has disabled tab syncing in Firefox Sync Account -->
    <string name="synced_tabs_enable_tab_syncing">Vui lòng bật đồng bộ hóa thẻ.</string>
    <!-- Text displayed when user has no tabs that have been synced -->
    <string name="synced_tabs_no_tabs">Bạn không có bất kỳ thẻ nào mở trong Firefox trên các thiết bị khác của bạn.</string>
    <!-- Text displayed in the synced tabs screen when a user is not signed in to Firefox Sync describing Synced Tabs -->
    <string name="synced_tabs_sign_in_message">Xem danh sách các thẻ từ các thiết bị khác của bạn.</string>
    <!-- Text displayed on a button in the synced tabs screen to link users to sign in when a user is not signed in to Firefox Sync -->
    <string name="synced_tabs_sign_in_button">Đăng nhập vào đồng bộ hóa</string>

    <!-- The text displayed when a synced device has no tabs to show in the list of Synced Tabs. -->
    <string name="synced_tabs_no_open_tabs">Không có thẻ đang mở</string>

    <!-- Content description for expanding a group of synced tabs. -->
    <string name="synced_tabs_expand_group">Mở rộng nhóm thẻ đã đồng bộ hóa</string>
    <!-- Content description for collapsing a group of synced tabs. -->
    <string name="synced_tabs_collapse_group">Thu gọn nhóm thẻ đã đồng bộ hóa</string>

    <!-- Top Sites -->
    <!-- Title text displayed in the dialog when shortcuts limit is reached. -->
    <string name="shortcut_max_limit_title">Đã đạt đến giới hạn lối tắt</string>
    <!-- Content description text displayed in the dialog when shortcut limit is reached. -->
    <string name="shortcut_max_limit_content">Để thêm một lối tắt mới, hãy xóa một lối tắt. Nhấn và giữ trang web và chọn xóa.</string>
    <!-- Confirmation dialog button text when top sites limit is reached. -->
    <string name="top_sites_max_limit_confirmation_button">OK, đã hiểu</string>

    <!-- Label for the preference to show the shortcuts for the most visited top sites on the homepage -->
    <string name="top_sites_toggle_top_recent_sites_4">Lối tắt</string>
    <!-- Title text displayed in the rename top site dialog. -->
    <string name="top_sites_rename_dialog_title">Tên</string>
    <!-- Hint for renaming title of a shortcut -->
    <string name="shortcut_name_hint">Tên lối tắt</string>
    <!-- Button caption to confirm the renaming of the top site. -->
    <string name="top_sites_rename_dialog_ok">OK</string>
    <!-- Dialog button text for canceling the rename top site prompt. -->
    <string name="top_sites_rename_dialog_cancel">Huỷ bỏ</string>

    <!-- Text for the menu button to open the homepage settings. -->
    <string name="top_sites_menu_settings">Cài đặt</string>
    <!-- Text for the menu button to navigate to sponsors and privacy support articles. '&amp;' is replaced with the ampersand symbol: & -->
    <string name="top_sites_menu_sponsor_privacy">Nhà tài trợ của chúng tôi &amp; sự riêng tư của bạn</string>
    <!-- Label text displayed for a sponsored top site. -->
    <string name="top_sites_sponsored_label">Được tài trợ</string>

    <!-- Inactive tabs in the tabs tray -->
    <!-- Title text displayed in the tabs tray when a tab has been unused for 14 days. -->
    <string name="inactive_tabs_title">Thẻ không hoạt động</string>
    <!-- Content description for closing all inactive tabs -->
    <string name="inactive_tabs_delete_all">Đóng tất cả các thẻ không hoạt động</string>

    <!-- Content description for expanding the inactive tabs section. -->
    <string name="inactive_tabs_expand_content_description">Mở rộng các thẻ không hoạt động</string>
    <!-- Content description for collapsing the inactive tabs section. -->
    <string name="inactive_tabs_collapse_content_description">Thu gọn các thẻ không hoạt động</string>

    <!-- Inactive tabs auto-close message in the tabs tray -->
    <!-- The header text of the auto-close message when the user is asked if they want to turn on the auto-closing of inactive tabs. -->
    <string name="inactive_tabs_auto_close_message_header" tools:ignore="UnusedResources">Tự động đóng sau một tháng?</string>
    <!-- A description below the header to notify the user what the inactive tabs auto-close feature is. -->
    <string name="inactive_tabs_auto_close_message_description" tools:ignore="UnusedResources">Firefox có thể đóng các thẻ bạn không xem trong tháng qua.</string>
    <!-- A call to action below the description to allow the user to turn on the auto closing of inactive tabs. -->
    <string name="inactive_tabs_auto_close_message_action" tools:ignore="UnusedResources">BẬT TỰ ĐỘNG ĐÓNG</string>

    <!-- Text for the snackbar to confirm auto-close is enabled for inactive tabs -->
    <string name="inactive_tabs_auto_close_message_snackbar">Tự động đóng đã bật</string>

    <!-- Awesome bar suggestion's headers -->
    <!-- Search suggestions title for Firefox Suggest. -->
    <string name="firefox_suggest_header">Đề xuất của Firefox</string>

    <!-- Title for search suggestions when Google is the default search suggestion engine. -->
    <string name="google_search_engine_suggestion_header">Tìm kiếm trên Google</string>
    <!-- Title for search suggestions when the default search suggestion engine is anything other than Google. The first parameter is default search engine name. -->
    <string name="other_default_search_engine_suggestion_header">Tìm kiếm trên %s</string>

    <!-- Default browser experiment -->
    <!-- Default browser card title -->
    <string name="default_browser_experiment_card_title">Đặt làm trình duyệt mặc định của bạn</string>
    <!-- Default browser card text -->
    <string name="default_browser_experiment_card_text">Đặt các liên kết từ trang web, email và tin nhắn để tự động mở trong Firefox.</string>

    <!-- Content description for close button in collection placeholder. -->
    <string name="remove_home_collection_placeholder_content_description">Xóa</string>

    <!-- Content description radio buttons with a link to more information -->
    <string name="radio_preference_info_content_description">Chạm để biết thêm chi tiết</string>

    <!-- Content description for the action bar "up" button -->
    <string name="action_bar_up_description" moz:removedIn="124" tools:ignore="UnusedResources">Điều hướng lên</string>

    <!-- Content description for privacy content close button -->
    <string name="privacy_content_close_button_content_description">Đóng</string>

    <!-- Pocket recommended stories -->
    <!-- Header text for a section on the home screen. -->
    <string name="pocket_stories_header_1">Những câu chuyện kích động tư tưởng</string>
    <!-- Header text for a section on the home screen. -->
    <string name="pocket_stories_categories_header">Các câu chuyện theo chủ đề</string>
    <!-- Text of a button allowing users to access an external url for more Pocket recommendations. -->
    <string name="pocket_stories_placeholder_text">Khám phá thêm nữa</string>
    <!-- Title of an app feature. Smaller than a heading. The first parameter is product name Pocket -->
    <string name="pocket_stories_feature_title_2">Được cung cấp bởi %s.</string>
    <!-- Caption for describing a certain feature. The placeholder is for a clickable text (eg: Learn more) which will load an url in a new tab when clicked.  -->
    <string name="pocket_stories_feature_caption">Một phần của gia đình Firefox. %s</string>
    <!-- Clickable text for opening an external link for more information about Pocket. -->
    <string name="pocket_stories_feature_learn_more">Tìm hiểu thêm</string>

    <!-- Text indicating that the Pocket story that also displays this text is a sponsored story by other 3rd party entity. -->
    <string name="pocket_stories_sponsor_indication">Được tài trợ</string>

    <!-- Snackbar message for enrolling in a Nimbus experiment from the secret settings when Studies preference is Off.-->
    <string name="experiments_snackbar">Bật telemetry để gửi dữ liệu.</string>
    <!-- Snackbar button text to navigate to telemetry settings.-->
    <string name="experiments_snackbar_button">Đi đến cài đặt</string>

    <!-- Review quality check feature-->
    <!-- Name for the review quality check feature used as title for the panel. -->
    <string name="review_quality_check_feature_name_2">Trình kiểm tra đánh giá</string>
    <!-- Summary for grades A and B for review quality check adjusted grading. -->
    <string name="review_quality_check_grade_a_b_description">Đánh giá đáng tin cậy</string>
    <!-- Summary for grade C for review quality check adjusted grading. -->
    <string name="review_quality_check_grade_c_description">Kết hợp các đánh giá đáng tin cậy và không đáng tin cậy</string>
    <!-- Summary for grades D and F for review quality check adjusted grading. -->
    <string name="review_quality_check_grade_d_f_description">Đánh giá không đáng tin cậy</string>
    <!-- Text for title presenting the reliability of a product's reviews. -->
    <string name="review_quality_check_grade_title">Những đánh giá này đáng tin cậy đến mức nào?</string>
    <!-- Title for when the rating has been updated by the review checker -->
    <string name="review_quality_check_adjusted_rating_title">Đánh giá đã được điều chỉnh</string>
    <!-- Description for a product's adjusted star rating. The text presents that the product's reviews which were evaluated as unreliable were removed from the adjusted rating. -->
    <string name="review_quality_check_adjusted_rating_description_2">Dựa trên những đánh giá đáng tin cậy</string>
    <!-- Title for list of highlights from a product's review emphasizing a product's important traits. -->
    <string name="review_quality_check_highlights_title">Điểm nổi bật từ các đánh giá gần đây</string>
    <!-- Title for section explaining how we analyze the reliability of a product's reviews. -->
    <string name="review_quality_check_explanation_title">Cách chúng tôi xác định chất lượng đánh giá</string>
    <!-- Paragraph explaining how we analyze the reliability of a product's reviews. First parameter is the Fakespot product name. In the phrase "Fakespot by Mozilla", "by" can be localized. Does not need to stay by. -->
    <string name="review_quality_check_explanation_body_reliability">Chúng tôi sử dụng công nghệ AI từ %s bởi Mozilla để kiểm tra độ tin cậy của các đánh giá sản phẩm. Điều này chỉ giúp bạn đánh giá được chất lượng đánh giá chứ không phải chất lượng sản phẩm. </string>
    <!-- Paragraph explaining the grading system we use to classify the reliability of a product's reviews. -->
    <string name="review_quality_check_info_review_grade_header"><![CDATA[Chúng tôi đưa ra đánh giá cho từng sản phẩm một <b>điểm bằng chữ cái</b> từ A đến F.]]></string>
    <!-- Description explaining grades A and B for review quality check adjusted grading. -->
    <string name="review_quality_check_info_grade_info_AB">Đánh giá đáng tin cậy. Chúng tôi tin rằng các đánh giá có thể đến từ những khách hàng thực sự đã để lại những đánh giá trung thực, không thiên vị.</string>
    <!-- Description explaining grade C for review quality check adjusted grading. -->
    <string name="review_quality_check_info_grade_info_C">Chúng tôi tin rằng có sự kết hợp giữa các đánh giá đáng tin cậy và không đáng tin cậy.</string>
    <!-- Description explaining grades D and F for review quality check adjusted grading. -->
    <string name="review_quality_check_info_grade_info_DF">Đánh giá không đáng tin cậy. Chúng tôi tin rằng các đánh giá có thể là giả mạo hoặc từ những người đánh giá thiên vị.</string>
    <!-- Paragraph explaining how a product's adjusted grading is calculated. -->
    <string name="review_quality_check_explanation_body_adjusted_grading"><![CDATA[<b>Đánh giá đã được điều chỉnh</b> chỉ dựa trên những đánh giá mà chúng tôi tin là đáng tin cậy.]]></string>
    <!-- Paragraph explaining product review highlights. First parameter is the name of the retailer (e.g. Amazon). -->
    <string name="review_quality_check_explanation_body_highlights"><![CDATA[<b>Điểm nổi bật</b> từ %s đánh giá trong vòng 80 ngày qua mà chúng tôi tin là đáng tin cậy.]]></string>
    <!-- Text for learn more caption presenting a link with information about review quality. First parameter is for clickable text defined in review_quality_check_info_learn_more_link. -->
    <string name="review_quality_check_info_learn_more">Tìm hiểu thêm về %s.</string>
    <!-- Clickable text that links to review quality check SuMo page. First parameter is the Fakespot product name. -->
    <string name="review_quality_check_info_learn_more_link_2">cách %s xác định chất lượng đánh giá</string>
    <!-- Text for title of settings section. -->
    <string name="review_quality_check_settings_title">Cài đặt</string>
    <!-- Text for label for switch preference to show recommended products from review quality check settings section. -->
    <string name="review_quality_check_settings_recommended_products">Hiện quảng cáo trong bài kiểm tra đánh giá</string>
    <!-- Description for switch preference to show recommended products from review quality check settings section. First parameter is for clickable text defined in review_quality_check_settings_recommended_products_learn_more.-->
    <string name="review_quality_check_settings_recommended_products_description_2" tools:ignore="UnusedResources">Bạn sẽ thấy quảng cáo không thường xuyên cho các sản phẩm có liên quan. Chúng tôi chỉ quảng cáo những sản phẩm có đánh giá đáng tin cậy. %s</string>
    <!-- Clickable text that links to review quality check recommended products support article. -->
    <string name="review_quality_check_settings_recommended_products_learn_more" tools:ignore="UnusedResources">Tìm hiểu thêm</string>
    <!-- Text for turning sidebar off button from review quality check settings section. -->
    <string name="review_quality_check_settings_turn_off">Tắt trình kiểm tra đánh giá</string>
    <!-- Text for title of recommended product section. This is displayed above a product image, suggested as an alternative to the product reviewed. -->
    <string name="review_quality_check_ad_title" tools:ignore="UnusedResources">Thêm điều cần xem xét</string>
    <!-- Caption for recommended product section indicating this is an ad by Fakespot. First parameter is the Fakespot product name. -->
    <string name="review_quality_check_ad_caption" tools:ignore="UnusedResources">Quảng cáo bởi %s</string>
    <!-- Caption for review quality check panel. First parameter is for clickable text defined in review_quality_check_powered_by_link. -->
    <string name="review_quality_check_powered_by_2">Trình kiểm tra đánh giá được cung cấp bởi %s</string>
    <!-- Clickable text that links to Fakespot.com. First parameter is the Fakespot product name. In the phrase "Fakespot by Mozilla", "by" can be localized. Does not need to stay by. -->
    <string name="review_quality_check_powered_by_link" tools:ignore="UnusedResources">%s bởi Mozilla</string>
    <!-- Text for title of warning card informing the user that the current analysis is outdated. -->
    <string name="review_quality_check_outdated_analysis_warning_title" tools:ignore="UnusedResources">Thông tin mới cần kiểm tra</string>
    <!-- Text for button from warning card informing the user that the current analysis is outdated. Clicking this should trigger the product's re-analysis. -->
    <string name="review_quality_check_outdated_analysis_warning_action" tools:ignore="UnusedResources">Kiểm tra ngay</string>
    <!-- Title for warning card informing the user that the current product does not have enough reviews for a review analysis. -->
    <string name="review_quality_check_no_reviews_warning_title">Chưa đủ đánh giá</string>
    <!-- Text for body of warning card informing the user that the current product does not have enough reviews for a review analysis. -->
    <string name="review_quality_check_no_reviews_warning_body">Khi sản phẩm này có nhiều đánh giá hơn, chúng tôi sẽ có thể kiểm tra chất lượng của chúng.</string>
    <!-- Title for warning card informing the user that the current product is currently not available. -->
    <string name="review_quality_check_product_availability_warning_title">Sản phẩm không có sẵn</string>
    <!-- Text for the body of warning card informing the user that the current product is currently not available. -->
    <string name="review_quality_check_product_availability_warning_body">Nếu bạn thấy sản phẩm này đã có hàng trở lại, hãy báo cáo và chúng tôi sẽ kiểm tra đánh giá.</string>
    <!-- Clickable text for warning card informing the user that the current product is currently not available. Clicking this should inform the server that the product is available. -->
    <string name="review_quality_check_product_availability_warning_action_2">Báo sản phẩm còn hàng</string>
    <!-- Title for warning card informing the user that the current product's analysis is still processing. The parameter is the percentage progress (0-100%) of the analysis process (e.g. 56%). -->
    <string name="review_quality_check_analysis_in_progress_warning_title_2">Kiểm tra chất lượng đánh giá (%s)</string>
    <!-- Text for body of warning card informing the user that the current product's analysis is still processing. -->
    <string name="review_quality_check_analysis_in_progress_warning_body">Quá trình này có thể mất khoảng 60 giây.</string>
    <!-- Title for info card displayed after the user reports a product is back in stock. -->
    <string name="review_quality_check_analysis_requested_info_title">Cảm ơn bạn đã báo cáo!</string>
    <!-- Text for body of info card displayed after the user reports a product is back in stock. -->
    <string name="review_quality_check_analysis_requested_info_body">Chúng tôi sẽ có thông tin về đánh giá của sản phẩm này trong vòng 24 giờ. Hãy kiểm tra lại sau.</string>
    <!-- Title for info card displayed when the user review checker while on a product that Fakespot does not analyze (e.g. gift cards, music). -->
    <string name="review_quality_check_not_analyzable_info_title">Chúng tôi không thể kiểm tra những đánh giá này</string>
    <!-- Text for body of info card displayed when the user review checker while on a product that Fakespot does not analyze (e.g. gift cards, music). -->
    <string name="review_quality_check_not_analyzable_info_body">Rất tiếc, chúng tôi không thể kiểm tra chất lượng đánh giá đối với một số loại sản phẩm nhất định. Ví dụ: thẻ quà tặng và truyền phát video, âm nhạc và trò chơi.</string>
    <!-- Title for info card displayed when another user reported the displayed product is back in stock. -->
    <string name="review_quality_check_analysis_requested_other_user_info_title" tools:ignore="UnusedResources">Thông tin sắp ra mắt</string>
    <!-- Text for body of info card displayed when another user reported the displayed product is back in stock. -->
    <string name="review_quality_check_analysis_requested_other_user_info_body" tools:ignore="UnusedResources">Chúng tôi sẽ có thông tin về đánh giá của sản phẩm này trong vòng 24 giờ. Hãy kiểm tra lại sau.</string>
    <!-- Title for info card displayed to the user when analysis finished updating. -->
    <string name="review_quality_check_analysis_updated_confirmation_title" tools:ignore="UnusedResources">Phân tích đã được cập nhật</string>
    <!-- Text for the action button from info card displayed to the user when analysis finished updating. -->
    <string name="review_quality_check_analysis_updated_confirmation_action" tools:ignore="UnusedResources">Đã hiểu</string>
    <!-- Title for error card displayed to the user when an error occurred. -->
    <string name="review_quality_check_generic_error_title">Hiện không có thông tin nào</string>
    <!-- Text for body of error card displayed to the user when an error occurred. -->
    <string name="review_quality_check_generic_error_body">Chúng tôi đang làm việc để giải quyết sự cố. Hãy kiểm tra lại sau.</string>
    <!-- Title for error card displayed to the user when the device is disconnected from the network. -->
    <string name="review_quality_check_no_connection_title">Không có kết nối mạng</string>
    <!-- Text for body of error card displayed to the user when the device is disconnected from the network. -->
    <string name="review_quality_check_no_connection_body">Hãy kiểm tra kết nối mạng của bạn rồi thử tải lại trang.</string>
    <!-- Title for card displayed to the user for products whose reviews were not analyzed yet. -->
    <string name="review_quality_check_no_analysis_title">Chưa có thông tin về những đánh giá này</string>
    <!-- Text for the body of card displayed to the user for products whose reviews were not analyzed yet. -->
    <string name="review_quality_check_no_analysis_body">Để biết liệu đánh giá của sản phẩm này có đáng tin cậy hay không, hãy kiểm tra chất lượng đánh giá. Chỉ mất khoảng 60 giây.</string>
    <!-- Text for button from body of card displayed to the user for products whose reviews were not analyzed yet. Clicking this should trigger a product analysis. -->
    <string name="review_quality_check_no_analysis_link">Kiểm tra chất lượng đánh giá</string>
    <!-- Headline for review quality check contextual onboarding card. -->
    <string name="review_quality_check_contextual_onboarding_title">Hãy thử hướng dẫn đáng tin cậy của chúng tôi để đánh giá sản phẩm</string>
    <!-- Description for review quality check contextual onboarding card. The first and last two parameters are for retailer names (e.g. Amazon, Walmart). The second parameter is for the name of the application (e.g. Firefox). -->
    <string name="review_quality_check_contextual_onboarding_description">Xem đánh giá sản phẩm đáng tin cậy trên %1$s trước khi bạn mua. Trình kiểm tra đánh giá, một tính năng thử nghiệm từ %2$s, được tích hợp ngay trong trình duyệt. Nó cũng hoạt động trên %3$s và %4$s.</string>
    <!-- Description for review quality check contextual onboarding card. The first parameters is for retailer name (e.g. Amazon). The second parameter is for the name of the application (e.g. Firefox). -->
    <string name="review_quality_check_contextual_onboarding_description_one_vendor">Xem đánh giá sản phẩm đáng tin cậy trên %1$strước khi bạn mua. Trình kiểm tra đánh giá, một tính năng thử nghiệm từ %2$s, được tích hợp ngay trong trình duyệt.</string>
    <!-- Paragraph presenting review quality check feature. First parameter is the Fakespot product name. Second parameter is for clickable text defined in review_quality_check_contextual_onboarding_learn_more_link. In the phrase "Fakespot by Mozilla", "by" can be localized. Does not need to stay by. -->
    <string name="review_quality_check_contextual_onboarding_learn_more">Sử dụng %1$s bởi Mozilla, chúng tôi giúp bạn tránh những đánh giá thiên vị và không xác thực. Mô hình AI của chúng tôi luôn cải tiến để bảo vệ bạn khi bạn mua sắm. %2$s</string>
    <!-- Clickable text from the contextual onboarding card that links to review quality check support article. -->
    <string name="review_quality_check_contextual_onboarding_learn_more_link">Tìm hiểu thêm</string>
    <!-- Caption text to be displayed in review quality check contextual onboarding card above the opt-in button. First parameter is the Fakespot product name. Following parameters are for clickable texts defined in review_quality_check_contextual_onboarding_privacy_policy and review_quality_check_contextual_onboarding_terms_use. In the phrase "Fakespot by Mozilla", "by" can be localized. Does not need to stay by. -->
    <string name="review_quality_check_contextual_onboarding_caption" moz:RemovedIn="123" tools:ignore="UnusedResources">Bằng cách chọn “Có, hãy thử nó” bạn đã đồng ý với %2$s và %3$s của %1$s bởi Mozilla.</string>
    <!-- Caption text to be displayed in review quality check contextual onboarding card above the opt-in button. Parameter is the Fakespot product name. After the colon, what appears are two links, each on their own line. The first link is to a Privacy policy (review_quality_check_contextual_onboarding_privacy_policy_2). The second link is to Terms of use (review_quality_check_contextual_onboarding_terms_use_2). -->
    <string name="review_quality_check_contextual_onboarding_caption_2" moz:RemovedIn="123" tools:ignore="UnusedResources">Bằng cách chọn “Có, dùng thử nó”, bạn đồng ý với những điều sau từ %1$s:</string>
    <!-- Caption text to be displayed in review quality check contextual onboarding card above the opt-in button. First parameter is Firefox app name, third parameter is the Fakespot product name. Second & fourth are for clickable texts defined in review_quality_check_contextual_onboarding_privacy_policy_3 and review_quality_check_contextual_onboarding_terms_use. -->
    <string name="review_quality_check_contextual_onboarding_caption_3" moz:RemovedIn="124" tools:ignore="UnusedResources">Bằng cách chọn “Có, hãy thử nó” bạn đồng ý với %2$s của %1$s và %4$s của %3$s.</string>
    <!-- Caption text to be displayed in review quality check contextual onboarding card above the opt-in button. First parameter is Firefox app name, third parameter is the Fakespot product name. Second & fourth are for clickable texts defined in review_quality_check_contextual_onboarding_privacy_policy_3 and review_quality_check_contextual_onboarding_terms_use. -->
    <string name="review_quality_check_contextual_onboarding_caption_4">Bằng cách chọn “Có, hãy thử nó” bạn đồng ý với %2$s của %1$s và %4$s của %3$s.</string>
    <!-- Clickable text from the review quality check contextual onboarding card that links to Fakespot privacy policy. -->
    <string name="review_quality_check_contextual_onboarding_privacy_policy" moz:RemovedIn="123" tools:ignore="UnusedResources">chính sách riêng tư</string>
    <!-- Clickable text from the review quality check contextual onboarding card that links to Fakespot privacy policy. -->
    <string name="review_quality_check_contextual_onboarding_privacy_policy_2" moz:RemovedIn="123" tools:ignore="UnusedResources">Chính sách riêng tư</string>
    <!-- Clickable text from the review quality check contextual onboarding card that links to Fakespot privacy notice. -->
    <string name="review_quality_check_contextual_onboarding_privacy_policy_3">thông báo bảo mật</string>
    <!-- Clickable text from the review quality check contextual onboarding card that links to Fakespot terms of use. -->
    <string name="review_quality_check_contextual_onboarding_terms_use">điều khoản sử dụng</string>
    <!-- Clickable text from the review quality check contextual onboarding card that links to Fakespot terms of use. -->
    <string name="review_quality_check_contextual_onboarding_terms_use_2" moz:RemovedIn="123" tools:ignore="UnusedResources">Điều khoản sử dụng</string>
    <!-- Text for opt-in button from the review quality check contextual onboarding card. -->
    <string name="review_quality_check_contextual_onboarding_primary_button_text">Có, hãy thử nó</string>
    <!-- Text for opt-out button from the review quality check contextual onboarding card. -->
    <string name="review_quality_check_contextual_onboarding_secondary_button_text">Không phải bây giờ</string>
    <!-- Text for the first CFR presenting the review quality check feature. -->
    <string name="review_quality_check_first_cfr_message">Tìm hiểu xem bạn có thể tin tưởng vào đánh giá của sản phẩm này không — trước khi bạn mua.</string>
    <!-- Text displayed in the first CFR presenting the review quality check feature that opens the review checker when clicked. -->
    <string name="review_quality_check_first_cfr_action" tools:ignore="UnusedResources">Hãy thử trình kiểm tra đánh giá</string>
    <!-- Text for the second CFR presenting the review quality check feature. -->
    <string name="review_quality_check_second_cfr_message">Những đánh giá này có đáng tin cậy không? Kiểm tra ngay bây giờ để xem xếp hạng được điều chỉnh.</string>
    <!-- Text displayed in the second CFR presenting the review quality check feature that opens the review checker when clicked. -->
    <string name="review_quality_check_second_cfr_action" tools:ignore="UnusedResources">Mở trình kiểm tra đánh giá</string>
    <!-- Flag showing that the review quality check feature is work in progress. -->
    <string name="review_quality_check_beta_flag">Beta</string>
    <!-- Content description (not visible, for screen readers etc.) for opening browser menu button to open review quality check bottom sheet. -->
    <string name="review_quality_check_open_handle_content_description">Mở trình kiểm tra đánh giá</string>
    <!-- Content description (not visible, for screen readers etc.) for closing browser menu button to open review quality check bottom sheet. -->
    <string name="review_quality_check_close_handle_content_description">Đóng trình kiểm tra đánh giá</string>
    <!-- Content description (not visible, for screen readers etc.) for review quality check star rating. First parameter is the number of stars (1-5) representing the rating. -->
    <string name="review_quality_check_star_rating_content_description">%1$s trên tổng số 5 sao</string>
    <!-- Text for minimize button from highlights card. When clicked the highlights card should reduce its size. -->
    <string name="review_quality_check_highlights_show_less">Xem ít hơn</string>
    <!-- Text for maximize button from highlights card. When clicked the highlights card should expand to its full size. -->
    <string name="review_quality_check_highlights_show_more">Xem thêm</string>
    <!-- Text for highlights card quality category header. Reviews shown under this header should refer the product's quality. -->
    <string name="review_quality_check_highlights_type_quality">Chất lượng</string>
    <!-- Text for highlights card price category header. Reviews shown under this header should refer the product's price. -->
    <string name="review_quality_check_highlights_type_price">Giá</string>

    <!-- Text for highlights card shipping category header. Reviews shown under this header should refer the product's shipping. -->
    <string name="review_quality_check_highlights_type_shipping">Phương thức giao hàng</string>
    <!-- Text for highlights card packaging and appearance category header. Reviews shown under this header should refer the product's packaging and appearance. -->
    <string name="review_quality_check_highlights_type_packaging_appearance">Đóng gói và ngoại hình</string>
    <!-- Text for highlights card competitiveness category header. Reviews shown under this header should refer the product's competitiveness. -->
    <string name="review_quality_check_highlights_type_competitiveness">Tính cạnh tranh</string>

    <!-- Text that is surrounded by quotes. The parameter is the actual text that is in quotes. An example of that text could be: Excellent craftsmanship, and that is displayed as “Excellent craftsmanship”. The text comes from a buyer's review that the feature is highlighting"   -->
    <string name="surrounded_with_quotes">“%s”</string>

    <!-- Accessibility services actions labels. These will be appended to accessibility actions like "Double tap to.." but not by or applications but by services like Talkback. -->
    <!-- Action label for elements that can be collapsed if interacting with them. Talkback will append this to say "Double tap to collapse". -->
    <string name="a11y_action_label_collapse">thu gọn</string>
    <!-- Current state for elements that can be collapsed if interacting with them. Talkback will dictate this after a state change. -->
    <string name="a11y_state_label_collapsed">thu gọn</string>
    <!-- Action label for elements that can be expanded if interacting with them. Talkback will append this to say "Double tap to expand". -->
    <string name="a11y_action_label_expand">mở rộng</string>
    <!-- Current state for elements that can be expanded if interacting with them. Talkback will dictate this after a state change. -->
    <string name="a11y_state_label_expanded">mở rộng</string>
    <!-- Action label for links to a website containing documentation about a wallpaper collection. Talkback will append this to say "Double tap to open link to learn more about this collection". -->
    <string name="a11y_action_label_wallpaper_collection_learn_more">mở liên kết để tìm hiểu thêm về bộ sưu tập này</string>
    <!-- Action label for links that point to an article. Talkback will append this to say "Double tap to read the article". -->
    <string name="a11y_action_label_read_article">đọc bài viết</string>
    <!-- Action label for links to the Firefox Pocket website. Talkback will append this to say "Double tap to open link to learn more". -->
    <string name="a11y_action_label_pocket_learn_more">mở liên kết để tìm hiểu thêm</string>
    <!-- Content description for headings announced by accessibility service. The first parameter is the text of the heading. Talkback will announce the first parameter and then speak the word "Heading" indicating to the user that this text is a heading for a section. -->
    <string name="a11y_heading">%s, Tiêu đề</string>

    <!-- Title for dialog displayed when trying to access links present in a text. -->
    <string name="a11y_links_title">Liên kết</string>
    <!-- Additional content description for text bodies that contain urls. -->
    <string name="a11y_links_available">Liên kết khả dụng</string>

    <!-- Translations feature-->

    <!-- Translation request dialog -->
    <!-- Title for the translation dialog that allows a user to translate the webpage. -->
    <string name="translations_bottom_sheet_title">Dịch trang này?</string>
    <!-- Title for the translation dialog after a translation was completed successfully.
    The first parameter is the name of the language that the page was translated from, for example, "French".
    The second parameter is the name of the language that the page was translated to, for example, "English". -->
    <string name="translations_bottom_sheet_title_translation_completed">Đã dịch trang từ %1$s sang %2$s</string>
    <!-- Title for the translation dialog that allows a user to translate the webpage when a user uses the translation feature the first time. The first parameter is the name of the application, for example, "Fenix". -->
    <string name="translations_bottom_sheet_title_first_time">Hãy thử bản dịch riêng tư trong %1$s</string>
    <!-- Additional information on the translation dialog that appears when a user uses the translation feature the first time. The first parameter is clickable text with a link, for example, "Learn more". -->
    <string name="translations_bottom_sheet_info_message">Vì riêng tư của bạn, bản dịch sẽ không bao giờ rời khỏi thiết bị của bạn. Sắp có các ngôn ngữ và cải tiến mới! %1$s</string>
    <!-- Text that links to additional information about the Firefox translations feature. -->
    <string name="translations_bottom_sheet_info_message_learn_more">Tìm hiểu thêm</string>
    <!-- Label for the dropdown to select which language to translate from on the translations dialog. Usually the translate from language selected will be the same as the page language. -->
    <string name="translations_bottom_sheet_translate_from">Dịch từ</string>
    <!-- Label for the dropdown to select which language to translate to on the translations dialog. Usually the translate to language selected will be the user's preferred language. -->
    <string name="translations_bottom_sheet_translate_to">Dịch sang</string>
    <!-- Button text on the translations dialog to dismiss the dialog and return to the browser. -->
    <string name="translations_bottom_sheet_negative_button">Không phải bây giờ</string>
    <!-- Button text on the translations dialog to restore the translated website back to the original untranslated version. -->
    <string name="translations_bottom_sheet_negative_button_restore">Hiển thị bản gốc</string>
    <!-- Button text on the translations dialog when a translation error appears, used to dismiss the dialog and return to the browser. -->
    <string name="translations_bottom_sheet_negative_button_error">Xong</string>
    <!-- Button text on the translations dialog to begin a translation of the website. -->
    <string name="translations_bottom_sheet_positive_button">Dịch</string>
    <!-- Button text on the translations dialog when a translation error appears. -->
    <string name="translations_bottom_sheet_positive_button_error">Thử lại</string>
    <!-- Inactive button text on the translations dialog that indicates a translation is currently in progress. This button will be accompanied by a loading icon. -->
    <string name="translations_bottom_sheet_translating_in_progress">Đang dịch</string>
    <!-- Button content description (not visible, for screen readers etc.) for the translations dialog translate button that indicates a translation is currently in progress. -->
    <string name="translations_bottom_sheet_translating_in_progress_content_description">Đang dịch trang</string>

    <!-- Default dropdown option when initially selecting a language from the translations dialog language selection dropdown. -->
    <string name="translations_bottom_sheet_default_dropdown_selection">Chọn ngôn ngữ</string>
    <!-- The title of the warning card informs the user that a translation could not be completed. -->
    <string name="translation_error_could_not_translate_warning_text">Đã xảy ra sự cố khi dịch. Hãy thử lại.</string>
    <!-- The title of the warning card informs the user that the list of languages cannot be loaded. -->
    <string name="translation_error_could_not_load_languages_warning_text">Không thể tải ngôn ngữ. Hãy kiểm tra kết nối Internet của bạn và thử lại.</string>
    <!-- The title of the warning card informs the user that a language is not supported. The first parameter is the name of the language that is not supported. -->
    <string name="translation_error_language_not_supported_warning_text">Rất tiếc, chúng tôi chưa hỗ trợ %1$s.</string>
    <!-- Button text on the warning card when a language is not supported. The link will take the user to a page to a support page about translations. -->
    <string name="translation_error_language_not_supported_learn_more">Tìm hiểu thêm</string>

    <!-- Snackbar title shown if the user closes the Translation Request dialogue and a translation is in progress. -->
    <string name="translation_in_progress_snackbar">Đang dịch…</string>

    <!-- Title for the data saving mode warning dialog used in the translation request dialog.
    This dialog will be presented when the user attempts to perform
    a translation without the necessary language files downloaded first when Android's data saver mode is enabled and the user is not using WiFi.
    The first parameter is the size in kilobytes or megabytes of the language file. -->
    <string name="translations_download_language_file_dialog_title">Tải xuống ngôn ngữ ở chế độ tiết kiệm dữ liệu (%1$s)?</string>


    <!-- Translations options dialog -->
    <!-- Title of the translation options dialog that allows a user to set their translation options for the site the user is currently on. -->
    <string name="translation_option_bottom_sheet_title">Tuỳ chọn dịch</string>
    <!-- Toggle switch label that allows a user to set the setting if they would like the browser to always offer or suggest translations when available. -->
    <string name="translation_option_bottom_sheet_always_translate">Luôn đề nghị dịch</string>
    <!-- Toggle switch label that allows a user to set if they would like a given language to automatically translate or not. The first parameter is the language name, for example, "Spanish". -->
    <string name="translation_option_bottom_sheet_always_translate_in_language">Luôn dịch %1$s</string>
    <!-- Toggle switch label that allows a user to set if they would like to never be offered a translation of the given language. The first parameter is the language name, for example, "Spanish". -->
    <string name="translation_option_bottom_sheet_never_translate_in_language">Không bao giờ dịch %1$s</string>
    <!-- Toggle switch label that allows a user to set the setting if they would like the browser to never translate the site the user is currently visiting. -->
    <string name="translation_option_bottom_sheet_never_translate_site">Không bao giờ dịch trang này</string>
    <!-- Toggle switch description that will appear under the "Never translate these sites" settings toggle switch to provide more information on how this setting interacts with other settings. -->
    <string name="translation_option_bottom_sheet_switch_never_translate_site_description">Ghi đè tất cả các cài đặt khác</string>
    <!-- Toggle switch description that will appear under the "Never translate" and "Always translate" toggle switch settings to provide more information on how these  settings interacts with other settings. -->
    <string name="translation_option_bottom_sheet_switch_description">Ghi đè đề xuất dịch</string>
    <!-- Button text for the button that will take the user to the translation settings dialog. -->
    <string name="translation_option_bottom_sheet_translation_settings">Cài đặt dịch</string>
    <!-- Button text for the button that will take the user to a website to learn more about how translations works in the given app. The first parameter is the name of the application, for example, "Fenix". -->
    <string name="translation_option_bottom_sheet_about_translations">Về dịch thuật trong %1$s</string>

    <!-- Translation settings dialog -->
    <!-- Title of the translation settings dialog that allows a user to set their preferred translation settings. -->
    <string name="translation_settings_toolbar_title">Dịch</string>
    <!-- Toggle switch label that indicates that the browser should signal or indicate when a translation is possible for any page. -->
    <string name="translation_settings_offer_to_translate">Đề nghị dịch khi có thể</string>
    <!-- Toggle switch label that indicates that downloading files required for translating is permitted when using data saver mode in Android. -->
    <string name="translation_settings_always_download">Luôn tải xuống ngôn ngữ khi ở chế độ tiết kiệm dữ liệu</string>
    <!-- Section header text that begins the section of a list of different options the user may select to adjust their translation preferences. -->
    <string name="translation_settings_translation_preference">Tùy chọn dịch</string>
    <!-- Button text for the button that will take the user to the automatic translations settings dialog. On the automatic translations settings dialog, the user can set if translations should occur automatically for a given language. -->
    <string name="translation_settings_automatic_translation">Dịch tự động</string>
    <!-- Button text for the button that will take the user to the never translate these sites dialog. On the never translate these sites dialog, the user can set if translations should never occur on certain websites. -->
    <string name="translation_settings_automatic_never_translate_sites">Không bao giờ dịch các trang này</string>
    <!-- Button text for the button that will take the user to the download languages dialog. On the download languages dialog, the user can manage which languages they would like to download for translations. -->
    <string name="translation_settings_download_language">Tải xuống ngôn ngữ</string>

    <!-- Automatic translation preference screen -->
    <!-- Title of the automatic translation preference screen that will appear on the toolbar.-->
    <string name="automatic_translation_toolbar_title_preference">Dịch tự động</string>

    <!-- Screen header presenting the automatic translation preference feature. It will appear under the toolbar. -->
    <string name="automatic_translation_header_preference">Hãy chọn một ngôn ngữ để quản lí các tùy chọn ”Luôn dịch“ và ”Không bao giờ dịch“.</string>

    <!-- Automatic translation options preference screen -->
    <!-- Preference option for offering to translate. Radio button title text.-->
    <string name="automatic_translation_option_offer_to_translate_title_preference">Đề xuất dịch (mặc định)</string>
    <!-- Preference option for offering to translate. Radio button summary text. The first parameter is the name of the app defined in app_name (for example: Fenix)-->
    <string name="automatic_translation_option_offer_to_translate_summary_preference">%1$s sẽ đề xuất dịch các trang web bằng ngôn ngữ này.</string>
    <!-- Preference option for always translate. Radio button title text. -->
    <string name="automatic_translation_option_always_translate_title_preference">Luôn dịch</string>
    <!-- Preference option for always translate. Radio button summary text. The first parameter is the name of the app defined in app_name (for example: Fenix)-->
    <string name="automatic_translation_option_always_translate_summary_preference">%1$s sẽ tự động dịch ngôn ngữ này khi tải trang.</string>
    <!-- Preference option for never translate. Radio button title text.-->
    <string name="automatic_translation_option_never_translate_title_preference">Không bao giờ dịch</string>

    <!-- Preference option for never translate. Radio button summary text. The first parameter is the name of the app defined in app_name (for example: Fenix)-->
    <string name="automatic_translation_option_never_translate_summary_preference">%1$s sẽ không bao giờ đề nghị dịch các trang web bằng ngôn ngữ này.</string>

    <!-- Never translate site preference screen -->
    <!-- Title of the never translate site preference screen that will appear on the toolbar.-->
    <string name="never_translate_site_toolbar_title_preference">Không bao giờ dịch các trang này</string>
    <!-- Screen header presenting the never translate site preference feature. It will appear under the toolbar. -->
    <string name="never_translate_site_header_preference">Để thêm một trang mới: Hãy truy cập trang đó và chọn “Không bao giờ dịch trang này” từ menu dịch.</string>
    <!-- Content description (not visible, for screen readers etc.): For a never-translated site list item that is selected.
             The first parameter is web site url (for example:"wikipedia.com") -->
    <string name="never_translate_site_item_list_content_description_preference">Xóa %1$s</string>
    <!-- The Delete site dialogue title will appear when the user clicks on a list item.
             The first parameter is web site url (for example:"wikipedia.com") -->
    <string name="never_translate_site_dialog_title_preference">Xóa %1$s?</string>
    <!-- The Delete site dialogue positive button will appear when the user clicks on a list item. The site will be deleted. -->
    <string name="never_translate_site_dialog_confirm_delete_preference">Xóa</string>
    <!-- The Delete site dialogue negative button will appear when the user clicks on a list item. The dialog will be dismissed. -->
    <string name="never_translate_site_dialog_cancel_preference">Hủy bỏ</string>

    <!-- Download languages preference screen -->
    <!-- Title of the download languages preference screen toolbar.-->
    <string name="download_languages_toolbar_title_preference">Tải xuống các ngôn ngữ</string>
    <!-- Screen header presenting the download language preference feature. It will appear under the toolbar.The first parameter is "Learn More," a clickable text with a link. Talkback will append this to say "Double tap to open link to learn more". -->
    <string name="download_languages_header_preference">Tải xuống ngôn ngữ hoàn chỉnh để dịch nhanh hơn và dịch ngoại tuyến. %1$s</string>
    <!-- Clickable text from the screen header that links to a website. -->
    <string name="download_languages_header_learn_more_preference">Tìm hiểu thêm</string>
    <!-- The subhead of the download language preference screen will appear above the pivot language. -->
    <string name="download_languages_available_languages_preference">Ngôn ngữ có sẵn</string>
    <!-- Text that will appear beside a core or pivot language package name to show that the language is necessary for the translation feature to function. -->
    <string name="download_languages_default_system_language_require_preference">yêu cầu</string>
    <!-- A text for download language preference item.
    The first parameter is the language name, for example, "Spanish".
    The second parameter is the language file size, for example, "(3.91 KB)" or, if the language package name is a pivot language, "(required)". -->
    <string name="download_languages_language_item_preference">%1$s (%2$s)</string>
    <!-- The subhead of the download language preference screen will appear above the items that were not downloaded. -->
    <string name="download_language_header_preference">Tải xuống ngôn ngữ</string>
    <!-- All languages list item. When the user presses this item, they can download or delete all languages. -->
    <string name="download_language_all_languages_item_preference">Tất cả ngôn ngữ</string>
    <!-- Content description (not visible, for screen readers etc.): For a language list item that was downloaded, the user can now delete it. -->
    <string name="download_languages_item_content_description_downloaded_state">Xóa</string>
    <!-- Content description (not visible, for screen readers etc.): For a language list item, downloading is in progress. -->
    <string name="download_languages_item_content_description_in_progress_state">Trong tiến trình</string>
    <!-- Content description (not visible, for screen readers etc.): For a language list item that was not downloaded. -->
    <string name="download_languages_item_content_description_not_downloaded_state">Tải xuống</string>
    <!-- Content description (not visible, for screen readers etc.): For a language list item that is selected. -->
    <string name="download_languages_item_content_description_selected_state">Đã chọn</string>

    <!-- Title for the dialog used by the translations feature to confirm deleting a language.
    The dialog will be presented when the user requests deletion of a language.
    The first parameter is the name of the language, for example, "Spanish" and the second parameter is the size in kilobytes or megabytes of the language file. -->
    <string name="delete_language_file_dialog_title">Xoá %1$s (%2$s)?</string>
    <!-- Additional information for the dialog used by the translations feature to confirm deleting a language. The first parameter is the name of the application, for example, "Fenix". -->
    <string name="delete_language_file_dialog_message">Nếu bạn xóa ngôn ngữ này, %1$s sẽ tải xuống một phần ngôn ngữ xuống bộ nhớ đệm của bạn khi bạn dịch.</string>
    <!-- Title for the dialog used by the translations feature to confirm deleting all languages file.
    The dialog will be presented when the user requests deletion of all languages file.
    The first parameter is the size in kilobytes or megabytes of the language file. -->
    <string name="delete_language_all_languages_file_dialog_title">Xóa tất cả ngôn ngữ (%1$s)?</string>
    <!-- Additional information for the dialog used by the translations feature to confirm deleting all languages file. The first parameter is the name of the application, for example, "Fenix". -->
    <string name="delete_language_all_languages_file_dialog_message">Nếu bạn xóa tất cả ngôn ngữ, %1$s sẽ tải một phần ngôn ngữ xuống bộ nhớ đệm của bạn khi bạn dịch.</string>
    <!-- Button text on the dialog used by the translations feature to confirm deleting a language. -->
    <string name="delete_language_file_dialog_positive_button_text">Xóa</string>
    <!-- Button text on the dialog used by the translations feature to cancel deleting a language. -->
    <string name="delete_language_file_dialog_negative_button_text">Hủy bỏ</string>

    <!-- Title for the data saving mode warning dialog used by the translations feature.
    This dialog will be presented when the user attempts to download a language or perform
    a translation without the necessary language files downloaded first when Android's data saver mode is enabled and the user is not using WiFi.
    The first parameter is the size in kilobytes or megabytes of the language file.-->
    <string name="download_language_file_dialog_title">Tải xuống khi đang ở chế độ tiết kiệm dữ liệu (%1$s)?</string>
    <!-- Additional information for the data saving mode warning dialog used by the translations feature. This text explains the reason a download is required for a translation. -->
    <string name="download_language_file_dialog_message_all_languages">Chúng tôi tải một phần ngôn ngữ xuống bộ nhớ đệm của bạn để giữ bản dịch ở chế độ riêng tư.</string>
    <!-- Checkbox label text on the data saving mode warning dialog used by the translations feature. This checkbox allows users to ignore the data usage warnings. -->
    <string name="download_language_file_dialog_checkbox_text">Luôn tải xuống khi ở chế độ tiết kiệm dữ liệu</string>
    <!-- Button text on the data saving mode warning dialog used by the translations feature to allow users to confirm they wish to continue and download the language file. -->
    <string name="download_language_file_dialog_positive_button_text">Tải xuống</string>
    <!-- Button text on the data saving mode warning dialog used by the translations feature to allow users to confirm they wish to continue and download the language file and perform a translation. -->
    <string name="download_language_file_dialog_positive_button_text_all_languages">Tải xuống và dịch</string>
    <!-- Button text on the data saving mode warning dialog used by the translations feature to allow users to cancel the action and not perform a download of the language file. -->
    <string name="download_language_file_dialog_negative_button_text">Hủy bỏ</string>

    <!-- Debug drawer -->
    <!-- The user-facing title of the Debug Drawer feature. -->
    <string name="debug_drawer_title">Công cụ gỡ lỗi</string>
    <!-- Content description (not visible, for screen readers etc.): Navigate back within the debug drawer. -->
    <string name="debug_drawer_back_button_content_description">Điều hướng quay lại</string>
    <!-- The title of the Tab Tools feature in the Debug Drawer. -->
    <string name="debug_drawer_tab_tools_title">Công cụ thẻ</string>
    <!-- The title of the tab count section in Tab Tools. -->
    <string name="debug_drawer_tab_tools_tab_count_title">Số lượng thẻ</string>
    <!-- The active tab count category in the tab count section in Tab Tools. -->
    <string name="debug_drawer_tab_tools_tab_count_normal">Hoạt động</string>
    <!-- The inactive tab count category in the tab count section in Tab Tools. -->
    <string name="debug_drawer_tab_tools_tab_count_inactive">Không hoạt động</string>
    <!-- The private tab count category in the tab count section in Tab Tools. -->
    <string name="debug_drawer_tab_tools_tab_count_private">Riêng tư</string>
    <!-- The total tab count category in the tab count section in Tab Tools. -->
    <string name="debug_drawer_tab_tools_tab_count_total">Tổng</string>
    <!-- The title of the tab creation tool section in Tab Tools. -->
    <string name="debug_drawer_tab_tools_tab_creation_tool_title">Công cụ tạo thẻ</string>
    <!-- The label of the text field in the tab creation tool. -->
    <string name="debug_drawer_tab_tools_tab_creation_tool_text_field_label">Số lượng thẻ cần tạo</string>
    <!-- The button text to add tabs to the active tab group in the tab creation tool. -->
    <string name="debug_drawer_tab_tools_tab_creation_tool_button_text_active">Thêm vào thẻ đang hoạt động</string>
    <!-- The button text to add tabs to the inactive tab group in the tab creation tool. -->
    <string name="debug_drawer_tab_tools_tab_creation_tool_button_text_inactive">Thêm vào thẻ không hoạt động</string>
    <!-- The button text to add tabs to the private tab group in the tab creation tool. -->
    <string name="debug_drawer_tab_tools_tab_creation_tool_button_text_private">Thêm vào thẻ riêng tư</string>
</resources><|MERGE_RESOLUTION|>--- conflicted
+++ resolved
@@ -253,14 +253,11 @@
     <!-- Content description for the translate page toolbar button that opens the translations dialog when no translation has occurred. -->
     <string name="browser_toolbar_translate">Dịch trang</string>
 
-<<<<<<< HEAD
-=======
     <!-- Content description (not visible, for screen readers etc.) for the translate page toolbar button that opens the translations dialog when the page is translated successfully.
          The first parameter is the name of the language that is displayed in the original page. (For example: English)
          The second parameter is the name of the language which the page was translated to. (For example: French) -->
     <string name="browser_toolbar_translated_successfully">Đã dịch trang từ %1$s sang %2$s.</string>
 
->>>>>>> 382ca721
     <!-- Locale Settings Fragment -->
     <!-- Content description for tick mark on selected language -->
     <string name="a11y_selected_locale_content_description">Ngôn ngữ được chọn</string>
@@ -707,15 +704,9 @@
     <!-- Preference for syncing bookmarks -->
     <string name="preferences_sync_bookmarks">Dấu trang</string>
     <!-- Preference for syncing logins -->
-<<<<<<< HEAD
-    <string name="preferences_sync_logins">Đăng nhập</string>
-    <!-- Preference for syncing passwords -->
-    <string name="preferences_sync_logins_2" tools:ignore="UnusedResources">Mật khẩu</string>
-=======
     <string name="preferences_sync_logins" moz:RemovedIn="125" tools:ignore="UnusedResources">Đăng nhập</string>
     <!-- Preference for syncing passwords -->
     <string name="preferences_sync_logins_2">Mật khẩu</string>
->>>>>>> 382ca721
     <!-- Preference for syncing tabs -->
     <string name="preferences_sync_tabs_2">Các thẻ đang mở</string>
     <!-- Preference for signing out -->
@@ -741,15 +732,9 @@
     <string name="default_device_name_2">%1$s trên %2$s %3$s</string>
 
     <!-- Preference for syncing credit cards -->
-<<<<<<< HEAD
-    <string name="preferences_sync_credit_cards">Thẻ tín dụng</string>
-    <!-- Preference for syncing payment methods -->
-    <string name="preferences_sync_credit_cards_2" tools:ignore="UnusedResources">Phương thức thanh toán</string>
-=======
     <string name="preferences_sync_credit_cards" moz:RemovedIn="125" tools:ignore="UnusedResources">Thẻ tín dụng</string>
     <!-- Preference for syncing payment methods -->
     <string name="preferences_sync_credit_cards_2">Phương thức thanh toán</string>
->>>>>>> 382ca721
     <!-- Preference for syncing addresses -->
     <string name="preferences_sync_address">Địa chỉ</string>
 
@@ -1683,15 +1668,6 @@
     <string name="add_to_homescreen_description_2">Bạn có thể dễ dàng thêm trang web vào màn hình chính thiết bị của bạn để có thể truy cập và duyệt web nhanh hơn với trải nghiệm giống như trên ứng dụng.</string>
 
     <!-- Preference for managing the settings for logins and passwords in Fenix -->
-<<<<<<< HEAD
-    <string name="preferences_passwords_logins_and_passwords">Thông tin đăng nhập và mật khẩu</string>
-    <!-- Preference for managing the settings for logins and passwords in Fenix -->
-    <string name="preferences_passwords_logins_and_passwords_2" tools:ignore="UnusedResources">Mật khẩu</string>
-    <!-- Preference for managing the saving of logins and passwords in Fenix -->
-    <string name="preferences_passwords_save_logins">Lưu thông tin đăng nhập và mật khẩu</string>
-    <!-- Preference for managing the saving of logins and passwords in Fenix -->
-    <string name="preferences_passwords_save_logins_2" tools:ignore="UnusedResources">Lưu mật khẩu</string>
-=======
     <string name="preferences_passwords_logins_and_passwords" moz:RemovedIn="125" tools:ignore="UnusedResources">Thông tin đăng nhập và mật khẩu</string>
     <!-- Preference for managing the settings for logins and passwords in Fenix -->
     <string name="preferences_passwords_logins_and_passwords_2">Mật khẩu</string>
@@ -1699,7 +1675,6 @@
     <string name="preferences_passwords_save_logins" moz:RemovedIn="125" tools:ignore="UnusedResources">Lưu thông tin đăng nhập và mật khẩu</string>
     <!-- Preference for managing the saving of logins and passwords in Fenix -->
     <string name="preferences_passwords_save_logins_2">Lưu mật khẩu</string>
->>>>>>> 382ca721
     <!-- Preference option for asking to save passwords in Fenix -->
     <string name="preferences_passwords_save_logins_ask_to_save">Yêu cầu để lưu</string>
     <!-- Preference option for never saving passwords in Fenix -->
@@ -1717,47 +1692,6 @@
     <string name="preferences_logins_add_login" moz:RemovedIn="125" tools:ignore="UnusedResources">Thêm thông tin đăng nhập</string>
 
     <!-- Preference option for adding a password -->
-<<<<<<< HEAD
-    <string name="preferences_logins_add_login_2" tools:ignore="UnusedResources">Thêm mật khẩu</string>
-
-    <!-- Preference for syncing saved logins in Fenix -->
-    <string name="preferences_passwords_sync_logins">Đồng bộ hóa thông tin đăng nhập</string>
-    <!-- Preference for syncing saved passwords in Fenix -->
-    <string name="preferences_passwords_sync_logins_2" tools:ignore="UnusedResources">Đồng bộ mật khẩu</string>
-    <!-- Preference for syncing saved logins in Fenix, when not signed in-->
-    <string name="preferences_passwords_sync_logins_across_devices">Đồng bộ hóa thông tin đăng nhập trên các thiết bị</string>
-    <!-- Preference for syncing saved passwords in Fenix, when not signed in-->
-    <string name="preferences_passwords_sync_logins_across_devices_2" tools:ignore="UnusedResources">Đồng bộ hóa mật khẩu giữa các thiết bị</string>
-    <!-- Preference to access list of saved logins -->
-    <string name="preferences_passwords_saved_logins">Thông tin đăng nhập đã lưu</string>
-    <!-- Preference to access list of saved passwords -->
-    <string name="preferences_passwords_saved_logins_2" tools:ignore="UnusedResources">Mật khẩu đã lưu</string>
-    <!-- Description of empty list of saved passwords. Placeholder is replaced with app name.  -->
-    <string name="preferences_passwords_saved_logins_description_empty_text">Thông tin đăng nhập bạn lưu hoặc đồng bộ hóa với %s sẽ hiển thị tại đây.</string>
-    <!-- Description of empty list of saved passwords. Placeholder is replaced with app name.  -->
-    <string name="preferences_passwords_saved_logins_description_empty_text_2" tools:ignore="UnusedResources">Mật khẩu bạn lưu hoặc đồng bộ hóa với %s sẽ được liệt kê ở đây. Tất cả mật khẩu bạn lưu đều được mã hóa.
-</string>
-    <!-- Preference to access list of saved logins -->
-    <string name="preferences_passwords_saved_logins_description_empty_learn_more_link">Tìm hiểu thêm về đồng bộ hóa.</string>
-    <!-- Clickable text for opening an external link for more information about Sync. -->
-    <string name="preferences_passwords_saved_logins_description_empty_learn_more_link_2" tools:ignore="UnusedResources">Tìm hiểu thêm về đồng bộ hoá</string>
-    <!-- Preference to access list of login exceptions that we never save logins for -->
-    <string name="preferences_passwords_exceptions">Ngoại lệ</string>
-    <!-- Empty description of list of login exceptions that we never save logins for -->
-    <string name="preferences_passwords_exceptions_description_empty">Thông tin đăng nhập và mật khẩu không được lưu sẽ được hiển thị ở đây.</string>
-    <!-- Empty description of list of login exceptions that we never save passwords for. Parameter will be replaced by app name. -->
-    <string name="preferences_passwords_exceptions_description_empty_2" tools:ignore="UnusedResources">%s sẽ không lưu mật khẩu cho các trang được liệt kê ở đây.</string>
-    <!-- Description of list of login exceptions that we never save logins for -->
-    <string name="preferences_passwords_exceptions_description">Thông tin đăng nhập và mật khẩu sẽ không được lưu cho các trang web này.</string>
-    <!-- Description of list of login exceptions that we never save passwords for. Parameter will be replaced by app name. -->
-    <string name="preferences_passwords_exceptions_description_2" tools:ignore="UnusedResources">%s sẽ không lưu mật khẩu cho các trang web này.</string>
-    <!-- Text on button to remove all saved login exceptions -->
-    <string name="preferences_passwords_exceptions_remove_all">Xóa tất cả ngoại lệ</string>
-    <!-- Hint for search box in logins list -->
-    <string name="preferences_passwords_saved_logins_search">Tìm thông tin đăng nhập</string>
-    <!-- Hint for search box in passwords list -->
-    <string name="preferences_passwords_saved_logins_search_2" tools:ignore="UnusedResources">Tìm kiếm mật khẩu</string>
-=======
     <string name="preferences_logins_add_login_2">Thêm mật khẩu</string>
 
     <!-- Preference for syncing saved passwords in Fenix -->
@@ -1797,7 +1731,6 @@
     <string name="preferences_passwords_saved_logins_search" moz:RemovedIn="125" tools:ignore="UnusedResources">Tìm thông tin đăng nhập</string>
     <!-- Hint for search box in passwords list -->
     <string name="preferences_passwords_saved_logins_search_2">Tìm kiếm mật khẩu</string>
->>>>>>> 382ca721
     <!-- The header for the site that a login is for -->
     <string name="preferences_passwords_saved_logins_site">Trang</string>
     <!-- The header for the username for a login -->
@@ -1825,19 +1758,6 @@
     <!-- Content Description (for screenreaders etc) read for the button to hide a password in logins -->
     <string name="saved_login_hide_password">Ẩn mật khẩu</string>
     <!-- Message displayed in biometric prompt displayed for authentication before allowing users to view their logins -->
-<<<<<<< HEAD
-    <string name="logins_biometric_prompt_message">Mở khóa để xem thông tin đăng nhập đã lưu của bạn</string>
-    <!-- Message displayed in biometric prompt displayed for authentication before allowing users to view their passwords -->
-    <string name="logins_biometric_prompt_message_2" tools:ignore="UnusedResources">Mở khóa để xem mật khẩu đã lưu của bạn</string>
-    <!-- Title of warning dialog if users have no device authentication set up -->
-    <string name="logins_warning_dialog_title">Bảo mật thông tin đăng nhập và mật khẩu của bạn</string>
-    <!-- Title of warning dialog if users have no device authentication set up -->
-    <string name="logins_warning_dialog_title_2" tools:ignore="UnusedResources">Giữ mật khẩu đã lưu của bạn một cách an toàn</string>
-    <!-- Message of warning dialog if users have no device authentication set up -->
-    <string name="logins_warning_dialog_message">Thiết lập mẫu khóa thiết bị, mã PIN hoặc mật khẩu để bảo vệ thông tin đăng nhập và mật khẩu đã lưu của bạn khỏi bị truy cập nếu người khác lấy được thiết bị của bạn.</string>
-    <!-- Message of warning dialog if users have no device authentication set up -->
-    <string name="logins_warning_dialog_message_2" tools:ignore="UnusedResources">Đặt mật khẩu thiết bị dạng mẫu hình, mã PIN hoặc mật khẩu để bảo vệ mật khẩu đã lưu của bạn không bị truy cập nếu người khác lấy được thiết bị của bạn.</string>
-=======
     <string name="logins_biometric_prompt_message" moz:RemovedIn="125" tools:ignore="UnusedResources">Mở khóa để xem thông tin đăng nhập đã lưu của bạn</string>
     <!-- Message displayed in biometric prompt displayed for authentication before allowing users to view their passwords -->
     <string name="logins_biometric_prompt_message_2">Mở khóa để xem mật khẩu đã lưu của bạn</string>
@@ -1849,7 +1769,6 @@
     <string name="logins_warning_dialog_message" moz:RemovedIn="125" tools:ignore="UnusedResources">Thiết lập mẫu khóa thiết bị, mã PIN hoặc mật khẩu để bảo vệ thông tin đăng nhập và mật khẩu đã lưu của bạn khỏi bị truy cập nếu người khác lấy được thiết bị của bạn.</string>
     <!-- Message of warning dialog if users have no device authentication set up -->
     <string name="logins_warning_dialog_message_2">Đặt mật khẩu thiết bị dạng mẫu hình, mã PIN hoặc mật khẩu để bảo vệ mật khẩu đã lưu của bạn không bị truy cập nếu người khác lấy được thiết bị của bạn.</string>
->>>>>>> 382ca721
     <!-- Negative button to ignore warning dialog if users have no device authentication set up -->
     <string name="logins_warning_dialog_later">Để sau</string>
     <!-- Positive button to send users to set up a pin of warning dialog if users have no device authentication set up -->
@@ -1880,19 +1799,6 @@
     <!-- Preference and title for managing the settings for addresses -->
     <string name="preferences_addresses">Địa chỉ</string>
     <!-- Preference and title for managing the settings for credit cards -->
-<<<<<<< HEAD
-    <string name="preferences_credit_cards">Thẻ tín dụng</string>
-    <!-- Preference and title for managing the settings for payment methods -->
-    <string name="preferences_credit_cards_2" tools:ignore="UnusedResources">Phương thức thanh toán</string>
-    <!-- Preference for saving and autofilling credit cards -->
-    <string name="preferences_credit_cards_save_and_autofill_cards">Lưu và tự động điền thẻ tín dụng</string>
-    <!-- Preference for saving and autofilling credit cards -->
-    <string name="preferences_credit_cards_save_and_autofill_cards_2" tools:ignore="UnusedResources">Lưu và điền phương thức thanh toán</string>
-    <!-- Preference summary for saving and autofilling credit card data -->
-    <string name="preferences_credit_cards_save_and_autofill_cards_summary">Dữ liệu được mã hóa</string>
-    <!-- Preference summary for saving and autofilling payment method data. Parameter will be replaced by app name. -->
-    <string name="preferences_credit_cards_save_and_autofill_cards_summary_2" tools:ignore="UnusedResources">%s mã hóa tất cả các phương thức thanh toán bạn lưu</string>
-=======
     <string name="preferences_credit_cards" moz:RemovedIn="125" tools:ignore="UnusedResources">Thẻ tín dụng</string>
     <!-- Preference and title for managing the settings for payment methods -->
     <string name="preferences_credit_cards_2">Phương thức thanh toán</string>
@@ -1904,7 +1810,6 @@
     <string name="preferences_credit_cards_save_and_autofill_cards_summary" moz:RemovedIn="125" tools:ignore="UnusedResources">Dữ liệu được mã hóa</string>
     <!-- Preference summary for saving and autofilling payment method data. Parameter will be replaced by app name. -->
     <string name="preferences_credit_cards_save_and_autofill_cards_summary_2">%s mã hóa tất cả các phương thức thanh toán bạn lưu</string>
->>>>>>> 382ca721
     <!-- Preference option for syncing credit cards across devices. This is displayed when the user is not signed into sync -->
     <string name="preferences_credit_cards_sync_cards_across_devices">Đồng bộ thông tin thẻ tín dụng trên các thiết bị</string>
     <!-- Preference option for syncing credit cards across devices. This is displayed when the user is signed into sync -->
@@ -1913,33 +1818,19 @@
     <string name="preferences_credit_cards_add_credit_card" moz:RemovedIn="125" tools:ignore="UnusedResources">Thêm thẻ tín dụng</string>
 
     <!-- Preference option for adding a card -->
-<<<<<<< HEAD
-    <string name="preferences_credit_cards_add_credit_card_2" tools:ignore="UnusedResources">Thêm thẻ</string>
-    <!-- Preference option for managing saved credit cards -->
-    <string name="preferences_credit_cards_manage_saved_cards">Quản lý thẻ tín dụng đã lưu</string>
-    <!-- Preference option for managing saved cards -->
-    <string name="preferences_credit_cards_manage_saved_cards_2" tools:ignore="UnusedResources">Quản lý thẻ tín dụng</string>
-=======
     <string name="preferences_credit_cards_add_credit_card_2">Thêm thẻ</string>
     <!-- Preference option for managing saved credit cards -->
     <string name="preferences_credit_cards_manage_saved_cards" moz:RemovedIn="125" tools:ignore="UnusedResources">Quản lý thẻ tín dụng đã lưu</string>
     <!-- Preference option for managing saved cards -->
     <string name="preferences_credit_cards_manage_saved_cards_2">Quản lý thẻ tín dụng</string>
->>>>>>> 382ca721
     <!-- Preference option for adding an address -->
     <string name="preferences_addresses_add_address">Thêm địa chỉ</string>
     <!-- Preference option for managing saved addresses -->
     <string name="preferences_addresses_manage_addresses">Quản lý địa chỉ</string>
     <!-- Preference for saving and autofilling addresses -->
-<<<<<<< HEAD
-    <string name="preferences_addresses_save_and_autofill_addresses">Lưu và tự động điền địa chỉ</string>
-    <!-- Preference for saving and filling addresses -->
-    <string name="preferences_addresses_save_and_autofill_addresses_2" tools:ignore="UnusedResources">Lưu và điền địa chỉ</string>
-=======
     <string name="preferences_addresses_save_and_autofill_addresses" moz:RemovedIn="125" tools:ignore="UnusedResources">Lưu và tự động điền địa chỉ</string>
     <!-- Preference for saving and filling addresses -->
     <string name="preferences_addresses_save_and_autofill_addresses_2">Lưu và điền địa chỉ</string>
->>>>>>> 382ca721
     <!-- Preference summary for saving and autofilling address data -->
     <string name="preferences_addresses_save_and_autofill_addresses_summary" moz:RemovedIn="125" tools:ignore="UnusedResources">Bao gồm thông tin như số, email và địa chỉ giao hàng</string>
 
@@ -1968,15 +1859,9 @@
     <!-- The text for the "Delete card" button for deleting a credit card -->
     <string name="credit_cards_delete_card_button">Xóa thẻ</string>
     <!-- The text for the confirmation message of "Delete card" dialog -->
-<<<<<<< HEAD
-    <string name="credit_cards_delete_dialog_confirmation">Bạn có chắc chắn muốn xóa thẻ tín dụng này không?</string>
-    <!-- The text for the confirmation message of "Delete card" dialog -->
-    <string name="credit_cards_delete_dialog_confirmation_2" tools:ignore="UnusedResources">Xoá thẻ?</string>
-=======
     <string name="credit_cards_delete_dialog_confirmation" moz:RemovedIn="125" tools:ignore="UnusedResources">Bạn có chắc chắn muốn xóa thẻ tín dụng này không?</string>
     <!-- The text for the confirmation message of "Delete card" dialog -->
     <string name="credit_cards_delete_dialog_confirmation_2">Xoá thẻ?</string>
->>>>>>> 382ca721
     <!-- The text for the positive button on "Delete card" dialog -->
     <string name="credit_cards_delete_dialog_button">Xóa</string>
     <!-- The title for the "Save" menu item for saving a credit card -->
@@ -1993,23 +1878,6 @@
     <string name="credit_cards_number_validation_error_message" moz:RemovedIn="125" tools:ignore="UnusedResources">Vui lòng nhập số thẻ tín dụng hợp lệ</string>
 
     <!-- Error message for card number validation -->
-<<<<<<< HEAD
-    <string name="credit_cards_number_validation_error_message_2" tools:ignore="UnusedResources">Nhập số thẻ hợp lệ</string>
-    <!-- Error message for credit card name on card validation -->
-    <string name="credit_cards_name_on_card_validation_error_message">Vui lòng điền vào trường này</string>
-    <!-- Error message for card name on card validation -->
-    <string name="credit_cards_name_on_card_validation_error_message_2" tools:ignore="UnusedResources">Thêm tên</string>
-    <!-- Message displayed in biometric prompt displayed for authentication before allowing users to view their saved credit cards -->
-    <string name="credit_cards_biometric_prompt_message">Mở khóa để xem các thẻ tín dụng đã lưu của bạn</string>
-    <!-- Title of warning dialog if users have no device authentication set up -->
-    <string name="credit_cards_warning_dialog_title">Bảo mật thẻ tín dụng của bạn</string>
-    <!-- Title of warning dialog if users have no device authentication set up -->
-    <string name="credit_cards_warning_dialog_title_2" tools:ignore="UnusedResources">Giữ các phương thức thanh toán đã lưu của bạn một cách an toàn</string>
-    <!-- Message of warning dialog if users have no device authentication set up -->
-    <string name="credit_cards_warning_dialog_message">Thiết lập màn hình khóa thiết bị với mẫu hình, mã PIN hoặc mật khẩu để bảo vệ thẻ tín dụng đã lưu của bạn không bị truy cập nếu người khác có thiết bị của bạn.</string>
-    <!-- Message of warning dialog if users have no device authentication set up -->
-    <string name="credit_cards_warning_dialog_message_3" tools:ignore="UnusedResources">Đặt mật khẩu thiết bị dạng mẫu hình, mã PIN hoặc mật khẩu để bảo vệ phương thức thanh toán đã lưu của bạn không bị truy cập nếu người khác lấy đuọc thiết bị của bạn.</string>
-=======
     <string name="credit_cards_number_validation_error_message_2">Nhập số thẻ hợp lệ</string>
     <!-- Error message for credit card name on card validation -->
     <string name="credit_cards_name_on_card_validation_error_message" moz:RemovedIn="125" tools:ignore="UnusedResources">Vui lòng điền vào trường này</string>
@@ -2025,7 +1893,6 @@
     <string name="credit_cards_warning_dialog_message" moz:RemovedIn="125" tools:ignore="UnusedResources">Thiết lập màn hình khóa thiết bị với mẫu hình, mã PIN hoặc mật khẩu để bảo vệ thẻ tín dụng đã lưu của bạn không bị truy cập nếu người khác có thiết bị của bạn.</string>
     <!-- Message of warning dialog if users have no device authentication set up -->
     <string name="credit_cards_warning_dialog_message_3">Đặt mật khẩu thiết bị dạng mẫu hình, mã PIN hoặc mật khẩu để bảo vệ phương thức thanh toán đã lưu của bạn không bị truy cập nếu người khác lấy đuọc thiết bị của bạn.</string>
->>>>>>> 382ca721
     <!-- Positive button to send users to set up a pin of warning dialog if users have no device authentication set up -->
     <string name="credit_cards_warning_dialog_set_up_now">Thiết lập ngay</string>
     <!-- Negative button to ignore warning dialog if users have no device authentication set up -->
@@ -2036,11 +1903,7 @@
     <string name="credit_cards_biometric_prompt_unlock_message" moz:RemovedIn="125" tools:ignore="UnusedResources">Mở khóa để sử dụng thông tin thẻ tín dụng được lưu trữ</string>
 
     <!-- Message displayed in biometric prompt for authentication, before allowing users to use their stored payment method information -->
-<<<<<<< HEAD
-    <string name="credit_cards_biometric_prompt_unlock_message_2" tools:ignore="UnusedResources">Mở khóa để sử dụng các phương thức thanh toán đã lưu</string>
-=======
     <string name="credit_cards_biometric_prompt_unlock_message_2">Mở khóa để sử dụng các phương thức thanh toán đã lưu</string>
->>>>>>> 382ca721
     <!-- Title of the "Add address" screen -->
     <string name="addresses_add_address">Thêm địa chỉ</string>
     <!-- Title of the "Edit address" screen -->
@@ -2079,15 +1942,9 @@
     <string name="addressess_delete_address_button">Xóa địa chỉ</string>
 
     <!-- The title for the "Delete address" confirmation dialog -->
-<<<<<<< HEAD
-    <string name="addressess_confirm_dialog_message">Bạn có chắc chắn muốn xóa địa chỉ này không?</string>
-    <!-- The title for the "Delete address" confirmation dialog -->
-    <string name="addressess_confirm_dialog_message_2" tools:ignore="UnusedResources">Xoá địa chỉ này?</string>
-=======
     <string name="addressess_confirm_dialog_message" moz:RemovedIn="125" tools:ignore="UnusedResources">Bạn có chắc chắn muốn xóa địa chỉ này không?</string>
     <!-- The title for the "Delete address" confirmation dialog -->
     <string name="addressess_confirm_dialog_message_2">Xoá địa chỉ này?</string>
->>>>>>> 382ca721
     <!-- The text for the positive button on "Delete address" dialog -->
     <string name="addressess_confirm_dialog_ok_button">Xóa</string>
     <!-- The text for the negative button on "Delete address" dialog -->
@@ -2185,57 +2042,14 @@
     <!-- Login overflow menu edit button -->
     <string name="login_menu_edit_button">Chỉnh sửa</string>
     <!-- Message in delete confirmation dialog for logins -->
-<<<<<<< HEAD
-    <string name="login_deletion_confirmation">Bạn có chắc chắn muốn xóa thông tin đăng nhập này không?</string>
-    <!-- Message in delete confirmation dialog for password -->
-    <string name="login_deletion_confirmation_2" tools:ignore="UnusedResources">Bạn có chắc chắn muốn xóa mật khẩu này?</string>
-=======
     <string name="login_deletion_confirmation" moz:RemovedIn="125" tools:ignore="UnusedResources">Bạn có chắc chắn muốn xóa thông tin đăng nhập này không?</string>
     <!-- Message in delete confirmation dialog for password -->
     <string name="login_deletion_confirmation_2">Bạn có chắc chắn muốn xóa mật khẩu này?</string>
->>>>>>> 382ca721
     <!-- Positive action of a dialog asking to delete  -->
     <string name="dialog_delete_positive">Xóa</string>
     <!-- Negative action of a dialog asking to delete login -->
     <string name="dialog_delete_negative">Hủy bỏ</string>
     <!--  The saved login options menu description. -->
-<<<<<<< HEAD
-    <string name="login_options_menu">Tùy chọn thông tin đăng nhập</string>
-    <!--  The saved password options menu description. -->
-    <string name="login_options_menu_2" tools:ignore="UnusedResources">Cài đặt mật khẩu</string>
-    <!--  The editable text field for a login's web address. -->
-    <string name="saved_login_hostname_description">Trường văn bản có thể chỉnh sửa cho địa chỉ web của thông tin đăng nhập.</string>
-    <!--  The editable text field for a website address. -->
-    <string name="saved_login_hostname_description_3" tools:ignore="UnusedResources">Trường văn bản có thể chỉnh sửa cho địa chỉ trang web.</string>
-    <!--  The editable text field for a login's username. -->
-    <string name="saved_login_username_description">Trường văn bản có thể chỉnh sửa cho tên người dùng của thông tin đăng nhập.</string>
-    <!--  The editable text field for a username. -->
-    <string name="saved_login_username_description_3" tools:ignore="UnusedResources">Trường văn bản có thể chỉnh sửa cho tên người dùng.</string>
-    <!--  The editable text field for a login's password. -->
-    <string name="saved_login_password_description">Trường văn bản có thể chỉnh sửa cho mật khẩu của thông tin đăng nhập.</string>
-    <!--  The editable text field for a login's password. -->
-    <string name="saved_login_password_description_2" tools:ignore="UnusedResources">Trường văn bản có thể chỉnh sửa cho mật khẩu.</string>
-    <!--  The button description to save changes to an edited login. -->
-    <string name="save_changes_to_login">Lưu các thay đổi vào thông tin đăng nhập.</string>
-    <!--  The button description to save changes to an edited password. -->
-    <string name="save_changes_to_login_2" tools:ignore="UnusedResources">Lưu thay đổi.</string>
-    <!--  The page title for editing a saved login. -->
-    <string name="edit">Chỉnh sửa</string>
-    <!--  The page title for editing a saved password. -->
-    <string name="edit_2" tools:ignore="UnusedResources">Chỉnh sửa mật khẩu</string>
-    <!--  The page title for adding new login. -->
-    <string name="add_login">Thêm thông tin đăng nhập mới</string>
-    <!--  The page title for adding new password. -->
-    <string name="add_login_2" tools:ignore="UnusedResources">Thêm mật khẩu</string>
-    <!--  The error message in add/edit login view when password field is blank. -->
-    <string name="saved_login_password_required">Yêu cầu mật khẩu</string>
-    <!--  Error text displayed underneath the password field when it is in an error case. -->
-    <string name="saved_login_password_required_2" tools:ignore="UnusedResources">Nhập mật khẩu</string>
-    <!--  The error message in add login view when username field is blank. -->
-    <string name="saved_login_username_required">Yêu cầu tên đăng nhập</string>
-    <!--  The error message in add login view when username field is blank. -->
-    <string name="saved_login_username_required_2" tools:ignore="UnusedResources">Nhập tên người dùng</string>
-=======
     <string name="login_options_menu" moz:RemovedIn="125" tools:ignore="UnusedResources">Tùy chọn thông tin đăng nhập</string>
     <!--  The saved password options menu description. -->
     <string name="login_options_menu_2">Cài đặt mật khẩu</string>
@@ -2271,7 +2085,6 @@
     <string name="saved_login_username_required" moz:RemovedIn="125" tools:ignore="UnusedResources">Yêu cầu tên đăng nhập</string>
     <!--  The error message in add login view when username field is blank. -->
     <string name="saved_login_username_required_2">Nhập tên người dùng</string>
->>>>>>> 382ca721
     <!--  The error message in add login view when hostname field is blank. -->
     <string name="saved_login_hostname_required" tools:ignore="UnusedResources">Yêu cầu tên máy chủ</string>
     <!--  The error message in add login view when hostname field is blank. -->
