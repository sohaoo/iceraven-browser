<?xml version="1.0" encoding="utf-8"?>
<resources xmlns:tools="http://schemas.android.com/tools" xmlns:moz="http://mozac.org/tools">

    <!-- App name for private browsing mode. The first parameter is the name of the app defined in app_name (for example: Fenix)-->
    <string name="app_name_private_5">%s riêng tư</string>
    <!-- App name for private browsing mode. The first parameter is the name of the app defined in app_name (for example: Fenix)-->
    <string name="app_name_private_4">%s (Riêng tư)</string>

    <!-- Home Fragment -->
    <!-- Content description (not visible, for screen readers etc.): "Three dot" menu button. -->
    <string name="content_description_menu">Tùy chọn khác</string>
    <!-- Content description (not visible, for screen readers etc.): "Private Browsing" menu button. -->
    <string name="content_description_private_browsing_button">Bật duyệt web riêng tư</string>
    <!-- Content description (not visible, for screen readers etc.): "Private Browsing" menu button. -->
    <string name="content_description_disable_private_browsing_button">Tắt duyệt web riêng tư</string>
    <!-- Placeholder text shown in the search bar before a user enters text for the default engine -->
    <string name="search_hint">Tìm kiếm hoặc nhập địa chỉ</string>
    <!-- Placeholder text shown in the search bar before a user enters text for a general engine -->
    <string name="search_hint_general_engine">Tìm kiếm trên mạng</string>
    <!-- Placeholder text shown in search bar when using history search -->
    <string name="history_search_hint">Tìm kiếm lịch sử</string>
    <!-- Placeholder text shown in search bar when using bookmarks search -->
    <string name="bookmark_search_hint">Tìm kiếm dấu trang</string>
    <!-- Placeholder text shown in search bar when using tabs search -->
    <string name="tab_search_hint">Tìm kiếm thẻ</string>
    <!-- Placeholder text shown in the search bar when using application search engines -->
    <string name="application_search_hint">Nhập từ tìm kiếm</string>
    <!-- No Open Tabs Message Description -->
    <string name="no_open_tabs_description">Các thẻ đang mở của bạn sẽ được hiển thị ở đây.</string>

    <!-- No Private Tabs Message Description -->
    <string name="no_private_tabs_description">Các thẻ riêng tư của bạn sẽ được hiển thị ở đây.</string>

    <!-- Tab tray multi select title in app bar. The first parameter is the number of tabs selected -->
    <string name="tab_tray_multi_select_title">%1$d đã chọn</string>
    <!-- Label of button in create collection dialog for creating a new collection  -->
    <string name="tab_tray_add_new_collection">Thêm bộ sưu tập mới</string>
    <!-- Label of editable text in create collection dialog for naming a new collection  -->
    <string name="tab_tray_add_new_collection_name">Tên</string>
    <!-- Label of button in save to collection dialog for selecting a current collection  -->
    <string name="tab_tray_select_collection">Chọn bộ sưu tập</string>
    <!-- Content description for close button while in multiselect mode in tab tray -->
    <string name="tab_tray_close_multiselect_content_description">Thoát chế độ nhiều lựa chọn</string>
    <!-- Content description for save to collection button while in multiselect mode in tab tray -->
    <string name="tab_tray_collection_button_multiselect_content_description">Lưu các thẻ đã chọn vào bộ sưu tập</string>
    <!-- Content description on checkmark while tab is selected in multiselect mode in tab tray -->
    <string name="tab_tray_multiselect_selected_content_description">Đã chọn</string>

    <!-- Home - Recently saved bookmarks -->
    <!-- Title for the home screen section with recently saved bookmarks. -->
    <string name="recently_saved_title">Đã lưu gần đây</string>
    <!-- Content description for the button which navigates the user to show all of their saved bookmarks. -->
    <string name="recently_saved_show_all_content_description_2">Hiển thị tất cả các dấu trang đã lưu</string>

    <!-- Text for the menu button to remove a recently saved bookmark from the user's home screen -->
    <string name="recently_saved_menu_item_remove">Xóa</string>

    <!-- About content. The first parameter is the name of the application. (For example: Fenix) -->
    <string name="about_content">%1$s được sáng lập bởi Mozilla.</string>

    <!-- Private Browsing -->
    <!-- Explanation for private browsing displayed to users on home view when they first enable private mode
        The first parameter is the name of the app defined in app_name (for example: Fenix) -->
    <string name="private_browsing_placeholder_description_2">%1$s xóa lịch sử tìm kiếm và duyệt web của bạn khỏi các thẻ riêng tư khi bạn đóng chúng hoặc thoát khỏi ứng dụng. Mặc dù điều này không làm cho bạn ẩn danh với các trang web hoặc nhà cung cấp dịch vụ internet của bạn, nhưng nó giúp bạn dễ dàng giữ những gì bạn làm trực tuyến riêng tư với bất kỳ ai khác sử dụng thiết bị này.</string>
    <string name="private_browsing_common_myths">
       Những lầm tưởng phổ biến về duyệt web riêng tư
    </string>

    <!-- True Private Browsing Mode -->
    <!-- Title for info card on private homescreen in True Private Browsing Mode. -->
    <string name="felt_privacy_desc_card_title">Không để lại dấu vết trên thiết bị này</string>
    <!-- Explanation for private browsing displayed to users on home view when they first enable
        private mode in our new Total Private Browsing mode.
        The first parameter is the name of the app defined in app_name (for example: Firefox Nightly)
        The second parameter is the clickable link text in felt_privacy_info_card_subtitle_link_text -->
    <string name="felt_privacy_info_card_subtitle" moz:removedIn="120" tools:ignore="UnusedResources">%1$s xóa cookie, lịch sử và dữ liệu trang web của bạn khi bạn đóng tất cả các cửa sổ riêng tư của mình. %2$s</string>
    <!-- Explanation for private browsing displayed to users on home view when they first enable
        private mode in our new Total Private Browsing mode.
        The first parameter is the name of the app defined in app_name (for example: Firefox Nightly)
        The second parameter is the clickable link text in felt_privacy_info_card_subtitle_link_text -->
    <string name="felt_privacy_info_card_subtitle_2">%1$s xóa cookie, lịch sử và dữ liệu trang web của bạn khi bạn đóng tất cả các thẻ riêng tư. %2$s</string>
    <!-- Clickable portion of the explanation for private browsing that links the user to our
        about privacy page.
        This string is used in felt_privacy_info_card_subtitle as the second parameter.-->
    <string name="felt_privacy_info_card_subtitle_link_text">Ai có thể xem hoạt động của tôi?</string>

    <!-- Private mode shortcut "contextual feature recommendation" (CFR) -->
    <!-- Text for the Private mode shortcut CFR message for adding a private mode shortcut to open private tabs from the Home screen -->
    <string name="private_mode_cfr_message_2">Khởi chạy thẻ riêng tư tiếp theo của bạn chỉ bằng một lần nhấn.</string>
    <!-- Text for the positive button to accept adding a Private Browsing shortcut to the Home screen -->
    <string name="private_mode_cfr_pos_button_text">Thêm vào màn hình chính</string>
    <!-- Text for the negative button to decline adding a Private Browsing shortcut to the Home screen -->
    <string name="cfr_neg_button_text">Không, cảm ơn</string>

    <!-- Open in App "contextual feature recommendation" (CFR) -->
    <!-- Text for the info message. The first parameter is the name of the application.-->
    <string name="open_in_app_cfr_info_message_2">Bạn có thể đặt %1$s để tự động mở các liên kết trong ứng dụng.</string>
    <!-- Text for the positive action button -->
    <string name="open_in_app_cfr_positive_button_text">Đi đến cài đặt</string>
    <!-- Text for the negative action button -->
    <string name="open_in_app_cfr_negative_button_text">Bỏ qua</string>

    <!-- Total cookie protection "contextual feature recommendation" (CFR) -->
    <!-- Text for the message displayed in the contextual feature recommendation popup promoting the total cookie protection feature. -->
    <string name="tcp_cfr_message">Tính năng bảo mật mạnh mẽ nhất của chúng tôi nhưng vẫn tách biệt các trình theo dõi trên nhiều trang web.</string>
    <!-- Text displayed that links to website containing documentation about the "Total cookie protection" feature. -->
    <string name="tcp_cfr_learn_more">Tìm hiểu về trình chống cookie chung</string>

    <!-- Private browsing erase action "contextual feature recommendation" (CFR) -->
    <!-- Text for the message displayed in the contextual feature recommendation popup promoting the erase private browsing feature. -->
    <string name="erase_action_cfr_message">Nhấn vào đây để bắt đầu phiên riêng tư mới. Xóa lịch sử, cookie của bạn — mọi thứ.</string>


    <!-- Text for the info dialog when camera permissions have been denied but user tries to access a camera feature. -->
    <string name="camera_permissions_needed_message">Cần có quyền truy cập máy ảnh. Đi tới cài đặt Android, chạm vào quyền và chạm cho phép.</string>
    <!-- Text for the positive action button to go to Android Settings to grant permissions. -->
    <string name="camera_permissions_needed_positive_button_text">Đi đến cài đặt</string>
    <!-- Text for the negative action button to dismiss the dialog. -->
    <string name="camera_permissions_needed_negative_button_text">Bỏ qua</string>

    <!-- Text for the banner message to tell users about our auto close feature. -->
    <string name="tab_tray_close_tabs_banner_message">Đặt các thẻ đang mở để tự động đóng mà bạn chưa xem trong ngày, tuần hoặc tháng trước.</string>
    <!-- Text for the positive action button to go to Settings for auto close tabs. -->
    <string name="tab_tray_close_tabs_banner_positive_button_text">Xem tùy chọn</string>
    <!-- Text for the negative action button to dismiss the Close Tabs Banner. -->
    <string name="tab_tray_close_tabs_banner_negative_button_text">Bỏ qua</string>

    <!-- Text for the banner message to tell users about our inactive tabs feature. -->
    <string name="tab_tray_inactive_onboarding_message">Các thẻ bạn đã không xem trong hai tuần sẽ được chuyển đến đây.</string>
    <!-- Text for the action link to go to Settings for inactive tabs. -->
    <string name="tab_tray_inactive_onboarding_button_text">Tắt trong cài đặt</string>

    <!-- Text for title for the auto-close dialog of the inactive tabs. -->
    <string name="tab_tray_inactive_auto_close_title">Tự động đóng sau một tháng?</string>
    <!-- Text for the body for the auto-close dialog of the inactive tabs.
        The first parameter is the name of the application.-->
    <string name="tab_tray_inactive_auto_close_body_2">%1$s có thể đóng các thẻ bạn chưa xem trong tháng qua.</string>
    <!-- Content description for close button in the auto-close dialog of the inactive tabs. -->
    <string name="tab_tray_inactive_auto_close_button_content_description">Đóng</string>

    <!-- Text for turn on auto close tabs button in the auto-close dialog of the inactive tabs. -->
    <string name="tab_tray_inactive_turn_on_auto_close_button_2">Bật tự động đóng</string>


    <!-- Home screen icons - Long press shortcuts -->
    <!-- Shortcut action to open new tab -->
    <string name="home_screen_shortcut_open_new_tab_2">Thẻ mới</string>
    <!-- Shortcut action to open new private tab -->
    <string name="home_screen_shortcut_open_new_private_tab_2">Thẻ riêng tư mới</string>

    <!-- Shortcut action to open Passwords screens -->
    <string name="home_screen_shortcut_open_password_screen">Lối tắt mật khẩu</string>

    <!-- Recent Tabs -->
    <!-- Header text for jumping back into the recent tab in the home screen -->
    <string name="recent_tabs_header">Trang đã xem gần đây</string>
    <!-- Button text for showing all the tabs in the tabs tray -->
    <string name="recent_tabs_show_all">Hiển thị tất cả</string>

    <!-- Content description for the button which navigates the user to show all recent tabs in the tabs tray. -->
    <string name="recent_tabs_show_all_content_description_2">Hiển thị nút tất cả các thẻ gần đây</string>

    <!-- Text for button in synced tab card that opens synced tabs tray -->
    <string name="recent_tabs_see_all_synced_tabs_button_text">Xem các thẻ đã đồng bộ hóa</string>
    <!-- Accessibility description for device icon used for recent synced tab -->
    <string name="recent_tabs_synced_device_icon_content_description">Thiết bị được đồng bộ hóa</string>
    <!-- Text for the dropdown menu to remove a recent synced tab from the homescreen -->
    <string name="recent_synced_tab_menu_item_remove">Xóa</string>
    <!-- Text for the menu button to remove a grouped highlight from the user's browsing history
         in the Recently visited section -->
    <string name="recent_tab_menu_item_remove">Xóa</string>

    <!-- History Metadata -->
    <!-- Header text for a section on the home screen that displays grouped highlights from the
         user's browsing history, such as topics they have researched or explored on the web -->
    <string name="history_metadata_header_2">Đã xem gần đây</string>
    <!-- Text for the menu button to remove a grouped highlight from the user's browsing history
         in the Recently visited section -->
    <string name="recently_visited_menu_item_remove">Xóa</string>

    <!-- Content description for the button which navigates the user to show all of their history. -->
    <string name="past_explorations_show_all_content_description_2">Hiển thị tất cả các khám phá trong quá khứ</string>

    <!-- Browser Fragment -->
    <!-- Content description (not visible, for screen readers etc.): Navigate backward (browsing history) -->
    <string name="browser_menu_back">Quay lại</string>
    <!-- Content description (not visible, for screen readers etc.): Navigate forward (browsing history) -->
    <string name="browser_menu_forward">Tiến</string>
    <!-- Content description (not visible, for screen readers etc.): Refresh current website -->
    <string name="browser_menu_refresh">Làm mới</string>
    <!-- Content description (not visible, for screen readers etc.): Stop loading current website -->
    <string name="browser_menu_stop">Dừng</string>
    <!-- Browser menu button that opens the addon manager -->
    <string name="browser_menu_add_ons">Tiện ích</string>
    <!-- Browser menu button that opens account settings -->
    <string name="browser_menu_account_settings">Thông tin tài khoản</string>
    <!-- Text displayed when there are no add-ons to be shown -->
    <string name="no_add_ons">Không có tiện ích nào ở đây</string>
    <!-- Browser menu button that sends a user to help articles -->
    <string name="browser_menu_help">Trợ giúp</string>
    <!-- Browser menu button that sends a to a the what's new article -->
    <string name="browser_menu_whats_new">Có gì mới</string>
    <!-- Browser menu button that opens the settings menu -->
    <string name="browser_menu_settings">Cài đặt</string>
    <!-- Browser menu button that opens a user's library -->
    <string name="browser_menu_library">Thư viện</string>
    <!-- Browser menu toggle that requests a desktop site -->
    <string name="browser_menu_desktop_site">Trang web cho máy tính</string>
    <!-- Browser menu button that reopens a private tab as a regular tab -->
    <string name="browser_menu_open_in_regular_tab">Mở trong thẻ thông thường</string>
    <!-- Browser menu toggle that adds a shortcut to the site on the device home screen. -->
    <string name="browser_menu_add_to_homescreen">Thêm vào màn hình chính</string>
    <!-- Browser menu toggle that installs a Progressive Web App shortcut to the site on the device home screen. -->
    <string name="browser_menu_install_on_homescreen">Cài đặt</string>
    <!-- Content description (not visible, for screen readers etc.) for the Resync tabs button -->
    <string name="resync_button_content_description">Đồng bộ hóa lại</string>
    <!-- Browser menu button that opens the find in page menu -->
    <string name="browser_menu_find_in_page">Tìm trong trang</string>
    <!-- Browser menu button that saves the current tab to a collection -->
    <string name="browser_menu_save_to_collection_2">Lưu vào bộ sưu tập</string>
    <!-- Browser menu button that open a share menu to share the current site -->
    <string name="browser_menu_share">Chia sẻ</string>
    <!-- Browser menu button shown in custom tabs that opens the current tab in Fenix
        The first parameter is the name of the app defined in app_name (for example: Fenix) -->
    <string name="browser_menu_open_in_fenix">Mở bằng %1$s</string>
    <!-- Browser menu text shown in custom tabs to indicate this is a Fenix tab
        The first parameter is the name of the app defined in app_name (for example: Fenix) -->
    <string name="browser_menu_powered_by">ĐƯỢC HỖ TRỢ BỞI %1$s</string>
    <!-- Browser menu text shown in custom tabs to indicate this is a Fenix tab
        The first parameter is the name of the app defined in app_name (for example: Fenix) -->
    <string name="browser_menu_powered_by2">Được hỗ trợ bởi %1$s</string>
    <!-- Browser menu button to put the current page in reader mode -->
    <string name="browser_menu_read">Chế độ đọc sách</string>
    <!-- Browser menu button content description to close reader mode and return the user to the regular browser -->
    <string name="browser_menu_read_close">Đóng chế độ đọc sách</string>
    <!-- Browser menu button to open the current page in an external app -->
    <string name="browser_menu_open_app_link">Mở trong ứng dụng</string>

    <!-- Browser menu button to show reader view appearance controls e.g. the used font type and size -->
    <string name="browser_menu_customize_reader_view">Tùy chỉnh chế độ đọc</string>
    <!-- Browser menu label for adding a bookmark -->
    <string name="browser_menu_add">Thêm</string>
    <!-- Browser menu label for editing a bookmark -->
    <string name="browser_menu_edit">Chỉnh sửa</string>

    <!-- Button shown on the home page that opens the Customize home settings -->
    <string name="browser_menu_customize_home_1">Tùy chỉnh trang chủ</string>
    <!-- Browser Toolbar -->
    <!-- Content description for the Home screen button on the browser toolbar -->
    <string name="browser_toolbar_home">Màn hình chính</string>

    <!-- Content description (not visible, for screen readers etc.): Erase button: Erase the browsing
         history and go back to the home screen. -->
    <string name="browser_toolbar_erase">Xóa lịch sử duyệt web</string>
    <!-- Locale Settings Fragment -->
    <!-- Content description for tick mark on selected language -->
    <string name="a11y_selected_locale_content_description">Ngôn ngữ được chọn</string>
    <!-- Text for default locale item -->
    <string name="default_locale_text">Theo ngôn ngữ thiết bị</string>
    <!-- Placeholder text shown in the search bar before a user enters text -->
    <string name="locale_search_hint">Tìm kiếm ngôn ngữ</string>

    <!-- Search Fragment -->
    <!-- Button in the search view that lets a user search by scanning a QR code -->
    <string name="search_scan_button">Quét</string>
    <!-- Button in the search view that lets a user change their search engine -->
    <string name="search_engine_button" moz:RemovedIn="121" tools:ignore="UnusedResources">Công cụ tìm kiếm</string>
    <!-- Button in the search view when shortcuts are displayed that takes a user to the search engine settings -->
    <string name="search_shortcuts_engine_settings">Cài đặt công cụ tìm kiếm</string>
    <!-- Button in the search view that lets a user navigate to the site in their clipboard -->
    <string name="awesomebar_clipboard_title">Điền liên kết từ khay nhớ tạm</string>
    <!-- Button in the search suggestions onboarding that allows search suggestions in private sessions -->
    <string name="search_suggestions_onboarding_allow_button">Cho phép</string>
    <!-- Button in the search suggestions onboarding that does not allow search suggestions in private sessions -->
    <string name="search_suggestions_onboarding_do_not_allow_button">Không cho phép</string>
    <!-- Search suggestion onboarding hint title text -->
    <string name="search_suggestions_onboarding_title">Cho phép đề xuất tìm kiếm trong phiên riêng tư?</string>
    <!-- Search suggestion onboarding hint description text, first parameter is the name of the app defined in app_name (for example: Fenix)-->
    <string name="search_suggestions_onboarding_text">%s sẽ chia sẻ mọi thứ bạn nhập vào thanh địa chỉ với công cụ tìm kiếm mặc định của bạn.</string>

    <!-- Search engine suggestion title text. The first parameter is the name of the suggested engine-->
    <string name="search_engine_suggestions_title">Tìm kiếm %s</string>
    <!-- Search engine suggestion description text -->
    <string name="search_engine_suggestions_description">Tìm kiếm trực tiếp từ thanh địa chỉ</string>

    <!-- Menu option in the search selector menu to open the search settings -->
    <string name="search_settings_menu_item">Cài đặt tìm kiếm</string>

    <!-- Header text for the search selector menu -->
    <string name="search_header_menu_item_2">Lần này tìm kiếm trong:</string>

    <!-- Content description (not visible, for screen readers etc.): Search engine icon. The first parameter is the search engine name (for example: DuckDuckGo). -->
    <string name="search_engine_icon_content_description" tools:ignore="UnusedResources">Công cụ tìm kiếm %s</string>

    <!-- Home onboarding -->
    <!-- Onboarding home screen popup dialog, shown on top of the Jump back in section. -->
    <string name="onboarding_home_screen_jump_back_contextual_hint_2">Gặp gỡ trang chủ được cá nhân hóa của bạn. Các thẻ, dấu trang và kết quả tìm kiếm gần đây sẽ xuất hiện ở đây.</string>
    <!-- Home onboarding dialog welcome screen title text. -->
    <string name="onboarding_home_welcome_title_2">Chào mừng bạn đến với một Internet cá nhân hơn</string>
    <!-- Home onboarding dialog welcome screen description text. -->
    <string name="onboarding_home_welcome_description">Màu sắc mới. Riêng tư hơn. Cùng cam kết với mọi người vì lợi nhuận.</string>
    <!-- Home onboarding dialog sign into sync screen title text. -->
    <string name="onboarding_home_sync_title_3">Chuyển đổi màn hình dễ dàng hơn bao giờ hết</string>
    <!-- Home onboarding dialog sign into sync screen description text. -->
    <string name="onboarding_home_sync_description">Tiếp tục nơi bạn đã dừng lại với các thẻ từ các thiết bị khác ngay bây giờ trên trang chủ của bạn.</string>
    <!-- Text for the button to continue the onboarding on the home onboarding dialog. -->
    <string name="onboarding_home_get_started_button">Bắt đầu</string>
    <!-- Text for the button to navigate to the sync sign in screen on the home onboarding dialog. -->
    <string name="onboarding_home_sign_in_button">Đăng nhập</string>
    <!-- Text for the button to skip the onboarding on the home onboarding dialog. -->
    <string name="onboarding_home_skip_button">Bỏ qua</string>

    <!-- Onboarding home screen sync popup dialog message, shown on top of Recent Synced Tabs in the Jump back in section. -->
    <string name="sync_cfr_message">Các thẻ của bạn đang đồng bộ hóa! Tiếp tục nơi bạn đã dừng lại trên thiết bị khác của mình.</string>

    <!-- Content description (not visible, for screen readers etc.): Close button for the home onboarding dialog -->
    <string name="onboarding_home_content_description_close_button">Đóng</string>

    <!-- Notification pre-permission dialog -->
    <!-- Enable notification pre permission dialog title
        The first parameter is the name of the app defined in app_name (for example: Fenix) -->
    <string name="onboarding_home_enable_notifications_title">Thông báo giúp bạn làm được nhiều việc hơn với %s</string>
    <!-- Enable notification pre permission dialog description with rationale
        The first parameter is the name of the app defined in app_name (for example: Fenix) -->
    <string name="onboarding_home_enable_notifications_description">Đồng bộ hóa các thẻ của bạn giữa các thiết bị, quản lý tải xuống, nhận các mẹo về cách tận dụng tối đa khả năng bảo vệ quyền riêng tư của %s và nhiều hơn nữa.</string>
    <!-- Text for the button to request notification permission on the device -->
    <string name="onboarding_home_enable_notifications_positive_button">Tiếp tục</string>
    <!-- Text for the button to not request notification permission on the device and dismiss the dialog -->
    <string name="onboarding_home_enable_notifications_negative_button">Không phải bây giờ</string>

    <!-- Juno first user onboarding flow experiment, strings are marked unused as they are only referenced by Nimbus experiments. -->
    <!-- Title for set firefox as default browser screen used by Nimbus experiments. Nimbus experiments do not support string placeholders.
        Note: The word "Firefox" should NOT be translated -->
    <string name="juno_onboarding_default_browser_title_nimbus" moz:removedIn="120" tools:ignore="UnusedResources">Đặt Firefox làm trình duyệt của bạn</string>
    <!-- Title for set firefox as default browser screen used by Nimbus experiments. -->
    <string name="juno_onboarding_default_browser_title_nimbus_2">Chúng tôi thích việc giữ an toàn cho bạn</string>
    <!-- Description for set firefox as default browser screen used by Nimbus experiments. Nimbus experiments do not support string placeholders.
        Note: The word "Firefox" should NOT be translated -->
    <string name="juno_onboarding_default_browser_description_nimbus" moz:removedIn="120" tools:ignore="UnusedResources">Firefox đặt mọi người lên trên lợi nhuận và bảo vệ quyền riêng tư của bạn bằng cách chặn các trình theo dõi trên nhiều trang web.\n\nTìm hiểu thêm trong thông báo về quyền riêng tư của chúng tôi.</string>
    <!-- Description for set firefox as default browser screen used by Nimbus experiments. -->
    <string name="juno_onboarding_default_browser_description_nimbus_2">Trình duyệt được hỗ trợ phi lợi nhuận của chúng tôi giúp ngăn chặn các công ty bí mật theo dõi bạn trên web.\n\nTìm hiểu thêm trong thông báo về quyền riêng tư của chúng tôi.</string>
    <!-- Text for the link to the privacy notice webpage for set as firefox default browser screen.
    This is part of the string with the key "juno_onboarding_default_browser_description". -->
    <string name="juno_onboarding_default_browser_description_link_text" tools:ignore="UnusedResources">thông báo bảo mật</string>
    <!-- Text for the button to set firefox as default browser on the device -->
    <string name="juno_onboarding_default_browser_positive_button" tools:ignore="UnusedResources">Đặt làm trình duyệt mặc định</string>
    <!-- Text for the button dismiss the screen and move on with the flow -->
    <string name="juno_onboarding_default_browser_negative_button" tools:ignore="UnusedResources">Không phải bây giờ</string>
    <!-- Title for sign in to sync screen. -->
    <string name="juno_onboarding_sign_in_title" moz:removedIn="120" tools:ignore="UnusedResources">Chuyển từ điện thoại sang máy tính xách tay và ngược lại</string>
    <!-- Title for sign in to sync screen. -->
    <string name="juno_onboarding_sign_in_title_2">Luôn được mã hóa khi bạn chuyển đổi giữa các thiết bị</string>
    <!-- Description for sign in to sync screen. -->
    <string name="juno_onboarding_sign_in_description" moz:removedIn="120" tools:ignore="UnusedResources">Lấy các thẻ và mật khẩu từ các thiết bị khác của bạn để tiếp tục nơi bạn đã dừng lại.</string>
    <!-- Description for sign in to sync screen. Nimbus experiments do not support string placeholders.
     Note: The word "Firefox" should NOT be translated -->
    <string name="juno_onboarding_sign_in_description_2">Khi bạn đăng nhập và đồng bộ hóa, bạn sẽ an toàn hơn. Firefox mã hóa mật khẩu, dấu trang của bạn và hơn thế nữa.</string>
    <!-- Text for the button to sign in to sync on the device -->
    <string name="juno_onboarding_sign_in_positive_button" tools:ignore="UnusedResources">Đăng nhập</string>
    <!-- Text for the button dismiss the screen and move on with the flow -->
    <string name="juno_onboarding_sign_in_negative_button" tools:ignore="UnusedResources">Không phải bây giờ</string>
    <!-- Title for enable notification permission screen used by Nimbus experiments. Nimbus experiments do not support string placeholders.
        Note: The word "Firefox" should NOT be translated -->
    <string name="juno_onboarding_enable_notifications_title_nimbus" moz:removedIn="120" tools:ignore="UnusedResources">Thông báo giúp bạn làm được nhiều việc hơn với Firefox</string>
    <!-- Title for enable notification permission screen used by Nimbus experiments. Nimbus experiments do not support string placeholders.
        Note: The word "Firefox" should NOT be translated -->
    <string name="juno_onboarding_enable_notifications_title_nimbus_2">Thông báo giúp bạn an toàn hơn với Firefox</string>
<<<<<<< HEAD
    <!-- Description for enable notification permission screen used by Nimbus experiments. Nimbus experiments do not support string placeholders.
       Note: The word "Firefox" should NOT be translated -->
    <string name="juno_onboarding_enable_notifications_description_nimbus" moz:removedIn="120" tools:ignore="UnusedResources">Gửi các thẻ giữa các thiết bị, quản lý tải xuống và nhận các mẹo để tận dụng tối đa Firefox.</string>
    <!-- Description for enable notification permission screen used by Nimbus experiments. Nimbus experiments do not support string placeholders.
       Note: The word "Firefox" should NOT be translated -->
=======
    <!-- Description for enable notification permission screen used by Nimbus experiments. Nimbus experiments do not support string placeholders.
       Note: The word "Firefox" should NOT be translated -->
    <string name="juno_onboarding_enable_notifications_description_nimbus" moz:removedIn="120" tools:ignore="UnusedResources">Gửi các thẻ giữa các thiết bị, quản lý tải xuống và nhận các mẹo để tận dụng tối đa Firefox.</string>
    <!-- Description for enable notification permission screen used by Nimbus experiments. Nimbus experiments do not support string placeholders.
       Note: The word "Firefox" should NOT be translated -->
>>>>>>> d602c86b
    <string name="juno_onboarding_enable_notifications_description_nimbus_2">Gửi các thẻ giữa các thiết bị của bạn một cách an toàn và khám phá các tính năng bảo mật khác trong Firefox.</string>
    <!-- Text for the button to request notification permission on the device -->
    <string name="juno_onboarding_enable_notifications_positive_button" tools:ignore="UnusedResources">Bật thông báo</string>
    <!-- Text for the button dismiss the screen and move on with the flow -->
    <string name="juno_onboarding_enable_notifications_negative_button" tools:ignore="UnusedResources">Không phải bây giờ</string>

    <!-- Title for add search widget screen used by Nimbus experiments. Nimbus experiments do not support string placeholders.
        Note: The word "Firefox" should NOT be translated -->
    <string name="juno_onboarding_add_search_widget_title" tools:ignore="UnusedResources">Hãy thử tiện ích Firefox tìm kiếm</string>
    <!-- Description for add search widget screen used by Nimbus experiments. Nimbus experiments do not support string placeholders.
        Note: The word "Firefox" should NOT be translated -->
    <string name="juno_onboarding_add_search_widget_description" tools:ignore="UnusedResources">Với Firefox trên màn hình chính, bạn sẽ dễ dàng truy cập vào trình duyệt ưu tiên quyền riêng tư để chặn các trình theo dõi trên nhiều trang web.</string>
    <!-- Text for the button to add search widget on the device used by Nimbus experiments. Nimbus experiments do not support string placeholders.
        Note: The word "Firefox" should NOT be translated -->
    <string name="juno_onboarding_add_search_widget_positive_button" tools:ignore="UnusedResources">Thêm tiện ích Firefox</string>
    <!-- Text for the button to dismiss the screen and move on with the flow -->
    <string name="juno_onboarding_add_search_widget_negative_button" tools:ignore="UnusedResources">Không phải bây giờ</string>

    <!-- Search Widget -->
    <!-- Content description for searching with a widget. The first parameter is the name of the application.-->
    <string name="search_widget_content_description_2">Mở thẻ %1$s mới</string>
    <!-- Text preview for smaller sized widgets -->
    <string name="search_widget_text_short">Tìm kiếm</string>
    <!-- Text preview for larger sized widgets -->
    <string name="search_widget_text_long">Tìm kiếm trên mạng</string>

    <!-- Content description (not visible, for screen readers etc.): Voice search -->
    <string name="search_widget_voice">Tìm kiếm bằng giọng nói</string>

    <!-- Preferences -->
    <!-- Title for the settings page-->
    <string name="settings">Cài đặt</string>
    <!-- Preference category for general settings -->
    <string name="preferences_category_general">Tổng quát</string>
    <!-- Preference category for all links about Fenix -->
    <string name="preferences_category_about">Giới thiệu</string>
    <!-- Preference category for settings related to changing the default search engine -->
    <string name="preferences_category_select_default_search_engine">Chọn một</string>
    <!-- Preference for settings related to managing search shortcuts for the quick search menu -->
    <string name="preferences_manage_search_shortcuts" moz:removedIn="120" tools:ignore="UnusedResources">Quản lý lối tắt tìm kiếm</string>
    <!-- Preference for settings related to managing search shortcuts for the quick search menu -->
    <string name="preferences_manage_search_shortcuts_2">Quản lý công cụ tìm kiếm thay thế</string>
    <!-- Summary for preference for settings related to managing search shortcuts for the quick search menu -->
    <string name="preferences_manage_search_shortcuts_summary">Chỉnh sửa công cụ tìm kiếm hiển thị trong menu tìm kiếm</string>
    <!-- Preference category for settings related to managing search shortcuts for the quick search menu -->
    <string name="preferences_category_engines_in_search_menu">Công cụ tìm kiếm hiển thị trong menu tìm kiếm</string>
    <!-- Preference for settings related to changing the default search engine -->
    <string name="preferences_default_search_engine">Công cụ tìm kiếm mặc định</string>
    <!-- Preference for settings related to Search -->
    <string name="preferences_search">Tìm kiếm</string>
    <!-- Preference for settings related to Search engines -->
    <string name="preferences_search_engines">Công cụ tìm kiếm</string>
    <!-- Preference for settings related to Search engines suggestions-->
    <string name="preferences_search_engines_suggestions">Đề xuất từ công cụ tìm kiếm</string>
    <!-- Preference for settings related to Search address bar -->
    <string name="preferences_search_address_bar" moz:removedIn="120" tools:ignore="UnusedResources">Thanh địa chỉ</string>
    <!-- Preference Category for settings related to Search address bar -->
    <string name="preferences_settings_address_bar">Tùy chọn thanh địa chỉ</string>
    <!-- Preference Category for settings to Firefox Suggest -->
    <string name="preference_search_address_bar_fx_suggest">Thanh địa chỉ - Đề xuất của Firefox</string>
    <!-- Preference link to Learn more about Firefox Suggest -->
    <string name="preference_search_learn_about_fx_suggest">Tìm hiểu thêm về đề xuất của Firefox</string>
    <!-- Preference link to rating Fenix on the Play Store -->
    <string name="preferences_rate">Đánh giá trên Google Play</string>
    <!-- Preference linking to about page for Fenix
        The first parameter is the name of the app defined in app_name (for example: Fenix) -->
    <string name="preferences_about">Về %1$s</string>
    <!-- Preference for settings related to changing the default browser -->
    <string name="preferences_set_as_default_browser">Đặt làm trình duyệt mặc định</string>
    <!-- Preference category for advanced settings -->
    <string name="preferences_category_advanced">Nâng cao</string>
    <!-- Preference category for privacy and security settings -->
    <string name="preferences_category_privacy_security">Riêng tư và bảo mật</string>
    <!-- Preference for advanced site permissions -->
    <string name="preferences_site_permissions">Quyền hạn trang web</string>
    <!-- Preference for private browsing options -->
    <string name="preferences_private_browsing_options">Duyệt web riêng tư</string>
    <!-- Preference for opening links in a private tab-->
    <string name="preferences_open_links_in_a_private_tab">Mở liên kết trong thẻ riêng tư</string>
    <!-- Preference for allowing screenshots to be taken while in a private tab-->
    <string name="preferences_allow_screenshots_in_private_mode">Cho phép chụp ảnh màn hình trong trình duyệt riêng tư</string>
    <!-- Will inform the user of the risk of activating Allow screenshots in private browsing option -->
    <string name="preferences_screenshots_in_private_mode_disclaimer">Nếu được phép, các thẻ riêng tư cũng sẽ hiển thị khi nhiều ứng dụng đang mở</string>
    <!-- Preference for adding private browsing shortcut -->
    <string name="preferences_add_private_browsing_shortcut">Thêm lối tắt duyệt web riêng tư</string>
    <!-- Preference for enabling "HTTPS-Only" mode -->
    <string name="preferences_https_only_title">Chế độ chỉ HTTPS</string>

    <!-- Preference for removing cookie/consent banners from sites automatically. See reduce_cookie_banner_summary for additional context. -->
    <string name="preferences_cookie_banner_reduction" moz:RemovedIn="121" tools:ignore="UnusedResources">Giảm biểu ngữ cookie</string>
    <!-- Label for cookie banner section in quick settings panel. -->
    <string name="cookie_banner_blocker">Trình chặn biểu ngữ cookie</string>
    <!-- Preference for removing cookie/consent banners from sites automatically in private mode. See reduce_cookie_banner_summary for additional context. -->
    <string name="preferences_cookie_banner_reduction_private_mode">Trình chặn biểu ngữ cookie trong trình duyệt riêng tư</string>
    <!-- Preference for rejecting or removing as many cookie/consent banners as possible on sites. See reduce_cookie_banner_summary for additional context. -->
    <string name="reduce_cookie_banner_option" moz:RemovedIn="121" tools:ignore="UnusedResources">Giảm biểu ngữ cookie</string>
    <!-- Summary of cookie banner handling preference if the setting disabled is set to off -->
    <string name="reduce_cookie_banner_option_off" moz:RemovedIn="121" tools:ignore="UnusedResources">Tắt</string>
    <!-- Summary of cookie banner handling preference if the setting enabled is set to on -->
    <string name="reduce_cookie_banner_option_on" moz:RemovedIn="121" tools:ignore="UnusedResources">Bật</string>

    <!-- Summary for the preference for rejecting all cookies whenever possible. The first parameter is the application name -->
    <string name="reduce_cookie_banner_summary_1" moz:RemovedIn="121" tools:ignore="UnusedResources">%1$s tự động cố gắng từ chối yêu cầu cookie trên biểu ngữ cookie.</string>
    <!-- Text for indicating cookie banner handling is off this site, this is shown as part of the protections panel with the tracking protection toggle -->
    <string name="reduce_cookie_banner_off_for_site">Tắt cho trang web này</string>
    <!-- Text for cancel button indicating that cookie banner reduction is not supported for the current site, this is shown as part of the cookie banner details view. -->
    <string name="cookie_banner_handling_details_site_is_not_supported_cancel_button">Hủy bỏ</string>
    <!-- Text for request support button indicating that cookie banner reduction is not supported for the current site, this is shown as part of the cookie banner details view. -->
    <string name="cookie_banner_handling_details_site_is_not_supported_request_support_button_2">Gửi yêu cầu</string>
    <!-- Text for title indicating that cookie banner reduction is not supported for the current site, this is shown as part of the cookie banner details view. -->
    <string name="cookie_banner_handling_details_site_is_not_supported_title_2">Yêu cầu hỗ trợ cho trang web này?</string>
    <!-- Label for the snackBar, after the user reports with success a website where cookie banner reducer did not work -->
    <string name="cookie_banner_handling_report_site_snack_bar_text_2">Đã gửi yêu cầu</string>
    <!-- Text for indicating cookie banner handling is on this site, this is shown as part of the protections panel with the tracking protection toggle -->
    <string name="reduce_cookie_banner_on_for_site">Bật cho trang web này</string>
    <!-- Text for indicating that a request for unsupported site was sent to Nimbus (it's a Mozilla library for experiments), this is shown as part of the protections panel with the tracking protection toggle -->
    <string name="reduce_cookie_banner_unsupported_site_request_submitted_2">Đã gửi yêu cầu hỗ trợ</string>
    <!-- Text for indicating cookie banner handling is currently not supported for this site, this is shown as part of the protections panel with the tracking protection toggle -->
    <string name="reduce_cookie_banner_unsupported_site">Trang web hiện không được hỗ trợ</string>
    <!-- Title text for a detail explanation indicating cookie banner handling is on this site, this is shown as part of the cookie banner panel in the toolbar. The first parameter is a shortened URL of the current site-->
    <string name="reduce_cookie_banner_details_panel_title_on_for_site" moz:RemovedIn="121" tools:ignore="UnusedResources">Bật giảm biểu ngữ cookie cho %1$s?</string>
    <!-- Title text for a detail explanation indicating cookie banner handling is on this site, this is shown as part of the cookie banner panel in the toolbar. The first parameter is a shortened URL of the current site-->
    <string name="reduce_cookie_banner_details_panel_title_on_for_site_1">Bật trình chặn biểu ngữ cookie cho %1$s?</string>
<<<<<<< HEAD
    <!-- Title text for a detail explanation indicating cookie banner handling is off this site, this is shown as part of the cookie banner panel in the toolbar. The first parameter is a shortened URL of the current site-->
    <string name="reduce_cookie_banner_details_panel_title_off_for_site" moz:RemovedIn="121" tools:ignore="UnusedResources">Tắt giảm biểu ngữ cookie cho %1$s?</string>
    <!-- Title text for a detail explanation indicating cookie banner handling is off this site, this is shown as part of the cookie banner panel in the toolbar. The first parameter is a shortened URL of the current site-->
=======
    <!-- Title text for a detail explanation indicating cookie banner handling is off this site, this is shown as part of the cookie banner panel in the toolbar. The first parameter is a shortened URL of the current site-->
    <string name="reduce_cookie_banner_details_panel_title_off_for_site" moz:RemovedIn="121" tools:ignore="UnusedResources">Tắt giảm biểu ngữ cookie cho %1$s?</string>
    <!-- Title text for a detail explanation indicating cookie banner handling is off this site, this is shown as part of the cookie banner panel in the toolbar. The first parameter is a shortened URL of the current site-->
>>>>>>> d602c86b
    <string name="reduce_cookie_banner_details_panel_title_off_for_site_1">Tắt trình chặn biểu ngữ cookie cho %1$s?</string>
    <!-- Title text for a detail explanation indicating cookie banner reducer didn't work for the current site, this is shown as part of the cookie banner panel in the toolbar. The first parameter is the application name-->
    <string name="reduce_cookie_banner_details_panel_title_unsupported_site_request_2">%1$s không thể tự động từ chối yêu cầu cookie trên trang web này. Bạn có thể gửi yêu cầu hỗ trợ trang web này trong tương lai.</string>
    <!-- Long text for a detail explanation indicating what will happen if cookie banner handling is off for a site, this is shown as part of the cookie banner panel in the toolbar. The first parameter is the application name -->
    <string name="reduce_cookie_banner_details_panel_description_off_for_site" moz:RemovedIn="121" tools:ignore="UnusedResources">%1$s sẽ xóa cookie của trang web này và làm mới trang. Xóa tất cả cookie có thể khiến bạn đăng xuất hoặc làm trống giỏ hàng.</string>

    <!-- Long text for a detail explanation indicating what will happen if cookie banner handling is off for a site, this is shown as part of the cookie banner panel in the toolbar. The first parameter is the application name -->
    <string name="reduce_cookie_banner_details_panel_description_off_for_site_1">Tắt và %1$s sẽ xóa cookie và tải lại trang web này. Điều này có thể khiến bạn bị đăng xuất hoặc bị xóa sạch giỏ hàng.</string>
<<<<<<< HEAD
    <!-- Long text for a detail explanation indicating what will happen if cookie banner handling is on for a site, this is shown as part of the cookie banner panel in the toolbar. The first parameter is the application name -->
    <string name="reduce_cookie_banner_details_panel_description_on_for_site_2" moz:RemovedIn="121" tools:ignore="UnusedResources">%1$s thử tự động từ chối tất cả các yêu cầu cookie trên các trang web được hỗ trợ.</string>
    <!-- Long text for a detail explanation indicating what will happen if cookie banner handling is on for a site, this is shown as part of the cookie banner panel in the toolbar. The first parameter is the application name -->
=======
    <!-- Long text for a detail explanation indicating what will happen if cookie banner handling is on for a site, this is shown as part of the cookie banner panel in the toolbar. The first parameter is the application name -->
    <string name="reduce_cookie_banner_details_panel_description_on_for_site_2" moz:RemovedIn="121" tools:ignore="UnusedResources">%1$s thử tự động từ chối tất cả các yêu cầu cookie trên các trang web được hỗ trợ.</string>
    <!-- Long text for a detail explanation indicating what will happen if cookie banner handling is on for a site, this is shown as part of the cookie banner panel in the toolbar. The first parameter is the application name -->
>>>>>>> d602c86b
    <string name="reduce_cookie_banner_details_panel_description_on_for_site_3">Bật và %1$s sẽ thử tự động từ chối tất cả các biểu ngữ cookie trên trang web này.</string>
    <!-- Title text for the cookie banner re-engagement dialog. The first parameter is the application name. -->
    <string name="reduce_cookie_banner_dialog_title" moz:RemovedIn="121" tools:ignore="UnusedResources">Cho phép %1$s từ chối biểu ngữ cookie?</string>
    <!-- Body text for the cookie banner re-engagement dialog use. The first parameter is the application name. -->
    <string name="reduce_cookie_banner_dialog_body" moz:RemovedIn="121" tools:ignore="UnusedResources">%1$s có thể tự động từ chối nhiều yêu cầu biểu ngữ cookie.</string>
    <!-- Remind me later text button for the onboarding dialog -->
    <string name="reduce_cookie_banner_dialog_not_now_button" moz:RemovedIn="121" tools:ignore="UnusedResources">Không phải bây giờ</string>
    <!-- Snack text for the cookie banner dialog, after user hit the dismiss banner button -->
    <string name="reduce_cookie_banner_dialog_snackbar_text" moz:RemovedIn="121" tools:ignore="UnusedResources">Bạn sẽ thấy ít yêu cầu cookie hơn</string>

    <!-- Change setting text button, for the cookie banner re-engagement dialog -->
    <string name="reduce_cookie_banner_dialog_change_setting_button" moz:RemovedIn="121" tools:ignore="UnusedResources">Cho phép</string>
<<<<<<< HEAD
=======

    <!--Title for the cookie banner re-engagement CFR, the placeholder is replaced with app name -->
    <string name="cookie_banner_cfr_title">%1$s vừa từ chối cookie cho bạn</string>
    <!--Message for the cookie banner re-engagement CFR -->
    <string name="cookie_banner_cfr_message">Ít phiền nhiễu hơn, ít cookie theo dõi bạn trên trang web này hơn.</string>
>>>>>>> d602c86b

    <!-- Description of the preference to enable "HTTPS-Only" mode. -->
    <string name="preferences_https_only_summary">Tự động cố gắng kết nối với các trang web bằng giao thức mã hóa HTTPS để tăng cường bảo mật.</string>
    <!-- Summary of https only preference if https only is set to off -->
    <string name="preferences_https_only_off">Tắt</string>
    <!-- Summary of https only preference if https only is set to on in all tabs -->
    <string name="preferences_https_only_on_all">Bật trong tất cả các thẻ</string>
    <!-- Summary of https only preference if https only is set to on in private tabs only -->
    <string name="preferences_https_only_on_private">Bật trong các thẻ riêng tư</string>
    <!-- Text displayed that links to website containing documentation about "HTTPS-Only" mode -->
    <string name="preferences_http_only_learn_more">Tìm hiểu thêm</string>
    <!-- Option for the https only setting -->
    <string name="preferences_https_only_in_all_tabs">Bật trong tất cả các thẻ</string>
    <!-- Option for the https only setting -->
    <string name="preferences_https_only_in_private_tabs">Chỉ bật trong thẻ riêng tư</string>
    <!-- Title shown in the error page for when trying to access a http website while https only mode is enabled. -->
    <string name="errorpage_httpsonly_title">Trang web an toàn không khả dụng</string>
    <!-- Message shown in the error page for when trying to access a http website while https only mode is enabled. The message has two paragraphs. This is the first. -->
    <string name="errorpage_httpsonly_message_title">Rất có thể, trang web chỉ đơn giản là không hỗ trợ HTTPs.</string>
    <!-- Message shown in the error page for when trying to access a http website while https only mode is enabled. The message has two paragraphs. This is the second. -->
    <string name="errorpage_httpsonly_message_summary">Tuy nhiên, cũng có thể có kẻ tấn công tham gia. Nếu bạn tiếp tục vào trang web, bạn không nên nhập bất kỳ thông tin nhạy cảm nào. Nếu bạn tiếp tục, chế độ chỉ HTTPS sẽ tạm thời bị tắt cho trang web.</string>
    <!-- Preference for accessibility -->
    <string name="preferences_accessibility">Khả năng truy cập</string>
    <!-- Preference to override the Firefox Account server -->
    <string name="preferences_override_fxa_server" moz:RemovedIn="120" tools:ignore="UnusedResources">Tùy chỉnh máy chủ tài khoản Firefox</string>
    <!-- Preference to override the Mozilla account server -->
    <string name="preferences_override_account_server">Máy chủ tài khoản Mozilla tùy chỉnh</string>
    <!-- Preference to override the Sync token server -->
    <string name="preferences_override_sync_tokenserver">Tùy chỉnh máy chủ đồng bộ hóa</string>
    <!-- Toast shown after updating the FxA/Sync server override preferences -->
    <string name="toast_override_fxa_sync_server_done" moz:RemovedIn="120" tools:ignore="UnusedResources">Tài khoản máy chủ Firefox/đồng bộ hóa đã thay đổi. Thoát ứng dụng để áp dụng thay đổi…</string>
    <!-- Toast shown after updating the Mozilla account/Sync server override preferences -->
    <string name="toast_override_account_sync_server_done">Đã sửa đổi máy chủ/tài khoản đồng bộ hóa Mozilla. Đang thoát khỏi ứng dụng để áp dụng các thay đổi…</string>
    <!-- Preference category for account information -->
    <string name="preferences_category_account">Tài khoản</string>
    <!-- Preference for changing where the toolbar is positioned -->
    <string name="preferences_toolbar">Thanh công cụ</string>
    <!-- Preference for changing default theme to dark or light mode -->
    <string name="preferences_theme">Chủ đề</string>
    <!-- Preference for customizing the home screen -->
    <string name="preferences_home_2">Trang chủ</string>
    <!-- Preference for gestures based actions -->
    <string name="preferences_gestures">Cử chỉ</string>
    <!-- Preference for settings related to visual options -->
    <string name="preferences_customize">Tùy biến</string>
    <!-- Preference description for banner about signing in -->
    <string name="preferences_sign_in_description_2">Đăng nhập để đồng bộ các thẻ, dấu trang, mật khẩu, v.v.</string>
    <!-- Preference shown instead of account display name while account profile information isn't available yet. -->
    <string name="preferences_account_default_name" moz:RemovedIn="120" tools:ignore="UnusedResources">Tài khoản Firefox</string>
    <!-- Preference shown instead of account display name while account profile information isn't available yet. -->
    <string name="preferences_account_default_name_2">Tài khoản Mozilla</string>
    <!-- Preference text for account title when there was an error syncing FxA -->
    <string name="preferences_account_sync_error">Kết nối lại để tiếp tục đồng bộ hóa</string>
    <!-- Preference for language -->
    <string name="preferences_language">Ngôn ngữ</string>
    <!-- Preference for data choices -->
    <string name="preferences_data_choices">Lựa chọn dữ liệu</string>
    <!-- Preference for data collection -->
    <string name="preferences_data_collection">Thu thập dữ liệu</string>
    <!-- Preference for developers -->
    <string name="preferences_remote_debugging">Gỡ lỗi từ xa qua USB</string>
    <!-- Preference title for switch preference to show search engines -->
    <string name="preferences_show_search_engines" moz:RemovedIn="120" tools:ignore="UnusedResources">Hiển thị công cụ tìm kiếm</string>
    <!-- Preference title for switch preference to show search suggestions -->
    <string name="preferences_show_search_suggestions">Hiển thị đề xuất tìm kiếm</string>
    <!-- Preference title for switch preference to show voice search button -->
    <string name="preferences_show_voice_search">Hiển thị tìm kiếm bằng giọng nói</string>
    <!-- Preference title for switch preference to show search suggestions also in private mode -->
    <string name="preferences_show_search_suggestions_in_private">Hiển thị trong phiên riêng tư</string>
    <!-- Preference title for switch preference to show a clipboard suggestion when searching -->
    <string name="preferences_show_clipboard_suggestions">Hiển thị đề xuất khay nhớ tạm</string>
    <!-- Preference title for switch preference to suggest browsing history when searching -->
    <string name="preferences_search_browsing_history">Tìm kiếm lịch sử duyệt web</string>
    <!-- Preference title for switch preference to suggest bookmarks when searching -->
    <string name="preferences_search_bookmarks">Tìm kiếm dấu trang</string>
    <!-- Preference title for switch preference to suggest synced tabs when searching -->
    <string name="preferences_search_synced_tabs">Tìm kiếm các thẻ đã đồng bộ hóa</string>
    <!-- Preference for account settings -->
    <string name="preferences_account_settings">Cài đặt tài khoản</string>
    <!-- Preference for enabling url autocomplete-->
    <string name="preferences_enable_autocomplete_urls">Tự động điền URL</string>
    <!-- Preference title for switch preference to show sponsored Firefox Suggest search suggestions -->
    <string name="preferences_show_sponsored_suggestions">Đề xuất từ nhà tài trợ</string>
    <!-- Summary for preference to show sponsored Firefox Suggest search suggestions.
         The first parameter is the name of the application. -->
    <string name="preferences_show_sponsored_suggestions_summary">Hỗ trợ %1$s với các đề xuất được tài trợ không thường xuyên</string>
    <!-- Preference title for switch preference to show Firefox Suggest search suggestions for web content.
         The first parameter is the name of the application. -->
    <string name="preferences_show_nonsponsored_suggestions">Đề xuất từ %1$s</string>
    <!-- Summary for preference to show Firefox Suggest search suggestions for web content -->
    <string name="preferences_show_nonsponsored_suggestions_summary">Nhận đề xuất từ ​​web liên quan đến tìm kiếm của bạn</string>
    <!-- Preference for open links in third party apps -->
    <string name="preferences_open_links_in_apps">Mở liên kết trong ứng dụng</string>

    <!-- Preference for open links in third party apps always open in apps option -->
    <string name="preferences_open_links_in_apps_always">Luôn luôn</string>
    <!-- Preference for open links in third party apps ask before opening option -->
    <string name="preferences_open_links_in_apps_ask">Hỏi trước khi mở</string>
    <!-- Preference for open links in third party apps never open in apps option -->
    <string name="preferences_open_links_in_apps_never">Không bao giờ</string>
    <!-- Preference for open download with an external download manager app -->
    <string name="preferences_external_download_manager">Trình quản lý tải xuống bên ngoài</string>
    <!-- Preference for enabling gecko engine logs -->
    <string name="preferences_enable_gecko_logs">Bật nhật ký Gecko</string>
    <!-- Message to indicate users that we are quitting the application to apply the changes -->
    <string name="quit_application">Đang thoát ứng dụng để áp dụng các thay đổi…</string>

    <!-- Preference for add_ons -->
    <string name="preferences_addons">Tiện ích</string>

    <!-- Preference for installing a local add-on -->
    <string name="preferences_install_local_addon">Cài đặt tiện ích từ tập tin</string>
    <!-- Preference for notifications -->
    <string name="preferences_notifications">Thông báo</string>

    <!-- Summary for notification preference indicating notifications are allowed -->
    <string name="notifications_allowed_summary">Đã cho phép</string>
    <!-- Summary for notification preference indicating notifications are not allowed -->
    <string name="notifications_not_allowed_summary">Không cho phép</string>

    <!-- Add-on Preferences -->
    <!-- Preference to customize the configured AMO (addons.mozilla.org) collection -->
    <string name="preferences_customize_amo_collection">Bộ sưu tập tiện ích tùy chỉnh</string>
    <!-- Button caption to confirm the add-on collection configuration -->
    <string name="customize_addon_collection_ok">OK</string>
    <!-- Button caption to abort the add-on collection configuration -->
    <string name="customize_addon_collection_cancel">Hủy bỏ</string>
    <!-- Hint displayed on input field for custom collection name -->
    <string name="customize_addon_collection_hint">Tên bộ sưu tập</string>
    <!-- Hint displayed on input field for custom collection user ID-->
    <string name="customize_addon_collection_user_hint">Chủ sở hữu bộ sưu tập (ID người dùng)</string>
    <!-- Toast shown after confirming the custom add-on collection configuration -->
    <string name="toast_customize_addon_collection_done">Đã sửa đổi bộ sưu tập tiện ích mở rộng. Thoát ứng dụng để áp dụng các thay đổi…</string>

    <!-- Customize Home -->
    <!-- Header text for jumping back into the recent tab in customize the home screen -->
    <string name="customize_toggle_jump_back_in">Trang đã xem gần đây</string>
    <!-- Title for the customize home screen section with recently saved bookmarks. -->
    <string name="customize_toggle_recent_bookmarks">Dấu trang gần đây</string>
    <!-- Title for the customize home screen section with recently visited. Recently visited is
    a section where users see a list of tabs that they have visited in the past few days -->
    <string name="customize_toggle_recently_visited">Đã xem gần đây</string>

    <!-- Title for the customize home screen section with Pocket. -->
    <string name="customize_toggle_pocket_2">Những câu chuyện kích động tư tưởng</string>
    <!-- Summary for the customize home screen section with Pocket. The first parameter is product name Pocket -->
    <string name="customize_toggle_pocket_summary">Các bài báo được cung cấp bởi %s</string>
    <!-- Title for the customize home screen section with sponsored Pocket stories. -->
    <string name="customize_toggle_pocket_sponsored">Câu chuyện được tài trợ</string>
    <!-- Title for the opening wallpaper settings screen -->
    <string name="customize_wallpapers">Hình nền</string>
    <!-- Title for the customize home screen section with sponsored shortcuts. -->
    <string name="customize_toggle_contile">Các lối tắt được tài trợ</string>

    <!-- Wallpapers -->
    <!-- Content description for various wallpapers. The first parameter is the name of the wallpaper -->
    <string name="wallpapers_item_name_content_description">Mục hình nền: %1$s</string>
    <!-- Snackbar message for when wallpaper is selected -->
    <string name="wallpaper_updated_snackbar_message">Đã cập nhật hình nền!</string>
    <!-- Snackbar label for action to view selected wallpaper -->
    <string name="wallpaper_updated_snackbar_action">Hiển thị</string>
    <!-- Snackbar message for when wallpaper couldn't be downloaded -->
    <string name="wallpaper_download_error_snackbar_message">Không thể tải xuống hình nền</string>
    <!-- Snackbar label for action to retry downloading the wallpaper -->
    <string name="wallpaper_download_error_snackbar_action">Thử lại</string>
    <!-- Snackbar message for when wallpaper couldn't be selected because of the disk error -->
    <string name="wallpaper_select_error_snackbar_message">Không thể thay đổi hình nền</string>
    <!-- Text displayed that links to website containing documentation about the "Limited Edition" wallpapers. -->
    <string name="wallpaper_learn_more">Tìm hiểu thêm</string>

    <!-- Text for classic wallpapers title. The first parameter is the Firefox name. -->
    <string name="wallpaper_classic_title">%s cổ điển</string>
    <!-- Text for artist series wallpapers title. "Artist series" represents a collection of artist collaborated wallpapers. -->
    <string name="wallpaper_artist_series_title">Loạt nghệ sĩ</string>
    <!-- Description text for the artist series wallpapers with learn more link. The first parameter is the learn more string defined in wallpaper_learn_more. "Independent voices" is the name of the wallpaper collection -->
    <string name="wallpaper_artist_series_description_with_learn_more">Bộ sưu tập Tiếng nói độc lập. %s</string>
    <!-- Description text for the artist series wallpapers. "Independent voices" is the name of the wallpaper collection -->
    <string name="wallpaper_artist_series_description">Bộ sưu tập Tiếng nói độc lập.</string>
    <!-- Wallpaper onboarding dialog header text. -->
    <string name="wallpapers_onboarding_dialog_title_text">Thử một chút màu sắc</string>
    <!-- Wallpaper onboarding dialog body text. -->
    <string name="wallpapers_onboarding_dialog_body_text">Chọn một hình nền nói lên bạn.</string>
    <!-- Wallpaper onboarding dialog learn more button text. The button navigates to the wallpaper settings screen. -->
    <string name="wallpapers_onboarding_dialog_explore_more_button_text">Khám phá các hình nền khác</string>

    <!-- Add-ons general availability nimbus message-->
    <!-- Title of the Nimbus message for add-ons general availability-->
    <string name="addon_ga_message_title" tools:ignore="UnusedResources">Tiện ích mới hiện đã có sẵn</string>
    <!-- Body of the Nimbus message for add-ons general availability. 'Firefox' intentionally hardcoded here-->
    <string name="addon_ga_message_body" tools:ignore="UnusedResources">Xem hơn 100 tiện ích mở rộng mới cho phép bạn biến Firefox thành của riêng mình.</string>
    <!-- Button text of the Nimbus message for add-ons general availability. -->
    <string name="addon_ga_message_button" tools:ignore="UnusedResources">Khám phá tiện ích</string>

    <!-- Add-on Installation from AMO-->
    <!-- Error displayed when user attempts to install an add-on from AMO (addons.mozilla.org) that is not supported -->
    <string name="addon_not_supported_error" moz:removedIn="120" tools:ignore="UnusedResources">Tiện ích mở rộng không được hỗ trợ</string>
    <!-- Error displayed when user attempts to install an add-on from AMO (addons.mozilla.org) that is already installed -->
    <string name="addon_already_installed" moz:removedIn="120" tools:ignore="UnusedResources">Tiện ích mở rộng đã được cài đặt trước đó</string>

    <!-- Add-on process crash dialog to user -->
    <!-- Title of a dialog shown to the user when enough errors have occurred with addons and they need to be temporarily disabled -->
    <string name="addon_process_crash_dialog_title" tools:ignore="UnusedResources">Tiện ích mở rộng tạm thời bị vô hiệu hóa</string>
    <!-- The first parameter is the application name. This is a message shown to the user when too many errors have occurred with the addons process and they have been disabled. The user can decide if they would like to continue trying to start add-ons or if they'd rather continue without them. -->
    <string name="addon_process_crash_dialog_message" tools:ignore="UnusedResources">Một hoặc nhiều tiện ích mở rộng ngừng hoạt động khiến hệ thống của bạn không ổn định. %1$s thất bại khi thử khởi động lại (các) tiện ích.\n\nTiện ích mở rộng sẽ không được khởi động lại trong phiên hiện tại của bạn.\n\nXóa hoặc vô hiệu hóa các tiện ích có thể khắc phục được sự cố này.</string>
    <!-- This will cause the add-ons to try restarting but the dialog will reappear if it is unsuccessful again -->
    <string name="addon_process_crash_dialog_retry_button_text" tools:ignore="UnusedResources">Thử khởi động lại tiện ích</string>
    <!-- The user will continue with all add-ons disabled -->
    <string name="addon_process_crash_dialog_disable_addons_button_text" tools:ignore="UnusedResources">Tiếp tục với tiện ích bị vô hiệu hóa</string>

    <!-- Account Preferences -->
    <!-- Preference for managing your account via accounts.firefox.com -->
    <string name="preferences_manage_account">Quản lý tài khoản</string>
    <!-- Summary of the preference for managing your account via accounts.firefox.com. -->
    <string name="preferences_manage_account_summary">Thay đổi mật khẩu, quản lý việc thu thập dữ liệu hoặc xóa tài khoản của bạn</string>
    <!-- Preference for triggering sync -->
    <string name="preferences_sync_now">Đồng bộ ngay</string>
    <!-- Preference category for sync -->
    <string name="preferences_sync_category">Chọn những gì để đồng bộ hóa</string>
    <!-- Preference for syncing history -->
    <string name="preferences_sync_history">Lịch sử</string>
    <!-- Preference for syncing bookmarks -->
    <string name="preferences_sync_bookmarks">Dấu trang</string>
    <!-- Preference for syncing logins -->
    <string name="preferences_sync_logins">Đăng nhập</string>
    <!-- Preference for syncing tabs -->
    <string name="preferences_sync_tabs_2">Các thẻ đang mở</string>
    <!-- Preference for signing out -->
    <string name="preferences_sign_out">Đăng xuất</string>
    <!-- Preference displays and allows changing current FxA device name -->
    <string name="preferences_sync_device_name">Tên thiết bị</string>
    <!-- Text shown when user enters empty device name -->
    <string name="empty_device_name_error">Tên thiết bị không được để trống.</string>
    <!-- Label indicating that sync is in progress -->
    <string name="sync_syncing_in_progress">Đang đồng bộ hóa…</string>
    <!-- Label summary indicating that sync failed. The first parameter is the date stamp showing last time it succeeded -->
    <string name="sync_failed_summary">Đồng bộ hóa thất bại. Thành công lần cuối: %s</string>
    <!-- Label summary showing never synced -->
    <string name="sync_failed_never_synced_summary">Đồng bộ hóa thất bại. Đồng bộ hóa lần cuối: không rõ</string>
    <!-- Label summary the date we last synced. The first parameter is date stamp showing last time synced -->
    <string name="sync_last_synced_summary">Đồng bộ hóa lần cuối: %s</string>
    <!-- Label summary showing never synced -->
    <string name="sync_never_synced_summary">Đồng bộ hóa lần cuối: không rõ</string>

    <!-- Text for displaying the default device name.
        The first parameter is the application name, the second is the device manufacturer name
        and the third is the device model. -->
    <string name="default_device_name_2">%1$s trên %2$s %3$s</string>

    <!-- Preference for syncing credit cards -->
    <string name="preferences_sync_credit_cards">Thẻ tín dụng</string>
    <!-- Preference for syncing addresses -->
    <string name="preferences_sync_address">Địa chỉ</string>

    <!-- Send Tab -->
    <!-- Name of the "receive tabs" notification channel. Displayed in the "App notifications" system settings for the app -->
    <string name="fxa_received_tab_channel_name">Các thẻ đã nhận</string>
    <!-- Description of the "receive tabs" notification channel. Displayed in the "App notifications" system settings for the app -->
    <string name="fxa_received_tab_channel_description">Thông báo các thẻ nhận được từ các thiết bị Firefox khác.</string>
    <!--  The body for these is the URL of the tab received  -->
    <string name="fxa_tab_received_notification_name">Thẻ đã nhận</string>

    <!-- %s is the device name -->
    <string name="fxa_tab_received_from_notification_name">Thẻ từ %s</string>

    <!-- Advanced Preferences -->
    <!-- Preference for tracking protection exceptions -->
    <string name="preferences_tracking_protection_exceptions">Ngoại trừ</string>
    <!-- Button in Exceptions Preference to turn on tracking protection for all sites (remove all exceptions) -->
    <string name="preferences_tracking_protection_exceptions_turn_on_for_all">Bật cho tất cả các trang web</string>
    <!-- Text displayed when there are no exceptions -->
    <string name="exceptions_empty_message_description">Các ngoại trừ cho phép bạn vô hiệu hóa trình chống theo dõi cho các trang web được chọn.</string>
    <!-- Text displayed when there are no exceptions, with learn more link that brings users to a tracking protection SUMO page -->
    <string name="exceptions_empty_message_learn_more_link">Tìm hiểu thêm</string>

    <!-- Preference switch for usage and technical data collection -->
    <string name="preference_usage_data">Sử dụng và dữ liệu kỹ thuật</string>
    <!-- Preference description for usage and technical data collection -->
    <string name="preferences_usage_data_description">Chia sẻ hiệu năng, cách sử dụng, phần cứng và dữ liệu tùy biến liên quan đến trình duyệt của bạn với Mozilla để giúp chúng tôi tạo ra %1$s tốt hơn</string>
    <!-- Preference switch for marketing data collection -->
    <string name="preferences_marketing_data">Dữ liệu tiếp thị</string>
    <!-- Preference description for marketing data collection -->
    <string name="preferences_marketing_data_description2">Chia sẻ dữ liệu sử dụng cơ bản với Adjust, nhà cung cấp tiếp thị di động của chúng tôi</string>
    <!-- Title for studies preferences -->
    <string name="preference_experiments_2">Nghiên cứu</string>
    <!-- Summary for studies preferences -->
    <string name="preference_experiments_summary_2">Cho phép Mozilla cài đặt và chạy các nghiên cứu</string>

    <!-- Turn On Sync Preferences -->
    <!-- Header of the Sync and save your data preference view -->
    <string name="preferences_sync_2">Đồng bộ hóa và lưu dữ liệu của bạn</string>
    <!-- Preference for reconnecting to FxA sync -->
    <string name="preferences_sync_sign_in_to_reconnect">Đăng nhập để kết nối lại</string>
    <!-- Preference for removing FxA account -->
    <string name="preferences_sync_remove_account">Gỡ bỏ tài khoản</string>

    <!-- Pairing Feature strings -->
    <!-- Instructions on how to access pairing -->
    <string name="pair_instructions_2"><![CDATA[Quét mã QR được hiển thị tại <b>firefox.com/pair</b>]]></string>

    <!-- Toolbar Preferences -->
    <!-- Preference for using top toolbar -->
    <string name="preference_top_toolbar">Trên cùng</string>
    <!-- Preference for using bottom toolbar -->
    <string name="preference_bottom_toolbar">Dưới cùng</string>

    <!-- Theme Preferences -->
    <!-- Preference for using light theme -->
    <string name="preference_light_theme">Sáng</string>
    <!-- Preference for using dark theme -->
    <string name="preference_dark_theme">Tối</string>
    <!-- Preference for using using dark or light theme automatically set by battery -->
    <string name="preference_auto_battery_theme">Đặt theo trình tiết kiệm pin</string>
    <!-- Preference for using following device theme -->
    <string name="preference_follow_device_theme">Đặt theo chủ đề thiết bị</string>

    <!-- Gestures Preferences-->
    <!-- Preferences for using pull to refresh in a webpage -->
    <string name="preference_gestures_website_pull_to_refresh">Kéo để làm mới</string>
    <!-- Preference for using the dynamic toolbar -->
    <string name="preference_gestures_dynamic_toolbar">Cuộn để ẩn thanh công cụ</string>
    <!-- Preference for switching tabs by swiping horizontally on the toolbar -->
    <string name="preference_gestures_swipe_toolbar_switch_tabs">Vuốt thanh công cụ sang hai bên để chuyển đổi các thẻ</string>
    <!-- Preference for showing the opened tabs by swiping up on the toolbar-->
    <string name="preference_gestures_swipe_toolbar_show_tabs">Vuốt thanh công cụ lên để mở các thẻ</string>

    <!-- Library -->
    <!-- Option in Library to open Downloads page -->
    <string name="library_downloads">Tải xuống</string>
    <!-- Option in library to open Bookmarks page -->
    <string name="library_bookmarks">Dấu trang</string>
    <!-- Option in library to open Desktop Bookmarks root page -->
    <string name="library_desktop_bookmarks_root">Dấu trang Desktop</string>
    <!-- Option in library to open Desktop Bookmarks "menu" page -->
    <string name="library_desktop_bookmarks_menu">Trình đơn dấu trang</string>
    <!-- Option in library to open Desktop Bookmarks "toolbar" page -->
    <string name="library_desktop_bookmarks_toolbar">Thanh dấu trang</string>
    <!-- Option in library to open Desktop Bookmarks "unfiled" page -->
    <string name="library_desktop_bookmarks_unfiled">Dấu trang khác</string>
    <!-- Option in Library to open History page -->
    <string name="library_history">Lịch sử</string>
    <!-- Option in Library to open a new tab -->
    <string name="library_new_tab">Thẻ mới</string>
    <!-- Settings Page Title -->
    <string name="settings_title">Cài đặt</string>
    <!-- Content description (not visible, for screen readers etc.): "Close button for library settings" -->
    <string name="content_description_close_button">Đóng</string>

    <!-- Title to show in alert when a lot of tabs are to be opened
    %d is a placeholder for the number of tabs that will be opened -->
    <string name="open_all_warning_title">Mở %d thẻ?</string>
    <!-- Message to warn users that a large number of tabs will be opened
    %s will be replaced by app name. -->
    <string name="open_all_warning_message">Việc mở nhiều thẻ này có thể làm chậm %s trong khi các trang đang tải. Bạn có chắc chắn muốn tiếp tục không?</string>
    <!-- Dialog button text for confirming open all tabs -->
    <string name="open_all_warning_confirm">Mở các thẻ</string>
    <!-- Dialog button text for canceling open all tabs -->
    <string name="open_all_warning_cancel">Hủy bỏ</string>

    <!-- Text to show users they have one page in the history group section of the History fragment.
    %d is a placeholder for the number of pages in the group. -->
    <string name="history_search_group_site_1">%d trang</string>

    <!-- Text to show users they have multiple pages in the history group section of the History fragment.
    %d is a placeholder for the number of pages in the group. -->
    <string name="history_search_group_sites_1">%d trang</string>

    <!-- Option in library for Recently Closed Tabs -->
    <string name="library_recently_closed_tabs">Các thẻ đã đóng gần đây</string>
    <!-- Option in library to open Recently Closed Tabs page -->
    <string name="recently_closed_show_full_history">Hiển thị toàn bộ lịch sử</string>
    <!-- Text to show users they have multiple tabs saved in the Recently Closed Tabs section of history.
    %d is a placeholder for the number of tabs selected. -->
    <string name="recently_closed_tabs">%d thẻ</string>
    <!-- Text to show users they have one tab saved in the Recently Closed Tabs section of history.
    %d is a placeholder for the number of tabs selected. -->
    <string name="recently_closed_tab">%d thẻ</string>
    <!-- Recently closed tabs screen message when there are no recently closed tabs -->
    <string name="recently_closed_empty_message">Không có thẻ nào đã đóng gần đây ở đây</string>

    <!-- Tab Management -->
    <!-- Title of preference for tabs management -->
    <string name="preferences_tabs">Thẻ</string>
    <!-- Title of preference that allows a user to specify the tab view -->
    <string name="preferences_tab_view">Chế độ xem thẻ</string>
    <!-- Option for a list tab view -->
    <string name="tab_view_list">Danh sách</string>
    <!-- Option for a grid tab view -->
    <string name="tab_view_grid">Lưới</string>
    <!-- Title of preference that allows a user to auto close tabs after a specified amount of time -->
    <string name="preferences_close_tabs">Đóng thẻ</string>
    <!-- Option for auto closing tabs that will never auto close tabs, always allows user to manually close tabs -->
    <string name="close_tabs_manually">Thủ công</string>
    <!-- Option for auto closing tabs that will auto close tabs after one day -->
    <string name="close_tabs_after_one_day">Sau một ngày</string>
    <!-- Option for auto closing tabs that will auto close tabs after one week -->
    <string name="close_tabs_after_one_week">Sau một tuần</string>
    <!-- Option for auto closing tabs that will auto close tabs after one month -->
    <string name="close_tabs_after_one_month">Sau một tháng</string>

    <!-- Title of preference that allows a user to specify the auto-close settings for open tabs -->
    <string name="preference_auto_close_tabs" tools:ignore="UnusedResources">Tự động đóng các thẻ đang mở</string>

    <!-- Opening screen -->
    <!-- Title of a preference that allows a user to choose what screen to show after opening the app -->
    <string name="preferences_opening_screen">Khi mở ứng dụng, hãy vào</string>
    <!-- Option for always opening the homepage when re-opening the app -->
    <string name="opening_screen_homepage">Trang chủ</string>
    <!-- Option for always opening the user's last-open tab when re-opening the app -->
    <string name="opening_screen_last_tab">Thẻ cuối cùng</string>
    <!-- Option for always opening the homepage when re-opening the app after four hours of inactivity -->
    <string name="opening_screen_after_four_hours_of_inactivity">Trang chủ sau bốn giờ không hoạt động</string>
    <!-- Summary for tabs preference when auto closing tabs setting is set to manual close-->
    <string name="close_tabs_manually_summary">Đóng thủ công</string>
    <!-- Summary for tabs preference when auto closing tabs setting is set to auto close tabs after one day-->
    <string name="close_tabs_after_one_day_summary">Đóng sau một ngày</string>
    <!-- Summary for tabs preference when auto closing tabs setting is set to auto close tabs after one week-->
    <string name="close_tabs_after_one_week_summary">Đóng sau một tuần</string>
    <!-- Summary for tabs preference when auto closing tabs setting is set to auto close tabs after one month-->
    <string name="close_tabs_after_one_month_summary">Đóng sau một tháng</string>

    <!-- Summary for homepage preference indicating always opening the homepage when re-opening the app -->
    <string name="opening_screen_homepage_summary">Mở trên trang chủ</string>
    <!-- Summary for homepage preference indicating always opening the last-open tab when re-opening the app -->
    <string name="opening_screen_last_tab_summary">Mở trên thẻ cuối cùng</string>
    <!-- Summary for homepage preference indicating opening the homepage when re-opening the app after four hours of inactivity -->
    <string name="opening_screen_after_four_hours_of_inactivity_summary">Mở trên trang chủ sau bốn giờ</string>

    <!-- Inactive tabs -->
    <!-- Category header of a preference that allows a user to enable or disable the inactive tabs feature -->
    <string name="preferences_inactive_tabs">Chuyển các thẻ cũ sang không hoạt động</string>
    <!-- Title of inactive tabs preference -->
    <string name="preferences_inactive_tabs_title">Các thẻ bạn đã không xem trong hai tuần sẽ được chuyển sang phần không hoạt động.</string>

    <!-- Studies -->
    <!-- Title of the remove studies button -->
    <string name="studies_remove">Xóa</string>
    <!-- Title of the active section on the studies list -->
    <string name="studies_active">Hoạt động</string>
    <!-- Description for studies, it indicates why Firefox use studies. The first parameter is the name of the application. -->
    <string name="studies_description_2">%1$s có thể cài đặt và chạy các nghiên cứu theo thời gian.</string>
    <!-- Learn more link for studies, links to an article for more information about studies. -->
    <string name="studies_learn_more">Tìm hiểu thêm</string>

    <!-- Dialog message shown after removing a study -->
    <string name="studies_restart_app">Ứng dụng sẽ thoát để áp dụng các thay đổi</string>
    <!-- Dialog button to confirm the removing a study. -->
    <string name="studies_restart_dialog_ok">OK</string>
    <!-- Dialog button text for canceling removing a study. -->
    <string name="studies_restart_dialog_cancel">Hủy bỏ</string>
    <!-- Toast shown after turning on/off studies preferences -->
    <string name="studies_toast_quit_application" tools:ignore="UnusedResources">Đang thoát ứng dụng để áp dụng các thay đổi…</string>

    <!-- Sessions -->
    <!-- Title for the list of tabs -->
    <string name="tab_header_label">Các thẻ đang mở</string>
    <!-- Title for the list of tabs in the current private session -->
    <string name="tabs_header_private_tabs_title">Các thẻ riêng tư</string>
    <!-- Title for the list of tabs in the synced tabs -->
    <string name="tabs_header_synced_tabs_title">Các thẻ đã đồng bộ</string>
    <!-- Content description (not visible, for screen readers etc.): Add tab button. Adds a news tab when pressed -->
    <string name="add_tab">Thêm thẻ</string>
    <!-- Content description (not visible, for screen readers etc.): Add tab button. Adds a news tab when pressed -->
    <string name="add_private_tab">Thêm thẻ riêng tư</string>
    <!-- Text for the new tab button to indicate adding a new private tab in the tab -->
    <string name="tab_drawer_fab_content">Riêng tư</string>
    <!-- Text for the new tab button to indicate syncing command on the synced tabs page -->
    <string name="tab_drawer_fab_sync">Đồng bộ hóa</string>
    <!-- Text shown in the menu for sharing all tabs -->
    <string name="tab_tray_menu_item_share">Chia sẻ tất cả các thẻ</string>
    <!-- Text shown in the menu to view recently closed tabs -->
    <string name="tab_tray_menu_recently_closed">Các thẻ đã đóng gần đây</string>
    <!-- Text shown in the tabs tray inactive tabs section -->
    <string name="tab_tray_inactive_recently_closed" tools:ignore="UnusedResources">Đã đóng gần đây</string>
    <!-- Text shown in the menu to view account settings -->
    <string name="tab_tray_menu_account_settings">Cài đặt tài khoản</string>
    <!-- Text shown in the menu to view tab settings -->
    <string name="tab_tray_menu_tab_settings">Cài đặt thẻ</string>
    <!-- Text shown in the menu for closing all tabs -->
    <string name="tab_tray_menu_item_close">Đóng tất cả các thẻ</string>
    <!-- Text shown in the multiselect menu for bookmarking selected tabs. -->
    <string name="tab_tray_multiselect_menu_item_bookmark">Đánh dấu</string>
    <!-- Text shown in the multiselect menu for closing selected tabs. -->
    <string name="tab_tray_multiselect_menu_item_close">Đóng</string>
    <!-- Content description for tabs tray multiselect share button -->
    <string name="tab_tray_multiselect_share_content_description">Chia sẻ các thẻ đã chọn</string>
    <!-- Content description for tabs tray multiselect menu -->
    <string name="tab_tray_multiselect_menu_content_description">Menu thẻ đã chọn</string>
    <!-- Content description (not visible, for screen readers etc.): Removes tab from collection button. Removes the selected tab from collection when pressed -->
    <string name="remove_tab_from_collection">Xóa thẻ khỏi bộ sưu tập</string>
    <!-- Text for button to enter multiselect mode in tabs tray -->
    <string name="tabs_tray_select_tabs">Chọn các thẻ</string>
    <!-- Content description (not visible, for screen readers etc.): Close tab button. Closes the current session when pressed -->
    <string name="close_tab">Đóng thẻ</string>
    <!-- Content description (not visible, for screen readers etc.): Close tab <title> button. First parameter is tab title  -->
    <string name="close_tab_title">Đóng thẻ %s</string>
    <!-- Content description (not visible, for screen readers etc.): Opens the open tabs menu when pressed -->
    <string name="open_tabs_menu">Menu các thẻ đang mở</string>
    <!-- Open tabs menu item to save tabs to collection -->
    <string name="tabs_menu_save_to_collection1">Lưu các thẻ vào bộ sưu tập</string>
    <!-- Text for the menu button to delete a collection -->
    <string name="collection_delete">Xóa bộ sưu tập</string>
    <!-- Text for the menu button to rename a collection -->
    <string name="collection_rename">Đổi tên bộ sưu tập</string>
    <!-- Text for the button to open tabs of the selected collection -->
    <string name="collection_open_tabs">Các thẻ đang mở</string>

    <!-- Hint for adding name of a collection -->
    <string name="collection_name_hint">Tên bộ sưu tập</string>
    <!-- Text for the menu button to rename a top site -->
    <string name="rename_top_site">Đổi tên</string>
    <!-- Text for the menu button to remove a top site -->
    <string name="remove_top_site">Xóa</string>

    <!-- Text for the menu button to delete a top site from history -->
    <string name="delete_from_history">Xóa khỏi lịch sử</string>
    <!-- Postfix for private WebApp titles, placeholder is replaced with app name -->
    <string name="pwa_site_controls_title_private">%1$s (Chế độ riêng tư)</string>

    <!-- History -->
    <!-- Text for the button to search all history -->
    <string name="history_search_1">Nhập từ tìm kiếm</string>
    <!-- Text for the button to clear all history -->
    <string name="history_delete_all">Xóa lịch sử</string>
    <!-- Text for the snackbar to confirm that multiple browsing history items has been deleted -->
    <string name="history_delete_multiple_items_snackbar">Đã xóa lịch sử</string>
    <!-- Text for the snackbar to confirm that a single browsing history item has been deleted. The first parameter is the shortened URL of the deleted history item. -->
    <string name="history_delete_single_item_snackbar">Đã xóa %1$s</string>
    <!-- Context description text for the button to delete a single history item -->
    <string name="history_delete_item">Xóa</string>
    <!-- History multi select title in app bar
    The first parameter is the number of bookmarks selected -->
    <string name="history_multi_select_title">%1$d đã chọn</string>
    <!-- Text for the header that groups the history for today -->
    <string name="history_today">Hôm nay</string>
    <!-- Text for the header that groups the history for yesterday -->
    <string name="history_yesterday">Hôm qua</string>
    <!-- Text for the header that groups the history the past 7 days -->
    <string name="history_7_days">7 ngày qua</string>
    <!-- Text for the header that groups the history the past 30 days -->
    <string name="history_30_days">30 ngày qua</string>
    <!-- Text for the header that groups the history older than the last month -->
    <string name="history_older">Cũ hơn</string>
    <!-- Text shown when no history exists -->
    <string name="history_empty_message">Không có lịch sử ở đây</string>

    <!-- Downloads -->
    <!-- Text for the snackbar to confirm that multiple downloads items have been removed -->
    <string name="download_delete_multiple_items_snackbar_1">Đã xóa tải xuống</string>
    <!-- Text for the snackbar to confirm that a single download item has been removed. The first parameter is the name of the download item. -->
    <string name="download_delete_single_item_snackbar">Đã xóa %1$s</string>
    <!-- Text shown when no download exists -->
    <string name="download_empty_message_1">Không có tập tin đã tải xuống</string>
    <!-- History multi select title in app bar
    The first parameter is the number of downloads selected -->
    <string name="download_multi_select_title">%1$d đã chọn</string>


    <!-- Text for the button to remove a single download item -->
    <string name="download_delete_item_1">Xóa</string>


    <!-- Crashes -->
    <!-- Title text displayed on the tab crash page. This first parameter is the name of the application (For example: Fenix) -->
    <string name="tab_crash_title_2">Xin lỗi. %1$s không thể tải trang đó.</string>
    <!-- Send crash report checkbox text on the tab crash page -->
    <string name="tab_crash_send_report">Gửi báo cáo lỗi đến Mozilla</string>
    <!-- Close tab button text on the tab crash page -->
    <string name="tab_crash_close">Đóng thẻ</string>
    <!-- Restore tab button text on the tab crash page -->
    <string name="tab_crash_restore">Khôi phục thẻ</string>

    <!-- Bookmarks -->
    <!-- Confirmation message for a dialog confirming if the user wants to delete the selected folder -->
    <string name="bookmark_delete_folder_confirmation_dialog">Bạn có chắc chắn muốn xóa thư mục này?</string>
    <!-- Confirmation message for a dialog confirming if the user wants to delete multiple items including folders. Parameter will be replaced by app name. -->
    <string name="bookmark_delete_multiple_folders_confirmation_dialog">%s sẽ xóa các mục đã chọn.</string>
    <!-- Text for the cancel button on delete bookmark dialog -->
    <string name="bookmark_delete_negative">Hủy bỏ</string>
    <!-- Screen title for adding a bookmarks folder -->
    <string name="bookmark_add_folder">Thêm thư mục</string>
    <!-- Snackbar title shown after a bookmark has been created. -->
    <string name="bookmark_saved_snackbar">Đã lưu dấu trang!</string>
    <!-- Snackbar edit button shown after a bookmark has been created. -->
    <string name="edit_bookmark_snackbar_action">CHỈNH SỬA</string>
    <!-- Bookmark overflow menu edit button -->
    <string name="bookmark_menu_edit_button">Chỉnh sửa</string>
    <!-- Bookmark overflow menu copy button -->
    <string name="bookmark_menu_copy_button">Sao chép</string>
    <!-- Bookmark overflow menu share button -->
    <string name="bookmark_menu_share_button">Chia sẻ</string>
    <!-- Bookmark overflow menu open in new tab button -->
    <string name="bookmark_menu_open_in_new_tab_button">Mở trong thẻ mới</string>
    <!-- Bookmark overflow menu open in private tab button -->
    <string name="bookmark_menu_open_in_private_tab_button">Mở trong thẻ riêng tư</string>
    <!-- Bookmark overflow menu open all in tabs button -->
    <string name="bookmark_menu_open_all_in_tabs_button">Mở tất cả trong các thẻ mới</string>
    <!-- Bookmark overflow menu open all in private tabs button -->
    <string name="bookmark_menu_open_all_in_private_tabs_button">Mở tất cả trong các thẻ riêng tư</string>
    <!-- Bookmark overflow menu delete button -->
    <string name="bookmark_menu_delete_button">Xóa</string>
    <!--Bookmark overflow menu save button -->
    <string name="bookmark_menu_save_button">Lưu</string>
    <!-- Bookmark multi select title in app bar
     The first parameter is the number of bookmarks selected -->
    <string name="bookmarks_multi_select_title">%1$d đã chọn</string>
    <!-- Bookmark editing screen title -->
    <string name="edit_bookmark_fragment_title">Chỉnh sửa dấu trang</string>
    <!-- Bookmark folder editing screen title -->
    <string name="edit_bookmark_folder_fragment_title">Chỉnh sửa thư mục</string>
    <!-- Bookmark sign in button message -->
    <string name="bookmark_sign_in_button">Đăng nhập để xem dấu trang được đồng bộ hóa</string>
    <!-- Bookmark URL editing field label -->
    <string name="bookmark_url_label">URL</string>
    <!-- Bookmark FOLDER editing field label -->
    <string name="bookmark_folder_label">THƯ MỤC</string>
    <!-- Bookmark NAME editing field label -->
    <string name="bookmark_name_label">TÊN</string>
    <!-- Bookmark add folder screen title -->
    <string name="bookmark_add_folder_fragment_label">Thêm thư mục</string>
    <!-- Bookmark select folder screen title -->
    <string name="bookmark_select_folder_fragment_label">Chọn thư mục</string>
    <!-- Bookmark editing error missing title -->
    <string name="bookmark_empty_title_error">Phải có tiêu đề</string>
    <!-- Bookmark editing error missing or improper URL -->
    <string name="bookmark_invalid_url_error">URL không hợp lệ</string>
    <!-- Bookmark screen message for empty bookmarks folder -->
    <string name="bookmarks_empty_message">Không có dấu trang ở đây</string>
    <!-- Bookmark snackbar message on deletion
     The first parameter is the host part of the URL of the bookmark deleted, if any -->
    <string name="bookmark_deletion_snackbar_message">Đã xóa %1$s</string>
    <!-- Bookmark snackbar message on deleting multiple bookmarks not including folders-->
    <string name="bookmark_deletion_multiple_snackbar_message_2">Đã xóa dấu trang</string>
    <!-- Bookmark snackbar message on deleting multiple bookmarks including folders-->
    <string name="bookmark_deletion_multiple_snackbar_message_3">Đang xóa các thư mục đã chọn</string>
    <!-- Bookmark undo button for deletion snackbar action -->
    <string name="bookmark_undo_deletion">HOÀN TÁC</string>

    <!-- Text for the button to search all bookmarks -->
    <string name="bookmark_search">Nhập từ tìm kiếm</string>

    <!-- Site Permissions -->
    <!-- Button label that take the user to the Android App setting -->
    <string name="phone_feature_go_to_settings">Đi đến Cài đặt</string>
    <!-- Content description (not visible, for screen readers etc.): Quick settings sheet
        to give users access to site specific information / settings. For example:
        Secure settings status and a button to modify site permissions -->
    <string name="quick_settings_sheet">Bảng cài đặt nhanh</string>
    <!-- Label that indicates that this option it the recommended one -->
    <string name="phone_feature_recommended">Được đề xuất</string>
    <!-- Button label for clearing all the information of site permissions-->
    <string name="clear_permissions">Xóa các quyền</string>
    <!-- Text for the OK button on Clear permissions dialog -->
    <string name="clear_permissions_positive">OK</string>
    <!-- Text for the cancel button on Clear permissions dialog -->
    <string name="clear_permissions_negative">Hủy bỏ</string>
    <!-- Button label for clearing a site permission-->
    <string name="clear_permission">Xóa quyền</string>
    <!-- Text for the OK button on Clear permission dialog -->
    <string name="clear_permission_positive">OK</string>
    <!-- Text for the cancel button on Clear permission dialog -->
    <string name="clear_permission_negative">Hủy bỏ</string>
    <!-- Button label for clearing all the information on all sites-->
    <string name="clear_permissions_on_all_sites">Xóa quyền trên tất cả các trang web</string>
    <!-- Preference for altering video and audio autoplay for all websites -->
    <string name="preference_browser_feature_autoplay">Tự động phát</string>
    <!-- Preference for altering the camera access for all websites -->
    <string name="preference_phone_feature_camera">Máy ảnh</string>
    <!-- Preference for altering the microphone access for all websites -->
    <string name="preference_phone_feature_microphone">Micrô</string>
    <!-- Preference for altering the location access for all websites -->
    <string name="preference_phone_feature_location">Vị trí</string>

    <!-- Preference for altering the notification access for all websites -->
    <string name="preference_phone_feature_notification">Thông báo</string>
    <!-- Preference for altering the persistent storage access for all websites -->
    <string name="preference_phone_feature_persistent_storage">Bộ nhớ liên tục</string>
    <!-- Preference for altering the storage access setting for all websites -->
    <string name="preference_phone_feature_cross_origin_storage_access">Cookie trên nhiều trang web</string>
    <!-- Preference for altering the EME access for all websites -->
    <string name="preference_phone_feature_media_key_system_access">Nội dung DRM được kiểm soát</string>
    <!-- Label that indicates that a permission must be asked always -->
    <string name="preference_option_phone_feature_ask_to_allow">Hỏi để cho phép</string>
    <!-- Label that indicates that a permission must be blocked -->
    <string name="preference_option_phone_feature_blocked">Đã chặn</string>
    <!-- Label that indicates that a permission must be allowed -->
    <string name="preference_option_phone_feature_allowed">Đã cho phép</string>
    <!--Label that indicates a permission is by the Android OS-->
    <string name="phone_feature_blocked_by_android">Bị chặn bởi Android</string>
    <!-- Preference for showing a list of websites that the default configurations won't apply to them -->
    <string name="preference_exceptions">Ngoại trừ</string>
    <!-- Summary of tracking protection preference if tracking protection is set to off -->
    <string name="tracking_protection_off">Tắt</string>
    <!-- Summary of tracking protection preference if tracking protection is set to standard -->
    <string name="tracking_protection_standard">Tiêu chuẩn</string>
    <!-- Summary of tracking protection preference if tracking protection is set to strict -->
    <string name="tracking_protection_strict">Nghiêm ngặt</string>
    <!-- Summary of tracking protection preference if tracking protection is set to custom -->
    <string name="tracking_protection_custom">Tùy chỉnh</string>
    <!-- Label for global setting that indicates that all video and audio autoplay is allowed -->
    <string name="preference_option_autoplay_allowed2">Cho phép âm thanh và video</string>
    <!-- Label for site specific setting that indicates that all video and audio autoplay is allowed -->
    <string name="quick_setting_option_autoplay_allowed">Cho phép âm thanh và video</string>
    <!-- Label that indicates that video and audio autoplay is only allowed over Wi-Fi -->
    <string name="preference_option_autoplay_allowed_wifi_only2">Chỉ chặn âm thanh và video trên dữ liệu di động</string>
    <!-- Subtext that explains 'autoplay on Wi-Fi only' option -->
    <string name="preference_option_autoplay_allowed_wifi_subtext">Âm thanh và video sẽ phát trên Wi-Fi</string>
    <!-- Label for global setting that indicates that video autoplay is allowed, but audio autoplay is blocked -->
    <string name="preference_option_autoplay_block_audio2">Chỉ chặn âm thanh</string>
    <!-- Label for site specific setting that indicates that video autoplay is allowed, but audio autoplay is blocked -->
    <string name="quick_setting_option_autoplay_block_audio">Chỉ chặn âm thanh</string>
    <!-- Label for global setting that indicates that all video and audio autoplay is blocked -->
    <string name="preference_option_autoplay_blocked3">Chặn âm thanh và video</string>
    <!-- Label for site specific setting that indicates that all video and audio autoplay is blocked -->
    <string name="quick_setting_option_autoplay_blocked">Chặn âm thanh và video</string>
    <!-- Summary of delete browsing data on quit preference if it is set to on -->
    <string name="delete_browsing_data_quit_on">Bật</string>
    <!-- Summary of delete browsing data on quit preference if it is set to off -->
    <string name="delete_browsing_data_quit_off">Tắt</string>

    <!-- Summary of studies preference if it is set to on -->
    <string name="studies_on">Bật</string>
    <!-- Summary of studies data on quit preference if it is set to off -->
    <string name="studies_off">Tắt</string>

    <!-- Collections -->
    <!-- Collections header on home fragment -->
    <string name="collections_header">Bộ sưu tập</string>
    <!-- Content description (not visible, for screen readers etc.): Opens the collection menu when pressed -->
    <string name="collection_menu_button_content_description">Menu bộ sưu tập</string>
    <!-- Label to describe what collections are to a new user without any collections -->
    <string name="no_collections_description2">Thu thập những thứ quan trọng đối với bạn.\nNhóm các tìm kiếm, trang web và thẻ tương tự lại với nhau để truy cập nhanh sau này.</string>
    <!-- Title for the "select tabs" step of the collection creator -->
    <string name="create_collection_select_tabs">Chọn các thẻ</string>
    <!-- Title for the "select collection" step of the collection creator -->
    <string name="create_collection_select_collection">Chọn bộ sưu tập</string>
    <!-- Title for the "name collection" step of the collection creator -->
    <string name="create_collection_name_collection">Tên bộ sưu tập</string>
    <!-- Button to add new collection for the "select collection" step of the collection creator -->
    <string name="create_collection_add_new_collection">Thêm bộ sưu tập mới</string>
    <!-- Button to select all tabs in the "select tabs" step of the collection creator -->
    <string name="create_collection_select_all">Chọn tất cả</string>
    <!-- Button to deselect all tabs in the "select tabs" step of the collection creator -->
    <string name="create_collection_deselect_all">Bỏ chọn tất cả</string>
    <!-- Text to prompt users to select the tabs to save in the "select tabs" step of the collection creator -->
    <string name="create_collection_save_to_collection_empty">Chọn các thẻ để lưu</string>
    <!-- Text to show users how many tabs they have selected in the "select tabs" step of the collection creator.
     %d is a placeholder for the number of tabs selected. -->
    <string name="create_collection_save_to_collection_tabs_selected">%d thẻ được chọn</string>
    <!-- Text to show users they have one tab selected in the "select tabs" step of the collection creator.
    %d is a placeholder for the number of tabs selected. -->
    <string name="create_collection_save_to_collection_tab_selected">%d thẻ được chọn</string>
    <!-- Text shown in snackbar when multiple tabs have been saved in a collection -->
    <string name="create_collection_tabs_saved">Đã lưu các thẻ!</string>
    <!-- Text shown in snackbar when one or multiple tabs have been saved in a new collection -->
    <string name="create_collection_tabs_saved_new_collection">Đã lưu bộ sưu tập!</string>
    <!-- Text shown in snackbar when one tab has been saved in a collection -->
    <string name="create_collection_tab_saved">Đã lưu thẻ!</string>
    <!-- Content description (not visible, for screen readers etc.): button to close the collection creator -->
    <string name="create_collection_close">Đóng</string>
    <!-- Button to save currently selected tabs in the "select tabs" step of the collection creator-->
    <string name="create_collection_save">Lưu</string>

    <!-- Snackbar action to view the collection the user just created or updated -->
    <string name="create_collection_view">Xem</string>

    <!-- Text for the OK button from collection dialogs -->
    <string name="create_collection_positive">OK</string>
    <!-- Text for the cancel button from collection dialogs -->
    <string name="create_collection_negative">Hủy bỏ</string>

    <!-- Default name for a new collection in "name new collection" step of the collection creator. %d is a placeholder for the number of collections-->
    <string name="create_collection_default_name">Bộ sưu tập %d</string>

    <!-- Share -->
    <!-- Share screen header -->
    <string name="share_header_2">Chia sẻ</string>
    <!-- Content description (not visible, for screen readers etc.):
        "Share" button. Opens the share menu when pressed. -->
    <string name="share_button_content_description">Chia sẻ</string>
    <!-- Text for the Save to PDF feature in the share menu -->
    <string name="share_save_to_pdf">Lưu dưới dạng PDF</string>
    <!-- Text for error message when generating a PDF file Text. -->
    <string name="unable_to_save_to_pdf_error">Không thể tạo PDF</string>
    <!-- Text for standard error snackbar dismiss button. -->
    <string name="standard_snackbar_error_dismiss">Bỏ qua</string>
    <!-- Text for error message when printing a page and it fails. -->
    <string name="unable_to_print_error" moz:removedIn="121" tools:ignore="UnusedResources">Không thể in</string>
    <!-- Text for error message when printing a page and it fails. -->
    <string name="unable_to_print_page_error">Không thể in trang này</string>
    <!-- Text for the print feature in the share and browser menu -->
    <string name="menu_print">In</string>
    <!-- Sub-header in the dialog to share a link to another sync device -->
    <string name="share_device_subheader">Gửi đến thiết bị</string>
    <!-- Sub-header in the dialog to share a link to an app from the full list -->
    <string name="share_link_all_apps_subheader">Mọi hành động</string>
    <!-- Sub-header in the dialog to share a link to an app from the most-recent sorted list -->
    <string name="share_link_recent_apps_subheader">Được sử dụng gần đây</string>
    <!-- Text for the copy link action in the share screen. -->
    <string name="share_copy_link_to_clipboard">Sao chép vào khay nhớ tạm</string>
    <!-- Toast shown after copying link to clipboard -->
    <string name="toast_copy_link_to_clipboard">Đã sao chép vào khay nhớ tạm</string>
    <!-- An option from the share dialog to sign into sync -->
    <string name="sync_sign_in">Đăng nhập vào đồng bộ hóa</string>
     <!-- An option from the three dot menu to sync and save data -->
    <string name="sync_menu_sync_and_save_data">Đồng bộ hóa và lưu dữ liệu</string>
    <!-- An option from the share dialog to send link to all other sync devices -->
    <string name="sync_send_to_all">Gửi đến tất cả các thiết bị</string>
    <!-- An option from the share dialog to reconnect to sync -->
    <string name="sync_reconnect">Kết nối lại với Sync</string>
    <!-- Text displayed when sync is offline and cannot be accessed -->
    <string name="sync_offline">Ngoại tuyến</string>
    <!-- An option to connect additional devices -->
    <string name="sync_connect_device">Kết nối thiết bị khác</string>
    <!-- The dialog text shown when additional devices are not available -->
    <string name="sync_connect_device_dialog">Để gửi một thẻ, đăng nhập vào Firefox trên ít nhất một thiết bị khác.</string>
    <!-- Confirmation dialog button -->
    <string name="sync_confirmation_button">Đã hiểu</string>
    <!-- Share error message -->
    <string name="share_error_snackbar">Không thể chia sẻ với ứng dụng này</string>
    <!-- Add new device screen title -->
    <string name="sync_add_new_device_title">Gửi đến thiết bị</string>
    <!-- Text for the warning message on the Add new device screen -->
    <string name="sync_add_new_device_message">Không có thiết bị nào được kết nối</string>
    <!-- Text for the button to learn about sending tabs -->
    <string name="sync_add_new_device_learn_button">Tìm hiểu thêm về việc gửi các thẻ…</string>
    <!-- Text for the button to connect another device -->
    <string name="sync_add_new_device_connect_button">Kết nối thiết bị khác…</string>

    <!-- Notifications -->
    <!-- Text shown in the notification that pops up to remind the user that a private browsing session is active. -->
    <string name="notification_pbm_delete_text_2">Đóng các thẻ riêng tư</string>
    <!-- Name of the marketing notification channel. Displayed in the "App notifications" system settings for the app -->
    <string name="notification_marketing_channel_name">Tiếp thị</string>

    <!-- Title shown in the notification that pops up to remind the user to set fenix as default browser.
    The app name is in the text, due to limitations with localizing Nimbus experiments -->
    <string name="nimbus_notification_default_browser_title" tools:ignore="UnusedResources">Firefox nhanh và riêng tư</string>
    <!-- Text shown in the notification that pops up to remind the user to set fenix as default browser.
    The app name is in the text, due to limitations with localizing Nimbus experiments -->
    <string name="nimbus_notification_default_browser_text" tools:ignore="UnusedResources">Đặt Firefox thành trình duyệt mặc định của bạn</string>
    <!-- Title shown in the notification that pops up to re-engage the user -->
    <string name="notification_re_engagement_title">Thử duyệt web riêng tư</string>
    <!-- Text shown in the notification that pops up to re-engage the user.
    %1$s is a placeholder that will be replaced by the app name. -->
    <string name="notification_re_engagement_text">Duyệt mà không để lại lịch sử hoặc cookie trong %1$s</string>

    <!-- Title A shown in the notification that pops up to re-engage the user -->
    <string name="notification_re_engagement_A_title">Duyệt web không để lại dấu vết</string>
    <!-- Text A shown in the notification that pops up to re-engage the user.
    %1$s is a placeholder that will be replaced by the app name. -->
    <string name="notification_re_engagement_A_text">Duyệt web riêng tư trong %1$s không lưu thông tin của bạn.</string>
    <!-- Title B shown in the notification that pops up to re-engage the user -->
    <string name="notification_re_engagement_B_title">Bắt đầu tìm kiếm đầu tiên của bạn</string>
    <!-- Text B shown in the notification that pops up to re-engage the user -->
    <string name="notification_re_engagement_B_text">Tìm một cái gì đó gần đây. Hoặc khám phá một cái gì đó thú vị.</string>

    <!-- Survey -->
    <!-- Text shown in the fullscreen message that pops up to ask user to take a short survey.
    The app name is in the text, due to limitations with localizing Nimbus experiments -->
    <string name="nimbus_survey_message_text">Vui lòng giúp cải thiện Firefox bằng cách tham gia cuộc khảo sát ngắn.</string>
    <!-- Preference for taking the short survey. -->
    <string name="preferences_take_survey">Thực hiện khảo sát</string>
    <!-- Preference for not taking the short survey. -->
    <string name="preferences_not_take_survey">Không, cảm ơn</string>

    <!-- Snackbar -->
    <!-- Text shown in snackbar when user deletes a collection -->
    <string name="snackbar_collection_deleted">Đã xóa bộ sưu tập</string>
    <!-- Text shown in snackbar when user renames a collection -->
    <string name="snackbar_collection_renamed">Đã đổi tên bộ sưu tập</string>
    <!-- Text shown in snackbar when user closes a tab -->
    <string name="snackbar_tab_closed">Đã đóng thẻ</string>
    <!-- Text shown in snackbar when user closes all tabs -->
    <string name="snackbar_tabs_closed">Đã đóng các thẻ</string>
    <!-- Text shown in snackbar when user bookmarks a list of tabs -->
    <string name="snackbar_message_bookmarks_saved">Đã lưu dấu trang!</string>
    <!-- Text shown in snackbar when user adds a site to shortcuts -->
    <string name="snackbar_added_to_shortcuts">Đã thêm vào lối tắt!</string>
    <!-- Text shown in snackbar when user closes a private tab -->
    <string name="snackbar_private_tab_closed">Đã đóng thẻ riêng tư</string>
    <!-- Text shown in snackbar when user closes all private tabs -->
    <string name="snackbar_private_tabs_closed">Đã đóng các thẻ riêng tư</string>
    <!-- Text shown in snackbar when user erases their private browsing data -->
    <string name="snackbar_private_data_deleted">Đã xóa dữ liệu duyệt web riêng tư</string>
    <!-- Text shown in snackbar to undo deleting a tab, top site or collection -->
    <string name="snackbar_deleted_undo">HOÀN TÁC</string>
    <!-- Text shown in snackbar when user removes a top site -->
    <string name="snackbar_top_site_removed">Đã xóa trang</string>
    <!-- QR code scanner prompt which appears after scanning a code, but before navigating to it
        First parameter is the name of the app, second parameter is the URL or text scanned-->
    <string name="qr_scanner_confirmation_dialog_message">Cho phép %1$s để mở %2$s</string>
    <!-- QR code scanner prompt dialog positive option to allow navigation to scanned link -->
    <string name="qr_scanner_dialog_positive">CHO PHÉP</string>
    <!-- QR code scanner prompt dialog positive option to deny navigation to scanned link -->
    <string name="qr_scanner_dialog_negative">TỪ CHỐI</string>
    <!-- QR code scanner prompt dialog error message shown when a hostname does not contain http or https. -->
    <string name="qr_scanner_dialog_invalid">Địa chỉ web không hợp lệ.</string>
    <!-- QR code scanner prompt dialog positive option when there is an error -->
    <string name="qr_scanner_dialog_invalid_ok">OK</string>
    <!-- Tab collection deletion prompt dialog message. Placeholder will be replaced with the collection name -->
    <string name="tab_collection_dialog_message">Bạn có chắc chắn muốn xóa %1$s không?</string>
    <!-- Collection and tab deletion prompt dialog message. This will show when the last tab from a collection is deleted -->
    <string name="delete_tab_and_collection_dialog_message">Xóa thẻ này sẽ xóa bộ sưu tập này. Bạn có thể tạo bộ sưu tập mới bất cứ lúc nào.</string>
    <!-- Collection and tab deletion prompt dialog title. Placeholder will be replaced with the collection name. This will show when the last tab from a collection is deleted -->
    <string name="delete_tab_and_collection_dialog_title">Xóa %1$s?</string>
    <!-- Tab collection deletion prompt dialog option to delete the collection -->
    <string name="tab_collection_dialog_positive">Xóa</string>
    <!-- Text displayed in a notification when the user enters full screen mode -->
    <string name="full_screen_notification">Đã vào chế độ toàn màn hình</string>
    <!-- Message for copying the URL via long press on the toolbar -->
    <string name="url_copied">Đã sao chép URL</string>
    <!-- Sample text for accessibility font size -->
    <string name="accessibility_text_size_sample_text_1">Đây là văn bản mẫu. Ở đây sẽ hiển thị cách văn bản sẽ xuất hiện khi bạn tăng hoặc giảm kích thước với cài đặt này.</string>
    <!-- Summary for Accessibility Text Size Scaling Preference -->
    <string name="preference_accessibility_text_size_summary">Làm cho văn bản trên các trang web lớn hơn hoặc nhỏ hơn</string>
    <!-- Title for Accessibility Text Size Scaling Preference -->
    <string name="preference_accessibility_font_size_title">Cỡ chữ</string>

    <!-- Title for Accessibility Text Automatic Size Scaling Preference -->
    <string name="preference_accessibility_auto_size_2">Định cỡ phông chữ tự động</string>
    <!-- Summary for Accessibility Text Automatic Size Scaling Preference -->
    <string name="preference_accessibility_auto_size_summary">Cỡ chữ sẽ phù hợp với cài đặt Android của bạn. Vô hiệu hóa để quản lý kích thước phông chữ ở đây.</string>

    <!-- Title for the Delete browsing data preference -->
    <string name="preferences_delete_browsing_data">Xóa dữ liệu duyệt web</string>
    <!-- Title for the tabs item in Delete browsing data -->
    <string name="preferences_delete_browsing_data_tabs_title_2">Các thẻ đang mở</string>
    <!-- Subtitle for the tabs item in Delete browsing data, parameter will be replaced with the number of open tabs -->
    <string name="preferences_delete_browsing_data_tabs_subtitle">%d thẻ</string>
    <!-- Title for the data and history items in Delete browsing data -->
    <!-- Title for the history item in Delete browsing data -->
    <string name="preferences_delete_browsing_data_browsing_history_title">Lịch sử duyệt web</string>
    <!-- Subtitle for the data and history items in delete browsing data, parameter will be replaced with the
        number of history items the user has -->
    <string name="preferences_delete_browsing_data_browsing_data_subtitle">%d địa chỉ</string>
    <!-- Title for the cookies and site data items in Delete browsing data -->
    <string name="preferences_delete_browsing_data_cookies_and_site_data">Cookie và dữ liệu trang</string>
    <!-- Subtitle for the cookies item in Delete browsing data -->
    <string name="preferences_delete_browsing_data_cookies_subtitle">Bạn sẽ bị đăng xuất khỏi hầu hết các trang web</string>
    <!-- Title for the cached images and files item in Delete browsing data -->
    <string name="preferences_delete_browsing_data_cached_files">Hình ảnh và tập tin đã lưu trong bộ nhớ đệm</string>
    <!-- Subtitle for the cached images and files item in Delete browsing data -->
    <string name="preferences_delete_browsing_data_cached_files_subtitle">Giải phóng không gian lưu trữ</string>
    <!-- Title for the site permissions item in Delete browsing data -->
    <string name="preferences_delete_browsing_data_site_permissions">Quyền hạn trang web</string>
    <!-- Title for the downloads item in Delete browsing data -->
    <string name="preferences_delete_browsing_data_downloads">Tải xuống</string>
    <!-- Text for the button to delete browsing data -->
    <string name="preferences_delete_browsing_data_button">Xóa dữ liệu duyệt web</string>
    <!-- Title for the Delete browsing data on quit preference -->
    <string name="preferences_delete_browsing_data_on_quit">Xóa dữ liệu duyệt web khi thoát</string>
    <!-- Summary for the Delete browsing data on quit preference. "Quit" translation should match delete_browsing_data_on_quit_action translation. -->
    <string name="preference_summary_delete_browsing_data_on_quit_2">Tự động xóa dữ liệu duyệt khi bạn chọn \&quot;Thoát\&quot; từ menu chính</string>
    <!-- Action item in menu for the Delete browsing data on quit feature -->
    <string name="delete_browsing_data_on_quit_action">Thoát</string>

    <!-- Title text of a delete browsing data dialog. -->
    <string name="delete_history_prompt_title">Khoảng thời gian để xóa</string>
    <!-- Body text of a delete browsing data dialog. -->
    <string name="delete_history_prompt_body" moz:RemovedIn="130" tools:ignore="UnusedResources">Xóa lịch sử (bao gồm cả lịch sử được đồng bộ hóa từ các thiết bị khác), cookie và dữ liệu duyệt web khác.</string>
    <!-- Body text of a delete browsing data dialog. -->
    <string name="delete_history_prompt_body_2">Xóa lịch sử (bao gồm lịch sử đã đồng bộ hóa từ thiết bị khác)</string>
    <!-- Radio button in the delete browsing data dialog to delete history items for the last hour. -->
    <string name="delete_history_prompt_button_last_hour">Một tiếng gần đây</string>
    <!-- Radio button in the delete browsing data dialog to delete history items for today and yesterday. -->
    <string name="delete_history_prompt_button_today_and_yesterday">Hôm nay và hôm qua</string>
    <!-- Radio button in the delete browsing data dialog to delete all history. -->
    <string name="delete_history_prompt_button_everything">Mọi thứ</string>

    <!-- Dialog message to the user asking to delete browsing data. Parameter will be replaced by app name. -->
    <string name="delete_browsing_data_prompt_message_3">%s sẽ xóa dữ liệu duyệt đã chọn.</string>
    <!-- Text for the cancel button for the data deletion dialog -->
    <string name="delete_browsing_data_prompt_cancel">Hủy bỏ</string>
    <!-- Text for the allow button for the data deletion dialog -->
    <string name="delete_browsing_data_prompt_allow">Xóa</string>
    <!-- Text for the snackbar confirmation that the data was deleted -->
    <string name="preferences_delete_browsing_data_snackbar">Đã xóa dữ liệu duyệt web</string>
    <!-- Text for the snackbar to show the user that the deletion of browsing data is in progress -->
    <string name="deleting_browsing_data_in_progress">Đang xóa dữ liệu duyệt web…</string>

    <!-- Dialog message to the user asking to delete all history items inside the opened group. Parameter will be replaced by a history group name. -->
    <string name="delete_all_history_group_prompt_message">Xóa tất cả trang web trong “%s”</string>
    <!-- Text for the cancel button for the history group deletion dialog -->
    <string name="delete_history_group_prompt_cancel">Hủy bỏ</string>
    <!-- Text for the allow button for the history group dialog -->
    <string name="delete_history_group_prompt_allow">Xóa</string>
    <!-- Text for the snackbar confirmation that the history group was deleted -->
    <string name="delete_history_group_snackbar">Đã xóa nhóm</string>

    <!-- Onboarding -->
    <!-- text to display in the snackbar once account is signed-in -->
    <string name="onboarding_firefox_account_sync_is_on">Đồng bộ hóa được bật</string>

    <!-- Onboarding theme -->
    <!-- Text shown in snackbar when multiple tabs have been sent to device -->
    <string name="sync_sent_tabs_snackbar">Đã gửi các thẻ!</string>
    <!-- Text shown in snackbar when one tab has been sent to device  -->
    <string name="sync_sent_tab_snackbar">Đã gửi thẻ!</string>
    <!-- Text shown in snackbar when sharing tabs failed  -->
    <string name="sync_sent_tab_error_snackbar">Không thể gửi</string>
    <!-- Text shown in snackbar for the "retry" action that the user has after sharing tabs failed -->
    <string name="sync_sent_tab_error_snackbar_action">THỬ LẠI</string>
    <!-- Title of QR Pairing Fragment -->
    <string name="sync_scan_code">Quét mã</string>
    <!-- Instructions on how to access pairing -->
    <string name="sign_in_instructions"><![CDATA[Trên máy tính của bạn, hãy mở Firefox và truy cập <b>https://firefox.com/pair</b>]]></string>
    <!-- Text shown for sign in pairing when ready -->
    <string name="sign_in_ready_for_scan">Sẵn sàng để quét</string>
    <!-- Text shown for settings option for sign with pairing -->
    <string name="sign_in_with_camera">Đăng nhập bằng máy ảnh của bạn</string>
    <!-- Text shown for settings option for sign with email -->
    <string name="sign_in_with_email">Sử dụng email thay thế</string>
    <!-- Text shown for settings option for create new account text.'Firefox' intentionally hardcoded here.-->
    <string name="sign_in_create_account_text"><![CDATA[Không có tài khoản? <u>Tạo một cái</u> để đồng bộ hóa Firefox giữa các thiết bị.]]></string>
    <!-- Text shown in confirmation dialog to sign out of account. The first parameter is the name of the app (e.g. Firefox Preview) -->
    <string name="sign_out_confirmation_message_2">%s sẽ ngừng đồng bộ hóa với tài khoản của bạn, nhưng sẽ không xóa bất kỳ dữ liệu duyệt web nào của bạn trên thiết bị này.</string>
    <!-- Option to continue signing out of account shown in confirmation dialog to sign out of account -->
    <string name="sign_out_disconnect">Ngắt kết nối</string>
    <!-- Option to cancel signing out shown in confirmation dialog to sign out of account -->
    <string name="sign_out_cancel">Hủy bỏ</string>
    <!-- Error message snackbar shown after the user tried to select a default folder which cannot be altered -->
    <string name="bookmark_cannot_edit_root">Không thể chỉnh sửa các thư mục mặc định</string>

    <!-- Enhanced Tracking Protection -->
    <!-- Link displayed in enhanced tracking protection panel to access tracking protection settings -->
    <string name="etp_settings">Cài đặt bảo vệ</string>
    <!-- Preference title for enhanced tracking protection settings -->
    <string name="preference_enhanced_tracking_protection">Trình chống theo dõi nâng cao</string>
    <!-- Preference summary for enhanced tracking protection settings on/off switch -->
    <string name="preference_enhanced_tracking_protection_summary">Hiện có tính năng Trình chống cookie chung, rào cản mạnh mẽ nhất của chúng tôi đối với các trình theo dõi trên nhiều trang web.</string>
    <!-- Description of enhanced tracking protection. The parameter is the name of the application (For example: Firefox Fenix) -->
    <string name="preference_enhanced_tracking_protection_explanation_2">%s bảo vệ bạn khỏi nhiều trình theo dõi phổ biến nhất theo dõi những gì bạn làm trực tuyến.</string>
    <!-- Text displayed that links to website about enhanced tracking protection -->
    <string name="preference_enhanced_tracking_protection_explanation_learn_more">Tìm hiểu thêm</string>
    <!-- Preference for enhanced tracking protection for the standard protection settings -->
    <string name="preference_enhanced_tracking_protection_standard_default_1">Tiêu chuẩn (mặc định)</string>
    <!-- Preference description for enhanced tracking protection for the standard protection settings -->
    <string name="preference_enhanced_tracking_protection_standard_description_5">Các trang sẽ tải bình thường, nhưng chặn ít trình theo dõi hơn.</string>
    <!--  Accessibility text for the Standard protection information icon  -->
    <string name="preference_enhanced_tracking_protection_standard_info_button">Những gì bị chặn bởi trình chống theo dõi tiêu chuẩn</string>
    <!-- Preference for enhanced tracking protection for the strict protection settings -->
    <string name="preference_enhanced_tracking_protection_strict">Nghiêm ngặt</string>
    <!-- Preference description for enhanced tracking protection for the strict protection settings -->
    <string name="preference_enhanced_tracking_protection_strict_description_4">Trình chống theo dõi mạnh mẽ hơn và hiệu suất nhanh hơn, nhưng một số trang web có thể không hoạt động đúng.</string>
    <!--  Accessibility text for the Strict protection information icon  -->
    <string name="preference_enhanced_tracking_protection_strict_info_button">Những gì bị chặn bởi trình chống theo dõi nghiêm ngặt</string>
    <!-- Preference for enhanced tracking protection for the custom protection settings -->
    <string name="preference_enhanced_tracking_protection_custom">Tùy chỉnh</string>
    <!-- Preference description for enhanced tracking protection for the strict protection settings -->
    <string name="preference_enhanced_tracking_protection_custom_description_2">Chọn trình theo dõi và tập lệnh để chặn.</string>
    <!--  Accessibility text for the Strict protection information icon  -->
    <string name="preference_enhanced_tracking_protection_custom_info_button">Những gì bị chặn bởi trình chống theo dõi tùy chỉnh</string>
    <!-- Header for categories that are being blocked by current Enhanced Tracking Protection settings -->
    <!-- Preference for enhanced tracking protection for the custom protection settings for cookies-->
    <string name="preference_enhanced_tracking_protection_custom_cookies">Cookie</string>
    <!-- Option for enhanced tracking protection for the custom protection settings for cookies-->
    <string name="preference_enhanced_tracking_protection_custom_cookies_1">Trình theo dõi chéo và truyền thông xã hội</string>
    <!-- Option for enhanced tracking protection for the custom protection settings for cookies-->
    <string name="preference_enhanced_tracking_protection_custom_cookies_2">Cookie từ các trang không mong muốn</string>
    <!-- Option for enhanced tracking protection for the custom protection settings for cookies-->
    <string name="preference_enhanced_tracking_protection_custom_cookies_3">Tất cả cookie của bên thứ ba (có thể khiến các trang web bị hỏng)</string>
    <!-- Option for enhanced tracking protection for the custom protection settings for cookies-->
    <string name="preference_enhanced_tracking_protection_custom_cookies_4">Tất cả các cookie (có thể khiến các trang web bị hỏng)</string>
    <!-- Option for enhanced tracking protection for the custom protection settings for cookies-->
    <string name="preference_enhanced_tracking_protection_custom_cookies_5">Cô lập cookie trên nhiều trang web</string>
    <!-- Preference for enhanced tracking protection for the custom protection settings for tracking content -->
    <string name="preference_enhanced_tracking_protection_custom_tracking_content">Trình theo dõi nội dung</string>
    <!-- Option for enhanced tracking protection for the custom protection settings for tracking content-->
    <string name="preference_enhanced_tracking_protection_custom_tracking_content_1">Trong tất cả các thẻ</string>
    <!-- Option for enhanced tracking protection for the custom protection settings for tracking content-->
    <string name="preference_enhanced_tracking_protection_custom_tracking_content_2">Chỉ trong thẻ riêng tư</string>
    <!-- Preference for enhanced tracking protection for the custom protection settings -->
    <string name="preference_enhanced_tracking_protection_custom_cryptominers">Tiền điện tử</string>
    <!-- Preference for enhanced tracking protection for the custom protection settings -->
    <string name="preference_enhanced_tracking_protection_custom_fingerprinters">Vân tay</string>
    <!-- Button label for navigating to the Enhanced Tracking Protection details -->
    <string name="enhanced_tracking_protection_details">Chi tiết</string>
    <!-- Header for categories that are being being blocked by current Enhanced Tracking Protection settings -->
    <string name="enhanced_tracking_protection_blocked">Đã chặn</string>
    <!-- Header for categories that are being not being blocked by current Enhanced Tracking Protection settings -->
    <string name="enhanced_tracking_protection_allowed">Đã cho phép</string>
    <!-- Category of trackers (social media trackers) that can be blocked by Enhanced Tracking Protection -->
    <string name="etp_social_media_trackers_title">Trình theo dõi truyền thông xã hội</string>
    <!-- Description of social media trackers that can be blocked by Enhanced Tracking Protection -->
    <string name="etp_social_media_trackers_description">Hạn chế khả năng của các mạng xã hội mà nó theo dõi hoạt động duyệt web của bạn trên web.</string>
    <!-- Category of trackers (cross-site tracking cookies) that can be blocked by Enhanced Tracking Protection -->
    <string name="etp_cookies_title">Cookie theo dõi chéo trang web</string>
    <!-- Category of trackers (cross-site tracking cookies) that can be blocked by Enhanced Tracking Protection -->
    <string name="etp_cookies_title_2">Cookie trên nhiều trang web</string>
    <!-- Description of cross-site tracking cookies that can be blocked by Enhanced Tracking Protection -->
    <string name="etp_cookies_description">Chặn cookie mà các mạng quảng cáo và công ty phân tích sử dụng mà nó biên dịch dữ liệu duyệt web của bạn trên nhiều trang web.</string>
    <!-- Description of cross-site tracking cookies that can be blocked by Enhanced Tracking Protection -->
    <string name="etp_cookies_description_2">Trình chống cookie chung cô lập các cookie với trang web mà bạn đang truy cập, do đó, những người theo dõi như mạng quảng cáo không thể sử dụng chúng để theo dõi bạn trên các trang web.</string>
    <!-- Category of trackers (cryptominers) that can be blocked by Enhanced Tracking Protection -->
    <string name="etp_cryptominers_title">Tiền điện tử</string>
    <!-- Description of cryptominers that can be blocked by Enhanced Tracking Protection -->
    <string name="etp_cryptominers_description">Ngăn chặn các tập lệnh độc hại có quyền truy cập vào thiết bị của bạn mà nó khai thác tiền kỹ thuật số.</string>
    <!-- Category of trackers (fingerprinters) that can be blocked by Enhanced Tracking Protection -->
    <string name="etp_fingerprinters_title">Vân tay</string>
    <!-- Description of fingerprinters that can be blocked by Enhanced Tracking Protection -->
    <string name="etp_fingerprinters_description">Dừng dữ liệu nhận dạng duy nhất khỏi bị thu thập về thiết bị của bạn có thể được sử dụng cho mục đích theo dõi.</string>
    <!-- Category of trackers (tracking content) that can be blocked by Enhanced Tracking Protection -->
    <string name="etp_tracking_content_title">Trình theo dõi nội dung</string>
    <!-- Description of tracking content that can be blocked by Enhanced Tracking Protection -->
    <string name="etp_tracking_content_description">Dừng quảng cáo bên ngoài, video và nội dung khác từ tải có chứa mã theo dõi. Có thể ảnh hưởng đến một số chức năng trang web.</string>
    <!-- Enhanced Tracking Protection message that protection is currently on for this site -->
    <string name="etp_panel_on">Bảo vệ đã BẬT cho trang web này</string>
    <!-- Enhanced Tracking Protection message that protection is currently off for this site -->
    <string name="etp_panel_off">Bảo vệ đã TẮT cho trang web này</string>
    <!-- Header for exceptions list for which sites enhanced tracking protection is always off -->
    <string name="enhanced_tracking_protection_exceptions">Trình chống theo dõi nâng cao đã bị tắt cho các trang web này</string>
    <!-- Content description (not visible, for screen readers etc.): Navigate
    back from ETP details (Ex: Tracking content) -->
    <string name="etp_back_button_content_description">Điều hướng quay lại</string>
    <!-- About page link text to open what's new link -->
    <string name="about_whats_new">Có gì mới trong %s</string>
    <!-- Open source licenses page title
    The first parameter is the app name -->
    <string name="open_source_licenses_title">%s | Thư viện OSS</string>

    <!-- Category of trackers (redirect trackers) that can be blocked by Enhanced Tracking Protection -->
    <string name="etp_redirect_trackers_title">Trình theo dõi chuyển hướng</string>
    <!-- Description of redirect tracker cookies that can be blocked by Enhanced Tracking Protection -->
    <string name="etp_redirect_trackers_description">Xóa cookie được đặt bởi chuyển hướng đến các trang web theo dõi đã biết.</string>

    <!-- Description of the SmartBlock Enhanced Tracking Protection feature. The * symbol is intentionally hardcoded here,
         as we use it on the UI to indicate which trackers have been partially unblocked.  -->
    <string name="preference_etp_smartblock_description">Một số trình theo dõi được đánh dấu bên dưới đã được bỏ chặn một phần trên trang này vì bạn đã tương tác với chúng *.</string>
    <!-- Text displayed that links to website about enhanced tracking protection SmartBlock -->
    <string name="preference_etp_smartblock_learn_more">Tìm hiểu thêm</string>

    <!-- Content description (not visible, for screen readers etc.):
    Enhanced tracking protection exception preference icon for ETP settings. -->
    <string name="preference_etp_exceptions_icon_description">Biểu tượng tùy chọn ngoại trừ trình chống theo dõi nâng cao</string>

    <!-- About page link text to open support link -->
    <string name="about_support">Hỗ trợ</string>
    <!-- About page link text to list of past crashes (like about:crashes on desktop) -->
    <string name="about_crashes">Sự cố</string>
    <!-- About page link text to open privacy notice link -->
    <string name="about_privacy_notice">Thông báo bảo mật</string>
    <!-- About page link text to open know your rights link -->
    <string name="about_know_your_rights">Biết về quyền lợi của bạn</string>
    <!-- About page link text to open licensing information link -->
    <string name="about_licensing_information">Thông tin giấy phép</string>
    <!-- About page link text to open a screen with libraries that are used -->
    <string name="about_other_open_source_libraries">Thư viện mà chúng tôi sử dụng</string>

    <!-- Toast shown to the user when they are activating the secret dev menu
        The first parameter is number of long clicks left to enable the menu -->
    <string name="about_debug_menu_toast_progress">Menu gỡ lỗi: chạm %1$d lần nữa để bật</string>
    <string name="about_debug_menu_toast_done">Menu gỡ lỗi đã được kích hoạt</string>

    <!-- Browser long press popup menu -->
    <!-- Copy the current url -->
    <string name="browser_toolbar_long_press_popup_copy">Sao chép</string>
    <!-- Paste & go the text in the clipboard. '&amp;' is replaced with the ampersand symbol: & -->
    <string name="browser_toolbar_long_press_popup_paste_and_go">Dán &amp; mở đường dẫn</string>
    <!-- Paste the text in the clipboard -->
    <string name="browser_toolbar_long_press_popup_paste">Dán</string>
    <!-- Snackbar message shown after an URL has been copied to clipboard. -->
    <string name="browser_toolbar_url_copied_to_clipboard_snackbar">Đã sao chép URL vào bộ nhớ tạm</string>

    <!-- Title text for the Add To Homescreen dialog -->
    <string name="add_to_homescreen_title">Thêm vào màn hình chính</string>
    <!-- Cancel button text for the Add to Homescreen dialog -->
    <string name="add_to_homescreen_cancel">Hủy bỏ</string>
    <!-- Add button text for the Add to Homescreen dialog -->
    <string name="add_to_homescreen_add">Thêm</string>
    <!-- Continue to website button text for the first-time Add to Homescreen dialog -->
    <string name="add_to_homescreen_continue">Tiếp tục với trang web</string>
    <!-- Placeholder text for the TextView in the Add to Homescreen dialog -->
    <string name="add_to_homescreen_text_placeholder">Tên lối tắt</string>

    <!-- Describes the add to homescreen functionality -->
    <string name="add_to_homescreen_description_2">Bạn có thể dễ dàng thêm trang web vào màn hình chính thiết bị của bạn để có thể truy cập và duyệt web nhanh hơn với trải nghiệm giống như trên ứng dụng.</string>

    <!-- Preference for managing the settings for logins and passwords in Fenix -->
    <string name="preferences_passwords_logins_and_passwords">Thông tin đăng nhập và mật khẩu</string>
    <!-- Preference for managing the saving of logins and passwords in Fenix -->
    <string name="preferences_passwords_save_logins">Lưu thông tin đăng nhập và mật khẩu</string>
    <!-- Preference option for asking to save passwords in Fenix -->
    <string name="preferences_passwords_save_logins_ask_to_save">Yêu cầu để lưu</string>
    <!-- Preference option for never saving passwords in Fenix -->
    <string name="preferences_passwords_save_logins_never_save">Không bao giờ lưu</string>
    <!-- Preference for autofilling saved logins in Firefox (in web content), %1$s will be replaced with the app name -->
    <string name="preferences_passwords_autofill2">Tự động điền trong %1$s</string>
    <!-- Description for the preference for autofilling saved logins in Firefox (in web content), %1$s will be replaced with the app name -->
    <string name="preferences_passwords_autofill_description">Điền và lưu tên người dùng và mật khẩu trong các trang web khi sử dụng %1$s.</string>
    <!-- Preference for autofilling logins from Fenix in other apps (e.g. autofilling the Twitter app) -->
    <string name="preferences_android_autofill">Tự động điền vào các ứng dụng khác</string>
    <!-- Description for the preference for autofilling logins from Fenix in other apps (e.g. autofilling the Twitter app) -->
    <string name="preferences_android_autofill_description">Điền tên người dùng và mật khẩu vào các ứng dụng khác trên thiết bị của bạn.</string>

    <!-- Preference option for adding a login -->
    <string name="preferences_logins_add_login">Thêm thông tin đăng nhập</string>

    <!-- Preference for syncing saved logins in Fenix -->
    <string name="preferences_passwords_sync_logins">Đồng bộ hóa thông tin đăng nhập</string>
    <!-- Preference for syncing saved logins in Fenix, when not signed in-->
    <string name="preferences_passwords_sync_logins_across_devices">Đồng bộ hóa thông tin đăng nhập trên các thiết bị</string>
    <!-- Preference to access list of saved logins -->
    <string name="preferences_passwords_saved_logins">Thông tin đăng nhập đã lưu</string>
    <!-- Description of empty list of saved passwords. Placeholder is replaced with app name.  -->
    <string name="preferences_passwords_saved_logins_description_empty_text">Thông tin đăng nhập bạn lưu hoặc đồng bộ hóa với %s sẽ hiển thị tại đây.</string>
    <!-- Preference to access list of saved logins -->
    <string name="preferences_passwords_saved_logins_description_empty_learn_more_link">Tìm hiểu thêm về đồng bộ hóa.</string>
    <!-- Preference to access list of login exceptions that we never save logins for -->
    <string name="preferences_passwords_exceptions">Ngoại trừ</string>
    <!-- Empty description of list of login exceptions that we never save logins for -->
    <string name="preferences_passwords_exceptions_description_empty">Thông tin đăng nhập và mật khẩu không được lưu sẽ được hiển thị ở đây.</string>
    <!-- Description of list of login exceptions that we never save logins for -->
    <string name="preferences_passwords_exceptions_description">Thông tin đăng nhập và mật khẩu sẽ không được lưu cho các trang web này.</string>
    <!-- Text on button to remove all saved login exceptions -->
    <string name="preferences_passwords_exceptions_remove_all">Xóa tất cả các ngoại trừ</string>
    <!-- Hint for search box in logins list -->
    <string name="preferences_passwords_saved_logins_search">Tìm thông tin đăng nhập</string>
    <!-- The header for the site that a login is for -->
    <string name="preferences_passwords_saved_logins_site">Trang</string>
    <!-- The header for the username for a login -->
    <string name="preferences_passwords_saved_logins_username">Tên đăng nhập</string>
    <!-- The header for the password for a login -->
    <string name="preferences_passwords_saved_logins_password">Mật khẩu</string>
    <!-- Shown in snackbar to tell user that the password has been copied -->
    <string name="logins_password_copied">Đã sao chép mật khẩu vào bộ nhớ tạm</string>
    <!-- Shown in snackbar to tell user that the username has been copied -->
    <string name="logins_username_copied">Đã sao chép tên người dùng vào bộ nhớ tạm</string>
    <!-- Content Description (for screenreaders etc) read for the button to copy a password in logins-->
    <string name="saved_logins_copy_password">Sao chép mật khẩu</string>
    <!-- Content Description (for screenreaders etc) read for the button to clear a password while editing a login-->
    <string name="saved_logins_clear_password">Xóa mật khẩu</string>
    <!-- Content Description (for screenreaders etc) read for the button to copy a username in logins -->
    <string name="saved_login_copy_username">Sao chép tên người dùng</string>
    <!-- Content Description (for screenreaders etc) read for the button to clear a username while editing a login -->
    <string name="saved_login_clear_username">Xóa tên người dùng</string>
    <!-- Content Description (for screenreaders etc) read for the button to clear the hostname field while creating a login -->
    <string name="saved_login_clear_hostname">Xóa tên máy chủ</string>
    <!-- Content Description (for screenreaders etc) read for the button to open a site in logins -->
    <string name="saved_login_open_site">Mở trang web trong trình duyệt</string>
    <!-- Content Description (for screenreaders etc) read for the button to reveal a password in logins -->
    <string name="saved_login_reveal_password">Hiện mật khẩu</string>
    <!-- Content Description (for screenreaders etc) read for the button to hide a password in logins -->
    <string name="saved_login_hide_password">Ẩn mật khẩu</string>
    <!-- Message displayed in biometric prompt displayed for authentication before allowing users to view their logins -->
    <string name="logins_biometric_prompt_message">Mở khóa để xem thông tin đăng nhập đã lưu của bạn</string>
    <!-- Title of warning dialog if users have no device authentication set up -->
    <string name="logins_warning_dialog_title">Bảo mật thông tin đăng nhập và mật khẩu của bạn</string>
    <!-- Message of warning dialog if users have no device authentication set up -->
    <string name="logins_warning_dialog_message">Thiết lập mẫu khóa thiết bị, mã PIN hoặc mật khẩu để bảo vệ thông tin đăng nhập và mật khẩu đã lưu của bạn khỏi bị truy cập nếu người khác lấy được thiết bị của bạn.</string>
    <!-- Negative button to ignore warning dialog if users have no device authentication set up -->
    <string name="logins_warning_dialog_later">Để sau</string>
    <!-- Positive button to send users to set up a pin of warning dialog if users have no device authentication set up -->
    <string name="logins_warning_dialog_set_up_now">Thiết lập ngay</string>
    <!-- Title of PIN verification dialog to direct users to re-enter their device credentials to access their logins -->
    <string name="logins_biometric_prompt_message_pin">Mở khóa thiết bị của bạn</string>
    <!-- Title for Accessibility Force Enable Zoom Preference -->
    <string name="preference_accessibility_force_enable_zoom">Phóng to tất cả các trang web</string>
    <!-- Summary for Accessibility Force Enable Zoom Preference -->
    <string name="preference_accessibility_force_enable_zoom_summary">Cho phép để chụm và thu phóng, ngay cả trên các trang web ngăn chặn cử chỉ này.</string>

    <!-- Saved logins sorting strategy menu item -by name- (if selected, it will sort saved logins alphabetically) -->
    <string name="saved_logins_sort_strategy_alphabetically">Tên (A-Z)</string>
    <!-- Saved logins sorting strategy menu item -by last used- (if selected, it will sort saved logins by last used) -->
    <string name="saved_logins_sort_strategy_last_used">Sử dụng lần cuối</string>
    <!-- Content description (not visible, for screen readers etc.): Sort saved logins dropdown menu chevron icon -->
    <string name="saved_logins_menu_dropdown_chevron_icon_content_description">Sắp xếp menu đăng nhập</string>

    <!-- Autofill -->
    <!-- Preference and title for managing the autofill settings -->
    <string name="preferences_autofill">Tự động điền</string>
    <!-- Preference and title for managing the settings for addresses -->
    <string name="preferences_addresses">Địa chỉ</string>
    <!-- Preference and title for managing the settings for credit cards -->
    <string name="preferences_credit_cards">Thẻ tín dụng</string>
    <!-- Preference for saving and autofilling credit cards -->
    <string name="preferences_credit_cards_save_and_autofill_cards">Lưu và tự động điền thẻ tín dụng</string>
    <!-- Preference summary for saving and autofilling credit card data -->
    <string name="preferences_credit_cards_save_and_autofill_cards_summary">Dữ liệu được mã hóa</string>
    <!-- Preference option for syncing credit cards across devices. This is displayed when the user is not signed into sync -->
    <string name="preferences_credit_cards_sync_cards_across_devices">Đồng bộ thông tin thẻ tín dụng trên các thiết bị</string>
    <!-- Preference option for syncing credit cards across devices. This is displayed when the user is signed into sync -->
    <string name="preferences_credit_cards_sync_cards">Đồng bộ hóa thẻ tín dụng</string>
    <!-- Preference option for adding a credit card -->
    <string name="preferences_credit_cards_add_credit_card">Thêm thẻ tín dụng</string>

    <!-- Preference option for managing saved credit cards -->
    <string name="preferences_credit_cards_manage_saved_cards">Quản lý thẻ tín dụng đã lưu</string>
    <!-- Preference option for adding an address -->
    <string name="preferences_addresses_add_address">Thêm địa chỉ</string>
    <!-- Preference option for managing saved addresses -->
    <string name="preferences_addresses_manage_addresses">Quản lý địa chỉ</string>
    <!-- Preference for saving and autofilling addresses -->
    <string name="preferences_addresses_save_and_autofill_addresses">Lưu và tự động điền địa chỉ</string>
    <!-- Preference summary for saving and autofilling address data -->
    <string name="preferences_addresses_save_and_autofill_addresses_summary">Bao gồm thông tin như số, email và địa chỉ giao hàng</string>

    <!-- Title of the "Add card" screen -->
    <string name="credit_cards_add_card">Thêm thẻ</string>
    <!-- Title of the "Edit card" screen -->
    <string name="credit_cards_edit_card">Chỉnh sửa thẻ</string>
    <!-- The header for the card number of a credit card -->
    <string name="credit_cards_card_number">Số thẻ</string>
    <!-- The header for the expiration date of a credit card -->
    <string name="credit_cards_expiration_date">Ngày hết hạn</string>
    <!-- The label for the expiration date month of a credit card to be used by a11y services-->
    <string name="credit_cards_expiration_date_month">Tháng hết hạn</string>
    <!-- The label for the expiration date year of a credit card to be used by a11y services-->
    <string name="credit_cards_expiration_date_year">Năm hết hạn</string>
    <!-- The header for the name on the credit card -->
    <string name="credit_cards_name_on_card">Tên trên thẻ</string>
    <!-- The text for the "Delete card" menu item for deleting a credit card -->
    <string name="credit_cards_menu_delete_card">Xóa thẻ</string>
    <!-- The text for the "Delete card" button for deleting a credit card -->
    <string name="credit_cards_delete_card_button">Xóa thẻ</string>
    <!-- The text for the confirmation message of "Delete card" dialog -->
    <string name="credit_cards_delete_dialog_confirmation">Bạn có chắc chắn muốn xóa thẻ tín dụng này không?</string>
    <!-- The text for the positive button on "Delete card" dialog -->
    <string name="credit_cards_delete_dialog_button">Xóa</string>
    <!-- The title for the "Save" menu item for saving a credit card -->
    <string name="credit_cards_menu_save">Lưu</string>
    <!-- The text for the "Save" button for saving a credit card -->
    <string name="credit_cards_save_button">Lưu</string>
    <!-- The text for the "Cancel" button for cancelling adding, updating or deleting a credit card -->
    <string name="credit_cards_cancel_button">Hủy bỏ</string>

    <!-- Title of the "Saved cards" screen -->
    <string name="credit_cards_saved_cards">Thẻ tín dụng đã lưu</string>

    <!-- Error message for credit card number validation -->
    <string name="credit_cards_number_validation_error_message">Vui lòng nhập số thẻ tín dụng hợp lệ</string>

    <!-- Error message for credit card name on card validation -->
    <string name="credit_cards_name_on_card_validation_error_message">Vui lòng điền vào trường này</string>
    <!-- Message displayed in biometric prompt displayed for authentication before allowing users to view their saved credit cards -->
    <string name="credit_cards_biometric_prompt_message">Mở khóa để xem các thẻ tín dụng đã lưu của bạn</string>
    <!-- Title of warning dialog if users have no device authentication set up -->
    <string name="credit_cards_warning_dialog_title">Bảo mật thẻ tín dụng của bạn</string>
    <!-- Message of warning dialog if users have no device authentication set up -->
    <string name="credit_cards_warning_dialog_message">Thiết lập màn hình khóa thiết bị với mẫu hình, mã PIN hoặc mật khẩu để bảo vệ thẻ tín dụng đã lưu của bạn không bị truy cập nếu người khác có thiết bị của bạn.</string>
    <!-- Positive button to send users to set up a pin of warning dialog if users have no device authentication set up -->
    <string name="credit_cards_warning_dialog_set_up_now">Thiết lập ngay</string>
    <!-- Negative button to ignore warning dialog if users have no device authentication set up -->
    <string name="credit_cards_warning_dialog_later">Để sau</string>
    <!-- Title of PIN verification dialog to direct users to re-enter their device credentials to access their credit cards -->
    <string name="credit_cards_biometric_prompt_message_pin">Mở khóa thiết bị của bạn</string>
    <!-- Message displayed in biometric prompt for authentication, before allowing users to use their stored credit card information -->
    <string name="credit_cards_biometric_prompt_unlock_message">Mở khóa để sử dụng thông tin thẻ tín dụng được lưu trữ</string>

    <!-- Title of the "Add address" screen -->
    <string name="addresses_add_address">Thêm địa chỉ</string>
    <!-- Title of the "Edit address" screen -->
    <string name="addresses_edit_address">Sửa địa chỉ</string>
    <!-- Title of the "Manage addresses" screen -->
    <string name="addresses_manage_addresses">Quản lý địa chỉ</string>
    <!-- The header for the first name of an address -->
    <string name="addresses_first_name">Tên</string>
    <!-- The header for the middle name of an address -->
    <string name="addresses_middle_name">Tên đệm</string>
    <!-- The header for the last name of an address -->
    <string name="addresses_last_name">Họ</string>
    <!-- The header for the street address of an address -->
    <string name="addresses_street_address">Địa chỉ đường phố</string>
    <!-- The header for the city of an address -->
    <string name="addresses_city">Thành phố</string>
    <!-- The header for the subregion of an address when "state" should be used -->
    <string name="addresses_state">Bang</string>
    <!-- The header for the subregion of an address when "province" should be used -->
    <string name="addresses_province">Tỉnh</string>
    <!-- The header for the zip code of an address -->
    <string name="addresses_zip">Zip</string>
    <!-- The header for the country or region of an address -->
    <string name="addresses_country">Quốc gia hoặc khu vực</string>
    <!-- The header for the phone number of an address -->
    <string name="addresses_phone">Điện thoại</string>
    <!-- The header for the email of an address -->
    <string name="addresses_email">Email</string>
    <!-- The text for the "Save" button for saving an address -->
    <string name="addresses_save_button">Lưu</string>
    <!-- The text for the "Cancel" button for cancelling adding, updating or deleting an address -->
    <string name="addresses_cancel_button">Hủy bỏ</string>
    <!-- The text for the "Delete address" button for deleting an address -->
    <string name="addressess_delete_address_button">Xóa địa chỉ</string>

    <!-- The title for the "Delete address" confirmation dialog -->
    <string name="addressess_confirm_dialog_message">Bạn có chắc chắn muốn xóa địa chỉ này không?</string>
    <!-- The text for the positive button on "Delete address" dialog -->
    <string name="addressess_confirm_dialog_ok_button">Xóa</string>
    <!-- The text for the negative button on "Delete address" dialog -->
    <string name="addressess_confirm_dialog_cancel_button">Hủy bỏ</string>
    <!-- The text for the "Save address" menu item for saving an address -->
    <string name="address_menu_save_address">Lưu địa chỉ</string>
    <!-- The text for the "Delete address" menu item for deleting an address -->
    <string name="address_menu_delete_address">Xóa địa chỉ</string>

    <!-- Title of the Add search engine screen -->
    <string name="search_engine_add_custom_search_engine_title">Thêm công cụ tìm kiếm</string>
    <!-- Content description (not visible, for screen readers etc.): Title for the button that navigates to add new engine screen -->
    <string name="search_engine_add_custom_search_engine_button_content_description">Thêm công cụ tìm kiếm mới</string>
    <!-- Title of the Edit search engine screen -->
    <string name="search_engine_edit_custom_search_engine_title">Chỉnh sửa công cụ tìm kiếm</string>
    <!-- Content description (not visible, for screen readers etc.): Title for the button to add a search engine in the action bar -->
    <string name="search_engine_add_button_content_description" moz:RemovedIn="120" tools:ignore="UnusedResources">Thêm</string>
    <!-- Content description (not visible, for screen readers etc.): Title for the button to save a search engine in the action bar -->
    <string name="search_engine_add_custom_search_engine_edit_button_content_description" moz:RemovedIn="120" tools:ignore="UnusedResources">Lưu</string>
    <!-- Text for the menu button to edit a search engine -->
    <string name="search_engine_edit">Chỉnh sửa</string>
    <!-- Text for the menu button to delete a search engine -->
    <string name="search_engine_delete">Xóa</string>

    <!-- Text for the button to create a custom search engine on the Add search engine screen -->
    <string name="search_add_custom_engine_label_other" moz:RemovedIn="120" tools:ignore="UnusedResources">Khác</string>
    <!-- Label for the TextField in which user enters custom search engine name -->
    <string name="search_add_custom_engine_name_label">Tên</string>
    <!-- Placeholder text shown in the Search Engine Name TextField before a user enters text -->
    <string name="search_add_custom_engine_name_hint" moz:RemovedIn="120" tools:ignore="UnusedResources">Tên</string>
    <!-- Placeholder text shown in the Search Engine Name text field before a user enters text -->
    <string name="search_add_custom_engine_name_hint_2">Tên công cụ tìm kiếm</string>
    <!-- Label for the TextField in which user enters custom search engine URL -->
    <string name="search_add_custom_engine_url_label">Chuỗi URL tìm kiếm</string>
    <!-- Placeholder text shown in the Search String TextField before a user enters text -->
    <string name="search_add_custom_engine_search_string_hint" moz:RemovedIn="120" tools:ignore="UnusedResources">Chuỗi tìm kiếm để sử dụng</string>
    <!-- Placeholder text shown in the Search String TextField before a user enters text -->
    <string name="search_add_custom_engine_search_string_hint_2">URL để sử dụng cho tìm kiếm</string>
    <!-- Description text for the Search String TextField. The %s is part of the string -->
    <string name="search_add_custom_engine_search_string_example" formatted="false">Thay thế chuỗi truy vấn thành “%s”. Ví dụ:\nhttps://www.google.com/search?q=%s</string>

    <!-- Accessibility description for the form in which details about the custom search engine are entered -->
    <string name="search_add_custom_engine_form_description">Chi tiết công cụ tìm kiếm tùy chỉnh</string>

    <!-- Label for the TextField in which user enters custom search engine suggestion URL -->
    <string name="search_add_custom_engine_suggest_url_label">API gợi ý tìm kiếm (không bắt buộc)</string>
    <!-- Placeholder text shown in the Search Suggestion String TextField before a user enters text -->
    <string name="search_add_custom_engine_suggest_string_hint">URL API gợi ý tìm kiếm</string>
    <!-- Description text for the Search Suggestion String TextField. The %s is part of the string -->
    <string name="search_add_custom_engine_suggest_string_example_2" formatted="false">Thay thế truy vấn bằng “%s”. Ví dụ:\nhttps://suggestqueries.google.com/complete/search?client=firefox&amp;q=%s</string>
    <!-- The text for the "Save" button for saving a custom search engine -->
    <string name="search_custom_engine_save_button">Lưu</string>

    <!-- Text shown when a user leaves the name field empty -->
    <string name="search_add_custom_engine_error_empty_name">Nhập tên công cụ tìm kiếm</string>
    <!-- Text shown when a user leaves the search string field empty -->
    <string name="search_add_custom_engine_error_empty_search_string">Nhập chuỗi tìm kiếm</string>
    <!-- Text shown when a user leaves out the required template string -->
    <string name="search_add_custom_engine_error_missing_template">Kiểm tra xem chuỗi tìm kiếm có đúng với định dạng như ở ví dụ không</string>
    <!-- Text shown when we aren't able to validate the custom search query. The first parameter is the url of the custom search engine -->
    <string name="search_add_custom_engine_error_cannot_reach">Lỗi khi kết nối với “%s”</string>
    <!-- Text shown when a user creates a new search engine -->
    <string name="search_add_custom_engine_success_message">Đã tạo %s</string>
    <!-- Text shown when a user successfully edits a custom search engine -->
    <string name="search_edit_custom_engine_success_message">Đã lưu %s</string>
    <!-- Text shown when a user successfully deletes a custom search engine -->
    <string name="search_delete_search_engine_success_message">Đã xóa %s</string>

    <!-- Heading for the instructions to allow a permission -->
    <string name="phone_feature_blocked_intro">Để cho phép nó:</string>
    <!-- First step for the allowing a permission -->
    <string name="phone_feature_blocked_step_settings">1. Chuyển đến Cài đặt Android</string>
    <!-- Second step for the allowing a permission -->
    <string name="phone_feature_blocked_step_permissions"><![CDATA[2. Chạm <b>Quyền</b>]]></string>
    <!-- Third step for the allowing a permission (Fore example: Camera) -->
    <string name="phone_feature_blocked_step_feature"><![CDATA[3. Gạt công tắc <b>%1$s</b> sang BẬT]]></string>

    <!-- Label that indicates a site is using a secure connection -->
    <string name="quick_settings_sheet_secure_connection_2">Kết nối an toàn</string>
    <!-- Label that indicates a site is using a insecure connection -->
    <string name="quick_settings_sheet_insecure_connection_2">Kết nối không an toàn</string>
    <!-- Label to clear site data -->
    <string name="clear_site_data">Xóa cookie và dữ liệu trang web</string>
    <!-- Confirmation message for a dialog confirming if the user wants to delete all data for current site -->
    <string name="confirm_clear_site_data"><![CDATA[Bạn có chắc chắn muốn xóa tất cả cookie và dữ liệu của trang web <b>%s</b> không?]]></string>
    <!-- Confirmation message for a dialog confirming if the user wants to delete all the permissions for all sites-->
    <string name="confirm_clear_permissions_on_all_sites">Bạn có chắc chắn rằng bạn muốn xóa tất cả các quyền hạn trên tất cả các trang web?</string>
    <!-- Confirmation message for a dialog confirming if the user wants to delete all the permissions for a site-->
    <string name="confirm_clear_permissions_site">Bạn có chắc chắn rằng bạn muốn xóa tất cả các quyền hạn cho trang web này?</string>
    <!-- Confirmation message for a dialog confirming if the user wants to set default value a permission for a site-->
    <string name="confirm_clear_permission_site">Bạn có chắc chắn rằng bạn muốn xóa quyền hạn này cho trang web này?</string>
    <!-- label shown when there are not site exceptions to show in the site exception settings -->
    <string name="no_site_exceptions">Không có ngoại lệ trang web</string>
    <!-- Bookmark deletion confirmation -->
    <string name="bookmark_deletion_confirmation">Bạn có chắc chắn muốn xóa dấu trang này?</string>
    <!-- Browser menu button that adds a shortcut to the home fragment -->
    <string name="browser_menu_add_to_shortcuts">Thêm vào lối tắt</string>
    <!-- Browser menu button that removes a shortcut from the home fragment -->
    <string name="browser_menu_remove_from_shortcuts">Xóa khỏi lối tắt</string>
    <!-- text shown before the issuer name to indicate who its verified by, parameter is the name of
     the certificate authority that verified the ticket-->
    <string name="certificate_info_verified_by">Được xác minh bởi: %1$s </string>
    <!-- Login overflow menu delete button -->
    <string name="login_menu_delete_button">Xóa</string>
    <!-- Login overflow menu edit button -->
    <string name="login_menu_edit_button">Chỉnh sửa</string>
    <!-- Message in delete confirmation dialog for logins -->
    <string name="login_deletion_confirmation">Bạn có chắc chắn muốn xóa thông tin đăng nhập này không?</string>
    <!-- Positive action of a dialog asking to delete  -->
    <string name="dialog_delete_positive">Xóa</string>
    <!-- Negative action of a dialog asking to delete login -->
    <string name="dialog_delete_negative">Hủy bỏ</string>
    <!--  The saved login options menu description. -->
    <string name="login_options_menu">Tùy chọn thông tin đăng nhập</string>
    <!--  The editable text field for a login's web address. -->
    <string name="saved_login_hostname_description">Trường văn bản có thể chỉnh sửa cho địa chỉ web của thông tin đăng nhập.</string>
    <!--  The editable text field for a login's username. -->
    <string name="saved_login_username_description">Trường văn bản có thể chỉnh sửa cho tên người dùng của thông tin đăng nhập.</string>
    <!--  The editable text field for a login's password. -->
    <string name="saved_login_password_description">Trường văn bản có thể chỉnh sửa cho mật khẩu của thông tin đăng nhập.</string>
    <!--  The button description to save changes to an edited login. -->
    <string name="save_changes_to_login">Lưu các thay đổi vào thông tin đăng nhập.</string>
    <!--  The page title for editing a saved login. -->
    <string name="edit">Chỉnh sửa</string>
    <!--  The page title for adding new login. -->
    <string name="add_login">Thêm thông tin đăng nhập mới</string>
    <!--  The error message in add/edit login view when password field is blank. -->
    <string name="saved_login_password_required">Yêu cầu mật khẩu</string>
    <!--  The error message in add login view when username field is blank. -->
    <string name="saved_login_username_required">Yêu cầu tên đăng nhập</string>
    <!--  The error message in add login view when hostname field is blank. -->
    <string name="saved_login_hostname_required" tools:ignore="UnusedResources">Yêu cầu tên máy chủ</string>
    <!-- Voice search button content description  -->
    <string name="voice_search_content_description">Tìm kiếm bằng giọng nói</string>
    <!-- Voice search prompt description displayed after the user presses the voice search button -->
    <string name="voice_search_explainer">Nói bây giờ</string>

    <!--  The error message in edit login view when a duplicate username exists. -->
    <string name="saved_login_duplicate">Một thông tin đăng nhập với tên người dùng đó đã tồn tại</string>

    <!-- This is the hint text that is shown inline on the hostname field of the create new login page. 'https://www.example.com' intentionally hardcoded here -->
    <string name="add_login_hostname_hint_text">https://www.example.com</string>
    <!-- This is an error message shown below the hostname field of the add login page when a hostname does not contain http or https. -->
    <string name="add_login_hostname_invalid_text_3">Địa chỉ trang web phải chứa &quot;https://&quot; hoặc &quot;http://&quot;</string>
    <!-- This is an error message shown below the hostname field of the add login page when a hostname is invalid. -->
    <string name="add_login_hostname_invalid_text_2">Cần có tên máy chủ hợp lệ</string>

    <!-- Synced Tabs -->
    <!-- Text displayed to ask user to connect another device as no devices found with account -->
    <string name="synced_tabs_connect_another_device">Kết nối thiết bị khác.</string>
    <!-- Text displayed asking user to re-authenticate -->
    <string name="synced_tabs_reauth">Vui lòng xác thực lại.</string>
    <!-- Text displayed when user has disabled tab syncing in Firefox Sync Account -->
    <string name="synced_tabs_enable_tab_syncing">Vui lòng kích hoạt đồng bộ hóa thẻ.</string>
    <!-- Text displayed when user has no tabs that have been synced -->
    <string name="synced_tabs_no_tabs">Bạn không có bất kỳ thẻ nào mở trong Firefox trên các thiết bị khác của bạn.</string>
    <!-- Text displayed in the synced tabs screen when a user is not signed in to Firefox Sync describing Synced Tabs -->
    <string name="synced_tabs_sign_in_message">Xem danh sách các thẻ từ các thiết bị khác của bạn.</string>
    <!-- Text displayed on a button in the synced tabs screen to link users to sign in when a user is not signed in to Firefox Sync -->
    <string name="synced_tabs_sign_in_button">Đăng nhập vào đồng bộ hóa</string>

    <!-- The text displayed when a synced device has no tabs to show in the list of Synced Tabs. -->
    <string name="synced_tabs_no_open_tabs">Không có thẻ đang mở</string>

    <!-- Content description for expanding a group of synced tabs. -->
    <string name="synced_tabs_expand_group">Mở rộng nhóm thẻ đã đồng bộ hóa</string>
    <!-- Content description for collapsing a group of synced tabs. -->
    <string name="synced_tabs_collapse_group">Thu gọn nhóm thẻ đã đồng bộ hóa</string>

    <!-- Top Sites -->
    <!-- Title text displayed in the dialog when shortcuts limit is reached. -->
    <string name="shortcut_max_limit_title">Đã đạt đến giới hạn lối tắt</string>
    <!-- Content description text displayed in the dialog when shortcut limit is reached. -->
    <string name="shortcut_max_limit_content">Để thêm một lối tắt mới, hãy xóa một lối tắt. Nhấn và giữ trang web và chọn xóa.</string>
    <!-- Confirmation dialog button text when top sites limit is reached. -->
    <string name="top_sites_max_limit_confirmation_button">OK, đã hiểu</string>

    <!-- Label for the preference to show the shortcuts for the most visited top sites on the homepage -->
    <string name="top_sites_toggle_top_recent_sites_4">Lối tắt</string>
    <!-- Title text displayed in the rename top site dialog. -->
    <string name="top_sites_rename_dialog_title">Tên</string>
    <!-- Hint for renaming title of a shortcut -->
    <string name="shortcut_name_hint">Tên lối tắt</string>
    <!-- Button caption to confirm the renaming of the top site. -->
    <string name="top_sites_rename_dialog_ok">OK</string>
    <!-- Dialog button text for canceling the rename top site prompt. -->
    <string name="top_sites_rename_dialog_cancel">Huỷ bỏ</string>

    <!-- Text for the menu button to open the homepage settings. -->
    <string name="top_sites_menu_settings">Cài đặt</string>
    <!-- Text for the menu button to navigate to sponsors and privacy support articles. '&amp;' is replaced with the ampersand symbol: & -->
    <string name="top_sites_menu_sponsor_privacy">Nhà tài trợ của chúng tôi &amp; sự riêng tư của bạn</string>
    <!-- Label text displayed for a sponsored top site. -->
    <string name="top_sites_sponsored_label">Được tài trợ</string>

    <!-- Inactive tabs in the tabs tray -->
    <!-- Title text displayed in the tabs tray when a tab has been unused for 14 days. -->
    <string name="inactive_tabs_title">Thẻ không hoạt động</string>
    <!-- Content description for closing all inactive tabs -->
    <string name="inactive_tabs_delete_all">Đóng tất cả các thẻ không hoạt động</string>

    <!-- Content description for expanding the inactive tabs section. -->
    <string name="inactive_tabs_expand_content_description">Mở rộng các thẻ không hoạt động</string>
    <!-- Content description for collapsing the inactive tabs section. -->
    <string name="inactive_tabs_collapse_content_description">Thu gọn các thẻ không hoạt động</string>

    <!-- Inactive tabs auto-close message in the tabs tray -->
    <!-- The header text of the auto-close message when the user is asked if they want to turn on the auto-closing of inactive tabs. -->
    <string name="inactive_tabs_auto_close_message_header" tools:ignore="UnusedResources">Tự động đóng sau một tháng?</string>
    <!-- A description below the header to notify the user what the inactive tabs auto-close feature is. -->
    <string name="inactive_tabs_auto_close_message_description" tools:ignore="UnusedResources">Firefox có thể đóng các thẻ bạn không xem trong tháng qua.</string>
    <!-- A call to action below the description to allow the user to turn on the auto closing of inactive tabs. -->
    <string name="inactive_tabs_auto_close_message_action" tools:ignore="UnusedResources">BẬT TỰ ĐỘNG ĐÓNG</string>

    <!-- Text for the snackbar to confirm auto-close is enabled for inactive tabs -->
    <string name="inactive_tabs_auto_close_message_snackbar">Tự động đóng đã bật</string>

    <!-- Awesome bar suggestion's headers -->
    <!-- Search suggestions title for Firefox Suggest. -->
    <string name="firefox_suggest_header">Đề xuất của Firefox</string>

    <!-- Title for search suggestions when Google is the default search suggestion engine. -->
    <string name="google_search_engine_suggestion_header">Tìm kiếm trên Google</string>
    <!-- Title for search suggestions when the default search suggestion engine is anything other than Google. The first parameter is default search engine name. -->
    <string name="other_default_search_engine_suggestion_header">Tìm kiếm trên %s</string>

    <!-- Default browser experiment -->
    <string name="default_browser_experiment_card_text">Đặt các liên kết từ trang web, email và tin nhắn để tự động mở trong Firefox.</string>

    <!-- Content description for close button in collection placeholder. -->
    <string name="remove_home_collection_placeholder_content_description">Xóa</string>

    <!-- Content description radio buttons with a link to more information -->
    <string name="radio_preference_info_content_description">Chạm để biết thêm chi tiết</string>

    <!-- Content description for the action bar "up" button -->
    <string name="action_bar_up_description">Điều hướng lên</string>

    <!-- Content description for privacy content close button -->
    <string name="privacy_content_close_button_content_description">Đóng</string>

    <!-- Pocket recommended stories -->
    <!-- Header text for a section on the home screen. -->
    <string name="pocket_stories_header_1">Những câu chuyện kích động tư tưởng</string>
    <!-- Header text for a section on the home screen. -->
    <string name="pocket_stories_categories_header">Các câu chuyện theo chủ đề</string>
    <!-- Text of a button allowing users to access an external url for more Pocket recommendations. -->
    <string name="pocket_stories_placeholder_text">Khám phá thêm nữa</string>
    <!-- Title of an app feature. Smaller than a heading. The first parameter is product name Pocket -->
    <string name="pocket_stories_feature_title_2">Được cung cấp bởi %s.</string>
    <!-- Caption for describing a certain feature. The placeholder is for a clickable text (eg: Learn more) which will load an url in a new tab when clicked.  -->
    <string name="pocket_stories_feature_caption">Một phần của gia đình Firefox. %s</string>
    <!-- Clickable text for opening an external link for more information about Pocket. -->
    <string name="pocket_stories_feature_learn_more">Tìm hiểu thêm</string>

    <!-- Text indicating that the Pocket story that also displays this text is a sponsored story by other 3rd party entity. -->
    <string name="pocket_stories_sponsor_indication">Được tài trợ</string>

    <!-- Snackbar message for enrolling in a Nimbus experiment from the secret settings when Studies preference is Off.-->
    <string name="experiments_snackbar">Bật telemetry để gửi dữ liệu.</string>
    <!-- Snackbar button text to navigate to telemetry settings.-->
    <string name="experiments_snackbar_button">Đi đến cài đặt</string>

    <!-- Review quality check feature-->
    <!-- Name for the review quality check feature used as title for the panel. -->
    <string name="review_quality_check_feature_name" moz:RemovedIn="120" tools:ignore="UnusedResources">Trình kiểm tra đánh giá</string>
    <!-- Name for the review quality check feature used as title for the panel. -->
    <string name="review_quality_check_feature_name_2">Trình kiểm tra đánh giá</string>
    <!-- Summary for grades A and B for review quality check adjusted grading. -->
    <string name="review_quality_check_grade_a_b_description">Đánh giá đáng tin cậy</string>
    <!-- Summary for grade C for review quality check adjusted grading. -->
    <string name="review_quality_check_grade_c_description">Kết hợp các đánh giá đáng tin cậy và không đáng tin cậy</string>
    <!-- Summary for grades D and F for review quality check adjusted grading. -->
    <string name="review_quality_check_grade_d_f_description">Đánh giá không đáng tin cậy</string>
    <!-- Text for title presenting the reliability of a product's reviews. -->
    <string name="review_quality_check_grade_title">Những đánh giá này đáng tin cậy đến mức nào?</string>
    <!-- Title for when the rating has been updated by the review checker -->
    <string name="review_quality_check_adjusted_rating_title">Đánh giá đã được điều chỉnh</string>
    <!-- Description for a product's adjusted star rating. The text presents that the product's reviews which were evaluated as unreliable were removed from the adjusted rating. -->
    <string name="review_quality_check_adjusted_rating_description">Đã xóa các đánh giá không đáng tin cậy</string>
    <!-- Title for list of highlights from a product's review emphasizing a product's important traits. -->
    <string name="review_quality_check_highlights_title">Điểm nổi bật từ các đánh giá gần đây</string>
    <!-- Title for section explaining how we analyze the reliability of a product's reviews. -->
    <string name="review_quality_check_explanation_title">Cách chúng tôi xác định chất lượng đánh giá</string>
    <!-- Paragraph explaining how we analyze the reliability of a product's reviews. First parameter is the Fakespot product name. In the phrase "Fakespot by Mozilla", "by" can be localized. Does not need to stay by. -->
    <string name="review_quality_check_explanation_body_reliability">Chúng tôi sử dụng công nghệ AI từ %s bởi Mozilla để kiểm tra độ tin cậy của các đánh giá sản phẩm. Điều này chỉ giúp bạn đánh giá được chất lượng đánh giá chứ không phải chất lượng sản phẩm. </string>
    <!-- Paragraph explaining the grading system we use to classify the reliability of a product's reviews. -->
    <string name="review_quality_check_info_review_grade_header"><![CDATA[Chúng tôi đưa ra đánh giá cho từng sản phẩm một <b>điểm bằng chữ cái</b> từ A đến F.]]></string>
    <!-- Description explaining grades A and B for review quality check adjusted grading. -->
    <string name="review_quality_check_info_grade_info_AB">Đánh giá đáng tin cậy. Chúng tôi tin rằng các đánh giá có thể đến từ những khách hàng thực sự đã để lại những đánh giá trung thực, không thiên vị.</string>
    <!-- Description explaining grades A and B for review quality check adjusted grading. -->
    <string name="review_quality_check_info_grade_info_AB_2" moz:RemovedIn="120" tools:ignore="UnusedResources">Chúng tôi tin rằng các đánh giá là đáng tin cậy.</string>
    <!-- Description explaining grade C for review quality check adjusted grading. -->
    <string name="review_quality_check_info_grade_info_C">Chúng tôi tin rằng có sự kết hợp giữa các đánh giá đáng tin cậy và không đáng tin cậy.</string>
    <!-- Description explaining grades D and F for review quality check adjusted grading. -->
    <string name="review_quality_check_info_grade_info_DF">Đánh giá không đáng tin cậy. Chúng tôi tin rằng các đánh giá có thể là giả mạo hoặc từ những người đánh giá thiên vị.</string>
    <!-- Description explaining grades D and F for review quality check adjusted grading. -->
    <string name="review_quality_check_info_grade_info_DF_2" moz:RemovedIn="120" tools:ignore="UnusedResources">Chúng tôi tin rằng các đánh giá là không đáng tin cậy.</string>
    <!-- Paragraph explaining how a product's adjusted grading is calculated. -->
    <string name="review_quality_check_explanation_body_adjusted_grading"><![CDATA[<b>Đánh giá đã được điều chỉnh</b> chỉ dựa trên những đánh giá mà chúng tôi tin là đáng tin cậy.]]></string>
    <!-- Paragraph explaining product review highlights. First parameter is the name of the retailer (e.g. Amazon). -->
    <string name="review_quality_check_explanation_body_highlights"><![CDATA[<b>Điểm nổi bật</b> từ %s đánh giá trong vòng 80 ngày qua mà chúng tôi tin là đáng tin cậy.]]></string>
    <!-- Text for learn more caption presenting a link with information about review quality. First parameter is for clickable text defined in review_quality_check_info_learn_more_link. -->
    <string name="review_quality_check_info_learn_more">Tìm hiểu thêm về %s.</string>
    <!-- Clickable text that links to review quality check SuMo page. First parameter is the Fakespot product name. In the phrase "Fakespot by Mozilla", "by" can be localized. Does not need to stay by. -->
    <string name="review_quality_check_info_learn_more_link" moz:RemovedIn="121" tools:ignore="UnusedResources">cách %s bởi Mozilla xác định chất lượng đánh giá</string>
    <!-- Clickable text that links to review quality check SuMo page. First parameter is the Fakespot product name. -->
    <string name="review_quality_check_info_learn_more_link_2">cách %s xác định chất lượng đánh giá</string>
    <!-- Text for title of settings section. -->
    <string name="review_quality_check_settings_title">Cài đặt</string>
    <!-- Text for label for switch preference to show recommended products from review quality check settings section. -->
    <string name="review_quality_check_settings_recommended_products">Hiển thị quảng cáo trong trình kiểm tra đánh giá</string>
    <!-- Description for switch preference to show recommended products from review quality check settings section. First parameter is for clickable text defined in review_quality_check_settings_recommended_products_learn_more.-->
    <string name="review_quality_check_settings_recommended_products_description" moz:RemovedIn="120" tools:ignore="UnusedResources">Bạn sẽ thấy quảng cáo không thường xuyên cho các sản phẩm có liên quan. Tất cả quảng cáo phải đáp ứng tiêu chuẩn chất lượng đánh giá của chúng tôi. %s</string>
    <!-- Description for switch preference to show recommended products from review quality check settings section. First parameter is for clickable text defined in review_quality_check_settings_recommended_products_learn_more.-->
    <string name="review_quality_check_settings_recommended_products_description_2" tools:ignore="UnusedResources">Bạn sẽ thấy quảng cáo không thường xuyên cho các sản phẩm có liên quan. Chúng tôi chỉ quảng cáo những sản phẩm có đánh giá đáng tin cậy. %s</string>
    <!-- Clickable text that links to review quality check recommended products support article. -->
    <string name="review_quality_check_settings_recommended_products_learn_more" tools:ignore="UnusedResources">Tìm hiểu thêm</string>
    <!-- Text for turning sidebar off button from review quality check settings section. -->
    <string name="review_quality_check_settings_turn_off">Tắt trình kiểm tra đánh giá</string>
    <!-- Text for title of recommended product section. This is displayed above a product image, suggested as an alternative to the product reviewed. -->
    <string name="review_quality_check_ad_title" tools:ignore="UnusedResources">Thêm điều cần xem xét</string>
    <!-- Caption for recommended product section indicating this is an ad by Fakespot. First parameter is the Fakespot product name. -->
    <string name="review_quality_check_ad_caption" tools:ignore="UnusedResources">Quảng cáo bởi %s</string>
    <!-- Caption for review quality check panel. First parameter is for clickable text defined in review_quality_check_powered_by_link. -->
    <string name="review_quality_check_powered_by_2">Trình kiểm tra đánh giá được cung cấp bởi %s</string>
    <!-- Clickable text that links to Fakespot.com. First parameter is the Fakespot product name. In the phrase "Fakespot by Mozilla", "by" can be localized. Does not need to stay by. -->
    <string name="review_quality_check_powered_by_link" tools:ignore="UnusedResources">%s bởi Mozilla</string>
    <!-- Text for title of warning card informing the user that the current analysis is outdated. -->
    <string name="review_quality_check_outdated_analysis_warning_title" tools:ignore="UnusedResources">Thông tin mới cần kiểm tra</string>
    <!-- Text for button from warning card informing the user that the current analysis is outdated. Clicking this should trigger the product's re-analysis. -->
    <string name="review_quality_check_outdated_analysis_warning_action" tools:ignore="UnusedResources">Kiểm tra ngay</string>
    <!-- Title for warning card informing the user that the current product does not have enough reviews for a review analysis. -->
    <string name="review_quality_check_no_reviews_warning_title">Chưa đủ đánh giá</string>
    <!-- Text for body of warning card informing the user that the current product does not have enough reviews for a review analysis. -->
    <string name="review_quality_check_no_reviews_warning_body">Khi sản phẩm này có nhiều đánh giá hơn, chúng tôi sẽ có thể kiểm tra chất lượng của chúng.</string>
    <!-- Title for warning card informing the user that the current product is currently not available. -->
    <string name="review_quality_check_product_availability_warning_title" tools:ignore="UnusedResources">Sản phẩm không có sẵn</string>
    <!-- Text for the body of warning card informing the user that the current product is currently not available. -->
    <string name="review_quality_check_product_availability_warning_body" tools:ignore="UnusedResources">Nếu bạn thấy sản phẩm này đã có hàng trở lại, hãy báo cáo và chúng tôi sẽ kiểm tra đánh giá.</string>
    <!-- Clickable text for warning card informing the user that the current product is currently not available. Clicking this should inform the server that the product is available. -->
    <string name="review_quality_check_product_availability_warning_action" moz:RemovedIn="120" tools:ignore="UnusedResources">Báo sản phẩm này đã có hàng trở lại</string>
    <!-- Clickable text for warning card informing the user that the current product is currently not available. Clicking this should inform the server that the product is available. -->
    <string name="review_quality_check_product_availability_warning_action_2" tools:ignore="UnusedResources">Báo sản phẩm còn hàng</string>
    <!-- Title for warning card informing the user that the current product's re-analysis is still processing. -->
    <string name="review_quality_check_reanalysis_in_progress_warning_title">Đang kiểm tra chất lượng đánh giá</string>
    <!-- Title for warning card informing the user that the current product's analysis is still processing. -->
    <string name="review_quality_check_analysis_in_progress_warning_title">Đang kiểm tra chất lượng đánh giá</string>
    <!-- Text for body of warning card informing the user that the current product's analysis is still processing. -->
    <string name="review_quality_check_analysis_in_progress_warning_body">Quá trình này có thể mất khoảng 60 giây.</string>
    <!-- Title for info card displayed after the user reports a product is back in stock. -->
    <string name="review_quality_check_analysis_requested_info_title" tools:ignore="UnusedResources">Cảm ơn bạn đã báo cáo!</string>
    <!-- Text for body of info card displayed after the user reports a product is back in stock. -->
    <string name="review_quality_check_analysis_requested_info_body" tools:ignore="UnusedResources">Chúng tôi sẽ có thông tin về đánh giá của sản phẩm này trong vòng 24 giờ. Hãy kiểm tra lại sau.</string>
    <!-- Title for info card displayed when the user review checker while on a product that Fakespot does not analyze (e.g. gift cards, music). -->
    <string name="review_quality_check_not_analyzable_info_title">Chúng tôi không thể kiểm tra những đánh giá này</string>
    <!-- Text for body of info card displayed when the user review checker while on a product that Fakespot does not analyze (e.g. gift cards, music). -->
    <string name="review_quality_check_not_analyzable_info_body">Rất tiếc, chúng tôi không thể kiểm tra chất lượng đánh giá đối với một số loại sản phẩm nhất định. Ví dụ: thẻ quà tặng và truyền phát video, âm nhạc và trò chơi.</string>
    <!-- Title for info card displayed when another user reported the displayed product is back in stock. -->
    <string name="review_quality_check_analysis_requested_other_user_info_title" tools:ignore="UnusedResources">Thông tin sắp ra mắt</string>
    <!-- Text for body of info card displayed when another user reported the displayed product is back in stock. -->
    <string name="review_quality_check_analysis_requested_other_user_info_body" tools:ignore="UnusedResources">Chúng tôi sẽ có thông tin về đánh giá của sản phẩm này trong vòng 24 giờ. Hãy kiểm tra lại sau.</string>
    <!-- Title for info card displayed to the user when analysis finished updating. -->
    <string name="review_quality_check_analysis_updated_confirmation_title" tools:ignore="UnusedResources">Phân tích đã được cập nhật</string>
    <!-- Text for the action button from info card displayed to the user when analysis finished updating. -->
    <string name="review_quality_check_analysis_updated_confirmation_action" tools:ignore="UnusedResources">Đã hiểu</string>
    <!-- Title for error card displayed to the user when an error occurred. -->
    <string name="review_quality_check_generic_error_title">Hiện không có thông tin nào</string>
    <!-- Text for body of error card displayed to the user when an error occurred. -->
    <string name="review_quality_check_generic_error_body">Chúng tôi đang làm việc để giải quyết sự cố. Hãy kiểm tra lại sau.</string>
    <!-- Title for error card displayed to the user when the device is disconnected from the network. -->
    <string name="review_quality_check_no_connection_title">Không có kết nối mạng</string>
    <!-- Text for body of error card displayed to the user when the device is disconnected from the network. -->
    <string name="review_quality_check_no_connection_body">Hãy kiểm tra kết nối mạng của bạn rồi thử tải lại trang.</string>
    <!-- Title for card displayed to the user for products whose reviews were not analyzed yet. -->
    <string name="review_quality_check_no_analysis_title">Chưa có thông tin về những đánh giá này</string>
    <!-- Text for the body of card displayed to the user for products whose reviews were not analyzed yet. -->
    <string name="review_quality_check_no_analysis_body">Để biết liệu đánh giá của sản phẩm này có đáng tin cậy hay không, hãy kiểm tra chất lượng đánh giá. Chỉ mất khoảng 60 giây.</string>
    <!-- Text for button from body of card displayed to the user for products whose reviews were not analyzed yet. Clicking this should trigger a product analysis. -->
    <string name="review_quality_check_no_analysis_link">Kiểm tra chất lượng đánh giá</string>
    <!-- Headline for review quality check contextual onboarding card. -->
    <string name="review_quality_check_contextual_onboarding_title">Hãy thử hướng dẫn đáng tin cậy của chúng tôi để đánh giá sản phẩm</string>
    <!-- Description for review quality check contextual onboarding card. The first and last two parameters are for retailer names (e.g. Amazon, Walmart). The second parameter is for the name of the application (e.g. Firefox). -->
    <string name="review_quality_check_contextual_onboarding_description">Xem đánh giá sản phẩm đáng tin cậy trên %1$s trước khi bạn mua. Trình kiểm tra đánh giá, một tính năng thử nghiệm từ %2$s, được tích hợp ngay trong trình duyệt. Nó cũng hoạt động trên %3$s và %4$s.</string>
    <!-- Description for review quality check contextual onboarding card. The first parameters is for retailer name (e.g. Amazon). The second parameter is for the name of the application (e.g. Firefox). -->
    <string name="review_quality_check_contextual_onboarding_description_one_vendor">Xem đánh giá sản phẩm đáng tin cậy trên %1$strước khi bạn mua. Trình kiểm tra đánh giá, một tính năng thử nghiệm từ %2$s, được tích hợp ngay trong trình duyệt.</string>
    <!-- Paragraph presenting review quality check feature. First parameter is the Fakespot product name. Second parameter is for clickable text defined in review_quality_check_contextual_onboarding_learn_more_link. In the phrase "Fakespot by Mozilla", "by" can be localized. Does not need to stay by. -->
    <string name="review_quality_check_contextual_onboarding_learn_more">Sử dụng %1$s bởi Mozilla, chúng tôi giúp bạn tránh những đánh giá thiên vị và không xác thực. Mô hình AI của chúng tôi luôn cải tiến để bảo vệ bạn khi bạn mua sắm. %2$s</string>
    <!-- Clickable text from the contextual onboarding card that links to review quality check support article. -->
    <string name="review_quality_check_contextual_onboarding_learn_more_link">Tìm hiểu thêm</string>
    <!-- Caption text to be displayed in review quality check contextual onboarding card above the opt-in button. First parameter is the Fakespot product name. Following parameters are for clickable texts defined in review_quality_check_contextual_onboarding_privacy_policy and review_quality_check_contextual_onboarding_terms_use. In the phrase "Fakespot by Mozilla", "by" can be localized. Does not need to stay by. -->
    <string name="review_quality_check_contextual_onboarding_caption" moz:RemovedIn="121" tools:ignore="UnusedResources">Bằng cách chọn “Có, hãy thử nó” bạn đã đồng ý với %2$s và %3$s của %1$s bởi Mozilla.</string>
    <!-- Caption text to be displayed in review quality check contextual onboarding card above the opt-in button. Parameter is the Fakespot product name. After the colon, what appears are two links, each on their own line. The first link is to a Privacy policy (review_quality_check_contextual_onboarding_privacy_policy_2). The second link is to Terms of use (review_quality_check_contextual_onboarding_terms_use_2). -->
    <string name="review_quality_check_contextual_onboarding_caption_2">Bằng cách chọn “Có, dùng thử nó”, bạn đồng ý với những điều sau từ %1$s:</string>
    <!-- Clickable text from the review quality check contextual onboarding card that links to Fakespot privacy policy. -->
    <string name="review_quality_check_contextual_onboarding_privacy_policy" moz:RemovedIn="121" tools:ignore="UnusedResources">chính sách riêng tư</string>
    <!-- Clickable text from the review quality check contextual onboarding card that links to Fakespot privacy policy. -->
    <string name="review_quality_check_contextual_onboarding_privacy_policy_2">Chính sách riêng tư</string>
    <!-- Clickable text from the review quality check contextual onboarding card that links to Fakespot terms of use. -->
    <string name="review_quality_check_contextual_onboarding_terms_use" moz:RemovedIn="121" tools:ignore="UnusedResources">điều khoản sử dụng</string>
    <!-- Clickable text from the review quality check contextual onboarding card that links to Fakespot terms of use. -->
    <string name="review_quality_check_contextual_onboarding_terms_use_2">Điều khoản sử dụng</string>
    <!-- Text for opt-in button from the review quality check contextual onboarding card. -->
    <string name="review_quality_check_contextual_onboarding_primary_button_text">Có, hãy thử nó</string>
    <!-- Text for opt-out button from the review quality check contextual onboarding card. -->
    <string name="review_quality_check_contextual_onboarding_secondary_button_text">Không phải bây giờ</string>
    <!-- Text for the first CFR presenting the review quality check feature. -->
    <string name="review_quality_check_first_cfr_message">Tìm hiểu xem bạn có thể tin tưởng vào đánh giá của sản phẩm này không — trước khi bạn mua.</string>
    <!-- Text displayed in the first CFR presenting the review quality check feature that opens the review checker when clicked. -->
    <string name="review_quality_check_first_cfr_action" tools:ignore="UnusedResources">Hãy thử trình kiểm tra đánh giá</string>
    <!-- Text for the second CFR presenting the review quality check feature. -->
    <string name="review_quality_check_second_cfr_message">Những đánh giá này có đáng tin cậy không? Kiểm tra ngay bây giờ để xem xếp hạng được điều chỉnh.</string>
    <!-- Text displayed in the second CFR presenting the review quality check feature that opens the review checker when clicked. -->
    <string name="review_quality_check_second_cfr_action" tools:ignore="UnusedResources">Mở trình kiểm tra đánh giá</string>
    <!-- Flag showing that the review quality check feature is work in progress. -->
    <string name="review_quality_check_beta_flag">Beta</string>
    <!-- Content description (not visible, for screen readers etc.) for opening browser menu button to open review quality check bottom sheet. -->
    <string name="review_quality_check_open_handle_content_description">Mở trình kiểm tra đánh giá</string>
    <!-- Content description (not visible, for screen readers etc.) for closing browser menu button to open review quality check bottom sheet. -->
    <string name="review_quality_check_close_handle_content_description">Đóng trình kiểm tra đánh giá</string>
    <!-- Content description (not visible, for screen readers etc.) for review quality check star rating. First parameter is the number of stars (1-5) representing the rating. -->
    <string name="review_quality_check_star_rating_content_description">%1$s trên tổng số 5 sao</string>
    <!-- Text for minimize button from highlights card. When clicked the highlights card should reduce its size. -->
    <string name="review_quality_check_highlights_show_less">Xem ít hơn</string>
    <!-- Text for maximize button from highlights card. When clicked the highlights card should expand to its full size. -->
    <string name="review_quality_check_highlights_show_more">Xem thêm</string>
    <!-- Text for highlights card quality category header. Reviews shown under this header should refer the product's quality. -->
    <string name="review_quality_check_highlights_type_quality">Chất lượng</string>
    <!-- Text for highlights card price category header. Reviews shown under this header should refer the product's price. -->
    <string name="review_quality_check_highlights_type_price">Giá</string>

    <!-- Text for highlights card shipping category header. Reviews shown under this header should refer the product's shipping. -->
    <string name="review_quality_check_highlights_type_shipping">Phương thức giao hàng</string>
    <!-- Text for highlights card packaging and appearance category header. Reviews shown under this header should refer the product's packaging and appearance. -->
    <string name="review_quality_check_highlights_type_packaging_appearance">Đóng gói và ngoại hình</string>
    <!-- Text for highlights card competitiveness category header. Reviews shown under this header should refer the product's competitiveness. -->
    <string name="review_quality_check_highlights_type_competitiveness">Tính cạnh tranh</string>

    <!-- Accessibility services actions labels. These will be appended to accessibility actions like "Double tap to.." but not by or applications but by services like Talkback. -->
    <!-- Action label for elements that can be collapsed if interacting with them. Talkback will append this to say "Double tap to collapse". -->
    <string name="a11y_action_label_collapse">thu gọn</string>
    <!-- Current state for elements that can be collapsed if interacting with them. Talkback will dictate this after a state change. -->
    <string name="a11y_state_label_collapsed">thu gọn</string>
    <!-- Action label for elements that can be expanded if interacting with them. Talkback will append this to say "Double tap to expand". -->
    <string name="a11y_action_label_expand">mở rộng</string>
    <!-- Current state for elements that can be expanded if interacting with them. Talkback will dictate this after a state change. -->
    <string name="a11y_state_label_expanded">mở rộng</string>
    <!-- Action label for links to a website containing documentation about a wallpaper collection. Talkback will append this to say "Double tap to open link to learn more about this collection". -->
    <string name="a11y_action_label_wallpaper_collection_learn_more">mở liên kết để tìm hiểu thêm về bộ sưu tập này</string>
    <!-- Action label for links that point to an article. Talkback will append this to say "Double tap to read the article". -->
    <string name="a11y_action_label_read_article">đọc bài viết</string>
    <!-- Action label for links to the Firefox Pocket website. Talkback will append this to say "Double tap to open link to learn more". -->
    <string name="a11y_action_label_pocket_learn_more">mở liên kết để tìm hiểu thêm</string>
    <!-- Content description for headings announced by accessibility service. The first parameter is the text of the heading. Talkback will announce the first parameter and then speak the word "Heading" indicating to the user that this text is a heading for a section. -->
    <string name="a11y_heading">%s, Tiêu đề</string>
</resources><|MERGE_RESOLUTION|>--- conflicted
+++ resolved
@@ -365,19 +365,11 @@
     <!-- Title for enable notification permission screen used by Nimbus experiments. Nimbus experiments do not support string placeholders.
         Note: The word "Firefox" should NOT be translated -->
     <string name="juno_onboarding_enable_notifications_title_nimbus_2">Thông báo giúp bạn an toàn hơn với Firefox</string>
-<<<<<<< HEAD
     <!-- Description for enable notification permission screen used by Nimbus experiments. Nimbus experiments do not support string placeholders.
        Note: The word "Firefox" should NOT be translated -->
     <string name="juno_onboarding_enable_notifications_description_nimbus" moz:removedIn="120" tools:ignore="UnusedResources">Gửi các thẻ giữa các thiết bị, quản lý tải xuống và nhận các mẹo để tận dụng tối đa Firefox.</string>
     <!-- Description for enable notification permission screen used by Nimbus experiments. Nimbus experiments do not support string placeholders.
        Note: The word "Firefox" should NOT be translated -->
-=======
-    <!-- Description for enable notification permission screen used by Nimbus experiments. Nimbus experiments do not support string placeholders.
-       Note: The word "Firefox" should NOT be translated -->
-    <string name="juno_onboarding_enable_notifications_description_nimbus" moz:removedIn="120" tools:ignore="UnusedResources">Gửi các thẻ giữa các thiết bị, quản lý tải xuống và nhận các mẹo để tận dụng tối đa Firefox.</string>
-    <!-- Description for enable notification permission screen used by Nimbus experiments. Nimbus experiments do not support string placeholders.
-       Note: The word "Firefox" should NOT be translated -->
->>>>>>> d602c86b
     <string name="juno_onboarding_enable_notifications_description_nimbus_2">Gửi các thẻ giữa các thiết bị của bạn một cách an toàn và khám phá các tính năng bảo mật khác trong Firefox.</string>
     <!-- Text for the button to request notification permission on the device -->
     <string name="juno_onboarding_enable_notifications_positive_button" tools:ignore="UnusedResources">Bật thông báo</string>
@@ -501,15 +493,9 @@
     <string name="reduce_cookie_banner_details_panel_title_on_for_site" moz:RemovedIn="121" tools:ignore="UnusedResources">Bật giảm biểu ngữ cookie cho %1$s?</string>
     <!-- Title text for a detail explanation indicating cookie banner handling is on this site, this is shown as part of the cookie banner panel in the toolbar. The first parameter is a shortened URL of the current site-->
     <string name="reduce_cookie_banner_details_panel_title_on_for_site_1">Bật trình chặn biểu ngữ cookie cho %1$s?</string>
-<<<<<<< HEAD
     <!-- Title text for a detail explanation indicating cookie banner handling is off this site, this is shown as part of the cookie banner panel in the toolbar. The first parameter is a shortened URL of the current site-->
     <string name="reduce_cookie_banner_details_panel_title_off_for_site" moz:RemovedIn="121" tools:ignore="UnusedResources">Tắt giảm biểu ngữ cookie cho %1$s?</string>
     <!-- Title text for a detail explanation indicating cookie banner handling is off this site, this is shown as part of the cookie banner panel in the toolbar. The first parameter is a shortened URL of the current site-->
-=======
-    <!-- Title text for a detail explanation indicating cookie banner handling is off this site, this is shown as part of the cookie banner panel in the toolbar. The first parameter is a shortened URL of the current site-->
-    <string name="reduce_cookie_banner_details_panel_title_off_for_site" moz:RemovedIn="121" tools:ignore="UnusedResources">Tắt giảm biểu ngữ cookie cho %1$s?</string>
-    <!-- Title text for a detail explanation indicating cookie banner handling is off this site, this is shown as part of the cookie banner panel in the toolbar. The first parameter is a shortened URL of the current site-->
->>>>>>> d602c86b
     <string name="reduce_cookie_banner_details_panel_title_off_for_site_1">Tắt trình chặn biểu ngữ cookie cho %1$s?</string>
     <!-- Title text for a detail explanation indicating cookie banner reducer didn't work for the current site, this is shown as part of the cookie banner panel in the toolbar. The first parameter is the application name-->
     <string name="reduce_cookie_banner_details_panel_title_unsupported_site_request_2">%1$s không thể tự động từ chối yêu cầu cookie trên trang web này. Bạn có thể gửi yêu cầu hỗ trợ trang web này trong tương lai.</string>
@@ -518,15 +504,9 @@
 
     <!-- Long text for a detail explanation indicating what will happen if cookie banner handling is off for a site, this is shown as part of the cookie banner panel in the toolbar. The first parameter is the application name -->
     <string name="reduce_cookie_banner_details_panel_description_off_for_site_1">Tắt và %1$s sẽ xóa cookie và tải lại trang web này. Điều này có thể khiến bạn bị đăng xuất hoặc bị xóa sạch giỏ hàng.</string>
-<<<<<<< HEAD
     <!-- Long text for a detail explanation indicating what will happen if cookie banner handling is on for a site, this is shown as part of the cookie banner panel in the toolbar. The first parameter is the application name -->
     <string name="reduce_cookie_banner_details_panel_description_on_for_site_2" moz:RemovedIn="121" tools:ignore="UnusedResources">%1$s thử tự động từ chối tất cả các yêu cầu cookie trên các trang web được hỗ trợ.</string>
     <!-- Long text for a detail explanation indicating what will happen if cookie banner handling is on for a site, this is shown as part of the cookie banner panel in the toolbar. The first parameter is the application name -->
-=======
-    <!-- Long text for a detail explanation indicating what will happen if cookie banner handling is on for a site, this is shown as part of the cookie banner panel in the toolbar. The first parameter is the application name -->
-    <string name="reduce_cookie_banner_details_panel_description_on_for_site_2" moz:RemovedIn="121" tools:ignore="UnusedResources">%1$s thử tự động từ chối tất cả các yêu cầu cookie trên các trang web được hỗ trợ.</string>
-    <!-- Long text for a detail explanation indicating what will happen if cookie banner handling is on for a site, this is shown as part of the cookie banner panel in the toolbar. The first parameter is the application name -->
->>>>>>> d602c86b
     <string name="reduce_cookie_banner_details_panel_description_on_for_site_3">Bật và %1$s sẽ thử tự động từ chối tất cả các biểu ngữ cookie trên trang web này.</string>
     <!-- Title text for the cookie banner re-engagement dialog. The first parameter is the application name. -->
     <string name="reduce_cookie_banner_dialog_title" moz:RemovedIn="121" tools:ignore="UnusedResources">Cho phép %1$s từ chối biểu ngữ cookie?</string>
@@ -539,14 +519,11 @@
 
     <!-- Change setting text button, for the cookie banner re-engagement dialog -->
     <string name="reduce_cookie_banner_dialog_change_setting_button" moz:RemovedIn="121" tools:ignore="UnusedResources">Cho phép</string>
-<<<<<<< HEAD
-=======
 
     <!--Title for the cookie banner re-engagement CFR, the placeholder is replaced with app name -->
     <string name="cookie_banner_cfr_title">%1$s vừa từ chối cookie cho bạn</string>
     <!--Message for the cookie banner re-engagement CFR -->
     <string name="cookie_banner_cfr_message">Ít phiền nhiễu hơn, ít cookie theo dõi bạn trên trang web này hơn.</string>
->>>>>>> d602c86b
 
     <!-- Description of the preference to enable "HTTPS-Only" mode. -->
     <string name="preferences_https_only_summary">Tự động cố gắng kết nối với các trang web bằng giao thức mã hóa HTTPS để tăng cường bảo mật.</string>
