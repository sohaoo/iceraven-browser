<?xml version="1.0" encoding="utf-8"?>
<resources xmlns:tools="http://schemas.android.com/tools" xmlns:moz="http://mozac.org/tools">

    <!-- App name for private browsing mode. The first parameter is the name of the app defined in app_name (for example: Fenix)-->
    <string name="app_name_private_5">Privat %s</string>
    <!-- App name for private browsing mode. The first parameter is the name of the app defined in app_name (for example: Fenix)-->
    <string name="app_name_private_4">%s (Privat)</string>

    <!-- Home Fragment -->
    <!-- Content description (not visible, for screen readers etc.): "Three dot" menu button. -->
    <string name="content_description_menu">Fler alternativ</string>
    <!-- Content description (not visible, for screen readers etc.): "Private Browsing" menu button. -->
    <string name="content_description_private_browsing_button">Aktivera privat surfning</string>
    <!-- Content description (not visible, for screen readers etc.): "Private Browsing" menu button. -->
    <string name="content_description_disable_private_browsing_button">Inaktivera privat surfning</string>
    <!-- Content description (not visible, for screen readers etc.): "Private Browsing" menu button. -->
    <string name="content_description_private_browsing">Privat surfning</string>
    <!-- Placeholder text shown in the search bar before a user enters text for the default engine -->
    <string name="search_hint">Sök eller ange adress</string>
    <!-- Placeholder text shown in the search bar before a user enters text for a general engine -->
    <string name="search_hint_general_engine">Sök på webben</string>
    <!-- Placeholder text shown in search bar when using history search -->
    <string name="history_search_hint">Sökhistorik</string>
    <!-- Placeholder text shown in search bar when using bookmarks search -->
    <string name="bookmark_search_hint">Sök bokmärken</string>
    <!-- Placeholder text shown in search bar when using tabs search -->
    <string name="tab_search_hint">Sök flikar</string>
    <!-- Placeholder text shown in the search bar when using application search engines -->
    <string name="application_search_hint">Ange söktermer</string>
    <!-- No Open Tabs Message Description -->
    <string name="no_open_tabs_description">Dina öppna flikar visas här.</string>

    <!-- No Private Tabs Message Description -->
    <string name="no_private_tabs_description">Dina privata flikar kommer att visas här.</string>

    <!-- Tab tray multi select title in app bar. The first parameter is the number of tabs selected -->
    <string name="tab_tray_multi_select_title">%1$d markerade</string>
    <!-- Label of button in create collection dialog for creating a new collection  -->
    <string name="tab_tray_add_new_collection">Lägg till ny samling</string>
    <!-- Label of editable text in create collection dialog for naming a new collection  -->
    <string name="tab_tray_add_new_collection_name">Namn</string>
    <!-- Label of button in save to collection dialog for selecting a current collection  -->
    <string name="tab_tray_select_collection">Välj samling</string>
    <!-- Content description for close button while in multiselect mode in tab tray -->
    <string name="tab_tray_close_multiselect_content_description">Avsluta flervalsläge</string>
    <!-- Content description for save to collection button while in multiselect mode in tab tray -->
    <string name="tab_tray_collection_button_multiselect_content_description">Spara valda flikar i samlingen</string>
    <!-- Content description on checkmark while tab is selected in multiselect mode in tab tray -->
    <string name="tab_tray_multiselect_selected_content_description">Markerad</string>

    <!-- Home - Bookmarks -->
    <!-- Title for the home screen section with bookmarks. -->
    <string name="home_bookmarks_title">Bokmärken</string>
    <!-- Content description for the button which navigates the user to show all of their bookmarks. -->
    <string name="home_bookmarks_show_all_content_description">Visa alla bokmärken</string>
    <!-- Text for the menu button to remove a recently saved bookmark from the user's home screen -->
    <string name="home_bookmarks_menu_item_remove">Ta bort</string>

    <!-- About content. The first parameter is the name of the application. (For example: Fenix) -->
    <string name="about_content">%1$s produceras av Mozilla.</string>

    <!-- Private Browsing -->
    <!-- Explanation for private browsing displayed to users on home view when they first enable private mode
        The first parameter is the name of the app defined in app_name (for example: Fenix) -->
    <string name="private_browsing_placeholder_description_2">%1$s rensar din sök- och surfhistorik när du stänger appen eller stänger alla privata flikar. Även om detta inte gör dig anonym för webbplatser eller din internetleverantör, gör det det lättare att hålla vad du gör online privat från alla andra som använder den här enheten.</string>
    <string name="private_browsing_common_myths">
       Vanliga myter om privat surfning
    </string>

    <!-- True Private Browsing Mode -->
    <!-- Title for info card on private homescreen in True Private Browsing Mode. -->
    <string name="felt_privacy_desc_card_title">Lämna inga spår på den här enheten</string>
    <!-- Explanation for private browsing displayed to users on home view when they first enable
        private mode in our new Total Private Browsing mode.
        The first parameter is the name of the app defined in app_name (for example: Firefox Nightly)
        The second parameter is the clickable link text in felt_privacy_info_card_subtitle_link_text -->
    <string name="felt_privacy_info_card_subtitle_2">%1$s tar bort dina kakor, historik och webbplatsdata när du stänger alla dina privata flikar. %2$s</string>
    <!-- Clickable portion of the explanation for private browsing that links the user to our
        about privacy page.
        This string is used in felt_privacy_info_card_subtitle as the second parameter.-->
    <string name="felt_privacy_info_card_subtitle_link_text">Vem kan kanske se min aktivitet?</string>

    <!-- Private mode shortcut "contextual feature recommendation" (CFR) -->
    <!-- Text for the Private mode shortcut CFR message for adding a private mode shortcut to open private tabs from the Home screen -->
    <string name="private_mode_cfr_message_2">Starta din nästa privata flik med ett tryck.</string>
    <!-- Text for the positive button to accept adding a Private Browsing shortcut to the Home screen -->
    <string name="private_mode_cfr_pos_button_text">Lägg till på startsidan</string>
    <!-- Text for the negative button to decline adding a Private Browsing shortcut to the Home screen -->
    <string name="cfr_neg_button_text">Nej tack</string>

    <!-- Open in App "contextual feature recommendation" (CFR) -->
    <!-- Text for the info message. The first parameter is the name of the application.-->
    <string name="open_in_app_cfr_info_message_2">Du kan ställa in %1$s att automatiskt öppna länkar i appar.</string>
    <!-- Text for the positive action button -->
    <string name="open_in_app_cfr_positive_button_text">Gå till Inställningar</string>

    <!-- Text for the negative action button -->
    <string name="open_in_app_cfr_negative_button_text">Ignorera</string>


    <!-- Private browsing erase action "contextual feature recommendation" (CFR) -->
    <!-- Text for the message displayed in the contextual feature recommendation popup promoting the erase private browsing feature. -->
    <string name="erase_action_cfr_message">Tryck här för att starta en ny privat session. Radera din historik, kakor — allt.</string>


    <!-- Toolbar "contextual feature recommendation" (CFR) -->
    <!-- Text for the title displayed in the contextual feature recommendation popup promoting the navigation bar. -->
    <string name="navbar_cfr_title">Surfa snabbare med ny navigering</string>

    <!-- Text for the message displayed in the contextual feature recommendation popup promoting the navigation bar. -->
    <string name="navbar_cfr_message_2">På en webbplats försvinner detta fält när du scrollar nedåt för extra surfutrymme.</string>

    <!-- Text for the message displayed for the popup promoting the long press of navigation in the navigation bar. -->
    <string name="navbar_navigation_buttons_cfr_message">Tryck och håll ned pilarna för att hoppa mellan sidor i den här flikens historik.</string>

    <!-- Address bar swipe "contextual feature recommendation" (CFR) -->
    <!-- Text for the title displayed in the contextual feature recommendation popup promoting swipe of address bar. -->
    <string name="address_bar_swipe_cfr_title">Dra över verktygsfältet för att växla flikar</string>
    <!-- Text for the message displayed in the contextual feature recommendation popup promoting swipe of address bar. -->
    <string name="address_bar_swipe_cfr_message">Dra åt vänster eller höger för att växla. Svep åt vänster på din senaste flik för att öppna en ny flik.</string>

    <!-- Text for the info dialog when camera permissions have been denied but user tries to access a camera feature. -->
    <string name="camera_permissions_needed_message">Kameraåtkomst behövs. Gå till Android-inställningar, tryck på behörigheter och tryck på tillåt.</string>
    <!-- Text for the positive action button to go to Android Settings to grant permissions. -->
    <string name="camera_permissions_needed_positive_button_text">Gå till Inställningar</string>

    <!-- Text for the negative action button to dismiss the dialog. -->
    <string name="camera_permissions_needed_negative_button_text">Ignorera</string>

    <!-- Text for the banner message to tell users about our auto close feature. -->
    <string name="tab_tray_close_tabs_banner_message">Ställ in öppna flikar så att de automatiskt stängs om de inte har visats den senaste dagen, veckan eller månaden.</string>
    <!-- Text for the positive action button to go to Settings for auto close tabs. -->
    <string name="tab_tray_close_tabs_banner_positive_button_text">Visa alternativ</string>
    <!-- Text for the negative action button to dismiss the Close Tabs Banner. -->
    <string name="tab_tray_close_tabs_banner_negative_button_text">Ignorera</string>

    <!-- Text for the banner message to tell users about our inactive tabs feature. -->
    <string name="tab_tray_inactive_onboarding_message">Flikar som du inte har besökt på två veckor flyttas hit.</string>
    <!-- Text for the action link to go to Settings for inactive tabs. -->
    <string name="tab_tray_inactive_onboarding_button_text">Stäng av i inställningarna</string>

    <!-- Text for title for the auto-close dialog of the inactive tabs. -->
    <string name="tab_tray_inactive_auto_close_title">Stäng automatiskt efter en månad?</string>
    <!-- Text for the body for the auto-close dialog of the inactive tabs.
        The first parameter is the name of the application.-->
    <string name="tab_tray_inactive_auto_close_body_2">%1$s kan stänga flikar som du inte har besökt under den senaste månaden.</string>
    <!-- Content description for close button in the auto-close dialog of the inactive tabs. -->
    <string name="tab_tray_inactive_auto_close_button_content_description">Stäng</string>

    <!-- Text for turn on auto close tabs button in the auto-close dialog of the inactive tabs. -->
    <string name="tab_tray_inactive_turn_on_auto_close_button_2">Aktivera automatisk stängning</string>


    <!-- Home screen icons - Long press shortcuts -->
    <!-- Shortcut action to open new tab -->
    <string name="home_screen_shortcut_open_new_tab_2">Ny flik</string>
    <!-- Shortcut action to open new private tab -->
    <string name="home_screen_shortcut_open_new_private_tab_2">Ny privat flik</string>

    <!-- Shortcut action to open Passwords screen -->
    <string name="home_screen_shortcut_passwords">Lösenord</string>

    <!-- Recent Tabs -->
    <!-- Header text for jumping back into the recent tab in the home screen -->
    <string name="recent_tabs_header">Gå tillbaka till</string>
    <!-- Button text for showing all the tabs in the tabs tray -->
    <string name="recent_tabs_show_all">Visa alla</string>

    <!-- Content description for the button which navigates the user to show all recent tabs in the tabs tray. -->
    <string name="recent_tabs_show_all_content_description_2">Visa knappen alla senaste flikar</string>

    <!-- Text for button in synced tab card that opens synced tabs tray -->
    <string name="recent_tabs_see_all_synced_tabs_button_text">Se alla synkroniserade flikar</string>
    <!-- Accessibility description for device icon used for recent synced tab -->
    <string name="recent_tabs_synced_device_icon_content_description">Synkroniserad enhet</string>
    <!-- Text for the dropdown menu to remove a recent synced tab from the homescreen -->
    <string name="recent_synced_tab_menu_item_remove">Ta bort</string>
    <!-- Text for the menu button to remove a grouped highlight from the user's browsing history
         in the Recently visited section -->
    <string name="recent_tab_menu_item_remove">Ta bort</string>

    <!-- History Metadata -->
    <!-- Header text for a section on the home screen that displays grouped highlights from the
         user's browsing history, such as topics they have researched or explored on the web -->
    <string name="history_metadata_header_2">Nyligen besökta</string>
    <!-- Text for the menu button to remove a grouped highlight from the user's browsing history
         in the Recently visited section -->
    <string name="recently_visited_menu_item_remove">Ta bort</string>

    <!-- Content description for the button which navigates the user to show all of their history. -->
    <string name="past_explorations_show_all_content_description_2">Visa alla tidigare utforskningar</string>

    <!-- Browser Fragment -->
    <!-- Content description (not visible, for screen readers etc.): Navigate backward (browsing history) -->
    <string name="browser_menu_back">Tillbaka</string>
    <!-- Content description (not visible, for screen readers etc.): Navigate forward (browsing history) -->
    <string name="browser_menu_forward">Framåt</string>
    <!-- Content description (not visible, for screen readers etc.): Refresh current website -->
    <string name="browser_menu_refresh">Uppdatera</string>
    <!-- Content description (not visible, for screen readers etc.): Stop loading current website -->
    <string name="browser_menu_stop">Stopp</string>
    <!-- Browser menu button that opens the extensions manager -->
    <string name="browser_menu_extensions">Tillägg</string>
    <!-- Browser menu banner header text for extensions onboarding.
        The first parameter is the name of the app defined in app_name (for example: Fenix). -->
    <string name="browser_menu_extensions_banner_onboarding_header">Gör %s till din egen</string>
    <!-- Browser menu banner header text for extensions onboarding when all installed extensions have been disabled. -->
    <string name="browser_menu_disabled_extensions_banner_onboarding_header">Du har tillägg installerade, men inte aktiverade</string>
    <!-- Browser menu banner body text for extensions onboarding.
        The first parameter is the name of the app defined in app_name (for example: Fenix). -->
    <string name="browser_menu_extensions_banner_onboarding_body">Tillägg förbättrar din surfning, från att ändra hur %s ser ut och fungerar till att öka sekretess och säkerhet.</string>
    <!-- Browser menu banner body text for extensions onboarding when all installed extensions have been disabled.
     The first parameter is the name of the button that opens extension manager (for example "Manage extensions"). -->
    <string name="browser_menu_disabled_extensions_banner_onboarding_body">För att använda tillägg, aktivera dem i inställningar eller genom att välja “%s” nedan.</string>
    <!-- Browser menu banner link text for learning more about extensions -->
    <string name="browser_menu_extensions_banner_learn_more">Läs mer</string>
    <!-- Browser menu button that opens the extensions manager -->
    <string name="browser_menu_manage_extensions">Hantera tillägg</string>
    <!-- Content description (not visible, for screen readers etc.): Section heading for recommended extensions.-->
    <string name="browser_menu_recommended_section_content_description">Rekommenderade tillägg</string>
    <!-- Content description (not visible, for screen readers etc.): Label for plus icon used to add extension.
      The first parameter is the name of the extension (for example: ClearURLs). -->
    <string name="browser_menu_extension_plus_icon_content_description_2">Lägg till %1$s</string>
    <!-- Browser menu button that opens AMO in a tab -->
    <string name="browser_menu_discover_more_extensions">Upptäck fler tillägg</string>
    <!-- Browser menu description that is shown when one or more extensions are disabled due to extension errors -->
    <string name="browser_menu_extensions_disabled_description">Tillfälligt inaktiverad</string>
    <!-- The description of the browser menu appears when the user hasn't installed any extensions. -->
    <string name="browser_menu_no_extensions_installed_description">Inga tillägg aktiverade</string>
    <!-- Browser menu button that opens account settings -->
    <string name="browser_menu_account_settings">Kontoinformation</string>
    <!-- Browser menu button that sends a user to help articles -->
    <string name="browser_menu_help">Hjälp</string>
    <!-- Browser menu button that sends a to a the what's new article -->
    <string name="browser_menu_whats_new">Vad är nytt</string>
    <!-- Browser menu button that opens the settings menu -->
    <string name="browser_menu_settings">Inställningar</string>
    <!-- Browser menu button that opens a user's library -->
    <string name="browser_menu_library">Bibliotek</string>
    <!-- Browser menu toggle that requests a desktop site -->
    <string name="browser_menu_desktop_site">Webbplats för datorer</string>
    <!-- Browser menu button that reopens a private tab as a regular tab -->
    <string name="browser_menu_open_in_regular_tab">Öppna i vanlig flik</string>
    <!-- Browser menu toggle that adds a shortcut to the site on the device home screen. -->
    <string name="browser_menu_add_to_homescreen">Lägg till på startsidan</string>
    <!-- Browser menu toggle that adds a PWA of the site on the device home screen. -->
    <string name="browser_menu_add_app_to_homescreen">Lägg till app på startskärmen</string>
    <!-- Browser menu toggle that adds a shortcut to the site on the device home screen. -->
    <string name="browser_menu_add_to_homescreen_2">Lägg till på startskärmen…</string>
    <!-- Browser menu toggle that adds a PWA of the site on the device home screen. -->
    <string name="browser_menu_add_app_to_homescreen_2">Lägg till app på startskärmen…</string>
    <!-- Text for notifying users that Xiaomi devices require additional permissions to add to home screen -->
    <string name="browser_menu_add_to_homescreen_xiaomi">Xiaomi-enheter kan behöva extra behörigheter för att lägga till genvägar till hemskärmen. Kontrollera dina inställningar.</string>
    <!-- Content description (not visible, for screen readers etc.) for the Resync tabs button -->
    <string name="resync_button_content_description">Omsynkronisering</string>
    <!-- Browser menu button that opens the find in page menu -->
    <string name="browser_menu_find_in_page">Hitta på sidan</string>
    <!-- Browser menu button that opens the find in page menu -->
    <string name="browser_menu_find_in_page_2">Hitta på sidan…</string>
    <!-- Browser menu button that opens the translations dialog, which has options to translate the current browser page. -->
    <string name="browser_menu_translations">Översätt sida</string>
    <!-- Browser menu button that saves the current tab to a collection -->
    <string name="browser_menu_save_to_collection">Spara i samling…</string>
    <!-- Browser menu button that saves the current tab to a collection -->
    <string name="browser_menu_save_to_collection_2">Spara i samling</string>
    <!-- Browser menu button that open a share menu to share the current site -->
    <string name="browser_menu_share">Dela</string>
    <!-- Browser menu button that open a share menu to share the current site -->
    <string name="browser_menu_share_2">Dela…</string>
    <!-- Browser menu button shown in custom tabs that opens the current tab in Fenix
        The first parameter is the name of the app defined in app_name (for example: Fenix) -->
    <string name="browser_menu_open_in_fenix">Öppna i %1$s</string>

    <!-- Browser menu text shown in custom tabs to indicate this is a Fenix tab
        The first parameter is the name of the app defined in app_name (for example: Fenix) -->
    <string name="browser_menu_powered_by">DRIVS AV %1$s</string>

    <!-- Browser menu text shown in custom tabs to indicate this is a Fenix tab
        The first parameter is the name of the app defined in app_name (for example: Fenix) -->
    <string name="browser_menu_powered_by2">Tillhandahålls av %1$s</string>

    <!-- Browser menu button to put the current page in reader mode -->
    <string name="browser_menu_read">Läsvy</string>
    <!-- Browser menu button content description to close reader mode and return the user to the regular browser -->
    <string name="browser_menu_read_close">Stäng läsarvy</string>
    <!-- Browser menu button to open the current page in an external app -->
    <string name="browser_menu_open_app_link">Öppna i app</string>

    <!-- Browser menu button to show reader view appearance controls e.g. the used font type and size -->
    <string name="browser_menu_customize_reader_view">Anpassa läsvyn</string>
    <!-- Browser menu button to show reader view appearance controls e.g. the used font type and size -->
    <string name="browser_menu_customize_reader_view_2">Anpassa läsvyn</string>
    <!-- Browser menu label for adding a bookmark -->
    <string name="browser_menu_add">Lägg till</string>
    <!-- Browser menu label for editing a bookmark -->
    <string name="browser_menu_edit">Redigera</string>

    <!-- Button shown on the home page that opens the Customize home settings -->
    <string name="browser_menu_customize_home_1">Anpassa startsidan</string>

    <!-- Browser menu label to sign in to sync on the device using Mozilla accounts -->
    <string name="browser_menu_sign_in">Logga in</string>
    <!-- Browser menu caption label for the "Sign in" browser menu item described in `browser_menu_sign_in` -->
    <string name="browser_menu_sign_in_caption">Synkronisera lösenord, flikar och mer</string>

    <!-- Browser menu label to sign back in to sync on the device when the user's account needs to be reauthenticated -->
    <string name="browser_menu_sign_back_in_to_sync">Logga in igen för att synkronisera</string>
    <!-- Browser menu caption label for the "Sign back in to sync" browser menu item described in `browser_menu_sign_back_in_to_sync` when there is an error in syncing -->
    <string name="browser_menu_syncing_paused_caption">Synkronisering pausad</string>
    <!-- Browser menu label that creates a private tab -->
    <string name="browser_menu_new_private_tab">Ny privat flik</string>
    <!-- Browser menu label that navigates to the Password screen -->
    <string name="browser_menu_passwords">Lösenord</string>

    <!-- Browser menu label that navigates to the SUMO page for the Firefox for Android release notes.
         The first parameter is the name of the app defined in app_name (for example: Fenix)-->
    <string name="browser_menu_new_in_firefox">Nytt i %1$s</string>

    <!-- Browser menu label that toggles the request for the desktop site of the currently visited page -->
    <string name="browser_menu_switch_to_desktop_site">Växla till datorwebbplats</string>
    <!-- Browser menu label that toggles the request for the mobile site of the currently visited page -->
    <string name="browser_menu_switch_to_mobile_site">Växla till mobil webbplats</string>
    <!-- Browser menu label that navigates to the page tools sub-menu -->
    <string name="browser_menu_tools">Verktyg</string>
    <!-- Content description (not visible, for screen readers etc.): Back button for all menu redesign sub-menu -->
    <string name="browser_menu_back_button_content_description">Tillbaka till huvudmenyn</string>
    <!-- Content description (not visible, for screen readers etc.) for bottom sheet handlebar main menu. -->
    <string name="browser_main_menu_handlebar_content_description">Stäng huvudmenybladet</string>
    <!-- Content description (not visible, for screen readers etc.) for main menu help button. -->
    <string name="browser_main_menu_content_description_help_button">Hjälp</string>
    <!-- Content description (not visible, for screen readers etc.) for main menu settings button. -->
    <string name="browser_main_menu_content_description_settings_button">Inställningar</string>
    <!-- Content description (not visible, for screen readers etc.) for bottom sheet handlebar extensions menu. -->
    <string name="browser_extensions_menu_handlebar_content_description">Stäng menybladet för tillägg</string>
    <!-- Content description (not visible, for screen readers etc.) for bottom sheet handlebar save menu. -->
    <string name="browser_save_menu_handlebar_content_description">Stäng menyblad för spara</string>
    <!-- Content description (not visible, for screen readers etc.) for bottom sheet handlebar tools menu. -->
    <string name="browser_tools_menu_handlebar_content_description">Stäng menyblad för verktyg</string>
    <!-- Content description (not visible, for screen readers etc.) for bottom sheet handlebar custom tab menu. -->
    <string name="browser_custom_tab_menu_handlebar_content_description">Stäng menyblad för anpassad flik</string>
    <!-- Browser menu description that describes the various tools related menu items inside of the tools sub-menu -->
    <string name="browser_menu_tools_description_with_translate" moz:removedIn="134" tools:ignore="UnusedResources">Läsvy, översätt, skriv ut, dela, öppna app</string>
    <!-- Browser menu description that describes the various tools related menu items inside of the tools sub-menu -->
    <string name="browser_menu_tools_description" moz:removedIn="134" tools:ignore="UnusedResources">Läsvy, skriv ut, dela, öppna app</string>
    <!-- Browser menu description that describes the various tools related menu items inside of the tools sub-menu
         The first parameter is the label of the report site issue (for example: Report Site issue) -->
    <string name="browser_menu_tools_description_with_translate_with_report_site" moz:removedIn="135" tools:ignore="UnusedResources">Läsvy, Översätt, %s, Skriv ut, Dela, Öppna app</string>
    <!-- Browser menu description that describes the various tools related menu items inside of the tools sub-menu when the "Report broken site" feature is available-->
    <string name="browser_menu_tools_description_with_translate_with_report_site_2">Läsvy, Översätt, Rapportera trasig webbplats, Skriv ut, Dela, Öppna app</string>
    <!-- Browser menu description that describes the various tools related menu items inside of the tools sub-menu -->
    <string name="browser_menu_tools_description_with_translate_without_report_site">Läsvy, Översätt, Skriv ut, Dela, Öppna app</string>
    <!-- Browser menu description that describes the various tools related menu items inside of the tools sub-menu
         The first parameter is the label of the report site issue (for example: Report Site issue) -->
    <string name="browser_menu_tools_description_with_report_site" moz:removedIn="135" tools:ignore="UnusedResources">Läsvy, %s, Skriv ut, Dela, Öppna app</string>
    <!-- Browser menu description that describes the various tools related menu items inside of the tools sub-menu when the "Report broken site" feature is available-->
    <string name="browser_menu_tools_description_with_report_site_2">Läsvy, Rapportera trasig webbplats, Skriv ut, Dela, Öppna app</string>
    <!-- Browser menu description that describes the various tools related menu items inside of the tools sub-menu -->
    <string name="browser_menu_tools_description_without_report_site">Läsvy, Skriv ut, Dela, Öppna app</string>
    <!-- Browser menu label that navigates to the save sub-menu, which contains various save related menu items such as
         bookmarking a page, saving to collection, shortcut or as a PDF, and adding to home screen -->
    <string name="browser_menu_save">Spara</string>

    <!-- Browser menu description that describes the various save related menu items inside of the save sub-menu -->
    <string name="browser_menu_save_description">Lägg till bokmärke, genväg, hem, samling, PDF</string>
    <!-- Browser menu label that bookmarks the currently visited page -->
    <string name="browser_menu_bookmark_this_page">Bokmärk denna sida</string>
    <!-- Browser menu label that navigates to the edit bookmark screen for the current bookmarked page -->
    <string name="browser_menu_edit_bookmark">Redigera bokmärke</string>
    <!-- Browser menu label that the saves the currently visited page as a PDF -->
    <string name="browser_menu_save_as_pdf">Spara som PDF…</string>
    <!-- Browser menu label for turning ON reader view of the current visited page -->
    <string name="browser_menu_turn_on_reader_view">Aktivera Läsvyn</string>
    <!-- Browser menu label for turning OFF reader view of the current visited page -->
    <string name="browser_menu_turn_off_reader_view">Stäng av Läsvyn</string>
    <!-- Browser menu button that reopens a private tab as a regular tab -->
    <string name="browser_menu_open_in_normal_tab">Flytta till icke-privat flik</string>dsa
    <!-- Browser menu label for navigating to the translation feature, which provides language translation options the current visited page -->
    <string name="browser_menu_translate_page">Översätt sida…</string>
    <!-- Browser menu label for navigating to the Web Compat Reporter feature, which provides users the ability to send bug reports for broken sites. -->
    <string name="browser_menu_webcompat_reporter">Rapportera trasig webbplats…</string>
    <!-- Browser menu label that is displayed when the current page has been translated by the translation feature.
         The first parameter is the name of the language that page was translated to (e.g. English). -->
    <string name="browser_menu_translated_to">Översatt till %1$s</string>
    <!-- Browser menu label for the print feature -->
    <string name="browser_menu_print">Skriv ut…</string>

    <!-- Browser menu label for the Delete browsing data on quit feature.
        The first parameter is the name of the app defined in app_name (for example: Fenix). -->
    <string name="browser_menu_delete_browsing_data_on_quit">Avsluta %1$s</string>

    <!-- Menu "contextual feature recommendation" (CFR) -->
    <!-- Text for the title in the contextual feature recommendation popup promoting the menu feature. -->
    <string name="menu_cfr_title">Nytt: effektiviserad meny</string>
    <!-- Text for the message in the contextual feature recommendation popup promoting the menu feature. -->
    <string name="menu_cfr_body">Hitta det du behöver snabbare, från privat surfning till åtgärder för att spara innehåll.</string>

    <!-- Extensions management fragment -->
    <!-- Text displayed when there are no extensions to be shown -->
    <string name="extensions_management_no_extensions">Inga tillägg här</string>

    <!-- Browser Toolbar -->
    <!-- Content description for the Home screen button on the browser toolbar -->
    <string name="browser_toolbar_home">Startsidan</string>

    <!-- Content description (not visible, for screen readers etc.): Erase button: Erase the browsing
         history and go back to the home screen. -->
    <string name="browser_toolbar_erase">Radera webbhistorik</string>
    <!-- Content description for the translate page toolbar button that opens the translations dialog when no translation has occurred. -->
    <string name="browser_toolbar_translate">Översätt sida</string>

    <!-- Content description (not visible, for screen readers etc.) for the translate page toolbar button that opens the translations dialog when the page is translated successfully.
         The first parameter is the name of the language that is displayed in the original page. (For example: English)
         The second parameter is the name of the language which the page was translated to. (For example: French) -->
    <string name="browser_toolbar_translated_successfully">Sida översatt från %1$s till %2$s.</string>

    <!-- Locale Settings Fragment -->
    <!-- Content description for tick mark on selected language -->
    <string name="a11y_selected_locale_content_description">Valt språk</string>
    <!-- Text for default locale item -->
    <string name="default_locale_text">Följ enhetens språk</string>
    <!-- Placeholder text shown in the search bar before a user enters text -->
    <string name="locale_search_hint">Sök språk</string>

    <!-- Search Fragment -->
    <!-- Button in the search view that lets a user search by scanning a QR code -->
    <string name="search_scan_button" moz:removedIn="133" tools:ignore="UnusedResources">Skanna</string>
    <!-- Button in the search view that lets a user search by scanning a QR code -->
    <string name="search_scan_button_2">Skanna QR-kod</string>
    <!-- Button in the search view when shortcuts are displayed that takes a user to the search engine settings -->
    <string name="search_shortcuts_engine_settings">Inställningar för sökmotor</string>
    <!-- Button in the search view that lets a user navigate to the site in their clipboard -->
    <string name="awesomebar_clipboard_title">Fyll i länk från urklipp</string>

    <!-- Button in the search suggestions onboarding that allows search suggestions in private sessions -->
    <string name="search_suggestions_onboarding_allow_button">Tillåt</string>
    <!-- Button in the search suggestions onboarding that does not allow search suggestions in private sessions -->
    <string name="search_suggestions_onboarding_do_not_allow_button">Tillåt inte</string>
    <!-- Search suggestion onboarding hint title text -->
    <string name="search_suggestions_onboarding_title">Tillåter sökförslag i privata sessioner?</string>
    <!-- Search suggestion onboarding hint description text, first parameter is the name of the app defined in app_name (for example: Fenix)-->
    <string name="search_suggestions_onboarding_text">%s delar allt du skriver i adressfältet med din standardsökmotor.</string>

    <!-- Search engine suggestion title text. The first parameter is the name of the suggested engine-->
    <string name="search_engine_suggestions_title">Sök med %s</string>
    <!-- Search engine suggestion description text -->
    <string name="search_engine_suggestions_description">Sök direkt från adressfältet</string>

    <!-- Menu option in the search selector menu to open the search settings -->
    <string name="search_settings_menu_item">Sökinställningar</string>

    <!-- Header text for the search selector menu -->
    <string name="search_header_menu_item_2">Denna gång, sök med:</string>

    <!-- Content description (not visible, for screen readers etc.): Search engine icon. The first parameter is the search engine name (for example: DuckDuckGo). -->
    <string name="search_engine_icon_content_description" tools:ignore="UnusedResources" moz:removedIn="133">Sökmotor %s</string>

    <!-- Content description (not visible, for screen readers etc.): Search engine icon.
    The parameter is the search engine name (for example: DuckDuckGo). -->
    <string name="search_engine_icon_content_description_1">Sökmotor: %s</string>

    <!-- Home onboarding -->
    <!-- Home onboarding dialog welcome screen title text. -->
    <string name="onboarding_home_welcome_title_2">Välkommen till ett mer personligt internet</string>
    <!-- Home onboarding dialog welcome screen description text. -->
    <string name="onboarding_home_welcome_description">Mer färger. Bättre integritet. Samma åtagande att sätta människor före vinster.</string>
    <!-- Home onboarding dialog sign into sync screen title text. -->
    <string name="onboarding_home_sync_title_3">Att växla mellan skärmar är enklare än någonsin</string>
    <!-- Home onboarding dialog sign into sync screen description text. -->
    <string name="onboarding_home_sync_description">Fortsätt där du slutade med flikar från andra enheter, nu på din startsida.</string>
    <!-- Text for the button to continue the onboarding on the home onboarding dialog. -->
    <string name="onboarding_home_get_started_button">Kom igång</string>
    <!-- Text for the button to navigate to the sync sign in screen on the home onboarding dialog. -->
    <string name="onboarding_home_sign_in_button">Logga in</string>
    <!-- Text for the button to skip the onboarding on the home onboarding dialog. -->
    <string name="onboarding_home_skip_button">Hoppa över</string>

    <!-- Onboarding home screen sync popup dialog message, shown on top of Recent Synced Tabs in the Jump back in section. -->
    <string name="sync_cfr_message">Dina flikar synkroniseras! Fortsätt där du slutade på din andra enhet.</string>

    <!-- Content description (not visible, for screen readers etc.): Close button for the home onboarding dialog -->
    <string name="onboarding_home_content_description_close_button">Stäng</string>

    <!-- Juno first user onboarding flow experiment, strings are marked unused as they are only referenced by Nimbus experiments. -->
    <!-- Description for learning more about our privacy notice. -->
    <string name="juno_onboarding_privacy_notice_text" tools:ignore="BrandUsage">Firefox sekretessmeddelande</string>
    <!-- Title for set firefox as default browser screen used by Nimbus experiments. -->
    <string name="juno_onboarding_default_browser_title_nimbus_2">Vi älskar att hålla dig säker</string>
    <!-- Title for set firefox as default browser screen used by Nimbus experiments.
        Note: The word "Firefox" should NOT be translated -->
    <string name="juno_onboarding_default_browser_title_nimbus_3" tools:ignore="BrandUsage,UnusedResources">Ta reda på varför miljoner älskar Firefox</string>
    <!-- Title for set firefox as default browser screen used by Nimbus experiments. -->
    <string name="juno_onboarding_default_browser_title_nimbus_4" tools:ignore="UnusedResources">Säker surfning med flera val</string>
    <!-- Description for set firefox as default browser screen used by Nimbus experiments. -->
    <string name="juno_onboarding_default_browser_description_nimbus_3">Vår icke-vinstdrivande webbläsare hjälper till att hindra företag från att i hemlighet följa dig på webben.</string>
    <!-- Description for set firefox as default browser screen used by Nimbus experiments. -->
    <string name="juno_onboarding_default_browser_description_nimbus_4" tools:ignore="UnusedResources">Mer än 100 miljoner människor skyddar sin integritet genom att välja en webbläsare som stöds av en ideell organisation.</string>
    <!-- Description for set firefox as default browser screen used by Nimbus experiments. -->
    <string name="juno_onboarding_default_browser_description_nimbus_5" tools:ignore="UnusedResources">Kända spårare? Blockeras automatiskt. Tillägg? Prova alla 700. PDF-filer? Vår inbyggda läsare gör dem enklare att hantera.</string>

    <!-- Text for the button to set firefox as default browser on the device -->
    <string name="juno_onboarding_default_browser_positive_button" tools:ignore="UnusedResources">Ange som standardwebbläsare</string>
    <!-- Text for the button dismiss the screen and move on with the flow -->
    <string name="juno_onboarding_default_browser_negative_button" tools:ignore="UnusedResources">Inte nu</string>
    <!-- Title for sign in to sync screen. -->
    <string name="juno_onboarding_sign_in_title_2">Håll dig krypterad när du byter enhet</string>
    <!-- Description for sign in to sync screen. Nimbus experiments do not support string placeholders.
     Note: The word "Firefox" should NOT be translated -->
    <string name="juno_onboarding_sign_in_description_3" tools:ignore="BrandUsage">Firefox krypterar dina lösenord, bokmärken och mer när du är synkroniserad.</string>
    <!-- Text for the button to sign in to sync on the device -->
    <string name="juno_onboarding_sign_in_positive_button" tools:ignore="UnusedResources">Logga in</string>
    <!-- Text for the button dismiss the screen and move on with the flow -->
    <string name="juno_onboarding_sign_in_negative_button" tools:ignore="UnusedResources">Inte nu</string>
    <!-- Title for enable notification permission screen used by Nimbus experiments. Nimbus experiments do not support string placeholders.
        Note: The word "Firefox" should NOT be translated -->
    <string name="juno_onboarding_enable_notifications_title_nimbus_2" tools:ignore="BrandUsage">Aviseringar hjälper dig att vara säkrare med Firefox</string>
    <!-- Description for enable notification permission screen used by Nimbus experiments. Nimbus experiments do not support string placeholders.
       Note: The word "Firefox" should NOT be translated -->
    <string name="juno_onboarding_enable_notifications_description_nimbus_2" tools:ignore="BrandUsage">Skicka flikar säkert mellan dina enheter och upptäck andra sekretessfunktioner i Firefox.</string>
    <!-- Text for the button to request notification permission on the device -->
    <string name="juno_onboarding_enable_notifications_positive_button" tools:ignore="UnusedResources">Slå på aviseringar</string>
    <!-- Text for the button dismiss the screen and move on with the flow -->
    <string name="juno_onboarding_enable_notifications_negative_button" tools:ignore="UnusedResources">Inte nu</string>

    <!-- Title for add search widget screen used by Nimbus experiments. Nimbus experiments do not support string placeholders.
        Note: The word "Firefox" should NOT be translated -->
    <string name="juno_onboarding_add_search_widget_title" tools:ignore="BrandUsage,UnusedResources">Prova Firefox sökwidget</string>
    <!-- Description for add search widget screen used by Nimbus experiments. Nimbus experiments do not support string placeholders.
        Note: The word "Firefox" should NOT be translated -->
    <string name="juno_onboarding_add_search_widget_description" tools:ignore="BrandUsage,UnusedResources">Med Firefox på din startskärm kan du enkelt komma åt den sekretessfokuserade webbläsaren som blockerar spårare på flera webbplatser.</string>
    <!-- Text for the button to add search widget on the device used by Nimbus experiments. Nimbus experiments do not support string placeholders.
        Note: The word "Firefox" should NOT be translated -->
    <string name="juno_onboarding_add_search_widget_positive_button" tools:ignore="BrandUsage,UnusedResources">Lägg till Firefox widget</string>
    <!-- Text for the button to dismiss the screen and move on with the flow -->
    <string name="juno_onboarding_add_search_widget_negative_button" tools:ignore="UnusedResources">Inte nu</string>

    <!-- Onboarding header for the add-ons card used by Nimbus experiments. Nimbus experiments do not support string placeholders.
    Note: The word "Firefox" should NOT be translated -->
    <string name="onboarding_add_on_header" tools:ignore="BrandUsage,UnusedResources">Anpassa Firefox med tillägg</string>
    <!-- Onboarding sub header for the add-ons card, used by Nimbus experiments. -->
    <string name="onboarding_add_on_sub_header" tools:ignore="UnusedResources">Lägg till tillägg från tredje part för att förbättra din säkerhet, produktivitet och mer.</string>
    <!-- Onboarding add-ons card, for checking more add-ons on, used by Nimbus experiments. -->
    <string name="onboarding_add_on_explore_more_extensions" tools:ignore="UnusedResources" moz:removedIn="133">Utforska fler tillägg.</string>
    <!-- Onboarding add-ons card, button for start browsing, used by Nimbus experiments. -->
    <string name="onboarding_add_on_start_browsing_button" tools:ignore="UnusedResources" moz:removedIn="133">Börja surfa.</string>
    <!-- Onboarding add-ons card, for checking more add-ons on, used by Nimbus experiments. -->
    <string name="onboarding_add_on_explore_more_extensions_2">Utforska fler tillägg</string>
    <!-- Onboarding add-ons card, button for start browsing, used by Nimbus experiments. -->
    <string name="onboarding_add_on_start_browsing_button_2">Börja surfa</string>
    <!-- Ublock name for the onboarding add-ons card, used by Nimbus experiments. Note: The word "Ublock Origin" is a brand name should NOT be translated -->
    <string name="onboarding_add_on_ublock_name" tools:ignore="UnusedResources">uBlock Origin</string>
    <!-- Ublock description for the onboarding add-ons card, used by Nimbus experiments. -->
    <string name="onboarding_add_on_ublock_description" tools:ignore="UnusedResources">Blockera annonser effektivt.</string>
    <!-- Privacy Badger name for the onboarding add-ons card, used by Nimbus experiments. Note: The word "Privacy Badger" is a brand name should NOT be translated -->
    <string name="onboarding_add_on_privacy_badger_name" tools:ignore="UnusedResources">Privacy Badger</string>
    <!-- Privacy Badger description for the onboarding add-ons card, used by Nimbus experiments. -->
    <string name="onboarding_add_on_privacy_badger_description" tools:ignore="UnusedResources">Antispårningspärla. Stoppa osynliga trackers och spionannonser.</string>
    <!-- Search by Image name for the onboarding add-ons card, used by Nimbus experiments. Note: The word "Search by Image" is a brand name should NOT be translated -->
    <string name="onboarding_add_on_search_by_image_name" tools:ignore="UnusedResources">Search by Image</string>
    <!-- Search by Image description for the onboarding add-ons card, used by Nimbus experiments. -->
    <string name="onboarding_add_on_search_by_image_description" tools:ignore="UnusedResources">Se en intressant bild och lär dig mer om den.</string>
    <!-- Dark Reader name for the onboarding add-ons card, used by Nimbus experiments. Note: The word "Dark Reader" is a brand name should NOT be translated -->
    <string name="onboarding_add_on_dark_reader_name" tools:ignore="UnusedResources">Dark Reader</string>
    <!-- Privacy Badger description for the onboarding add-ons card, used by Nimbus experiments. -->
    <string name="onboarding_add_on_dark_reader_description" tools:ignore="UnusedResources">Anpassat mörkt läge för mobilwebben.</string>

    <!-- Label for the number of reviews for an add-on. The parameter is for the formatted number of reviews e.g. "1,234", "12,345", "123,456". -->
    <string name="onboarding_add_on_reviews_label">Recensioner: %1$s</string>
    <!-- Content description for the add-on icon. -->
    <string name="onboarding_add_on_icon_content_description">Ikon för tillägg</string>
    <!-- Content description for the an installed add-on icon. -->
    <string name="onboarding_installed_add_on_icon_content_description">Installerad tilläggsikon</string>
    <!-- Content description for the an installing add-on icon. -->
    <string name="onboarding_installing_add_on_icon_content_description">Installerar tilläggsikon</string>
    <!-- Content description for the add add-on button. -->
    <string name="onboarding_add_on_add_button_content_description">Lägg till tilläggsknapp</string>
    <!-- Content description for the star rating group. -->
    <string name="onboarding_add_on_star_rating_content_description">Betygsatt %1$s av 5</string>

    <!-- Title for the privacy preferences dialog shown during onboarding. Note: The word "Firefox" should NOT be translated. -->
    <string name="onboarding_preferences_dialog_title" tools:ignore="BrandUsage,UnusedResources">Hjälp oss att göra Firefox bättre</string>
    <!-- Title for the crash reporting option in the privacy preferences dialog shown during onboarding. -->
    <string name="onboarding_preferences_dialog_crash_reporting_title" tools:ignore="UnusedResources">Skicka automatiskt kraschrapporter</string>
    <!-- Description for the crash reporting option in the privacy preferences dialog shown during onboarding. -->
    <string name="onboarding_preferences_dialog_crash_reporting_description" tools:ignore="UnusedResources">Kraschrapporter tillåter oss att diagnostisera och åtgärda problem med webbläsaren. Rapporter kan innehålla personliga eller känsliga uppgifter.</string>
    <!-- Learn more link for the crash reporting option in the privacy preferences dialog shown during onboarding. -->
    <string name="onboarding_preferences_dialog_crash_reporting_learn_more" tools:ignore="UnusedResources">Läs mer om kraschrapporter</string>
    <!-- Title for the usage data option in the privacy preferences dialog shown during onboarding. Note: The word "Mozilla" should NOT be translated. -->
    <string name="onboarding_preferences_dialog_usage_data_title" tools:ignore="UnusedResources">Skicka teknisk information och interaktionsdata till Mozilla</string>
    <!-- Description for the usage data option in the privacy preferences dialog shown during onboarding. Note: The word "Firefox" should NOT be translated. -->
    <string name="onboarding_preferences_dialog_usage_data_description" tools:ignore="BrandUsage,UnusedResources">Data om din enhet, hårdvarukonfiguration och hur du använder Firefox hjälper till att förbättra funktioner, prestanda och stabilitet för användare överallt.</string>
    <!-- Learn more link for the usage data option in the privacy preferences dialog shown during onboarding. -->
    <string name="onboarding_preferences_dialog_usage_data_learn_more" tools:ignore="UnusedResources">Läs mer om användningsdata</string>
    <!-- Positive button label for the privacy preferences dialog shown during onboarding. -->
    <string name="onboarding_preferences_dialog_positive_button" tools:ignore="UnusedResources">Klar</string>
    <!-- Negative button label for the privacy preferences dialog shown during onboarding. -->
    <string name="onboarding_preferences_dialog_negative_button" tools:ignore="UnusedResources">Avbryt</string>

    <!-- Terms of service onboarding title card label. 'Firefox' intentionally hardcoded here-->
    <string name="onboarding_welcome_to_firefox" tools:ignore="UnusedResources,BrandUsage">Välkommen till Firefox</string>
    <!-- Terms of service onboarding page continue button label. -->
    <string name="onboarding_term_of_service_agree_and_continue_button_label" tools:ignore="UnusedResources">Godkänn och fortsätt</string>
    <!-- Line one of the terms of service onboarding page. 'Firefox' is intentionally hardcoded. %1$s is replaced by an active link, using onboarding_term_of_service_line_one_link_text as text (“Terms of Service”). -->
    <string name="onboarding_term_of_service_line_one" tools:ignore="UnusedResources,BrandUsage">Genom att fortsätta godkänner du Firefox %1$s.</string>
    <!-- Used as text for the link in onboarding_term_of_service_line_one. -->
    <string name="onboarding_term_of_service_line_one_link_text" tools:ignore="UnusedResources,BrandUsage">Användarvillkor</string>
    <!-- Line two of the terms of service onboarding page. 'Firefox' is intentionally hardcoded. %1$s is replaced by an active link, using onboarding_term_of_service_line_two_link_text as text (Privacy Notice”). -->
    <string name="onboarding_term_of_service_line_two" tools:ignore="UnusedResources,BrandUsage">Firefox bryr sig om din integritet. Läs mer i vår %1$s.</string>
    <!-- Used as text for the link in onboarding_term_of_service_line_two. -->
    <string name="onboarding_term_of_service_line_two_link_text" tools:ignore="UnusedResources,BrandUsage">Sekretesspolicy</string>
    <!-- Line three of the terms of service onboarding page. 'Firefox' and 'Mozilla' are intentionally hardcoded. %1$S is replaced by an active link, using onboarding_term_of_service_line_three_link_text as text (Manage”). -->
    <string name="onboarding_term_of_service_line_three" tools:ignore="UnusedResources,BrandUsage">För att hjälpa till att förbättra webbläsaren skickar Firefox diagnostik- och interaktionsdata till Mozilla. %1$s</string>
    <!-- Used as text for the link in onboarding_term_of_service_line_three. -->
    <string name="onboarding_term_of_service_line_three_link_text" tools:ignore="UnusedResources,BrandUsage">Hantera</string>
    <!-- Onboarding header for the toolbar selection card, used by Nimbus experiments. -->
    <string name="onboarding_customize_toolbar_title" tools:ignore="UnusedResources">Välj en placering för verktygsfältet</string>
    <!-- Onboarding sub header for toolbar selection card, used by Nimbus experiments. -->
    <string name="onboarding_customize_toolbar_description" tools:ignore="UnusedResources">Ha sökningar nära till hands.</string>
    <!-- Onboarding label for 'Save and continue' button, used by Nimbus experiments. -->
    <string name="onboarding_save_and_continue_button">Spara och fortsätt</string>
    <!-- Onboarding toolbar selection card label for 'skip' button, used by Nimbus experiments. -->
    <string name="onboarding_customize_toolbar_skip_button">Hoppa över</string>
    <!-- Onboarding toolbar selection card label for 'top' option, used by Nimbus experiments. -->
    <string name="onboarding_customize_toolbar_top_option">Överst</string>
    <!-- Onboarding toolbar selection card label for 'bottom' option, used by Nimbus experiments. -->
    <string name="onboarding_customize_toolbar_bottom_option">Nederst</string>

    <!-- Onboarding toolbar selection card content description for the main image. -->
    <string name="onboarding_customize_toolbar_main_image_content_description">Stor sidbild av verktygsfältets urval som visar ett illustrerat verktygsfält.</string>
    <!-- Onboarding toolbar selection card content description for the toolbar placement image. %1$s is placeholder for either 'top' or 'bottom'. -->
    <string name="onboarding_customize_toolbar_placement_content_description" moz:removedIn="135" tools:ignore="UnusedResources">Bild av verktygsfältet %1$s</string>

    <!-- Onboarding toolbar selection card content description for the toolbar placement image. -->
    <string name="onboarding_customize_toolbar_placement_bottom_content_description">Bild av det nedre verktygsfältet</string>
    <string name="onboarding_customize_toolbar_placement_top_content_description">Bild på det översta verktygsfältet</string>

    <!-- Onboarding header for the theme selection card, used by Nimbus experiments. -->
    <string name="onboarding_customize_theme_title" tools:ignore="UnusedResources">Välj ett tema</string>
    <!-- Onboarding sub header for theme selection card, used by Nimbus experiments. -->
    <string name="onboarding_customize_theme_description" tools:ignore="UnusedResources">Se webben i bästa ljus.</string>
    <!-- Onboarding label for 'Save and start browsing' button, used by Nimbus experiments. -->
    <string name="onboarding_save_and_start_button">Spara och börja surfa</string>
    <!-- Onboarding theme selection card label for 'skip' button, used by Nimbus experiments. -->
    <string name="onboarding_customize_theme_skip_button">Hoppa över</string>
    <!-- Onboarding theme selection card label for 'dark' option, used by Nimbus experiments. -->
    <string name="onboarding_customize_theme_dark_option">Mörkt</string>
    <!-- Onboarding theme selection card label for 'light' option, used by Nimbus experiments. -->
    <string name="onboarding_customize_theme_light_option">Ljust</string>
    <!-- Onboarding theme selection card label for 'System auto' option, used by Nimbus experiments. -->
    <string name="onboarding_customize_theme_system_option">Automatisk (system)</string>
    <!-- Onboarding theme selection card content description for the main image. -->
    <string name="onboarding_customize_theme_main_image_content_description">Stor huvudbild av vyn för val av tema som visar illustrerade konstnärs- och byggverktyg.</string>
    <!-- Onboarding theme selection card content description for the theme selection image. %1$s is placeholder for either 'system', 'light' or 'dark'. -->
    <string name="onboarding_customize_theme_content_description">Bild på temat %1$s</string>

    <!-- Search Widget -->
    <!-- Content description for searching with a widget. The first parameter is the name of the application.-->
    <string name="search_widget_content_description_2">Öppna en ny %1$s-flik</string>
    <!-- Text preview for smaller sized widgets -->
    <string name="search_widget_text_short">Sök</string>
    <!-- Text preview for larger sized widgets -->
    <string name="search_widget_text_long">Sök på webben</string>

    <!-- Content description (not visible, for screen readers etc.): Voice search -->
    <string name="search_widget_voice">Röstsökning</string>

    <!-- Preferences -->
    <!-- Title for the settings page-->
    <string name="settings">Inställningar</string>
    <!-- Preference category for general settings -->
    <string name="preferences_category_general">Allmänt</string>
    <!-- Preference category for all links about Fenix -->
    <string name="preferences_category_about">Om</string>
    <!-- Preference category for settings related to changing the default search engine -->
    <string name="preferences_category_select_default_search_engine">Välj en</string>
    <!-- Preference for settings related to managing search shortcuts for the quick search menu -->
    <string name="preferences_manage_search_shortcuts_2">Hantera alternativa sökmotorer</string>
    <!-- Summary for preference for settings related to managing search shortcuts for the quick search menu -->
    <string name="preferences_manage_search_shortcuts_summary">Redigera motorer som är synliga i sökmenyn</string>
    <!-- Preference category for settings related to managing search shortcuts for the quick search menu -->
    <string name="preferences_category_engines_in_search_menu">Motorer som syns på sökmenyn</string>
    <!-- Preference for settings related to changing the default search engine -->
    <string name="preferences_default_search_engine">Standardsökmotor</string>
    <!-- Preference for settings related to Search -->
    <string name="preferences_search">Sök</string>
    <!-- Preference for settings related to Search engines -->
    <string name="preferences_search_engines">Sökmotorer</string>
    <!-- Preference for settings related to Search engines suggestions-->
    <string name="preferences_search_engines_suggestions">Förslag från sökmotorer</string>
    <!-- Preference Category for settings related to Search address bar -->
    <string name="preferences_settings_address_bar">Inställningar för adressfältet</string>
    <!-- Preference Category for settings to Firefox Suggest -->
    <string name="preference_search_address_bar_fx_suggest" tools:ignore="BrandUsage">Adressfält - Firefox Suggest</string>
    <!-- Preference link to Learn more about Firefox Suggest -->
    <string name="preference_search_learn_about_fx_suggest" tools:ignore="BrandUsage">Läs mer om Firefox Suggest</string>
    <!-- Preference link to rating Fenix on the Play Store -->
    <string name="preferences_rate">Betygsätt på Google Play</string>
    <!-- Preference linking to about page for Fenix
        The first parameter is the name of the app defined in app_name (for example: Fenix) -->
    <string name="preferences_about">Om %1$s</string>
    <!-- Preference for settings related to changing the default browser -->
    <string name="preferences_set_as_default_browser">Ange som standardwebbläsare</string>
    <!-- Preference category for advanced settings -->
    <string name="preferences_category_advanced">Avancerat</string>
    <!-- Preference category for privacy and security settings -->
    <string name="preferences_category_privacy_security">Integritet och säkerhet</string>
    <!-- Preference for advanced site permissions -->
    <string name="preferences_site_permissions" moz:removedIn="133" tools:ignore="UnusedResources">Webbplatsbehörigheter</string>
    <!-- Preference for advanced site settings -->
    <string name="preferences_site_settings">Platsinställningar</string>
    <!-- Preference for private browsing options -->
    <string name="preferences_private_browsing_options">Privat surfning</string>
    <!-- Preference for opening links in a private tab-->
    <string name="preferences_open_links_in_a_private_tab">Öppna länkar i en privat flik</string>
    <!-- Preference for allowing screenshots to be taken while in a private tab-->
    <string name="preferences_allow_screenshots_in_private_mode">Tillåt skärmdumpar i privat surfning</string>
    <!-- Will inform the user of the risk of activating Allow screenshots in private browsing option -->
    <string name="preferences_screenshots_in_private_mode_disclaimer">Om tillåtet kommer privata flikar också att visas när flera appar är öppna</string>
    <!-- Preference for adding private browsing shortcut -->
    <string name="preferences_add_private_browsing_shortcut">Lägg till genväg för privat surfning</string>
    <!-- Preference for enabling "HTTPS-Only" mode -->
    <string name="preferences_https_only_title">Endast HTTPS-läge</string>

    <!-- Label for cookie banner section in quick settings panel. -->
    <string name="cookie_banner_blocker">Blockering av kakbanners</string>
    <!-- Preference for removing cookie/consent banners from sites automatically in private mode. See reduce_cookie_banner_summary for additional context. -->
    <string name="preferences_cookie_banner_reduction_private_mode">Blockering av kakbanner vid privat surfning</string>

    <!-- Text for indicating cookie banner handling is off this site, this is shown as part of the protections panel with the tracking protection toggle -->
    <string name="reduce_cookie_banner_off_for_site">Av för denna webbplats</string>
    <!-- Text for cancel button indicating that cookie banner reduction is not supported for the current site, this is shown as part of the cookie banner details view. -->
    <string name="cookie_banner_handling_details_site_is_not_supported_cancel_button">Avbryt</string>
    <!-- Text for request support button indicating that cookie banner reduction is not supported for the current site, this is shown as part of the cookie banner details view. -->
    <string name="cookie_banner_handling_details_site_is_not_supported_request_support_button_2">Skicka begäran</string>
    <!-- Text for title indicating that cookie banner reduction is not supported for the current site, this is shown as part of the cookie banner details view. -->
    <string name="cookie_banner_handling_details_site_is_not_supported_title_2">Begär support för den här webbplatsen?</string>
    <!-- Label for the snackBar, after the user reports with success a website where cookie banner reducer did not work -->
    <string name="cookie_banner_handling_report_site_snack_bar_text_2">Begäran skickad</string>
    <!-- Text for indicating cookie banner handling is on this site, this is shown as part of the protections panel with the tracking protection toggle -->
    <string name="reduce_cookie_banner_on_for_site">PÅ för denna webbplats</string>
    <!-- Text for indicating that a request for unsupported site was sent to Nimbus (it's a Mozilla library for experiments), this is shown as part of the protections panel with the tracking protection toggle -->
    <string name="reduce_cookie_banner_unsupported_site_request_submitted_2">Supportbegäran har skickats</string>
    <!-- Text for indicating cookie banner handling is currently not supported for this site, this is shown as part of the protections panel with the tracking protection toggle -->
    <string name="reduce_cookie_banner_unsupported_site">Webbplatsen stöds inte för närvarande</string>
    <!-- Title text for a detail explanation indicating cookie banner handling is on this site, this is shown as part of the cookie banner panel in the toolbar. The first parameter is a shortened URL of the current site-->
    <string name="reduce_cookie_banner_details_panel_title_on_for_site_1">Vill du aktivera blockering av kakbanner för %1$s?</string>
    <!-- Title text for a detail explanation indicating cookie banner handling is off this site, this is shown as part of the cookie banner panel in the toolbar. The first parameter is a shortened URL of the current site-->
    <string name="reduce_cookie_banner_details_panel_title_off_for_site_1">Vill du stänga av blockering av kakbanner för %1$s?</string>
    <!-- Title text for a detail explanation indicating cookie banner reducer didn't work for the current site, this is shown as part of the cookie banner panel in the toolbar. The first parameter is the application name-->
    <string name="reduce_cookie_banner_details_panel_title_unsupported_site_request_2">%1$s kan inte automatiskt avvisa kakförfrågningar på den här webbplatsen. Du kan skicka en begäran om att stödja den här webbplatsen i framtiden.</string>

    <!-- Long text for a detail explanation indicating what will happen if cookie banner handling is off for a site, this is shown as part of the cookie banner panel in the toolbar. The first parameter is the application name -->
    <string name="reduce_cookie_banner_details_panel_description_off_for_site_1">Stäng av och %1$s rensar kakor och laddar om den här webbplatsen. Detta kan logga ut dig eller tömma kundvagnar.</string>
    <!-- Long text for a detail explanation indicating what will happen if cookie banner handling is on for a site, this is shown as part of the cookie banner panel in the toolbar. The first parameter is the application name -->
    <string name="reduce_cookie_banner_details_panel_description_on_for_site_3">Slå på och %1$s försöker automatiskt neka alla kakbanners på den här webbplatsen.</string>

    <!--Title for the cookie banner re-engagement CFR, the placeholder is replaced with app name -->
    <string name="cookie_banner_cfr_title">%1$s har precis avvisat kakor åt dig</string>
    <!--Message for the cookie banner re-engagement CFR -->
    <string name="cookie_banner_cfr_message">Mindre distraktioner, färre kakor som spårar dig på den här webbplatsen.</string>

    <!-- Description of the preference to enable "HTTPS-Only" mode. -->
    <string name="preferences_https_only_summary">Försöker automatiskt ansluta till webbplatser med HTTPS-krypteringsprotokollet för ökad säkerhet.</string>
    <!-- Summary of https only preference if https only is set to off -->
    <string name="preferences_https_only_off">Av</string>
    <!-- Summary of https only preference if https only is set to on in all tabs -->
    <string name="preferences_https_only_on_all">På i alla flikar</string>
    <!-- Summary of https only preference if https only is set to on in private tabs only -->
    <string name="preferences_https_only_on_private">På i privata flikar</string>
    <!-- Text displayed that links to website containing documentation about "HTTPS-Only" mode -->
    <string name="preferences_http_only_learn_more">Läs mer</string>
    <!-- Option for the https only setting -->
    <string name="preferences_https_only_in_all_tabs">Aktivera i alla flikar</string>
    <!-- Option for the https only setting -->
    <string name="preferences_https_only_in_private_tabs">Aktivera endast i privata flikar</string>
    <!-- Title shown in the error page for when trying to access a http website while https only mode is enabled. -->
    <string name="errorpage_httpsonly_title">Säker webbplats är inte tillgänglig</string>
    <!-- Message shown in the error page for when trying to access a http website while https only mode is enabled. The message has two paragraphs. This is the first. -->
    <string name="errorpage_httpsonly_message_title">Troligtvis stöder webbplatsen helt enkelt inte HTTPS.</string>
    <!-- Message shown in the error page for when trying to access a http website while https only mode is enabled. The message has two paragraphs. This is the second. -->
    <string name="errorpage_httpsonly_message_summary">Men det är också möjligt att en angripare är inblandad. Om du fortsätter till webbplatsen ska du inte ange någon känslig information. Om du fortsätter kommer endast HTTPS-läget att stängas av tillfälligt för webbplatsen.</string>
    <!-- Preference for accessibility -->
    <string name="preferences_accessibility">Hjälpmedel</string>
    <!-- Preference to override the Mozilla account server -->
    <string name="preferences_override_account_server">Anpassad Mozilla-kontoserver</string>
    <!-- Preference to override the Sync token server -->
    <string name="preferences_override_sync_tokenserver">Anpassad synkroniseringsserver</string>
    <!-- Toast shown after updating the Mozilla account/Sync server override preferences -->
    <string name="toast_override_account_sync_server_done">Mozilla-konto/synkroniseringsserver har ändrats. Avslutar programmet för att tillämpa ändringar…</string>
    <!-- Preference category for account information -->
    <string name="preferences_category_account">Konto</string>
    <!-- Preference for changing where the AddressBar is positioned -->
    <string name="preferences_toolbar_2">Adressfältets placering</string>
    <!-- Preference for changing default theme to dark or light mode -->
    <string name="preferences_theme">Tema</string>
    <!-- Preference for customizing the home screen -->
    <string name="preferences_home_2">Startsida</string>
    <!-- Preference for gestures based actions -->
    <string name="preferences_gestures">Gester</string>
    <!-- Preference for settings related to visual options -->
    <string name="preferences_customize">Anpassa</string>
    <!-- Preference description for banner about signing in -->
    <string name="preferences_sign_in_description_2">Logga in för att synkronisera flikar, bokmärken, lösenord och mer.</string>
    <!-- Preference shown instead of account display name while account profile information isn't available yet. -->
    <string name="preferences_account_default_name_2">Mozilla-konto</string>
    <!-- Preference text for account title when there was an error syncing FxA -->
    <string name="preferences_account_sync_error">Anslut igen för att återuppta synkroniseringen</string>
    <!-- Preference for language -->
    <string name="preferences_language">Språk</string>
    <!-- Preference for translations -->
    <string name="preferences_translations">Översättningar</string>
    <!-- Preference for data choices -->
    <string name="preferences_data_choices">Dataalternativ</string>
    <!-- Preference for data collection -->
    <string name="preferences_data_collection">Datainsamling</string>
    <!-- Preference for developers -->
    <string name="preferences_remote_debugging">Fjärrfelsökning via USB</string>
    <!-- Preference title for switch preference to show search suggestions -->
    <string name="preferences_show_search_suggestions">Visa sökförslag</string>
    <!-- Preference title for switch preference to show voice search button -->
    <string name="preferences_show_voice_search">Visa röstsökning</string>
    <!-- Preference title for switch preference to show search suggestions also in private mode -->
    <string name="preferences_show_search_suggestions_in_private">Visa i privata sessioner</string>
    <!-- Preference title for switch preference to show a clipboard suggestion when searching -->
    <string name="preferences_show_clipboard_suggestions">Visa förslag från urklipp</string>
    <!-- Preference title for switch preference to suggest browsing history when searching -->
    <string name="preferences_search_browsing_history">Sök webbläsarhistorik</string>
    <!-- Preference title for switch preference to suggest bookmarks when searching -->
    <string name="preferences_search_bookmarks">Sök bokmärken</string>
    <!-- Preference title for switch preference to suggest synced tabs when searching -->
    <string name="preferences_search_synced_tabs">Sök i synkroniserade flikar</string>
    <!-- Preference for account settings -->
    <string name="preferences_account_settings">Kontoinställningar</string>

    <!-- Preference for enabling url autocomplete-->
    <string name="preferences_enable_autocomplete_urls">Autokomplettera URL:ar</string>
    <!-- Preference title for switch preference to show sponsored Firefox Suggest search suggestions -->
    <string name="preferences_show_sponsored_suggestions">Förslag från sponsorer</string>
    <!-- Summary for preference to show sponsored Firefox Suggest search suggestions.
         The first parameter is the name of the application. -->
    <string name="preferences_show_sponsored_suggestions_summary">Stöd %1$s med enstaka sponsrade förslag</string>
    <!-- Preference title for switch preference to show Firefox Suggest search suggestions for web content.
         The first parameter is the name of the application. -->
    <string name="preferences_show_nonsponsored_suggestions">Förslag från %1$s</string>
    <!-- Summary for preference to show Firefox Suggest search suggestions for web content -->
    <string name="preferences_show_nonsponsored_suggestions_summary">Få förslag från webben relaterade till din sökning</string>
    <!-- Preference for open links in third party apps -->
    <string name="preferences_open_links_in_apps">Öppna länkar i appar</string>

    <!-- Preference for open links in third party apps always open in apps option -->
    <string name="preferences_open_links_in_apps_always">Alltid</string>
    <!-- Preference for open links in third party apps ask before opening option -->
    <string name="preferences_open_links_in_apps_ask">Fråga innan du öppnar</string>
    <!-- Preference for open links in third party apps never open in apps option -->
    <string name="preferences_open_links_in_apps_never">Aldrig</string>
    <!-- Preference for open download with an external download manager app -->
    <string name="preferences_external_download_manager">Extern filhämtare</string>
    <!-- Preference for enabling gecko engine logs -->
    <string name="preferences_enable_gecko_logs">Aktivera Gecko-loggar</string>
    <!-- Message to indicate users that we are quitting the application to apply the changes -->
    <string name="quit_application">Avslutar programmet för att tillämpa ändringar…</string>

    <!-- Preference for extensions -->
    <string name="preferences_extensions">Tillägg</string>
    <!-- Preference for installing a local extension -->
    <string name="preferences_install_local_extension">Installera tillägget från fil</string>
    <!-- Preference for notifications -->
    <string name="preferences_notifications">Aviseringar</string>

    <!-- Summary for notification preference indicating notifications are allowed -->
    <string name="notifications_allowed_summary">Tillåten</string>
    <!-- Summary for notification preference indicating notifications are not allowed -->
    <string name="notifications_not_allowed_summary">Inte tillåtet</string>

    <!-- Add-on Permissions -->
    <!-- The title of the required permissions section from addon's permissions screen -->
    <string name="addons_permissions_heading_required" tools:ignore="UnusedResources">Krävs</string>
    <!-- The title of the optional permissions section from addon's permissions screen -->
    <string name="addons_permissions_heading_optional" tools:ignore="UnusedResources">Valfri</string>
    <!-- The title of the origin permission option allowing a user to enable the extension to run on all sites -->
    <string name="addons_permissions_allow_for_all_sites" tools:ignore="UnusedResources">Tillåt för alla webbplatser</string>
    <!-- The subtitle for the allow for all sites preference toggle -->
    <string name="addons_permissions_allow_for_all_sites_subtitle" tools:ignore="UnusedResources">Om du litar på det här tillägget kan du ge det tillstånd på varje webbplats.</string>

    <!-- The text shown when an extension does not require permissions -->
    <string name="addons_does_not_require_permissions">Detta tillägg kräver inga behörigheter.</string>

    <!-- Add-on Preferences -->
    <!-- Preference to customize the configured AMO (addons.mozilla.org) collection -->
    <string name="preferences_customize_extension_collection">Anpassad tilläggssamling</string>
    <!-- Button caption to confirm the add-on collection configuration -->
    <string name="customize_addon_collection_ok">OK</string>
    <!-- Button caption to abort the add-on collection configuration -->
    <string name="customize_addon_collection_cancel">Avbryt</string>
    <!-- Hint displayed on input field for custom collection name -->
    <string name="customize_addon_collection_hint">Samlingsnamn</string>
    <!-- Hint displayed on input field for custom collection user ID-->
    <string name="customize_addon_collection_user_hint">Samlingsägare (användar-ID)</string>

    <!-- Toast shown after confirming the custom extension collection configuration -->
    <string name="toast_customize_extension_collection_done">Tilläggssamling ändrad. Avslutar applikationen för att tillämpa ändringar…</string>

    <!-- Customize Home -->
    <!-- Header text for jumping back into the recent tab in customize the home screen -->
    <string name="customize_toggle_jump_back_in">Gå tillbaka till</string>
    <!-- Title for the customize home screen section with bookmarks. -->
    <string name="customize_toggle_bookmarks">Bokmärken</string>
    <!-- Title for the customize home screen section with recently visited. Recently visited is
    a section where users see a list of tabs that they have visited in the past few days -->
    <string name="customize_toggle_recently_visited">Nyligen besökta</string>

    <!-- Title for the customize home screen section with Pocket. -->
    <string name="customize_toggle_pocket_2">Tankeväckande berättelser</string>
    <!-- Summary for the customize home screen section with Pocket. The first parameter is product name Pocket -->
    <string name="customize_toggle_pocket_summary">Artiklar tillhandahålls av %s</string>
    <!-- Title for the customize home screen section with sponsored Pocket stories. -->
    <string name="customize_toggle_pocket_sponsored">Sponsrade berättelser</string>
    <!-- Title for the opening wallpaper settings screen -->
    <string name="customize_wallpapers">Bakgrundsbilder</string>
    <!-- Title for the customize home screen section with sponsored shortcuts. -->
    <string name="customize_toggle_contile">Sponsrade genvägar</string>

    <!-- Wallpapers -->
    <!-- Content description for various wallpapers. The first parameter is the name of the wallpaper -->
    <string name="wallpapers_item_name_content_description">Bakgrundsobjekt: %1$s</string>
    <!-- Snackbar message for when wallpaper is selected -->
    <string name="wallpaper_updated_snackbar_message">Bakgrunden uppdaterad!</string>
    <!-- Snackbar label for action to view selected wallpaper -->
    <string name="wallpaper_updated_snackbar_action">Visa</string>

    <!-- Snackbar message for when wallpaper couldn't be downloaded -->
    <string name="wallpaper_download_error_snackbar_message">Det gick inte att ladda ner bakgrundsbild</string>
    <!-- Snackbar label for action to retry downloading the wallpaper -->
    <string name="wallpaper_download_error_snackbar_action">Försök igen</string>
    <!-- Snackbar message for when wallpaper couldn't be selected because of the disk error -->
    <string name="wallpaper_select_error_snackbar_message">Det gick inte att ändra bakgrundsbild</string>
    <!-- Text displayed that links to website containing documentation about the "Limited Edition" wallpapers. -->
    <string name="wallpaper_learn_more">Läs mer</string>

    <!-- Text for classic wallpapers title. The first parameter is the Firefox name. -->
    <string name="wallpaper_classic_title">Klassisk %s</string>
    <!-- Text for artist series wallpapers title. "Artist series" represents a collection of artist collaborated wallpapers. -->
    <string name="wallpaper_artist_series_title">Konstnärsserie</string>
    <!-- Description text for the artist series wallpapers with learn more link. The first parameter is the learn more string defined in wallpaper_learn_more. "Independent voices" is the name of the wallpaper collection -->
    <string name="wallpaper_artist_series_description_with_learn_more">Independent Voices-samlingen. %s</string>
    <!-- Description text for the artist series wallpapers. "Independent voices" is the name of the wallpaper collection -->
    <string name="wallpaper_artist_series_description">Independent Voices-samlingen.</string>
    <!-- Wallpaper onboarding dialog header text. -->
    <string name="wallpapers_onboarding_dialog_title_text">Prova en skvätt färg</string>
    <!-- Wallpaper onboarding dialog body text. -->
    <string name="wallpapers_onboarding_dialog_body_text">Välj den perfekta bakgrundsbilden för dig.</string>
    <!-- Wallpaper onboarding dialog learn more button text. The button navigates to the wallpaper settings screen. -->
    <string name="wallpapers_onboarding_dialog_explore_more_button_text">Utforska fler bakgrundsbilder</string>

    <!-- Add-ons general availability nimbus message-->
    <!-- Title of the Nimbus message for extension general availability-->
    <string name="addon_ga_message_title_2" tools:ignore="UnusedResources">Nya tillägg finns tillgängliga</string>
    <!-- Body of the Nimbus message for add-ons general availability. 'Firefox' intentionally hardcoded here-->
    <string name="addon_ga_message_body" tools:ignore="BrandUsage,UnusedResources">Kolla in över 100 nya tillägg som låter dig göra Firefox till din egen.</string>

    <!-- Button text of the Nimbus message for extensions general availability. -->
    <string name="addon_ga_message_button_2" tools:ignore="UnusedResources">Utforska tillägg</string>

    <!-- Extension process crash dialog to user -->
    <!-- Title of the extension crash dialog shown to the user when enough errors have occurred with extensions and they need to be temporarily disabled -->
    <string name="extension_process_crash_dialog_title">Tillägg är tillfälligt inaktiverade</string>
    <!-- This is a message shown to the user when too many errors have occurred with the extensions process and they have been disabled.
    The user can decide if they would like to continue trying to start extensions or if they'd rather continue without them.
    The first parameter is the application name. -->
    <string name="extension_process_crash_dialog_message">Ett eller flera tillägg slutade fungera, vilket gjorde ditt system instabilt. %1$s försökte inte starta om tillägget.\n\nTillägg kommer inte att startas om under din nuvarande session.\n\nOm du tar bort eller inaktiverar tillägg kan det här problemet lösas.</string>
    <!-- Button text on the extension crash dialog to prompt the user to try restarting the extensions but the dialog will reappear if it is unsuccessful again -->
    <string name="extension_process_crash_dialog_retry_button_text" tools:ignore="UnusedResources">Testa att starta om tillägg</string>

    <!-- Button text on the extension crash dialog to prompt the user to continue with all extensions disabled. -->
    <string name="extension_process_crash_dialog_disable_extensions_button_text">Fortsätt med tillägg inaktiverade</string>

    <!-- Account Preferences -->
    <!-- Preference for managing your account via accounts.firefox.com -->
    <string name="preferences_manage_account">Hantera konto</string>
    <!-- Summary of the preference for managing your account via accounts.firefox.com. -->
    <string name="preferences_manage_account_summary">Ändra ditt lösenord, hantera datainsamling eller ta bort ditt konto</string>
    <!-- Preference for triggering sync -->
    <string name="preferences_sync_now">Synkronisera nu</string>
    <!-- Preference category for sync -->
    <string name="preferences_sync_category">Välj vad som ska synkas</string>
    <!-- Preference for syncing history -->
    <string name="preferences_sync_history">Historik</string>
    <!-- Preference for syncing bookmarks -->
    <string name="preferences_sync_bookmarks">Bokmärken</string>
    <!-- Preference for syncing passwords -->
    <string name="preferences_sync_logins_2">Lösenord</string>
    <!-- Preference for syncing tabs -->
    <string name="preferences_sync_tabs_2">Öppna flikar</string>
    <!-- Preference for signing out -->
    <string name="preferences_sign_out">Logga ut</string>

    <!-- Preference displays and allows changing current FxA device name -->
    <string name="preferences_sync_device_name">Enhetsnamn</string>
    <!-- Text shown when user enters empty device name -->
    <string name="empty_device_name_error">Enhetsnamnet kan inte vara tomt.</string>
    <!-- Label indicating that sync is in progress -->
    <string name="sync_syncing_in_progress">Synkroniserar…</string>
    <!-- Label summary indicating that sync failed. The first parameter is the date stamp showing last time it succeeded -->
    <string name="sync_failed_summary">Synkroniseringen misslyckades. Lyckades senast: %s</string>
    <!-- Label summary showing never synced -->
    <string name="sync_failed_never_synced_summary">Synkroniseringen misslyckades. Senast synkad: aldrig</string>
    <!-- Label summary the date we last synced. The first parameter is date stamp showing last time synced -->
    <string name="sync_last_synced_summary">Senaste synkroniserad: %s</string>
    <!-- Label summary showing never synced -->
    <string name="sync_never_synced_summary">Senast synkroniserad: aldrig</string>

    <!-- Text for displaying the default device name.
        The first parameter is the application name, the second is the device manufacturer name
        and the third is the device model. -->
    <string name="default_device_name_2">%1$s på %2$s %3$s</string>

    <!-- Preference for syncing payment methods -->
    <string name="preferences_sync_credit_cards_2">Betalningsmetoder</string>
    <!-- Preference for syncing addresses -->
    <string name="preferences_sync_address">Adresser</string>

    <!-- Send Tab -->
    <!-- Name of the "receive tabs" notification channel. Displayed in the "App notifications" system settings for the app -->
    <string name="fxa_received_tab_channel_name">Mottagna flikar</string>
    <!-- Description of the "receive tabs" notification channel. Displayed in the "App notifications" system settings for the app -->
    <string name="fxa_received_tab_channel_description" tools:ignore="BrandUsage">Meddelanden för flikar som tas emot från andra Firefox-enheter.</string>
    <!--  The body for these is the URL of the tab received  -->
    <string name="fxa_tab_received_notification_name">Flik mottagen</string>
    <!-- %s is the device name -->
    <string name="fxa_tab_received_from_notification_name">Flik från %s</string>

    <!-- Close Synced Tabs -->
    <!-- The title for a notification shown when the user closes tabs that are currently
    open on this device from another device that's signed in to the same Mozilla account.
    %1$s is a placeholder for the app name; %2$d is the number of tabs closed.  -->
    <string name="fxa_tabs_closed_notification_title">%1$s stängde %2$d flikar</string>
    <!-- The body for a "closed synced tabs" notification. -->
    <string name="fxa_tabs_closed_text">Visa nyligen stängda flikar</string>

    <!-- Advanced Preferences -->
    <!-- Preference for tracking protection exceptions -->
    <string name="preferences_tracking_protection_exceptions">Undantag</string>

    <!-- Button in Exceptions Preference to turn on tracking protection for all sites (remove all exceptions) -->
    <string name="preferences_tracking_protection_exceptions_turn_on_for_all">Slå på för alla webbplatser</string>
    <!-- Text displayed when there are no exceptions -->
    <string name="exceptions_empty_message_description">Undantag gör att du kan inaktivera spårningsskydd för utvalda webbplatser.</string>
    <!-- Text displayed when there are no exceptions, with learn more link that brings users to a tracking protection SUMO page -->
    <string name="exceptions_empty_message_learn_more_link">Läs mer</string>

    <!-- Preference switch for usage and technical data collection -->
    <string name="preference_usage_data" moz:removedIn="134" tools:ignore="UnusedResources">Användning och tekniska data</string>
    <!-- Preference switch for usage and technical data collection -->
    <string name="preference_usage_data_1">Tekniska data och interaktionsdata</string>
    <!-- Preference switch for usage and technical learn more link -->
    <string name="preference_usage_data_learn_more" tools:ignore="UnusedResources">Läs mer</string>
    <!-- Preference description for usage and technical data collection -->
    <string name="preferences_usage_data_description">Delar prestanda, användning, hårdvara och anpassningsdata om din webbläsare med Mozilla för att hjälpa oss att göra %1$s bättre</string>
    <!-- Preference switch for marketing data collection -->
    <string name="preferences_marketing_data">Marknadsföringsdata</string>
    <!-- Preference description for marketing data collection -->
    <string name="preferences_marketing_data_description2" moz:removedIn="134" tools:ignore="UnusedResources">Delar grundläggande användningsdata med Adjust, vår leverantör av mobil marknadsföring</string>
    <!-- Preference description for marketing data collection. Note: The words "Firefox" and "Mozilla" should NOT be translated -->
    <string name="preferences_marketing_data_description_3" tools:ignore="BrandUsage">Dela information om hur du upptäckte Firefox med Mozillas marknadsföringspartners. Detta hjälper oss att utveckla Firefox och bygga ett bättre internet</string>
    <!-- Learn more link for marketing data preference -->
    <string name="preferences_marketing_data_learn_more">Läs mer om marknadsföringsdata</string>

    <!-- Preference switch title for automatically submitting crash reports -->
    <string name="preferences_automatically_send_crashes_title">Skicka automatiskt kraschrapporter</string>
    <string name="preferences_automatically_submit_crashes_title" moz:removedIn="136" tools:ignore="UnusedResources">Skicka kraschrapporter automatiskt</string>

    <!-- Preference switch description for automatically submitting crash reports -->
    <string name="preferences_automatically_send_crashes_description">Det här hjälper oss att diagnostisera och lösa problem med webbläsaren. Rapporter kan innehålla personliga eller känsliga uppgifter.</string>
    <string name="preferences_automatically_submit_crashes_description" moz:removedIn="136" tools:ignore="UnusedResources">Delar kraschdata automatiskt vid start av Mozilla efter krascher har inträffat</string>

    <!-- Title for studies preferences -->
    <string name="preference_experiments_2">Undersökningar</string>
    <!-- Summary for studies preferences -->
    <string name="preference_experiments_summary_2">Tillåter Mozilla att installera och köra undersökningar</string>

    <!-- Turn On Sync Preferences -->
    <!-- Header of the Sync and save your data preference view -->
    <string name="preferences_sync_2">Synkronisera och spara din data</string>
    <!-- Preference for reconnecting to FxA sync -->
    <string name="preferences_sync_sign_in_to_reconnect">Logga in för att återansluta</string>
    <!-- Preference for removing FxA account -->
    <string name="preferences_sync_remove_account">Ta bort konto</string>

    <!-- Pairing Feature strings -->
    <!-- Instructions on how to access pairing -->
    <string name="pair_instructions_2"><![CDATA[Skanna QR-koden som visas på <b>firefox.com/pair</b>]]></string>

    <!-- Toolbar Preferences -->
    <!-- Preference for using top toolbar -->
    <string name="preference_top_toolbar">Överst</string>
    <!-- Preference for using bottom toolbar -->
    <string name="preference_bottom_toolbar">Nederst</string>

    <!-- Theme Preferences -->
    <!-- Preference for using light theme -->
    <string name="preference_light_theme">Ljust</string>
    <!-- Preference for using dark theme -->
    <string name="preference_dark_theme">Mörkt</string>

    <!-- Preference for using using dark or light theme automatically set by battery -->
    <string name="preference_auto_battery_theme">Bestämd av energisparläge</string>
    <!-- Preference for using following device theme -->
    <string name="preference_follow_device_theme">Följ enhetens tema</string>

    <!-- Gestures Preferences-->
    <!-- Preferences for using pull to refresh in a webpage -->
    <string name="preference_gestures_website_pull_to_refresh">Dra för att uppdatera</string>
    <!-- Preference for using the dynamic toolbar -->
    <string name="preference_gestures_dynamic_toolbar">Bläddra för att dölja verktygsfältet</string>
    <!-- Preference for showing the opened tabs by swiping up on the toolbar-->
    <string name="preference_gestures_swipe_toolbar_show_tabs">Svep verktygsfältet uppåt för att öppna flikar</string>

    <!-- Preference for using the dynamic toolbars -->
    <string name="preference_gestures_dynamic_toolbar_2">Bläddra för att dölja adressfältet och verktygsfältet</string>
    <!-- Preference for switching tabs by swiping horizontally on the addressbar -->
    <string name="preference_gestures_swipe_toolbar_switch_tabs_2">Svep adressfältet i sidled för att växla flikar</string>

    <!-- Library -->
    <!-- Option in Library to open Downloads page -->
    <string name="library_downloads">Hämtningar</string>
    <!-- Option in library to open Bookmarks page -->
    <string name="library_bookmarks">Bokmärken</string>
    <!-- Option in library to open Desktop Bookmarks root page -->
    <string name="library_desktop_bookmarks_root">Datorns bokmärken</string>
    <!-- Option in library to open Desktop Bookmarks "menu" page -->
    <string name="library_desktop_bookmarks_menu">Bokmärkesmeny</string>
    <!-- Option in library to open Desktop Bookmarks "toolbar" page -->
    <string name="library_desktop_bookmarks_toolbar">Bokmärkesfältet</string>
    <!-- Option in library to open Desktop Bookmarks "unfiled" page -->
    <string name="library_desktop_bookmarks_unfiled">Andra bokmärken</string>
    <!-- Option in Library to open History page -->
    <string name="library_history">Historik</string>
    <!-- Option in Library to open a new tab -->
    <string name="library_new_tab">Ny flik</string>
    <!-- Settings Page Title -->
    <string name="settings_title">Inställningar</string>
    <!-- Content description (not visible, for screen readers etc.): "Close button for library settings" -->
    <string name="content_description_close_button">Stäng</string>

    <!-- Title to show in alert when a lot of tabs are to be opened
    %d is a placeholder for the number of tabs that will be opened -->
    <string name="open_all_warning_title">Öppna %d flikar?</string>
    <!-- Message to warn users that a large number of tabs will be opened
    %s will be replaced by app name. -->
    <string name="open_all_warning_message">Att öppna så många flikar kan sakta ner %s medan sidorna laddas. Är du säker på att du vill fortsätta?</string>
    <!-- Dialog button text for confirming open all tabs -->
    <string name="open_all_warning_confirm">Öppna flikar</string>
    <!-- Dialog button text for canceling open all tabs -->
    <string name="open_all_warning_cancel">Avbryt</string>

    <!-- Text to show users they have one page in the history group section of the History fragment.
    %d is a placeholder for the number of pages in the group. -->
    <string name="history_search_group_site_1">%d sida</string>

    <!-- Text to show users they have multiple pages in the history group section of the History fragment.
    %d is a placeholder for the number of pages in the group. -->
    <string name="history_search_group_sites_1">%d sidor</string>

    <!-- Option in library for Recently Closed Tabs -->
    <string name="library_recently_closed_tabs">Nyligen stängda flikar</string>
    <!-- Option in library to open Recently Closed Tabs page -->
    <string name="recently_closed_show_full_history">Visa fullständig historik</string>
    <!-- Text to show users they have multiple tabs saved in the Recently Closed Tabs section of history.
    %d is a placeholder for the number of tabs selected. -->
    <string name="recently_closed_tabs">%d flikar</string>
    <!-- Text to show users they have one tab saved in the Recently Closed Tabs section of history.
    %d is a placeholder for the number of tabs selected. -->
    <string name="recently_closed_tab">%d flik</string>

    <!-- Recently closed tabs screen message when there are no recently closed tabs -->
    <string name="recently_closed_empty_message">Inga nyligen stängda flikar här</string>

    <!-- Tab Management -->
    <!-- Title of preference for tabs management -->
    <string name="preferences_tabs">Flikar</string>
    <!-- Title of preference that allows a user to specify the tab view -->
    <string name="preferences_tab_view">Flikvy</string>
    <!-- Option for a list tab view -->
    <string name="tab_view_list">Lista</string>
    <!-- Option for a grid tab view -->
    <string name="tab_view_grid">Rutnät</string>
    <!-- Title of preference that allows a user to auto close tabs after a specified amount of time -->
    <string name="preferences_close_tabs">Stäng flikar</string>
    <!-- Option for auto closing tabs that will never auto close tabs, always allows user to manually close tabs -->
    <string name="close_tabs_manually">Manuellt</string>
    <!-- Option for auto closing tabs that will auto close tabs after one day -->
    <string name="close_tabs_after_one_day">Efter en dag</string>
    <!-- Option for auto closing tabs that will auto close tabs after one week -->
    <string name="close_tabs_after_one_week">Efter en vecka</string>
    <!-- Option for auto closing tabs that will auto close tabs after one month -->
    <string name="close_tabs_after_one_month">Efter en månad</string>

    <!-- Title of preference that allows a user to specify the auto-close settings for open tabs -->
    <string name="preference_auto_close_tabs" tools:ignore="UnusedResources">Stäng öppna flikar automatiskt</string>

    <!-- Opening screen -->
    <!-- Title of a preference that allows a user to choose what screen to show after opening the app -->
    <string name="preferences_opening_screen">Öppningsskärm</string>
    <!-- Option for always opening the homepage when re-opening the app -->
    <string name="opening_screen_homepage">Startsida</string>
    <!-- Option for always opening the user's last-open tab when re-opening the app -->
    <string name="opening_screen_last_tab">Senaste flik</string>
    <!-- Option for always opening the homepage when re-opening the app after four hours of inactivity -->
    <string name="opening_screen_after_four_hours_of_inactivity">Startsida efter fyra timmars inaktivitet</string>
    <!-- Summary for tabs preference when auto closing tabs setting is set to manual close-->
    <string name="close_tabs_manually_summary">Stäng manuellt</string>
    <!-- Summary for tabs preference when auto closing tabs setting is set to auto close tabs after one day-->
    <string name="close_tabs_after_one_day_summary">Stäng efter en dag</string>
    <!-- Summary for tabs preference when auto closing tabs setting is set to auto close tabs after one week-->
    <string name="close_tabs_after_one_week_summary">Stäng efter en vecka</string>
    <!-- Summary for tabs preference when auto closing tabs setting is set to auto close tabs after one month-->
    <string name="close_tabs_after_one_month_summary">Stäng efter en månad</string>

    <!-- Summary for homepage preference indicating always opening the homepage when re-opening the app -->
    <string name="opening_screen_homepage_summary">Öppna på hemsidan</string>
    <!-- Summary for homepage preference indicating always opening the last-open tab when re-opening the app -->
    <string name="opening_screen_last_tab_summary">Öppna på den senaste fliken</string>
    <!-- Summary for homepage preference indicating opening the homepage when re-opening the app after four hours of inactivity -->
    <string name="opening_screen_after_four_hours_of_inactivity_summary">Öppnar på hemsidan efter fyra timmar</string>

    <!-- Inactive tabs -->
    <!-- Category header of a preference that allows a user to enable or disable the inactive tabs feature -->
    <string name="preferences_inactive_tabs">Flytta gamla flikar till inaktiva</string>
    <!-- Title of inactive tabs preference -->
    <string name="preferences_inactive_tabs_title">Flikar som du inte har besökt på två veckor flyttas till inaktiva.</string>

    <!-- Studies -->
    <!-- Title of the remove studies button -->
    <string name="studies_remove">Ta bort</string>
    <!-- Title of the active section on the studies list -->
    <string name="studies_active">Aktiv</string>
    <!-- Description for studies, it indicates why Firefox use studies. The first parameter is the name of the application. -->
    <string name="studies_description_2">%1$s kan installera och köra undersökningar då och då.</string>
    <!-- Learn more link for studies, links to an article for more information about studies. -->
    <string name="studies_learn_more">Läs mer</string>

    <!-- Dialog message shown after removing a study -->
    <string name="studies_restart_app" moz:removedIn="135">Applikationen avslutas för att tillämpa ändringar</string>
    <!-- Dialog button to confirm the removing a study. -->
    <string name="studies_restart_dialog_ok" moz:removedIn="135">OK</string>
    <!-- Dialog button text for canceling removing a study. -->
    <string name="studies_restart_dialog_cancel" moz:removedIn="135">Avbryt</string>
    <!-- Toast shown after turning on/off studies preferences -->
    <string name="studies_toast_quit_application" moz:removedIn="135" tools:ignore="UnusedResources">Avslutar applikationen för att tillämpa ändringar…</string>

    <!-- Sessions -->
    <!-- Title for the list of tabs -->
    <string name="tab_header_label">Öppna flikar</string>
    <!-- Title for the list of tabs in the current private session -->
    <string name="tabs_header_private_tabs_title">Privata flikar</string>
    <!-- Title for the list of tabs in the synced tabs -->
    <string name="tabs_header_synced_tabs_title">Synkade flikar</string>
    <!-- Content description (not visible, for screen readers etc.): Add tab button. Adds a news tab when pressed -->
    <string name="add_tab">Lägg till flik</string>
    <!-- Content description (not visible, for screen readers etc.): Add tab button. Adds a news tab when pressed -->
    <string name="add_private_tab">Lägg till privat flik</string>
    <!-- Text for the new tab button to indicate adding a new private tab in the tab -->
    <string name="tab_drawer_fab_content">Privat</string>
    <!-- Text for the new tab button to indicate syncing command on the synced tabs page -->
    <string name="tab_drawer_fab_sync">Synkronisera</string>
    <!-- Text shown in the menu for sharing all tabs -->
    <string name="tab_tray_menu_item_share">Dela alla flikar</string>
    <!-- Text shown in the menu to view recently closed tabs -->
    <string name="tab_tray_menu_recently_closed">Nyligen stängda flikar</string>
    <!-- Text shown in the tabs tray inactive tabs section -->
    <string name="tab_tray_inactive_recently_closed" tools:ignore="UnusedResources">Nyligen stängda</string>
    <!-- Text shown in the menu to view account settings -->
    <string name="tab_tray_menu_account_settings">Kontoinställningar</string>
    <!-- Text shown in the menu to view tab settings -->
    <string name="tab_tray_menu_tab_settings">Flikinställningar</string>
    <!-- Text shown in the menu for closing all tabs -->
    <string name="tab_tray_menu_item_close">Stäng alla flikar</string>
    <!-- Text shown in the multiselect menu for bookmarking selected tabs. -->
    <string name="tab_tray_multiselect_menu_item_bookmark">Bokmärk</string>
    <!-- Text shown in the multiselect menu for closing selected tabs. -->
    <string name="tab_tray_multiselect_menu_item_close">Stäng</string>
    <!-- Content description for tabs tray multiselect share button -->
    <string name="tab_tray_multiselect_share_content_description">Dela valda flikar</string>
    <!-- Content description for tabs tray multiselect menu -->
    <string name="tab_tray_multiselect_menu_content_description">Meny för valda flikar</string>
    <!-- Content description (not visible, for screen readers etc.): Removes tab from collection button. Removes the selected tab from collection when pressed -->
    <string name="remove_tab_from_collection">Ta bort flik från samlingen</string>
    <!-- Text for button to enter multiselect mode in tabs tray -->
    <string name="tabs_tray_select_tabs">Välj flikar</string>
    <!-- Content description (not visible, for screen readers etc.): Close tab button. Closes the current session when pressed -->
    <string name="close_tab">Stäng flik</string>
    <!-- Content description (not visible, for screen readers etc.): Close tab <title> button. First parameter is tab title  -->
    <string name="close_tab_title">Stäng flik %s</string>
    <!-- Content description (not visible, for screen readers etc.): Opens the open tabs menu when pressed -->
    <string name="open_tabs_menu">Öppna flikmenyn</string>
    <!-- Open tabs menu item to save tabs to collection -->
    <string name="tabs_menu_save_to_collection1">Spara flikar till samling</string>
    <!-- Text for the menu button to delete a collection -->
    <string name="collection_delete">Ta bort samling</string>
    <!-- Text for the menu button to rename a collection -->
    <string name="collection_rename">Byt namn på samling</string>
    <!-- Text for the button to open tabs of the selected collection -->
    <string name="collection_open_tabs">Öppna flikar</string>


    <!-- Hint for adding name of a collection -->
    <string name="collection_name_hint">Samlingsnamn</string>
    <!-- Text for the menu button to remove a top site -->
    <string name="remove_top_site">Ta bort</string>

    <!-- Text for the menu button to delete a top site from history -->
    <string name="delete_from_history">Ta bort från historik</string>
    <!-- Postfix for private WebApp titles, placeholder is replaced with app name -->
    <string name="pwa_site_controls_title_private">%1$s (Privat läge)</string>

    <!-- History -->
    <!-- Text for the button to search all history -->
    <string name="history_search_1">Ange söktermer</string>
    <!-- Text for the button to clear all history -->
    <string name="history_delete_all">Rensa historik</string>
    <!-- Text for the snackbar to confirm that multiple browsing history items has been deleted -->
    <string name="history_delete_multiple_items_snackbar">Historik borttagen</string>
    <!-- Text for the snackbar to confirm that a single browsing history item has been deleted. The first parameter is the shortened URL of the deleted history item. -->
    <string name="history_delete_single_item_snackbar">Tog bort %1$s</string>
    <!-- Context description text for the button to delete a single history item -->
    <string name="history_delete_item">Ta bort</string>
    <!-- History multi select title in app bar
    The first parameter is the number of bookmarks selected -->
    <string name="history_multi_select_title">%1$d markerade</string>
    <!-- Text for the header that groups the history for today -->
    <string name="history_today">Idag</string>
    <!-- Text for the header that groups the history for yesterday -->
    <string name="history_yesterday">Igår</string>
    <!-- Text for the header that groups the history the past 7 days -->
    <string name="history_7_days">Senaste 7 dagarna</string>
    <!-- Text for the header that groups the history the past 30 days -->
    <string name="history_30_days">Senaste 30 dagarna</string>
    <!-- Text for the header that groups the history older than the last month -->
    <string name="history_older">Äldre</string>

    <!-- Text shown when no history exists -->
    <string name="history_empty_message">Ingen historik här</string>

    <!-- Downloads -->
    <!-- Text for the snackbar to confirm that multiple downloads items have been removed -->
    <string name="download_delete_multiple_items_snackbar_1">Nedladdningar har tagits bort</string>
    <!-- Text for the snackbar to confirm that a single download item has been removed. The first parameter is the name of the download item. -->
    <string name="download_delete_single_item_snackbar">Tog bort %1$s</string>
    <!-- Text shown when no download exists -->
    <string name="download_empty_message_1">Inga nedladdade filer</string>
    <!-- History multi select title in app bar
    The first parameter is the number of downloads selected -->
    <string name="download_multi_select_title">%1$d markerade</string>


    <!-- Text for the button to remove a single download item -->
    <string name="download_delete_item_1">Ta bort</string>


    <!-- WebCompat Reporter -->

<<<<<<< HEAD
=======
    <!-- WebCompat Reporter -->
    <!-- The title of the Web Compat Reporter feature. This is displayed in the top app bar. -->
    <string name="webcompat_reporter_screen_title">Rapportera trasig webbplats</string>
    <!-- The description of the Web Compat Reporter feature. This first parameter is the name of the application (For example: Fenix) -->
    <string name="webcompat_reporter_description">Hjälp till att göra %1$s bättre för alla. Mozilla-anställda använder informationen du skickar för att åtgärda webbplatsproblem.</string>
    <!-- The text field label of the URL text field. This is displayed above the user-inputted URL. -->
    <string name="webcompat_reporter_label_url">URL</string>
    <!-- The error message of the URL text field when an invalid URL has been entered. -->
    <string name="webcompat_reporter_url_error_invalid">Ange en giltig URL</string>
    <!-- The label/title of an optional field in the Web Compat Reporter feature for explaining a high-level reason why the site is broken. -->
    <string name="webcompat_reporter_label_whats_broken">Vad är trasigt? (valfritt)</string>
    <!-- The placeholder text for the dropdown where a user can select a high-level reason why the site is broken. -->
    <string name="webcompat_reporter_choose_reason">Välj anledning</string>
    <!-- The label/title of an optional field in the Web Compat Reporter feature for adding additional information. -->
    <string name="webcompat_reporter_label_description">Beskriv problemet (valfritt)</string>
    <!-- The button text for navigating away from the feature to provide more information on the broken site's bug report. -->
    <string name="webcompat_reporter_send_more_info">Skicka in mer info</string>
    <!-- The button text for the cancel button to leave the Web Compat Reporter feature. -->
    <string name="webcompat_reporter_cancel">Avbryt</string>
    <!-- The button text for the send button to submit the provided form data. -->
    <string name="webcompat_reporter_send">Skicka</string>


>>>>>>> 3a395140
    <!-- These reason strings are dropdown options on a WebCompat reporter form, indicating what is broken on the site. -->
    <!-- Broken site reason text for site slow or not working -->
    <string name="webcompat_reporter_reason_slow">Webbplatsen är långsam eller fungerar inte</string>
    <!-- Broken site reason text for images or videos -->
    <string name="webcompat_reporter_reason_media">Bilder eller videor</string>
    <!-- Broken site reason text for buttons, links, and other content -->
    <string name="webcompat_reporter_reason_content">Knappar, länkar och annat innehåll</string>
    <!-- Broken site reason text for sign in or sign out -->
    <string name="webcompat_reporter_reason_account">Logga in eller logga ut</string>
    <!-- Broken site reason text for ad blocker -->
    <string name="webcompat_reporter_reason_ad_blocker">Annonsblockerare</string>
    <!-- Broken site reason text for something else -->
    <string name="webcompat_reporter_reason_other">Något annat</string>

    <!-- Crashes -->
    <!-- Title text displayed on the tab crash page. This first parameter is the name of the application (For example: Fenix) -->
    <string name="tab_crash_title_2">Tyvärr. %1$s kan inte ladda den sidan.</string>
    <!-- Send crash report checkbox text on the tab crash page -->
    <string name="tab_crash_send_report">Skicka kraschrapport till Mozilla</string>
    <!-- Close tab button text on the tab crash page -->
    <string name="tab_crash_close">Stäng flik</string>
    <!-- Restore tab button text on the tab crash page -->
    <string name="tab_crash_restore">Återställ flik</string>

    <!-- Unsubmitted crash dialog title, The first parameter is the name of the app (e.g. Firefox)  -->
    <string name="unsubmitted_crash_dialog_title">%s var tvungen att starta om</string>
    <!-- Unsubmitted crash dialog checkbox label for automatically sending reports in the future -->
    <string name="unsubmitted_crash_dialog_checkbox_label">Skicka automatiskt kraschrapporter</string>
    <!-- Unsubmitted crash dialog negative button to dismiss the dialog -->
    <string name="unsubmitted_crash_dialog_negative_button">Stäng</string>
    <!-- Unsubmitted crash dialog positive button to submit crash report -->
    <string name="unsubmitted_crash_dialog_positive_button">Skicka kraschrapport</string>

    <!-- Bookmarks -->
    <!-- Confirmation message for a dialog confirming if the user wants to delete the selected folder -->
    <string name="bookmark_delete_folder_confirmation_dialog">Är du säker på att du vill ta bort den här mappen?</string>
    <!-- Confirmation message for a dialog confirming if the user wants to delete multiple items. -->
    <string name="bookmark_delete_folders_confirmation_dialog">Är du säker på att du vill ta bort de markerade objekten?</string>
    <!-- Confirmation message for a dialog confirming if the user wants to delete multiple items including folders. Parameter will be replaced by app name. -->
    <string name="bookmark_delete_multiple_folders_confirmation_dialog">%s kommer att radera de markerade objekten.</string>
    <!-- Text for the cancel button on delete bookmark dialog -->
    <string name="bookmark_delete_negative">Avbryt</string>
    <!-- Screen title for adding a bookmarks folder -->
    <string name="bookmark_add_folder">Lägg till mapp</string>
    <!-- Snackbar title that confirms a bookmark was saved into a folder. Parameter will be replaced by the name of the folder the bookmark was saved into. -->
    <string name="bookmark_saved_in_folder_snackbar">Sparad i “%s”</string>
    <!-- Snackbar edit button shown after a bookmark has been created. -->
    <string name="edit_bookmark_snackbar_action">REDIGERA</string>
    <!-- Bookmark menu move button -->
    <string name="bookmark_menu_move_button">Flytta</string>
    <!-- Bookmark overflow menu edit button -->
    <string name="bookmark_menu_edit_button">Redigera</string>
    <!-- Bookmark overflow menu copy button -->
    <string name="bookmark_menu_copy_button">Kopiera</string>
    <!-- Bookmark overflow menu share button -->
    <string name="bookmark_menu_share_button">Dela</string>
    <!-- Bookmark overflow menu open in new tab button -->
    <string name="bookmark_menu_open_in_new_tab_button">Öppna i ny flik</string>
    <!-- Bookmark overflow menu open in private tab button -->
    <string name="bookmark_menu_open_in_private_tab_button">Öppna i privat flik</string>
    <!-- Bookmark overflow menu open all in tabs button -->
    <string name="bookmark_menu_open_all_in_tabs_button">Öppna alla i nya flikar</string>
    <!-- Bookmark overflow menu open all in private tabs button -->
    <string name="bookmark_menu_open_all_in_private_tabs_button">Öppna alla i privata flikar</string>
    <!-- Bookmark overflow menu delete button -->
    <string name="bookmark_menu_delete_button">Ta bort</string>
    <!--Bookmark overflow menu save button -->
    <string name="bookmark_menu_save_button">Spara</string>
    <!-- Bookmark multi select title in app bar
     The first parameter is the number of bookmarks selected -->
    <string name="bookmarks_multi_select_title">%1$d markerade</string>
    <!-- Bookmark editing screen title -->
    <string name="edit_bookmark_fragment_title">Redigera bokmärke</string>
    <!-- Bookmark folder editing screen title -->
    <string name="edit_bookmark_folder_fragment_title">Redigera mapp</string>
    <!-- Bookmark sign in button message -->
    <string name="bookmark_sign_in_button">Logga in för att se synkroniserade bokmärken</string>
    <!-- Bookmark URL editing field label -->
    <string name="bookmark_url_label">URL</string>
    <!-- Bookmark FOLDER editing field label -->
    <string name="bookmark_folder_label">MAPP</string>
    <!-- Text indicating which folder a bookmark or folder will be saved in -->
    <string name="bookmark_save_in_label">Spara i</string>
    <!-- Bookmark NAME editing field label -->
    <string name="bookmark_name_label">NAMN</string>
    <!-- Label for a text input field for a bookmark or folder name -->
    <string name="bookmark_name_label_normal_case">Namn</string>
    <!-- Bookmark add folder screen title -->
    <string name="bookmark_add_folder_fragment_label">Lägg till mapp</string>
    <!-- Bookmark select folder screen title -->
    <string name="bookmark_select_folder_fragment_label">Välj mapp</string>
    <!-- Bookmark editing error missing title -->
    <string name="bookmark_empty_title_error">Måste ha en titel</string>
    <!-- Bookmark editing error missing or improper URL -->
    <string name="bookmark_invalid_url_error">Ogiltig URL</string>
    <!-- Bookmark screen message for empty bookmarks folder -->
    <string name="bookmarks_empty_message">Inga bokmärken här</string>
    <!-- Bookmark snackbar message on deletion
     The first parameter is the host part of the URL of the bookmark deleted, if any -->
    <string name="bookmark_deletion_snackbar_message">%1$s har tagits bort</string>
    <!-- Bookmark snackbar message on deleting multiple bookmarks not including folders-->
    <string name="bookmark_deletion_multiple_snackbar_message_2">Bokmärken borttagna</string>
    <!-- Bookmark snackbar message on deleting multiple bookmarks including folders-->
    <string name="bookmark_deletion_multiple_snackbar_message_3">Tar bort valda mappar</string>
    <!-- Bookmark undo button for deletion snackbar action -->
    <string name="bookmark_undo_deletion">ÅNGRA</string>

    <!-- Bookmark snackbar message for deleting a single item. Parameter is the title of the item being deleted -->
    <string name="bookmark_delete_single_item">%s borttagen</string>
    <!-- Bookmark snackbar message for deleting multiple items. Parameter is the number of items being deleted -->
    <string name="bookmark_delete_multiple_items">Borttagna objekt: %s</string>
    <!-- Text for the button to search all bookmarks -->
    <string name="bookmark_search">Ange söktermer</string>

    <!-- Content description for the bookmark navigation bar back button -->
    <string name="bookmark_navigate_back_button_content_description">Navigera bakåt</string>
    <!-- Content description for the bookmark list new folder navigation bar button -->
    <string name="bookmark_add_new_folder_button_content_description">Lägg till en ny mapp</string>
    <!-- Content description for the bookmark screen delete bookmark navigation bar button -->
    <string name="bookmark_delete_bookmark_content_description">Ta bort bokmärke</string>
    <!-- Content description for the bookmark screen delete bookmark folder navigation bar button -->
    <string name="bookmark_delete_folder_content_description">Ta bort mapp</string>
    <!-- Content description for bookmark search floating action button -->
    <string name="bookmark_search_button_content_description">Sök bokmärken</string>
    <!-- Content description for the overflow menu for a bookmark item. Paramter will a folder name or bookmark title. -->
    <string name="bookmark_item_menu_button_content_description">Objektmeny för %s</string>

    <!-- Title for the bookmark list empty state-->
    <string name="bookmark_empty_list_title">Inga bokmärken än</string>
    <!-- Description for the bookmark list empty state when you're not signed into sync. -->
    <string name="bookmark_empty_list_guest_description">Spara webbplatser när du surfar. Logga in för att hämta bokmärken från andra synkroniserade enheter.</string>
    <!-- Text for the button to navigate to sync authentication -->
    <string name="bookmark_empty_list_guest_cta">Logga in för att synkronisera</string>
    <!-- Description for the bookmark list empty state when you're signed into sync. -->
    <string name="bookmark_empty_list_authenticated_description">Spara webbplatser när du surfar. Vi kommer också att hämta bokmärken från andra synkroniserade enheter.</string>
    <!-- Description for the bookmark list empty state when you're in an empty folder. -->
    <string name="bookmark_empty_list_folder_description">Lägg till bokmärken när du surfar så att du kan hitta dina favoritplatser senare.</string>

    <!-- Description for the add new folder button when selecting a folder. -->
    <string name="bookmark_select_folder_new_folder_button_title">Ny mapp</string>

    <!-- Site Permissions -->
    <!-- Button label that take the user to the Android App setting -->
    <string name="phone_feature_go_to_settings">Gå till inställningar</string>
    <!-- Content description (not visible, for screen readers etc.): Quick settings sheet
        to give users access to site specific information / settings. For example:
        Secure settings status and a button to modify site permissions -->
    <string name="quick_settings_sheet">Genväg snabbinställningar</string>
    <!-- Label that indicates that this option it the recommended one -->
    <string name="phone_feature_recommended">Rekommenderad</string>
    <!-- Button label for clearing all the information of site permissions-->
    <string name="clear_permissions">Rensa behörigheter</string>
    <!-- Text for the OK button on Clear permissions dialog -->
    <string name="clear_permissions_positive">OK</string>
    <!-- Text for the cancel button on Clear permissions dialog -->
    <string name="clear_permissions_negative">Avbryt</string>
    <!-- Button label for clearing a site permission-->
    <string name="clear_permission">Rensa behörigheter</string>
    <!-- Text for the OK button on Clear permission dialog -->
    <string name="clear_permission_positive">OK</string>
    <!-- Text for the cancel button on Clear permission dialog -->
    <string name="clear_permission_negative">Avbryt</string>
    <!-- Button label for clearing all the information on all sites-->
    <string name="clear_permissions_on_all_sites">Rensa behörigheter på alla webbplatser</string>
    <!-- Preference for altering video and audio autoplay for all websites -->
    <string name="preference_browser_feature_autoplay">Automatisk uppspelning</string>
    <!-- Preference for altering the camera access for all websites -->
    <string name="preference_phone_feature_camera">Kamera</string>
    <!-- Preference for altering the microphone access for all websites -->
    <string name="preference_phone_feature_microphone">Mikrofon</string>
    <!-- Preference for altering the location access for all websites -->
    <string name="preference_phone_feature_location">Plats</string>
    <!-- Preference for altering the notification access for all websites -->
    <string name="preference_phone_feature_notification">Meddelanden</string>
    <!-- Preference for altering the persistent storage access for all websites -->
    <string name="preference_phone_feature_persistent_storage">Beständig lagring</string>
    <!-- Preference for altering the storage access setting for all websites -->
    <string name="preference_phone_feature_cross_origin_storage_access">Globala kakor</string>
    <!-- Preference for altering the EME access for all websites -->
    <string name="preference_phone_feature_media_key_system_access">DRM-kontrollerat innehåll</string>
    <!-- Label that indicates that a permission must be asked always -->
    <string name="preference_option_phone_feature_ask_to_allow">Fråga för att tillåta</string>
    <!-- Label that indicates that a permission must be blocked -->
    <string name="preference_option_phone_feature_blocked">Blockerad</string>
    <!-- Label that indicates that a permission must be allowed -->
    <string name="preference_option_phone_feature_allowed">Tillåten</string>
    <!--Label that indicates a permission is by the Android OS-->
    <string name="phone_feature_blocked_by_android">Blockerad av Android</string>
    <!-- Preference for showing a list of websites that the default configurations won't apply to them -->
    <string name="preference_exceptions">Undantag</string>
    <!-- Summary of tracking protection preference if tracking protection is set to off -->
    <string name="tracking_protection_off">Av</string>

    <!-- Summary of tracking protection preference if tracking protection is set to standard -->
    <string name="tracking_protection_standard">Standard</string>
    <!-- Summary of tracking protection preference if tracking protection is set to strict -->
    <string name="tracking_protection_strict">Strikt</string>
    <!-- Summary of tracking protection preference if tracking protection is set to custom -->
    <string name="tracking_protection_custom">Anpassad</string>
    <!-- Label for global setting that indicates that all video and audio autoplay is allowed -->
    <string name="preference_option_autoplay_allowed2">Tillåt ljud och video</string>
    <!-- Label for site specific setting that indicates that all video and audio autoplay is allowed -->
    <string name="quick_setting_option_autoplay_allowed">Tillåt ljud och video</string>
    <!-- Label that indicates that video and audio autoplay is only allowed over Wi-Fi -->
    <string name="preference_option_autoplay_allowed_wifi_only2">Blockera ljud och video endast vid mobildata</string>
    <!-- Subtext that explains 'autoplay on Wi-Fi only' option -->
    <string name="preference_option_autoplay_allowed_wifi_subtext">Ljud och video spelas upp på Wi-Fi</string>
    <!-- Label for global setting that indicates that video autoplay is allowed, but audio autoplay is blocked -->
    <string name="preference_option_autoplay_block_audio2">Blockera ljud endast</string>
    <!-- Label for site specific setting that indicates that video autoplay is allowed, but audio autoplay is blocked -->
    <string name="quick_setting_option_autoplay_block_audio">Blockera endast ljud</string>
    <!-- Label for global setting that indicates that all video and audio autoplay is blocked -->
    <string name="preference_option_autoplay_blocked3">Blockera ljud och video</string>
    <!-- Label for site specific setting that indicates that all video and audio autoplay is blocked -->
    <string name="quick_setting_option_autoplay_blocked">Blockera ljud och video</string>
    <!-- Summary of delete browsing data on quit preference if it is set to on -->
    <string name="delete_browsing_data_quit_on">På</string>
    <!-- Summary of delete browsing data on quit preference if it is set to off -->
    <string name="delete_browsing_data_quit_off">Av</string>

    <!-- Summary of studies preference if it is set to on -->
    <string name="studies_on">På</string>
    <!-- Summary of studies data on quit preference if it is set to off -->
    <string name="studies_off">Av</string>

    <!-- Category header of a preference that allows a user to alter settings related to web permissions. -->
    <string name="preferences_category_permissions">Behörigheter</string>
    <!-- Category header of a preference that allows a user to alter settings related to web content. -->
    <string name="preferences_category_content">Innehåll</string>
    <!-- Preference for altering the default browsing mode. When enabled, the desktop site will always be requested. -->
    <string name="preference_feature_desktop_mode_default">Begär alltid datorwebbplats</string>

    <!-- Collections -->
    <!-- Collections header on home fragment -->
    <string name="collections_header">Samlingar</string>
    <!-- Content description (not visible, for screen readers etc.): Opens the collection menu when pressed -->
    <string name="collection_menu_button_content_description">Samlingsmeny</string>
    <!-- Label to describe what collections are to a new user without any collections -->
    <string name="no_collections_description2">Samla de saker som är viktiga för dig.\nGruppera liknande sökningar, webbplatser och flikar för snabb åtkomst senare.</string>
    <!-- Title for the "select tabs" step of the collection creator -->
    <string name="create_collection_select_tabs">Välj flikar</string>
    <!-- Title for the "select collection" step of the collection creator -->
    <string name="create_collection_select_collection">Välj samling</string>
    <!-- Title for the "name collection" step of the collection creator -->
    <string name="create_collection_name_collection">Namnge samling</string>
    <!-- Button to add new collection for the "select collection" step of the collection creator -->
    <string name="create_collection_add_new_collection">Lägg till ny samling</string>
    <!-- Button to select all tabs in the "select tabs" step of the collection creator -->
    <string name="create_collection_select_all">Markera alla</string>
    <!-- Button to deselect all tabs in the "select tabs" step of the collection creator -->
    <string name="create_collection_deselect_all">Avmarkera alla</string>
    <!-- Text to prompt users to select the tabs to save in the "select tabs" step of the collection creator -->
    <string name="create_collection_save_to_collection_empty">Välj flikar att spara</string>
    <!-- Text to show users how many tabs they have selected in the "select tabs" step of the collection creator.
     %d is a placeholder for the number of tabs selected. -->
    <string name="create_collection_save_to_collection_tabs_selected">%d flikar valda</string>
    <!-- Text to show users they have one tab selected in the "select tabs" step of the collection creator.
    %d is a placeholder for the number of tabs selected. -->
    <string name="create_collection_save_to_collection_tab_selected">%d flik vald</string>
    <!-- Text shown in snackbar when multiple tabs have been saved in a collection -->
    <string name="create_collection_tabs_saved">Flikar sparade!</string>
    <!-- Text shown in snackbar when one or multiple tabs have been saved in a new collection -->
    <string name="create_collection_tabs_saved_new_collection">Samling sparad!</string>
    <!-- Text shown in snackbar when one tab has been saved in a collection -->
    <string name="create_collection_tab_saved">Flik sparad!</string>
    <!-- Content description (not visible, for screen readers etc.): button to close the collection creator -->
    <string name="create_collection_close">Stäng</string>
    <!-- Button to save currently selected tabs in the "select tabs" step of the collection creator-->
    <string name="create_collection_save">Spara</string>

    <!-- Snackbar action to view the collection the user just created or updated -->
    <string name="create_collection_view">Visa</string>

    <!-- Text for the OK button from collection dialogs -->
    <string name="create_collection_positive">OK</string>
    <!-- Text for the cancel button from collection dialogs -->
    <string name="create_collection_negative">Avbryt</string>

    <!-- Default name for a new collection in "name new collection" step of the collection creator. %d is a placeholder for the number of collections-->
    <string name="create_collection_default_name">Samling %d</string>

    <!-- Share -->
    <!-- Share screen header -->
    <string name="share_header_2">Dela</string>
    <!-- Content description (not visible, for screen readers etc.):
        "Share" button. Opens the share menu when pressed. -->
    <string name="share_button_content_description">Dela</string>
    <!-- Text for the Save to PDF feature in the share menu -->
    <string name="share_save_to_pdf">Spara som PDF</string>
    <!-- Text for error message when generating a PDF file Text. -->
    <string name="unable_to_save_to_pdf_error">Det går inte att generera PDF</string>
    <!-- Text for standard error snackbar dismiss button. -->
    <string name="standard_snackbar_error_dismiss">Ignorera</string>
    <!-- Text for error message when printing a page and it fails. -->
    <string name="unable_to_print_page_error">Det gick inte att skriva ut den här sidan</string>
    <!-- Text for the print feature in the share and browser menu -->
    <string name="menu_print">Skriv ut</string>
    <!-- Sub-header in the dialog to share a link to another sync device -->
    <string name="share_device_subheader">Skicka till enhet</string>
    <!-- Sub-header in the dialog to share a link to an app from the full list -->
    <string name="share_link_all_apps_subheader">Alla åtgärder</string>
    <!-- Sub-header in the dialog to share a link to an app from the most-recent sorted list -->
    <string name="share_link_recent_apps_subheader">Nyligen använd</string>
    <!-- Text for the copy link action in the share screen. -->
    <string name="share_copy_link_to_clipboard">Kopiera till urklipp</string>
    <!-- Toast shown after copying link to clipboard -->
    <string name="toast_copy_link_to_clipboard">Kopierad till urklipp</string>
    <!-- An option from the share dialog to sign into sync -->
    <string name="sync_sign_in">Logga in till Sync</string>
     <!-- An option from the three dot menu to sync and save data -->
    <string name="sync_menu_sync_and_save_data">Synkronisera och spara data</string>
    <!-- An option from the share dialog to send link to all other sync devices -->
    <string name="sync_send_to_all">Skicka till alla enheter</string>
    <!-- An option from the share dialog to reconnect to sync -->
    <string name="sync_reconnect">Återanslut till Sync</string>
    <!-- Text displayed when sync is offline and cannot be accessed -->
    <string name="sync_offline">Offline</string>
    <!-- An option to connect additional devices -->
    <string name="sync_connect_device">Anslut en annan enhet</string>

    <!-- The dialog text shown when additional devices are not available -->
    <string name="sync_connect_device_dialog" tools:ignore="BrandUsage">För att skicka en flik, logga in på Firefox på minst en annan enhet.</string>
    <!-- Confirmation dialog button -->
    <string name="sync_confirmation_button">Jag förstår</string>

    <!-- Share error message -->
    <string name="share_error_snackbar">Kan inte dela med den här appen</string>

    <!-- Add new device screen title -->
    <string name="sync_add_new_device_title">Skicka till enhet</string>
    <!-- Text for the warning message on the Add new device screen -->
    <string name="sync_add_new_device_message">Inga enheter anslutna</string>

    <!-- Text for the button to learn about sending tabs -->
    <string name="sync_add_new_device_learn_button">Lär dig mer om att skicka flikar…</string>
    <!-- Text for the button to connect another device -->
    <string name="sync_add_new_device_connect_button">Anslut en annan enhet…</string>

    <!-- Notifications -->
    <!-- Text shown in the notification that pops up to remind the user that a private browsing session is active. -->
    <string name="notification_pbm_delete_text_2">Stäng privata flikar</string>


    <!-- Text shown in the notification that pops up to remind the user that a private browsing session is active for Android 14+ -->
    <string name="notification_erase_title_android_14">Stäng privata flikar?</string>

    <string name="notification_erase_text_android_14">Tryck eller dra den här aviseringen för att stänga privata flikar.</string>

    <!-- Name of the marketing notification channel. Displayed in the "App notifications" system settings for the app -->
    <string name="notification_marketing_channel_name">Marknadsföring</string>

    <!-- Title shown in the notification that pops up to remind the user to set fenix as default browser.
    The app name is in the text, due to limitations with localizing Nimbus experiments -->
    <string name="nimbus_notification_default_browser_title" tools:ignore="BrandUsage,UnusedResources">Firefox är snabb och privat</string>
    <!-- Text shown in the notification that pops up to remind the user to set fenix as default browser.
    The app name is in the text, due to limitations with localizing Nimbus experiments -->
    <string name="nimbus_notification_default_browser_text" tools:ignore="BrandUsage,UnusedResources">Gör Firefox till din standardwebbläsare</string>
    <!-- Title shown in the notification that pops up to re-engage the user -->
    <string name="notification_re_engagement_title">Prova privat surfning</string>

    <!-- Text shown in the notification that pops up to re-engage the user.
    %1$s is a placeholder that will be replaced by the app name. -->
    <string name="notification_re_engagement_text">Surfa utan sparade kakor eller historik i %1$s</string>

    <!-- Title A shown in the notification that pops up to re-engage the user -->
    <string name="notification_re_engagement_A_title">Surfa utan ett spår</string>
    <!-- Text A shown in the notification that pops up to re-engage the user.
    %1$s is a placeholder that will be replaced by the app name. -->
    <string name="notification_re_engagement_A_text">Privat surfning i %1$s sparar inte din information.</string>
    <!-- Title B shown in the notification that pops up to re-engage the user -->
    <string name="notification_re_engagement_B_title">Starta din första sökning</string>
    <!-- Text B shown in the notification that pops up to re-engage the user -->
    <string name="notification_re_engagement_B_text">Hitta något i närheten. Eller upptäck något roligt.</string>

    <!-- Survey -->
    <!-- Text shown in the fullscreen message that pops up to ask user to take a short survey.
    The app name is in the text, due to limitations with localizing Nimbus experiments -->
    <string name="nimbus_survey_message_text" tools:ignore="BrandUsage">Hjälp till att göra Firefox bättre genom att svara på en kort undersökning.</string>
    <!-- Preference for taking the short survey. -->
    <string name="preferences_take_survey">Gör undersökning</string>
    <!-- Preference for not taking the short survey. -->
    <string name="preferences_not_take_survey">Nej tack</string>

    <!-- Snackbar -->
    <!-- Text shown in snackbar when user deletes a collection -->
    <string name="snackbar_collection_deleted">Samling borttagen</string>
    <!-- Text shown in snackbar when user renames a collection -->
    <string name="snackbar_collection_renamed">Samling omdöpt</string>
    <!-- Text shown in snackbar when user closes a tab -->
    <string name="snackbar_tab_closed">Flik stängd</string>
    <!-- Text shown in snackbar when user closes all tabs -->
    <string name="snackbar_tabs_closed">Flikar stängda</string>
    <!-- Text shown in snackbar when user closes multiple inactive tabs. %1$s will be replaced with the number of tabs closed. -->
    <string name="snackbar_num_tabs_closed">Flikar stängda: %1$s</string>
    <!-- Text shown in snackbar when user bookmarks a list of tabs. Parameter will be replaced by the name of the folder the bookmark was saved into.-->
    <string name="snackbar_message_bookmarks_saved_in">Bokmärken sparade i “%s”!</string>
    <!-- Text shown in snackbar when user adds a site to shortcuts -->
    <string name="snackbar_added_to_shortcuts">Tillagd till genvägar!</string>
    <!-- Text shown in snackbar when user closes a private tab -->
    <string name="snackbar_private_tab_closed">Privat flik stängd</string>
    <!-- Text shown in snackbar when user closes all private tabs -->
    <string name="snackbar_private_tabs_closed">Privata flikar stängda</string>
    <!-- Text shown in snackbar when user erases their private browsing data -->
    <string name="snackbar_private_data_deleted">Privat webbläsardata raderades</string>
    <!-- Text shown in snackbar to undo deleting a tab, top site or collection -->
    <string name="snackbar_deleted_undo">ÅNGRA</string>
    <!-- Text shown in snackbar when user removes a top site -->
    <string name="snackbar_top_site_removed">Sida borttagen</string>
    <!-- QR code scanner prompt which appears after scanning a code, but before navigating to it
        First parameter is the name of the app, second parameter is the URL or text scanned-->
    <string name="qr_scanner_confirmation_dialog_message">Tillåt %1$s att öppna %2$s</string>
    <!-- QR code scanner prompt dialog positive option to allow navigation to scanned link -->
    <string name="qr_scanner_dialog_positive">TILLÅT</string>
    <!-- QR code scanner prompt dialog positive option to deny navigation to scanned link -->
    <string name="qr_scanner_dialog_negative">NEKA</string>
    <!-- QR code scanner prompt dialog error message shown when a hostname does not contain http or https. -->
    <string name="qr_scanner_dialog_invalid">Webbadressen är inte giltig.</string>
    <!-- QR code scanner prompt dialog positive option when there is an error -->
    <string name="qr_scanner_dialog_invalid_ok">OK</string>
    <!-- Tab collection deletion prompt dialog message. Placeholder will be replaced with the collection name -->
    <string name="tab_collection_dialog_message">Är du säker att du vill ta bort %1$s?</string>
    <!-- Tab collection deletion prompt dialog option to delete the collection -->
    <string name="tab_collection_dialog_positive">Ta bort</string>
    <!-- Message for copying the URL via long press on the toolbar -->
    <string name="url_copied">URL kopierad</string>
    <!-- Sample text for accessibility font size -->
    <string name="accessibility_text_size_sample_text_1">Detta är exempeltext. Den är här för att visa hur text kommer att visas när du ökar eller minskar text storleken med den här inställningen.</string>
    <!-- Summary for Accessibility Text Size Scaling Preference -->
    <string name="preference_accessibility_text_size_summary">Gör text på webbplatser större eller mindre</string>
    <!-- Title for Accessibility Text Size Scaling Preference -->
    <string name="preference_accessibility_font_size_title">Teckenstorlek</string>

    <!-- Title for Accessibility Text Automatic Size Scaling Preference -->
    <string name="preference_accessibility_auto_size_2">Automatisk storlek på teckensnitt</string>
    <!-- Summary for Accessibility Text Automatic Size Scaling Preference -->
    <string name="preference_accessibility_auto_size_summary">Teckensnittstorlek matchar dina Android-inställningar. Inaktivera att hantera teckenstorlek här.</string>

    <!-- Title for the Delete browsing data preference -->
    <string name="preferences_delete_browsing_data">Ta bort surfdata</string>
    <!-- Title for the tabs item in Delete browsing data -->
    <string name="preferences_delete_browsing_data_tabs_title_2">Öppna flikar</string>
    <!-- Subtitle for the tabs item in Delete browsing data, parameter will be replaced with the number of open tabs -->
    <string name="preferences_delete_browsing_data_tabs_subtitle">%d flikar</string>
    <!-- Title for the data and history items in Delete browsing data -->
    <!-- Title for the history item in Delete browsing data -->
    <string name="preferences_delete_browsing_data_browsing_history_title">Webbläsarhistorik</string>
    <!-- Subtitle for the data and history items in delete browsing data, parameter will be replaced with the
        number of history items the user has -->
    <string name="preferences_delete_browsing_data_browsing_data_subtitle">%d adresser</string>

    <!-- Title for the cookies and site data items in Delete browsing data -->
    <string name="preferences_delete_browsing_data_cookies_and_site_data">Kakor och webbplatsdata</string>
    <!-- Subtitle for the cookies item in Delete browsing data -->
    <string name="preferences_delete_browsing_data_cookies_subtitle">Du kommer att loggas ut från de flesta webbplatser</string>
    <!-- Title for the cached images and files item in Delete browsing data -->
    <string name="preferences_delete_browsing_data_cached_files">Cachelagrade bilder och filer</string>
    <!-- Subtitle for the cached images and files item in Delete browsing data -->
    <string name="preferences_delete_browsing_data_cached_files_subtitle">Frigör lagringsutrymme</string>
    <!-- Title for the site permissions item in Delete browsing data -->
    <string name="preferences_delete_browsing_data_site_permissions">Webbplatsbehörigheter</string>
    <!-- Title for the downloads item in Delete browsing data -->
    <string name="preferences_delete_browsing_data_downloads">Hämtningar</string>
    <!-- Text for the button to delete browsing data -->
    <string name="preferences_delete_browsing_data_button">Ta bort surfdata</string>

    <!-- Title for the Delete browsing data on quit preference -->
    <string name="preferences_delete_browsing_data_on_quit">Ta bort surfdata vid avslut</string>
    <!-- Summary for the Delete browsing data on quit preference. "Quit" translation should match delete_browsing_data_on_quit_action translation. -->
    <string name="preference_summary_delete_browsing_data_on_quit_2">Tar automatiskt bort surfdata när du väljer \&quot;Avsluta\&quot; från huvudmenyn</string>
    <!-- Action item in menu for the Delete browsing data on quit feature -->
    <string name="delete_browsing_data_on_quit_action">Avsluta</string>

    <!-- Title text of a delete browsing data dialog. -->
    <string name="delete_history_prompt_title">Tidsintervall att radera</string>
    <!-- Body text of a delete browsing data dialog. -->
    <string name="delete_history_prompt_body_2">Tar bort historik (inklusive historik synkroniserad från andra enheter)</string>
    <!-- Radio button in the delete browsing data dialog to delete history items for the last hour. -->
    <string name="delete_history_prompt_button_last_hour">Senaste timmen</string>
    <!-- Radio button in the delete browsing data dialog to delete history items for today and yesterday. -->
    <string name="delete_history_prompt_button_today_and_yesterday">Idag och igår</string>
    <!-- Radio button in the delete browsing data dialog to delete all history. -->
    <string name="delete_history_prompt_button_everything">Allt</string>

    <!-- Dialog message to the user asking to delete browsing data. Parameter will be replaced by app name. -->
    <string name="delete_browsing_data_prompt_message_3">%s kommer att ta bort vald surfdata.</string>
    <!-- Text for the cancel button for the data deletion dialog -->
    <string name="delete_browsing_data_prompt_cancel">Avbryt</string>
    <!-- Text for the allow button for the data deletion dialog -->
    <string name="delete_browsing_data_prompt_allow">Ta bort</string>
    <!-- Text for the snackbar confirmation that the data was deleted -->
    <string name="preferences_delete_browsing_data_snackbar">Surfdata borttagen</string>

    <!-- Text for the snackbar to show the user that the deletion of browsing data is in progress -->
    <string name="deleting_browsing_data_in_progress">Tar bort surfsdata…</string>

    <!-- Dialog message to the user asking to delete all history items inside the opened group. Parameter will be replaced by a history group name. -->
    <string name="delete_all_history_group_prompt_message">Ta bort alla webbplatser i &quot;%s&quot;</string>
    <!-- Text for the cancel button for the history group deletion dialog -->
    <string name="delete_history_group_prompt_cancel">Avbryt</string>
    <!-- Text for the allow button for the history group dialog -->
    <string name="delete_history_group_prompt_allow">Ta bort</string>
    <!-- Text for the snackbar confirmation that the history group was deleted -->
    <string name="delete_history_group_snackbar">Grupp borttagen</string>

    <!-- Onboarding -->
    <!-- text to display in the snackbar once account is signed-in -->
    <string name="onboarding_firefox_account_sync_is_on">Synkronisering är på</string>

    <!-- Onboarding theme -->
    <!-- Text shown in snackbar when multiple tabs have been sent to device -->
    <string name="sync_sent_tabs_snackbar">Flikar skickade!</string>
    <!-- Text shown in snackbar when one tab has been sent to device  -->
    <string name="sync_sent_tab_snackbar">Flik skickad!</string>
    <!-- Text shown in snackbar when sharing tabs failed  -->
    <string name="sync_sent_tab_error_snackbar">Går inte att skicka</string>
    <!-- Text shown in snackbar for the "retry" action that the user has after sharing tabs failed -->
    <string name="sync_sent_tab_error_snackbar_action">FÖRSÖK IGEN</string>
    <!-- Title of QR Pairing Fragment -->
    <string name="sync_scan_code">Skanna QR-kod</string>
    <!-- Instructions on how to access pairing -->
    <string name="sign_in_instructions" tools:ignore="BrandUsage"><![CDATA[Öppna Firefox på din dator och gå till <b>https://firefox.com/pair</b>]]></string>
    <!-- Text shown for sign in pairing when ready -->
    <string name="sign_in_ready_for_scan">Redo att skanna</string>
    <!-- Text shown for settings option for sign with pairing -->
    <string name="sign_in_with_camera">Logga in med din kamera</string>
    <!-- Text shown for settings option for sign with email -->
    <string name="sign_in_with_email">Använd e-post istället</string>
    <!-- Text shown for settings option for create new account text.'Firefox' intentionally hardcoded here.-->
    <string name="sign_in_create_account_text" tools:ignore="BrandUsage"><![CDATA[Ha du inget konto? <u>Skapa ett</u> för att synkronisera Firefox mellan enheter.]]></string>
    <!-- Text shown in confirmation dialog to sign out of account. The first parameter is the name of the app (e.g. Firefox Preview) -->
    <string name="sign_out_confirmation_message_2">%s kommer att sluta synkronisera med ditt konto, men tar inte bort någon av dina surfdata på den här enheten.</string>
    <!-- Option to continue signing out of account shown in confirmation dialog to sign out of account -->
    <string name="sign_out_disconnect">Koppla från</string>
    <!-- Option to cancel signing out shown in confirmation dialog to sign out of account -->
    <string name="sign_out_cancel">Avbryt</string>

    <!-- Error message snackbar shown after the user tried to select a default folder which cannot be altered -->
    <string name="bookmark_cannot_edit_root">Kan inte redigera standardmappar</string>

    <!-- Enhanced Tracking Protection -->
    <!-- Link displayed in enhanced tracking protection panel to access tracking protection settings -->
    <string name="etp_settings">Skyddsinställningar</string>
    <!-- Preference title for enhanced tracking protection settings -->
    <string name="preference_enhanced_tracking_protection">Förbättrat spårningsskydd</string>
    <!-- Preference summary for enhanced tracking protection settings on/off switch -->
    <string name="preference_enhanced_tracking_protection_summary">Nu med Totalt skydd mot kakor, vår mest kraftfulla barriär hittills mot spårare på flera webbplatser.</string>
    <!-- Description of enhanced tracking protection. The parameter is the name of the application (For example: Firefox Fenix) -->
    <string name="preference_enhanced_tracking_protection_explanation_2">%s skyddar dig från många av de vanligaste spårarna som följer vad du gör online.</string>
    <!-- Text displayed that links to website about enhanced tracking protection -->
    <string name="preference_enhanced_tracking_protection_explanation_learn_more">Läs mer</string>
    <!-- Preference for enhanced tracking protection for the standard protection settings -->
    <string name="preference_enhanced_tracking_protection_standard_default_1">Standard</string>
    <!-- Preference description for enhanced tracking protection for the standard protection settings -->
    <string name="preference_enhanced_tracking_protection_standard_description_5">Sidor laddas normalt men blockerar färre spårare.</string>
    <!--  Accessibility text for the Standard protection information icon  -->
    <string name="preference_enhanced_tracking_protection_standard_info_button">Vad blockeras av spårningsskydd standard</string>
    <!-- Preference for enhanced tracking protection for the strict protection settings -->
    <string name="preference_enhanced_tracking_protection_strict">Strikt</string>
    <!-- Preference description for enhanced tracking protection for the strict protection settings -->
    <string name="preference_enhanced_tracking_protection_strict_description_4">Starkare spårningsskydd och snabbare prestanda, men vissa webbplatser kanske inte fungerar korrekt.</string>
    <!--  Accessibility text for the Strict protection information icon  -->
    <string name="preference_enhanced_tracking_protection_strict_info_button">Vad blockeras av spårningsskydd strikt</string>
    <!-- Preference for enhanced tracking protection for the custom protection settings -->
    <string name="preference_enhanced_tracking_protection_custom">Anpassad</string>
    <!-- Preference description for enhanced tracking protection for the strict protection settings -->
    <string name="preference_enhanced_tracking_protection_custom_description_2">Välj vilka spårare och skript som ska blockeras.</string>
    <!--  Accessibility text for the Strict protection information icon  -->
    <string name="preference_enhanced_tracking_protection_custom_info_button">Vad blockeras av anpassat spårningsskydd</string>
    <!-- Header for categories that are being blocked by current Enhanced Tracking Protection settings -->
    <!-- Preference for enhanced tracking protection for the custom protection settings for cookies-->
    <string name="preference_enhanced_tracking_protection_custom_cookies">Kakor</string>
    <!-- Option for enhanced tracking protection for the custom protection settings for cookies-->
    <string name="preference_enhanced_tracking_protection_custom_cookies_1">Globala och sociala medie-spårare</string>
    <!-- Option for enhanced tracking protection for the custom protection settings for cookies-->
    <string name="preference_enhanced_tracking_protection_custom_cookies_2">Kakor från obesökta webbplatser</string>
    <!-- Option for enhanced tracking protection for the custom protection settings for cookies-->
    <string name="preference_enhanced_tracking_protection_custom_cookies_3">Alla tredjepartskakor (kan orsaka fel på webbplatser)</string>
    <!-- Option for enhanced tracking protection for the custom protection settings for cookies-->
    <string name="preference_enhanced_tracking_protection_custom_cookies_4">Alla kakor (kommer att orsaka fel på webbplatser)</string>
    <!-- Option for enhanced tracking protection for the custom protection settings for cookies-->
    <string name="preference_enhanced_tracking_protection_custom_cookies_5">Isolera globala spårningskakor</string>
    <!-- Preference for Global Privacy Control for the custom privacy settings for Global Privacy Control. '&amp;' is replaced with the ampersand symbol: &-->
    <string name="preference_enhanced_tracking_protection_custom_global_privacy_control">Säg till webbplatser att inte dela och sälja data</string>
    <!-- Preference for enhanced tracking protection for the custom protection settings for tracking content -->
    <string name="preference_enhanced_tracking_protection_custom_tracking_content">Spårningsinnehåll</string>
    <!-- Option for enhanced tracking protection for the custom protection settings for tracking content-->
    <string name="preference_enhanced_tracking_protection_custom_tracking_content_1">I alla flikar</string>
    <!-- Option for enhanced tracking protection for the custom protection settings for tracking content-->
    <string name="preference_enhanced_tracking_protection_custom_tracking_content_2">Endast i privata flikar</string>
    <!-- Preference for enhanced tracking protection for the custom protection settings -->
    <string name="preference_enhanced_tracking_protection_custom_cryptominers">Kryptogrävare</string>
    <!-- Preference for enhanced tracking protection for the custom protection settings -->
    <string name="preference_enhanced_tracking_protection_custom_known_fingerprinters">Kända fingeravtrycksspårare</string>
    <!-- Button label for navigating to the Enhanced Tracking Protection details -->
    <string name="enhanced_tracking_protection_details">Detaljer</string>
    <!-- Header for categories that are being being blocked by current Enhanced Tracking Protection settings -->
    <string name="enhanced_tracking_protection_blocked">Blockerad</string>
    <!-- Header for categories that are being not being blocked by current Enhanced Tracking Protection settings -->
    <string name="enhanced_tracking_protection_allowed">Tillåten</string>
    <!-- Category of trackers (social media trackers) that can be blocked by Enhanced Tracking Protection -->
    <string name="etp_social_media_trackers_title">Sociala media-spårare</string>
    <!-- Description of social media trackers that can be blocked by Enhanced Tracking Protection -->
    <string name="etp_social_media_trackers_description">Begränsar sociala nätverk förmåga att spåra din surfaktivitet på nätet.</string>
    <!-- Category of trackers (cross-site tracking cookies) that can be blocked by Enhanced Tracking Protection -->
    <string name="etp_cookies_title">Globala spårningskakor</string>
    <!-- Category of trackers (cross-site tracking cookies) that can be blocked by Enhanced Tracking Protection -->
    <string name="etp_cookies_title_2">Globala kakor</string>
    <!-- Description of cross-site tracking cookies that can be blocked by Enhanced Tracking Protection -->
    <string name="etp_cookies_description">Blockerar kakor som annonsnätverk och analysföretag använder för att sammanställa din surfinformation från många webbplatser.</string>
    <!-- Description of cross-site tracking cookies that can be blocked by Enhanced Tracking Protection -->
    <string name="etp_cookies_description_2">Totalt skydd mot kakor isolerar kakor från webbplatsen du är på, så spårare som reklamnätverk inte kan använda dem för att följa dig mellan webbplatser.</string>
    <!-- Category of trackers (cryptominers) that can be blocked by Enhanced Tracking Protection -->
    <string name="etp_cryptominers_title">Kryptogrävare</string>
    <!-- Description of cryptominers that can be blocked by Enhanced Tracking Protection -->
    <string name="etp_cryptominers_description">Förhindrar skadliga skript som får åtkomst till din enhet för att mina digital valuta.</string>
    <!-- Description of fingerprinters that can be blocked by Enhanced Tracking Protection -->
    <string name="etp_known_fingerprinters_description">Stoppar identifierbar information från att samlas in om din enhet som kan användas för spårning.</string>
    <!-- Category of trackers (tracking content) that can be blocked by Enhanced Tracking Protection -->
    <string name="etp_tracking_content_title">Spårningsinnehåll</string>
    <!-- Description of tracking content that can be blocked by Enhanced Tracking Protection -->
    <string name="etp_tracking_content_description">Stoppar externa annonser, videor och annat innehåll från laddning eftersom de kan innehålla spårningskod. Kan påverka vissa webbplatsfunktioner.</string>
    <!-- Enhanced Tracking Protection message that protection is currently on for this site -->
    <string name="etp_panel_on">Skydd är PÅ för den här webbplatsen</string>
    <!-- Enhanced Tracking Protection message that protection is currently off for this site -->
    <string name="etp_panel_off">Skydd är AV för den här webbplatsen</string>
    <!-- Header for exceptions list for which sites enhanced tracking protection is always off -->
    <string name="enhanced_tracking_protection_exceptions">Förbättrat spårningsskydd är avstängt för dessa webbplatser</string>
    <!-- Content description (not visible, for screen readers etc.): Navigate
    back from ETP details (Ex: Tracking content) -->
    <string name="etp_back_button_content_description">Navigera bakåt</string>
    <!-- About page link text to open what's new link -->
    <string name="about_whats_new">Vad är nytt i %s</string>
    <!-- Open source licenses page title
    The first parameter is the app name -->
    <string name="open_source_licenses_title">%s | OSS bibliotek</string>

    <!-- Category of trackers (redirect trackers) that can be blocked by Enhanced Tracking Protection -->
    <string name="etp_redirect_trackers_title">Omdirigera spårare</string>
    <!-- Description of redirect tracker cookies that can be blocked by Enhanced Tracking Protection -->
    <string name="etp_redirect_trackers_description">Rensar kakor som ställts in av omdirigeringar till kända spårningswebbplatser.</string>

    <!-- Preference for fingerprinting protection for the custom protection settings -->
    <string name="etp_suspected_fingerprinters_title">Misstänkta fingeravtrycksspårare</string>
    <!-- Description of fingerprinters that can be blocked by fingerprinting protection -->
    <string name="etp_suspected_fingerprinters_description">Aktiverar skydd mot fingeravtryck för att stoppa misstänkta fingeravtrycksspårare.</string>
    <!-- Category of trackers (fingerprinters) that can be blocked by Enhanced Tracking Protection -->
    <string name="etp_known_fingerprinters_title">Kända fingeravtrycksspårare</string>
    <!-- Description of the SmartBlock Enhanced Tracking Protection feature. The * symbol is intentionally hardcoded here,
         as we use it on the UI to indicate which trackers have been partially unblocked.  -->
    <string name="preference_etp_smartblock_description">Vissa spårare markerade nedan har delvis blockerats på den här sidan eftersom du interagerade med dem *.</string>
    <!-- Text displayed that links to website about enhanced tracking protection SmartBlock -->
    <string name="preference_etp_smartblock_learn_more">Läs mer</string>

    <!-- Content description (not visible, for screen readers etc.):
    Enhanced tracking protection exception preference icon for ETP settings. -->
    <string name="preference_etp_exceptions_icon_description">Ikon för undantagsinställningar för förbättrat spårningsskydd</string>

    <!-- About page link text to open support link -->
    <string name="about_support">Support</string>
    <!-- About page link text to list of past crashes (like about:crashes on desktop) -->
    <string name="about_crashes">Krascher</string>
    <!-- About page link text to open privacy notice link -->
    <string name="about_privacy_notice">Sekretesspolicy</string>
    <!-- About page link text to open know your rights link -->
    <string name="about_know_your_rights">Känn till dina rättigheter</string>
    <!-- About page link text to open licensing information link -->
    <string name="about_licensing_information">Licensinformation</string>
    <!-- About page link text to open a screen with libraries that are used -->
    <string name="about_other_open_source_libraries">Bibliotek som vi använder</string>

    <!-- Toast shown to the user when they are activating the secret dev menu
        The first parameter is number of long clicks left to enable the menu -->
    <string name="about_debug_menu_toast_progress">Felsökningsmeny: %1$d klick kvar för att aktivera</string>
    <string name="about_debug_menu_toast_done">Felsökningsmeny aktiverad</string>

    <!-- Browser long press popup menu -->
    <!-- Copy the current url -->
    <string name="browser_toolbar_long_press_popup_copy">Kopiera</string>
    <!-- Paste & go the text in the clipboard. '&amp;' is replaced with the ampersand symbol: & -->
    <string name="browser_toolbar_long_press_popup_paste_and_go">Klistra in och kör</string>
    <!-- Paste the text in the clipboard -->
    <string name="browser_toolbar_long_press_popup_paste">Klistra in</string>

    <!-- Snackbar message shown after an URL has been copied to clipboard. -->
    <string name="browser_toolbar_url_copied_to_clipboard_snackbar">URL kopierad till urklipp</string>

    <!-- Title text for the Add To Homescreen dialog -->
    <string name="add_to_homescreen_title">Lägg till på startsidan</string>
    <!-- Cancel button text for the Add to Homescreen dialog -->
    <string name="add_to_homescreen_cancel">Avbryt</string>
    <!-- Add button text for the Add to Homescreen dialog -->
    <string name="add_to_homescreen_add">Lägg till</string>
    <!-- Continue to website button text for the first-time Add to Homescreen dialog -->
    <string name="add_to_homescreen_continue">Fortsätt till webbplatsen</string>
    <!-- Placeholder text for the TextView in the Add to Homescreen dialog -->
    <string name="add_to_homescreen_text_placeholder">Genvägens namn</string>

    <!-- Describes the add to homescreen functionality -->
    <string name="add_to_homescreen_description_2">Du kan enkelt lägga till den här webbplatsen på enhetens startskärm för att få direktåtkomst och surfa snabbare med en appliknande upplevelse.</string>

    <!-- Preference for managing the settings for logins and passwords in Fenix -->
    <string name="preferences_passwords_logins_and_passwords_2">Lösenord</string>
    <!-- Preference for managing the saving of logins and passwords in Fenix -->
    <string name="preferences_passwords_save_logins_2">Spara lösenord</string>
    <!-- Preference option for asking to save passwords in Fenix -->
    <string name="preferences_passwords_save_logins_ask_to_save">Fråga för att spara</string>
    <!-- Preference option for never saving passwords in Fenix -->
    <string name="preferences_passwords_save_logins_never_save">Spara aldrig</string>
    <!-- Preference for autofilling saved logins in Firefox (in web content), %1$s will be replaced with the app name -->
    <string name="preferences_passwords_autofill2">Autofyll i %1$s</string>
    <!-- Description for the preference for autofilling saved logins in Firefox (in web content), %1$s will be replaced with the app name -->
    <string name="preferences_passwords_autofill_description">Fyll i och spara användarnamn och lösenord på webbplatser medan du använder %1$s.</string>
    <!-- Preference for autofilling logins from Fenix in other apps (e.g. autofilling the Twitter app) -->
    <string name="preferences_android_autofill">Autofyll i andra appar</string>
    <!-- Description for the preference for autofilling logins from Fenix in other apps (e.g. autofilling the Twitter app) -->
    <string name="preferences_android_autofill_description">Fyll i användarnamn och lösenord i andra appar på din enhet.</string>

    <!-- Preference option for adding a password -->
    <string name="preferences_logins_add_login_2">Lägg till lösenord</string>

    <!-- Preference for syncing saved passwords in Fenix -->
    <string name="preferences_passwords_sync_logins_2">Synkronisera lösenord</string>
    <!-- Preference for syncing saved passwords in Fenix, when not signed in-->
    <string name="preferences_passwords_sync_logins_across_devices_2">Synkronisera lösenord mellan enheter</string>
    <!-- Preference to access list of saved passwords -->
    <string name="preferences_passwords_saved_logins_2">Sparade lösenord</string>
    <!-- Description of empty list of saved passwords. Placeholder is replaced with app name.  -->
    <string name="preferences_passwords_saved_logins_description_empty_text_2">Lösenorden du sparar eller synkroniserar till %s kommer att listas här. Alla lösenord du sparar är krypterade.
</string>
    <!-- Clickable text for opening an external link for more information about Sync. -->
    <string name="preferences_passwords_saved_logins_description_empty_learn_more_link_2">Läs mer om synkronisering</string>
    <!-- Preference to access list of login exceptions that we never save logins for -->
    <string name="preferences_passwords_exceptions">Undantag</string>
    <!-- Empty description of list of login exceptions that we never save passwords for. Parameter will be replaced by app name. -->
    <string name="preferences_passwords_exceptions_description_empty_2">%s kommer inte att spara lösenord för webbplatser som listas här.</string>
    <!-- Description of list of login exceptions that we never save passwords for. Parameter will be replaced by app name. -->
    <string name="preferences_passwords_exceptions_description_2">%s kommer inte att spara lösenord för dessa webbplatser.</string>
    <!-- Text on button to remove all saved login exceptions -->
    <string name="preferences_passwords_exceptions_remove_all">Ta bort alla undantag</string>
    <!-- Hint for search box in passwords list -->
    <string name="preferences_passwords_saved_logins_search_2">Sök efter lösenord</string>
    <!-- The header for the site that a login is for -->
    <string name="preferences_passwords_saved_logins_site">Webbplats</string>
    <!-- The header for the username for a login -->
    <string name="preferences_passwords_saved_logins_username">Användarnamn</string>
    <!-- The header for the password for a login -->
    <string name="preferences_passwords_saved_logins_password">Lösenord</string>
    <!-- Shown in snackbar to tell user that the password has been copied -->
    <string name="logins_password_copied">Lösenord kopierat till urklipp</string>
    <!-- Shown in snackbar to tell user that the username has been copied -->
    <string name="logins_username_copied">Användarnamn kopierat till urklipp</string>
    <!-- Content Description (for screenreaders etc) read for the button to copy a password in logins-->
    <string name="saved_logins_copy_password">Kopiera lösenord</string>
    <!-- Content Description (for screenreaders etc) read for the button to clear a password while editing a login-->
    <string name="saved_logins_clear_password">Rensa lösenord</string>
    <!-- Content Description (for screenreaders etc) read for the button to copy a username in logins -->
    <string name="saved_login_copy_username">Kopiera användarnamn</string>
    <!-- Content Description (for screenreaders etc) read for the button to clear a username while editing a login -->
    <string name="saved_login_clear_username">Rensa användarnamn</string>
    <!-- Content Description (for screenreaders etc) read for the button to clear the hostname field while creating a login -->
    <string name="saved_login_clear_hostname">Rensa värdnamn</string>
    <!-- Content Description (for screenreaders etc) read for the button to open a site in logins -->
    <string name="saved_login_open_site">Öppna webbplatsen i webbläsaren</string>
    <!-- Content Description (for screenreaders etc) read for the button to reveal a password in logins -->
    <string name="saved_login_reveal_password">Visa lösenord</string>
    <!-- Content Description (for screenreaders etc) read for the button to hide a password in logins -->
    <string name="saved_login_hide_password">Dölj lösenord</string>
    <!-- Message displayed in biometric prompt displayed for authentication before allowing users to view their passwords -->
    <string name="logins_biometric_prompt_message_2">Lås upp för att se dina sparade lösenord</string>
    <!-- Title of warning dialog if users have no device authentication set up -->
    <string name="logins_warning_dialog_title_2">Säkra dina sparade lösenord</string>
    <!-- Message of warning dialog if users have no device authentication set up -->
    <string name="logins_warning_dialog_message_2">Konfigurera ett enhetslåsmönster, PIN-kod eller lösenord för att skydda dina sparade lösenord från åtkomst om någon annan använder din enhet.</string>
    <!-- Negative button to ignore warning dialog if users have no device authentication set up -->
    <string name="logins_warning_dialog_later">Senare</string>
    <!-- Positive button to send users to set up a pin of warning dialog if users have no device authentication set up -->
    <string name="logins_warning_dialog_set_up_now">Konfigurera nu</string>
    <!-- Title of PIN verification dialog to direct users to re-enter their device credentials to access their logins -->
    <string name="logins_biometric_prompt_message_pin">Lås upp din enhet</string>
    <!-- Title for Accessibility Force Enable Zoom Preference -->
    <string name="preference_accessibility_force_enable_zoom">Zooma på alla webbplatser</string>
    <!-- Summary for Accessibility Force Enable Zoom Preference -->
    <string name="preference_accessibility_force_enable_zoom_summary">Aktivera för att tillåta zooma och dra ihop, även på webbplatser som förhindrar denna gest.</string>

    <!-- Saved logins sorting strategy menu item -by name- (if selected, it will sort saved logins alphabetically) -->
    <string name="saved_logins_sort_strategy_alphabetically">Namn (A-Ö)</string>
    <!-- Saved logins sorting strategy menu item -by last used- (if selected, it will sort saved logins by last used) -->
    <string name="saved_logins_sort_strategy_last_used">Senast använd</string>

    <!-- Content description (not visible, for screen readers etc.) -->
    <string name="saved_logins_menu_dropdown_chevron_icon_content_description_2">Menyn sortera lösenord</string>

    <!-- Autofill -->
    <!-- Preference and title for managing the autofill settings -->
    <string name="preferences_autofill">Autofyll</string>
    <!-- Preference and title for managing the settings for addresses -->
    <string name="preferences_addresses">Adresser</string>
    <!-- Preference and title for managing the settings for payment methods -->
    <string name="preferences_credit_cards_2">Betalningsmetoder</string>
    <!-- Preference for saving and autofilling credit cards -->
    <string name="preferences_credit_cards_save_and_autofill_cards_2">Spara och fyll i betalningsmetoder</string>
    <!-- Preference summary for saving and autofilling payment method data. Parameter will be replaced by app name. -->
    <string name="preferences_credit_cards_save_and_autofill_cards_summary_2">%s krypterar alla betalningsmetoder som du sparar</string>
    <!-- Preference option for syncing credit cards across devices. This is displayed when the user is not signed into sync -->
    <string name="preferences_credit_cards_sync_cards_across_devices">Synkronisera kort mellan enheter</string>
    <!-- Preference option for syncing credit cards across devices. This is displayed when the user is signed into sync -->
    <string name="preferences_credit_cards_sync_cards">Synkronisera kort</string>

    <!-- Preference option for adding a card -->
    <string name="preferences_credit_cards_add_credit_card_2">Lägg till kort</string>
    <!-- Preference option for managing saved cards -->
    <string name="preferences_credit_cards_manage_saved_cards_2">Hantera kort</string>
    <!-- Preference option for adding an address -->
    <string name="preferences_addresses_add_address">Lägg till adress</string>
    <!-- Preference option for managing saved addresses -->
    <string name="preferences_addresses_manage_addresses">Hantera adresser</string>
    <!-- Preference for saving and filling addresses -->
    <string name="preferences_addresses_save_and_autofill_addresses_2">Spara och fyll i adresser</string>

    <!-- Preference summary for saving and filling address data -->
    <string name="preferences_addresses_save_and_autofill_addresses_summary_2">Inkluderar telefonnummer och e-postadresser</string>

    <!-- Title of the "Add card" screen -->
    <string name="credit_cards_add_card">Lägg till kreditkort</string>
    <!-- Title of the "Edit card" screen -->
    <string name="credit_cards_edit_card">Redigera kort</string>
    <!-- The header for the card number of a credit card -->
    <string name="credit_cards_card_number">Kortnummer</string>
    <!-- The header for the expiration date of a credit card -->
    <string name="credit_cards_expiration_date">Utgångsdatum</string>
    <!-- The label for the expiration date month of a credit card to be used by a11y services-->
    <string name="credit_cards_expiration_date_month">Utgångsdatum månad</string>
    <!-- The label for the expiration date year of a credit card to be used by a11y services-->
    <string name="credit_cards_expiration_date_year">Utgångsdatum år</string>
    <!-- The header for the name on the credit card -->
    <string name="credit_cards_name_on_card">Namn på kort</string>
    <!-- The text for the "Delete card" menu item for deleting a credit card -->
    <string name="credit_cards_menu_delete_card">Ta bort kort</string>
    <!-- The text for the "Delete card" button for deleting a credit card -->
    <string name="credit_cards_delete_card_button">Ta bort kort</string>
    <!-- The text for the confirmation message of "Delete card" dialog -->
    <string name="credit_cards_delete_dialog_confirmation_2">Ta bort kort?</string>
    <!-- The text for the positive button on "Delete card" dialog -->
    <string name="credit_cards_delete_dialog_button">Ta bort</string>
    <!-- The title for the "Save" menu item for saving a credit card -->
    <string name="credit_cards_menu_save">Spara</string>
    <!-- The text for the "Save" button for saving a credit card -->
    <string name="credit_cards_save_button">Spara</string>
    <!-- The text for the "Cancel" button for cancelling adding, updating or deleting a credit card -->
    <string name="credit_cards_cancel_button">Avbryt</string>

    <!-- Title of the "Saved cards" screen -->
    <string name="credit_cards_saved_cards">Sparade kreditkort</string>

    <!-- Error message for card number validation -->
    <string name="credit_cards_number_validation_error_message_2">Ange ett giltigt kortnummer</string>
    <!-- Error message for card name on card validation -->
    <string name="credit_cards_name_on_card_validation_error_message_2">Lägg till ett namn</string>
    <!-- Message displayed in biometric prompt displayed for authentication before allowing users to view their saved credit cards -->
    <string name="credit_cards_biometric_prompt_message">Lås upp för att se dina sparade kreditkort</string>
    <!-- Title of warning dialog if users have no device authentication set up -->
    <string name="credit_cards_warning_dialog_title_2">Säkra dina sparade betalningsmetoder</string>
    <!-- Message of warning dialog if users have no device authentication set up -->
    <string name="credit_cards_warning_dialog_message_3">Konfigurera ett enhetslåsmönster, PIN-kod eller lösenord för att skydda dina sparade betalningsmetoder från att användas om någon annan har din enhet.</string>
    <!-- Positive button to send users to set up a pin of warning dialog if users have no device authentication set up -->
    <string name="credit_cards_warning_dialog_set_up_now">Konfigurera nu</string>
    <!-- Negative button to ignore warning dialog if users have no device authentication set up -->
    <string name="credit_cards_warning_dialog_later">Senare</string>
    <!-- Title of PIN verification dialog to direct users to re-enter their device credentials to access their credit cards -->
    <string name="credit_cards_biometric_prompt_message_pin">Lås upp din enhet</string>

    <!-- Message displayed in biometric prompt for authentication, before allowing users to use their stored payment method information -->
    <string name="credit_cards_biometric_prompt_unlock_message_2">Lås upp för att använda sparade betalningsmetoder</string>
    <!-- Title of the "Add address" screen -->
    <string name="addresses_add_address">Lägg till adress</string>
    <!-- Title of the "Edit address" screen -->
    <string name="addresses_edit_address">Redigera adress</string>
    <!-- Title of the "Manage addresses" screen -->
    <string name="addresses_manage_addresses">Hantera adresser</string>
    <!-- The header for the name of an address. Name represents a person's full name, typically made up of a first, middle and last name, e.g. John Joe Doe. -->
    <string name="addresses_name">Namn</string>
    <!-- The header for the street address of an address -->
    <string name="addresses_street_address">Gatuadress</string>
    <!-- The header for the city of an address -->
    <string name="addresses_city">Postort</string>
    <!-- The header for the subregion of an address when "state" should be used -->
    <string name="addresses_state">Region</string>
    <!-- The header for the subregion of an address when "province" should be used -->
    <string name="addresses_province">Provins</string>
    <!-- The header for the zip code of an address -->
    <string name="addresses_zip">Postnummer</string>
    <!-- The header for the country or region of an address -->
    <string name="addresses_country">Land eller region</string>
    <!-- The header for the phone number of an address -->
    <string name="addresses_phone">Telefon</string>
    <!-- The header for the email of an address -->
    <string name="addresses_email">E-post</string>
    <!-- The text for the "Save" button for saving an address -->
    <string name="addresses_save_button">Spara</string>
    <!-- The text for the "Cancel" button for cancelling adding, updating or deleting an address -->
    <string name="addresses_cancel_button">Avbryt</string>
    <!-- The text for the "Delete address" button for deleting an address -->
    <string name="addressess_delete_address_button">Ta bort adress</string>

    <!-- The title for the "Delete address" confirmation dialog -->
    <string name="addressess_confirm_dialog_message_2">Ta bort den här adressen?</string>
    <!-- The text for the positive button on "Delete address" dialog -->
    <string name="addressess_confirm_dialog_ok_button">Ta bort</string>
    <!-- The text for the negative button on "Delete address" dialog -->
    <string name="addressess_confirm_dialog_cancel_button">Avbryt</string>
    <!-- The text for the "Save address" menu item for saving an address -->
    <string name="address_menu_save_address">Spara adress</string>
    <!-- The text for the "Delete address" menu item for deleting an address -->
    <string name="address_menu_delete_address">Ta bort adress</string>

    <!-- Title of the Add search engine screen -->
    <string name="search_engine_add_custom_search_engine_title">Lägg till sökmotor</string>
    <!-- Content description (not visible, for screen readers etc.): Title for the button that navigates to add new engine screen -->
    <string name="search_engine_add_custom_search_engine_button_content_description">Lägg till ny sökmotor</string>
    <!-- Title of the Edit search engine screen -->
    <string name="search_engine_edit_custom_search_engine_title">Redigera sökmotor</string>
    <!-- Text for the menu button to edit a search engine -->
    <string name="search_engine_edit">Redigera</string>
    <!-- Text for the menu button to delete a search engine -->
    <string name="search_engine_delete">Ta bort</string>

    <!-- Label for the TextField in which user enters custom search engine name -->
    <string name="search_add_custom_engine_name_label">Namn</string>
    <!-- Placeholder text shown in the Search Engine Name text field before a user enters text -->
    <string name="search_add_custom_engine_name_hint_2">Sökmotorns namn</string>
    <!-- Label for the TextField in which user enters custom search engine URL -->
    <string name="search_add_custom_engine_url_label">Söksträngs-URL</string>
    <!-- Placeholder text shown in the Search String TextField before a user enters text -->
    <string name="search_add_custom_engine_search_string_hint_2">URL att använda för sökning</string>
    <!-- Description text for the Search String TextField. The %s is part of the string -->
    <string name="search_add_custom_engine_search_string_example" formatted="false">Byt ut frågan med “%s”. Exempel:\nhttps://www.google.com/search?q=%s</string>

    <!-- Accessibility description for the form in which details about the custom search engine are entered -->
    <string name="search_add_custom_engine_form_description">Information om anpassad sökmotor</string>

    <!-- Label for the TextField in which user enters custom search engine suggestion URL -->
    <string name="search_add_custom_engine_suggest_url_label">Sökförslag API (valfritt)</string>
    <!-- Placeholder text shown in the Search Suggestion String TextField before a user enters text -->
    <string name="search_add_custom_engine_suggest_string_hint">Sökförslag API URL</string>
    <!-- Description text for the Search Suggestion String TextField. The %s is part of the string -->
    <string name="search_add_custom_engine_suggest_string_example_2" formatted="false">Ersätt frågan med &quot;%s&quot;. Exempel:\nhttps://suggestqueries.google.com/complete/search?client=firefox&amp;q=%s</string>
    <!-- The text for the "Save" button for saving a custom search engine -->
    <string name="search_custom_engine_save_button">Spara</string>

    <!-- Text shown when a user leaves the name field empty -->
    <string name="search_add_custom_engine_error_empty_name">Ange sökmotorns namn</string>
    <!-- Text shown when a user leaves the search string field empty -->
    <string name="search_add_custom_engine_error_empty_search_string">Ange en söksträng</string>
    <!-- Text shown when a user leaves out the required template string -->
    <string name="search_add_custom_engine_error_missing_template">Kontrollera att söksträngen matchar exempelformat</string>
    <!-- Text shown when we aren't able to validate the custom search query. The first parameter is the url of the custom search engine -->
    <string name="search_add_custom_engine_error_cannot_reach">Fel vid anslutning till “%s”</string>
    <!-- Text shown when a user creates a new search engine -->
    <string name="search_add_custom_engine_success_message">%s skapad</string>
    <!-- Text shown when a user successfully edits a custom search engine -->
    <string name="search_edit_custom_engine_success_message">%s sparad</string>
    <!-- Text shown when a user successfully deletes a custom search engine -->
    <string name="search_delete_search_engine_success_message">%s borttagen</string>

    <!-- Heading for the instructions to allow a permission -->
    <string name="phone_feature_blocked_intro">För att tillåta det:</string>

    <!-- First step for the allowing a permission -->
    <string name="phone_feature_blocked_step_settings">1. Gå till Android-inställningar</string>
    <!-- Second step for the allowing a permission -->
    <string name="phone_feature_blocked_step_permissions"><![CDATA[2. Tryck <b>Behörigheter</b>]]></string>
    <!-- Third step for the allowing a permission (Fore example: Camera) -->
    <string name="phone_feature_blocked_step_feature"><![CDATA[3. Växla <b>%1$s</b> till PÅ]]></string>

    <!-- Label that indicates a site is using a secure connection -->
    <string name="quick_settings_sheet_secure_connection_2">Anslutningen är säker</string>
    <!-- Label that indicates a site is using a insecure connection -->
    <string name="quick_settings_sheet_insecure_connection_2">Anslutningen är inte säker</string>
    <!-- Label to clear site data -->
    <string name="clear_site_data">Rensa kakor och webbplatsdata</string>
    <!-- Confirmation message for a dialog confirming if the user wants to delete all data for current site -->
    <string name="confirm_clear_site_data"><![CDATA[Är du säker på att du vill rensa alla kakor och data för webbplatsen <b>%s</b>?]]></string>
    <!-- Confirmation message for a dialog confirming if the user wants to delete all the permissions for all sites-->
    <string name="confirm_clear_permissions_on_all_sites">Är du säker på att du vill rensa alla behörigheterna för alla webbplatser?</string>
    <!-- Confirmation message for a dialog confirming if the user wants to delete all the permissions for a site-->
    <string name="confirm_clear_permissions_site">Är du säker på att du vill ta bort alla behörigheter för den här webbplatsen?</string>
    <!-- Confirmation message for a dialog confirming if the user wants to set default value a permission for a site-->
    <string name="confirm_clear_permission_site">Är du säker på att du vill rensa det här behörigheterna för den här webbplatsen?</string>
    <!-- label shown when there are not site exceptions to show in the site exception settings -->
    <string name="no_site_exceptions">Inga webbplatsundantag</string>
    <!-- Bookmark deletion confirmation -->
    <string name="bookmark_deletion_confirmation">Är du säker på att du vill ta bort det här bokmärket?</string>
    <!-- Browser menu button that adds a shortcut to the home fragment -->
    <string name="browser_menu_add_to_shortcuts">Lägg till i genvägar</string>
    <!-- Browser menu button that removes a shortcut from the home fragment -->
    <string name="browser_menu_remove_from_shortcuts">Ta bort från genvägar</string>
    <!-- text shown before the issuer name to indicate who its verified by, parameter is the name of
     the certificate authority that verified the ticket-->
    <string name="certificate_info_verified_by">Verifierad av: %1$s </string>
    <!-- Login overflow menu delete button -->
    <string name="login_menu_delete_button">Ta bort</string>
    <!-- Login overflow menu edit button -->
    <string name="login_menu_edit_button">Redigera</string>
    <!-- Message in delete confirmation dialog for password -->
    <string name="login_deletion_confirmation_2">Är du säker på att du vill ta bort det här lösenordet?</string>
    <!-- Positive action of a dialog asking to delete  -->
    <string name="dialog_delete_positive">Ta bort</string>
    <!-- Negative action of a dialog asking to delete login -->
    <string name="dialog_delete_negative">Avbryt</string>
    <!--  The saved password options menu description. -->
    <string name="login_options_menu_2">Lösenordsalternativ</string>
    <!--  The editable text field for a website address. -->
    <string name="saved_login_hostname_description_3">Det redigerbara textfältet för webbplatsadressen.</string>
    <!--  The editable text field for a username. -->
    <string name="saved_login_username_description_3">Det redigerbara textfältet för användarnamnet.</string>
    <!--  The editable text field for a login's password. -->
    <string name="saved_login_password_description_2">Det redigerbara textfältet för lösenordet.</string>
    <!--  The button description to save changes to an edited password. -->
    <string name="save_changes_to_login_2">Spara ändringar.</string>
    <!--  The page title for editing a saved password. -->
    <string name="edit_2">Redigera lösenord</string>
    <!--  The page title for adding new password. -->
    <string name="add_login_2">Lägg till lösenord</string>
    <!--  Error text displayed underneath the password field when it is in an error case. -->
    <string name="saved_login_password_required_2">Ange ett lösenord</string>
    <!--  The error message in add login view when username field is blank. -->
    <string name="saved_login_username_required_2">Ange ett användarnamn</string>
    <!--  The error message in add login view when hostname field is blank. -->
    <string name="saved_login_hostname_required" tools:ignore="UnusedResources">Värdnamn krävs</string>
    <!--  The error message in add login view when hostname field is blank. -->
    <string name="saved_login_hostname_required_2" tools:ignore="UnusedResources">Ange en webbadress</string>
    <!-- Voice search button content description  -->
    <string name="voice_search_content_description">Röstsökning</string>
    <!-- Voice search prompt description displayed after the user presses the voice search button -->
    <string name="voice_search_explainer">Prata nu</string>

    <!--  The error message in edit login view when a duplicate username exists. -->
    <string name="saved_login_duplicate">En inloggning med det användarnamnet finns redan</string>

    <!-- This is the hint text that is shown inline on the hostname field of the create new login page. 'https://www.example.com' intentionally hardcoded here -->
    <string name="add_login_hostname_hint_text">https://www.example.com</string>
    <!-- This is an error message shown below the hostname field of the add login page when a hostname does not contain http or https. -->
    <string name="add_login_hostname_invalid_text_3">Webbadressen måste innehålla &quot;https://&quot; eller &quot;http://&quot;</string>
    <!-- This is an error message shown below the hostname field of the add login page when a hostname is invalid. -->
    <string name="add_login_hostname_invalid_text_2">Giltigt värdnamn krävs</string>

    <!-- Synced Tabs -->
    <!-- Text displayed to ask user to connect another device as no devices found with account -->
    <string name="synced_tabs_connect_another_device">Anslut en annan enhet.</string>
    <!-- Text displayed asking user to re-authenticate -->
    <string name="synced_tabs_reauth">Bekräfta igen.</string>
    <!-- Text displayed when user has disabled tab syncing in Firefox Sync Account -->
    <string name="synced_tabs_enable_tab_syncing">Aktivera fliksynkronisering.</string>
    <!-- Text displayed when user has no tabs that have been synced -->
    <string name="synced_tabs_no_tabs" tools:ignore="BrandUsage">Du har inga flikar öppna i Firefox på dina andra enheter.</string>
    <!-- Text displayed in the synced tabs screen when a user is not signed in to Firefox Sync describing Synced Tabs -->
    <string name="synced_tabs_sign_in_message">Visa en lista med flikar från dina andra enheter.</string>
    <!-- Text displayed on a button in the synced tabs screen to link users to sign in when a user is not signed in to Firefox Sync -->
    <string name="synced_tabs_sign_in_button">Logga in för att synkronisera</string>

    <!-- The text displayed when a synced device has no tabs to show in the list of Synced Tabs. -->
    <string name="synced_tabs_no_open_tabs">Inga öppna flikar</string>

    <!-- Content description for expanding a group of synced tabs. -->
    <string name="synced_tabs_expand_group">Expandera gruppen med synkroniserade flikar</string>
    <!-- Content description for collapsing a group of synced tabs. -->
    <string name="synced_tabs_collapse_group">Komprimera grupp av synkroniserade flikar</string>

    <!-- Top Sites -->
    <!-- Title text displayed in the dialog when shortcuts limit is reached. -->
    <string name="shortcut_max_limit_title">Övre gräns för genvägar nådd</string>
    <!-- Content description text displayed in the dialog when shortcut limit is reached. -->
    <string name="shortcut_max_limit_content">För att lägga till en ny genväg, ta bort en. Tryck och håll nere sidan och välj ta bort.</string>
    <!-- Confirmation dialog button text when top sites limit is reached. -->
    <string name="top_sites_max_limit_confirmation_button">Ok, jag förstår</string>

    <!-- Label for the preference to show the shortcuts for the most visited top sites on the homepage -->
    <string name="top_sites_toggle_top_recent_sites_4">Genvägar</string>
    <!-- Title text displayed in the rename top site dialog. -->
    <string name="top_sites_rename_dialog_title">Namn</string>
    <!-- Hint for renaming title of a shortcut -->
    <string name="shortcut_name_hint">Genvägsnamn</string>
    <!-- Hint for editing URL of a shortcut. -->
    <string name="shortcut_url_hint">Genvägs-URL</string>
    <!-- Dialog button text for canceling the rename top site prompt. -->
    <string name="top_sites_rename_dialog_cancel">Avbryt</string>

    <!-- Text for the menu button to open the homepage settings. -->
    <string name="top_sites_menu_settings">Inställningar</string>
    <!-- Text for the menu button to navigate to sponsors and privacy support articles. '&amp;' is replaced with the ampersand symbol: & -->
    <string name="top_sites_menu_sponsor_privacy">Våra sponsorer &amp; din integritet</string>
    <!-- Label text displayed for a sponsored top site. -->
    <string name="top_sites_sponsored_label">Sponsrad</string>

    <!-- Text for the menu item to edit a top site. -->
    <string name="top_sites_edit_top_site">Redigera</string>
    <!-- Text for the dialog title to edit a top site. -->
    <string name="top_sites_edit_dialog_title">Redigera genväg</string>
    <!-- Button caption to confirm the edit of the top site. -->
    <string name="top_sites_edit_dialog_save">Spara</string>
    <!-- Error message when the user entered an invalid URL -->
    <string name="top_sites_edit_dialog_url_error">Ange en giltig webbadress</string>
    <!-- Label for the URL edit field in the edit top site dialog. -->
    <string name="top_sites_edit_dialog_url_title">URL</string>

    <!-- Inactive tabs in the tabs tray -->
    <!-- Title text displayed in the tabs tray when a tab has been unused for 14 days. -->
    <string name="inactive_tabs_title">Inaktiva flikar</string>
    <!-- Content description for closing all inactive tabs -->
    <string name="inactive_tabs_delete_all">Stäng alla inaktiva flikar</string>

    <!-- Content description for expanding the inactive tabs section. -->
    <string name="inactive_tabs_expand_content_description">Expandera inaktiva flikar</string>
    <!-- Content description for collapsing the inactive tabs section. -->
    <string name="inactive_tabs_collapse_content_description">Komprimera inaktiva flikar</string>

    <!-- Inactive tabs auto-close message in the tabs tray -->
    <!-- The header text of the auto-close message when the user is asked if they want to turn on the auto-closing of inactive tabs. -->
    <string name="inactive_tabs_auto_close_message_header" tools:ignore="UnusedResources">Stäng de automatiskt efter en månad?</string>
    <!-- A description below the header to notify the user what the inactive tabs auto-close feature is. -->
    <string name="inactive_tabs_auto_close_message_description" tools:ignore="BrandUsage,UnusedResources">Firefox kan stänga flikar som du inte har besökt under den senaste månaden.</string>
    <!-- A call to action below the description to allow the user to turn on the auto closing of inactive tabs. -->
    <string name="inactive_tabs_auto_close_message_action" tools:ignore="UnusedResources">SLÅ PÅ AUTOMATISK STÄNGNING</string>

    <!-- Text for the snackbar to confirm auto-close is enabled for inactive tabs -->
    <string name="inactive_tabs_auto_close_message_snackbar">Automatisk stängning aktiverad</string>

    <!-- Awesome bar suggestion's headers -->
    <!-- Search suggestions title for Firefox Suggest. -->
    <string name="firefox_suggest_header" tools:ignore="BrandUsage">Firefox Suggest</string>

    <!-- Title for search suggestions when Google is the default search suggestion engine. -->
    <string name="google_search_engine_suggestion_header">Sök med Google</string>
    <!-- Title for search suggestions when the default search suggestion engine is anything other than Google. The first parameter is default search engine name. -->
    <string name="other_default_search_engine_suggestion_header">Sök med %s</string>

    <!-- Default browser experiment -->
    <!-- Default browser card title -->
    <string name="default_browser_experiment_card_title">Ändra din standardwebbläsare</string>
    <!-- Default browser card text -->
    <string name="default_browser_experiment_card_text" tools:ignore="BrandUsage">Ställ in länkar från webbplatser, e-post och meddelanden så att de öppnas automatiskt i Firefox.</string>

    <!-- Content description for close button in collection placeholder. -->
    <string name="remove_home_collection_placeholder_content_description">Ta bort</string>

    <!-- Content description radio buttons with a link to more information -->
    <string name="radio_preference_info_content_description">Klicka för mer information</string>

    <!-- Content description for the action bar "up" button -->
    <string name="action_bar_up_description">Navigera uppåt</string>

    <!-- Content description for privacy content close button -->
    <string name="privacy_content_close_button_content_description">Stäng</string>

    <!-- Pocket recommended stories -->
    <!-- Header text for a section on the home screen. -->
    <string name="pocket_stories_header_1">Tankeväckande historier</string>
    <!-- Header text for a section on the home screen. -->
    <string name="pocket_stories_categories_header">Historier efter ämne</string>
    <!-- Text of a button allowing users to access an external url for more Pocket recommendations. -->
    <string name="pocket_stories_placeholder_text">Upptäck mer</string>
    <!-- Title of an app feature. Smaller than a heading. The first parameter is product name Pocket -->
    <string name="pocket_stories_feature_title_2">Tillhandahålls av %s.</string>
    <!-- Caption for describing a certain feature. The placeholder is for a clickable text (eg: Learn more) which will load an url in a new tab when clicked.  -->
    <string name="pocket_stories_feature_caption" tools:ignore="BrandUsage">Del av Firefox-familjen. %s</string>
    <!-- Clickable text for opening an external link for more information about Pocket. -->
    <string name="pocket_stories_feature_learn_more">Läs mer</string>

    <!-- Text indicating that the Pocket story that also displays this text is a sponsored story by other 3rd party entity. -->
    <string name="pocket_stories_sponsor_indication">Sponsrad</string>

    <!-- Snackbar message for enrolling in a Nimbus experiment from the secret settings when Studies preference is Off.-->
    <string name="experiments_snackbar">Aktivera telemetri för att skicka data.</string>
    <!-- Snackbar button text to navigate to telemetry settings.-->
    <string name="experiments_snackbar_button">Gå till inställningar</string>

    <!-- Review quality check feature-->
    <!-- Name for the review quality check feature used as title for the panel. -->
    <string name="review_quality_check_feature_name_2">Recensionsgranskare</string>
    <!-- Summary for grades A and B for review quality check adjusted grading. -->
    <string name="review_quality_check_grade_a_b_description">Pålitliga recensioner</string>
    <!-- Summary for grade C for review quality check adjusted grading. -->
    <string name="review_quality_check_grade_c_description">Blandning av pålitliga och opålitliga recensioner</string>
    <!-- Summary for grades D and F for review quality check adjusted grading. -->
    <string name="review_quality_check_grade_d_f_description">Opålitliga recensioner</string>
    <!-- Text for title presenting the reliability of a product's reviews. -->
    <string name="review_quality_check_grade_title">Hur pålitliga är dessa recensioner?</string>
    <!-- Title for when the rating has been updated by the review checker -->
    <string name="review_quality_check_adjusted_rating_title">Justerat betyg</string>
    <!-- Description for a product's adjusted star rating. The text presents that the product's reviews which were evaluated as unreliable were removed from the adjusted rating. -->
    <string name="review_quality_check_adjusted_rating_description_2">Baserat på tillförlitliga recensioner</string>
    <!-- Title for list of highlights from a product's review emphasizing a product's important traits. -->
    <string name="review_quality_check_highlights_title">Höjdpunkter från de senaste recensionerna</string>
    <!-- Title for section explaining how we analyze the reliability of a product's reviews. -->
    <string name="review_quality_check_explanation_title">Hur bestäms recensionens kvalitet</string>
    <!-- Paragraph explaining how we analyze the reliability of a product's reviews. First parameter is the Fakespot product name. In the phrase "Fakespot by Mozilla", "by" can be localized. Does not need to stay by. -->
    <string name="review_quality_check_explanation_body_reliability">Vi använder AI-teknik från %s av Mozilla för att kontrollera pålitligheten av produktrecensioner. Detta hjälper dig bara att bedöma recensionens kvalitet, inte produktkvaliteten.</string>
    <!-- Paragraph explaining the grading system we use to classify the reliability of a product's reviews. -->
    <string name="review_quality_check_info_review_grade_header"><![CDATA[Vi tilldelar varje produkts recensioner ett <b>bokstavsbetyg</b> från A till F.]]></string>
    <!-- Description explaining grades A and B for review quality check adjusted grading. -->
    <string name="review_quality_check_info_grade_info_AB">Pålitliga recensioner. Vi tror att recensionerna troligen kommer från riktiga kunder som lämnat ärliga, opartiska recensioner.</string>
    <!-- Description explaining grade C for review quality check adjusted grading. -->
    <string name="review_quality_check_info_grade_info_C">Vi tror att det finns en blandning av pålitliga och opålitliga recensioner.</string>
    <!-- Description explaining grades D and F for review quality check adjusted grading. -->
    <string name="review_quality_check_info_grade_info_DF">Opålitliga recensioner. Vi tror att recensionerna sannolikt är falska eller från partiska granskare.</string>
    <!-- Paragraph explaining how a product's adjusted grading is calculated. -->
    <string name="review_quality_check_explanation_body_adjusted_grading"><![CDATA[Det <b>justerade betyget</b> baseras endast på recensioner som vi anser vara pålitliga.]]></string>
    <!-- Paragraph explaining product review highlights. First parameter is the name of the retailer (e.g. Amazon). -->
    <string name="review_quality_check_explanation_body_highlights"><![CDATA[<b>Höjdpunkter</b> är från %s recensioner under de senaste 80 dagarna som vi tror är pålitliga.]]></string>
    <!-- Text for learn more caption presenting a link with information about review quality. First parameter is for clickable text defined in review_quality_check_info_learn_more_link. -->
    <string name="review_quality_check_info_learn_more">Läs mer om %s.</string>
    <!-- Clickable text that links to review quality check SuMo page. First parameter is the Fakespot product name. -->
    <string name="review_quality_check_info_learn_more_link_2">hur %s bestämmer recensionens kvalitet</string>
    <!-- Text for title of settings section. -->
    <string name="review_quality_check_settings_title">Inställningar</string>
    <!-- Text for label for switch preference to show recommended products from review quality check settings section. -->
    <string name="review_quality_check_settings_recommended_products">Visa annonser i recensionsgranskaren</string>
    <!-- Description for switch preference to show recommended products from review quality check settings section. First parameter is for clickable text defined in review_quality_check_settings_recommended_products_learn_more.-->
    <string name="review_quality_check_settings_recommended_products_description_2" tools:ignore="UnusedResources">Du ser då och då annonser för relevanta produkter. Vi annonserar endast produkter med pålitliga recensioner. %s</string>
    <!-- Clickable text that links to review quality check recommended products support article. -->
    <string name="review_quality_check_settings_recommended_products_learn_more" tools:ignore="UnusedResources">Läs mer</string>
    <!-- Text for turning sidebar off button from review quality check settings section. -->
    <string name="review_quality_check_settings_turn_off">Stäng av recensionsgranskaren</string>
    <!-- Text for title of recommended product section. This is displayed above a product image, suggested as an alternative to the product reviewed. -->
    <string name="review_quality_check_ad_title" tools:ignore="UnusedResources">Mer att tänka på</string>
    <!-- Caption for recommended product section indicating this is an ad by Fakespot. First parameter is the Fakespot product name. -->
    <string name="review_quality_check_ad_caption" tools:ignore="UnusedResources">Annons av %s</string>
    <!-- Caption for review quality check panel. First parameter is for clickable text defined in review_quality_check_powered_by_link. -->
    <string name="review_quality_check_powered_by_2">Recensionsgranskaren drivs av %s</string>
    <!-- Clickable text that links to Fakespot.com. First parameter is the Fakespot product name. In the phrase "Fakespot by Mozilla", "by" can be localized. Does not need to stay by. -->
    <string name="review_quality_check_powered_by_link" tools:ignore="UnusedResources">%s av Mozilla</string>
    <!-- Text for title of warning card informing the user that the current analysis is outdated. -->
    <string name="review_quality_check_outdated_analysis_warning_title" tools:ignore="UnusedResources">Ny info att kontrollera</string>
    <!-- Text for button from warning card informing the user that the current analysis is outdated. Clicking this should trigger the product's re-analysis. -->
    <string name="review_quality_check_outdated_analysis_warning_action" tools:ignore="UnusedResources">Kontrollera nu</string>
    <!-- Title for warning card informing the user that the current product does not have enough reviews for a review analysis. -->
    <string name="review_quality_check_no_reviews_warning_title">Inte tillräckligt med recensioner ännu</string>
    <!-- Text for body of warning card informing the user that the current product does not have enough reviews for a review analysis. -->
    <string name="review_quality_check_no_reviews_warning_body">När den här produkten har fler recensioner kan vi kontrollera deras kvalitet.</string>
    <!-- Title for warning card informing the user that the current product is currently not available. -->
    <string name="review_quality_check_product_availability_warning_title">Produkten är inte tillgänglig</string>
    <!-- Text for the body of warning card informing the user that the current product is currently not available. -->
    <string name="review_quality_check_product_availability_warning_body">Om du ser att den här produkten finns i lager igen, rapportera det så jobbar vi med att kontrollera recensionerna.</string>
    <!-- Clickable text for warning card informing the user that the current product is currently not available. Clicking this should inform the server that the product is available. -->
    <string name="review_quality_check_product_availability_warning_action_2">Rapportera att produkten finns i lager</string>
    <!-- Title for warning card informing the user that the current product's analysis is still processing. The parameter is the percentage progress (0-100%) of the analysis process (e.g. 56%). -->
    <string name="review_quality_check_analysis_in_progress_warning_title_2">Kontrollerar recensionskvalitet (%s)</string>
    <!-- Text for body of warning card informing the user that the current product's analysis is still processing. -->
    <string name="review_quality_check_analysis_in_progress_warning_body">Detta kan ta uppåt 60 sekunder.</string>
    <!-- Title for info card displayed after the user reports a product is back in stock. -->
    <string name="review_quality_check_analysis_requested_info_title">Tack för att du rapporterade!</string>
    <!-- Text for body of info card displayed after the user reports a product is back in stock. -->
    <string name="review_quality_check_analysis_requested_info_body">Vi bör ha information om denna produkts recensioner inom 24 timmar. Kom tillbaka snart.</string>
    <!-- Title for info card displayed when the user review checker while on a product that Fakespot does not analyze (e.g. gift cards, music). -->
    <string name="review_quality_check_not_analyzable_info_title">Vi kan inte kontrollera dessa recensioner</string>
    <!-- Text for body of info card displayed when the user review checker while on a product that Fakespot does not analyze (e.g. gift cards, music). -->
    <string name="review_quality_check_not_analyzable_info_body">Tyvärr kan vi inte kontrollera recensionskvaliteten för vissa typer av produkter. Till exempel presentkort och strömmande video, musik och spel.</string>
    <!-- Title for info card displayed when another user reported the displayed product is back in stock. -->
    <string name="review_quality_check_analysis_requested_other_user_info_title" tools:ignore="UnusedResources">Info kommer snart</string>
    <!-- Text for body of info card displayed when another user reported the displayed product is back in stock. -->
    <string name="review_quality_check_analysis_requested_other_user_info_body" tools:ignore="UnusedResources">Vi bör ha information om denna produkts recensioner inom 24 timmar. Kom tillbaka snart.</string>
    <!-- Title for info card displayed to the user when analysis finished updating. -->
    <string name="review_quality_check_analysis_updated_confirmation_title" tools:ignore="UnusedResources">Analysen är aktuell</string>
    <!-- Text for the action button from info card displayed to the user when analysis finished updating. -->
    <string name="review_quality_check_analysis_updated_confirmation_action" tools:ignore="UnusedResources">Jag förstår</string>
    <!-- Title for error card displayed to the user when an error occurred. -->
    <string name="review_quality_check_generic_error_title">Ingen information tillgänglig just nu</string>
    <!-- Text for body of error card displayed to the user when an error occurred. -->
    <string name="review_quality_check_generic_error_body">Vi jobbar på att lösa problemet. Kom tillbaka snart.</string>
    <!-- Title for error card displayed to the user when the device is disconnected from the network. -->
    <string name="review_quality_check_no_connection_title">Ingen nätverksanslutning</string>
    <!-- Text for body of error card displayed to the user when the device is disconnected from the network. -->
    <string name="review_quality_check_no_connection_body">Kontrollera din nätverksanslutning och försök sedan ladda om sidan.</string>
    <!-- Title for card displayed to the user for products whose reviews were not analyzed yet. -->
    <string name="review_quality_check_no_analysis_title">Ingen information om dessa recensioner ännu</string>
    <!-- Text for the body of card displayed to the user for products whose reviews were not analyzed yet. -->
    <string name="review_quality_check_no_analysis_body">För att veta om denna produkts recensioner är pålitliga, kontrollera recensionens kvalitet. Det tar bara cirka 60 sekunder.</string>
    <!-- Text for button from body of card displayed to the user for products whose reviews were not analyzed yet. Clicking this should trigger a product analysis. -->
    <string name="review_quality_check_no_analysis_link">Kontrollera recensionens kvalitet</string>
    <!-- Headline for review quality check contextual onboarding card. -->
    <string name="review_quality_check_contextual_onboarding_title">Prova vår pålitliga guide till produktrecensioner</string>
    <!-- Description for review quality check contextual onboarding card. The first and last two parameters are for retailer names (e.g. Amazon, Walmart). The second parameter is for the name of the application (e.g. Firefox). -->
    <string name="review_quality_check_contextual_onboarding_description">Se hur tillförlitliga produktrecensioner är på %1$s innan du köper. Recensionsgranskaren, en experimentell funktion från %2$s, är inbyggd direkt i webbläsaren. Den fungerar på %3$s och %4$s också.</string>
    <!-- Description for review quality check contextual onboarding card. The first parameters is for retailer name (e.g. Amazon). The second parameter is for the name of the application (e.g. Firefox). -->
    <string name="review_quality_check_contextual_onboarding_description_one_vendor">Se hur tillförlitliga produktrecensioner är på %1$s innan du köper. Recensionsgranskaren, en experimentell funktion från %2$s, är inbyggd direkt i webbläsaren.</string>
    <!-- Paragraph presenting review quality check feature. First parameter is the Fakespot product name. Second parameter is for clickable text defined in review_quality_check_contextual_onboarding_learn_more_link. In the phrase "Fakespot by Mozilla", "by" can be localized. Does not need to stay by. -->
    <string name="review_quality_check_contextual_onboarding_learn_more">Med kraften i %1$s från Mozilla hjälper vi dig att undvika partiska och oäkta recensioner. Vår AI-modell förbättras alltid för att skydda dig när du handlar. %2$s</string>
    <!-- Clickable text from the contextual onboarding card that links to review quality check support article. -->
    <string name="review_quality_check_contextual_onboarding_learn_more_link">Läs mer</string>
    <!-- Caption text to be displayed in review quality check contextual onboarding card above the opt-in button. First parameter is Firefox app name, third parameter is the Fakespot product name. Second & fourth are for clickable texts defined in review_quality_check_contextual_onboarding_privacy_policy_3 and review_quality_check_contextual_onboarding_terms_use. -->
    <string name="review_quality_check_contextual_onboarding_caption_4">Genom att välja &quot;Ja, prova den&quot; godkänner du %1$s %2$s och %3$s %4$s.</string>
    <!-- Clickable text from the review quality check contextual onboarding card that links to Fakespot privacy notice. -->
    <string name="review_quality_check_contextual_onboarding_privacy_policy_3">sekretessmeddelande</string>
    <!-- Clickable text from the review quality check contextual onboarding card that links to Fakespot terms of use. -->
    <string name="review_quality_check_contextual_onboarding_terms_use">användarvillkor</string>
    <!-- Text for opt-in button from the review quality check contextual onboarding card. -->
    <string name="review_quality_check_contextual_onboarding_primary_button_text">Ja, prova den</string>
    <!-- Text for opt-out button from the review quality check contextual onboarding card. -->
    <string name="review_quality_check_contextual_onboarding_secondary_button_text">Inte nu</string>
    <!-- Content description (not visible, for screen readers etc.) for opening browser menu button to open review quality check bottom sheet. -->
    <string name="review_quality_check_open_handle_content_description">Öppna recensionsgranskaren</string>
    <!-- Content description (not visible, for screen readers etc.) for closing browser menu button to open review quality check bottom sheet. -->
    <string name="review_quality_check_close_handle_content_description">Stäng recensionsgranskaren</string>
    <!-- Content description (not visible, for screen readers etc.) for review quality check star rating. First parameter is the number of stars (1-5) representing the rating. -->
    <string name="review_quality_check_star_rating_content_description">%1$s av 5 stjärnor</string>
    <!-- Text for minimize button from highlights card. When clicked the highlights card should reduce its size. -->
    <string name="review_quality_check_highlights_show_less">Visa mindre</string>
    <!-- Text for maximize button from highlights card. When clicked the highlights card should expand to its full size. -->
    <string name="review_quality_check_highlights_show_more">Visa mer</string>
    <!-- Text for highlights card quality category header. Reviews shown under this header should refer the product's quality. -->
    <string name="review_quality_check_highlights_type_quality">Kvalitet</string>
    <!-- Text for highlights card price category header. Reviews shown under this header should refer the product's price. -->
    <string name="review_quality_check_highlights_type_price">Pris</string>
    <!-- Text for highlights card shipping category header. Reviews shown under this header should refer the product's shipping. -->
    <string name="review_quality_check_highlights_type_shipping">Frakt</string>
    <!-- Text for highlights card packaging and appearance category header. Reviews shown under this header should refer the product's packaging and appearance. -->
    <string name="review_quality_check_highlights_type_packaging_appearance">Paketering och utseende</string>
    <!-- Text for highlights card competitiveness category header. Reviews shown under this header should refer the product's competitiveness. -->
    <string name="review_quality_check_highlights_type_competitiveness">Konkurrenskraft</string>

    <!-- Text that is surrounded by quotes. The parameter is the actual text that is in quotes. An example of that text could be: Excellent craftsmanship, and that is displayed as “Excellent craftsmanship”. The text comes from a buyer's review that the feature is highlighting"   -->
    <string name="surrounded_with_quotes">&quot;%s&quot;</string>

    <!-- Accessibility services actions labels. These will be appended to accessibility actions like "Double tap to.." but not by or applications but by services like Talkback. -->
    <!-- Action label for elements that can be collapsed if interacting with them. Talkback will append this to say "Double tap to collapse". -->
    <string name="a11y_action_label_collapse">komprimera</string>
    <!-- Current state for elements that can be collapsed if interacting with them. Talkback will dictate this after a state change. -->
    <string name="a11y_state_label_collapsed">komprimerad</string>
    <!-- Action label for elements that can be expanded if interacting with them. Talkback will append this to say "Double tap to expand". -->
    <string name="a11y_action_label_expand">expandera</string>
    <!-- Current state for elements that can be expanded if interacting with them. Talkback will dictate this after a state change. -->
    <string name="a11y_state_label_expanded">expanderad</string>
    <!-- Action label for links to a website containing documentation about a wallpaper collection. Talkback will append this to say "Double tap to open link to learn more about this collection". -->
    <string name="a11y_action_label_wallpaper_collection_learn_more">öppna länken för att lära dig mer om denna samling</string>
    <!-- Action label for links that point to an article. Talkback will append this to say "Double tap to read the article". -->
    <string name="a11y_action_label_read_article">läs artikeln</string>
    <!-- Action label for links to the Firefox Pocket website. Talkback will append this to say "Double tap to open link to learn more". -->
    <string name="a11y_action_label_pocket_learn_more">öppna länken för att lära dig mer</string>
    <!-- Content description for headings announced by accessibility service. The first parameter is the text of the heading. Talkback will announce the first parameter and then speak the word "Heading" indicating to the user that this text is a heading for a section. -->
    <string name="a11y_heading">%s, Rubrik</string>

    <!-- Title for dialog displayed when trying to access links present in a text. -->
    <string name="a11y_links_title">Länkar</string>
    <!-- Additional content description for text bodies that contain urls. -->
    <string name="a11y_links_available">Länkar tillgängliga</string>

    <!-- Translations feature-->

    <!-- Translation request dialog -->
    <!-- Title for the translation dialog that allows a user to translate the webpage. -->
    <string name="translations_bottom_sheet_title">Översätt den här sidan?</string>
    <!-- Title for the translation dialog after a translation was completed successfully.
    The first parameter is the name of the language that the page was translated from, for example, "French".
    The second parameter is the name of the language that the page was translated to, for example, "English". -->
    <string name="translations_bottom_sheet_title_translation_completed">Sida översatt från %1$s till %2$s</string>
    <!-- Title for the translation dialog that allows a user to translate the webpage when a user uses the translation feature the first time. The first parameter is the name of the application, for example, "Fenix". -->
    <string name="translations_bottom_sheet_title_first_time">Prova privata översättningar i %1$s</string>
    <!-- Additional information on the translation dialog that appears when a user uses the translation feature the first time. The first parameter is clickable text with a link, for example, "Learn more". -->
    <string name="translations_bottom_sheet_info_message">För din integritet lämnar översättningar aldrig din enhet. Nya språk och förbättringar kommer snart! %1$s</string>
    <!-- Text that links to additional information about the Firefox translations feature. -->
    <string name="translations_bottom_sheet_info_message_learn_more">Läs mer</string>
    <!-- Label for the dropdown to select which language to translate from on the translations dialog. Usually the translate from language selected will be the same as the page language. -->
    <string name="translations_bottom_sheet_translate_from">Översätt från</string>
    <!-- Label for the dropdown to select which language to translate to on the translations dialog. Usually the translate to language selected will be the user's preferred language. -->
    <string name="translations_bottom_sheet_translate_to">Översätt till</string>
    <!-- Label for the dropdown to select which language to translate from on the translations dialog when the page language is not supported. This selection is to allow the user to select another language, in case we automatically detected the page language incorrectly. -->
    <string name="translations_bottom_sheet_translate_from_unsupported_language">Prova ett annat källspråk</string>
    <!-- Button text on the translations dialog to dismiss the dialog and return to the browser. -->
    <string name="translations_bottom_sheet_negative_button">Inte nu</string>
    <!-- Button text on the translations dialog to restore the translated website back to the original untranslated version. -->
    <string name="translations_bottom_sheet_negative_button_restore">Visa original</string>
    <!-- Accessibility announcement (not visible, for screen readers etc.) for the translations dialog after restore button was pressed that indicates the original untranslated page was loaded. -->
    <string name="translations_bottom_sheet_restore_accessibility_announcement">Original oöversatt sida laddad</string>
    <!-- Button text on the translations dialog when a translation error appears, used to dismiss the dialog and return to the browser. -->
    <string name="translations_bottom_sheet_negative_button_error">Klar</string>
    <!-- Button text on the translations dialog to begin a translation of the website. -->
    <string name="translations_bottom_sheet_positive_button">Översätt</string>
    <!-- Button text on the translations dialog when a translation error appears. -->
    <string name="translations_bottom_sheet_positive_button_error">Försök igen</string>
    <!-- Inactive button text on the translations dialog that indicates a translation is currently in progress. This button will be accompanied by a loading icon. -->
    <string name="translations_bottom_sheet_translating_in_progress">Översätter</string>

    <!-- Button content description (not visible, for screen readers etc.) for the translations dialog translate button that indicates a translation is currently in progress. -->
    <string name="translations_bottom_sheet_translating_in_progress_content_description">Översättning pågår</string>

    <!-- Default dropdown option when initially selecting a language from the translations dialog language selection dropdown. -->
    <string name="translations_bottom_sheet_default_dropdown_selection">Välj ett språk</string>
    <!-- The title of the warning card informs the user that a translation could not be completed. -->
    <string name="translation_error_could_not_translate_warning_text">Det uppstod ett problem med översättningen. Försök igen.</string>

    <!-- The title of the warning card informs the user that the list of languages cannot be loaded. -->
    <string name="translation_error_could_not_load_languages_warning_text">Det gick inte att ladda språk. Kontrollera din internetanslutning och försök igen.</string>
    <!-- The title of the warning card informs the user that a language is not supported. The first parameter is the name of the language that is not supported. -->
    <string name="translation_error_language_not_supported_warning_text">Tyvärr, vi stöder inte %1$s ännu.</string>

    <!-- Snackbar title shown if the user closes the Translation Request dialogue and a translation is in progress. -->
    <string name="translation_in_progress_snackbar">Översätter…</string>

    <!-- Title for the data saving mode warning dialog used in the translation request dialog.
    This dialog will be presented when the user attempts to perform
    a translation without the necessary language files downloaded first when Android's data saver mode is enabled and the user is not using WiFi.
    The first parameter is the size in kilobytes or megabytes of the language file. -->
    <string name="translations_download_language_file_dialog_title">Hämta språk i datasparläge (%1$s)?</string>


    <!-- Translations options dialog -->
    <!-- Title of the translation options dialog that allows a user to set their translation options for the site the user is currently on. -->
    <string name="translation_option_bottom_sheet_title_heading">Översättningsalternativ</string>
    <!-- Toggle switch label that allows a user to set the setting if they would like the browser to always offer or suggest translations when available. -->
    <string name="translation_option_bottom_sheet_always_translate">Erbjud alltid att översätta</string>
    <!-- Toggle switch label that allows a user to set if they would like a given language to automatically translate or not. The first parameter is the language name, for example, "Spanish". -->
    <string name="translation_option_bottom_sheet_always_translate_in_language">Översätt alltid %1$s</string>
    <!-- Toggle switch label that allows a user to set if they would like to never be offered a translation of the given language. The first parameter is the language name, for example, "Spanish". -->
    <string name="translation_option_bottom_sheet_never_translate_in_language">Översätt aldrig %1$s</string>
    <!-- Toggle switch label that allows a user to set the setting if they would like the browser to never translate the site the user is currently visiting. -->
    <string name="translation_option_bottom_sheet_never_translate_site">Översätt aldrig denna sida</string>
    <!-- Toggle switch description that will appear under the "Never translate these sites" settings toggle switch to provide more information on how this setting interacts with other settings. -->
    <string name="translation_option_bottom_sheet_switch_never_translate_site_description">Åsidosätter alla andra inställningar</string>
    <!-- Toggle switch description that will appear under the "Never translate" and "Always translate" toggle switch settings to provide more information on how these  settings interacts with other settings. -->
    <string name="translation_option_bottom_sheet_switch_description">Åsidosätter erbjudanden om översättning</string>
    <!-- Button text for the button that will take the user to the translation settings dialog. -->
    <string name="translation_option_bottom_sheet_translation_settings">Översättningsinställningar</string>
    <!-- Button text for the button that will take the user to a website to learn more about how translations works in the given app. The first parameter is the name of the application, for example, "Fenix". -->
    <string name="translation_option_bottom_sheet_about_translations">Om översättningar i %1$s</string>

    <!-- Content description (not visible, for screen readers etc.) for closing the translations bottom sheet. -->
    <string name="translation_option_bottom_sheet_close_content_description">Stäng översättningsarket</string>

    <!-- The title of the warning card informs the user that an error has occurred at page settings. -->
    <string name="translation_option_bottom_sheet_error_warning_text">Vissa inställningar är inte tillgängliga för tillfället.</string>

    <!-- Translation settings dialog -->
    <!-- Title of the translation settings dialog that allows a user to set their preferred translation settings. -->
    <string name="translation_settings_toolbar_title">Översättningar</string>
    <!-- Toggle switch label that indicates that the browser should signal or indicate when a translation is possible for any page. -->
    <string name="translation_settings_offer_to_translate">Erbjud att översätta när det är möjligt</string>
    <!-- Toggle switch label that indicates that downloading files required for translating is permitted when using data saver mode in Android. -->
    <string name="translation_settings_always_download">Ladda alltid ned språk i datasparläge</string>
    <!-- Section header text that begins the section of a list of different options the user may select to adjust their translation preferences. -->
    <string name="translation_settings_translation_preference">Översättningsinställningar</string>
    <!-- Button text for the button that will take the user to the automatic translations settings dialog. On the automatic translations settings dialog, the user can set if translations should occur automatically for a given language. -->
    <string name="translation_settings_automatic_translation">Automatisk översättning</string>
    <!-- Button text for the button that will take the user to the never translate these sites dialog. On the never translate these sites dialog, the user can set if translations should never occur on certain websites. -->
    <string name="translation_settings_automatic_never_translate_sites">Översätt aldrig dessa webbplatser</string>
    <!-- Button text for the button that will take the user to the download languages dialog. On the download languages dialog, the user can manage which languages they would like to download for translations. -->
    <string name="translation_settings_download_language">Ladda ner språk</string>

    <!-- Automatic translation preference screen -->
    <!-- Title of the automatic translation preference screen that will appear on the toolbar.-->
    <string name="automatic_translation_toolbar_title_preference">Automatisk översättning</string>
    <!-- Screen header presenting the automatic translation preference feature. It will appear under the toolbar. -->
    <string name="automatic_translation_header_preference">Välj ett språk för att hantera inställningarna för &quot;översätt alltid&quot; och &quot;översätt aldrig&quot;.</string>

    <!-- The title of the warning card informs the user that the system could not load languages for translation settings. -->
    <string name="automatic_translation_error_warning_text">Det gick inte att ladda språk. Kom tillbaka senare.</string>

    <!-- Automatic translation options preference screen -->
    <!-- Preference option for offering to translate. Radio button title text.-->
    <string name="automatic_translation_option_offer_to_translate_title_preference">Erbjuda att översätta (standard)</string>
    <!-- Preference option for offering to translate. Radio button summary text. The first parameter is the name of the app defined in app_name (for example: Fenix)-->
    <string name="automatic_translation_option_offer_to_translate_summary_preference">%1$s kommer att erbjuda att översätta webbplatser till detta språk.</string>
    <!-- Preference option for always translate. Radio button title text. -->
    <string name="automatic_translation_option_always_translate_title_preference">Översätt alltid</string>
    <!-- Preference option for always translate. Radio button summary text. The first parameter is the name of the app defined in app_name (for example: Fenix)-->
    <string name="automatic_translation_option_always_translate_summary_preference">%1$s kommer att översätta detta språk automatiskt när sidan laddas.</string>
    <!-- Preference option for never translate. Radio button title text.-->
    <string name="automatic_translation_option_never_translate_title_preference">Översätt aldrig</string>
    <!-- Preference option for never translate. Radio button summary text. The first parameter is the name of the app defined in app_name (for example: Fenix)-->
    <string name="automatic_translation_option_never_translate_summary_preference">%1$s kommer aldrig att erbjuda att översätta webbplatser på detta språk.</string>

    <!-- Never translate site preference screen -->
    <!-- Title of the never translate site preference screen that will appear on the toolbar.-->
    <string name="never_translate_site_toolbar_title_preference">Översätt aldrig dessa webbplatser</string>
    <!-- Screen header presenting the never translate site preference feature. It will appear under the toolbar. -->
    <string name="never_translate_site_header_preference">För att lägga till en ny webbplats: Besök den och välj &quot;Översätt aldrig den här webbplatsen&quot; från översättningsmenyn.</string>
    <!-- Content description (not visible, for screen readers etc.): For a never-translated site list item that is selected.
             The first parameter is web site url (for example:"wikipedia.com") -->
    <string name="never_translate_site_item_list_content_description_preference">Ta bort %1$s</string>
    <!-- The title of the warning card informs the user that an error has occurred at the never translate sites list. -->
    <string name="never_translate_site_error_warning_text">Det gick inte att ladda webbplatser. Kom tillbaka senare.</string>
    <!-- The Delete site dialogue title will appear when the user clicks on a list item.
             The first parameter is web site url (for example:"wikipedia.com") -->
    <string name="never_translate_site_dialog_title_preference">Tog bort %1$s?</string>
    <!-- The Delete site dialogue positive button will appear when the user clicks on a list item. The site will be deleted. -->
    <string name="never_translate_site_dialog_confirm_delete_preference">Ta bort</string>
    <!-- The Delete site dialogue negative button will appear when the user clicks on a list item. The dialog will be dismissed. -->
    <string name="never_translate_site_dialog_cancel_preference">Avbryt</string>

    <!-- Download languages preference screen -->
    <!-- Title of the toolbar for the translation feature screen where users may download different languages for translation. -->
    <string name="download_languages_translations_toolbar_title_preference">Ladda ner språk</string>
    <!-- Screen header presenting the download language preference feature. It will appear under the toolbar.The first parameter is "Learn More," a clickable text with a link. Talkback will append this to say "Double tap to open link to learn more". -->
    <string name="download_languages_header_preference">Ladda ner kompletta språk för snabbare översättningar och för att översätta offline. %1$s</string>
    <!-- Clickable text from the screen header that links to a website. -->
    <string name="download_languages_header_learn_more_preference">Läs mer</string>
    <!-- The subhead of the download language preference screen will appear above the pivot language. -->
    <string name="download_languages_available_languages_preference">Tillgängliga språk</string>
    <!-- Text that will appear beside a core or pivot language package name to show that the language is necessary for the translation feature to function. -->
    <string name="download_languages_default_system_language_require_preference">krävs</string>
    <!-- A text for download language preference item.
    The first parameter is the language name, for example, "Spanish".
    The second parameter is the language file size, for example, "(3.91 KB)" or, if the language package name is a pivot language, "(required)". -->
    <string name="download_languages_language_item_preference">%1$s (%2$s)</string>
    <!-- The subhead of the download language preference screen will appear above the items that were not downloaded. -->
    <string name="download_language_header_preference">Ladda ner språk</string>
    <!-- All languages list item. When the user presses this item, they can download all languages. -->
    <string name="download_language_all_languages_item_preference">Alla språk</string>
    <!-- All languages list item. When the user presses this item, they can delete all languages that were downloaded. -->
    <string name="download_language_all_languages_item_preference_to_delete">Ta bort alla språk</string>
    <!-- Content description (not visible, for screen readers etc.): For a language list item that was downloaded, the user can now delete it. -->
    <string name="download_languages_item_content_description_downloaded_state">Ta bort</string>
    <!-- Content description (not visible, for screen readers etc.): For a language list item, deleting is in progress. -->
    <string name="download_languages_item_content_description_delete_in_progress_state">Pågår</string>
    <!-- Content description (not visible, for screen readers etc.): For a language list item, downloading is in progress.
    The first parameter is the language name, for example, "Spanish".
    The second parameter is the language file size, for example, "(3.91 KB)". -->
    <string name="download_languages_item_content_description_download_in_progress_state">Avbryt hämtning av %1$s (%2$s)</string>
    <!-- Content description (not visible, for screen readers etc.): For a language list item that was not downloaded. -->
    <string name="download_languages_item_content_description_not_downloaded_state">Hämta</string>

    <!-- The title of the warning card informs the user that an error has occurred when fetching the list of languages. -->
    <string name="download_languages_fetch_error_warning_text">Det gick inte att ladda språk. Kom tillbaka senare.</string>
    <!-- The title of the warning card informs the user that an error has occurred at downloading a language.
      The first parameter is the language name, for example, "Spanish". -->
    <string name="download_languages_error_warning_text"><![CDATA[Det gick inte att hämta <b>%1$s</b>. Försök igen.]]></string>
    <!-- The title of the warning card informs the user that an error has occurred at deleting a language.
          The first parameter is the language name, for example, "Spanish". -->
    <string name="download_languages_delete_error_warning_text"><![CDATA[Det gick inte att ta bort <b>%1$s</b>. Försök igen.]]></string>

    <!-- Title for the dialog used by the translations feature to confirm deleting a language.
    The dialog will be presented when the user requests deletion of a language.
    The first parameter is the name of the language, for example, "Spanish" and the second parameter is the size in kilobytes or megabytes of the language file. -->
    <string name="delete_language_file_dialog_title">Ta bort %1$s (%2$s)?</string>
    <!-- Additional information for the dialog used by the translations feature to confirm deleting a language. The first parameter is the name of the application, for example, "Fenix". -->
    <string name="delete_language_file_dialog_message">Om du tar bort det här språket kommer %1$s att ladda ner delar av språk till din cache när du översätter.</string>
    <!-- Title for the dialog used by the translations feature to confirm deleting all languages file.
    The dialog will be presented when the user requests deletion of all languages file.
    The first parameter is the size in kilobytes or megabytes of the language file. -->
    <string name="delete_language_all_languages_file_dialog_title">Ta bort alla språk (%1$s)?</string>
    <!-- Additional information for the dialog used by the translations feature to confirm deleting all languages file. The first parameter is the name of the application, for example, "Fenix". -->
    <string name="delete_language_all_languages_file_dialog_message">Om du tar bort alla språk kommer %1$s att ladda ner delar av språk till din cache när du översätter.</string>
    <!-- Button text on the dialog used by the translations feature to confirm deleting a language. -->
    <string name="delete_language_file_dialog_positive_button_text">Ta bort</string>
    <!-- Button text on the dialog used by the translations feature to cancel deleting a language. -->
    <string name="delete_language_file_dialog_negative_button_text">Avbryt</string>

    <!-- Title for the data saving mode warning dialog used by the translations feature.
    This dialog will be presented when the user attempts to download a language or perform
    a translation without the necessary language files downloaded first when Android's data saver mode is enabled and the user is not using WiFi.
    The first parameter is the size in kilobytes or megabytes of the language file.-->
    <string name="download_language_file_dialog_title">Ladda ner i datasparläge (%1$s)?</string>
    <!-- Additional information for the data saving mode warning dialog used by the translations feature. This text explains the reason a download is required for a translation. -->
    <string name="download_language_file_dialog_message_all_languages">Vi laddar ner delar av språk till din cache för att hålla översättningarna privata.</string>
    <!-- Checkbox label text on the data saving mode warning dialog used by the translations feature. This checkbox allows users to ignore the data usage warnings. -->
    <string name="download_language_file_dialog_checkbox_text">Ladda alltid ner i datasparläge</string>
    <!-- Button text on the data saving mode warning dialog used by the translations feature to allow users to confirm they wish to continue and download the language file. -->
    <string name="download_language_file_dialog_positive_button_text">Ladda ner</string>
    <!-- Button text on the data saving mode warning dialog used by the translations feature to allow users to confirm they wish to continue and download the language file and perform a translation. -->
    <string name="download_language_file_dialog_positive_button_text_all_languages">Ladda ner och översätt</string>
    <!-- Button text on the data saving mode warning dialog used by the translations feature to allow users to cancel the action and not perform a download of the language file. -->
    <string name="download_language_file_dialog_negative_button_text">Avbryt</string>

    <!-- Unified Trust Panel -->
    <!-- Title text for the protection panel banner when the site is not secure. -->
    <string name="protection_panel_banner_not_secure_title">Var försiktig med den här sidan</string>
    <!-- Description text for the protection panel banner when the site is not secure. -->
    <string name="protection_panel_banner_not_secure_description">Din anslutning är inte säker.</string>
    <!-- Title text for the protection panel banner when tracking protection is disabled. -->
    <string name="protection_panel_banner_not_protected_title">Du stängde av skydden</string>
    <!-- Description text for the protection panel banner when tracking protection is disabled.
        The first parameter is the name of the app defined in app_name (for example: Fenix) -->
    <string name="protection_panel_banner_not_protected_description">%s är avstängd. Vi föreslår att du aktiverar skydden igen.</string>
    <!-- Title text for the protection panel banner when tracking protection is enabled.
        The first parameter is the name of the app defined in app_name (for example: Fenix) -->
    <string name="protection_panel_banner_protected_title">%s är på vakt</string>
    <!-- Description text for the protection panel banner when tracking protection is enabled. -->
    <string name="protection_panel_banner_protected_description">Du är skyddad. Om vi upptäcker något meddelar vi dig.</string>
    <!-- Label text for the Enhanced Tracking Protection toggle. -->
    <string name="protection_panel_etp_toggle_label">Förbättrat spårningsskydd</string>
    <!-- Description text for the Enhanced Tracking Protection toggle when tracking protection is enabled. -->
    <string name="protection_panel_etp_toggle_enabled_description">Om något ser trasigt ut på den här webbplatsen, försök att stänga av skydden.</string>
    <!-- Description text for the Enhanced Tracking Protection toggle when tracking protection is disabled. -->
    <string name="protection_panel_etp_toggle_disabled_description">Skydd är AV. Vi föreslår att du slår på det igen.</string>

    <!-- Debug drawer -->
    <!-- The user-facing title of the Debug Drawer feature. -->
    <string name="debug_drawer_title">Felsökningsverktyg</string>
    <!-- Content description (not visible, for screen readers etc.): Navigate back within the debug drawer. -->
    <string name="debug_drawer_back_button_content_description">Navigera bakåt</string>

    <!-- Content description (not visible, for screen readers etc.): Open debug drawer. -->
    <string name="debug_drawer_fab_content_description">Öppna felsökningslådan</string>

    <!-- Debug drawer tabs tools -->
    <!-- The title of the Tab Tools feature in the Debug Drawer. -->
    <string name="debug_drawer_tab_tools_title">Flikverktyg</string>
    <!-- The title of the tab count section in Tab Tools. -->
    <string name="debug_drawer_tab_tools_tab_count_title">Antal flikar</string>
    <!-- The active tab count category in the tab count section in Tab Tools. -->
    <string name="debug_drawer_tab_tools_tab_count_active">Aktiv</string>
    <!-- The inactive tab count category in the tab count section in Tab Tools. -->
    <string name="debug_drawer_tab_tools_tab_count_inactive">Inaktiv</string>
    <!-- The private tab count category in the tab count section in Tab Tools. -->
    <string name="debug_drawer_tab_tools_tab_count_private">Privat</string>
    <!-- The total tab count category in the tab count section in Tab Tools. -->
    <string name="debug_drawer_tab_tools_tab_count_total">Totalt</string>
    <!-- The title of the tab creation tool section in Tab Tools. -->
    <string name="debug_drawer_tab_tools_tab_creation_tool_title">Verktyg för att skapa flikar</string>
    <!-- The label of the text field in the tab creation tool. -->
    <string name="debug_drawer_tab_tools_tab_creation_tool_text_field_label">Antal flikar att skapa</string>
    <!-- The error message of the text field in the tab creation tool when the text field is empty -->
    <string name="debug_drawer_tab_tools_tab_quantity_empty_error">Textfältet är tomt</string>
    <!-- The error message of the text field in the tab creation tool when the text field has characters other than digits -->
    <string name="debug_drawer_tab_tools_tab_quantity_non_digits_error">Ange endast positiva heltal</string>
    <!-- The error message of the text field in the tab creation tool when the text field is a zero -->
    <string name="debug_drawer_tab_tools_tab_quantity_non_zero_error">Ange ett nummer större än noll</string>
    <!-- The error message of the text field in the tab creation tool when the text field is a
        quantity greater than the max tabs. The first parameter is the maximum number of tabs
        that can be generated in one operation.-->
    <string name="debug_drawer_tab_tools_tab_quantity_exceed_max_error">Översteg det maximala antalet flikar (%1$s) som kan genereras i en operation</string>
    <!-- The button text to add tabs to the active tab group in the tab creation tool. -->
    <string name="debug_drawer_tab_tools_tab_creation_tool_button_text_active">Lägg till i aktiva flikar</string>
    <!-- The button text to add tabs to the inactive tab group in the tab creation tool. -->
    <string name="debug_drawer_tab_tools_tab_creation_tool_button_text_inactive">Lägg till i inaktiva flikar</string>
    <!-- The button text to add tabs to the private tab group in the tab creation tool. -->
    <string name="debug_drawer_tab_tools_tab_creation_tool_button_text_private">Lägg till i privata flikar</string>

    <!-- Micro survey -->

    <!-- Microsurvey -->
    <!-- Prompt view -->
    <!-- The microsurvey prompt title. Note: The word "Firefox" should NOT be translated -->
    <string name="micro_survey_prompt_title" tools:ignore="BrandUsage,UnusedResources">Hjälp oss att göra Firefox bättre. Det tar bara en minut.</string>
    <!-- The continue button label -->
    <string name="micro_survey_continue_button_label" tools:ignore="UnusedResources">Fortsätt</string>
    <!-- Survey view -->
    <!-- The survey header -->
    <string name="micro_survey_survey_header_2">Vänligen fyll i enkäten</string>
    <!-- The privacy notice link -->
    <string name="micro_survey_privacy_notice_2">Sekretessmeddelande</string>
    <!-- The submit button label text -->
    <string name="micro_survey_submit_button_label">Skicka in</string>
    <!-- The survey completion header -->
    <string name="micro_survey_survey_header_confirmation" tools:ignore="UnusedResources">Undersökning klar</string>
    <!-- The survey completion confirmation text -->
    <string name="micro_survey_feedback_confirmation">Tack för din feedback!</string>
    <!-- Option for likert scale -->
    <string name="likert_scale_option_1" tools:ignore="UnusedResources">Väldigt nöjd</string>
    <!-- Option for likert scale -->
    <string name="likert_scale_option_2" tools:ignore="UnusedResources">Nöjd</string>
    <!-- Option for likert scale -->
    <string name="likert_scale_option_3" tools:ignore="UnusedResources">Neutral</string>
    <!-- Option for likert scale -->
    <string name="likert_scale_option_4" tools:ignore="UnusedResources">Missnöjd</string>
    <!-- Option for likert scale -->
    <string name="likert_scale_option_5" tools:ignore="UnusedResources">Väldigt missnöjd</string>

    <!-- Option for likert scale -->
    <string name="likert_scale_option_6" tools:ignore="UnusedResources">Jag använder den inte</string>
    <!-- Option for likert scale. Note: The word "Firefox" should NOT be translated. -->
    <string name="likert_scale_option_7" tools:ignore="BrandUsage,UnusedResources">Jag använder inte sökning på Firefox</string>
    <!-- Option for likert scale -->
    <string name="likert_scale_option_8" tools:ignore="UnusedResources">Jag använder inte synkronisering</string>
    <!-- Text shown in prompt for printing microsurvey. "sec" It's an abbreviation for "second". Note: The word "Firefox" should NOT be translated. -->
    <string name="microsurvey_prompt_printing_title" tools:ignore="BrandUsage,UnusedResources">Hjälp till att göra utskrifter i Firefox bättre. Det tar bara en sekund</string>
    <!-- Text shown in prompt for search microsurvey. Note: The word "Firefox" should NOT be translated. -->
    <string name="microsurvey_prompt_search_title" tools:ignore="BrandUsage,UnusedResources">Hjälp till att göra sökning i Firefox bättre. Det tar bara en minut</string>
    <!-- Text shown in prompt for sync microsurvey. Note: The word "Firefox" should NOT be translated. -->
    <string name="microsurvey_prompt_sync_title" tools:ignore="BrandUsage,UnusedResources">Hjälp till att göra synkronisering i Firefox bättre. Det tar bara en minut</string>
    <!-- Text shown in the survey title for printing microsurvey. Note: The word "Firefox" should NOT be translated. -->
    <string name="microsurvey_survey_printing_title" tools:ignore="BrandUsage,UnusedResources">Hur nöjd är du med utskrifter i Firefox?</string>
    <!-- Text shown in the survey title for homepage microsurvey. Note: The word "Firefox" should NOT be translated. -->
    <string name="microsurvey_homepage_title" tools:ignore="BrandUsage,UnusedResources">Hur nöjd är du med din startsida i Firefox?</string>
    <!-- Text shown in the survey title for search experience microsurvey. Note: The word "Firefox" should NOT be translated. -->
    <string name="microsurvey_search_title" tools:ignore="BrandUsage,UnusedResources">Hur nöjd är du med sökupplevelsen i Firefox?</string>
    <!-- Text shown in the survey title for sync experience microsurvey. Note: The word "Firefox" should NOT be translated. -->
    <string name="microsurvey_sync_title" tools:ignore="BrandUsage,UnusedResources">Hur nöjd är du med synkroniseringen i Firefox?</string>
    <!-- Accessibility -->
    <!-- Content description for the survey application icon. Note: The word "Firefox" should NOT be translated.  -->
    <string name="microsurvey_app_icon_content_description" tools:ignore="BrandUsage">Firefox logotyp</string>
    <!-- Content description for the survey feature icon. -->
    <string name="microsurvey_feature_icon_content_description">Undersökningsfunktionens ikon</string>
    <!-- Content description (not visible, for screen readers etc.) for closing microsurvey bottom sheet. -->
    <string name="microsurvey_close_handle_content_description">Stäng undersökning</string>
    <!-- Content description for "X" button that is closing microsurvey. -->
    <string name="microsurvey_close_button_content_description">Stäng</string>

    <!-- Debug drawer logins -->
    <!-- The title of the Logins feature in the Debug Drawer. -->
    <string name="debug_drawer_logins_title">Inloggningar</string>
    <!-- The title of the logins section in the Logins feature, where the parameter will be the site domain  -->
    <string name="debug_drawer_logins_current_domain_label">Aktuell domän: %s</string>
    <!-- The label for a button to add a new fake login for the current domain in the Logins feature. -->
    <string name="debug_drawer_logins_add_login_button">Lägg till en falsk inloggning för den här domänen</string>
    <!-- Content description for delete button where parameter will be the username of the login -->
    <string name="debug_drawer_logins_delete_login_button_content_description">Ta bort inloggning med användarnamnet %s</string>

    <!-- Debug drawer addresses -->
    <!-- The title of the Addresses feature in the Debug Drawer. -->
    <string name="debug_drawer_addresses_title">Adresser</string>
    <!-- The title of the section header for the list of debug locales that can be enabled and disabled. -->
    <string name="debug_drawer_addresses_debug_locales_header">Felsök språkversioner för att aktivera</string>

    <!-- Debug drawer "contextual feature recommendation" (CFR) tools -->
    <!-- The title of the CFR Tools feature in the Debug Drawer -->
    <string name="debug_drawer_cfr_tools_title">CFR-verktyg</string>
    <!-- The title of the reset CFR section in CFR Tools -->
    <string name="debug_drawer_cfr_tools_reset_cfr_title">Återställ CFR:er</string>

    <!-- Glean debug tools -->
    <!-- The title of the glean debugging feature -->
    <string name="glean_debug_tools_title">Glean felsökningsverktyg</string>

    <!-- Messages explaining how to exit fullscreen mode -->
    <!-- Message shown to explain how to exit fullscreen mode when gesture navigation is enabled. -->
    <!-- Localisation note: this text should be as short as possible, max 68 chars -->
    <string name="exit_fullscreen_with_gesture_short">Dra från toppen &amp; använd bakåtgest för att avsluta</string>
    <!-- Message shown to explain how to exit fullscreen mode when using back button navigation. -->
    <!-- Localisation note: this text should be as short as possible, max 68 chars -->
    <string name="exit_fullscreen_with_back_button_short">Dra från toppen och tryck bakåt för att avsluta</string>

    <!-- Beta Label Component !-->
    <!-- Text shown as a label or tag to indicate a feature or area is still undergoing active development. Note that here "Beta" should not be translated, as it is used as an icon styled element. -->
    <string name="beta_feature">BETA</string>

    <!-- Root certificate expiration warnings -->
    <!-- These strings for homepage cards and push notifications to be pushed to users running outdated versions of Firefox. We want to encourage these users to update to the latest version so their extensions and other features don't stop working when Firefox's old root certificate expires on 2025-03-14. For more information, see this SUMO article: https://support.mozilla.org/kb/root-certificate-expiration !-->
    <!-- Homepage card button to open Google Play Store. "Update" is a verb. -->
    <string name="certificate_warning_homepage_card_update_now_button" tools:ignore="UnusedResources">Uppdatera nu</string>
    <!-- Homepage card title about old Firefox version. "Update" is a verb. Note: The word "Firefox" should NOT be translated. -->
    <string name="certificate_warning_homepage_card_hca1_title" tools:ignore="BrandUsage,UnusedResources">Uppdatera din Firefox-webbläsare</string>
    <!-- Homepage card message about old Firefox version -->
    <string name="certificate_warning_homepage_card_hca1_message" tools:ignore="UnusedResources">Ett rotcertifikat kommer att upphöra, vilket gör att vissa funktioner slutar fungera den 14 mars.</string>
    <!-- Homepage card title about old Firefox version. "Update" is a verb. -->
    <string name="certificate_warning_homepage_card_hcr1_title" tools:ignore="UnusedResources">Uppdatering före den 14 mars</string>
    <!-- Homepage card message about old Firefox version. Note: The word "Firefox" should NOT be translated. -->
    <string name="certificate_warning_homepage_card_hcr1_message" tools:ignore="BrandUsage,UnusedResources">Ett rotcertifikat upphör att gälla, vilket gör att din version av Firefox slutar fungera.</string>
    <!-- Homepage card title about old Firefox version -->
    <string name="certificate_warning_homepage_card_hcw2_title" tools:ignore="UnusedResources">Mindre än 7 dagar kvar att uppdatera</string>
    <!-- Homepage card message about old Firefox version. Note: The word "Firefox" should NOT be translated. -->
    <string name="certificate_warning_homepage_card_hcw2_message" tools:ignore="BrandUsage,UnusedResources">Den 14 mars slutar tillägg och andra Firefox-funktioner fungera eftersom ett rotcertifikat håller på att upphöra.</string>
    <!-- Homepage card title about old Firefox version. Note: The word "Firefox" should NOT be translated. -->
    <string name="certificate_warning_homepage_card_hcw3_title" tools:ignore="BrandUsage,UnusedResources">Sista chansen att behålla Firefox</string>
    <!-- Homepage card message about old Firefox version. Note: The word "Firefox" should NOT be translated. -->
    <string name="certificate_warning_homepage_card_hcw3_message" tools:ignore="BrandUsage,UnusedResources">Din version av Firefox kommer sluta fungera korrekt den 14 mars eftersom ett rotcertifikat håller på att upphöra.</string>
    <!-- Push notification title about old Firefox version. "Update" is a noun. -->
    <string name="certificate_warning_push_notification_update_recommended_title" tools:ignore="UnusedResources">Uppdatering rekommenderas</string>
    <!-- Push notification message about old Firefox version -->
    <string name="certificate_warning_push_notification_pnr1_message" tools:ignore="UnusedResources">Tillägg och vissa funktioner kommer att sluta fungera den 14 mars.</string>
    <!-- Push notification title about old Firefox version. Note: The word "Firefox" should NOT be translated. -->
    <string name="certificate_warning_push_notification_pnw2_title" tools:ignore="BrandUsage,UnusedResources">Du använder en äldre version av Firefox</string>
    <!-- Push notification message about old Firefox version. "Update" is a verb. -->
    <string name="certificate_warning_push_notification_pnw2_message" tools:ignore="UnusedResources">Uppdatera före 14 mars för att fortsätta använda tillägg och andra funktioner.</string>
    <!-- Push notification message about old Firefox version -->
    <string name="certificate_warning_push_notification_pnw3_message" tools:ignore="UnusedResources">Vissa funktioner kommer att sluta fungera i morgon.</string>
</resources><|MERGE_RESOLUTION|>--- conflicted
+++ resolved
@@ -1358,8 +1358,6 @@
 
     <!-- WebCompat Reporter -->
 
-<<<<<<< HEAD
-=======
     <!-- WebCompat Reporter -->
     <!-- The title of the Web Compat Reporter feature. This is displayed in the top app bar. -->
     <string name="webcompat_reporter_screen_title">Rapportera trasig webbplats</string>
@@ -1383,7 +1381,6 @@
     <string name="webcompat_reporter_send">Skicka</string>
 
 
->>>>>>> 3a395140
     <!-- These reason strings are dropdown options on a WebCompat reporter form, indicating what is broken on the site. -->
     <!-- Broken site reason text for site slow or not working -->
     <string name="webcompat_reporter_reason_slow">Webbplatsen är långsam eller fungerar inte</string>
