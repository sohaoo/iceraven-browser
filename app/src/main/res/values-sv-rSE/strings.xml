<?xml version="1.0" encoding="utf-8"?>
<resources xmlns:tools="http://schemas.android.com/tools" xmlns:moz="http://mozac.org/tools">

    <!-- App name for private browsing mode. The first parameter is the name of the app defined in app_name (for example: Fenix)-->
    <string name="app_name_private_5">Privat %s</string>
    <!-- App name for private browsing mode. The first parameter is the name of the app defined in app_name (for example: Fenix)-->
    <string name="app_name_private_4">%s (Privat)</string>

    <!-- Home Fragment -->
    <!-- Content description (not visible, for screen readers etc.): "Three dot" menu button. -->
    <string name="content_description_menu">Fler alternativ</string>
    <!-- Content description (not visible, for screen readers etc.): "Private Browsing" menu button. -->
    <string name="content_description_private_browsing_button">Aktivera privat surfning</string>
    <!-- Content description (not visible, for screen readers etc.): "Private Browsing" menu button. -->
    <string name="content_description_disable_private_browsing_button">Inaktivera privat surfning</string>
    <!-- Placeholder text shown in the search bar before a user enters text for the default engine -->
    <string name="search_hint">Sök eller ange adress</string>
    <!-- Placeholder text shown in the search bar before a user enters text for a general engine -->
    <string name="search_hint_general_engine">Sök på webben</string>
    <!-- Placeholder text shown in search bar when using history search -->
    <string name="history_search_hint">Sökhistorik</string>
    <!-- Placeholder text shown in search bar when using bookmarks search -->
    <string name="bookmark_search_hint">Sök bokmärken</string>
    <!-- Placeholder text shown in search bar when using tabs search -->
    <string name="tab_search_hint">Sök flikar</string>
    <!-- Placeholder text shown in the search bar when using application search engines -->
    <string name="application_search_hint">Ange söktermer</string>
    <!-- No Open Tabs Message Description -->
    <string name="no_open_tabs_description">Dina öppna flikar visas här.</string>

    <!-- No Private Tabs Message Description -->
    <string name="no_private_tabs_description">Dina privata flikar kommer att visas här.</string>

    <!-- Tab tray multi select title in app bar. The first parameter is the number of tabs selected -->
    <string name="tab_tray_multi_select_title">%1$d markerade</string>
    <!-- Label of button in create collection dialog for creating a new collection  -->
    <string name="tab_tray_add_new_collection">Lägg till ny samling</string>
    <!-- Label of editable text in create collection dialog for naming a new collection  -->
    <string name="tab_tray_add_new_collection_name">Namn</string>
    <!-- Label of button in save to collection dialog for selecting a current collection  -->
    <string name="tab_tray_select_collection">Välj samling</string>
    <!-- Content description for close button while in multiselect mode in tab tray -->
    <string name="tab_tray_close_multiselect_content_description">Avsluta flervalsläge</string>
    <!-- Content description for save to collection button while in multiselect mode in tab tray -->
    <string name="tab_tray_collection_button_multiselect_content_description">Spara valda flikar i samlingen</string>
    <!-- Content description on checkmark while tab is selected in multiselect mode in tab tray -->
    <string name="tab_tray_multiselect_selected_content_description">Markerad</string>

    <!-- Home - Bookmarks -->
    <!-- Title for the home screen section with bookmarks. -->
    <string name="home_bookmarks_title">Bokmärken</string>
    <!-- Content description for the button which navigates the user to show all of their bookmarks. -->
    <string name="home_bookmarks_show_all_content_description">Visa alla bokmärken</string>
    <!-- Text for the menu button to remove a recently saved bookmark from the user's home screen -->
    <string name="home_bookmarks_menu_item_remove">Ta bort</string>

    <!-- About content. The first parameter is the name of the application. (For example: Fenix) -->
    <string name="about_content">%1$s produceras av Mozilla.</string>

    <!-- Private Browsing -->
    <!-- Explanation for private browsing displayed to users on home view when they first enable private mode
        The first parameter is the name of the app defined in app_name (for example: Fenix) -->
    <string name="private_browsing_placeholder_description_2">%1$s rensar din sök- och surfhistorik när du stänger appen eller stänger alla privata flikar. Även om detta inte gör dig anonym för webbplatser eller din internetleverantör, gör det det lättare att hålla vad du gör online privat från alla andra som använder den här enheten.</string>
    <string name="private_browsing_common_myths">
       Vanliga myter om privat surfning
    </string>

    <!-- True Private Browsing Mode -->
    <!-- Title for info card on private homescreen in True Private Browsing Mode. -->
    <string name="felt_privacy_desc_card_title">Lämna inga spår på den här enheten</string>
    <!-- Explanation for private browsing displayed to users on home view when they first enable
        private mode in our new Total Private Browsing mode.
        The first parameter is the name of the app defined in app_name (for example: Firefox Nightly)
        The second parameter is the clickable link text in felt_privacy_info_card_subtitle_link_text -->
    <string name="felt_privacy_info_card_subtitle_2">%1$s tar bort dina kakor, historik och webbplatsdata när du stänger alla dina privata flikar. %2$s</string>
    <!-- Clickable portion of the explanation for private browsing that links the user to our
        about privacy page.
        This string is used in felt_privacy_info_card_subtitle as the second parameter.-->
    <string name="felt_privacy_info_card_subtitle_link_text">Vem kan kanske se min aktivitet?</string>

    <!-- Private mode shortcut "contextual feature recommendation" (CFR) -->
    <!-- Text for the Private mode shortcut CFR message for adding a private mode shortcut to open private tabs from the Home screen -->
    <string name="private_mode_cfr_message_2">Starta din nästa privata flik med ett tryck.</string>
    <!-- Text for the positive button to accept adding a Private Browsing shortcut to the Home screen -->
    <string name="private_mode_cfr_pos_button_text">Lägg till på startsidan</string>
    <!-- Text for the negative button to decline adding a Private Browsing shortcut to the Home screen -->
    <string name="cfr_neg_button_text">Nej tack</string>

    <!-- Open in App "contextual feature recommendation" (CFR) -->
    <!-- Text for the info message. The first parameter is the name of the application.-->
    <string name="open_in_app_cfr_info_message_2">Du kan ställa in %1$s att automatiskt öppna länkar i appar.</string>
    <!-- Text for the positive action button -->
    <string name="open_in_app_cfr_positive_button_text">Gå till Inställningar</string>

    <!-- Text for the negative action button -->
    <string name="open_in_app_cfr_negative_button_text">Ignorera</string>

    <!-- Total cookie protection "contextual feature recommendation" (CFR) -->
    <!-- Text for the message displayed in the contextual feature recommendation popup promoting the total cookie protection feature. -->
    <string name="tcp_cfr_message" moz:removedIn="132" tools:ignore="UnusedResources">Vår mest kraftfulla integritetsfunktion hittills isolerar spårare över flera webbplatser.</string>
    <!-- Text displayed that links to website containing documentation about the "Total cookie protection" feature. -->
    <string name="tcp_cfr_learn_more" moz:removedIn="132" tools:ignore="UnusedResources">Läs mer om Totalt skydd mot kakor</string>


    <!-- Private browsing erase action "contextual feature recommendation" (CFR) -->
    <!-- Text for the message displayed in the contextual feature recommendation popup promoting the erase private browsing feature. -->
    <string name="erase_action_cfr_message">Tryck här för att starta en ny privat session. Radera din historik, kakor — allt.</string>


    <!-- Toolbar "contextual feature recommendation" (CFR) -->
    <!-- Text for the title displayed in the contextual feature recommendation popup promoting the navigation bar. -->
    <string name="navbar_cfr_title">Surfa snabbare med ny navigering</string>

    <!-- Text for the message displayed in the contextual feature recommendation popup promoting the navigation bar. -->
    <string name="navbar_cfr_message_2">På en webbplats försvinner detta fält när du scrollar nedåt för extra surfutrymme.</string>

    <!-- Text for the message displayed for the popup promoting the long press of navigation in the navigation bar. -->
    <string name="navbar_navigation_buttons_cfr_message">Tryck och håll ned pilarna för att hoppa mellan sidor i den här flikens historik.</string>

    <!-- Tablet navigation bar "contextual feature recommendation" (CFR) -->
    <!-- Text for the title displayed in the contextual feature recommendation popup promoting the tablet navigation bar. -->
    <string name="tablet_nav_bar_cfr_title" moz:removedIn="132" tools:ignore="UnusedResources">Nytt: bakåt- och framåtpilar med ett tryck</string>
    <!-- Text for the message displayed in the contextual feature recommendation popup promoting the tablet navigation bar. -->
    <string name="tablet_nav_bar_cfr_message" moz:removedIn="132" tools:ignore="UnusedResources">Njut av snabbare navigering och alltid tillgänglig.</string>

    <!-- Text for the info dialog when camera permissions have been denied but user tries to access a camera feature. -->
    <string name="camera_permissions_needed_message">Kameraåtkomst behövs. Gå till Android-inställningar, tryck på behörigheter och tryck på tillåt.</string>
    <!-- Text for the positive action button to go to Android Settings to grant permissions. -->
    <string name="camera_permissions_needed_positive_button_text">Gå till Inställningar</string>

    <!-- Text for the negative action button to dismiss the dialog. -->
    <string name="camera_permissions_needed_negative_button_text">Ignorera</string>

    <!-- Text for the banner message to tell users about our auto close feature. -->
    <string name="tab_tray_close_tabs_banner_message">Ställ in öppna flikar så att de automatiskt stängs om de inte har visats den senaste dagen, veckan eller månaden.</string>
    <!-- Text for the positive action button to go to Settings for auto close tabs. -->
    <string name="tab_tray_close_tabs_banner_positive_button_text">Visa alternativ</string>
    <!-- Text for the negative action button to dismiss the Close Tabs Banner. -->
    <string name="tab_tray_close_tabs_banner_negative_button_text">Ignorera</string>

    <!-- Text for the banner message to tell users about our inactive tabs feature. -->
    <string name="tab_tray_inactive_onboarding_message">Flikar som du inte har besökt på två veckor flyttas hit.</string>
    <!-- Text for the action link to go to Settings for inactive tabs. -->
    <string name="tab_tray_inactive_onboarding_button_text">Stäng av i inställningarna</string>

    <!-- Text for title for the auto-close dialog of the inactive tabs. -->
    <string name="tab_tray_inactive_auto_close_title">Stäng automatiskt efter en månad?</string>
    <!-- Text for the body for the auto-close dialog of the inactive tabs.
        The first parameter is the name of the application.-->
    <string name="tab_tray_inactive_auto_close_body_2">%1$s kan stänga flikar som du inte har besökt under den senaste månaden.</string>
    <!-- Content description for close button in the auto-close dialog of the inactive tabs. -->
    <string name="tab_tray_inactive_auto_close_button_content_description">Stäng</string>

    <!-- Text for turn on auto close tabs button in the auto-close dialog of the inactive tabs. -->
    <string name="tab_tray_inactive_turn_on_auto_close_button_2">Aktivera automatisk stängning</string>


    <!-- Home screen icons - Long press shortcuts -->
    <!-- Shortcut action to open new tab -->
    <string name="home_screen_shortcut_open_new_tab_2">Ny flik</string>
    <!-- Shortcut action to open new private tab -->
    <string name="home_screen_shortcut_open_new_private_tab_2">Ny privat flik</string>

    <!-- Shortcut action to open Passwords screen -->
    <string name="home_screen_shortcut_passwords">Lösenord</string>

    <!-- Recent Tabs -->
    <!-- Header text for jumping back into the recent tab in the home screen -->
    <string name="recent_tabs_header">Gå tillbaka till</string>
    <!-- Button text for showing all the tabs in the tabs tray -->
    <string name="recent_tabs_show_all">Visa alla</string>

    <!-- Content description for the button which navigates the user to show all recent tabs in the tabs tray. -->
    <string name="recent_tabs_show_all_content_description_2">Visa knappen alla senaste flikar</string>

    <!-- Text for button in synced tab card that opens synced tabs tray -->
    <string name="recent_tabs_see_all_synced_tabs_button_text">Se alla synkroniserade flikar</string>
    <!-- Accessibility description for device icon used for recent synced tab -->
    <string name="recent_tabs_synced_device_icon_content_description">Synkroniserad enhet</string>
    <!-- Text for the dropdown menu to remove a recent synced tab from the homescreen -->
    <string name="recent_synced_tab_menu_item_remove">Ta bort</string>
    <!-- Text for the menu button to remove a grouped highlight from the user's browsing history
         in the Recently visited section -->
    <string name="recent_tab_menu_item_remove">Ta bort</string>

    <!-- History Metadata -->
    <!-- Header text for a section on the home screen that displays grouped highlights from the
         user's browsing history, such as topics they have researched or explored on the web -->
    <string name="history_metadata_header_2">Nyligen besökta</string>
    <!-- Text for the menu button to remove a grouped highlight from the user's browsing history
         in the Recently visited section -->
    <string name="recently_visited_menu_item_remove">Ta bort</string>

    <!-- Content description for the button which navigates the user to show all of their history. -->
    <string name="past_explorations_show_all_content_description_2">Visa alla tidigare utforskningar</string>

    <!-- Browser Fragment -->
    <!-- Content description (not visible, for screen readers etc.): Navigate backward (browsing history) -->
    <string name="browser_menu_back">Tillbaka</string>
    <!-- Content description (not visible, for screen readers etc.): Navigate forward (browsing history) -->
    <string name="browser_menu_forward">Framåt</string>
    <!-- Content description (not visible, for screen readers etc.): Refresh current website -->
    <string name="browser_menu_refresh">Uppdatera</string>
    <!-- Content description (not visible, for screen readers etc.): Stop loading current website -->
    <string name="browser_menu_stop">Stopp</string>
    <!-- Browser menu button that opens the extensions manager -->
    <string name="browser_menu_extensions">Tillägg</string>
    <!-- Browser menu banner header text for extensions onboarding.
        The first parameter is the name of the app defined in app_name (for example: Fenix). -->
    <string name="browser_menu_extensions_banner_onboarding_header">Gör %s till din egen</string>
    <!-- Browser menu banner header text for extensions onboarding when all installed extensions have been disabled. -->
    <string name="browser_menu_disabled_extensions_banner_onboarding_header">Du har tillägg installerade, men inte aktiverade</string>
    <!-- Browser menu banner body text for extensions onboarding.
        The first parameter is the name of the app defined in app_name (for example: Fenix). -->
    <string name="browser_menu_extensions_banner_onboarding_body">Tillägg förbättrar din surfning, från att ändra hur %s ser ut och fungerar till att öka sekretess och säkerhet.</string>
    <!-- Browser menu banner body text for extensions onboarding when all installed extensions have been disabled.
     The first parameter is the name of the button that opens extension manager (for example "Manage extensions"). -->
    <string name="browser_menu_disabled_extensions_banner_onboarding_body">För att använda tillägg, aktivera dem i inställningar eller genom att välja “%s” nedan.</string>
    <!-- Browser menu banner link text for learning more about extensions -->
    <string name="browser_menu_extensions_banner_learn_more">Läs mer</string>
    <!-- Browser menu button that opens the extensions manager -->
    <string name="browser_menu_manage_extensions">Hantera tillägg</string>
    <!-- Content description (not visible, for screen readers etc.): Section heading for recommended extensions.-->
    <string name="browser_menu_recommended_section_content_description">Rekommenderade tillägg</string>
<<<<<<< HEAD
    <!-- Content description (not visible, for screen readers etc.): Label for plus icon used to add extensions. -->
    <string name="browser_menu_extension_plus_icon_content_description">Lägg till tillägg</string>
=======
    <!-- Content description (not visible, for screen readers etc.): Label for plus icon used to add extension.
      The first parameter is the name of the extension (for example: ClearURLs). -->
    <string name="browser_menu_extension_plus_icon_content_description_2">Lägg till %1$s</string>
>>>>>>> a07f670f
    <!-- Browser menu button that opens AMO in a tab -->
    <string name="browser_menu_discover_more_extensions">Upptäck fler tillägg</string>
    <!-- Browser menu description that is shown when one or more extensions are disabled due to extension errors -->
    <string name="browser_menu_extensions_disabled_description">Tillfälligt inaktiverad</string>
    <!-- Browser menu button that opens account settings -->
    <string name="browser_menu_account_settings">Kontoinformation</string>
    <!-- Browser menu button that sends a user to help articles -->
    <string name="browser_menu_help">Hjälp</string>
    <!-- Browser menu button that sends a to a the what's new article -->
    <string name="browser_menu_whats_new">Vad är nytt</string>
    <!-- Browser menu button that opens the settings menu -->
    <string name="browser_menu_settings">Inställningar</string>
    <!-- Browser menu button that opens a user's library -->
    <string name="browser_menu_library">Bibliotek</string>
    <!-- Browser menu toggle that requests a desktop site -->
    <string name="browser_menu_desktop_site">Webbplats för datorer</string>
    <!-- Browser menu button that reopens a private tab as a regular tab -->
    <string name="browser_menu_open_in_regular_tab">Öppna i vanlig flik</string>
    <!-- Browser menu toggle that adds a shortcut to the site on the device home screen. -->
    <string name="browser_menu_add_to_homescreen">Lägg till på startsidan</string>
    <!-- Browser menu toggle that adds a shortcut to the site on the device home screen. -->
    <string name="browser_menu_add_to_homescreen_2">Lägg till på startskärmen…</string>
    <!-- Text for notifying users that Xiaomi devices require additional permissions to add to home screen -->
    <string name="browser_menu_add_to_homescreen_xiaomi">Xiaomi-enheter kan behöva extra behörigheter för att lägga till genvägar till hemskärmen. Kontrollera dina inställningar.</string>
    <!-- Content description (not visible, for screen readers etc.) for the Resync tabs button -->
    <string name="resync_button_content_description">Omsynkronisering</string>
    <!-- Browser menu button that opens the find in page menu -->
    <string name="browser_menu_find_in_page">Hitta på sidan</string>
    <!-- Browser menu button that opens the find in page menu -->
    <string name="browser_menu_find_in_page_2">Hitta på sidan…</string>
    <!-- Browser menu button that opens the translations dialog, which has options to translate the current browser page. -->
    <string name="browser_menu_translations">Översätt sida</string>
    <!-- Browser menu button that saves the current tab to a collection -->
    <string name="browser_menu_save_to_collection">Spara i samling…</string>
    <!-- Browser menu button that saves the current tab to a collection -->
    <string name="browser_menu_save_to_collection_2">Spara i samling</string>
    <!-- Browser menu button that open a share menu to share the current site -->
    <string name="browser_menu_share">Dela</string>
    <!-- Browser menu button that open a share menu to share the current site -->
    <string name="browser_menu_share_2">Dela…</string>
    <!-- Browser menu button shown in custom tabs that opens the current tab in Fenix
        The first parameter is the name of the app defined in app_name (for example: Fenix) -->
    <string name="browser_menu_open_in_fenix">Öppna i %1$s</string>

    <!-- Browser menu text shown in custom tabs to indicate this is a Fenix tab
        The first parameter is the name of the app defined in app_name (for example: Fenix) -->
    <string name="browser_menu_powered_by">DRIVS AV %1$s</string>

    <!-- Browser menu text shown in custom tabs to indicate this is a Fenix tab
        The first parameter is the name of the app defined in app_name (for example: Fenix) -->
    <string name="browser_menu_powered_by2">Tillhandahålls av %1$s</string>

    <!-- Browser menu button to put the current page in reader mode -->
    <string name="browser_menu_read">Läsvy</string>
    <!-- Browser menu button content description to close reader mode and return the user to the regular browser -->
    <string name="browser_menu_read_close">Stäng läsarvy</string>
    <!-- Browser menu button to open the current page in an external app -->
    <string name="browser_menu_open_app_link">Öppna i app</string>

    <!-- Browser menu button to show reader view appearance controls e.g. the used font type and size -->
    <string name="browser_menu_customize_reader_view">Anpassa läsvyn</string>
    <!-- Browser menu button to show reader view appearance controls e.g. the used font type and size -->
    <string name="browser_menu_customize_reader_view_2">Anpassa läsvyn</string>
    <!-- Browser menu label for adding a bookmark -->
    <string name="browser_menu_add">Lägg till</string>
    <!-- Browser menu label for editing a bookmark -->
    <string name="browser_menu_edit">Redigera</string>

    <!-- Button shown on the home page that opens the Customize home settings -->
    <string name="browser_menu_customize_home_1">Anpassa startsidan</string>

    <!-- Browser menu label to sign in to sync on the device using Mozilla accounts -->
    <string name="browser_menu_sign_in">Logga in</string>
    <!-- Browser menu caption label for the "Sign in" browser menu item described in `browser_menu_sign_in` -->
    <string name="browser_menu_sign_in_caption">Synkronisera lösenord, flikar och mer</string>

    <!-- Browser menu label to sign back in to sync on the device when the user's account needs to be reauthenticated -->
    <string name="browser_menu_sign_back_in_to_sync">Logga in igen för att synkronisera</string>
    <!-- Browser menu caption label for the "Sign back in to sync" browser menu item described in `browser_menu_sign_back_in_to_sync` when there is an error in syncing -->
    <string name="browser_menu_syncing_paused_caption">Synkronisering pausad</string>
    <!-- Browser menu label that creates a private tab -->
    <string name="browser_menu_new_private_tab">Ny privat flik</string>
    <!-- Browser menu label that navigates to the Password screen -->
    <string name="browser_menu_passwords">Lösenord</string>

    <!-- Browser menu label that navigates to the SUMO page for the Firefox for Android release notes.
         The first parameter is the name of the app defined in app_name (for example: Fenix)-->
    <string name="browser_menu_new_in_firefox">Nytt i %1$s</string>

    <!-- Browser menu label that toggles the request for the desktop site of the currently visited page -->
    <string name="browser_menu_switch_to_desktop_site">Växla till datorwebbplats</string>
    <!-- Browser menu label that toggles the request for the mobile site of the currently visited page -->
    <string name="browser_menu_switch_to_mobile_site">Växla till mobil webbplats</string>
    <!-- Browser menu label that navigates to the page tools sub-menu -->
    <string name="browser_menu_tools">Verktyg</string>
    <!-- Content description (not visible, for screen readers etc.): Back button for all menu redesign sub-menu -->
    <string name="browser_menu_back_button_content_description">Tillbaka till huvudmenyn</string>
<<<<<<< HEAD
=======
    <!-- Content description (not visible, for screen readers etc.) for bottom sheet handlebar main menu. -->
    <string name="browser_main_menu_handlebar_content_description">Stäng huvudmenybladet</string>
    <!-- Content description (not visible, for screen readers etc.) for bottom sheet handlebar extensions menu. -->
    <string name="browser_extensions_menu_handlebar_content_description">Stäng menybladet för tillägg</string>
    <!-- Content description (not visible, for screen readers etc.) for bottom sheet handlebar save menu. -->
    <string name="browser_save_menu_handlebar_content_description">Stäng menyblad för spara</string>
    <!-- Content description (not visible, for screen readers etc.) for bottom sheet handlebar tools menu. -->
    <string name="browser_tools_menu_handlebar_content_description">Stäng menyblad för verktyg</string>
    <!-- Content description (not visible, for screen readers etc.) for bottom sheet handlebar custom tab menu. -->
    <string name="browser_custom_tab_menu_handlebar_content_description">Stäng menyblad för anpassad flik</string>
>>>>>>> a07f670f
    <!-- Browser menu description that describes the various tools related menu items inside of the tools sub-menu -->
    <string name="browser_menu_tools_description_with_translate">Läsvy, översätt, skriv ut, dela, öppna app</string>
    <!-- Browser menu description that describes the various tools related menu items inside of the tools sub-menu -->
    <string name="browser_menu_tools_description">Läsvy, skriv ut, dela, öppna app</string>
    <!-- Browser menu label that navigates to the save sub-menu, which contains various save related menu items such as
         bookmarking a page, saving to collection, shortcut or as a PDF, and adding to home screen -->
    <string name="browser_menu_save">Spara</string>

    <!-- Browser menu description that describes the various save related menu items inside of the save sub-menu -->
    <string name="browser_menu_save_description">Lägg till bokmärke, genväg, hem, samling, PDF</string>
    <!-- Browser menu label that bookmarks the currently visited page -->
    <string name="browser_menu_bookmark_this_page">Bokmärk denna sida</string>
    <!-- Browser menu label that navigates to the edit bookmark screen for the current bookmarked page -->
    <string name="browser_menu_edit_bookmark">Redigera bokmärke</string>
    <!-- Browser menu label that the saves the currently visited page as a PDF -->
    <string name="browser_menu_save_as_pdf">Spara som PDF…</string>
    <!-- Browser menu label for turning ON reader view of the current visited page -->
    <string name="browser_menu_turn_on_reader_view">Aktivera Läsvyn</string>
    <!-- Browser menu label for turning OFF reader view of the current visited page -->
    <string name="browser_menu_turn_off_reader_view">Stäng av Läsvyn</string>
    <!-- Browser menu label for navigating to the translation feature, which provides language translation options the current visited page -->
    <string name="browser_menu_translate_page">Översätt sida…</string>
    <!-- Browser menu label that is displayed when the current page has been translated by the translation feature.
         The first parameter is the name of the language that page was translated to (e.g. English). -->
    <string name="browser_menu_translated_to">Översatt till %1$s</string>
    <!-- Browser menu label for the print feature -->
    <string name="browser_menu_print">Skriv ut…</string>

    <!-- Browser menu label for the Delete browsing data on quit feature.
        The first parameter is the name of the app defined in app_name (for example: Fenix). -->
    <string name="browser_menu_delete_browsing_data_on_quit">Avsluta %1$s</string>

    <!-- Menu "contextual feature recommendation" (CFR) -->
    <!-- Text for the title in the contextual feature recommendation popup promoting the menu feature. -->
    <string name="menu_cfr_title">Nytt: effektiviserad meny</string>
    <!-- Text for the message in the contextual feature recommendation popup promoting the menu feature. -->
    <string name="menu_cfr_body">Hitta det du behöver snabbare, från privat surfning till åtgärder för att spara innehåll.</string>

    <!-- Extensions management fragment -->
    <!-- Text displayed when there are no extensions to be shown -->
    <string name="extensions_management_no_extensions">Inga tillägg här</string>

    <!-- Browser Toolbar -->
    <!-- Content description for the Home screen button on the browser toolbar -->
    <string name="browser_toolbar_home">Startsidan</string>

    <!-- Content description (not visible, for screen readers etc.): Erase button: Erase the browsing
         history and go back to the home screen. -->
    <string name="browser_toolbar_erase">Radera webbhistorik</string>
    <!-- Content description for the translate page toolbar button that opens the translations dialog when no translation has occurred. -->
    <string name="browser_toolbar_translate">Översätt sida</string>

    <!-- Content description (not visible, for screen readers etc.) for the translate page toolbar button that opens the translations dialog when the page is translated successfully.
         The first parameter is the name of the language that is displayed in the original page. (For example: English)
         The second parameter is the name of the language which the page was translated to. (For example: French) -->
    <string name="browser_toolbar_translated_successfully">Sida översatt från %1$s till %2$s.</string>

    <!-- Locale Settings Fragment -->
    <!-- Content description for tick mark on selected language -->
    <string name="a11y_selected_locale_content_description">Valt språk</string>
    <!-- Text for default locale item -->
    <string name="default_locale_text">Följ enhetens språk</string>
    <!-- Placeholder text shown in the search bar before a user enters text -->
    <string name="locale_search_hint">Sök språk</string>

    <!-- Search Fragment -->
    <!-- Button in the search view that lets a user search by scanning a QR code -->
    <string name="search_scan_button" moz:removedIn="133" tools:ignore="UnusedResources">Skanna</string>
    <!-- Button in the search view that lets a user search by scanning a QR code -->
    <string name="search_scan_button_2">Skanna QR-kod</string>
    <!-- Button in the search view when shortcuts are displayed that takes a user to the search engine settings -->
    <string name="search_shortcuts_engine_settings">Inställningar för sökmotor</string>
    <!-- Button in the search view that lets a user navigate to the site in their clipboard -->
    <string name="awesomebar_clipboard_title">Fyll i länk från urklipp</string>

    <!-- Button in the search suggestions onboarding that allows search suggestions in private sessions -->
    <string name="search_suggestions_onboarding_allow_button">Tillåt</string>
    <!-- Button in the search suggestions onboarding that does not allow search suggestions in private sessions -->
    <string name="search_suggestions_onboarding_do_not_allow_button">Tillåt inte</string>
    <!-- Search suggestion onboarding hint title text -->
    <string name="search_suggestions_onboarding_title">Tillåter sökförslag i privata sessioner?</string>
    <!-- Search suggestion onboarding hint description text, first parameter is the name of the app defined in app_name (for example: Fenix)-->
    <string name="search_suggestions_onboarding_text">%s delar allt du skriver i adressfältet med din standardsökmotor.</string>

    <!-- Search engine suggestion title text. The first parameter is the name of the suggested engine-->
    <string name="search_engine_suggestions_title">Sök med %s</string>
    <!-- Search engine suggestion description text -->
    <string name="search_engine_suggestions_description">Sök direkt från adressfältet</string>

    <!-- Menu option in the search selector menu to open the search settings -->
    <string name="search_settings_menu_item">Sökinställningar</string>

    <!-- Header text for the search selector menu -->
    <string name="search_header_menu_item_2">Denna gång, sök med:</string>

    <!-- Content description (not visible, for screen readers etc.): Search engine icon. The first parameter is the search engine name (for example: DuckDuckGo). -->
    <string name="search_engine_icon_content_description">Sökmotor %s</string>

    <!-- Home onboarding -->
    <!-- Onboarding home screen popup dialog, shown on top of the Jump back in section. -->
    <string name="onboarding_home_screen_jump_back_contextual_hint_2" moz:removedIn="132">Möt din personliga startsida. Senaste flikar, bokmärken och sökresultat kommer att visas här.</string>
    <!-- Home onboarding dialog welcome screen title text. -->
    <string name="onboarding_home_welcome_title_2">Välkommen till ett mer personligt internet</string>
    <!-- Home onboarding dialog welcome screen description text. -->
    <string name="onboarding_home_welcome_description">Mer färger. Bättre integritet. Samma åtagande att sätta människor före vinster.</string>
    <!-- Home onboarding dialog sign into sync screen title text. -->
    <string name="onboarding_home_sync_title_3">Att växla mellan skärmar är enklare än någonsin</string>
    <!-- Home onboarding dialog sign into sync screen description text. -->
    <string name="onboarding_home_sync_description">Fortsätt där du slutade med flikar från andra enheter, nu på din startsida.</string>
    <!-- Text for the button to continue the onboarding on the home onboarding dialog. -->
    <string name="onboarding_home_get_started_button">Kom igång</string>
    <!-- Text for the button to navigate to the sync sign in screen on the home onboarding dialog. -->
    <string name="onboarding_home_sign_in_button">Logga in</string>
    <!-- Text for the button to skip the onboarding on the home onboarding dialog. -->
    <string name="onboarding_home_skip_button">Hoppa över</string>

    <!-- Onboarding home screen sync popup dialog message, shown on top of Recent Synced Tabs in the Jump back in section. -->
    <string name="sync_cfr_message">Dina flikar synkroniseras! Fortsätt där du slutade på din andra enhet.</string>

    <!-- Content description (not visible, for screen readers etc.): Close button for the home onboarding dialog -->
    <string name="onboarding_home_content_description_close_button">Stäng</string>

    <!-- Juno first user onboarding flow experiment, strings are marked unused as they are only referenced by Nimbus experiments. -->
    <!-- Description for learning more about our privacy notice. -->
    <string name="juno_onboarding_privacy_notice_text" tools:ignore="BrandUsage">Firefox sekretessmeddelande</string>
    <!-- Title for set firefox as default browser screen used by Nimbus experiments. -->
    <string name="juno_onboarding_default_browser_title_nimbus_2">Vi älskar att hålla dig säker</string>
    <!-- Title for set firefox as default browser screen used by Nimbus experiments.
        Note: The word "Firefox" should NOT be translated -->
    <string name="juno_onboarding_default_browser_title_nimbus_3" tools:ignore="BrandUsage,UnusedResources">Ta reda på varför miljoner älskar Firefox</string>
    <!-- Title for set firefox as default browser screen used by Nimbus experiments. -->
    <string name="juno_onboarding_default_browser_title_nimbus_4" tools:ignore="UnusedResources">Säker surfning med flera val</string>
    <!-- Description for set firefox as default browser screen used by Nimbus experiments. -->
    <string name="juno_onboarding_default_browser_description_nimbus_3">Vår icke-vinstdrivande webbläsare hjälper till att hindra företag från att i hemlighet följa dig på webben.</string>
    <!-- Description for set firefox as default browser screen used by Nimbus experiments. -->
    <string name="juno_onboarding_default_browser_description_nimbus_4" tools:ignore="UnusedResources">Mer än 100 miljoner människor skyddar sin integritet genom att välja en webbläsare som stöds av en ideell organisation.</string>
    <!-- Description for set firefox as default browser screen used by Nimbus experiments. -->
    <string name="juno_onboarding_default_browser_description_nimbus_5" tools:ignore="UnusedResources">Kända spårare? Blockeras automatiskt. Tillägg? Prova alla 700. PDF-filer? Vår inbyggda läsare gör dem enklare att hantera.</string>

    <!-- Text for the button to set firefox as default browser on the device -->
    <string name="juno_onboarding_default_browser_positive_button" tools:ignore="UnusedResources">Ange som standardwebbläsare</string>
    <!-- Text for the button dismiss the screen and move on with the flow -->
    <string name="juno_onboarding_default_browser_negative_button" tools:ignore="UnusedResources">Inte nu</string>
    <!-- Title for sign in to sync screen. -->
    <string name="juno_onboarding_sign_in_title_2">Håll dig krypterad när du byter enhet</string>
    <!-- Description for sign in to sync screen. Nimbus experiments do not support string placeholders.
     Note: The word "Firefox" should NOT be translated -->
    <string name="juno_onboarding_sign_in_description_3" tools:ignore="BrandUsage">Firefox krypterar dina lösenord, bokmärken och mer när du är synkroniserad.</string>
    <!-- Text for the button to sign in to sync on the device -->
    <string name="juno_onboarding_sign_in_positive_button" tools:ignore="UnusedResources">Logga in</string>
    <!-- Text for the button dismiss the screen and move on with the flow -->
    <string name="juno_onboarding_sign_in_negative_button" tools:ignore="UnusedResources">Inte nu</string>
    <!-- Title for enable notification permission screen used by Nimbus experiments. Nimbus experiments do not support string placeholders.
        Note: The word "Firefox" should NOT be translated -->
    <string name="juno_onboarding_enable_notifications_title_nimbus_2" tools:ignore="BrandUsage">Aviseringar hjälper dig att vara säkrare med Firefox</string>
    <!-- Description for enable notification permission screen used by Nimbus experiments. Nimbus experiments do not support string placeholders.
       Note: The word "Firefox" should NOT be translated -->
    <string name="juno_onboarding_enable_notifications_description_nimbus_2" tools:ignore="BrandUsage">Skicka flikar säkert mellan dina enheter och upptäck andra sekretessfunktioner i Firefox.</string>
    <!-- Text for the button to request notification permission on the device -->
    <string name="juno_onboarding_enable_notifications_positive_button" tools:ignore="UnusedResources">Slå på aviseringar</string>
    <!-- Text for the button dismiss the screen and move on with the flow -->
    <string name="juno_onboarding_enable_notifications_negative_button" tools:ignore="UnusedResources">Inte nu</string>

    <!-- Title for add search widget screen used by Nimbus experiments. Nimbus experiments do not support string placeholders.
        Note: The word "Firefox" should NOT be translated -->
    <string name="juno_onboarding_add_search_widget_title" tools:ignore="BrandUsage,UnusedResources">Prova Firefox sökwidget</string>
    <!-- Description for add search widget screen used by Nimbus experiments. Nimbus experiments do not support string placeholders.
        Note: The word "Firefox" should NOT be translated -->
    <string name="juno_onboarding_add_search_widget_description" tools:ignore="BrandUsage,UnusedResources">Med Firefox på din startskärm kan du enkelt komma åt den sekretessfokuserade webbläsaren som blockerar spårare på flera webbplatser.</string>
    <!-- Text for the button to add search widget on the device used by Nimbus experiments. Nimbus experiments do not support string placeholders.
        Note: The word "Firefox" should NOT be translated -->
    <string name="juno_onboarding_add_search_widget_positive_button" tools:ignore="BrandUsage,UnusedResources">Lägg till Firefox widget</string>
    <!-- Text for the button to dismiss the screen and move on with the flow -->
    <string name="juno_onboarding_add_search_widget_negative_button" tools:ignore="UnusedResources">Inte nu</string>

    <!-- Onboarding header for the add-ons card used by Nimbus experiments. Nimbus experiments do not support string placeholders.
    Note: The word "Firefox" should NOT be translated -->
    <string name="onboarding_add_on_header" tools:ignore="BrandUsage,UnusedResources">Anpassa Firefox med tillägg</string>
    <!-- Onboarding sub header for the add-ons card, used by Nimbus experiments. -->
    <string name="onboarding_add_on_sub_header" tools:ignore="UnusedResources">Lägg till tillägg från tredje part för att förbättra din säkerhet, produktivitet och mer.</string>
    <!-- Onboarding add-ons card, for checking more add-ons on, used by Nimbus experiments. -->
    <string name="onboarding_add_on_explore_more_extensions" tools:ignore="UnusedResources" moz:removedIn="133">Utforska fler tillägg.</string>
    <!-- Onboarding add-ons card, button for start browsing, used by Nimbus experiments. -->
    <string name="onboarding_add_on_start_browsing_button" tools:ignore="UnusedResources" moz:removedIn="133">Börja surfa.</string>
    <!-- Onboarding add-ons card, for checking more add-ons on, used by Nimbus experiments. -->
    <string name="onboarding_add_on_explore_more_extensions_2" tools:ignore="UnusedResources">Utforska fler tillägg</string>
    <!-- Onboarding add-ons card, button for start browsing, used by Nimbus experiments. -->
    <string name="onboarding_add_on_start_browsing_button_2" tools:ignore="UnusedResources">Börja surfa</string>
    <!-- Ublock name for the onboarding add-ons card, used by Nimbus experiments. Note: The word "Ublock Origin" is a brand name should NOT be translated -->
    <string name="onboarding_add_on_ublock_name" tools:ignore="UnusedResources">uBlock Origin</string>
    <!-- Ublock description for the onboarding add-ons card, used by Nimbus experiments. -->
    <string name="onboarding_add_on_ublock_description" tools:ignore="UnusedResources">Blockera annonser effektivt.</string>
    <!-- Privacy Badger name for the onboarding add-ons card, used by Nimbus experiments. Note: The word "Privacy Badger" is a brand name should NOT be translated -->
    <string name="onboarding_add_on_privacy_badger_name" tools:ignore="UnusedResources">Privacy Badger</string>
    <!-- Privacy Badger description for the onboarding add-ons card, used by Nimbus experiments. -->
    <string name="onboarding_add_on_privacy_badger_description" tools:ignore="UnusedResources">Antispårningspärla. Stoppa osynliga trackers och spionannonser.</string>
    <!-- Search by Image name for the onboarding add-ons card, used by Nimbus experiments. Note: The word "Search by Image" is a brand name should NOT be translated -->
    <string name="onboarding_add_on_search_by_image_name" tools:ignore="UnusedResources">Search by Image</string>
    <!-- Search by Image description for the onboarding add-ons card, used by Nimbus experiments. -->
    <string name="onboarding_add_on_search_by_image_description" tools:ignore="UnusedResources">Se en intressant bild och lär dig mer om den.</string>
    <!-- Dark Reader name for the onboarding add-ons card, used by Nimbus experiments. Note: The word "Dark Reader" is a brand name should NOT be translated -->
    <string name="onboarding_add_on_dark_reader_name" tools:ignore="UnusedResources">Dark Reader</string>
    <!-- Privacy Badger description for the onboarding add-ons card, used by Nimbus experiments. -->
    <string name="onboarding_add_on_dark_reader_description" tools:ignore="UnusedResources">Anpassat mörkt läge för mobilwebben.</string>

    <!-- Search Widget -->
    <!-- Content description for searching with a widget. The first parameter is the name of the application.-->
    <string name="search_widget_content_description_2">Öppna en ny %1$s-flik</string>
    <!-- Text preview for smaller sized widgets -->
    <string name="search_widget_text_short">Sök</string>
    <!-- Text preview for larger sized widgets -->
    <string name="search_widget_text_long">Sök på webben</string>

    <!-- Content description (not visible, for screen readers etc.): Voice search -->
    <string name="search_widget_voice">Röstsökning</string>

    <!-- Preferences -->
    <!-- Title for the settings page-->
    <string name="settings">Inställningar</string>
    <!-- Preference category for general settings -->
    <string name="preferences_category_general">Allmänt</string>
    <!-- Preference category for all links about Fenix -->
    <string name="preferences_category_about">Om</string>
    <!-- Preference category for settings related to changing the default search engine -->
    <string name="preferences_category_select_default_search_engine">Välj en</string>
    <!-- Preference for settings related to managing search shortcuts for the quick search menu -->
    <string name="preferences_manage_search_shortcuts_2">Hantera alternativa sökmotorer</string>
    <!-- Summary for preference for settings related to managing search shortcuts for the quick search menu -->
    <string name="preferences_manage_search_shortcuts_summary">Redigera motorer som är synliga i sökmenyn</string>
    <!-- Preference category for settings related to managing search shortcuts for the quick search menu -->
    <string name="preferences_category_engines_in_search_menu">Motorer som syns på sökmenyn</string>
    <!-- Preference for settings related to changing the default search engine -->
    <string name="preferences_default_search_engine">Standardsökmotor</string>
    <!-- Preference for settings related to Search -->
    <string name="preferences_search">Sök</string>
    <!-- Preference for settings related to Search engines -->
    <string name="preferences_search_engines">Sökmotorer</string>
    <!-- Preference for settings related to Search engines suggestions-->
    <string name="preferences_search_engines_suggestions">Förslag från sökmotorer</string>
    <!-- Preference Category for settings related to Search address bar -->
    <string name="preferences_settings_address_bar">Inställningar för adressfältet</string>
    <!-- Preference Category for settings to Firefox Suggest -->
    <string name="preference_search_address_bar_fx_suggest" tools:ignore="BrandUsage">Adressfält - Firefox Suggest</string>
    <!-- Preference link to Learn more about Firefox Suggest -->
    <string name="preference_search_learn_about_fx_suggest" tools:ignore="BrandUsage">Läs mer om Firefox Suggest</string>
    <!-- Preference link to rating Fenix on the Play Store -->
    <string name="preferences_rate">Betygsätt på Google Play</string>
    <!-- Preference linking to about page for Fenix
        The first parameter is the name of the app defined in app_name (for example: Fenix) -->
    <string name="preferences_about">Om %1$s</string>
    <!-- Preference for settings related to changing the default browser -->
    <string name="preferences_set_as_default_browser">Ange som standardwebbläsare</string>
    <!-- Preference category for advanced settings -->
    <string name="preferences_category_advanced">Avancerat</string>
    <!-- Preference category for privacy and security settings -->
    <string name="preferences_category_privacy_security">Integritet och säkerhet</string>
    <!-- Preference for advanced site permissions -->
    <string name="preferences_site_permissions" moz:removedIn="133" tools:ignore="UnusedResources">Webbplatsbehörigheter</string>
    <!-- Preference for advanced site settings -->
    <string name="preferences_site_settings">Platsinställningar</string>
    <!-- Preference for private browsing options -->
    <string name="preferences_private_browsing_options">Privat surfning</string>
    <!-- Preference for opening links in a private tab-->
    <string name="preferences_open_links_in_a_private_tab">Öppna länkar i en privat flik</string>
    <!-- Preference for allowing screenshots to be taken while in a private tab-->
    <string name="preferences_allow_screenshots_in_private_mode">Tillåt skärmdumpar i privat surfning</string>
    <!-- Will inform the user of the risk of activating Allow screenshots in private browsing option -->
    <string name="preferences_screenshots_in_private_mode_disclaimer">Om tillåtet kommer privata flikar också att visas när flera appar är öppna</string>
    <!-- Preference for adding private browsing shortcut -->
    <string name="preferences_add_private_browsing_shortcut">Lägg till genväg för privat surfning</string>
    <!-- Preference for enabling "HTTPS-Only" mode -->
    <string name="preferences_https_only_title">Endast HTTPS-läge</string>

    <!-- Label for cookie banner section in quick settings panel. -->
    <string name="cookie_banner_blocker">Blockering av kakbanners</string>
    <!-- Preference for removing cookie/consent banners from sites automatically in private mode. See reduce_cookie_banner_summary for additional context. -->
    <string name="preferences_cookie_banner_reduction_private_mode">Blockering av kakbanner vid privat surfning</string>

    <!-- Text for indicating cookie banner handling is off this site, this is shown as part of the protections panel with the tracking protection toggle -->
    <string name="reduce_cookie_banner_off_for_site">Av för denna webbplats</string>
    <!-- Text for cancel button indicating that cookie banner reduction is not supported for the current site, this is shown as part of the cookie banner details view. -->
    <string name="cookie_banner_handling_details_site_is_not_supported_cancel_button">Avbryt</string>
    <!-- Text for request support button indicating that cookie banner reduction is not supported for the current site, this is shown as part of the cookie banner details view. -->
    <string name="cookie_banner_handling_details_site_is_not_supported_request_support_button_2">Skicka begäran</string>
    <!-- Text for title indicating that cookie banner reduction is not supported for the current site, this is shown as part of the cookie banner details view. -->
    <string name="cookie_banner_handling_details_site_is_not_supported_title_2">Begär support för den här webbplatsen?</string>
    <!-- Label for the snackBar, after the user reports with success a website where cookie banner reducer did not work -->
    <string name="cookie_banner_handling_report_site_snack_bar_text_2">Begäran skickad</string>
    <!-- Text for indicating cookie banner handling is on this site, this is shown as part of the protections panel with the tracking protection toggle -->
    <string name="reduce_cookie_banner_on_for_site">PÅ för denna webbplats</string>
    <!-- Text for indicating that a request for unsupported site was sent to Nimbus (it's a Mozilla library for experiments), this is shown as part of the protections panel with the tracking protection toggle -->
    <string name="reduce_cookie_banner_unsupported_site_request_submitted_2">Supportbegäran har skickats</string>
    <!-- Text for indicating cookie banner handling is currently not supported for this site, this is shown as part of the protections panel with the tracking protection toggle -->
    <string name="reduce_cookie_banner_unsupported_site">Webbplatsen stöds inte för närvarande</string>
    <!-- Title text for a detail explanation indicating cookie banner handling is on this site, this is shown as part of the cookie banner panel in the toolbar. The first parameter is a shortened URL of the current site-->
    <string name="reduce_cookie_banner_details_panel_title_on_for_site_1">Vill du aktivera blockering av kakbanner för %1$s?</string>
    <!-- Title text for a detail explanation indicating cookie banner handling is off this site, this is shown as part of the cookie banner panel in the toolbar. The first parameter is a shortened URL of the current site-->
    <string name="reduce_cookie_banner_details_panel_title_off_for_site_1">Vill du stänga av blockering av kakbanner för %1$s?</string>
    <!-- Title text for a detail explanation indicating cookie banner reducer didn't work for the current site, this is shown as part of the cookie banner panel in the toolbar. The first parameter is the application name-->
    <string name="reduce_cookie_banner_details_panel_title_unsupported_site_request_2">%1$s kan inte automatiskt avvisa kakförfrågningar på den här webbplatsen. Du kan skicka en begäran om att stödja den här webbplatsen i framtiden.</string>

    <!-- Long text for a detail explanation indicating what will happen if cookie banner handling is off for a site, this is shown as part of the cookie banner panel in the toolbar. The first parameter is the application name -->
    <string name="reduce_cookie_banner_details_panel_description_off_for_site_1">Stäng av och %1$s rensar kakor och laddar om den här webbplatsen. Detta kan logga ut dig eller tömma kundvagnar.</string>
    <!-- Long text for a detail explanation indicating what will happen if cookie banner handling is on for a site, this is shown as part of the cookie banner panel in the toolbar. The first parameter is the application name -->
    <string name="reduce_cookie_banner_details_panel_description_on_for_site_3">Slå på och %1$s försöker automatiskt neka alla kakbanners på den här webbplatsen.</string>

    <!--Title for the cookie banner re-engagement CFR, the placeholder is replaced with app name -->
    <string name="cookie_banner_cfr_title">%1$s har precis avvisat kakor åt dig</string>
    <!--Message for the cookie banner re-engagement CFR -->
    <string name="cookie_banner_cfr_message">Mindre distraktioner, färre kakor som spårar dig på den här webbplatsen.</string>

    <!-- Description of the preference to enable "HTTPS-Only" mode. -->
    <string name="preferences_https_only_summary">Försöker automatiskt ansluta till webbplatser med HTTPS-krypteringsprotokollet för ökad säkerhet.</string>
    <!-- Summary of https only preference if https only is set to off -->
    <string name="preferences_https_only_off">Av</string>
    <!-- Summary of https only preference if https only is set to on in all tabs -->
    <string name="preferences_https_only_on_all">På i alla flikar</string>
    <!-- Summary of https only preference if https only is set to on in private tabs only -->
    <string name="preferences_https_only_on_private">På i privata flikar</string>
    <!-- Text displayed that links to website containing documentation about "HTTPS-Only" mode -->
    <string name="preferences_http_only_learn_more">Läs mer</string>
    <!-- Option for the https only setting -->
    <string name="preferences_https_only_in_all_tabs">Aktivera i alla flikar</string>
    <!-- Option for the https only setting -->
    <string name="preferences_https_only_in_private_tabs">Aktivera endast i privata flikar</string>
    <!-- Title shown in the error page for when trying to access a http website while https only mode is enabled. -->
    <string name="errorpage_httpsonly_title">Säker webbplats är inte tillgänglig</string>
    <!-- Message shown in the error page for when trying to access a http website while https only mode is enabled. The message has two paragraphs. This is the first. -->
    <string name="errorpage_httpsonly_message_title">Troligtvis stöder webbplatsen helt enkelt inte HTTPS.</string>
    <!-- Message shown in the error page for when trying to access a http website while https only mode is enabled. The message has two paragraphs. This is the second. -->
    <string name="errorpage_httpsonly_message_summary">Men det är också möjligt att en angripare är inblandad. Om du fortsätter till webbplatsen ska du inte ange någon känslig information. Om du fortsätter kommer endast HTTPS-läget att stängas av tillfälligt för webbplatsen.</string>
    <!-- Preference for accessibility -->
    <string name="preferences_accessibility">Hjälpmedel</string>
    <!-- Preference to override the Mozilla account server -->
    <string name="preferences_override_account_server">Anpassad Mozilla-kontoserver</string>
    <!-- Preference to override the Sync token server -->
    <string name="preferences_override_sync_tokenserver">Anpassad synkroniseringsserver</string>
    <!-- Toast shown after updating the Mozilla account/Sync server override preferences -->
    <string name="toast_override_account_sync_server_done">Mozilla-konto/synkroniseringsserver har ändrats. Avslutar programmet för att tillämpa ändringar…</string>
    <!-- Preference category for account information -->
    <string name="preferences_category_account">Konto</string>
    <!-- Preference for changing where the AddressBar is positioned -->
    <string name="preferences_toolbar_2">Adressfältets placering</string>
    <!-- Preference for changing default theme to dark or light mode -->
    <string name="preferences_theme">Tema</string>
    <!-- Preference for customizing the home screen -->
    <string name="preferences_home_2">Startsida</string>
    <!-- Preference for gestures based actions -->
    <string name="preferences_gestures">Gester</string>
    <!-- Preference for settings related to visual options -->
    <string name="preferences_customize">Anpassa</string>
    <!-- Preference description for banner about signing in -->
    <string name="preferences_sign_in_description_2">Logga in för att synkronisera flikar, bokmärken, lösenord och mer.</string>
    <!-- Preference shown instead of account display name while account profile information isn't available yet. -->
    <string name="preferences_account_default_name_2">Mozilla-konto</string>
    <!-- Preference text for account title when there was an error syncing FxA -->
    <string name="preferences_account_sync_error">Anslut igen för att återuppta synkroniseringen</string>
    <!-- Preference for language -->
    <string name="preferences_language">Språk</string>
    <!-- Preference for translations -->
    <string name="preferences_translations">Översättningar</string>
    <!-- Preference for data choices -->
    <string name="preferences_data_choices">Dataalternativ</string>
    <!-- Preference for data collection -->
    <string name="preferences_data_collection">Datainsamling</string>
    <!-- Preference for developers -->
    <string name="preferences_remote_debugging">Fjärrfelsökning via USB</string>
    <!-- Preference title for switch preference to show search suggestions -->
    <string name="preferences_show_search_suggestions">Visa sökförslag</string>
    <!-- Preference title for switch preference to show voice search button -->
    <string name="preferences_show_voice_search">Visa röstsökning</string>
    <!-- Preference title for switch preference to show search suggestions also in private mode -->
    <string name="preferences_show_search_suggestions_in_private">Visa i privata sessioner</string>
    <!-- Preference title for switch preference to show a clipboard suggestion when searching -->
    <string name="preferences_show_clipboard_suggestions">Visa förslag från urklipp</string>
    <!-- Preference title for switch preference to suggest browsing history when searching -->
    <string name="preferences_search_browsing_history">Sök webbläsarhistorik</string>
    <!-- Preference title for switch preference to suggest bookmarks when searching -->
    <string name="preferences_search_bookmarks">Sök bokmärken</string>
    <!-- Preference title for switch preference to suggest synced tabs when searching -->
    <string name="preferences_search_synced_tabs">Sök i synkroniserade flikar</string>
    <!-- Preference for account settings -->
    <string name="preferences_account_settings">Kontoinställningar</string>

    <!-- Preference for enabling url autocomplete-->
    <string name="preferences_enable_autocomplete_urls">Autokomplettera URL:ar</string>
    <!-- Preference title for switch preference to show sponsored Firefox Suggest search suggestions -->
    <string name="preferences_show_sponsored_suggestions">Förslag från sponsorer</string>
    <!-- Summary for preference to show sponsored Firefox Suggest search suggestions.
         The first parameter is the name of the application. -->
    <string name="preferences_show_sponsored_suggestions_summary">Stöd %1$s med enstaka sponsrade förslag</string>
    <!-- Preference title for switch preference to show Firefox Suggest search suggestions for web content.
         The first parameter is the name of the application. -->
    <string name="preferences_show_nonsponsored_suggestions">Förslag från %1$s</string>
    <!-- Summary for preference to show Firefox Suggest search suggestions for web content -->
    <string name="preferences_show_nonsponsored_suggestions_summary">Få förslag från webben relaterade till din sökning</string>
    <!-- Preference for open links in third party apps -->
    <string name="preferences_open_links_in_apps">Öppna länkar i appar</string>

    <!-- Preference for open links in third party apps always open in apps option -->
    <string name="preferences_open_links_in_apps_always">Alltid</string>
    <!-- Preference for open links in third party apps ask before opening option -->
    <string name="preferences_open_links_in_apps_ask">Fråga innan du öppnar</string>
    <!-- Preference for open links in third party apps never open in apps option -->
    <string name="preferences_open_links_in_apps_never">Aldrig</string>
    <!-- Preference for open download with an external download manager app -->
    <string name="preferences_external_download_manager">Extern filhämtare</string>
    <!-- Preference for enabling gecko engine logs -->
    <string name="preferences_enable_gecko_logs">Aktivera Gecko-loggar</string>
    <!-- Message to indicate users that we are quitting the application to apply the changes -->
    <string name="quit_application">Avslutar programmet för att tillämpa ändringar…</string>

    <!-- Preference for extensions -->
    <string name="preferences_extensions">Tillägg</string>
    <!-- Preference for installing a local extension -->
    <string name="preferences_install_local_extension">Installera tillägget från fil</string>
    <!-- Preference for notifications -->
    <string name="preferences_notifications">Aviseringar</string>

    <!-- Summary for notification preference indicating notifications are allowed -->
    <string name="notifications_allowed_summary">Tillåten</string>
    <!-- Summary for notification preference indicating notifications are not allowed -->
    <string name="notifications_not_allowed_summary">Inte tillåtet</string>

    <!-- Add-on Permissions -->
    <!-- The title of the required permissions section from addon's permissions screen -->
    <string name="addons_permissions_heading_required" tools:ignore="UnusedResources">Krävs</string>
    <!-- The title of the optional permissions section from addon's permissions screen -->
    <string name="addons_permissions_heading_optional" tools:ignore="UnusedResources">Valfri</string>
    <!-- The title of the origin permission option allowing a user to enable the extension to run on all sites -->
    <string name="addons_permissions_allow_for_all_sites" tools:ignore="UnusedResources">Tillåt för alla webbplatser</string>
    <!-- The subtitle for the allow for all sites preference toggle -->
    <string name="addons_permissions_allow_for_all_sites_subtitle" tools:ignore="UnusedResources">Om du litar på det här tillägget kan du ge det tillstånd på varje webbplats.</string>

    <!-- The text shown when an extension does not require permissions -->
    <string name="addons_does_not_require_permissions">Detta tillägg kräver inga behörigheter.</string>

    <!-- Add-on Preferences -->
    <!-- Preference to customize the configured AMO (addons.mozilla.org) collection -->
    <string name="preferences_customize_extension_collection">Anpassad tilläggssamling</string>
    <!-- Button caption to confirm the add-on collection configuration -->
    <string name="customize_addon_collection_ok">OK</string>
    <!-- Button caption to abort the add-on collection configuration -->
    <string name="customize_addon_collection_cancel">Avbryt</string>
    <!-- Hint displayed on input field for custom collection name -->
    <string name="customize_addon_collection_hint">Samlingsnamn</string>
    <!-- Hint displayed on input field for custom collection user ID-->
    <string name="customize_addon_collection_user_hint">Samlingsägare (användar-ID)</string>

    <!-- Toast shown after confirming the custom extension collection configuration -->
    <string name="toast_customize_extension_collection_done">Tilläggssamling ändrad. Avslutar applikationen för att tillämpa ändringar…</string>

    <!-- Customize Home -->
    <!-- Header text for jumping back into the recent tab in customize the home screen -->
    <string name="customize_toggle_jump_back_in">Gå tillbaka till</string>
    <!-- Title for the customize home screen section with bookmarks. -->
    <string name="customize_toggle_bookmarks">Bokmärken</string>
    <!-- Title for the customize home screen section with recently visited. Recently visited is
    a section where users see a list of tabs that they have visited in the past few days -->
    <string name="customize_toggle_recently_visited">Nyligen besökta</string>

    <!-- Title for the customize home screen section with Pocket. -->
    <string name="customize_toggle_pocket_2">Tankeväckande berättelser</string>
    <!-- Summary for the customize home screen section with Pocket. The first parameter is product name Pocket -->
    <string name="customize_toggle_pocket_summary">Artiklar tillhandahålls av %s</string>
    <!-- Title for the customize home screen section with sponsored Pocket stories. -->
    <string name="customize_toggle_pocket_sponsored">Sponsrade berättelser</string>
    <!-- Title for the opening wallpaper settings screen -->
    <string name="customize_wallpapers">Bakgrundsbilder</string>
    <!-- Title for the customize home screen section with sponsored shortcuts. -->
    <string name="customize_toggle_contile">Sponsrade genvägar</string>

    <!-- Wallpapers -->
    <!-- Content description for various wallpapers. The first parameter is the name of the wallpaper -->
    <string name="wallpapers_item_name_content_description">Bakgrundsobjekt: %1$s</string>
    <!-- Snackbar message for when wallpaper is selected -->
    <string name="wallpaper_updated_snackbar_message">Bakgrunden uppdaterad!</string>
    <!-- Snackbar label for action to view selected wallpaper -->
    <string name="wallpaper_updated_snackbar_action">Visa</string>

    <!-- Snackbar message for when wallpaper couldn't be downloaded -->
    <string name="wallpaper_download_error_snackbar_message">Det gick inte att ladda ner bakgrundsbild</string>
    <!-- Snackbar label for action to retry downloading the wallpaper -->
    <string name="wallpaper_download_error_snackbar_action">Försök igen</string>
    <!-- Snackbar message for when wallpaper couldn't be selected because of the disk error -->
    <string name="wallpaper_select_error_snackbar_message">Det gick inte att ändra bakgrundsbild</string>
    <!-- Text displayed that links to website containing documentation about the "Limited Edition" wallpapers. -->
    <string name="wallpaper_learn_more">Läs mer</string>

    <!-- Text for classic wallpapers title. The first parameter is the Firefox name. -->
    <string name="wallpaper_classic_title">Klassisk %s</string>
    <!-- Text for artist series wallpapers title. "Artist series" represents a collection of artist collaborated wallpapers. -->
    <string name="wallpaper_artist_series_title">Konstnärsserie</string>
    <!-- Description text for the artist series wallpapers with learn more link. The first parameter is the learn more string defined in wallpaper_learn_more. "Independent voices" is the name of the wallpaper collection -->
    <string name="wallpaper_artist_series_description_with_learn_more">Independent Voices-samlingen. %s</string>
    <!-- Description text for the artist series wallpapers. "Independent voices" is the name of the wallpaper collection -->
    <string name="wallpaper_artist_series_description">Independent Voices-samlingen.</string>
    <!-- Wallpaper onboarding dialog header text. -->
    <string name="wallpapers_onboarding_dialog_title_text">Prova en skvätt färg</string>
    <!-- Wallpaper onboarding dialog body text. -->
    <string name="wallpapers_onboarding_dialog_body_text">Välj den perfekta bakgrundsbilden för dig.</string>
    <!-- Wallpaper onboarding dialog learn more button text. The button navigates to the wallpaper settings screen. -->
    <string name="wallpapers_onboarding_dialog_explore_more_button_text">Utforska fler bakgrundsbilder</string>

    <!-- Add-ons general availability nimbus message-->
    <!-- Title of the Nimbus message for extension general availability-->
    <string name="addon_ga_message_title_2" tools:ignore="UnusedResources">Nya tillägg finns tillgängliga</string>
    <!-- Body of the Nimbus message for add-ons general availability. 'Firefox' intentionally hardcoded here-->
    <string name="addon_ga_message_body" tools:ignore="BrandUsage,UnusedResources">Kolla in över 100 nya tillägg som låter dig göra Firefox till din egen.</string>

    <!-- Button text of the Nimbus message for extensions general availability. -->
    <string name="addon_ga_message_button_2" tools:ignore="UnusedResources">Utforska tillägg</string>

    <!-- Extension process crash dialog to user -->
    <!-- Title of the extension crash dialog shown to the user when enough errors have occurred with extensions and they need to be temporarily disabled -->
    <string name="extension_process_crash_dialog_title">Tillägg är tillfälligt inaktiverade</string>
    <!-- This is a message shown to the user when too many errors have occurred with the extensions process and they have been disabled.
    The user can decide if they would like to continue trying to start extensions or if they'd rather continue without them.
    The first parameter is the application name. -->
    <string name="extension_process_crash_dialog_message">Ett eller flera tillägg slutade fungera, vilket gjorde ditt system instabilt. %1$s försökte inte starta om tillägget.\n\nTillägg kommer inte att startas om under din nuvarande session.\n\nOm du tar bort eller inaktiverar tillägg kan det här problemet lösas.</string>
    <!-- Button text on the extension crash dialog to prompt the user to try restarting the extensions but the dialog will reappear if it is unsuccessful again -->
    <string name="extension_process_crash_dialog_retry_button_text" tools:ignore="UnusedResources">Testa att starta om tillägg</string>

    <!-- Button text on the extension crash dialog to prompt the user to continue with all extensions disabled. -->
    <string name="extension_process_crash_dialog_disable_extensions_button_text">Fortsätt med tillägg inaktiverade</string>

    <!-- Account Preferences -->
    <!-- Preference for managing your account via accounts.firefox.com -->
    <string name="preferences_manage_account">Hantera konto</string>
    <!-- Summary of the preference for managing your account via accounts.firefox.com. -->
    <string name="preferences_manage_account_summary">Ändra ditt lösenord, hantera datainsamling eller ta bort ditt konto</string>
    <!-- Preference for triggering sync -->
    <string name="preferences_sync_now">Synkronisera nu</string>
    <!-- Preference category for sync -->
    <string name="preferences_sync_category">Välj vad som ska synkas</string>
    <!-- Preference for syncing history -->
    <string name="preferences_sync_history">Historik</string>
    <!-- Preference for syncing bookmarks -->
    <string name="preferences_sync_bookmarks">Bokmärken</string>
    <!-- Preference for syncing passwords -->
    <string name="preferences_sync_logins_2">Lösenord</string>
    <!-- Preference for syncing tabs -->
    <string name="preferences_sync_tabs_2">Öppna flikar</string>
    <!-- Preference for signing out -->
    <string name="preferences_sign_out">Logga ut</string>

    <!-- Preference displays and allows changing current FxA device name -->
    <string name="preferences_sync_device_name">Enhetsnamn</string>
    <!-- Text shown when user enters empty device name -->
    <string name="empty_device_name_error">Enhetsnamnet kan inte vara tomt.</string>
    <!-- Label indicating that sync is in progress -->
    <string name="sync_syncing_in_progress">Synkroniserar…</string>
    <!-- Label summary indicating that sync failed. The first parameter is the date stamp showing last time it succeeded -->
    <string name="sync_failed_summary">Synkroniseringen misslyckades. Lyckades senast: %s</string>
    <!-- Label summary showing never synced -->
    <string name="sync_failed_never_synced_summary">Synkroniseringen misslyckades. Senast synkad: aldrig</string>
    <!-- Label summary the date we last synced. The first parameter is date stamp showing last time synced -->
    <string name="sync_last_synced_summary">Senaste synkroniserad: %s</string>
    <!-- Label summary showing never synced -->
    <string name="sync_never_synced_summary">Senast synkroniserad: aldrig</string>

    <!-- Text for displaying the default device name.
        The first parameter is the application name, the second is the device manufacturer name
        and the third is the device model. -->
    <string name="default_device_name_2">%1$s på %2$s %3$s</string>

    <!-- Preference for syncing payment methods -->
    <string name="preferences_sync_credit_cards_2">Betalningsmetoder</string>
    <!-- Preference for syncing addresses -->
    <string name="preferences_sync_address">Adresser</string>

    <!-- Send Tab -->
    <!-- Name of the "receive tabs" notification channel. Displayed in the "App notifications" system settings for the app -->
    <string name="fxa_received_tab_channel_name">Mottagna flikar</string>
    <!-- Description of the "receive tabs" notification channel. Displayed in the "App notifications" system settings for the app -->
    <string name="fxa_received_tab_channel_description" tools:ignore="BrandUsage">Meddelanden för flikar som tas emot från andra Firefox-enheter.</string>
    <!--  The body for these is the URL of the tab received  -->
    <string name="fxa_tab_received_notification_name">Flik mottagen</string>
    <!-- %s is the device name -->
    <string name="fxa_tab_received_from_notification_name">Flik från %s</string>

    <!-- Close Synced Tabs -->
    <!-- The title for a notification shown when the user closes tabs that are currently
    open on this device from another device that's signed in to the same Mozilla account.
    %1$s is a placeholder for the app name; %2$d is the number of tabs closed.  -->
    <string name="fxa_tabs_closed_notification_title">%1$s stängde %2$d flikar</string>
    <!-- The body for a "closed synced tabs" notification. -->
    <string name="fxa_tabs_closed_text">Visa nyligen stängda flikar</string>

    <!-- Advanced Preferences -->
    <!-- Preference for tracking protection exceptions -->
    <string name="preferences_tracking_protection_exceptions">Undantag</string>

    <!-- Button in Exceptions Preference to turn on tracking protection for all sites (remove all exceptions) -->
    <string name="preferences_tracking_protection_exceptions_turn_on_for_all">Slå på för alla webbplatser</string>
    <!-- Text displayed when there are no exceptions -->
    <string name="exceptions_empty_message_description">Undantag gör att du kan inaktivera spårningsskydd för utvalda webbplatser.</string>
    <!-- Text displayed when there are no exceptions, with learn more link that brings users to a tracking protection SUMO page -->
    <string name="exceptions_empty_message_learn_more_link">Läs mer</string>

    <!-- Preference switch for usage and technical data collection -->
    <string name="preference_usage_data">Användning och tekniska data</string>
    <!-- Preference description for usage and technical data collection -->
    <string name="preferences_usage_data_description">Delar prestanda, användning, hårdvara och anpassningsdata om din webbläsare med Mozilla för att hjälpa oss att göra %1$s bättre</string>
    <!-- Preference switch for marketing data collection -->
    <string name="preferences_marketing_data">Marknadsföringsdata</string>
    <!-- Preference description for marketing data collection -->
    <string name="preferences_marketing_data_description2">Delar grundläggande användningsdata med Adjust, vår leverantör av mobil marknadsföring</string>
    <!-- Preference switch title for automatically submitting crash reports -->
    <string name="preferences_automatically_submit_crashes_title">Skicka kraschrapporter automatiskt</string>
    <!-- Preference switch description for automatically submitting crash reports -->
    <string name="preferences_automatically_submit_crashes_description">Delar kraschdata automatiskt vid start av Mozilla efter krascher har inträffat</string>
    <!-- Title for studies preferences -->
    <string name="preference_experiments_2">Undersökningar</string>
    <!-- Summary for studies preferences -->
    <string name="preference_experiments_summary_2">Tillåter Mozilla att installera och köra undersökningar</string>

    <!-- Turn On Sync Preferences -->
    <!-- Header of the Sync and save your data preference view -->
    <string name="preferences_sync_2">Synkronisera och spara din data</string>
    <!-- Preference for reconnecting to FxA sync -->
    <string name="preferences_sync_sign_in_to_reconnect">Logga in för att återansluta</string>
    <!-- Preference for removing FxA account -->
    <string name="preferences_sync_remove_account">Ta bort konto</string>

    <!-- Pairing Feature strings -->
    <!-- Instructions on how to access pairing -->
    <string name="pair_instructions_2"><![CDATA[Skanna QR-koden som visas på <b>firefox.com/pair</b>]]></string>

    <!-- Toolbar Preferences -->
    <!-- Preference for using top toolbar -->
    <string name="preference_top_toolbar">Överst</string>
    <!-- Preference for using bottom toolbar -->
    <string name="preference_bottom_toolbar">Nederst</string>

    <!-- Theme Preferences -->
    <!-- Preference for using light theme -->
    <string name="preference_light_theme">Ljust</string>
    <!-- Preference for using dark theme -->
    <string name="preference_dark_theme">Mörkt</string>

    <!-- Preference for using using dark or light theme automatically set by battery -->
    <string name="preference_auto_battery_theme">Bestämd av energisparläge</string>
    <!-- Preference for using following device theme -->
    <string name="preference_follow_device_theme">Följ enhetens tema</string>

    <!-- Gestures Preferences-->
    <!-- Preferences for using pull to refresh in a webpage -->
    <string name="preference_gestures_website_pull_to_refresh">Dra för att uppdatera</string>
    <!-- Preference for using the dynamic toolbar -->
    <string name="preference_gestures_dynamic_toolbar">Bläddra för att dölja verktygsfältet</string>
    <!-- Preference for showing the opened tabs by swiping up on the toolbar-->
    <string name="preference_gestures_swipe_toolbar_show_tabs">Svep verktygsfältet uppåt för att öppna flikar</string>

    <!-- Preference for using the dynamic toolbars -->
    <string name="preference_gestures_dynamic_toolbar_2">Bläddra för att dölja adressfältet och verktygsfältet</string>
    <!-- Preference for switching tabs by swiping horizontally on the addressbar -->
    <string name="preference_gestures_swipe_toolbar_switch_tabs_2">Svep adressfältet i sidled för att växla flikar</string>

    <!-- Library -->
    <!-- Option in Library to open Downloads page -->
    <string name="library_downloads">Hämtningar</string>
    <!-- Option in library to open Bookmarks page -->
    <string name="library_bookmarks">Bokmärken</string>
    <!-- Option in library to open Desktop Bookmarks root page -->
    <string name="library_desktop_bookmarks_root">Datorns bokmärken</string>
    <!-- Option in library to open Desktop Bookmarks "menu" page -->
    <string name="library_desktop_bookmarks_menu">Bokmärkesmeny</string>
    <!-- Option in library to open Desktop Bookmarks "toolbar" page -->
    <string name="library_desktop_bookmarks_toolbar">Bokmärkesfältet</string>
    <!-- Option in library to open Desktop Bookmarks "unfiled" page -->
    <string name="library_desktop_bookmarks_unfiled">Andra bokmärken</string>
    <!-- Option in Library to open History page -->
    <string name="library_history">Historik</string>
    <!-- Option in Library to open a new tab -->
    <string name="library_new_tab">Ny flik</string>
    <!-- Settings Page Title -->
    <string name="settings_title">Inställningar</string>
    <!-- Content description (not visible, for screen readers etc.): "Close button for library settings" -->
    <string name="content_description_close_button">Stäng</string>

    <!-- Title to show in alert when a lot of tabs are to be opened
    %d is a placeholder for the number of tabs that will be opened -->
    <string name="open_all_warning_title">Öppna %d flikar?</string>
    <!-- Message to warn users that a large number of tabs will be opened
    %s will be replaced by app name. -->
    <string name="open_all_warning_message">Att öppna så många flikar kan sakta ner %s medan sidorna laddas. Är du säker på att du vill fortsätta?</string>
    <!-- Dialog button text for confirming open all tabs -->
    <string name="open_all_warning_confirm">Öppna flikar</string>
    <!-- Dialog button text for canceling open all tabs -->
    <string name="open_all_warning_cancel">Avbryt</string>

    <!-- Text to show users they have one page in the history group section of the History fragment.
    %d is a placeholder for the number of pages in the group. -->
    <string name="history_search_group_site_1">%d sida</string>

    <!-- Text to show users they have multiple pages in the history group section of the History fragment.
    %d is a placeholder for the number of pages in the group. -->
    <string name="history_search_group_sites_1">%d sidor</string>

    <!-- Option in library for Recently Closed Tabs -->
    <string name="library_recently_closed_tabs">Nyligen stängda flikar</string>
    <!-- Option in library to open Recently Closed Tabs page -->
    <string name="recently_closed_show_full_history">Visa fullständig historik</string>
    <!-- Text to show users they have multiple tabs saved in the Recently Closed Tabs section of history.
    %d is a placeholder for the number of tabs selected. -->
    <string name="recently_closed_tabs">%d flikar</string>
    <!-- Text to show users they have one tab saved in the Recently Closed Tabs section of history.
    %d is a placeholder for the number of tabs selected. -->
    <string name="recently_closed_tab">%d flik</string>

    <!-- Recently closed tabs screen message when there are no recently closed tabs -->
    <string name="recently_closed_empty_message">Inga nyligen stängda flikar här</string>

    <!-- Tab Management -->
    <!-- Title of preference for tabs management -->
    <string name="preferences_tabs">Flikar</string>
    <!-- Title of preference that allows a user to specify the tab view -->
    <string name="preferences_tab_view">Flikvy</string>
    <!-- Option for a list tab view -->
    <string name="tab_view_list">Lista</string>
    <!-- Option for a grid tab view -->
    <string name="tab_view_grid">Rutnät</string>
    <!-- Title of preference that allows a user to auto close tabs after a specified amount of time -->
    <string name="preferences_close_tabs">Stäng flikar</string>
    <!-- Option for auto closing tabs that will never auto close tabs, always allows user to manually close tabs -->
    <string name="close_tabs_manually">Manuellt</string>
    <!-- Option for auto closing tabs that will auto close tabs after one day -->
    <string name="close_tabs_after_one_day">Efter en dag</string>
    <!-- Option for auto closing tabs that will auto close tabs after one week -->
    <string name="close_tabs_after_one_week">Efter en vecka</string>
    <!-- Option for auto closing tabs that will auto close tabs after one month -->
    <string name="close_tabs_after_one_month">Efter en månad</string>

    <!-- Title of preference that allows a user to specify the auto-close settings for open tabs -->
    <string name="preference_auto_close_tabs" tools:ignore="UnusedResources">Stäng öppna flikar automatiskt</string>

    <!-- Opening screen -->
    <!-- Title of a preference that allows a user to choose what screen to show after opening the app -->
    <string name="preferences_opening_screen">Öppningsskärm</string>
    <!-- Option for always opening the homepage when re-opening the app -->
    <string name="opening_screen_homepage">Startsida</string>
    <!-- Option for always opening the user's last-open tab when re-opening the app -->
    <string name="opening_screen_last_tab">Senaste flik</string>
    <!-- Option for always opening the homepage when re-opening the app after four hours of inactivity -->
    <string name="opening_screen_after_four_hours_of_inactivity">Startsida efter fyra timmars inaktivitet</string>
    <!-- Summary for tabs preference when auto closing tabs setting is set to manual close-->
    <string name="close_tabs_manually_summary">Stäng manuellt</string>
    <!-- Summary for tabs preference when auto closing tabs setting is set to auto close tabs after one day-->
    <string name="close_tabs_after_one_day_summary">Stäng efter en dag</string>
    <!-- Summary for tabs preference when auto closing tabs setting is set to auto close tabs after one week-->
    <string name="close_tabs_after_one_week_summary">Stäng efter en vecka</string>
    <!-- Summary for tabs preference when auto closing tabs setting is set to auto close tabs after one month-->
    <string name="close_tabs_after_one_month_summary">Stäng efter en månad</string>

    <!-- Summary for homepage preference indicating always opening the homepage when re-opening the app -->
    <string name="opening_screen_homepage_summary">Öppna på hemsidan</string>
    <!-- Summary for homepage preference indicating always opening the last-open tab when re-opening the app -->
    <string name="opening_screen_last_tab_summary">Öppna på den senaste fliken</string>
    <!-- Summary for homepage preference indicating opening the homepage when re-opening the app after four hours of inactivity -->
    <string name="opening_screen_after_four_hours_of_inactivity_summary">Öppnar på hemsidan efter fyra timmar</string>

    <!-- Inactive tabs -->
    <!-- Category header of a preference that allows a user to enable or disable the inactive tabs feature -->
    <string name="preferences_inactive_tabs">Flytta gamla flikar till inaktiva</string>
    <!-- Title of inactive tabs preference -->
    <string name="preferences_inactive_tabs_title">Flikar som du inte har besökt på två veckor flyttas till inaktiva.</string>

    <!-- Studies -->
    <!-- Title of the remove studies button -->
    <string name="studies_remove">Ta bort</string>
    <!-- Title of the active section on the studies list -->
    <string name="studies_active">Aktiv</string>
    <!-- Description for studies, it indicates why Firefox use studies. The first parameter is the name of the application. -->
    <string name="studies_description_2">%1$s kan installera och köra undersökningar då och då.</string>
    <!-- Learn more link for studies, links to an article for more information about studies. -->
    <string name="studies_learn_more">Läs mer</string>

    <!-- Dialog message shown after removing a study -->
    <string name="studies_restart_app">Applikationen avslutas för att tillämpa ändringar</string>
    <!-- Dialog button to confirm the removing a study. -->
    <string name="studies_restart_dialog_ok">OK</string>
    <!-- Dialog button text for canceling removing a study. -->
    <string name="studies_restart_dialog_cancel">Avbryt</string>
    <!-- Toast shown after turning on/off studies preferences -->
    <string name="studies_toast_quit_application" tools:ignore="UnusedResources">Avslutar applikationen för att tillämpa ändringar…</string>

    <!-- Sessions -->
    <!-- Title for the list of tabs -->
    <string name="tab_header_label">Öppna flikar</string>
    <!-- Title for the list of tabs in the current private session -->
    <string name="tabs_header_private_tabs_title">Privata flikar</string>
    <!-- Title for the list of tabs in the synced tabs -->
    <string name="tabs_header_synced_tabs_title">Synkade flikar</string>
    <!-- Content description (not visible, for screen readers etc.): Add tab button. Adds a news tab when pressed -->
    <string name="add_tab">Lägg till flik</string>
    <!-- Content description (not visible, for screen readers etc.): Add tab button. Adds a news tab when pressed -->
    <string name="add_private_tab">Lägg till privat flik</string>
    <!-- Text for the new tab button to indicate adding a new private tab in the tab -->
    <string name="tab_drawer_fab_content">Privat</string>
    <!-- Text for the new tab button to indicate syncing command on the synced tabs page -->
    <string name="tab_drawer_fab_sync">Synkronisera</string>
    <!-- Text shown in the menu for sharing all tabs -->
    <string name="tab_tray_menu_item_share">Dela alla flikar</string>
    <!-- Text shown in the menu to view recently closed tabs -->
    <string name="tab_tray_menu_recently_closed">Nyligen stängda flikar</string>
    <!-- Text shown in the tabs tray inactive tabs section -->
    <string name="tab_tray_inactive_recently_closed" tools:ignore="UnusedResources">Nyligen stängda</string>
    <!-- Text shown in the menu to view account settings -->
    <string name="tab_tray_menu_account_settings">Kontoinställningar</string>
    <!-- Text shown in the menu to view tab settings -->
    <string name="tab_tray_menu_tab_settings">Flikinställningar</string>
    <!-- Text shown in the menu for closing all tabs -->
    <string name="tab_tray_menu_item_close">Stäng alla flikar</string>
    <!-- Text shown in the multiselect menu for bookmarking selected tabs. -->
    <string name="tab_tray_multiselect_menu_item_bookmark">Bokmärk</string>
    <!-- Text shown in the multiselect menu for closing selected tabs. -->
    <string name="tab_tray_multiselect_menu_item_close">Stäng</string>
    <!-- Content description for tabs tray multiselect share button -->
    <string name="tab_tray_multiselect_share_content_description">Dela valda flikar</string>
    <!-- Content description for tabs tray multiselect menu -->
    <string name="tab_tray_multiselect_menu_content_description">Meny för valda flikar</string>
    <!-- Content description (not visible, for screen readers etc.): Removes tab from collection button. Removes the selected tab from collection when pressed -->
    <string name="remove_tab_from_collection">Ta bort flik från samlingen</string>
    <!-- Text for button to enter multiselect mode in tabs tray -->
    <string name="tabs_tray_select_tabs">Välj flikar</string>
    <!-- Content description (not visible, for screen readers etc.): Close tab button. Closes the current session when pressed -->
    <string name="close_tab">Stäng flik</string>
    <!-- Content description (not visible, for screen readers etc.): Close tab <title> button. First parameter is tab title  -->
    <string name="close_tab_title">Stäng flik %s</string>
    <!-- Content description (not visible, for screen readers etc.): Opens the open tabs menu when pressed -->
    <string name="open_tabs_menu">Öppna flikmenyn</string>
    <!-- Open tabs menu item to save tabs to collection -->
    <string name="tabs_menu_save_to_collection1">Spara flikar till samling</string>
    <!-- Text for the menu button to delete a collection -->
    <string name="collection_delete">Ta bort samling</string>
    <!-- Text for the menu button to rename a collection -->
    <string name="collection_rename">Byt namn på samling</string>
    <!-- Text for the button to open tabs of the selected collection -->
    <string name="collection_open_tabs">Öppna flikar</string>


    <!-- Hint for adding name of a collection -->
    <string name="collection_name_hint">Samlingsnamn</string>
    <!-- Text for the menu button to remove a top site -->
    <string name="remove_top_site">Ta bort</string>

    <!-- Text for the menu button to delete a top site from history -->
    <string name="delete_from_history">Ta bort från historik</string>
    <!-- Postfix for private WebApp titles, placeholder is replaced with app name -->
    <string name="pwa_site_controls_title_private">%1$s (Privat läge)</string>

    <!-- History -->
    <!-- Text for the button to search all history -->
    <string name="history_search_1">Ange söktermer</string>
    <!-- Text for the button to clear all history -->
    <string name="history_delete_all">Rensa historik</string>
    <!-- Text for the snackbar to confirm that multiple browsing history items has been deleted -->
    <string name="history_delete_multiple_items_snackbar">Historik borttagen</string>
    <!-- Text for the snackbar to confirm that a single browsing history item has been deleted. The first parameter is the shortened URL of the deleted history item. -->
    <string name="history_delete_single_item_snackbar">Tog bort %1$s</string>
    <!-- Context description text for the button to delete a single history item -->
    <string name="history_delete_item">Ta bort</string>
    <!-- History multi select title in app bar
    The first parameter is the number of bookmarks selected -->
    <string name="history_multi_select_title">%1$d markerade</string>
    <!-- Text for the header that groups the history for today -->
    <string name="history_today">Idag</string>
    <!-- Text for the header that groups the history for yesterday -->
    <string name="history_yesterday">Igår</string>
    <!-- Text for the header that groups the history the past 7 days -->
    <string name="history_7_days">Senaste 7 dagarna</string>
    <!-- Text for the header that groups the history the past 30 days -->
    <string name="history_30_days">Senaste 30 dagarna</string>
    <!-- Text for the header that groups the history older than the last month -->
    <string name="history_older">Äldre</string>

    <!-- Text shown when no history exists -->
    <string name="history_empty_message">Ingen historik här</string>

    <!-- Downloads -->
    <!-- Text for the snackbar to confirm that multiple downloads items have been removed -->
    <string name="download_delete_multiple_items_snackbar_1">Nedladdningar har tagits bort</string>
    <!-- Text for the snackbar to confirm that a single download item has been removed. The first parameter is the name of the download item. -->
    <string name="download_delete_single_item_snackbar">Tog bort %1$s</string>
    <!-- Text shown when no download exists -->
    <string name="download_empty_message_1">Inga nedladdade filer</string>
    <!-- History multi select title in app bar
    The first parameter is the number of downloads selected -->
    <string name="download_multi_select_title">%1$d markerade</string>


    <!-- Text for the button to remove a single download item -->
    <string name="download_delete_item_1">Ta bort</string>


    <!-- Crashes -->
    <!-- Title text displayed on the tab crash page. This first parameter is the name of the application (For example: Fenix) -->
    <string name="tab_crash_title_2">Tyvärr. %1$s kan inte ladda den sidan.</string>
    <!-- Send crash report checkbox text on the tab crash page -->
    <string name="tab_crash_send_report">Skicka kraschrapport till Mozilla</string>
    <!-- Close tab button text on the tab crash page -->
    <string name="tab_crash_close">Stäng flik</string>
    <!-- Restore tab button text on the tab crash page -->
    <string name="tab_crash_restore">Återställ flik</string>

    <!-- Unsubmitted crash dialog title, The first parameter is the name of the app (e.g. Firefox)  -->
    <string name="unsubmitted_crash_dialog_title">%s var tvungen att starta om</string>
    <!-- Unsubmitted crash dialog checkbox label for automatically sending reports in the future -->
    <string name="unsubmitted_crash_dialog_checkbox_label">Skicka automatiskt kraschrapporter</string>
    <!-- Unsubmitted crash dialog negative button to dismiss the dialog -->
    <string name="unsubmitted_crash_dialog_negative_button">Stäng</string>
    <!-- Unsubmitted crash dialog positive button to submit crash report -->
    <string name="unsubmitted_crash_dialog_positive_button">Skicka kraschrapport</string>

    <!-- Bookmarks -->
    <!-- Confirmation message for a dialog confirming if the user wants to delete the selected folder -->
    <string name="bookmark_delete_folder_confirmation_dialog">Är du säker på att du vill ta bort den här mappen?</string>
    <!-- Confirmation message for a dialog confirming if the user wants to delete multiple items including folders. Parameter will be replaced by app name. -->
    <string name="bookmark_delete_multiple_folders_confirmation_dialog">%s kommer att radera de markerade objekten.</string>
    <!-- Text for the cancel button on delete bookmark dialog -->
    <string name="bookmark_delete_negative">Avbryt</string>
    <!-- Screen title for adding a bookmarks folder -->
    <string name="bookmark_add_folder">Lägg till mapp</string>
    <!-- Snackbar title shown after a bookmark has been created. -->
    <string name="bookmark_saved_snackbar">Bokmärke sparat!</string>
    <!-- Snackbar title that confirms a bookmark was saved into a folder. Parameter will be replaced by the name of the folder the bookmark was saved into. -->
    <string name="bookmark_saved_in_folder_snackbar">Sparad i “%s”</string>
    <!-- Snackbar edit button shown after a bookmark has been created. -->
    <string name="edit_bookmark_snackbar_action">REDIGERA</string>
    <!-- Bookmark menu move button -->
    <string name="bookmark_menu_move_button">Flytta</string>
    <!-- Bookmark overflow menu edit button -->
    <string name="bookmark_menu_edit_button">Redigera</string>
    <!-- Bookmark overflow menu copy button -->
    <string name="bookmark_menu_copy_button">Kopiera</string>
    <!-- Bookmark overflow menu share button -->
    <string name="bookmark_menu_share_button">Dela</string>
    <!-- Bookmark overflow menu open in new tab button -->
    <string name="bookmark_menu_open_in_new_tab_button">Öppna i ny flik</string>
    <!-- Bookmark overflow menu open in private tab button -->
    <string name="bookmark_menu_open_in_private_tab_button">Öppna i privat flik</string>
    <!-- Bookmark overflow menu open all in tabs button -->
    <string name="bookmark_menu_open_all_in_tabs_button">Öppna alla i nya flikar</string>
    <!-- Bookmark overflow menu open all in private tabs button -->
    <string name="bookmark_menu_open_all_in_private_tabs_button">Öppna alla i privata flikar</string>
    <!-- Bookmark overflow menu delete button -->
    <string name="bookmark_menu_delete_button">Ta bort</string>
    <!--Bookmark overflow menu save button -->
    <string name="bookmark_menu_save_button">Spara</string>
    <!-- Bookmark multi select title in app bar
     The first parameter is the number of bookmarks selected -->
    <string name="bookmarks_multi_select_title">%1$d markerade</string>
    <!-- Bookmark editing screen title -->
    <string name="edit_bookmark_fragment_title">Redigera bokmärke</string>
    <!-- Bookmark folder editing screen title -->
    <string name="edit_bookmark_folder_fragment_title">Redigera mapp</string>
    <!-- Bookmark sign in button message -->
    <string name="bookmark_sign_in_button">Logga in för att se synkroniserade bokmärken</string>
    <!-- Bookmark URL editing field label -->
    <string name="bookmark_url_label">URL</string>
    <!-- Bookmark FOLDER editing field label -->
    <string name="bookmark_folder_label">MAPP</string>
    <!-- Text indicating which folder a bookmark or folder will be saved in -->
    <string name="bookmark_save_in_label">Spara i</string>
    <!-- Bookmark NAME editing field label -->
    <string name="bookmark_name_label">NAMN</string>
    <!-- Label for a text input field for a bookmark or folder name -->
    <string name="bookmark_name_label_normal_case">Namn</string>
    <!-- Bookmark add folder screen title -->
    <string name="bookmark_add_folder_fragment_label">Lägg till mapp</string>
    <!-- Bookmark select folder screen title -->
    <string name="bookmark_select_folder_fragment_label">Välj mapp</string>
    <!-- Bookmark editing error missing title -->
    <string name="bookmark_empty_title_error">Måste ha en titel</string>
    <!-- Bookmark editing error missing or improper URL -->
    <string name="bookmark_invalid_url_error">Ogiltig URL</string>
    <!-- Bookmark screen message for empty bookmarks folder -->
    <string name="bookmarks_empty_message">Inga bokmärken här</string>
    <!-- Bookmark snackbar message on deletion
     The first parameter is the host part of the URL of the bookmark deleted, if any -->
    <string name="bookmark_deletion_snackbar_message">%1$s har tagits bort</string>
    <!-- Bookmark snackbar message on deleting multiple bookmarks not including folders-->
    <string name="bookmark_deletion_multiple_snackbar_message_2">Bokmärken borttagna</string>
    <!-- Bookmark snackbar message on deleting multiple bookmarks including folders-->
    <string name="bookmark_deletion_multiple_snackbar_message_3">Tar bort valda mappar</string>
    <!-- Bookmark undo button for deletion snackbar action -->
    <string name="bookmark_undo_deletion">ÅNGRA</string>

    <!-- Bookmark snackbar message for deleting a single item. Parameter is the title of the item being deleted -->
    <string name="bookmark_delete_single_item">%s borttagen</string>
    <!-- Bookmark snackbar message for deleting multiple items. Parameter is the number of items being deleted -->
    <string name="bookmark_delete_multiple_items" tools:ignore="UnusedResources">Borttagna objekt: %s</string>
    <!-- Text for the button to search all bookmarks -->
    <string name="bookmark_search">Ange söktermer</string>

    <!-- Content description for the bookmark navigation bar back button -->
    <string name="bookmark_navigate_back_button_content_description">Navigera bakåt</string>
    <!-- Content description for the bookmark list new folder navigation bar button -->
    <string name="bookmark_add_new_folder_button_content_description">Lägg till en ny mapp</string>
<<<<<<< HEAD
    <!-- Content description for the bookmark navigation bar close button -->
    <string name="bookmark_close_button_content_description" tools:ignore="UnusedResources" moz:removedIn="130">Stäng bokmärken</string>
=======
>>>>>>> a07f670f
    <!-- Content description for bookmark search floating action button -->
    <string name="bookmark_search_button_content_description">Sök bokmärken</string>
    <!-- Content description for the overflow menu for a bookmark item. Paramter will a folder name or bookmark title. -->
    <string name="bookmark_item_menu_button_content_description">Objektmeny för %s</string>

    <!-- Title for the bookmark list empty state-->
    <string name="bookmark_empty_list_title">Inga bokmärken än</string>
    <!-- Description for the bookmark list empty state when you're not signed into sync. -->
    <string name="bookmark_empty_list_guest_description">Spara webbplatser när du surfar. Logga in för att hämta bokmärken från andra synkroniserade enheter.</string>
    <!-- Text for the button to navigate to sync authentication -->
    <string name="bookmark_empty_list_guest_cta">Logga in för att synkronisera</string>
    <!-- Description for the bookmark list empty state when you're signed into sync. -->
    <string name="bookmark_empty_list_authenticated_description">Spara webbplatser när du surfar. Vi kommer också att hämta bokmärken från andra synkroniserade enheter.</string>
    <!-- Description for the bookmark list empty state when you're in an empty folder. -->
    <string name="bookmark_empty_list_folder_description">Lägg till bokmärken när du surfar så att du kan hitta dina favoritplatser senare.</string>

<<<<<<< HEAD
=======
    <!-- Description for the add new folder button when selecting a folder. -->
    <string name="bookmark_select_folder_new_folder_button_title" tools:ignore="UnusedResources">Ny mapp</string>

>>>>>>> a07f670f
    <!-- Site Permissions -->
    <!-- Button label that take the user to the Android App setting -->
    <string name="phone_feature_go_to_settings">Gå till inställningar</string>
    <!-- Content description (not visible, for screen readers etc.): Quick settings sheet
        to give users access to site specific information / settings. For example:
        Secure settings status and a button to modify site permissions -->
    <string name="quick_settings_sheet">Genväg snabbinställningar</string>
    <!-- Label that indicates that this option it the recommended one -->
    <string name="phone_feature_recommended">Rekommenderad</string>
    <!-- Button label for clearing all the information of site permissions-->
    <string name="clear_permissions">Rensa behörigheter</string>
    <!-- Text for the OK button on Clear permissions dialog -->
    <string name="clear_permissions_positive">OK</string>
    <!-- Text for the cancel button on Clear permissions dialog -->
    <string name="clear_permissions_negative">Avbryt</string>
    <!-- Button label for clearing a site permission-->
    <string name="clear_permission">Rensa behörigheter</string>
    <!-- Text for the OK button on Clear permission dialog -->
    <string name="clear_permission_positive">OK</string>
    <!-- Text for the cancel button on Clear permission dialog -->
    <string name="clear_permission_negative">Avbryt</string>
    <!-- Button label for clearing all the information on all sites-->
    <string name="clear_permissions_on_all_sites">Rensa behörigheter på alla webbplatser</string>
    <!-- Preference for altering video and audio autoplay for all websites -->
    <string name="preference_browser_feature_autoplay">Automatisk uppspelning</string>
    <!-- Preference for altering the camera access for all websites -->
    <string name="preference_phone_feature_camera">Kamera</string>
    <!-- Preference for altering the microphone access for all websites -->
    <string name="preference_phone_feature_microphone">Mikrofon</string>
    <!-- Preference for altering the location access for all websites -->
    <string name="preference_phone_feature_location">Plats</string>
    <!-- Preference for altering the notification access for all websites -->
    <string name="preference_phone_feature_notification">Meddelanden</string>
    <!-- Preference for altering the persistent storage access for all websites -->
    <string name="preference_phone_feature_persistent_storage">Beständig lagring</string>
    <!-- Preference for altering the storage access setting for all websites -->
    <string name="preference_phone_feature_cross_origin_storage_access">Globala kakor</string>
    <!-- Preference for altering the EME access for all websites -->
    <string name="preference_phone_feature_media_key_system_access">DRM-kontrollerat innehåll</string>
    <!-- Label that indicates that a permission must be asked always -->
    <string name="preference_option_phone_feature_ask_to_allow">Fråga för att tillåta</string>
    <!-- Label that indicates that a permission must be blocked -->
    <string name="preference_option_phone_feature_blocked">Blockerad</string>
    <!-- Label that indicates that a permission must be allowed -->
    <string name="preference_option_phone_feature_allowed">Tillåten</string>
    <!--Label that indicates a permission is by the Android OS-->
    <string name="phone_feature_blocked_by_android">Blockerad av Android</string>
    <!-- Preference for showing a list of websites that the default configurations won't apply to them -->
    <string name="preference_exceptions">Undantag</string>
    <!-- Summary of tracking protection preference if tracking protection is set to off -->
    <string name="tracking_protection_off">Av</string>

    <!-- Summary of tracking protection preference if tracking protection is set to standard -->
    <string name="tracking_protection_standard">Standard</string>
    <!-- Summary of tracking protection preference if tracking protection is set to strict -->
    <string name="tracking_protection_strict">Strikt</string>
    <!-- Summary of tracking protection preference if tracking protection is set to custom -->
    <string name="tracking_protection_custom">Anpassad</string>
    <!-- Label for global setting that indicates that all video and audio autoplay is allowed -->
    <string name="preference_option_autoplay_allowed2">Tillåt ljud och video</string>
    <!-- Label for site specific setting that indicates that all video and audio autoplay is allowed -->
    <string name="quick_setting_option_autoplay_allowed">Tillåt ljud och video</string>
    <!-- Label that indicates that video and audio autoplay is only allowed over Wi-Fi -->
    <string name="preference_option_autoplay_allowed_wifi_only2">Blockera ljud och video endast vid mobildata</string>
    <!-- Subtext that explains 'autoplay on Wi-Fi only' option -->
    <string name="preference_option_autoplay_allowed_wifi_subtext">Ljud och video spelas upp på Wi-Fi</string>
    <!-- Label for global setting that indicates that video autoplay is allowed, but audio autoplay is blocked -->
    <string name="preference_option_autoplay_block_audio2">Blockera ljud endast</string>
    <!-- Label for site specific setting that indicates that video autoplay is allowed, but audio autoplay is blocked -->
    <string name="quick_setting_option_autoplay_block_audio">Blockera endast ljud</string>
    <!-- Label for global setting that indicates that all video and audio autoplay is blocked -->
    <string name="preference_option_autoplay_blocked3">Blockera ljud och video</string>
    <!-- Label for site specific setting that indicates that all video and audio autoplay is blocked -->
    <string name="quick_setting_option_autoplay_blocked">Blockera ljud och video</string>
    <!-- Summary of delete browsing data on quit preference if it is set to on -->
    <string name="delete_browsing_data_quit_on">På</string>
    <!-- Summary of delete browsing data on quit preference if it is set to off -->
    <string name="delete_browsing_data_quit_off">Av</string>

    <!-- Summary of studies preference if it is set to on -->
    <string name="studies_on">På</string>
    <!-- Summary of studies data on quit preference if it is set to off -->
    <string name="studies_off">Av</string>

    <!-- Category header of a preference that allows a user to alter settings related to web permissions. -->
    <string name="preferences_category_permissions">Behörigheter</string>
    <!-- Category header of a preference that allows a user to alter settings related to web content. -->
    <string name="preferences_category_content">Innehåll</string>
    <!-- Preference for altering the default browsing mode. When enabled, the desktop site will always be requested. -->
    <string name="preference_feature_desktop_mode_default">Begär alltid datorwebbplats</string>

    <!-- Collections -->
    <!-- Collections header on home fragment -->
    <string name="collections_header">Samlingar</string>
    <!-- Content description (not visible, for screen readers etc.): Opens the collection menu when pressed -->
    <string name="collection_menu_button_content_description">Samlingsmeny</string>
    <!-- Label to describe what collections are to a new user without any collections -->
    <string name="no_collections_description2">Samla de saker som är viktiga för dig.\nGruppera liknande sökningar, webbplatser och flikar för snabb åtkomst senare.</string>
    <!-- Title for the "select tabs" step of the collection creator -->
    <string name="create_collection_select_tabs">Välj flikar</string>
    <!-- Title for the "select collection" step of the collection creator -->
    <string name="create_collection_select_collection">Välj samling</string>
    <!-- Title for the "name collection" step of the collection creator -->
    <string name="create_collection_name_collection">Namnge samling</string>
    <!-- Button to add new collection for the "select collection" step of the collection creator -->
    <string name="create_collection_add_new_collection">Lägg till ny samling</string>
    <!-- Button to select all tabs in the "select tabs" step of the collection creator -->
    <string name="create_collection_select_all">Markera alla</string>
    <!-- Button to deselect all tabs in the "select tabs" step of the collection creator -->
    <string name="create_collection_deselect_all">Avmarkera alla</string>
    <!-- Text to prompt users to select the tabs to save in the "select tabs" step of the collection creator -->
    <string name="create_collection_save_to_collection_empty">Välj flikar att spara</string>
    <!-- Text to show users how many tabs they have selected in the "select tabs" step of the collection creator.
     %d is a placeholder for the number of tabs selected. -->
    <string name="create_collection_save_to_collection_tabs_selected">%d flikar valda</string>
    <!-- Text to show users they have one tab selected in the "select tabs" step of the collection creator.
    %d is a placeholder for the number of tabs selected. -->
    <string name="create_collection_save_to_collection_tab_selected">%d flik vald</string>
    <!-- Text shown in snackbar when multiple tabs have been saved in a collection -->
    <string name="create_collection_tabs_saved">Flikar sparade!</string>
    <!-- Text shown in snackbar when one or multiple tabs have been saved in a new collection -->
    <string name="create_collection_tabs_saved_new_collection">Samling sparad!</string>
    <!-- Text shown in snackbar when one tab has been saved in a collection -->
    <string name="create_collection_tab_saved">Flik sparad!</string>
    <!-- Content description (not visible, for screen readers etc.): button to close the collection creator -->
    <string name="create_collection_close">Stäng</string>
    <!-- Button to save currently selected tabs in the "select tabs" step of the collection creator-->
    <string name="create_collection_save">Spara</string>

    <!-- Snackbar action to view the collection the user just created or updated -->
    <string name="create_collection_view">Visa</string>

    <!-- Text for the OK button from collection dialogs -->
    <string name="create_collection_positive">OK</string>
    <!-- Text for the cancel button from collection dialogs -->
    <string name="create_collection_negative">Avbryt</string>

    <!-- Default name for a new collection in "name new collection" step of the collection creator. %d is a placeholder for the number of collections-->
    <string name="create_collection_default_name">Samling %d</string>

    <!-- Share -->
    <!-- Share screen header -->
    <string name="share_header_2">Dela</string>
    <!-- Content description (not visible, for screen readers etc.):
        "Share" button. Opens the share menu when pressed. -->
    <string name="share_button_content_description">Dela</string>
    <!-- Text for the Save to PDF feature in the share menu -->
    <string name="share_save_to_pdf">Spara som PDF</string>
    <!-- Text for error message when generating a PDF file Text. -->
    <string name="unable_to_save_to_pdf_error">Det går inte att generera PDF</string>
    <!-- Text for standard error snackbar dismiss button. -->
    <string name="standard_snackbar_error_dismiss">Ignorera</string>
    <!-- Text for error message when printing a page and it fails. -->
    <string name="unable_to_print_page_error">Det gick inte att skriva ut den här sidan</string>
    <!-- Text for the print feature in the share and browser menu -->
    <string name="menu_print">Skriv ut</string>
    <!-- Sub-header in the dialog to share a link to another sync device -->
    <string name="share_device_subheader">Skicka till enhet</string>
    <!-- Sub-header in the dialog to share a link to an app from the full list -->
    <string name="share_link_all_apps_subheader">Alla åtgärder</string>
    <!-- Sub-header in the dialog to share a link to an app from the most-recent sorted list -->
    <string name="share_link_recent_apps_subheader">Nyligen använd</string>
    <!-- Text for the copy link action in the share screen. -->
    <string name="share_copy_link_to_clipboard">Kopiera till urklipp</string>
    <!-- Toast shown after copying link to clipboard -->
    <string name="toast_copy_link_to_clipboard">Kopierad till urklipp</string>
    <!-- An option from the share dialog to sign into sync -->
    <string name="sync_sign_in">Logga in till Sync</string>
     <!-- An option from the three dot menu to sync and save data -->
    <string name="sync_menu_sync_and_save_data">Synkronisera och spara data</string>
    <!-- An option from the share dialog to send link to all other sync devices -->
    <string name="sync_send_to_all">Skicka till alla enheter</string>
    <!-- An option from the share dialog to reconnect to sync -->
    <string name="sync_reconnect">Återanslut till Sync</string>
    <!-- Text displayed when sync is offline and cannot be accessed -->
    <string name="sync_offline">Offline</string>
    <!-- An option to connect additional devices -->
    <string name="sync_connect_device">Anslut en annan enhet</string>

    <!-- The dialog text shown when additional devices are not available -->
    <string name="sync_connect_device_dialog" tools:ignore="BrandUsage">För att skicka en flik, logga in på Firefox på minst en annan enhet.</string>
    <!-- Confirmation dialog button -->
    <string name="sync_confirmation_button">Jag förstår</string>

    <!-- Share error message -->
    <string name="share_error_snackbar">Kan inte dela med den här appen</string>

    <!-- Add new device screen title -->
    <string name="sync_add_new_device_title">Skicka till enhet</string>
    <!-- Text for the warning message on the Add new device screen -->
    <string name="sync_add_new_device_message">Inga enheter anslutna</string>

    <!-- Text for the button to learn about sending tabs -->
    <string name="sync_add_new_device_learn_button">Lär dig mer om att skicka flikar…</string>
    <!-- Text for the button to connect another device -->
    <string name="sync_add_new_device_connect_button">Anslut en annan enhet…</string>

    <!-- Notifications -->
    <!-- Text shown in the notification that pops up to remind the user that a private browsing session is active. -->
    <string name="notification_pbm_delete_text_2">Stäng privata flikar</string>


    <!-- Text shown in the notification that pops up to remind the user that a private browsing session is active for Android 14+ -->
    <string name="notification_erase_title_android_14">Stäng privata flikar?</string>

    <string name="notification_erase_text_android_14">Tryck eller dra den här aviseringen för att stänga privata flikar.</string>

    <!-- Name of the marketing notification channel. Displayed in the "App notifications" system settings for the app -->
    <string name="notification_marketing_channel_name">Marknadsföring</string>

    <!-- Title shown in the notification that pops up to remind the user to set fenix as default browser.
    The app name is in the text, due to limitations with localizing Nimbus experiments -->
    <string name="nimbus_notification_default_browser_title" tools:ignore="BrandUsage,UnusedResources">Firefox är snabb och privat</string>
    <!-- Text shown in the notification that pops up to remind the user to set fenix as default browser.
    The app name is in the text, due to limitations with localizing Nimbus experiments -->
    <string name="nimbus_notification_default_browser_text" tools:ignore="BrandUsage,UnusedResources">Gör Firefox till din standardwebbläsare</string>
    <!-- Title shown in the notification that pops up to re-engage the user -->
    <string name="notification_re_engagement_title">Prova privat surfning</string>

    <!-- Text shown in the notification that pops up to re-engage the user.
    %1$s is a placeholder that will be replaced by the app name. -->
    <string name="notification_re_engagement_text">Surfa utan sparade kakor eller historik i %1$s</string>

    <!-- Title A shown in the notification that pops up to re-engage the user -->
    <string name="notification_re_engagement_A_title">Surfa utan ett spår</string>
    <!-- Text A shown in the notification that pops up to re-engage the user.
    %1$s is a placeholder that will be replaced by the app name. -->
    <string name="notification_re_engagement_A_text">Privat surfning i %1$s sparar inte din information.</string>
    <!-- Title B shown in the notification that pops up to re-engage the user -->
    <string name="notification_re_engagement_B_title">Starta din första sökning</string>
    <!-- Text B shown in the notification that pops up to re-engage the user -->
    <string name="notification_re_engagement_B_text">Hitta något i närheten. Eller upptäck något roligt.</string>

    <!-- Survey -->
    <!-- Text shown in the fullscreen message that pops up to ask user to take a short survey.
    The app name is in the text, due to limitations with localizing Nimbus experiments -->
    <string name="nimbus_survey_message_text" tools:ignore="BrandUsage">Hjälp till att göra Firefox bättre genom att svara på en kort undersökning.</string>
    <!-- Preference for taking the short survey. -->
    <string name="preferences_take_survey">Gör undersökning</string>
    <!-- Preference for not taking the short survey. -->
    <string name="preferences_not_take_survey">Nej tack</string>

    <!-- Snackbar -->
    <!-- Text shown in snackbar when user deletes a collection -->
    <string name="snackbar_collection_deleted">Samling borttagen</string>
    <!-- Text shown in snackbar when user renames a collection -->
    <string name="snackbar_collection_renamed">Samling omdöpt</string>
    <!-- Text shown in snackbar when user closes a tab -->
    <string name="snackbar_tab_closed">Flik stängd</string>
    <!-- Text shown in snackbar when user closes all tabs -->
    <string name="snackbar_tabs_closed">Flikar stängda</string>
    <!-- Text shown in snackbar when user closes multiple inactive tabs. %1$s will be replaced with the number of tabs closed. -->
    <string name="snackbar_num_tabs_closed">Flikar stängda: %1$s</string>
    <!-- Text shown in snackbar when user bookmarks a list of tabs -->
    <string name="snackbar_message_bookmarks_saved">Bokmärken sparade!</string>
    <!-- Text shown in snackbar when user bookmarks a list of tabs. Parameter will be replaced by the name of the folder the bookmark was saved into.-->
    <string name="snackbar_message_bookmarks_saved_in" tools:ignore="UnusedResources">Bokmärken sparade i “%s”!</string>
    <!-- Text shown in snackbar when user adds a site to shortcuts -->
    <string name="snackbar_added_to_shortcuts">Tillagd till genvägar!</string>
    <!-- Text shown in snackbar when user closes a private tab -->
    <string name="snackbar_private_tab_closed">Privat flik stängd</string>
    <!-- Text shown in snackbar when user closes all private tabs -->
    <string name="snackbar_private_tabs_closed">Privata flikar stängda</string>
    <!-- Text shown in snackbar when user erases their private browsing data -->
    <string name="snackbar_private_data_deleted">Privat webbläsardata raderades</string>
    <!-- Text shown in snackbar to undo deleting a tab, top site or collection -->
    <string name="snackbar_deleted_undo">ÅNGRA</string>
    <!-- Text shown in snackbar when user removes a top site -->
    <string name="snackbar_top_site_removed">Sida borttagen</string>
    <!-- QR code scanner prompt which appears after scanning a code, but before navigating to it
        First parameter is the name of the app, second parameter is the URL or text scanned-->
    <string name="qr_scanner_confirmation_dialog_message">Tillåt %1$s att öppna %2$s</string>
    <!-- QR code scanner prompt dialog positive option to allow navigation to scanned link -->
    <string name="qr_scanner_dialog_positive">TILLÅT</string>
    <!-- QR code scanner prompt dialog positive option to deny navigation to scanned link -->
    <string name="qr_scanner_dialog_negative">NEKA</string>
    <!-- QR code scanner prompt dialog error message shown when a hostname does not contain http or https. -->
    <string name="qr_scanner_dialog_invalid">Webbadressen är inte giltig.</string>
    <!-- QR code scanner prompt dialog positive option when there is an error -->
    <string name="qr_scanner_dialog_invalid_ok">OK</string>
    <!-- Tab collection deletion prompt dialog message. Placeholder will be replaced with the collection name -->
    <string name="tab_collection_dialog_message">Är du säker att du vill ta bort %1$s?</string>
    <!-- Tab collection deletion prompt dialog option to delete the collection -->
    <string name="tab_collection_dialog_positive">Ta bort</string>
    <!-- Message for copying the URL via long press on the toolbar -->
    <string name="url_copied">URL kopierad</string>
    <!-- Sample text for accessibility font size -->
    <string name="accessibility_text_size_sample_text_1">Detta är exempeltext. Den är här för att visa hur text kommer att visas när du ökar eller minskar text storleken med den här inställningen.</string>
    <!-- Summary for Accessibility Text Size Scaling Preference -->
    <string name="preference_accessibility_text_size_summary">Gör text på webbplatser större eller mindre</string>
    <!-- Title for Accessibility Text Size Scaling Preference -->
    <string name="preference_accessibility_font_size_title">Teckenstorlek</string>

    <!-- Title for Accessibility Text Automatic Size Scaling Preference -->
    <string name="preference_accessibility_auto_size_2">Automatisk storlek på teckensnitt</string>
    <!-- Summary for Accessibility Text Automatic Size Scaling Preference -->
    <string name="preference_accessibility_auto_size_summary">Teckensnittstorlek matchar dina Android-inställningar. Inaktivera att hantera teckenstorlek här.</string>

    <!-- Title for the Delete browsing data preference -->
    <string name="preferences_delete_browsing_data">Ta bort surfdata</string>
    <!-- Title for the tabs item in Delete browsing data -->
    <string name="preferences_delete_browsing_data_tabs_title_2">Öppna flikar</string>
    <!-- Subtitle for the tabs item in Delete browsing data, parameter will be replaced with the number of open tabs -->
    <string name="preferences_delete_browsing_data_tabs_subtitle">%d flikar</string>
    <!-- Title for the data and history items in Delete browsing data -->
    <!-- Title for the history item in Delete browsing data -->
    <string name="preferences_delete_browsing_data_browsing_history_title">Webbläsarhistorik</string>
    <!-- Subtitle for the data and history items in delete browsing data, parameter will be replaced with the
        number of history items the user has -->
    <string name="preferences_delete_browsing_data_browsing_data_subtitle">%d adresser</string>

    <!-- Title for the cookies and site data items in Delete browsing data -->
    <string name="preferences_delete_browsing_data_cookies_and_site_data">Kakor och webbplatsdata</string>
    <!-- Subtitle for the cookies item in Delete browsing data -->
    <string name="preferences_delete_browsing_data_cookies_subtitle">Du kommer att loggas ut från de flesta webbplatser</string>
    <!-- Title for the cached images and files item in Delete browsing data -->
    <string name="preferences_delete_browsing_data_cached_files">Cachelagrade bilder och filer</string>
    <!-- Subtitle for the cached images and files item in Delete browsing data -->
    <string name="preferences_delete_browsing_data_cached_files_subtitle">Frigör lagringsutrymme</string>
    <!-- Title for the site permissions item in Delete browsing data -->
    <string name="preferences_delete_browsing_data_site_permissions">Webbplatsbehörigheter</string>
    <!-- Title for the downloads item in Delete browsing data -->
    <string name="preferences_delete_browsing_data_downloads">Hämtningar</string>
    <!-- Text for the button to delete browsing data -->
    <string name="preferences_delete_browsing_data_button">Ta bort surfdata</string>

    <!-- Title for the Delete browsing data on quit preference -->
    <string name="preferences_delete_browsing_data_on_quit">Ta bort surfdata vid avslut</string>
    <!-- Summary for the Delete browsing data on quit preference. "Quit" translation should match delete_browsing_data_on_quit_action translation. -->
    <string name="preference_summary_delete_browsing_data_on_quit_2">Tar automatiskt bort surfdata när du väljer \&quot;Avsluta\&quot; från huvudmenyn</string>
    <!-- Action item in menu for the Delete browsing data on quit feature -->
    <string name="delete_browsing_data_on_quit_action">Avsluta</string>

    <!-- Title text of a delete browsing data dialog. -->
    <string name="delete_history_prompt_title">Tidsintervall att radera</string>
    <!-- Body text of a delete browsing data dialog. -->
    <string name="delete_history_prompt_body_2">Tar bort historik (inklusive historik synkroniserad från andra enheter)</string>
    <!-- Radio button in the delete browsing data dialog to delete history items for the last hour. -->
    <string name="delete_history_prompt_button_last_hour">Senaste timmen</string>
    <!-- Radio button in the delete browsing data dialog to delete history items for today and yesterday. -->
    <string name="delete_history_prompt_button_today_and_yesterday">Idag och igår</string>
    <!-- Radio button in the delete browsing data dialog to delete all history. -->
    <string name="delete_history_prompt_button_everything">Allt</string>

    <!-- Dialog message to the user asking to delete browsing data. Parameter will be replaced by app name. -->
    <string name="delete_browsing_data_prompt_message_3">%s kommer att ta bort vald surfdata.</string>
    <!-- Text for the cancel button for the data deletion dialog -->
    <string name="delete_browsing_data_prompt_cancel">Avbryt</string>
    <!-- Text for the allow button for the data deletion dialog -->
    <string name="delete_browsing_data_prompt_allow">Ta bort</string>
    <!-- Text for the snackbar confirmation that the data was deleted -->
    <string name="preferences_delete_browsing_data_snackbar">Surfdata borttagen</string>

    <!-- Text for the snackbar to show the user that the deletion of browsing data is in progress -->
    <string name="deleting_browsing_data_in_progress">Tar bort surfsdata…</string>

    <!-- Dialog message to the user asking to delete all history items inside the opened group. Parameter will be replaced by a history group name. -->
    <string name="delete_all_history_group_prompt_message">Ta bort alla webbplatser i &quot;%s&quot;</string>
    <!-- Text for the cancel button for the history group deletion dialog -->
    <string name="delete_history_group_prompt_cancel">Avbryt</string>
    <!-- Text for the allow button for the history group dialog -->
    <string name="delete_history_group_prompt_allow">Ta bort</string>
    <!-- Text for the snackbar confirmation that the history group was deleted -->
    <string name="delete_history_group_snackbar">Grupp borttagen</string>

    <!-- Onboarding -->
    <!-- text to display in the snackbar once account is signed-in -->
    <string name="onboarding_firefox_account_sync_is_on">Synkronisering är på</string>

    <!-- Onboarding theme -->
    <!-- Text shown in snackbar when multiple tabs have been sent to device -->
    <string name="sync_sent_tabs_snackbar">Flikar skickade!</string>
    <!-- Text shown in snackbar when one tab has been sent to device  -->
    <string name="sync_sent_tab_snackbar">Flik skickad!</string>
    <!-- Text shown in snackbar when sharing tabs failed  -->
    <string name="sync_sent_tab_error_snackbar">Går inte att skicka</string>
    <!-- Text shown in snackbar for the "retry" action that the user has after sharing tabs failed -->
    <string name="sync_sent_tab_error_snackbar_action">FÖRSÖK IGEN</string>
    <!-- Title of QR Pairing Fragment -->
    <string name="sync_scan_code">Skanna QR-kod</string>
    <!-- Instructions on how to access pairing -->
    <string name="sign_in_instructions" tools:ignore="BrandUsage"><![CDATA[Öppna Firefox på din dator och gå till <b>https://firefox.com/pair</b>]]></string>
    <!-- Text shown for sign in pairing when ready -->
    <string name="sign_in_ready_for_scan">Redo att skanna</string>
    <!-- Text shown for settings option for sign with pairing -->
    <string name="sign_in_with_camera">Logga in med din kamera</string>
    <!-- Text shown for settings option for sign with email -->
    <string name="sign_in_with_email">Använd e-post istället</string>
    <!-- Text shown for settings option for create new account text.'Firefox' intentionally hardcoded here.-->
    <string name="sign_in_create_account_text" tools:ignore="BrandUsage"><![CDATA[Ha du inget konto? <u>Skapa ett</u> för att synkronisera Firefox mellan enheter.]]></string>
    <!-- Text shown in confirmation dialog to sign out of account. The first parameter is the name of the app (e.g. Firefox Preview) -->
    <string name="sign_out_confirmation_message_2">%s kommer att sluta synkronisera med ditt konto, men tar inte bort någon av dina surfdata på den här enheten.</string>
    <!-- Option to continue signing out of account shown in confirmation dialog to sign out of account -->
    <string name="sign_out_disconnect">Koppla från</string>
    <!-- Option to cancel signing out shown in confirmation dialog to sign out of account -->
    <string name="sign_out_cancel">Avbryt</string>

    <!-- Error message snackbar shown after the user tried to select a default folder which cannot be altered -->
    <string name="bookmark_cannot_edit_root">Kan inte redigera standardmappar</string>

    <!-- Enhanced Tracking Protection -->
    <!-- Link displayed in enhanced tracking protection panel to access tracking protection settings -->
    <string name="etp_settings">Skyddsinställningar</string>
    <!-- Preference title for enhanced tracking protection settings -->
    <string name="preference_enhanced_tracking_protection">Förbättrat spårningsskydd</string>
    <!-- Preference summary for enhanced tracking protection settings on/off switch -->
    <string name="preference_enhanced_tracking_protection_summary">Nu med Totalt skydd mot kakor, vår mest kraftfulla barriär hittills mot spårare på flera webbplatser.</string>
    <!-- Description of enhanced tracking protection. The parameter is the name of the application (For example: Firefox Fenix) -->
    <string name="preference_enhanced_tracking_protection_explanation_2">%s skyddar dig från många av de vanligaste spårarna som följer vad du gör online.</string>
    <!-- Text displayed that links to website about enhanced tracking protection -->
    <string name="preference_enhanced_tracking_protection_explanation_learn_more">Läs mer</string>
    <!-- Preference for enhanced tracking protection for the standard protection settings -->
    <string name="preference_enhanced_tracking_protection_standard_default_1">Standard</string>
    <!-- Preference description for enhanced tracking protection for the standard protection settings -->
    <string name="preference_enhanced_tracking_protection_standard_description_5">Sidor laddas normalt men blockerar färre spårare.</string>
    <!--  Accessibility text for the Standard protection information icon  -->
    <string name="preference_enhanced_tracking_protection_standard_info_button">Vad blockeras av spårningsskydd standard</string>
    <!-- Preference for enhanced tracking protection for the strict protection settings -->
    <string name="preference_enhanced_tracking_protection_strict">Strikt</string>
    <!-- Preference description for enhanced tracking protection for the strict protection settings -->
    <string name="preference_enhanced_tracking_protection_strict_description_4">Starkare spårningsskydd och snabbare prestanda, men vissa webbplatser kanske inte fungerar korrekt.</string>
    <!--  Accessibility text for the Strict protection information icon  -->
    <string name="preference_enhanced_tracking_protection_strict_info_button">Vad blockeras av spårningsskydd strikt</string>
    <!-- Preference for enhanced tracking protection for the custom protection settings -->
    <string name="preference_enhanced_tracking_protection_custom">Anpassad</string>
    <!-- Preference description for enhanced tracking protection for the strict protection settings -->
    <string name="preference_enhanced_tracking_protection_custom_description_2">Välj vilka spårare och skript som ska blockeras.</string>
    <!--  Accessibility text for the Strict protection information icon  -->
    <string name="preference_enhanced_tracking_protection_custom_info_button">Vad blockeras av anpassat spårningsskydd</string>
    <!-- Header for categories that are being blocked by current Enhanced Tracking Protection settings -->
    <!-- Preference for enhanced tracking protection for the custom protection settings for cookies-->
    <string name="preference_enhanced_tracking_protection_custom_cookies">Kakor</string>
    <!-- Option for enhanced tracking protection for the custom protection settings for cookies-->
    <string name="preference_enhanced_tracking_protection_custom_cookies_1">Globala och sociala medie-spårare</string>
    <!-- Option for enhanced tracking protection for the custom protection settings for cookies-->
    <string name="preference_enhanced_tracking_protection_custom_cookies_2">Kakor från obesökta webbplatser</string>
    <!-- Option for enhanced tracking protection for the custom protection settings for cookies-->
    <string name="preference_enhanced_tracking_protection_custom_cookies_3">Alla tredjepartskakor (kan orsaka fel på webbplatser)</string>
    <!-- Option for enhanced tracking protection for the custom protection settings for cookies-->
    <string name="preference_enhanced_tracking_protection_custom_cookies_4">Alla kakor (kommer att orsaka fel på webbplatser)</string>
    <!-- Option for enhanced tracking protection for the custom protection settings for cookies-->
    <string name="preference_enhanced_tracking_protection_custom_cookies_5">Isolera globala spårningskakor</string>
    <!-- Preference for Global Privacy Control for the custom privacy settings for Global Privacy Control. '&amp;' is replaced with the ampersand symbol: &-->
    <string name="preference_enhanced_tracking_protection_custom_global_privacy_control">Säg till webbplatser att inte dela och sälja data</string>
    <!-- Preference for enhanced tracking protection for the custom protection settings for tracking content -->
    <string name="preference_enhanced_tracking_protection_custom_tracking_content">Spårningsinnehåll</string>
    <!-- Option for enhanced tracking protection for the custom protection settings for tracking content-->
    <string name="preference_enhanced_tracking_protection_custom_tracking_content_1">I alla flikar</string>
    <!-- Option for enhanced tracking protection for the custom protection settings for tracking content-->
    <string name="preference_enhanced_tracking_protection_custom_tracking_content_2">Endast i privata flikar</string>
    <!-- Preference for enhanced tracking protection for the custom protection settings -->
    <string name="preference_enhanced_tracking_protection_custom_cryptominers">Kryptogrävare</string>
    <!-- Preference for enhanced tracking protection for the custom protection settings -->
    <string name="preference_enhanced_tracking_protection_custom_known_fingerprinters">Kända fingeravtrycksspårare</string>
    <!-- Button label for navigating to the Enhanced Tracking Protection details -->
    <string name="enhanced_tracking_protection_details">Detaljer</string>
    <!-- Header for categories that are being being blocked by current Enhanced Tracking Protection settings -->
    <string name="enhanced_tracking_protection_blocked">Blockerad</string>
    <!-- Header for categories that are being not being blocked by current Enhanced Tracking Protection settings -->
    <string name="enhanced_tracking_protection_allowed">Tillåten</string>
    <!-- Category of trackers (social media trackers) that can be blocked by Enhanced Tracking Protection -->
    <string name="etp_social_media_trackers_title">Sociala media-spårare</string>
    <!-- Description of social media trackers that can be blocked by Enhanced Tracking Protection -->
    <string name="etp_social_media_trackers_description">Begränsar sociala nätverk förmåga att spåra din surfaktivitet på nätet.</string>
    <!-- Category of trackers (cross-site tracking cookies) that can be blocked by Enhanced Tracking Protection -->
    <string name="etp_cookies_title">Globala spårningskakor</string>
    <!-- Category of trackers (cross-site tracking cookies) that can be blocked by Enhanced Tracking Protection -->
    <string name="etp_cookies_title_2">Globala kakor</string>
    <!-- Description of cross-site tracking cookies that can be blocked by Enhanced Tracking Protection -->
    <string name="etp_cookies_description">Blockerar kakor som annonsnätverk och analysföretag använder för att sammanställa din surfinformation från många webbplatser.</string>
    <!-- Description of cross-site tracking cookies that can be blocked by Enhanced Tracking Protection -->
    <string name="etp_cookies_description_2">Totalt skydd mot kakor isolerar kakor från webbplatsen du är på, så spårare som reklamnätverk inte kan använda dem för att följa dig mellan webbplatser.</string>
    <!-- Category of trackers (cryptominers) that can be blocked by Enhanced Tracking Protection -->
    <string name="etp_cryptominers_title">Kryptogrävare</string>
    <!-- Description of cryptominers that can be blocked by Enhanced Tracking Protection -->
    <string name="etp_cryptominers_description">Förhindrar skadliga skript som får åtkomst till din enhet för att mina digital valuta.</string>
    <!-- Description of fingerprinters that can be blocked by Enhanced Tracking Protection -->
    <string name="etp_known_fingerprinters_description">Stoppar identifierbar information från att samlas in om din enhet som kan användas för spårning.</string>
    <!-- Category of trackers (tracking content) that can be blocked by Enhanced Tracking Protection -->
    <string name="etp_tracking_content_title">Spårningsinnehåll</string>
    <!-- Description of tracking content that can be blocked by Enhanced Tracking Protection -->
    <string name="etp_tracking_content_description">Stoppar externa annonser, videor och annat innehåll från laddning eftersom de kan innehålla spårningskod. Kan påverka vissa webbplatsfunktioner.</string>
    <!-- Enhanced Tracking Protection message that protection is currently on for this site -->
    <string name="etp_panel_on">Skydd är PÅ för den här webbplatsen</string>
    <!-- Enhanced Tracking Protection message that protection is currently off for this site -->
    <string name="etp_panel_off">Skydd är AV för den här webbplatsen</string>
    <!-- Header for exceptions list for which sites enhanced tracking protection is always off -->
    <string name="enhanced_tracking_protection_exceptions">Förbättrat spårningsskydd är avstängt för dessa webbplatser</string>
    <!-- Content description (not visible, for screen readers etc.): Navigate
    back from ETP details (Ex: Tracking content) -->
    <string name="etp_back_button_content_description">Navigera bakåt</string>
    <!-- About page link text to open what's new link -->
    <string name="about_whats_new">Vad är nytt i %s</string>
    <!-- Open source licenses page title
    The first parameter is the app name -->
    <string name="open_source_licenses_title">%s | OSS bibliotek</string>

    <!-- Category of trackers (redirect trackers) that can be blocked by Enhanced Tracking Protection -->
    <string name="etp_redirect_trackers_title">Omdirigera spårare</string>
    <!-- Description of redirect tracker cookies that can be blocked by Enhanced Tracking Protection -->
    <string name="etp_redirect_trackers_description">Rensar kakor som ställts in av omdirigeringar till kända spårningswebbplatser.</string>

    <!-- Preference for fingerprinting protection for the custom protection settings -->
    <string name="etp_suspected_fingerprinters_title">Misstänkta fingeravtrycksspårare</string>
    <!-- Description of fingerprinters that can be blocked by fingerprinting protection -->
    <string name="etp_suspected_fingerprinters_description">Aktiverar skydd mot fingeravtryck för att stoppa misstänkta fingeravtrycksspårare.</string>
    <!-- Category of trackers (fingerprinters) that can be blocked by Enhanced Tracking Protection -->
    <string name="etp_known_fingerprinters_title">Kända fingeravtrycksspårare</string>
    <!-- Description of the SmartBlock Enhanced Tracking Protection feature. The * symbol is intentionally hardcoded here,
         as we use it on the UI to indicate which trackers have been partially unblocked.  -->
    <string name="preference_etp_smartblock_description">Vissa spårare markerade nedan har delvis blockerats på den här sidan eftersom du interagerade med dem *.</string>
    <!-- Text displayed that links to website about enhanced tracking protection SmartBlock -->
    <string name="preference_etp_smartblock_learn_more">Läs mer</string>

    <!-- Content description (not visible, for screen readers etc.):
    Enhanced tracking protection exception preference icon for ETP settings. -->
    <string name="preference_etp_exceptions_icon_description">Ikon för undantagsinställningar för förbättrat spårningsskydd</string>

    <!-- About page link text to open support link -->
    <string name="about_support">Support</string>
    <!-- About page link text to list of past crashes (like about:crashes on desktop) -->
    <string name="about_crashes">Krascher</string>
    <!-- About page link text to open privacy notice link -->
    <string name="about_privacy_notice">Sekretesspolicy</string>
    <!-- About page link text to open know your rights link -->
    <string name="about_know_your_rights">Känn till dina rättigheter</string>
    <!-- About page link text to open licensing information link -->
    <string name="about_licensing_information">Licensinformation</string>
    <!-- About page link text to open a screen with libraries that are used -->
    <string name="about_other_open_source_libraries">Bibliotek som vi använder</string>

    <!-- Toast shown to the user when they are activating the secret dev menu
        The first parameter is number of long clicks left to enable the menu -->
    <string name="about_debug_menu_toast_progress">Felsökningsmeny: %1$d klick kvar för att aktivera</string>
    <string name="about_debug_menu_toast_done">Felsökningsmeny aktiverad</string>

    <!-- Browser long press popup menu -->
    <!-- Copy the current url -->
    <string name="browser_toolbar_long_press_popup_copy">Kopiera</string>
    <!-- Paste & go the text in the clipboard. '&amp;' is replaced with the ampersand symbol: & -->
    <string name="browser_toolbar_long_press_popup_paste_and_go">Klistra in och kör</string>
    <!-- Paste the text in the clipboard -->
    <string name="browser_toolbar_long_press_popup_paste">Klistra in</string>

    <!-- Snackbar message shown after an URL has been copied to clipboard. -->
    <string name="browser_toolbar_url_copied_to_clipboard_snackbar">URL kopierad till urklipp</string>

    <!-- Title text for the Add To Homescreen dialog -->
    <string name="add_to_homescreen_title">Lägg till på startsidan</string>
    <!-- Cancel button text for the Add to Homescreen dialog -->
    <string name="add_to_homescreen_cancel">Avbryt</string>
    <!-- Add button text for the Add to Homescreen dialog -->
    <string name="add_to_homescreen_add">Lägg till</string>
    <!-- Continue to website button text for the first-time Add to Homescreen dialog -->
    <string name="add_to_homescreen_continue">Fortsätt till webbplatsen</string>
    <!-- Placeholder text for the TextView in the Add to Homescreen dialog -->
    <string name="add_to_homescreen_text_placeholder">Genvägens namn</string>

    <!-- Describes the add to homescreen functionality -->
    <string name="add_to_homescreen_description_2">Du kan enkelt lägga till den här webbplatsen på enhetens startskärm för att få direktåtkomst och surfa snabbare med en appliknande upplevelse.</string>

    <!-- Preference for managing the settings for logins and passwords in Fenix -->
    <string name="preferences_passwords_logins_and_passwords_2">Lösenord</string>
    <!-- Preference for managing the saving of logins and passwords in Fenix -->
    <string name="preferences_passwords_save_logins_2">Spara lösenord</string>
    <!-- Preference option for asking to save passwords in Fenix -->
    <string name="preferences_passwords_save_logins_ask_to_save">Fråga för att spara</string>
    <!-- Preference option for never saving passwords in Fenix -->
    <string name="preferences_passwords_save_logins_never_save">Spara aldrig</string>
    <!-- Preference for autofilling saved logins in Firefox (in web content), %1$s will be replaced with the app name -->
    <string name="preferences_passwords_autofill2">Autofyll i %1$s</string>
    <!-- Description for the preference for autofilling saved logins in Firefox (in web content), %1$s will be replaced with the app name -->
    <string name="preferences_passwords_autofill_description">Fyll i och spara användarnamn och lösenord på webbplatser medan du använder %1$s.</string>
    <!-- Preference for autofilling logins from Fenix in other apps (e.g. autofilling the Twitter app) -->
    <string name="preferences_android_autofill">Autofyll i andra appar</string>
    <!-- Description for the preference for autofilling logins from Fenix in other apps (e.g. autofilling the Twitter app) -->
    <string name="preferences_android_autofill_description">Fyll i användarnamn och lösenord i andra appar på din enhet.</string>

    <!-- Preference option for adding a password -->
    <string name="preferences_logins_add_login_2">Lägg till lösenord</string>

    <!-- Preference for syncing saved passwords in Fenix -->
    <string name="preferences_passwords_sync_logins_2">Synkronisera lösenord</string>
    <!-- Preference for syncing saved passwords in Fenix, when not signed in-->
    <string name="preferences_passwords_sync_logins_across_devices_2">Synkronisera lösenord mellan enheter</string>
    <!-- Preference to access list of saved passwords -->
    <string name="preferences_passwords_saved_logins_2">Sparade lösenord</string>
    <!-- Description of empty list of saved passwords. Placeholder is replaced with app name.  -->
    <string name="preferences_passwords_saved_logins_description_empty_text_2">Lösenorden du sparar eller synkroniserar till %s kommer att listas här. Alla lösenord du sparar är krypterade.
</string>
    <!-- Clickable text for opening an external link for more information about Sync. -->
    <string name="preferences_passwords_saved_logins_description_empty_learn_more_link_2">Läs mer om synkronisering</string>
    <!-- Preference to access list of login exceptions that we never save logins for -->
    <string name="preferences_passwords_exceptions">Undantag</string>
    <!-- Empty description of list of login exceptions that we never save passwords for. Parameter will be replaced by app name. -->
    <string name="preferences_passwords_exceptions_description_empty_2">%s kommer inte att spara lösenord för webbplatser som listas här.</string>
    <!-- Description of list of login exceptions that we never save passwords for. Parameter will be replaced by app name. -->
    <string name="preferences_passwords_exceptions_description_2">%s kommer inte att spara lösenord för dessa webbplatser.</string>
    <!-- Text on button to remove all saved login exceptions -->
    <string name="preferences_passwords_exceptions_remove_all">Ta bort alla undantag</string>
    <!-- Hint for search box in passwords list -->
    <string name="preferences_passwords_saved_logins_search_2">Sök efter lösenord</string>
    <!-- The header for the site that a login is for -->
    <string name="preferences_passwords_saved_logins_site">Webbplats</string>
    <!-- The header for the username for a login -->
    <string name="preferences_passwords_saved_logins_username">Användarnamn</string>
    <!-- The header for the password for a login -->
    <string name="preferences_passwords_saved_logins_password">Lösenord</string>
    <!-- Shown in snackbar to tell user that the password has been copied -->
    <string name="logins_password_copied">Lösenord kopierat till urklipp</string>
    <!-- Shown in snackbar to tell user that the username has been copied -->
    <string name="logins_username_copied">Användarnamn kopierat till urklipp</string>
    <!-- Content Description (for screenreaders etc) read for the button to copy a password in logins-->
    <string name="saved_logins_copy_password">Kopiera lösenord</string>
    <!-- Content Description (for screenreaders etc) read for the button to clear a password while editing a login-->
    <string name="saved_logins_clear_password">Rensa lösenord</string>
    <!-- Content Description (for screenreaders etc) read for the button to copy a username in logins -->
    <string name="saved_login_copy_username">Kopiera användarnamn</string>
    <!-- Content Description (for screenreaders etc) read for the button to clear a username while editing a login -->
    <string name="saved_login_clear_username">Rensa användarnamn</string>
    <!-- Content Description (for screenreaders etc) read for the button to clear the hostname field while creating a login -->
    <string name="saved_login_clear_hostname">Rensa värdnamn</string>
    <!-- Content Description (for screenreaders etc) read for the button to open a site in logins -->
    <string name="saved_login_open_site">Öppna webbplatsen i webbläsaren</string>
    <!-- Content Description (for screenreaders etc) read for the button to reveal a password in logins -->
    <string name="saved_login_reveal_password">Visa lösenord</string>
    <!-- Content Description (for screenreaders etc) read for the button to hide a password in logins -->
    <string name="saved_login_hide_password">Dölj lösenord</string>
    <!-- Message displayed in biometric prompt displayed for authentication before allowing users to view their passwords -->
    <string name="logins_biometric_prompt_message_2">Lås upp för att se dina sparade lösenord</string>
    <!-- Title of warning dialog if users have no device authentication set up -->
    <string name="logins_warning_dialog_title_2">Säkra dina sparade lösenord</string>
    <!-- Message of warning dialog if users have no device authentication set up -->
    <string name="logins_warning_dialog_message_2">Konfigurera ett enhetslåsmönster, PIN-kod eller lösenord för att skydda dina sparade lösenord från åtkomst om någon annan använder din enhet.</string>
    <!-- Negative button to ignore warning dialog if users have no device authentication set up -->
    <string name="logins_warning_dialog_later">Senare</string>
    <!-- Positive button to send users to set up a pin of warning dialog if users have no device authentication set up -->
    <string name="logins_warning_dialog_set_up_now">Konfigurera nu</string>
    <!-- Title of PIN verification dialog to direct users to re-enter their device credentials to access their logins -->
    <string name="logins_biometric_prompt_message_pin">Lås upp din enhet</string>
    <!-- Title for Accessibility Force Enable Zoom Preference -->
    <string name="preference_accessibility_force_enable_zoom">Zooma på alla webbplatser</string>
    <!-- Summary for Accessibility Force Enable Zoom Preference -->
    <string name="preference_accessibility_force_enable_zoom_summary">Aktivera för att tillåta zooma och dra ihop, även på webbplatser som förhindrar denna gest.</string>

    <!-- Saved logins sorting strategy menu item -by name- (if selected, it will sort saved logins alphabetically) -->
    <string name="saved_logins_sort_strategy_alphabetically">Namn (A-Ö)</string>
    <!-- Saved logins sorting strategy menu item -by last used- (if selected, it will sort saved logins by last used) -->
    <string name="saved_logins_sort_strategy_last_used">Senast använd</string>

    <!-- Content description (not visible, for screen readers etc.) -->
    <string name="saved_logins_menu_dropdown_chevron_icon_content_description_2">Menyn sortera lösenord</string>

    <!-- Autofill -->
    <!-- Preference and title for managing the autofill settings -->
    <string name="preferences_autofill">Autofyll</string>
    <!-- Preference and title for managing the settings for addresses -->
    <string name="preferences_addresses">Adresser</string>
    <!-- Preference and title for managing the settings for payment methods -->
    <string name="preferences_credit_cards_2">Betalningsmetoder</string>
    <!-- Preference for saving and autofilling credit cards -->
    <string name="preferences_credit_cards_save_and_autofill_cards_2">Spara och fyll i betalningsmetoder</string>
    <!-- Preference summary for saving and autofilling payment method data. Parameter will be replaced by app name. -->
    <string name="preferences_credit_cards_save_and_autofill_cards_summary_2">%s krypterar alla betalningsmetoder som du sparar</string>
    <!-- Preference option for syncing credit cards across devices. This is displayed when the user is not signed into sync -->
    <string name="preferences_credit_cards_sync_cards_across_devices">Synkronisera kort mellan enheter</string>
    <!-- Preference option for syncing credit cards across devices. This is displayed when the user is signed into sync -->
    <string name="preferences_credit_cards_sync_cards">Synkronisera kort</string>

    <!-- Preference option for adding a card -->
    <string name="preferences_credit_cards_add_credit_card_2">Lägg till kort</string>
    <!-- Preference option for managing saved cards -->
    <string name="preferences_credit_cards_manage_saved_cards_2">Hantera kort</string>
    <!-- Preference option for adding an address -->
    <string name="preferences_addresses_add_address">Lägg till adress</string>
    <!-- Preference option for managing saved addresses -->
    <string name="preferences_addresses_manage_addresses">Hantera adresser</string>
    <!-- Preference for saving and filling addresses -->
    <string name="preferences_addresses_save_and_autofill_addresses_2">Spara och fyll i adresser</string>

    <!-- Preference summary for saving and filling address data -->
    <string name="preferences_addresses_save_and_autofill_addresses_summary_2">Inkluderar telefonnummer och e-postadresser</string>

    <!-- Title of the "Add card" screen -->
    <string name="credit_cards_add_card">Lägg till kreditkort</string>
    <!-- Title of the "Edit card" screen -->
    <string name="credit_cards_edit_card">Redigera kort</string>
    <!-- The header for the card number of a credit card -->
    <string name="credit_cards_card_number">Kortnummer</string>
    <!-- The header for the expiration date of a credit card -->
    <string name="credit_cards_expiration_date">Utgångsdatum</string>
    <!-- The label for the expiration date month of a credit card to be used by a11y services-->
    <string name="credit_cards_expiration_date_month">Utgångsdatum månad</string>
    <!-- The label for the expiration date year of a credit card to be used by a11y services-->
    <string name="credit_cards_expiration_date_year">Utgångsdatum år</string>
    <!-- The header for the name on the credit card -->
    <string name="credit_cards_name_on_card">Namn på kort</string>
    <!-- The text for the "Delete card" menu item for deleting a credit card -->
    <string name="credit_cards_menu_delete_card">Ta bort kort</string>
    <!-- The text for the "Delete card" button for deleting a credit card -->
    <string name="credit_cards_delete_card_button">Ta bort kort</string>
    <!-- The text for the confirmation message of "Delete card" dialog -->
    <string name="credit_cards_delete_dialog_confirmation_2">Ta bort kort?</string>
    <!-- The text for the positive button on "Delete card" dialog -->
    <string name="credit_cards_delete_dialog_button">Ta bort</string>
    <!-- The title for the "Save" menu item for saving a credit card -->
    <string name="credit_cards_menu_save">Spara</string>
    <!-- The text for the "Save" button for saving a credit card -->
    <string name="credit_cards_save_button">Spara</string>
    <!-- The text for the "Cancel" button for cancelling adding, updating or deleting a credit card -->
    <string name="credit_cards_cancel_button">Avbryt</string>

    <!-- Title of the "Saved cards" screen -->
    <string name="credit_cards_saved_cards">Sparade kreditkort</string>

    <!-- Error message for card number validation -->
    <string name="credit_cards_number_validation_error_message_2">Ange ett giltigt kortnummer</string>
    <!-- Error message for card name on card validation -->
    <string name="credit_cards_name_on_card_validation_error_message_2">Lägg till ett namn</string>
    <!-- Message displayed in biometric prompt displayed for authentication before allowing users to view their saved credit cards -->
    <string name="credit_cards_biometric_prompt_message">Lås upp för att se dina sparade kreditkort</string>
    <!-- Title of warning dialog if users have no device authentication set up -->
    <string name="credit_cards_warning_dialog_title_2">Säkra dina sparade betalningsmetoder</string>
    <!-- Message of warning dialog if users have no device authentication set up -->
    <string name="credit_cards_warning_dialog_message_3">Konfigurera ett enhetslåsmönster, PIN-kod eller lösenord för att skydda dina sparade betalningsmetoder från att användas om någon annan har din enhet.</string>
    <!-- Positive button to send users to set up a pin of warning dialog if users have no device authentication set up -->
    <string name="credit_cards_warning_dialog_set_up_now">Konfigurera nu</string>
    <!-- Negative button to ignore warning dialog if users have no device authentication set up -->
    <string name="credit_cards_warning_dialog_later">Senare</string>
    <!-- Title of PIN verification dialog to direct users to re-enter their device credentials to access their credit cards -->
    <string name="credit_cards_biometric_prompt_message_pin">Lås upp din enhet</string>

    <!-- Message displayed in biometric prompt for authentication, before allowing users to use their stored payment method information -->
    <string name="credit_cards_biometric_prompt_unlock_message_2">Lås upp för att använda sparade betalningsmetoder</string>
    <!-- Title of the "Add address" screen -->
    <string name="addresses_add_address">Lägg till adress</string>
    <!-- Title of the "Edit address" screen -->
    <string name="addresses_edit_address">Redigera adress</string>
    <!-- Title of the "Manage addresses" screen -->
    <string name="addresses_manage_addresses">Hantera adresser</string>
    <!-- The header for the name of an address. Name represents a person's full name, typically made up of a first, middle and last name, e.g. John Joe Doe. -->
    <string name="addresses_name">Namn</string>
    <!-- The header for the street address of an address -->
    <string name="addresses_street_address">Gatuadress</string>
    <!-- The header for the city of an address -->
    <string name="addresses_city">Postort</string>
    <!-- The header for the subregion of an address when "state" should be used -->
    <string name="addresses_state">Region</string>
    <!-- The header for the subregion of an address when "province" should be used -->
    <string name="addresses_province">Provins</string>
    <!-- The header for the zip code of an address -->
    <string name="addresses_zip">Postnummer</string>
    <!-- The header for the country or region of an address -->
    <string name="addresses_country">Land eller region</string>
    <!-- The header for the phone number of an address -->
    <string name="addresses_phone">Telefon</string>
    <!-- The header for the email of an address -->
    <string name="addresses_email">E-post</string>
    <!-- The text for the "Save" button for saving an address -->
    <string name="addresses_save_button">Spara</string>
    <!-- The text for the "Cancel" button for cancelling adding, updating or deleting an address -->
    <string name="addresses_cancel_button">Avbryt</string>
    <!-- The text for the "Delete address" button for deleting an address -->
    <string name="addressess_delete_address_button">Ta bort adress</string>

    <!-- The title for the "Delete address" confirmation dialog -->
    <string name="addressess_confirm_dialog_message_2">Ta bort den här adressen?</string>
    <!-- The text for the positive button on "Delete address" dialog -->
    <string name="addressess_confirm_dialog_ok_button">Ta bort</string>
    <!-- The text for the negative button on "Delete address" dialog -->
    <string name="addressess_confirm_dialog_cancel_button">Avbryt</string>
    <!-- The text for the "Save address" menu item for saving an address -->
    <string name="address_menu_save_address">Spara adress</string>
    <!-- The text for the "Delete address" menu item for deleting an address -->
    <string name="address_menu_delete_address">Ta bort adress</string>

    <!-- Title of the Add search engine screen -->
    <string name="search_engine_add_custom_search_engine_title">Lägg till sökmotor</string>
    <!-- Content description (not visible, for screen readers etc.): Title for the button that navigates to add new engine screen -->
    <string name="search_engine_add_custom_search_engine_button_content_description">Lägg till ny sökmotor</string>
    <!-- Title of the Edit search engine screen -->
    <string name="search_engine_edit_custom_search_engine_title">Redigera sökmotor</string>
    <!-- Text for the menu button to edit a search engine -->
    <string name="search_engine_edit">Redigera</string>
    <!-- Text for the menu button to delete a search engine -->
    <string name="search_engine_delete">Ta bort</string>

    <!-- Label for the TextField in which user enters custom search engine name -->
    <string name="search_add_custom_engine_name_label">Namn</string>
    <!-- Placeholder text shown in the Search Engine Name text field before a user enters text -->
    <string name="search_add_custom_engine_name_hint_2">Sökmotorns namn</string>
    <!-- Label for the TextField in which user enters custom search engine URL -->
    <string name="search_add_custom_engine_url_label">Söksträngs-URL</string>
    <!-- Placeholder text shown in the Search String TextField before a user enters text -->
    <string name="search_add_custom_engine_search_string_hint_2">URL att använda för sökning</string>
    <!-- Description text for the Search String TextField. The %s is part of the string -->
    <string name="search_add_custom_engine_search_string_example" formatted="false">Byt ut frågan med “%s”. Exempel:\nhttps://www.google.com/search?q=%s</string>

    <!-- Accessibility description for the form in which details about the custom search engine are entered -->
    <string name="search_add_custom_engine_form_description">Information om anpassad sökmotor</string>

    <!-- Label for the TextField in which user enters custom search engine suggestion URL -->
    <string name="search_add_custom_engine_suggest_url_label">Sökförslag API (valfritt)</string>
    <!-- Placeholder text shown in the Search Suggestion String TextField before a user enters text -->
    <string name="search_add_custom_engine_suggest_string_hint">Sökförslag API URL</string>
    <!-- Description text for the Search Suggestion String TextField. The %s is part of the string -->
    <string name="search_add_custom_engine_suggest_string_example_2" formatted="false">Ersätt frågan med &quot;%s&quot;. Exempel:\nhttps://suggestqueries.google.com/complete/search?client=firefox&amp;q=%s</string>
    <!-- The text for the "Save" button for saving a custom search engine -->
    <string name="search_custom_engine_save_button">Spara</string>

    <!-- Text shown when a user leaves the name field empty -->
    <string name="search_add_custom_engine_error_empty_name">Ange sökmotorns namn</string>
    <!-- Text shown when a user leaves the search string field empty -->
    <string name="search_add_custom_engine_error_empty_search_string">Ange en söksträng</string>
    <!-- Text shown when a user leaves out the required template string -->
    <string name="search_add_custom_engine_error_missing_template">Kontrollera att söksträngen matchar exempelformat</string>
    <!-- Text shown when we aren't able to validate the custom search query. The first parameter is the url of the custom search engine -->
    <string name="search_add_custom_engine_error_cannot_reach">Fel vid anslutning till “%s”</string>
    <!-- Text shown when a user creates a new search engine -->
    <string name="search_add_custom_engine_success_message">%s skapad</string>
    <!-- Text shown when a user successfully edits a custom search engine -->
    <string name="search_edit_custom_engine_success_message">%s sparad</string>
    <!-- Text shown when a user successfully deletes a custom search engine -->
    <string name="search_delete_search_engine_success_message">%s borttagen</string>

    <!-- Heading for the instructions to allow a permission -->
    <string name="phone_feature_blocked_intro">För att tillåta det:</string>

    <!-- First step for the allowing a permission -->
    <string name="phone_feature_blocked_step_settings">1. Gå till Android-inställningar</string>
    <!-- Second step for the allowing a permission -->
    <string name="phone_feature_blocked_step_permissions"><![CDATA[2. Tryck <b>Behörigheter</b>]]></string>
    <!-- Third step for the allowing a permission (Fore example: Camera) -->
    <string name="phone_feature_blocked_step_feature"><![CDATA[3. Växla <b>%1$s</b> till PÅ]]></string>

    <!-- Label that indicates a site is using a secure connection -->
    <string name="quick_settings_sheet_secure_connection_2">Anslutningen är säker</string>
    <!-- Label that indicates a site is using a insecure connection -->
    <string name="quick_settings_sheet_insecure_connection_2">Anslutningen är inte säker</string>
    <!-- Label to clear site data -->
    <string name="clear_site_data">Rensa kakor och webbplatsdata</string>
    <!-- Confirmation message for a dialog confirming if the user wants to delete all data for current site -->
    <string name="confirm_clear_site_data"><![CDATA[Är du säker på att du vill rensa alla kakor och data för webbplatsen <b>%s</b>?]]></string>
    <!-- Confirmation message for a dialog confirming if the user wants to delete all the permissions for all sites-->
    <string name="confirm_clear_permissions_on_all_sites">Är du säker på att du vill rensa alla behörigheterna för alla webbplatser?</string>
    <!-- Confirmation message for a dialog confirming if the user wants to delete all the permissions for a site-->
    <string name="confirm_clear_permissions_site">Är du säker på att du vill ta bort alla behörigheter för den här webbplatsen?</string>
    <!-- Confirmation message for a dialog confirming if the user wants to set default value a permission for a site-->
    <string name="confirm_clear_permission_site">Är du säker på att du vill rensa det här behörigheterna för den här webbplatsen?</string>
    <!-- label shown when there are not site exceptions to show in the site exception settings -->
    <string name="no_site_exceptions">Inga webbplatsundantag</string>
    <!-- Bookmark deletion confirmation -->
    <string name="bookmark_deletion_confirmation">Är du säker på att du vill ta bort det här bokmärket?</string>
    <!-- Browser menu button that adds a shortcut to the home fragment -->
    <string name="browser_menu_add_to_shortcuts">Lägg till i genvägar</string>
    <!-- Browser menu button that removes a shortcut from the home fragment -->
    <string name="browser_menu_remove_from_shortcuts">Ta bort från genvägar</string>
    <!-- text shown before the issuer name to indicate who its verified by, parameter is the name of
     the certificate authority that verified the ticket-->
    <string name="certificate_info_verified_by">Verifierad av: %1$s </string>
    <!-- Login overflow menu delete button -->
    <string name="login_menu_delete_button">Ta bort</string>
    <!-- Login overflow menu edit button -->
    <string name="login_menu_edit_button">Redigera</string>
    <!-- Message in delete confirmation dialog for password -->
    <string name="login_deletion_confirmation_2">Är du säker på att du vill ta bort det här lösenordet?</string>
    <!-- Positive action of a dialog asking to delete  -->
    <string name="dialog_delete_positive">Ta bort</string>
    <!-- Negative action of a dialog asking to delete login -->
    <string name="dialog_delete_negative">Avbryt</string>
    <!--  The saved password options menu description. -->
    <string name="login_options_menu_2">Lösenordsalternativ</string>
    <!--  The editable text field for a website address. -->
    <string name="saved_login_hostname_description_3">Det redigerbara textfältet för webbplatsadressen.</string>
    <!--  The editable text field for a username. -->
    <string name="saved_login_username_description_3">Det redigerbara textfältet för användarnamnet.</string>
    <!--  The editable text field for a login's password. -->
    <string name="saved_login_password_description_2">Det redigerbara textfältet för lösenordet.</string>
    <!--  The button description to save changes to an edited password. -->
    <string name="save_changes_to_login_2">Spara ändringar.</string>
    <!--  The page title for editing a saved password. -->
    <string name="edit_2">Redigera lösenord</string>
    <!--  The page title for adding new password. -->
    <string name="add_login_2">Lägg till lösenord</string>
    <!--  Error text displayed underneath the password field when it is in an error case. -->
    <string name="saved_login_password_required_2">Ange ett lösenord</string>
    <!--  The error message in add login view when username field is blank. -->
    <string name="saved_login_username_required_2">Ange ett användarnamn</string>
    <!--  The error message in add login view when hostname field is blank. -->
    <string name="saved_login_hostname_required" tools:ignore="UnusedResources">Värdnamn krävs</string>
    <!--  The error message in add login view when hostname field is blank. -->
    <string name="saved_login_hostname_required_2" tools:ignore="UnusedResources">Ange en webbadress</string>
    <!-- Voice search button content description  -->
    <string name="voice_search_content_description">Röstsökning</string>
    <!-- Voice search prompt description displayed after the user presses the voice search button -->
    <string name="voice_search_explainer">Prata nu</string>

    <!--  The error message in edit login view when a duplicate username exists. -->
    <string name="saved_login_duplicate">En inloggning med det användarnamnet finns redan</string>

    <!-- This is the hint text that is shown inline on the hostname field of the create new login page. 'https://www.example.com' intentionally hardcoded here -->
    <string name="add_login_hostname_hint_text">https://www.example.com</string>
    <!-- This is an error message shown below the hostname field of the add login page when a hostname does not contain http or https. -->
    <string name="add_login_hostname_invalid_text_3">Webbadressen måste innehålla &quot;https://&quot; eller &quot;http://&quot;</string>
    <!-- This is an error message shown below the hostname field of the add login page when a hostname is invalid. -->
    <string name="add_login_hostname_invalid_text_2">Giltigt värdnamn krävs</string>

    <!-- Synced Tabs -->
    <!-- Text displayed to ask user to connect another device as no devices found with account -->
    <string name="synced_tabs_connect_another_device">Anslut en annan enhet.</string>
    <!-- Text displayed asking user to re-authenticate -->
    <string name="synced_tabs_reauth">Bekräfta igen.</string>
    <!-- Text displayed when user has disabled tab syncing in Firefox Sync Account -->
    <string name="synced_tabs_enable_tab_syncing">Aktivera fliksynkronisering.</string>
    <!-- Text displayed when user has no tabs that have been synced -->
    <string name="synced_tabs_no_tabs" tools:ignore="BrandUsage">Du har inga flikar öppna i Firefox på dina andra enheter.</string>
    <!-- Text displayed in the synced tabs screen when a user is not signed in to Firefox Sync describing Synced Tabs -->
    <string name="synced_tabs_sign_in_message">Visa en lista med flikar från dina andra enheter.</string>
    <!-- Text displayed on a button in the synced tabs screen to link users to sign in when a user is not signed in to Firefox Sync -->
    <string name="synced_tabs_sign_in_button">Logga in för att synkronisera</string>

    <!-- The text displayed when a synced device has no tabs to show in the list of Synced Tabs. -->
    <string name="synced_tabs_no_open_tabs">Inga öppna flikar</string>

    <!-- Content description for expanding a group of synced tabs. -->
    <string name="synced_tabs_expand_group">Expandera gruppen med synkroniserade flikar</string>
    <!-- Content description for collapsing a group of synced tabs. -->
    <string name="synced_tabs_collapse_group">Komprimera grupp av synkroniserade flikar</string>

    <!-- Top Sites -->
    <!-- Title text displayed in the dialog when shortcuts limit is reached. -->
    <string name="shortcut_max_limit_title">Övre gräns för genvägar nådd</string>
    <!-- Content description text displayed in the dialog when shortcut limit is reached. -->
    <string name="shortcut_max_limit_content">För att lägga till en ny genväg, ta bort en. Tryck och håll nere sidan och välj ta bort.</string>
    <!-- Confirmation dialog button text when top sites limit is reached. -->
    <string name="top_sites_max_limit_confirmation_button">Ok, jag förstår</string>

    <!-- Label for the preference to show the shortcuts for the most visited top sites on the homepage -->
    <string name="top_sites_toggle_top_recent_sites_4">Genvägar</string>
    <!-- Title text displayed in the rename top site dialog. -->
    <string name="top_sites_rename_dialog_title">Namn</string>
    <!-- Hint for renaming title of a shortcut -->
    <string name="shortcut_name_hint">Genvägsnamn</string>
    <!-- Hint for editing URL of a shortcut. -->
    <string name="shortcut_url_hint">Genvägs-URL</string>
    <!-- Dialog button text for canceling the rename top site prompt. -->
    <string name="top_sites_rename_dialog_cancel">Avbryt</string>

    <!-- Text for the menu button to open the homepage settings. -->
    <string name="top_sites_menu_settings">Inställningar</string>
    <!-- Text for the menu button to navigate to sponsors and privacy support articles. '&amp;' is replaced with the ampersand symbol: & -->
    <string name="top_sites_menu_sponsor_privacy">Våra sponsorer &amp; din integritet</string>
    <!-- Label text displayed for a sponsored top site. -->
    <string name="top_sites_sponsored_label">Sponsrad</string>

    <!-- Text for the menu item to edit a top site. -->
    <string name="top_sites_edit_top_site">Redigera</string>
    <!-- Text for the dialog title to edit a top site. -->
    <string name="top_sites_edit_dialog_title">Redigera genväg</string>
    <!-- Button caption to confirm the edit of the top site. -->
    <string name="top_sites_edit_dialog_save">Spara</string>
    <!-- Error message when the user entered an invalid URL -->
    <string name="top_sites_edit_dialog_url_error">Ange en giltig webbadress</string>
    <!-- Label for the URL edit field in the edit top site dialog. -->
    <string name="top_sites_edit_dialog_url_title">URL</string>

    <!-- Inactive tabs in the tabs tray -->
    <!-- Title text displayed in the tabs tray when a tab has been unused for 14 days. -->
    <string name="inactive_tabs_title">Inaktiva flikar</string>
    <!-- Content description for closing all inactive tabs -->
    <string name="inactive_tabs_delete_all">Stäng alla inaktiva flikar</string>

    <!-- Content description for expanding the inactive tabs section. -->
    <string name="inactive_tabs_expand_content_description">Expandera inaktiva flikar</string>
    <!-- Content description for collapsing the inactive tabs section. -->
    <string name="inactive_tabs_collapse_content_description">Komprimera inaktiva flikar</string>

    <!-- Inactive tabs auto-close message in the tabs tray -->
    <!-- The header text of the auto-close message when the user is asked if they want to turn on the auto-closing of inactive tabs. -->
    <string name="inactive_tabs_auto_close_message_header" tools:ignore="UnusedResources">Stäng de automatiskt efter en månad?</string>
    <!-- A description below the header to notify the user what the inactive tabs auto-close feature is. -->
    <string name="inactive_tabs_auto_close_message_description" tools:ignore="BrandUsage,UnusedResources">Firefox kan stänga flikar som du inte har besökt under den senaste månaden.</string>
    <!-- A call to action below the description to allow the user to turn on the auto closing of inactive tabs. -->
    <string name="inactive_tabs_auto_close_message_action" tools:ignore="UnusedResources">SLÅ PÅ AUTOMATISK STÄNGNING</string>

    <!-- Text for the snackbar to confirm auto-close is enabled for inactive tabs -->
    <string name="inactive_tabs_auto_close_message_snackbar">Automatisk stängning aktiverad</string>

    <!-- Awesome bar suggestion's headers -->
    <!-- Search suggestions title for Firefox Suggest. -->
    <string name="firefox_suggest_header" tools:ignore="BrandUsage">Firefox Suggest</string>

    <!-- Title for search suggestions when Google is the default search suggestion engine. -->
    <string name="google_search_engine_suggestion_header">Sök med Google</string>
    <!-- Title for search suggestions when the default search suggestion engine is anything other than Google. The first parameter is default search engine name. -->
    <string name="other_default_search_engine_suggestion_header">Sök med %s</string>

    <!-- Default browser experiment -->
    <!-- Default browser card title -->
    <string name="default_browser_experiment_card_title">Ändra din standardwebbläsare</string>
    <!-- Default browser card text -->
    <string name="default_browser_experiment_card_text" tools:ignore="BrandUsage">Ställ in länkar från webbplatser, e-post och meddelanden så att de öppnas automatiskt i Firefox.</string>

    <!-- Content description for close button in collection placeholder. -->
    <string name="remove_home_collection_placeholder_content_description">Ta bort</string>

    <!-- Content description radio buttons with a link to more information -->
    <string name="radio_preference_info_content_description">Klicka för mer information</string>

    <!-- Content description for the action bar "up" button -->
    <string name="action_bar_up_description">Navigera uppåt</string>

    <!-- Content description for privacy content close button -->
    <string name="privacy_content_close_button_content_description">Stäng</string>

    <!-- Pocket recommended stories -->
    <!-- Header text for a section on the home screen. -->
    <string name="pocket_stories_header_1">Tankeväckande historier</string>
    <!-- Header text for a section on the home screen. -->
    <string name="pocket_stories_categories_header">Historier efter ämne</string>
    <!-- Text of a button allowing users to access an external url for more Pocket recommendations. -->
    <string name="pocket_stories_placeholder_text">Upptäck mer</string>
    <!-- Title of an app feature. Smaller than a heading. The first parameter is product name Pocket -->
    <string name="pocket_stories_feature_title_2">Tillhandahålls av %s.</string>
    <!-- Caption for describing a certain feature. The placeholder is for a clickable text (eg: Learn more) which will load an url in a new tab when clicked.  -->
    <string name="pocket_stories_feature_caption" tools:ignore="BrandUsage">Del av Firefox-familjen. %s</string>
    <!-- Clickable text for opening an external link for more information about Pocket. -->
    <string name="pocket_stories_feature_learn_more">Läs mer</string>

    <!-- Text indicating that the Pocket story that also displays this text is a sponsored story by other 3rd party entity. -->
    <string name="pocket_stories_sponsor_indication">Sponsrad</string>

    <!-- Snackbar message for enrolling in a Nimbus experiment from the secret settings when Studies preference is Off.-->
    <string name="experiments_snackbar">Aktivera telemetri för att skicka data.</string>
    <!-- Snackbar button text to navigate to telemetry settings.-->
    <string name="experiments_snackbar_button">Gå till inställningar</string>

    <!-- Review quality check feature-->
    <!-- Name for the review quality check feature used as title for the panel. -->
    <string name="review_quality_check_feature_name_2">Recensionsgranskare</string>
    <!-- Summary for grades A and B for review quality check adjusted grading. -->
    <string name="review_quality_check_grade_a_b_description">Pålitliga recensioner</string>
    <!-- Summary for grade C for review quality check adjusted grading. -->
    <string name="review_quality_check_grade_c_description">Blandning av pålitliga och opålitliga recensioner</string>
    <!-- Summary for grades D and F for review quality check adjusted grading. -->
    <string name="review_quality_check_grade_d_f_description">Opålitliga recensioner</string>
    <!-- Text for title presenting the reliability of a product's reviews. -->
    <string name="review_quality_check_grade_title">Hur pålitliga är dessa recensioner?</string>
    <!-- Title for when the rating has been updated by the review checker -->
    <string name="review_quality_check_adjusted_rating_title">Justerat betyg</string>
    <!-- Description for a product's adjusted star rating. The text presents that the product's reviews which were evaluated as unreliable were removed from the adjusted rating. -->
    <string name="review_quality_check_adjusted_rating_description_2">Baserat på tillförlitliga recensioner</string>
    <!-- Title for list of highlights from a product's review emphasizing a product's important traits. -->
    <string name="review_quality_check_highlights_title">Höjdpunkter från de senaste recensionerna</string>
    <!-- Title for section explaining how we analyze the reliability of a product's reviews. -->
    <string name="review_quality_check_explanation_title">Hur bestäms recensionens kvalitet</string>
    <!-- Paragraph explaining how we analyze the reliability of a product's reviews. First parameter is the Fakespot product name. In the phrase "Fakespot by Mozilla", "by" can be localized. Does not need to stay by. -->
    <string name="review_quality_check_explanation_body_reliability">Vi använder AI-teknik från %s av Mozilla för att kontrollera pålitligheten av produktrecensioner. Detta hjälper dig bara att bedöma recensionens kvalitet, inte produktkvaliteten.</string>
    <!-- Paragraph explaining the grading system we use to classify the reliability of a product's reviews. -->
    <string name="review_quality_check_info_review_grade_header"><![CDATA[Vi tilldelar varje produkts recensioner ett <b>bokstavsbetyg</b> från A till F.]]></string>
    <!-- Description explaining grades A and B for review quality check adjusted grading. -->
    <string name="review_quality_check_info_grade_info_AB">Pålitliga recensioner. Vi tror att recensionerna troligen kommer från riktiga kunder som lämnat ärliga, opartiska recensioner.</string>
    <!-- Description explaining grade C for review quality check adjusted grading. -->
    <string name="review_quality_check_info_grade_info_C">Vi tror att det finns en blandning av pålitliga och opålitliga recensioner.</string>
    <!-- Description explaining grades D and F for review quality check adjusted grading. -->
    <string name="review_quality_check_info_grade_info_DF">Opålitliga recensioner. Vi tror att recensionerna sannolikt är falska eller från partiska granskare.</string>
    <!-- Paragraph explaining how a product's adjusted grading is calculated. -->
    <string name="review_quality_check_explanation_body_adjusted_grading"><![CDATA[Det <b>justerade betyget</b> baseras endast på recensioner som vi anser vara pålitliga.]]></string>
    <!-- Paragraph explaining product review highlights. First parameter is the name of the retailer (e.g. Amazon). -->
    <string name="review_quality_check_explanation_body_highlights"><![CDATA[<b>Höjdpunkter</b> är från %s recensioner under de senaste 80 dagarna som vi tror är pålitliga.]]></string>
    <!-- Text for learn more caption presenting a link with information about review quality. First parameter is for clickable text defined in review_quality_check_info_learn_more_link. -->
    <string name="review_quality_check_info_learn_more">Läs mer om %s.</string>
    <!-- Clickable text that links to review quality check SuMo page. First parameter is the Fakespot product name. -->
    <string name="review_quality_check_info_learn_more_link_2">hur %s bestämmer recensionens kvalitet</string>
    <!-- Text for title of settings section. -->
    <string name="review_quality_check_settings_title">Inställningar</string>
    <!-- Text for label for switch preference to show recommended products from review quality check settings section. -->
    <string name="review_quality_check_settings_recommended_products">Visa annonser i recensionsgranskaren</string>
    <!-- Description for switch preference to show recommended products from review quality check settings section. First parameter is for clickable text defined in review_quality_check_settings_recommended_products_learn_more.-->
    <string name="review_quality_check_settings_recommended_products_description_2" tools:ignore="UnusedResources">Du ser då och då annonser för relevanta produkter. Vi annonserar endast produkter med pålitliga recensioner. %s</string>
    <!-- Clickable text that links to review quality check recommended products support article. -->
    <string name="review_quality_check_settings_recommended_products_learn_more" tools:ignore="UnusedResources">Läs mer</string>
    <!-- Text for turning sidebar off button from review quality check settings section. -->
    <string name="review_quality_check_settings_turn_off">Stäng av recensionsgranskaren</string>
    <!-- Text for title of recommended product section. This is displayed above a product image, suggested as an alternative to the product reviewed. -->
    <string name="review_quality_check_ad_title" tools:ignore="UnusedResources">Mer att tänka på</string>
    <!-- Caption for recommended product section indicating this is an ad by Fakespot. First parameter is the Fakespot product name. -->
    <string name="review_quality_check_ad_caption" tools:ignore="UnusedResources">Annons av %s</string>
    <!-- Caption for review quality check panel. First parameter is for clickable text defined in review_quality_check_powered_by_link. -->
    <string name="review_quality_check_powered_by_2">Recensionsgranskaren drivs av %s</string>
    <!-- Clickable text that links to Fakespot.com. First parameter is the Fakespot product name. In the phrase "Fakespot by Mozilla", "by" can be localized. Does not need to stay by. -->
    <string name="review_quality_check_powered_by_link" tools:ignore="UnusedResources">%s av Mozilla</string>
    <!-- Text for title of warning card informing the user that the current analysis is outdated. -->
    <string name="review_quality_check_outdated_analysis_warning_title" tools:ignore="UnusedResources">Ny info att kontrollera</string>
    <!-- Text for button from warning card informing the user that the current analysis is outdated. Clicking this should trigger the product's re-analysis. -->
    <string name="review_quality_check_outdated_analysis_warning_action" tools:ignore="UnusedResources">Kontrollera nu</string>
    <!-- Title for warning card informing the user that the current product does not have enough reviews for a review analysis. -->
    <string name="review_quality_check_no_reviews_warning_title">Inte tillräckligt med recensioner ännu</string>
    <!-- Text for body of warning card informing the user that the current product does not have enough reviews for a review analysis. -->
    <string name="review_quality_check_no_reviews_warning_body">När den här produkten har fler recensioner kan vi kontrollera deras kvalitet.</string>
    <!-- Title for warning card informing the user that the current product is currently not available. -->
    <string name="review_quality_check_product_availability_warning_title">Produkten är inte tillgänglig</string>
    <!-- Text for the body of warning card informing the user that the current product is currently not available. -->
    <string name="review_quality_check_product_availability_warning_body">Om du ser att den här produkten finns i lager igen, rapportera det så jobbar vi med att kontrollera recensionerna.</string>
    <!-- Clickable text for warning card informing the user that the current product is currently not available. Clicking this should inform the server that the product is available. -->
    <string name="review_quality_check_product_availability_warning_action_2">Rapportera att produkten finns i lager</string>
    <!-- Title for warning card informing the user that the current product's analysis is still processing. The parameter is the percentage progress (0-100%) of the analysis process (e.g. 56%). -->
    <string name="review_quality_check_analysis_in_progress_warning_title_2">Kontrollerar recensionskvalitet (%s)</string>
    <!-- Text for body of warning card informing the user that the current product's analysis is still processing. -->
    <string name="review_quality_check_analysis_in_progress_warning_body">Detta kan ta uppåt 60 sekunder.</string>
    <!-- Title for info card displayed after the user reports a product is back in stock. -->
    <string name="review_quality_check_analysis_requested_info_title">Tack för att du rapporterade!</string>
    <!-- Text for body of info card displayed after the user reports a product is back in stock. -->
    <string name="review_quality_check_analysis_requested_info_body">Vi bör ha information om denna produkts recensioner inom 24 timmar. Kom tillbaka snart.</string>
    <!-- Title for info card displayed when the user review checker while on a product that Fakespot does not analyze (e.g. gift cards, music). -->
    <string name="review_quality_check_not_analyzable_info_title">Vi kan inte kontrollera dessa recensioner</string>
    <!-- Text for body of info card displayed when the user review checker while on a product that Fakespot does not analyze (e.g. gift cards, music). -->
    <string name="review_quality_check_not_analyzable_info_body">Tyvärr kan vi inte kontrollera recensionskvaliteten för vissa typer av produkter. Till exempel presentkort och strömmande video, musik och spel.</string>
    <!-- Title for info card displayed when another user reported the displayed product is back in stock. -->
    <string name="review_quality_check_analysis_requested_other_user_info_title" tools:ignore="UnusedResources">Info kommer snart</string>
    <!-- Text for body of info card displayed when another user reported the displayed product is back in stock. -->
    <string name="review_quality_check_analysis_requested_other_user_info_body" tools:ignore="UnusedResources">Vi bör ha information om denna produkts recensioner inom 24 timmar. Kom tillbaka snart.</string>
    <!-- Title for info card displayed to the user when analysis finished updating. -->
    <string name="review_quality_check_analysis_updated_confirmation_title" tools:ignore="UnusedResources">Analysen är aktuell</string>
    <!-- Text for the action button from info card displayed to the user when analysis finished updating. -->
    <string name="review_quality_check_analysis_updated_confirmation_action" tools:ignore="UnusedResources">Jag förstår</string>
    <!-- Title for error card displayed to the user when an error occurred. -->
    <string name="review_quality_check_generic_error_title">Ingen information tillgänglig just nu</string>
    <!-- Text for body of error card displayed to the user when an error occurred. -->
    <string name="review_quality_check_generic_error_body">Vi jobbar på att lösa problemet. Kom tillbaka snart.</string>
    <!-- Title for error card displayed to the user when the device is disconnected from the network. -->
    <string name="review_quality_check_no_connection_title">Ingen nätverksanslutning</string>
    <!-- Text for body of error card displayed to the user when the device is disconnected from the network. -->
    <string name="review_quality_check_no_connection_body">Kontrollera din nätverksanslutning och försök sedan ladda om sidan.</string>
    <!-- Title for card displayed to the user for products whose reviews were not analyzed yet. -->
    <string name="review_quality_check_no_analysis_title">Ingen information om dessa recensioner ännu</string>
    <!-- Text for the body of card displayed to the user for products whose reviews were not analyzed yet. -->
    <string name="review_quality_check_no_analysis_body">För att veta om denna produkts recensioner är pålitliga, kontrollera recensionens kvalitet. Det tar bara cirka 60 sekunder.</string>
    <!-- Text for button from body of card displayed to the user for products whose reviews were not analyzed yet. Clicking this should trigger a product analysis. -->
    <string name="review_quality_check_no_analysis_link">Kontrollera recensionens kvalitet</string>
    <!-- Headline for review quality check contextual onboarding card. -->
    <string name="review_quality_check_contextual_onboarding_title">Prova vår pålitliga guide till produktrecensioner</string>
    <!-- Description for review quality check contextual onboarding card. The first and last two parameters are for retailer names (e.g. Amazon, Walmart). The second parameter is for the name of the application (e.g. Firefox). -->
    <string name="review_quality_check_contextual_onboarding_description">Se hur tillförlitliga produktrecensioner är på %1$s innan du köper. Recensionsgranskaren, en experimentell funktion från %2$s, är inbyggd direkt i webbläsaren. Den fungerar på %3$s och %4$s också.</string>
    <!-- Description for review quality check contextual onboarding card. The first parameters is for retailer name (e.g. Amazon). The second parameter is for the name of the application (e.g. Firefox). -->
    <string name="review_quality_check_contextual_onboarding_description_one_vendor">Se hur tillförlitliga produktrecensioner är på %1$s innan du köper. Recensionsgranskaren, en experimentell funktion från %2$s, är inbyggd direkt i webbläsaren.</string>
    <!-- Paragraph presenting review quality check feature. First parameter is the Fakespot product name. Second parameter is for clickable text defined in review_quality_check_contextual_onboarding_learn_more_link. In the phrase "Fakespot by Mozilla", "by" can be localized. Does not need to stay by. -->
    <string name="review_quality_check_contextual_onboarding_learn_more">Med kraften i %1$s från Mozilla hjälper vi dig att undvika partiska och oäkta recensioner. Vår AI-modell förbättras alltid för att skydda dig när du handlar. %2$s</string>
    <!-- Clickable text from the contextual onboarding card that links to review quality check support article. -->
    <string name="review_quality_check_contextual_onboarding_learn_more_link">Läs mer</string>
    <!-- Caption text to be displayed in review quality check contextual onboarding card above the opt-in button. First parameter is Firefox app name, third parameter is the Fakespot product name. Second & fourth are for clickable texts defined in review_quality_check_contextual_onboarding_privacy_policy_3 and review_quality_check_contextual_onboarding_terms_use. -->
    <string name="review_quality_check_contextual_onboarding_caption_4">Genom att välja &quot;Ja, prova den&quot; godkänner du %1$s %2$s och %3$s %4$s.</string>
    <!-- Clickable text from the review quality check contextual onboarding card that links to Fakespot privacy notice. -->
    <string name="review_quality_check_contextual_onboarding_privacy_policy_3">sekretessmeddelande</string>
    <!-- Clickable text from the review quality check contextual onboarding card that links to Fakespot terms of use. -->
    <string name="review_quality_check_contextual_onboarding_terms_use">användarvillkor</string>
    <!-- Text for opt-in button from the review quality check contextual onboarding card. -->
    <string name="review_quality_check_contextual_onboarding_primary_button_text">Ja, prova den</string>
    <!-- Text for opt-out button from the review quality check contextual onboarding card. -->
    <string name="review_quality_check_contextual_onboarding_secondary_button_text">Inte nu</string>
    <!-- Text for the first CFR presenting the review quality check feature. -->
    <string name="review_quality_check_first_cfr_message" moz:removedIn="132" tools:ignore="UnusedResources">Ta reda på om du kan lita på den här produktens recensioner — innan du köper.</string>
    <!-- Text displayed in the first CFR presenting the review quality check feature that opens the review checker when clicked. -->
    <string name="review_quality_check_first_cfr_action" moz:removedIn="132" tools:ignore="UnusedResources">Testa recensionsgranskaren</string>
    <!-- Text for the second CFR presenting the review quality check feature. -->
    <string name="review_quality_check_second_cfr_message" moz:removedIn="132" tools:ignore="UnusedResources">Är dessa recensioner pålitliga? Kolla nu för att se ett justerat betyg.</string>
    <!-- Text displayed in the second CFR presenting the review quality check feature that opens the review checker when clicked. -->
    <string name="review_quality_check_second_cfr_action" moz:removedIn="132" tools:ignore="UnusedResources">Öppna recensionsgranskaren</string>
    <!-- Content description (not visible, for screen readers etc.) for opening browser menu button to open review quality check bottom sheet. -->
    <string name="review_quality_check_open_handle_content_description">Öppna recensionsgranskaren</string>
    <!-- Content description (not visible, for screen readers etc.) for closing browser menu button to open review quality check bottom sheet. -->
    <string name="review_quality_check_close_handle_content_description">Stäng recensionsgranskaren</string>
    <!-- Content description (not visible, for screen readers etc.) for review quality check star rating. First parameter is the number of stars (1-5) representing the rating. -->
    <string name="review_quality_check_star_rating_content_description">%1$s av 5 stjärnor</string>
    <!-- Text for minimize button from highlights card. When clicked the highlights card should reduce its size. -->
    <string name="review_quality_check_highlights_show_less">Visa mindre</string>
    <!-- Text for maximize button from highlights card. When clicked the highlights card should expand to its full size. -->
    <string name="review_quality_check_highlights_show_more">Visa mer</string>
    <!-- Text for highlights card quality category header. Reviews shown under this header should refer the product's quality. -->
    <string name="review_quality_check_highlights_type_quality">Kvalitet</string>
    <!-- Text for highlights card price category header. Reviews shown under this header should refer the product's price. -->
    <string name="review_quality_check_highlights_type_price">Pris</string>
    <!-- Text for highlights card shipping category header. Reviews shown under this header should refer the product's shipping. -->
    <string name="review_quality_check_highlights_type_shipping">Frakt</string>
    <!-- Text for highlights card packaging and appearance category header. Reviews shown under this header should refer the product's packaging and appearance. -->
    <string name="review_quality_check_highlights_type_packaging_appearance">Paketering och utseende</string>
    <!-- Text for highlights card competitiveness category header. Reviews shown under this header should refer the product's competitiveness. -->
    <string name="review_quality_check_highlights_type_competitiveness">Konkurrenskraft</string>

    <!-- Text that is surrounded by quotes. The parameter is the actual text that is in quotes. An example of that text could be: Excellent craftsmanship, and that is displayed as “Excellent craftsmanship”. The text comes from a buyer's review that the feature is highlighting"   -->
    <string name="surrounded_with_quotes">&quot;%s&quot;</string>

    <!-- Accessibility services actions labels. These will be appended to accessibility actions like "Double tap to.." but not by or applications but by services like Talkback. -->
    <!-- Action label for elements that can be collapsed if interacting with them. Talkback will append this to say "Double tap to collapse". -->
    <string name="a11y_action_label_collapse">komprimera</string>
    <!-- Current state for elements that can be collapsed if interacting with them. Talkback will dictate this after a state change. -->
    <string name="a11y_state_label_collapsed">komprimerad</string>
    <!-- Action label for elements that can be expanded if interacting with them. Talkback will append this to say "Double tap to expand". -->
    <string name="a11y_action_label_expand">expandera</string>
    <!-- Current state for elements that can be expanded if interacting with them. Talkback will dictate this after a state change. -->
    <string name="a11y_state_label_expanded">expanderad</string>
    <!-- Action label for links to a website containing documentation about a wallpaper collection. Talkback will append this to say "Double tap to open link to learn more about this collection". -->
    <string name="a11y_action_label_wallpaper_collection_learn_more">öppna länken för att lära dig mer om denna samling</string>
    <!-- Action label for links that point to an article. Talkback will append this to say "Double tap to read the article". -->
    <string name="a11y_action_label_read_article">läs artikeln</string>
    <!-- Action label for links to the Firefox Pocket website. Talkback will append this to say "Double tap to open link to learn more". -->
    <string name="a11y_action_label_pocket_learn_more">öppna länken för att lära dig mer</string>
    <!-- Content description for headings announced by accessibility service. The first parameter is the text of the heading. Talkback will announce the first parameter and then speak the word "Heading" indicating to the user that this text is a heading for a section. -->
    <string name="a11y_heading">%s, Rubrik</string>

    <!-- Title for dialog displayed when trying to access links present in a text. -->
    <string name="a11y_links_title">Länkar</string>
    <!-- Additional content description for text bodies that contain urls. -->
    <string name="a11y_links_available">Länkar tillgängliga</string>

    <!-- Translations feature-->

    <!-- Translation request dialog -->
    <!-- Title for the translation dialog that allows a user to translate the webpage. -->
    <string name="translations_bottom_sheet_title">Översätt den här sidan?</string>
    <!-- Title for the translation dialog after a translation was completed successfully.
    The first parameter is the name of the language that the page was translated from, for example, "French".
    The second parameter is the name of the language that the page was translated to, for example, "English". -->
    <string name="translations_bottom_sheet_title_translation_completed">Sida översatt från %1$s till %2$s</string>
    <!-- Title for the translation dialog that allows a user to translate the webpage when a user uses the translation feature the first time. The first parameter is the name of the application, for example, "Fenix". -->
    <string name="translations_bottom_sheet_title_first_time">Prova privata översättningar i %1$s</string>
    <!-- Additional information on the translation dialog that appears when a user uses the translation feature the first time. The first parameter is clickable text with a link, for example, "Learn more". -->
    <string name="translations_bottom_sheet_info_message">För din integritet lämnar översättningar aldrig din enhet. Nya språk och förbättringar kommer snart! %1$s</string>
    <!-- Text that links to additional information about the Firefox translations feature. -->
    <string name="translations_bottom_sheet_info_message_learn_more">Läs mer</string>
    <!-- Label for the dropdown to select which language to translate from on the translations dialog. Usually the translate from language selected will be the same as the page language. -->
    <string name="translations_bottom_sheet_translate_from">Översätt från</string>
    <!-- Label for the dropdown to select which language to translate to on the translations dialog. Usually the translate to language selected will be the user's preferred language. -->
    <string name="translations_bottom_sheet_translate_to">Översätt till</string>
    <!-- Label for the dropdown to select which language to translate from on the translations dialog when the page language is not supported. This selection is to allow the user to select another language, in case we automatically detected the page language incorrectly. -->
    <string name="translations_bottom_sheet_translate_from_unsupported_language">Prova ett annat källspråk</string>
    <!-- Button text on the translations dialog to dismiss the dialog and return to the browser. -->
    <string name="translations_bottom_sheet_negative_button">Inte nu</string>
    <!-- Button text on the translations dialog to restore the translated website back to the original untranslated version. -->
    <string name="translations_bottom_sheet_negative_button_restore">Visa original</string>
    <!-- Accessibility announcement (not visible, for screen readers etc.) for the translations dialog after restore button was pressed that indicates the original untranslated page was loaded. -->
    <string name="translations_bottom_sheet_restore_accessibility_announcement">Original oöversatt sida laddad</string>
    <!-- Button text on the translations dialog when a translation error appears, used to dismiss the dialog and return to the browser. -->
    <string name="translations_bottom_sheet_negative_button_error">Klar</string>
    <!-- Button text on the translations dialog to begin a translation of the website. -->
    <string name="translations_bottom_sheet_positive_button">Översätt</string>
    <!-- Button text on the translations dialog when a translation error appears. -->
    <string name="translations_bottom_sheet_positive_button_error">Försök igen</string>
    <!-- Inactive button text on the translations dialog that indicates a translation is currently in progress. This button will be accompanied by a loading icon. -->
    <string name="translations_bottom_sheet_translating_in_progress">Översätter</string>

    <!-- Button content description (not visible, for screen readers etc.) for the translations dialog translate button that indicates a translation is currently in progress. -->
    <string name="translations_bottom_sheet_translating_in_progress_content_description">Översättning pågår</string>

    <!-- Default dropdown option when initially selecting a language from the translations dialog language selection dropdown. -->
    <string name="translations_bottom_sheet_default_dropdown_selection">Välj ett språk</string>
    <!-- The title of the warning card informs the user that a translation could not be completed. -->
    <string name="translation_error_could_not_translate_warning_text">Det uppstod ett problem med översättningen. Försök igen.</string>

    <!-- The title of the warning card informs the user that the list of languages cannot be loaded. -->
    <string name="translation_error_could_not_load_languages_warning_text">Det gick inte att ladda språk. Kontrollera din internetanslutning och försök igen.</string>
    <!-- The title of the warning card informs the user that a language is not supported. The first parameter is the name of the language that is not supported. -->
    <string name="translation_error_language_not_supported_warning_text">Tyvärr, vi stöder inte %1$s ännu.</string>

    <!-- Snackbar title shown if the user closes the Translation Request dialogue and a translation is in progress. -->
    <string name="translation_in_progress_snackbar">Översätter…</string>

    <!-- Title for the data saving mode warning dialog used in the translation request dialog.
    This dialog will be presented when the user attempts to perform
    a translation without the necessary language files downloaded first when Android's data saver mode is enabled and the user is not using WiFi.
    The first parameter is the size in kilobytes or megabytes of the language file. -->
    <string name="translations_download_language_file_dialog_title">Hämta språk i datasparläge (%1$s)?</string>


    <!-- Translations options dialog -->
    <!-- Title of the translation options dialog that allows a user to set their translation options for the site the user is currently on. -->
    <string name="translation_option_bottom_sheet_title_heading">Översättningsalternativ</string>
    <!-- Toggle switch label that allows a user to set the setting if they would like the browser to always offer or suggest translations when available. -->
    <string name="translation_option_bottom_sheet_always_translate">Erbjud alltid att översätta</string>
    <!-- Toggle switch label that allows a user to set if they would like a given language to automatically translate or not. The first parameter is the language name, for example, "Spanish". -->
    <string name="translation_option_bottom_sheet_always_translate_in_language">Översätt alltid %1$s</string>
    <!-- Toggle switch label that allows a user to set if they would like to never be offered a translation of the given language. The first parameter is the language name, for example, "Spanish". -->
    <string name="translation_option_bottom_sheet_never_translate_in_language">Översätt aldrig %1$s</string>
    <!-- Toggle switch label that allows a user to set the setting if they would like the browser to never translate the site the user is currently visiting. -->
    <string name="translation_option_bottom_sheet_never_translate_site">Översätt aldrig denna sida</string>
    <!-- Toggle switch description that will appear under the "Never translate these sites" settings toggle switch to provide more information on how this setting interacts with other settings. -->
    <string name="translation_option_bottom_sheet_switch_never_translate_site_description">Åsidosätter alla andra inställningar</string>
    <!-- Toggle switch description that will appear under the "Never translate" and "Always translate" toggle switch settings to provide more information on how these  settings interacts with other settings. -->
    <string name="translation_option_bottom_sheet_switch_description">Åsidosätter erbjudanden om översättning</string>
    <!-- Button text for the button that will take the user to the translation settings dialog. -->
    <string name="translation_option_bottom_sheet_translation_settings">Översättningsinställningar</string>
    <!-- Button text for the button that will take the user to a website to learn more about how translations works in the given app. The first parameter is the name of the application, for example, "Fenix". -->
    <string name="translation_option_bottom_sheet_about_translations">Om översättningar i %1$s</string>

    <!-- Content description (not visible, for screen readers etc.) for closing the translations bottom sheet. -->
    <string name="translation_option_bottom_sheet_close_content_description">Stäng översättningsarket</string>

    <!-- The title of the warning card informs the user that an error has occurred at page settings. -->
    <string name="translation_option_bottom_sheet_error_warning_text">Vissa inställningar är inte tillgängliga för tillfället.</string>

    <!-- Translation settings dialog -->
    <!-- Title of the translation settings dialog that allows a user to set their preferred translation settings. -->
    <string name="translation_settings_toolbar_title">Översättningar</string>
    <!-- Toggle switch label that indicates that the browser should signal or indicate when a translation is possible for any page. -->
    <string name="translation_settings_offer_to_translate">Erbjud att översätta när det är möjligt</string>
    <!-- Toggle switch label that indicates that downloading files required for translating is permitted when using data saver mode in Android. -->
    <string name="translation_settings_always_download">Ladda alltid ned språk i datasparläge</string>
    <!-- Section header text that begins the section of a list of different options the user may select to adjust their translation preferences. -->
    <string name="translation_settings_translation_preference">Översättningsinställningar</string>
    <!-- Button text for the button that will take the user to the automatic translations settings dialog. On the automatic translations settings dialog, the user can set if translations should occur automatically for a given language. -->
    <string name="translation_settings_automatic_translation">Automatisk översättning</string>
    <!-- Button text for the button that will take the user to the never translate these sites dialog. On the never translate these sites dialog, the user can set if translations should never occur on certain websites. -->
    <string name="translation_settings_automatic_never_translate_sites">Översätt aldrig dessa webbplatser</string>
    <!-- Button text for the button that will take the user to the download languages dialog. On the download languages dialog, the user can manage which languages they would like to download for translations. -->
    <string name="translation_settings_download_language">Ladda ner språk</string>

    <!-- Automatic translation preference screen -->
    <!-- Title of the automatic translation preference screen that will appear on the toolbar.-->
    <string name="automatic_translation_toolbar_title_preference">Automatisk översättning</string>
    <!-- Screen header presenting the automatic translation preference feature. It will appear under the toolbar. -->
    <string name="automatic_translation_header_preference">Välj ett språk för att hantera inställningarna för &quot;översätt alltid&quot; och &quot;översätt aldrig&quot;.</string>

    <!-- The title of the warning card informs the user that the system could not load languages for translation settings. -->
    <string name="automatic_translation_error_warning_text">Det gick inte att ladda språk. Kom tillbaka senare.</string>

    <!-- Automatic translation options preference screen -->
    <!-- Preference option for offering to translate. Radio button title text.-->
    <string name="automatic_translation_option_offer_to_translate_title_preference">Erbjuda att översätta (standard)</string>
    <!-- Preference option for offering to translate. Radio button summary text. The first parameter is the name of the app defined in app_name (for example: Fenix)-->
    <string name="automatic_translation_option_offer_to_translate_summary_preference">%1$s kommer att erbjuda att översätta webbplatser till detta språk.</string>
    <!-- Preference option for always translate. Radio button title text. -->
    <string name="automatic_translation_option_always_translate_title_preference">Översätt alltid</string>
    <!-- Preference option for always translate. Radio button summary text. The first parameter is the name of the app defined in app_name (for example: Fenix)-->
    <string name="automatic_translation_option_always_translate_summary_preference">%1$s kommer att översätta detta språk automatiskt när sidan laddas.</string>
    <!-- Preference option for never translate. Radio button title text.-->
    <string name="automatic_translation_option_never_translate_title_preference">Översätt aldrig</string>
    <!-- Preference option for never translate. Radio button summary text. The first parameter is the name of the app defined in app_name (for example: Fenix)-->
    <string name="automatic_translation_option_never_translate_summary_preference">%1$s kommer aldrig att erbjuda att översätta webbplatser på detta språk.</string>

    <!-- Never translate site preference screen -->
    <!-- Title of the never translate site preference screen that will appear on the toolbar.-->
    <string name="never_translate_site_toolbar_title_preference">Översätt aldrig dessa webbplatser</string>
    <!-- Screen header presenting the never translate site preference feature. It will appear under the toolbar. -->
    <string name="never_translate_site_header_preference">För att lägga till en ny webbplats: Besök den och välj &quot;Översätt aldrig den här webbplatsen&quot; från översättningsmenyn.</string>
    <!-- Content description (not visible, for screen readers etc.): For a never-translated site list item that is selected.
             The first parameter is web site url (for example:"wikipedia.com") -->
    <string name="never_translate_site_item_list_content_description_preference">Ta bort %1$s</string>
    <!-- The title of the warning card informs the user that an error has occurred at the never translate sites list. -->
    <string name="never_translate_site_error_warning_text">Det gick inte att ladda webbplatser. Kom tillbaka senare.</string>
    <!-- The Delete site dialogue title will appear when the user clicks on a list item.
             The first parameter is web site url (for example:"wikipedia.com") -->
    <string name="never_translate_site_dialog_title_preference">Tog bort %1$s?</string>
    <!-- The Delete site dialogue positive button will appear when the user clicks on a list item. The site will be deleted. -->
    <string name="never_translate_site_dialog_confirm_delete_preference">Ta bort</string>
    <!-- The Delete site dialogue negative button will appear when the user clicks on a list item. The dialog will be dismissed. -->
    <string name="never_translate_site_dialog_cancel_preference">Avbryt</string>

    <!-- Download languages preference screen -->
    <!-- Title of the toolbar for the translation feature screen where users may download different languages for translation. -->
    <string name="download_languages_translations_toolbar_title_preference">Ladda ner språk</string>
    <!-- Screen header presenting the download language preference feature. It will appear under the toolbar.The first parameter is "Learn More," a clickable text with a link. Talkback will append this to say "Double tap to open link to learn more". -->
    <string name="download_languages_header_preference">Ladda ner kompletta språk för snabbare översättningar och för att översätta offline. %1$s</string>
    <!-- Clickable text from the screen header that links to a website. -->
    <string name="download_languages_header_learn_more_preference">Läs mer</string>
    <!-- The subhead of the download language preference screen will appear above the pivot language. -->
    <string name="download_languages_available_languages_preference">Tillgängliga språk</string>
    <!-- Text that will appear beside a core or pivot language package name to show that the language is necessary for the translation feature to function. -->
    <string name="download_languages_default_system_language_require_preference">krävs</string>
    <!-- A text for download language preference item.
    The first parameter is the language name, for example, "Spanish".
    The second parameter is the language file size, for example, "(3.91 KB)" or, if the language package name is a pivot language, "(required)". -->
    <string name="download_languages_language_item_preference">%1$s (%2$s)</string>
    <!-- The subhead of the download language preference screen will appear above the items that were not downloaded. -->
    <string name="download_language_header_preference">Ladda ner språk</string>
    <!-- All languages list item. When the user presses this item, they can download all languages. -->
    <string name="download_language_all_languages_item_preference">Alla språk</string>
    <!-- All languages list item. When the user presses this item, they can delete all languages that were downloaded. -->
    <string name="download_language_all_languages_item_preference_to_delete">Ta bort alla språk</string>
    <!-- Content description (not visible, for screen readers etc.): For a language list item that was downloaded, the user can now delete it. -->
    <string name="download_languages_item_content_description_downloaded_state">Ta bort</string>
    <!-- Content description (not visible, for screen readers etc.): For a language list item, deleting is in progress. -->
    <string name="download_languages_item_content_description_delete_in_progress_state">Pågår</string>
    <!-- Content description (not visible, for screen readers etc.): For a language list item, downloading is in progress.
    The first parameter is the language name, for example, "Spanish".
    The second parameter is the language file size, for example, "(3.91 KB)". -->
    <string name="download_languages_item_content_description_download_in_progress_state">Avbryt hämtning av %1$s (%2$s)</string>
    <!-- Content description (not visible, for screen readers etc.): For a language list item that was not downloaded. -->
    <string name="download_languages_item_content_description_not_downloaded_state">Hämta</string>

    <!-- The title of the warning card informs the user that an error has occurred when fetching the list of languages. -->
    <string name="download_languages_fetch_error_warning_text">Det gick inte att ladda språk. Kom tillbaka senare.</string>
    <!-- The title of the warning card informs the user that an error has occurred at downloading a language.
      The first parameter is the language name, for example, "Spanish". -->
    <string name="download_languages_error_warning_text"><![CDATA[Det gick inte att hämta <b>%1$s</b>. Försök igen.]]></string>
    <!-- The title of the warning card informs the user that an error has occurred at deleting a language.
          The first parameter is the language name, for example, "Spanish". -->
    <string name="download_languages_delete_error_warning_text"><![CDATA[Det gick inte att ta bort <b>%1$s</b>. Försök igen.]]></string>

    <!-- Title for the dialog used by the translations feature to confirm deleting a language.
    The dialog will be presented when the user requests deletion of a language.
    The first parameter is the name of the language, for example, "Spanish" and the second parameter is the size in kilobytes or megabytes of the language file. -->
    <string name="delete_language_file_dialog_title">Ta bort %1$s (%2$s)?</string>
    <!-- Additional information for the dialog used by the translations feature to confirm deleting a language. The first parameter is the name of the application, for example, "Fenix". -->
    <string name="delete_language_file_dialog_message">Om du tar bort det här språket kommer %1$s att ladda ner delar av språk till din cache när du översätter.</string>
    <!-- Title for the dialog used by the translations feature to confirm deleting all languages file.
    The dialog will be presented when the user requests deletion of all languages file.
    The first parameter is the size in kilobytes or megabytes of the language file. -->
    <string name="delete_language_all_languages_file_dialog_title">Ta bort alla språk (%1$s)?</string>
    <!-- Additional information for the dialog used by the translations feature to confirm deleting all languages file. The first parameter is the name of the application, for example, "Fenix". -->
    <string name="delete_language_all_languages_file_dialog_message">Om du tar bort alla språk kommer %1$s att ladda ner delar av språk till din cache när du översätter.</string>
    <!-- Button text on the dialog used by the translations feature to confirm deleting a language. -->
    <string name="delete_language_file_dialog_positive_button_text">Ta bort</string>
    <!-- Button text on the dialog used by the translations feature to cancel deleting a language. -->
    <string name="delete_language_file_dialog_negative_button_text">Avbryt</string>

    <!-- Title for the data saving mode warning dialog used by the translations feature.
    This dialog will be presented when the user attempts to download a language or perform
    a translation without the necessary language files downloaded first when Android's data saver mode is enabled and the user is not using WiFi.
    The first parameter is the size in kilobytes or megabytes of the language file.-->
    <string name="download_language_file_dialog_title">Ladda ner i datasparläge (%1$s)?</string>
    <!-- Additional information for the data saving mode warning dialog used by the translations feature. This text explains the reason a download is required for a translation. -->
    <string name="download_language_file_dialog_message_all_languages">Vi laddar ner delar av språk till din cache för att hålla översättningarna privata.</string>
    <!-- Checkbox label text on the data saving mode warning dialog used by the translations feature. This checkbox allows users to ignore the data usage warnings. -->
    <string name="download_language_file_dialog_checkbox_text">Ladda alltid ner i datasparläge</string>
    <!-- Button text on the data saving mode warning dialog used by the translations feature to allow users to confirm they wish to continue and download the language file. -->
    <string name="download_language_file_dialog_positive_button_text">Ladda ner</string>
    <!-- Button text on the data saving mode warning dialog used by the translations feature to allow users to confirm they wish to continue and download the language file and perform a translation. -->
    <string name="download_language_file_dialog_positive_button_text_all_languages">Ladda ner och översätt</string>
    <!-- Button text on the data saving mode warning dialog used by the translations feature to allow users to cancel the action and not perform a download of the language file. -->
    <string name="download_language_file_dialog_negative_button_text">Avbryt</string>

    <!-- Debug drawer -->
    <!-- The user-facing title of the Debug Drawer feature. -->
    <string name="debug_drawer_title">Felsökningsverktyg</string>
    <!-- Content description (not visible, for screen readers etc.): Navigate back within the debug drawer. -->
    <string name="debug_drawer_back_button_content_description">Navigera bakåt</string>

    <!-- Content description (not visible, for screen readers etc.): Open debug drawer. -->
    <string name="debug_drawer_fab_content_description">Öppna felsökningslådan</string>

    <!-- Debug drawer tabs tools -->
    <!-- The title of the Tab Tools feature in the Debug Drawer. -->
    <string name="debug_drawer_tab_tools_title">Flikverktyg</string>
    <!-- The title of the tab count section in Tab Tools. -->
    <string name="debug_drawer_tab_tools_tab_count_title">Antal flikar</string>
    <!-- The active tab count category in the tab count section in Tab Tools. -->
    <string name="debug_drawer_tab_tools_tab_count_active">Aktiv</string>
    <!-- The inactive tab count category in the tab count section in Tab Tools. -->
    <string name="debug_drawer_tab_tools_tab_count_inactive">Inaktiv</string>
    <!-- The private tab count category in the tab count section in Tab Tools. -->
    <string name="debug_drawer_tab_tools_tab_count_private">Privat</string>
    <!-- The total tab count category in the tab count section in Tab Tools. -->
    <string name="debug_drawer_tab_tools_tab_count_total">Totalt</string>
    <!-- The title of the tab creation tool section in Tab Tools. -->
    <string name="debug_drawer_tab_tools_tab_creation_tool_title">Verktyg för att skapa flikar</string>
    <!-- The label of the text field in the tab creation tool. -->
    <string name="debug_drawer_tab_tools_tab_creation_tool_text_field_label">Antal flikar att skapa</string>
    <!-- The error message of the text field in the tab creation tool when the text field is empty -->
    <string name="debug_drawer_tab_tools_tab_quantity_empty_error">Textfältet är tomt</string>
    <!-- The error message of the text field in the tab creation tool when the text field has characters other than digits -->
    <string name="debug_drawer_tab_tools_tab_quantity_non_digits_error">Ange endast positiva heltal</string>
    <!-- The error message of the text field in the tab creation tool when the text field is a zero -->
    <string name="debug_drawer_tab_tools_tab_quantity_non_zero_error">Ange ett nummer större än noll</string>
    <!-- The error message of the text field in the tab creation tool when the text field is a
        quantity greater than the max tabs. The first parameter is the maximum number of tabs
        that can be generated in one operation.-->
    <string name="debug_drawer_tab_tools_tab_quantity_exceed_max_error">Översteg det maximala antalet flikar (%1$s) som kan genereras i en operation</string>
    <!-- The button text to add tabs to the active tab group in the tab creation tool. -->
    <string name="debug_drawer_tab_tools_tab_creation_tool_button_text_active">Lägg till i aktiva flikar</string>
    <!-- The button text to add tabs to the inactive tab group in the tab creation tool. -->
    <string name="debug_drawer_tab_tools_tab_creation_tool_button_text_inactive">Lägg till i inaktiva flikar</string>
    <!-- The button text to add tabs to the private tab group in the tab creation tool. -->
    <string name="debug_drawer_tab_tools_tab_creation_tool_button_text_private">Lägg till i privata flikar</string>

    <!-- Micro survey -->

    <!-- Microsurvey -->
    <!-- Prompt view -->
    <!-- The microsurvey prompt title. Note: The word "Firefox" should NOT be translated -->
    <string name="micro_survey_prompt_title" tools:ignore="BrandUsage,UnusedResources">Hjälp oss att göra Firefox bättre. Det tar bara en minut.</string>
    <!-- The continue button label -->
    <string name="micro_survey_continue_button_label" tools:ignore="UnusedResources">Fortsätt</string>
    <!-- Survey view -->
    <!-- The survey header -->
    <string name="micro_survey_survey_header_2">Vänligen fyll i enkäten</string>
    <!-- The privacy notice link -->
    <string name="micro_survey_privacy_notice_2">Sekretessmeddelande</string>
    <!-- The submit button label text -->
    <string name="micro_survey_submit_button_label">Skicka in</string>
    <!-- The survey completion header -->
    <string name="micro_survey_survey_header_confirmation" tools:ignore="UnusedResources">Undersökning klar</string>
    <!-- The survey completion confirmation text -->
    <string name="micro_survey_feedback_confirmation">Tack för din feedback!</string>
    <!-- Option for likert scale -->
    <string name="likert_scale_option_1" tools:ignore="UnusedResources">Väldigt nöjd</string>
    <!-- Option for likert scale -->
    <string name="likert_scale_option_2" tools:ignore="UnusedResources">Nöjd</string>
    <!-- Option for likert scale -->
    <string name="likert_scale_option_3" tools:ignore="UnusedResources">Neutral</string>
    <!-- Option for likert scale -->
    <string name="likert_scale_option_4" tools:ignore="UnusedResources">Missnöjd</string>
    <!-- Option for likert scale -->
    <string name="likert_scale_option_5" tools:ignore="UnusedResources">Väldigt missnöjd</string>

    <!-- Option for likert scale -->
    <string name="likert_scale_option_6" tools:ignore="UnusedResources">Jag använder den inte</string>
    <!-- Option for likert scale. Note: The word "Firefox" should NOT be translated. -->
    <string name="likert_scale_option_7" tools:ignore="BrandUsage,UnusedResources">Jag använder inte sökning på Firefox</string>
    <!-- Option for likert scale -->
    <string name="likert_scale_option_8" tools:ignore="UnusedResources">Jag använder inte synkronisering</string>
<<<<<<< HEAD
    <!-- Text shown in prompt for homepage microsurvey. Note: The word "Firefox" should NOT be translated. -->
    <string name="microsurvey_prompt_homepage_title" tools:ignore="BrandUsage,UnusedResources" moz:removedIn="130">Hur nöjd är du med din startsida i Firefox?</string>
=======
>>>>>>> a07f670f
    <!-- Text shown in prompt for printing microsurvey. "sec" It's an abbreviation for "second". Note: The word "Firefox" should NOT be translated. -->
    <string name="microsurvey_prompt_printing_title" tools:ignore="BrandUsage,UnusedResources">Hjälp till att göra utskrifter i Firefox bättre. Det tar bara en sekund</string>
    <!-- Text shown in prompt for search microsurvey. Note: The word "Firefox" should NOT be translated. -->
    <string name="microsurvey_prompt_search_title" tools:ignore="BrandUsage,UnusedResources">Hjälp till att göra sökning i Firefox bättre. Det tar bara en minut</string>
    <!-- Text shown in prompt for sync microsurvey. Note: The word "Firefox" should NOT be translated. -->
    <string name="microsurvey_prompt_sync_title" tools:ignore="BrandUsage,UnusedResources">Hjälp till att göra synkronisering i Firefox bättre. Det tar bara en minut</string>
    <!-- Text shown in the survey title for printing microsurvey. Note: The word "Firefox" should NOT be translated. -->
    <string name="microsurvey_survey_printing_title" tools:ignore="BrandUsage,UnusedResources">Hur nöjd är du med utskrifter i Firefox?</string>
    <!-- Text shown in the survey title for homepage microsurvey. Note: The word "Firefox" should NOT be translated. -->
    <string name="microsurvey_homepage_title" tools:ignore="BrandUsage,UnusedResources">Hur nöjd är du med din startsida i Firefox?</string>
    <!-- Text shown in the survey title for search experience microsurvey. Note: The word "Firefox" should NOT be translated. -->
    <string name="microsurvey_search_title" tools:ignore="BrandUsage,UnusedResources">Hur nöjd är du med sökupplevelsen i Firefox?</string>
    <!-- Text shown in the survey title for sync experience microsurvey. Note: The word "Firefox" should NOT be translated. -->
    <string name="microsurvey_sync_title" tools:ignore="BrandUsage,UnusedResources">Hur nöjd är du med synkroniseringen i Firefox?</string>
    <!-- Accessibility -->
    <!-- Content description for the survey application icon. Note: The word "Firefox" should NOT be translated.  -->
    <string name="microsurvey_app_icon_content_description" tools:ignore="BrandUsage">Firefox logotyp</string>
    <!-- Content description for the survey feature icon. -->
    <string name="microsurvey_feature_icon_content_description">Undersökningsfunktionens ikon</string>
    <!-- Content description (not visible, for screen readers etc.) for closing microsurvey bottom sheet. -->
    <string name="microsurvey_close_handle_content_description">Stäng undersökning</string>
    <!-- Content description for "X" button that is closing microsurvey. -->
    <string name="microsurvey_close_button_content_description">Stäng</string>

    <!-- Debug drawer logins -->
    <!-- The title of the Logins feature in the Debug Drawer. -->
    <string name="debug_drawer_logins_title">Inloggningar</string>
    <!-- The title of the logins section in the Logins feature, where the parameter will be the site domain  -->
    <string name="debug_drawer_logins_current_domain_label">Aktuell domän: %s</string>
    <!-- The label for a button to add a new fake login for the current domain in the Logins feature. -->
    <string name="debug_drawer_logins_add_login_button">Lägg till en falsk inloggning för den här domänen</string>
    <!-- Content description for delete button where parameter will be the username of the login -->
    <string name="debug_drawer_logins_delete_login_button_content_description">Ta bort inloggning med användarnamnet %s</string>

    <!-- Debug drawer "contextual feature recommendation" (CFR) tools -->
    <!-- The title of the CFR Tools feature in the Debug Drawer -->
    <string name="debug_drawer_cfr_tools_title">CFR-verktyg</string>
    <!-- The title of the reset CFR section in CFR Tools -->
    <string name="debug_drawer_cfr_tools_reset_cfr_title">Återställ CFR:er</string>

    <!-- Glean debug tools -->
    <!-- The title of the glean debugging feature -->
    <string name="glean_debug_tools_title">Glean felsökningsverktyg</string>

    <!-- Messages explaining how to exit fullscreen mode -->
    <!-- Message shown to explain how to exit fullscreen mode when gesture navigation is enabled -->
    <string name="exit_fullscreen_with_gesture" moz:removedIn="132" tools:ignore="UnusedResources">För att avsluta helskärm, dra från toppen och använd bakåtgest</string>
    <!-- Message shown to explain how to exit fullscreen mode when using back button navigation -->
    <string name="exit_fullscreen_with_back_button" moz:removedIn="132" tools:ignore="UnusedResources">För att avsluta helskärm, dra från toppen och tryck bakåt</string>

    <!-- Message shown to explain how to exit fullscreen mode when gesture navigation is enabled. -->
    <!-- Localisation note: this text should be as short as possible, max 68 chars -->
    <string name="exit_fullscreen_with_gesture_short">Dra från toppen &amp; använd bakåtgest för att avsluta</string>
    <!-- Message shown to explain how to exit fullscreen mode when using back button navigation. -->
    <!-- Localisation note: this text should be as short as possible, max 68 chars -->
    <string name="exit_fullscreen_with_back_button_short">Dra från toppen och tryck bakåt för att avsluta</string>

    <!-- Beta Label Component !-->
    <!-- Text shown as a label or tag to indicate a feature or area is still undergoing active development. Note that here "Beta" should not be translated, as it is used as an icon styled element. -->
    <string name="beta_feature">BETA</string>
</resources><|MERGE_RESOLUTION|>--- conflicted
+++ resolved
@@ -222,14 +222,9 @@
     <string name="browser_menu_manage_extensions">Hantera tillägg</string>
     <!-- Content description (not visible, for screen readers etc.): Section heading for recommended extensions.-->
     <string name="browser_menu_recommended_section_content_description">Rekommenderade tillägg</string>
-<<<<<<< HEAD
-    <!-- Content description (not visible, for screen readers etc.): Label for plus icon used to add extensions. -->
-    <string name="browser_menu_extension_plus_icon_content_description">Lägg till tillägg</string>
-=======
     <!-- Content description (not visible, for screen readers etc.): Label for plus icon used to add extension.
       The first parameter is the name of the extension (for example: ClearURLs). -->
     <string name="browser_menu_extension_plus_icon_content_description_2">Lägg till %1$s</string>
->>>>>>> a07f670f
     <!-- Browser menu button that opens AMO in a tab -->
     <string name="browser_menu_discover_more_extensions">Upptäck fler tillägg</string>
     <!-- Browser menu description that is shown when one or more extensions are disabled due to extension errors -->
@@ -327,8 +322,6 @@
     <string name="browser_menu_tools">Verktyg</string>
     <!-- Content description (not visible, for screen readers etc.): Back button for all menu redesign sub-menu -->
     <string name="browser_menu_back_button_content_description">Tillbaka till huvudmenyn</string>
-<<<<<<< HEAD
-=======
     <!-- Content description (not visible, for screen readers etc.) for bottom sheet handlebar main menu. -->
     <string name="browser_main_menu_handlebar_content_description">Stäng huvudmenybladet</string>
     <!-- Content description (not visible, for screen readers etc.) for bottom sheet handlebar extensions menu. -->
@@ -339,7 +332,6 @@
     <string name="browser_tools_menu_handlebar_content_description">Stäng menyblad för verktyg</string>
     <!-- Content description (not visible, for screen readers etc.) for bottom sheet handlebar custom tab menu. -->
     <string name="browser_custom_tab_menu_handlebar_content_description">Stäng menyblad för anpassad flik</string>
->>>>>>> a07f670f
     <!-- Browser menu description that describes the various tools related menu items inside of the tools sub-menu -->
     <string name="browser_menu_tools_description_with_translate">Läsvy, översätt, skriv ut, dela, öppna app</string>
     <!-- Browser menu description that describes the various tools related menu items inside of the tools sub-menu -->
@@ -1340,11 +1332,6 @@
     <string name="bookmark_navigate_back_button_content_description">Navigera bakåt</string>
     <!-- Content description for the bookmark list new folder navigation bar button -->
     <string name="bookmark_add_new_folder_button_content_description">Lägg till en ny mapp</string>
-<<<<<<< HEAD
-    <!-- Content description for the bookmark navigation bar close button -->
-    <string name="bookmark_close_button_content_description" tools:ignore="UnusedResources" moz:removedIn="130">Stäng bokmärken</string>
-=======
->>>>>>> a07f670f
     <!-- Content description for bookmark search floating action button -->
     <string name="bookmark_search_button_content_description">Sök bokmärken</string>
     <!-- Content description for the overflow menu for a bookmark item. Paramter will a folder name or bookmark title. -->
@@ -1361,12 +1348,9 @@
     <!-- Description for the bookmark list empty state when you're in an empty folder. -->
     <string name="bookmark_empty_list_folder_description">Lägg till bokmärken när du surfar så att du kan hitta dina favoritplatser senare.</string>
 
-<<<<<<< HEAD
-=======
     <!-- Description for the add new folder button when selecting a folder. -->
     <string name="bookmark_select_folder_new_folder_button_title" tools:ignore="UnusedResources">Ny mapp</string>
 
->>>>>>> a07f670f
     <!-- Site Permissions -->
     <!-- Button label that take the user to the Android App setting -->
     <string name="phone_feature_go_to_settings">Gå till inställningar</string>
@@ -2877,11 +2861,6 @@
     <string name="likert_scale_option_7" tools:ignore="BrandUsage,UnusedResources">Jag använder inte sökning på Firefox</string>
     <!-- Option for likert scale -->
     <string name="likert_scale_option_8" tools:ignore="UnusedResources">Jag använder inte synkronisering</string>
-<<<<<<< HEAD
-    <!-- Text shown in prompt for homepage microsurvey. Note: The word "Firefox" should NOT be translated. -->
-    <string name="microsurvey_prompt_homepage_title" tools:ignore="BrandUsage,UnusedResources" moz:removedIn="130">Hur nöjd är du med din startsida i Firefox?</string>
-=======
->>>>>>> a07f670f
     <!-- Text shown in prompt for printing microsurvey. "sec" It's an abbreviation for "second". Note: The word "Firefox" should NOT be translated. -->
     <string name="microsurvey_prompt_printing_title" tools:ignore="BrandUsage,UnusedResources">Hjälp till att göra utskrifter i Firefox bättre. Det tar bara en sekund</string>
     <!-- Text shown in prompt for search microsurvey. Note: The word "Firefox" should NOT be translated. -->
