<?xml version="1.0" encoding="utf-8"?>
<resources xmlns:tools="http://schemas.android.com/tools" xmlns:moz="http://mozac.org/tools">

    <!-- App name for private browsing mode. The first parameter is the name of the app defined in app_name (for example: Fenix)-->
    <string name="app_name_private_5">Privatne %s</string>
    <!-- App name for private browsing mode. The first parameter is the name of the app defined in app_name (for example: Fenix)-->
    <string name="app_name_private_4">%s (privatno)</string>

    <!-- Home Fragment -->
    <!-- Content description (not visible, for screen readers etc.): "Three dot" menu button. -->
    <string name="content_description_menu">Više opcija</string>
    <!-- Content description (not visible, for screen readers etc.): "Private Browsing" menu button. -->
    <string name="content_description_private_browsing_button">Aktiviraj privatno pregledavanje</string>
    <!-- Content description (not visible, for screen readers etc.): "Private Browsing" menu button. -->
    <string name="content_description_disable_private_browsing_button">Deaktiviraj privatno pregledavanje</string>
    <!-- Placeholder text shown in the search bar before a user enters text for the default engine -->
    <string name="search_hint">Traži ili upiši adresu</string>
    <!-- Placeholder text shown in the search bar before a user enters text for a general engine -->
    <string name="search_hint_general_engine">Pretraži web</string>
    <!-- Placeholder text shown in search bar when using history search -->
    <string name="history_search_hint">Povijest pretraživanja</string>
    <!-- Placeholder text shown in search bar when using bookmarks search -->
    <string name="bookmark_search_hint">Pretraži zabilješke</string>
    <!-- Placeholder text shown in search bar when using tabs search -->
    <string name="tab_search_hint">Pretraži kartice</string>
    <!-- Placeholder text shown in the search bar when using application search engines -->
    <string name="application_search_hint">Upiši tražene pojmove</string>
    <!-- No Open Tabs Message Description -->
    <string name="no_open_tabs_description">Ovdje će se prikazati tvoje otvorene kartice.</string>

    <!-- No Private Tabs Message Description -->
    <string name="no_private_tabs_description">Ovdje će se prikazati tvoje privatne kartice.</string>

    <!-- Tab tray multi select title in app bar. The first parameter is the number of tabs selected -->
    <string name="tab_tray_multi_select_title">Odabrano: %1$d</string>
    <!-- Label of button in create collection dialog for creating a new collection  -->
    <string name="tab_tray_add_new_collection">Dodaj novu zbirku</string>
    <!-- Label of editable text in create collection dialog for naming a new collection  -->
    <string name="tab_tray_add_new_collection_name">Naziv</string>
    <!-- Label of button in save to collection dialog for selecting a current collection  -->
    <string name="tab_tray_select_collection">Odaberi zbirku</string>
    <!-- Content description for close button while in multiselect mode in tab tray -->
    <string name="tab_tray_close_multiselect_content_description">Izađi iz modusa višestrukog odabira</string>
    <!-- Content description for save to collection button while in multiselect mode in tab tray -->
    <string name="tab_tray_collection_button_multiselect_content_description">Spremi odabrane kartice u zbirku</string>

    <!-- Content description on checkmark while tab is selected in multiselect mode in tab tray -->
    <string name="tab_tray_multiselect_selected_content_description">Odabrano</string>

    <!-- Home - Bookmarks -->
    <!-- Title for the home screen section with bookmarks. -->
    <string name="home_bookmarks_title">Zabilješke</string>
    <!-- Content description for the button which navigates the user to show all of their bookmarks. -->
    <string name="home_bookmarks_show_all_content_description">Prikaži sve zabilješke</string>
    <!-- Text for the menu button to remove a recently saved bookmark from the user's home screen -->
    <string name="home_bookmarks_menu_item_remove">Ukloni</string>

    <!-- About content. The first parameter is the name of the application. (For example: Fenix) -->
    <string name="about_content">%1$s proizvodi Mozilla.</string>

    <!-- Private Browsing -->
    <!-- Explanation for private browsing displayed to users on home view when they first enable private mode
        The first parameter is the name of the app defined in app_name (for example: Fenix) -->
    <string name="private_browsing_placeholder_description_2">%1$s čisti tvoju povijest pretraživanja i pregledavanja u privatnim karticama kada ih zatvoriš ili izađeš iz aplikacije. Ovo te ne čini anonimnim prema web-stranicama ili tvom pružatelju internetskih usluga, ali olakšava da zadržiš privatnim ono što radiš na internetu od ostalih osoba koje koriste ovaj uređaj.</string>
    <string name="private_browsing_common_myths">Česti mitovi o privatnom pregledavanju</string>

    <!-- True Private Browsing Mode -->
    <!-- Title for info card on private homescreen in True Private Browsing Mode. -->
    <string name="felt_privacy_desc_card_title">Ne ostavljaj tragove na ovom uređaju</string>

    <!-- Explanation for private browsing displayed to users on home view when they first enable
        private mode in our new Total Private Browsing mode.
        The first parameter is the name of the app defined in app_name (for example: Firefox Nightly)
        The second parameter is the clickable link text in felt_privacy_info_card_subtitle_link_text -->
    <string name="felt_privacy_info_card_subtitle_2">%1$s briše vaše kolačiće, povijest i podatke stranica kada zatvorite sve privatne kartice. %2$s</string>
    <!-- Clickable portion of the explanation for private browsing that links the user to our
        about privacy page.
        This string is used in felt_privacy_info_card_subtitle as the second parameter.-->
    <string name="felt_privacy_info_card_subtitle_link_text">Tko može vidjeti moju aktivnost?</string>

    <!-- Private mode shortcut "contextual feature recommendation" (CFR) -->
    <!-- Text for the Private mode shortcut CFR message for adding a private mode shortcut to open private tabs from the Home screen -->
    <string name="private_mode_cfr_message_2">Pokrenite svoju sljedeću privatnu karticu jednim dodirom.</string>
    <!-- Text for the positive button to accept adding a Private Browsing shortcut to the Home screen -->
    <string name="private_mode_cfr_pos_button_text">Dodaj na početni zaslon</string>
    <!-- Text for the negative button to decline adding a Private Browsing shortcut to the Home screen -->
    <string name="cfr_neg_button_text">Ne, hvala</string>

    <!-- Open in App "contextual feature recommendation" (CFR) -->
    <!-- Text for the info message. The first parameter is the name of the application.-->
    <string name="open_in_app_cfr_info_message_2">Možeš postaviti da %1$s automatski otvara poveznice u aplikacijama.</string>
    <!-- Text for the positive action button -->
    <string name="open_in_app_cfr_positive_button_text">Idi u postavke</string>
    <!-- Text for the negative action button -->
    <string name="open_in_app_cfr_negative_button_text">Odbaci</string>

    <!-- Total cookie protection "contextual feature recommendation" (CFR) -->
    <!-- Text for the message displayed in the contextual feature recommendation popup promoting the total cookie protection feature. -->
    <string name="tcp_cfr_message">Naša najmoćnija značajka privatnosti izolira međustranične programe za praćenje.</string>
    <!-- Text displayed that links to website containing documentation about the "Total cookie protection" feature. -->
    <string name="tcp_cfr_learn_more">Saznajte više o totalnoj zaštiti kolačića</string>


    <!-- Private browsing erase action "contextual feature recommendation" (CFR) -->
    <!-- Text for the message displayed in the contextual feature recommendation popup promoting the erase private browsing feature. -->
    <string name="erase_action_cfr_message">Dodirni ovdje za pokretanje nove privatne sesije. Izbriši svoju povijest, kolačiće – sve.</string>


    <!-- Toolbar "contextual feature recommendation" (CFR) -->
    <!-- Text for the title displayed in the contextual feature recommendation popup promoting the navigation bar. -->
    <string name="navbar_cfr_title">Pregledavajte brže s novom navigacijom</string>

    <!-- Text for the message displayed in the contextual feature recommendation popup promoting the navigation bar. -->
    <string name="navbar_cfr_message" moz:removedIn="130" tools:ignore="UnusedResources">Ova traka se uvlači dok se pomičete prema dolje kako biste imali više prostora za pregledavanje.</string>
    <!-- Text for the message displayed in the contextual feature recommendation popup promoting the navigation bar. -->
    <string name="navbar_cfr_message_2">Kod pregledavanja web-stranica, ova traka se uvlači dok se pomičete prema dolje kako biste imali više prostora za pregledavanje.</string>

<<<<<<< HEAD
=======
    <!-- Text for the message displayed for the popup promoting the long press of navigation in the navigation bar. -->
    <string name="navbar_navigation_buttons_cfr_message">Dodirni i drži strelice pritisnutima za kretanje po stranicama u povijesti ove kartice.</string>

    <!-- Tablet navigation bar "contextual feature recommendation" (CFR) -->
    <!-- Text for the title displayed in the contextual feature recommendation popup promoting the tablet navigation bar. -->
    <string name="tablet_nav_bar_cfr_title">Novo: strelice naprijed i natrag jednim dodirom</string>
    <!-- Text for the message displayed in the contextual feature recommendation popup promoting the tablet navigation bar. -->
    <string name="tablet_nav_bar_cfr_message">Uživaj u bržoj navigaciji koja je uvijek nadohvat ruke.</string>

>>>>>>> 80823484
    <!-- Text for the info dialog when camera permissions have been denied but user tries to access a camera feature. -->
    <string name="camera_permissions_needed_message">Potreban je pristup kameri. Otvori postavke Androida, odaberi dozvole i dopusti pristup kameri.</string>
    <!-- Text for the positive action button to go to Android Settings to grant permissions. -->
    <string name="camera_permissions_needed_positive_button_text">Idi u postavke</string>
    <!-- Text for the negative action button to dismiss the dialog. -->
    <string name="camera_permissions_needed_negative_button_text">Odbaci</string>

    <!-- Text for the banner message to tell users about our auto close feature. -->
    <string name="tab_tray_close_tabs_banner_message">Postavi automatsko zatvaranje kartica koje nisu otvorene posljednjih dana, tjedana ili mjeseca.</string>
    <!-- Text for the positive action button to go to Settings for auto close tabs. -->
    <string name="tab_tray_close_tabs_banner_positive_button_text">Pogledaj opcije</string>
    <!-- Text for the negative action button to dismiss the Close Tabs Banner. -->
    <string name="tab_tray_close_tabs_banner_negative_button_text">Odbaci</string>

    <!-- Text for the banner message to tell users about our inactive tabs feature. -->
    <string name="tab_tray_inactive_onboarding_message">Ovdje premještamo kartice koje niste otvorili dva tjedna.</string>
    <!-- Text for the action link to go to Settings for inactive tabs. -->
    <string name="tab_tray_inactive_onboarding_button_text">Isključi u postavkama</string>

    <!-- Text for title for the auto-close dialog of the inactive tabs. -->
    <string name="tab_tray_inactive_auto_close_title">Automatski zatvoriti nakon jednog mjeseca?</string>
    <!-- Text for the body for the auto-close dialog of the inactive tabs.
        The first parameter is the name of the application.-->
    <string name="tab_tray_inactive_auto_close_body_2">%1$s može zatvoriti kartice koje nisu otvorene posljednjih mjesec dana.</string>
    <!-- Content description for close button in the auto-close dialog of the inactive tabs. -->
    <string name="tab_tray_inactive_auto_close_button_content_description">Zatvori</string>

    <!-- Text for turn on auto close tabs button in the auto-close dialog of the inactive tabs. -->
    <string name="tab_tray_inactive_turn_on_auto_close_button_2">Uključi automatsko zatvaranje</string>


    <!-- Home screen icons - Long press shortcuts -->
    <!-- Shortcut action to open new tab -->
    <string name="home_screen_shortcut_open_new_tab_2">Nova kartica</string>
    <!-- Shortcut action to open new private tab -->
    <string name="home_screen_shortcut_open_new_private_tab_2">Nova privatna kartica</string>

    <!-- Shortcut action to open Passwords screen -->
    <string name="home_screen_shortcut_passwords">Lozinke</string>

    <!-- Recent Tabs -->
    <!-- Header text for jumping back into the recent tab in the home screen -->
    <string name="recent_tabs_header">Vrati se natrag</string>
    <!-- Button text for showing all the tabs in the tabs tray -->
    <string name="recent_tabs_show_all">Prikaži sve</string>

    <!-- Content description for the button which navigates the user to show all recent tabs in the tabs tray. -->
    <string name="recent_tabs_show_all_content_description_2">Prikaži tipku za prikaz svih nedavnih kartica</string>

    <!-- Text for button in synced tab card that opens synced tabs tray -->
    <string name="recent_tabs_see_all_synced_tabs_button_text">Pogledaj sve sinkronizirane kartice</string>
    <!-- Accessibility description for device icon used for recent synced tab -->
    <string name="recent_tabs_synced_device_icon_content_description">Sinkronizirani uređaj</string>
    <!-- Text for the dropdown menu to remove a recent synced tab from the homescreen -->
    <string name="recent_synced_tab_menu_item_remove">Ukloni</string>
    <!-- Text for the menu button to remove a grouped highlight from the user's browsing history
         in the Recently visited section -->
    <string name="recent_tab_menu_item_remove">Ukloni</string>

    <!-- History Metadata -->
    <!-- Header text for a section on the home screen that displays grouped highlights from the
         user's browsing history, such as topics they have researched or explored on the web -->
    <string name="history_metadata_header_2">Nedavno posjećeno</string>
    <!-- Text for the menu button to remove a grouped highlight from the user's browsing history
         in the Recently visited section -->
    <string name="recently_visited_menu_item_remove">Ukloni</string>

    <!-- Content description for the button which navigates the user to show all of their history. -->
    <string name="past_explorations_show_all_content_description_2">Prikaži svu povijest</string>

    <!-- Browser Fragment -->
    <!-- Content description (not visible, for screen readers etc.): Navigate backward (browsing history) -->
    <string name="browser_menu_back">Natrag</string>
    <!-- Content description (not visible, for screen readers etc.): Navigate forward (browsing history) -->
    <string name="browser_menu_forward">Naprijed</string>
    <!-- Content description (not visible, for screen readers etc.): Refresh current website -->
    <string name="browser_menu_refresh">Osvježi</string>
    <!-- Content description (not visible, for screen readers etc.): Stop loading current website -->
    <string name="browser_menu_stop">Zaustavi</string>
    <!-- Browser menu button that opens the extensions manager -->
    <string name="browser_menu_extensions">Dodaci</string>
    <!-- Browser menu banner header text for extensions onboarding.
        The first parameter is the name of the app defined in app_name (for example: Fenix). -->
    <string name="browser_menu_extensions_banner_onboarding_header">Učini %s svojim</string>
<<<<<<< HEAD
=======
    <!-- Browser menu banner body text for extensions onboarding.
        The first parameter is the name of the app defined in app_name (for example: Fenix). -->
    <string name="browser_menu_extensions_banner_onboarding_body">Proširenja poboljšavaju pregledavanje, od mijenjanja %s izgleda i performanse do jačanja privatnosti i sigurnosti.</string>
>>>>>>> 80823484
    <!-- Browser menu banner link text for learning more about extensions -->
    <string name="browser_menu_extensions_banner_learn_more">Saznaj više</string>
    <!-- Browser menu button that opens the extensions manager -->
    <string name="browser_menu_manage_extensions">Upravljanje dodacima</string>
    <!-- Browser menu button that opens AMO in a tab -->
    <string name="browser_menu_discover_more_extensions">Otkrijte više dodataka</string>
    <!-- Browser menu description that is shown when one or more extensions are disabled due to extension errors -->
    <string name="browser_menu_extensions_disabled_description">Privremeno deaktivirano</string>
    <!-- Browser menu button that opens account settings -->
    <string name="browser_menu_account_settings">Informacije o računu</string>
    <!-- Browser menu button that sends a user to help articles -->
    <string name="browser_menu_help">Pomoć</string>
    <!-- Browser menu button that sends a to a the what's new article -->
    <string name="browser_menu_whats_new">Što je novo</string>
    <!-- Browser menu button that opens the settings menu -->
    <string name="browser_menu_settings">Postavke</string>
    <!-- Browser menu button that opens a user's library -->
    <string name="browser_menu_library">Biblioteka</string>
    <!-- Browser menu toggle that requests a desktop site -->
    <string name="browser_menu_desktop_site">Klasični prikaz</string>
    <!-- Browser menu button that reopens a private tab as a regular tab -->
    <string name="browser_menu_open_in_regular_tab">Otvori u redovnoj kartici</string>
    <!-- Browser menu toggle that adds a shortcut to the site on the device home screen. -->
    <string name="browser_menu_add_to_homescreen">Dodaj na početni ekran</string>
    <!-- Browser menu toggle that adds a shortcut to the site on the device home screen. -->
    <string name="browser_menu_add_to_homescreen_2">Dodaj na početni zaslon…</string>
    <!-- Text for notifying users that Xiaomi devices require additional permissions to add to home screen -->
    <string name="browser_menu_add_to_homescreen_xiaomi">Xiaomi uređaji možda trebaju dodatne dozvole za dodavanje prečaca na početni ekran. Provjeri svoje postavke.</string>
    <!-- Content description (not visible, for screen readers etc.) for the Resync tabs button -->
    <string name="resync_button_content_description">Ponovna sinkronizacija</string>
    <!-- Browser menu button that opens the find in page menu -->
    <string name="browser_menu_find_in_page">Pronađi na stranici</string>
    <!-- Browser menu button that opens the find in page menu -->
    <string name="browser_menu_find_in_page_2">Pronađi na stranici…</string>
    <!-- Browser menu button that opens the translations dialog, which has options to translate the current browser page. -->
    <string name="browser_menu_translations">Prevedi stranicu</string>
    <!-- Browser menu button that saves the current tab to a collection -->
    <string name="browser_menu_save_to_collection">Spremi u zbirku…</string>
    <!-- Browser menu button that saves the current tab to a collection -->
    <string name="browser_menu_save_to_collection_2">Spremi u zbirku</string>
    <!-- Browser menu button that open a share menu to share the current site -->
    <string name="browser_menu_share">Dijeli</string>
    <!-- Browser menu button that open a share menu to share the current site -->
    <string name="browser_menu_share_2">Dijeli…</string>
    <!-- Browser menu button shown in custom tabs that opens the current tab in Fenix
        The first parameter is the name of the app defined in app_name (for example: Fenix) -->
    <string name="browser_menu_open_in_fenix">Otvori u %1$s</string>
    <!-- Browser menu text shown in custom tabs to indicate this is a Fenix tab
        The first parameter is the name of the app defined in app_name (for example: Fenix) -->
    <string name="browser_menu_powered_by">OMOGUĆUJE %1$s</string>
    <!-- Browser menu text shown in custom tabs to indicate this is a Fenix tab
        The first parameter is the name of the app defined in app_name (for example: Fenix) -->
    <string name="browser_menu_powered_by2">Omogućuje %1$s</string>
    <!-- Browser menu button to put the current page in reader mode -->
    <string name="browser_menu_read">Prikaz za čitanje</string>
    <!-- Browser menu button content description to close reader mode and return the user to the regular browser -->
    <string name="browser_menu_read_close">Zatvori pogled čitača</string>
    <!-- Browser menu button to open the current page in an external app -->
    <string name="browser_menu_open_app_link">Otvori u aplikaciji</string>

    <!-- Browser menu button to show reader view appearance controls e.g. the used font type and size -->
    <string name="browser_menu_customize_reader_view">Prilagodi prikaz za čitanje</string>
    <!-- Browser menu button to show reader view appearance controls e.g. the used font type and size -->
    <string name="browser_menu_customize_reader_view_2">Prilagodi prikaz za čitanje</string>
    <!-- Browser menu label for adding a bookmark -->
    <string name="browser_menu_add">Dodaj</string>
    <!-- Browser menu label for editing a bookmark -->
    <string name="browser_menu_edit">Uredi</string>

    <!-- Button shown on the home page that opens the Customize home settings -->
    <string name="browser_menu_customize_home_1">Prilagodi početnu</string>

    <!-- Browser menu label to sign in to sync on the device using Mozilla accounts -->
    <string name="browser_menu_sign_in">Prijava</string>
    <!-- Browser menu caption label for the "Sign in" browser menu item described in `browser_menu_sign_in` -->
    <string name="browser_menu_sign_in_caption">Sinkronizirajte lozinke, kartice i još mnogo toga</string>
    <!-- Browser menu label to sign back in to sync on the device when the user's account needs to be reauthenticated -->
    <string name="browser_menu_sign_back_in_to_sync">Ponovno se prijavite za sinkronizaciju</string>
    <!-- Browser menu caption label for the "Sign back in to sync" browser menu item described in `browser_menu_sign_back_in_to_sync` when there is an error in syncing -->
    <string name="browser_menu_syncing_paused_caption">Sinkronizacija je pauzirana</string>
    <!-- Browser menu label that creates a private tab -->
    <string name="browser_menu_new_private_tab">Nova privatna kartica</string>
    <!-- Browser menu label that navigates to the Password screen -->
    <string name="browser_menu_passwords">Lozinke</string>
    <!-- Browser menu label that navigates to the SUMO page for the Firefox for Android release notes.
         The first parameter is the name of the app defined in app_name (for example: Fenix)-->
    <string name="browser_menu_new_in_firefox">Novo u %1$s</string>
    <!-- Browser menu label that toggles the request for the desktop site of the currently visited page -->
    <string name="browser_menu_switch_to_desktop_site">Prebaci na stranicu za računala</string>
    <!-- Browser menu label that toggles the request for the mobile site of the currently visited page -->
    <string name="browser_menu_switch_to_mobile_site">Prijeđi na mobilnu stranicu</string>
    <!-- Browser menu label that navigates to the page tools sub-menu -->
    <string name="browser_menu_tools">Alati</string>
    <!-- Content description (not visible, for screen readers etc.): Back button for the page tools sub-menu -->
    <string name="browser_menu_back_button_content_description">Natrag na glavni izbornik</string>
    <!-- Browser menu description that describes the various tools related menu items inside of the tools sub-menu -->
    <string name="browser_menu_tools_description_with_translate">Prikaz za čitanje, prevedi, ispiši, dijeli, otvori aplikaciju</string>
    <!-- Browser menu description that describes the various tools related menu items inside of the tools sub-menu -->
    <string name="browser_menu_tools_description">Prikaz za čitanje, ispiši, dijeli, otvori aplikaciju</string>
    <!-- Browser menu label that navigates to the save sub-menu, which contains various save related menu items such as
         bookmarking a page, saving to collection, shortcut or as a PDF, and adding to home screen -->
    <string name="browser_menu_save">Spremi</string>
    <!-- Browser menu description that describes the various save related menu items inside of the save sub-menu -->
    <string name="browser_menu_save_description">Dodaj zabilješku, prečac, početna stranica, zbirka, PDF</string>
    <!-- Browser menu label that bookmarks the currently visited page -->
    <string name="browser_menu_bookmark_this_page">Zabilježi ovu stranicu</string>
    <!-- Browser menu label that navigates to the edit bookmark screen for the current bookmarked page -->
    <string name="browser_menu_edit_bookmark">Uredi zabilješku</string>
    <!-- Browser menu label that the saves the currently visited page as a PDF -->
    <string name="browser_menu_save_as_pdf">Spremi kao PDF…</string>

    <!-- Browser menu label for turning ON reader view of the current visited page -->
    <string name="browser_menu_turn_on_reader_view">Uključi prikaz čitača</string>
    <!-- Browser menu label for turning OFF reader view of the current visited page -->
    <string name="browser_menu_turn_off_reader_view">Isključi prikaz čitača</string>
    <!-- Browser menu label for navigating to the translation feature, which provides language translation options the current visited page -->
    <string name="browser_menu_translate_page">Prevedi stranicu…</string>
    <!-- Browser menu label that is displayed when the current page has been translated by the translation feature.
         The first parameter is the name of the language that page was translated to (e.g. English). -->
    <string name="browser_menu_translated_to">Prevedeno na %1$s</string>
    <!-- Browser menu label for the print feature -->
    <string name="browser_menu_print">Ispis…</string>
    <!-- Browser menu label for the Delete browsing data on quit feature.
        The first parameter is the name of the app defined in app_name (for example: Fenix). -->
    <string name="browser_menu_delete_browsing_data_on_quit">Izađi iz %1$s</string>

<<<<<<< HEAD
=======
    <!-- Menu "contextual feature recommendation" (CFR) -->
    <!-- Text for the title in the contextual feature recommendation popup promoting the menu feature. -->
    <string name="menu_cfr_title">Novo: poboljšan izbornik</string>
    <!-- Text for the message in the contextual feature recommendation popup promoting the menu feature. -->
    <string name="menu_cfr_body">Pronađi što trebaš brže, od privatnog pregledavanja do spremanja radnji.</string>

>>>>>>> 80823484
    <!-- Extensions management fragment -->
    <!-- Text displayed when there are no extensions to be shown -->
    <string name="extensions_management_no_extensions">Ovdje nema dodataka</string>

    <!-- Browser Toolbar -->
    <!-- Content description for the Home screen button on the browser toolbar -->
    <string name="browser_toolbar_home">Početni zaslon</string>

    <!-- Content description (not visible, for screen readers etc.): Erase button: Erase the browsing
         history and go back to the home screen. -->
    <string name="browser_toolbar_erase">Obriši povijest pretraživanja</string>

    <!-- Content description for the translate page toolbar button that opens the translations dialog when no translation has occurred. -->
    <string name="browser_toolbar_translate">Prevedi stranicu</string>
    <!-- Content description (not visible, for screen readers etc.) for the translate page toolbar button that opens the translations dialog when the page is translated successfully.
         The first parameter is the name of the language that is displayed in the original page. (For example: English)
         The second parameter is the name of the language which the page was translated to. (For example: French) -->
    <string name="browser_toolbar_translated_successfully">Stranica prevedena s jezika %1$s na %2$s.</string>

    <!-- Locale Settings Fragment -->
    <!-- Content description for tick mark on selected language -->
    <string name="a11y_selected_locale_content_description">Odabrani jezik</string>
    <!-- Text for default locale item -->
    <string name="default_locale_text">Slijedi jezik uređaja</string>

    <!-- Placeholder text shown in the search bar before a user enters text -->
    <string name="locale_search_hint">Traži jezik</string>

    <!-- Search Fragment -->
    <!-- Button in the search view that lets a user search by scanning a QR code -->
    <string name="search_scan_button">Skeniraj</string>
    <!-- Button in the search view when shortcuts are displayed that takes a user to the search engine settings -->
    <string name="search_shortcuts_engine_settings">Traži postavke tražilice</string>
    <!-- Button in the search view that lets a user navigate to the site in their clipboard -->
    <string name="awesomebar_clipboard_title">Umetni poveznicu iz međuspremnika</string>
    <!-- Button in the search suggestions onboarding that allows search suggestions in private sessions -->
    <string name="search_suggestions_onboarding_allow_button">Dozvoli</string>
    <!-- Button in the search suggestions onboarding that does not allow search suggestions in private sessions -->
    <string name="search_suggestions_onboarding_do_not_allow_button">Nemoj dozvoliti</string>
    <!-- Search suggestion onboarding hint title text -->
    <string name="search_suggestions_onboarding_title">Dozvoliti prijedloge za pretraživanje u privatnoj sesiji?</string>
    <!-- Search suggestion onboarding hint description text, first parameter is the name of the app defined in app_name (for example: Fenix)-->
    <string name="search_suggestions_onboarding_text">%s će podijeliti sve što upišeš u adresnu traku s tvojom standardnom tražilicom.</string>

    <!-- Search engine suggestion title text. The first parameter is the name of the suggested engine-->
    <string name="search_engine_suggestions_title">Pretraži %s</string>
    <!-- Search engine suggestion description text -->
    <string name="search_engine_suggestions_description">Pretraži izravno iz adresne trake</string>

    <!-- Menu option in the search selector menu to open the search settings -->
    <string name="search_settings_menu_item">Postavke pretraživanja</string>

    <!-- Header text for the search selector menu -->
    <string name="search_header_menu_item_2">Ovaj put traži u:</string>
    <!-- Content description (not visible, for screen readers etc.): Search engine icon. The first parameter is the search engine name (for example: DuckDuckGo). -->
    <string name="search_engine_icon_content_description" tools:ignore="UnusedResources">%s tražilica</string>

    <!-- Home onboarding -->
    <!-- Onboarding home screen popup dialog, shown on top of the Jump back in section. -->
    <string name="onboarding_home_screen_jump_back_contextual_hint_2">Upoznajte svoju personaliziranu početnu stranicu. Ovdje će se pojaviti nedavne kartice, zabilješke i rezultati pretraživanja.</string>
    <!-- Home onboarding dialog welcome screen title text. -->
    <string name="onboarding_home_welcome_title_2">Dobrodošli na osobniji Internet</string>
    <!-- Home onboarding dialog welcome screen description text. -->
    <string name="onboarding_home_welcome_description">Više boja. Bolja privatnost. Ista predanost ljudima umjesto profita.</string>
    <!-- Home onboarding dialog sign into sync screen title text. -->
    <string name="onboarding_home_sync_title_3">Mijenjanje zaslona lakše je nego ikad</string>
    <!-- Home onboarding dialog sign into sync screen description text. -->
    <string name="onboarding_home_sync_description">Nastavite gdje ste stali uz kartice s drugih uređaja sada na vašoj početnoj stranici.</string>
    <!-- Text for the button to continue the onboarding on the home onboarding dialog. -->
    <string name="onboarding_home_get_started_button">Započni</string>
    <!-- Text for the button to navigate to the sync sign in screen on the home onboarding dialog. -->
    <string name="onboarding_home_sign_in_button">Prijavi se</string>
    <!-- Text for the button to skip the onboarding on the home onboarding dialog. -->
    <string name="onboarding_home_skip_button">Preskoči</string>
    <!-- Onboarding home screen sync popup dialog message, shown on top of Recent Synced Tabs in the Jump back in section. -->
    <string name="sync_cfr_message">Vaše kartice se sinkroniziraju! Nastavite gdje ste stali na drugom uređaju.</string>
    <!-- Content description (not visible, for screen readers etc.): Close button for the home onboarding dialog -->
    <string name="onboarding_home_content_description_close_button">Zatvori</string>

    <!-- Notification pre-permission dialog -->
    <!-- Enable notification pre permission dialog title
        The first parameter is the name of the app defined in app_name (for example: Fenix) -->
    <string name="onboarding_home_enable_notifications_title" moz:removedIn="124" tools:ignore="UnusedResources">Obavijesti ti pomažu uraditi više s aplikacijom %s</string>
    <!-- Enable notification pre permission dialog description with rationale
        The first parameter is the name of the app defined in app_name (for example: Fenix) -->
    <string name="onboarding_home_enable_notifications_description" moz:removedIn="124" tools:ignore="UnusedResources">Sinkroniziraj svoje kartice između uređaja, upravljaj preuzimanjima, dobivaj savjete o tome kako najbolje iskoristiti %s zaštitu privatnosti i još mnogo toga.</string>
    <!-- Text for the button to request notification permission on the device -->
    <string name="onboarding_home_enable_notifications_positive_button" moz:removedIn="124" tools:ignore="UnusedResources">Nastavi</string>
    <!-- Text for the button to not request notification permission on the device and dismiss the dialog -->
    <string name="onboarding_home_enable_notifications_negative_button" moz:removedIn="124" tools:ignore="UnusedResources">Ne sada</string>

    <!-- Juno first user onboarding flow experiment, strings are marked unused as they are only referenced by Nimbus experiments. -->
    <!-- Description for learning more about our privacy notice. -->
<<<<<<< HEAD
    <string name="juno_onboarding_privacy_notice_text">Firefoxova obavijest o privatnosti</string>
=======
    <string name="juno_onboarding_privacy_notice_text" tools:ignore="BrandUsage">Firefoxova obavijest o privatnosti</string>
>>>>>>> 80823484
    <!-- Title for set firefox as default browser screen used by Nimbus experiments. -->
    <string name="juno_onboarding_default_browser_title_nimbus_2">Volimo vas čuvati</string>
    <!-- Title for set firefox as default browser screen used by Nimbus experiments.
        Note: The word "Firefox" should NOT be translated -->
<<<<<<< HEAD
    <string name="juno_onboarding_default_browser_title_nimbus_3" tools:ignore="UnusedResources">Saznaj zašto milijuni vole Firefox</string>
=======
    <string name="juno_onboarding_default_browser_title_nimbus_3" tools:ignore="BrandUsage,UnusedResources">Saznaj zašto milijuni vole Firefox</string>
>>>>>>> 80823484
    <!-- Title for set firefox as default browser screen used by Nimbus experiments. -->
    <string name="juno_onboarding_default_browser_title_nimbus_4" tools:ignore="UnusedResources">Sigurno pregledavanje s više izbora</string>
    <!-- Description for set firefox as default browser screen used by Nimbus experiments. -->
    <string name="juno_onboarding_default_browser_description_nimbus_3">Naš preglednik, koji podržava neprofitna organizacija, sprječava tvrtke da te tajno prate na webu.</string>
<<<<<<< HEAD
=======
    <!-- Description for set firefox as default browser screen used by Nimbus experiments. -->
    <string name="juno_onboarding_default_browser_description_nimbus_4" tools:ignore="UnusedResources">Više od 100 milijuna ljudi štiti svoju privatnost biranjem preglednika koji podržava neprofitna organizacija.</string>
    <!-- Description for set firefox as default browser screen used by Nimbus experiments. -->
    <string name="juno_onboarding_default_browser_description_nimbus_5" tools:ignore="UnusedResources">Poznati sustavi za praćenje? Automatski se blokiraju. Proširenja? Isprobaj svih 700. PDF datoteke? Naš ugrađeni čitač olakšava upravljanje njima.</string>
>>>>>>> 80823484
    <!-- Description for set firefox as default browser screen used by Nimbus experiments. -->
    <string name="juno_onboarding_default_browser_description_nimbus_2" moz:RemovedIn="124" tools:ignore="UnusedResources">Naš neprofitni preglednik pomaže spriječiti tvrtke da vas tajno prate na webu.\n\nSaznajte više u našoj obavijesti o privatnosti.</string>
    <!-- Text for the link to the privacy notice webpage for set as firefox default browser screen.
    This is part of the string with the key "juno_onboarding_default_browser_description". -->
    <string name="juno_onboarding_default_browser_description_link_text" moz:RemovedIn="124" tools:ignore="UnusedResources">politika privatnosti</string>
    <!-- Text for the button to set firefox as default browser on the device -->
    <string name="juno_onboarding_default_browser_positive_button" tools:ignore="UnusedResources">Postavi kao zadani preglednik</string>
    <!-- Text for the button dismiss the screen and move on with the flow -->
    <string name="juno_onboarding_default_browser_negative_button" tools:ignore="UnusedResources">Ne sada</string>
    <!-- Title for sign in to sync screen. -->
    <string name="juno_onboarding_sign_in_title_2">Ostanite zaštićeni šifriranjem kada prenosite podatke između uređaja</string>
    <!-- Description for sign in to sync screen. Nimbus experiments do not support string placeholders.
     Note: The word "Firefox" should NOT be translated -->
    <string name="juno_onboarding_sign_in_description_2" moz:RemovedIn="130" tools:ignore="BrandUsage,UnusedResources">Prijava i sinkronizacija povećavaju tvoju sigurnost. Firefox šifrira lozinke, zabilješke i još mnogo toga.</string>
    <!-- Description for sign in to sync screen. Nimbus experiments do not support string placeholders.
     Note: The word "Firefox" should NOT be translated -->
    <string name="juno_onboarding_sign_in_description_3" tools:ignore="BrandUsage">Firefox šifrira tvoje lozinke, zabilješke i još više kada si sinkroniziran/a.</string>
    <!-- Text for the button to sign in to sync on the device -->
    <string name="juno_onboarding_sign_in_positive_button" tools:ignore="UnusedResources">Prijava</string>
    <!-- Text for the button dismiss the screen and move on with the flow -->
    <string name="juno_onboarding_sign_in_negative_button" tools:ignore="UnusedResources">Ne sada</string>
    <!-- Title for enable notification permission screen used by Nimbus experiments. Nimbus experiments do not support string placeholders.
        Note: The word "Firefox" should NOT be translated -->
    <string name="juno_onboarding_enable_notifications_title_nimbus_2" tools:ignore="BrandUsage">Obavijesti ti pomažu da ostaneš sigurniji s Firefoxom</string>
    <!-- Description for enable notification permission screen used by Nimbus experiments. Nimbus experiments do not support string placeholders.
       Note: The word "Firefox" should NOT be translated -->
    <string name="juno_onboarding_enable_notifications_description_nimbus_2" tools:ignore="BrandUsage">Šalji kartice između svojih uređaja na siguran način i otkrij druge Firefox funkcije privatnosti.</string>
    <!-- Text for the button to request notification permission on the device -->
    <string name="juno_onboarding_enable_notifications_positive_button" tools:ignore="UnusedResources">Uključite obavijesti</string>
    <!-- Text for the button dismiss the screen and move on with the flow -->
    <string name="juno_onboarding_enable_notifications_negative_button" tools:ignore="UnusedResources">Ne sada</string>

    <!-- Title for add search widget screen used by Nimbus experiments. Nimbus experiments do not support string placeholders.
        Note: The word "Firefox" should NOT be translated -->
    <string name="juno_onboarding_add_search_widget_title" tools:ignore="BrandUsage,UnusedResources">Isprobaj Firefox widget za pretraživanje</string>
    <!-- Text for the button to add search widget on the device used by Nimbus experiments. Nimbus experiments do not support string placeholders.
        Note: The word "Firefox" should NOT be translated -->
    <string name="juno_onboarding_add_search_widget_positive_button" tools:ignore="BrandUsage,UnusedResources">Dodaj Firefox widget</string>
    <!-- Text for the button to dismiss the screen and move on with the flow -->
    <string name="juno_onboarding_add_search_widget_negative_button" tools:ignore="UnusedResources">Ne sada</string>

    <!-- Search Widget -->
    <!-- Content description for searching with a widget. The first parameter is the name of the application.-->
    <string name="search_widget_content_description_2">Otvori novu %1$s karticu</string>
    <!-- Text preview for smaller sized widgets -->
    <string name="search_widget_text_short">Traži</string>
    <!-- Text preview for larger sized widgets -->
    <string name="search_widget_text_long">Pretraži internet</string>

    <!-- Content description (not visible, for screen readers etc.): Voice search -->
    <string name="search_widget_voice">Glasovno pretraživanje</string>

    <!-- Preferences -->
    <!-- Title for the settings page-->
    <string name="settings">Postavke</string>
    <!-- Preference category for general settings -->
    <string name="preferences_category_general">Opće</string>
    <!-- Preference category for all links about Fenix -->
    <string name="preferences_category_about">Informacije</string>
    <!-- Preference category for settings related to changing the default search engine -->
    <string name="preferences_category_select_default_search_engine">Odaberi jedan</string>
    <!-- Preference for settings related to managing search shortcuts for the quick search menu -->
    <string name="preferences_manage_search_shortcuts_2">Upravljaj alternativnim tražilicama</string>
    <!-- Summary for preference for settings related to managing search shortcuts for the quick search menu -->
    <string name="preferences_manage_search_shortcuts_summary">Uredi tražilice vidljive u izborniku pretraživanja</string>
    <!-- Preference category for settings related to managing search shortcuts for the quick search menu -->
    <string name="preferences_category_engines_in_search_menu">Tražilice vidljive u izborniku pretraživanja</string>
    <!-- Preference for settings related to changing the default search engine -->
    <string name="preferences_default_search_engine">Standardna tražilica</string>
    <!-- Preference for settings related to Search -->
    <string name="preferences_search">Tražilica</string>
    <!-- Preference for settings related to Search engines -->
    <string name="preferences_search_engines">Tražilice</string>
    <!-- Preference for settings related to Search engines suggestions-->
    <string name="preferences_search_engines_suggestions">Prijedlozi tražilica</string>
    <!-- Preference Category for settings related to Search address bar -->
    <string name="preferences_settings_address_bar">Postavke adresne trake</string>
    <!-- Preference Category for settings to Firefox Suggest -->
    <string name="preference_search_address_bar_fx_suggest" tools:ignore="BrandUsage">Adresna traka – Firefox prijedlozi</string>
    <!-- Preference link to Learn more about Firefox Suggest -->
    <string name="preference_search_learn_about_fx_suggest" tools:ignore="BrandUsage">Saznaj više o funkciji „Firefox prijedlozi”</string>
    <!-- Preference link to rating Fenix on the Play Store -->
    <string name="preferences_rate">Ocijeni na Google Playu</string>
    <!-- Preference linking to about page for Fenix
        The first parameter is the name of the app defined in app_name (for example: Fenix) -->
    <string name="preferences_about">Informacije o %1$s</string>
    <!-- Preference for settings related to changing the default browser -->
    <string name="preferences_set_as_default_browser">Postavi kao zadani preglednik</string>
    <!-- Preference category for advanced settings -->
    <string name="preferences_category_advanced">Napredno</string>
    <!-- Preference category for privacy and security settings -->
    <string name="preferences_category_privacy_security">Privatnost i sigurnost</string>
    <!-- Preference for advanced site permissions -->
    <string name="preferences_site_permissions">Dozvole web-mjesta</string>
    <!-- Preference for private browsing options -->
    <string name="preferences_private_browsing_options">Privatno pregledavanje</string>
    <!-- Preference for opening links in a private tab-->
    <string name="preferences_open_links_in_a_private_tab">Otvori poveznice u privatnoj kartici</string>
    <!-- Preference for allowing screenshots to be taken while in a private tab-->
    <string name="preferences_allow_screenshots_in_private_mode">Dopusti snimanje zaslona u privatnom pretraživanju</string>
    <!-- Will inform the user of the risk of activating Allow screenshots in private browsing option -->
    <string name="preferences_screenshots_in_private_mode_disclaimer">Ako je uključeno, privatne kartice bit će vidljive i kad je otvoreno više aplikacija</string>
    <!-- Preference for adding private browsing shortcut -->
    <string name="preferences_add_private_browsing_shortcut">Dodaj prečac za privatno pregledavanje</string>
    <!-- Preference for enabling "HTTPS-Only" mode -->
    <string name="preferences_https_only_title">Način rada &quot;Samo HTTPS&quot;</string>

    <!-- Label for cookie banner section in quick settings panel. -->
    <string name="cookie_banner_blocker">Blokiranje dijaloga kolačića</string>
    <!-- Preference for removing cookie/consent banners from sites automatically in private mode. See reduce_cookie_banner_summary for additional context. -->
    <string name="preferences_cookie_banner_reduction_private_mode">Blokiranje dijalog kolačića tijekom privatnog pregledavanja</string>
    <!-- Text for indicating cookie banner handling is off this site, this is shown as part of the protections panel with the tracking protection toggle -->
    <string name="reduce_cookie_banner_off_for_site">Isključi za ovu stranicu</string>
    <!-- Text for cancel button indicating that cookie banner reduction is not supported for the current site, this is shown as part of the cookie banner details view. -->
    <string name="cookie_banner_handling_details_site_is_not_supported_cancel_button">Odustani</string>
    <!-- Text for request support button indicating that cookie banner reduction is not supported for the current site, this is shown as part of the cookie banner details view. -->
    <string name="cookie_banner_handling_details_site_is_not_supported_request_support_button_2">Pošalji zahtjev</string>
    <!-- Text for title indicating that cookie banner reduction is not supported for the current site, this is shown as part of the cookie banner details view. -->
    <string name="cookie_banner_handling_details_site_is_not_supported_title_2">Zatražite podršku za ovu stranicu?</string>
    <!-- Label for the snackBar, after the user reports with success a website where cookie banner reducer did not work -->
    <string name="cookie_banner_handling_report_site_snack_bar_text_2">Zahtjev poslan</string>
    <!-- Text for indicating cookie banner handling is on this site, this is shown as part of the protections panel with the tracking protection toggle -->
    <string name="reduce_cookie_banner_on_for_site">Uključi za ovu stranicu</string>
    <!-- Text for indicating that a request for unsupported site was sent to Nimbus (it's a Mozilla library for experiments), this is shown as part of the protections panel with the tracking protection toggle -->
    <string name="reduce_cookie_banner_unsupported_site_request_submitted_2">Zahtjev za podršku je poslan</string>
    <!-- Text for indicating cookie banner handling is currently not supported for this site, this is shown as part of the protections panel with the tracking protection toggle -->
    <string name="reduce_cookie_banner_unsupported_site">Stranica trenutno nije podržana</string>

    <!-- Title text for a detail explanation indicating cookie banner handling is on this site, this is shown as part of the cookie banner panel in the toolbar. The first parameter is a shortened URL of the current site-->
    <string name="reduce_cookie_banner_details_panel_title_on_for_site_1">Uključiti blokiranje dijaloga kolačića za %1$s?</string>
    <!-- Title text for a detail explanation indicating cookie banner handling is off this site, this is shown as part of the cookie banner panel in the toolbar. The first parameter is a shortened URL of the current site-->
    <string name="reduce_cookie_banner_details_panel_title_off_for_site_1">Isključiti blokiranje dijaloga kolačića za %1$s?</string>
    <!-- Title text for a detail explanation indicating cookie banner reducer didn't work for the current site, this is shown as part of the cookie banner panel in the toolbar. The first parameter is the application name-->
    <string name="reduce_cookie_banner_details_panel_title_unsupported_site_request_2">%1$s ne može automatski odbiti zahtjeve za kolačićima na ovoj stranici. Možete poslati zahtjev da se podrži ova stranica u budućnosti.</string>

    <!-- Long text for a detail explanation indicating what will happen if cookie banner handling is off for a site, this is shown as part of the cookie banner panel in the toolbar. The first parameter is the application name -->
    <string name="reduce_cookie_banner_details_panel_description_off_for_site_1">Isključi i %1$s će izbrisati kolačiće i ponovo učitati ovu web stranicu. Ovo će te možda odjaviti ili isprazniti košaricu.</string>
    <!-- Long text for a detail explanation indicating what will happen if cookie banner handling is on for a site, this is shown as part of the cookie banner panel in the toolbar. The first parameter is the application name -->
    <string name="reduce_cookie_banner_details_panel_description_on_for_site_3">Uključi i %1$s će pokušati automatski odbiti sve dijaloge kolačića na ovoj web stranici.</string>
    <!--Title for the cookie banner re-engagement CFR, the placeholder is replaced with app name -->
    <string name="cookie_banner_cfr_title">%1$s je upravo odbio kolačiće umjesto tebe</string>
    <!--Message for the cookie banner re-engagement CFR -->
    <string name="cookie_banner_cfr_message">Manje ometanja, manje kolačića koji te prate na ovoj web stranici.</string>

    <!-- Description of the preference to enable "HTTPS-Only" mode. -->
    <string name="preferences_https_only_summary">Automatski se pokušava povezati s web stranicama pomoću HTTPS protokola za šifriranje radi povećane sigurnosti.</string>
    <!-- Summary of https only preference if https only is set to off -->
    <string name="preferences_https_only_off">Isključeno</string>
    <!-- Summary of https only preference if https only is set to on in all tabs -->
    <string name="preferences_https_only_on_all">Uključeno u svim karticama</string>
    <!-- Summary of https only preference if https only is set to on in private tabs only -->
    <string name="preferences_https_only_on_private">Uključeno u privatnim karticama</string>
    <!-- Text displayed that links to website containing documentation about "HTTPS-Only" mode -->
    <string name="preferences_http_only_learn_more">Saznaj više</string>
    <!-- Option for the https only setting -->
    <string name="preferences_https_only_in_all_tabs">Omogući u svim karticama</string>
    <!-- Option for the https only setting -->
    <string name="preferences_https_only_in_private_tabs">Omogući samo u privatnim karticama</string>
    <!-- Title shown in the error page for when trying to access a http website while https only mode is enabled. -->
    <string name="errorpage_httpsonly_title">Sigurna stranica nije dostupna</string>
    <!-- Message shown in the error page for when trying to access a http website while https only mode is enabled. The message has two paragraphs. This is the first. -->
    <string name="errorpage_httpsonly_message_title">Web stranica najvjerojatnije ne podržava HTTPS.</string>
    <!-- Message shown in the error page for when trying to access a http website while https only mode is enabled. The message has two paragraphs. This is the second. -->
    <string name="errorpage_httpsonly_message_summary">Međutim, također je moguće da je napadač upleten. Ako nastavite do web stranice, ne biste trebali unositi osjetljive podatke. Ako nastavite, način rada HTTPS-Only biti će privremeno isključen za ovu web stranicu.</string>
    <!-- Preference for accessibility -->
    <string name="preferences_accessibility">Pristupačnost</string>
    <!-- Preference to override the Mozilla account server -->
    <string name="preferences_override_account_server">Prilagođeni server Mozilla računa</string>
    <!-- Preference to override the Sync token server -->
    <string name="preferences_override_sync_tokenserver">Prilagođeni poslužitelj za sinkronizaciju</string>
    <!-- Toast shown after updating the Mozilla account/Sync server override preferences -->
    <string name="toast_override_account_sync_server_done">Mozilla račun/server za sinkronizaciju je promijenjen. Aplikacija se zatvara kako bi se promjene primijenile …</string>
    <!-- Preference category for account information -->
    <string name="preferences_category_account">Račun</string>
<<<<<<< HEAD
    <!-- Preference for changing where the toolbar is positioned -->
    <string name="preferences_toolbar" moz:removedIn="129" tools:ignore="UnusedResources">Alatna traka</string>
=======
>>>>>>> 80823484
    <!-- Preference for changing where the AddressBar is positioned -->
    <string name="preferences_toolbar_2">Položaj adresne trake</string>
    <!-- Preference for changing default theme to dark or light mode -->
    <string name="preferences_theme">Tema</string>
    <!-- Preference for customizing the home screen -->
    <string name="preferences_home_2">Početna stranica</string>
    <!-- Preference for gestures based actions -->
    <string name="preferences_gestures">Geste</string>
    <!-- Preference for settings related to visual options -->
    <string name="preferences_customize">Prilagodi</string>
    <!-- Preference description for banner about signing in -->
    <string name="preferences_sign_in_description_2">Prijavite se da biste sinkronizirali kartice, zabilješke, lozinke i više.</string>
    <!-- Preference shown instead of account display name while account profile information isn't available yet. -->
    <string name="preferences_account_default_name_2">Mozilla račun</string>
    <!-- Preference text for account title when there was an error syncing FxA -->
    <string name="preferences_account_sync_error">Ponovo se poveži za nastavak sinkronizacije</string>
    <!-- Preference for language -->
    <string name="preferences_language">Jezik</string>

    <!-- Preference for translations -->
    <string name="preferences_translations">Prijevodi</string>
    <!-- Preference for data choices -->
    <string name="preferences_data_choices">Izbori za podatke</string>
    <!-- Preference for data collection -->
    <string name="preferences_data_collection">Skupljanje podataka</string>
    <!-- Preference for developers -->
    <string name="preferences_remote_debugging">Daljinsko uklanjanje grešaka putem USB-a</string>
    <!-- Preference title for switch preference to show search suggestions -->
    <string name="preferences_show_search_suggestions">Prikaži prijedloge za pretraživanje</string>
    <!-- Preference title for switch preference to show voice search button -->
    <string name="preferences_show_voice_search">Prikaži glasovno pretraživanje</string>
    <!-- Preference title for switch preference to show search suggestions also in private mode -->
    <string name="preferences_show_search_suggestions_in_private">Prikaži u privatnim sesijama</string>
    <!-- Preference title for switch preference to show a clipboard suggestion when searching -->
    <string name="preferences_show_clipboard_suggestions">Prikaži prijedloge međuspremnika</string>
    <!-- Preference title for switch preference to suggest browsing history when searching -->
    <string name="preferences_search_browsing_history">Pretraži povijest pregledavanja</string>
    <!-- Preference title for switch preference to suggest bookmarks when searching -->
    <string name="preferences_search_bookmarks">Pretraži zabilješke</string>
    <!-- Preference title for switch preference to suggest synced tabs when searching -->
    <string name="preferences_search_synced_tabs">Pretraži sinkronizirane kartice</string>
    <!-- Preference for account settings -->
    <string name="preferences_account_settings">Postavke računa</string>
    <!-- Preference for enabling url autocomplete-->
    <string name="preferences_enable_autocomplete_urls">Automatski dovrši URL-ove</string>
    <!-- Preference title for switch preference to show sponsored Firefox Suggest search suggestions -->
    <string name="preferences_show_sponsored_suggestions">Prijedlozi sponzora</string>
    <!-- Summary for preference to show sponsored Firefox Suggest search suggestions.
         The first parameter is the name of the application. -->
    <string name="preferences_show_sponsored_suggestions_summary">Podrži %1$s povremenim sponzoriranim prijedlozima</string>
    <!-- Preference title for switch preference to show Firefox Suggest search suggestions for web content.
         The first parameter is the name of the application. -->
    <string name="preferences_show_nonsponsored_suggestions">Prijedlozi od %1$s</string>
    <!-- Summary for preference to show Firefox Suggest search suggestions for web content -->
    <string name="preferences_show_nonsponsored_suggestions_summary">Dobij prijedloge s weba koji se odnose na tvoju pretragu</string>
    <!-- Preference for open links in third party apps -->
    <string name="preferences_open_links_in_apps">Otvori poveznice u aplikacijama</string>

    <!-- Preference for open links in third party apps always open in apps option -->
    <string name="preferences_open_links_in_apps_always">Uvijek</string>
    <!-- Preference for open links in third party apps ask before opening option -->
    <string name="preferences_open_links_in_apps_ask">Pitaj prije otvaranja</string>
    <!-- Preference for open links in third party apps never open in apps option -->
    <string name="preferences_open_links_in_apps_never">Nikad</string>
    <!-- Preference for open download with an external download manager app -->
    <string name="preferences_external_download_manager">Vanjski upravitelj preuzimanja</string>

    <!-- Preference for enabling gecko engine logs -->
    <string name="preferences_enable_gecko_logs">Omogući Gecko zapisnike</string>
    <!-- Message to indicate users that we are quitting the application to apply the changes -->
    <string name="quit_application">Zatvaranje aplikacije radi primjene promjena…</string>

    <!-- Preference for extensions -->
    <string name="preferences_extensions">Proširenja</string>
    <!-- Preference for installing a local extension -->
    <string name="preferences_install_local_extension">Instaliraj proširenje iz datoteke</string>
    <!-- Preference for notifications -->
    <string name="preferences_notifications">Obavijesti</string>

    <!-- Summary for notification preference indicating notifications are allowed -->
    <string name="notifications_allowed_summary">Dozvoljeno</string>
    <!-- Summary for notification preference indicating notifications are not allowed -->
    <string name="notifications_not_allowed_summary">Nije dozvoljeno</string>

    <!-- Add-on Permissions -->
    <!-- The title of the required permissions section from addon's permissions screen -->
    <string name="addons_permissions_heading_required" tools:ignore="UnusedResources">Potrebno</string>

    <!-- The title of the optional permissions section from addon's permissions screen -->
    <string name="addons_permissions_heading_optional" tools:ignore="UnusedResources">Opcionalno</string>

    <!-- The title of the origin permission option allowing a user to enable the extension to run on all sites -->
    <string name="addons_permissions_allow_for_all_sites" tools:ignore="UnusedResources">Dozvoli za sve web stranice</string>
    <!-- The subtitle for the allow for all sites preference toggle -->
    <string name="addons_permissions_allow_for_all_sites_subtitle" tools:ignore="UnusedResources">Ako vjeruješ ovom proširenju možeš mu dati dozvolu za svaku web stranicu.</string>

    <!-- The text shown when an extension does not require permissions -->
    <string name="addons_does_not_require_permissions">Ovaj proširenje ne zahtjeva dozvole.</string>

    <!-- Add-on Preferences -->
    <!-- Preference to customize the configured AMO (addons.mozilla.org) collection -->
    <string name="preferences_customize_extension_collection">Zbirka prilagođenih proširenja</string>
    <!-- Button caption to confirm the add-on collection configuration -->
    <string name="customize_addon_collection_ok">U redu</string>
    <!-- Button caption to abort the add-on collection configuration -->
    <string name="customize_addon_collection_cancel">Odustani</string>
    <!-- Hint displayed on input field for custom collection name -->
    <string name="customize_addon_collection_hint">Ime kolekcije</string>
    <!-- Hint displayed on input field for custom collection user ID-->
    <string name="customize_addon_collection_user_hint">Vlasnik kolekcije (ID korisnika)</string>

    <!-- Toast shown after confirming the custom extension collection configuration -->
    <string name="toast_customize_extension_collection_done">Zbirka proširenja promijenjena. Aplikacija se zatvara kako bi se promjene primijenile …</string>

    <!-- Customize Home -->
    <!-- Header text for jumping back into the recent tab in customize the home screen -->
    <string name="customize_toggle_jump_back_in">Vrati se natrag</string>
    <!-- Title for the customize home screen section with bookmarks. -->
    <string name="customize_toggle_bookmarks">Zabilješke</string>
    <!-- Title for the customize home screen section with recently visited. Recently visited is
    a section where users see a list of tabs that they have visited in the past few days -->
    <string name="customize_toggle_recently_visited">Nedavno posjećeno</string>

    <!-- Title for the customize home screen section with Pocket. -->
    <string name="customize_toggle_pocket_2">Priče koje potiču na razmišljanje</string>
    <!-- Summary for the customize home screen section with Pocket. The first parameter is product name Pocket -->
    <string name="customize_toggle_pocket_summary">Članci pokretani od %s</string>
    <!-- Title for the customize home screen section with sponsored Pocket stories. -->
    <string name="customize_toggle_pocket_sponsored">Sponzorirane priče</string>
    <!-- Title for the opening wallpaper settings screen -->
    <string name="customize_wallpapers">Pozadine</string>
    <!-- Title for the customize home screen section with sponsored shortcuts. -->
    <string name="customize_toggle_contile">Sponzorirani prečaci</string>

    <!-- Wallpapers -->
    <!-- Content description for various wallpapers. The first parameter is the name of the wallpaper -->
    <string name="wallpapers_item_name_content_description">Stavke pozadine: %1$s</string>
    <!-- Snackbar message for when wallpaper is selected -->
    <string name="wallpaper_updated_snackbar_message">Pozadina ažurirana!</string>
    <!-- Snackbar label for action to view selected wallpaper -->
    <string name="wallpaper_updated_snackbar_action">Prikaži</string>

    <!-- Snackbar message for when wallpaper couldn't be downloaded -->
    <string name="wallpaper_download_error_snackbar_message">Preuzimanje pozadine nije uspjelo</string>
    <!-- Snackbar label for action to retry downloading the wallpaper -->
    <string name="wallpaper_download_error_snackbar_action">Pokušaj ponovo</string>
    <!-- Snackbar message for when wallpaper couldn't be selected because of the disk error -->
    <string name="wallpaper_select_error_snackbar_message">Izmjena pozadine nije uspjela</string>
    <!-- Text displayed that links to website containing documentation about the "Limited Edition" wallpapers. -->
    <string name="wallpaper_learn_more">Saznaj više</string>

    <!-- Text for classic wallpapers title. The first parameter is the Firefox name. -->
    <string name="wallpaper_classic_title">Klasični %s</string>
    <!-- Text for artist series wallpapers title. "Artist series" represents a collection of artist collaborated wallpapers. -->
    <string name="wallpaper_artist_series_title">Umjetnička serija</string>
    <!-- Description text for the artist series wallpapers with learn more link. The first parameter is the learn more string defined in wallpaper_learn_more. "Independent voices" is the name of the wallpaper collection -->
    <string name="wallpaper_artist_series_description_with_learn_more">Kolekcija nezavisnih glasova. %s</string>
    <!-- Description text for the artist series wallpapers. "Independent voices" is the name of the wallpaper collection -->
    <string name="wallpaper_artist_series_description">Kolekcija nezavisnih glasova.</string>
    <!-- Wallpaper onboarding dialog header text. -->
    <string name="wallpapers_onboarding_dialog_title_text">Pokušajte s malo boje</string>
    <!-- Wallpaper onboarding dialog body text. -->
    <string name="wallpapers_onboarding_dialog_body_text">Odaberite pozadinu koja govori o vama.</string>
    <!-- Wallpaper onboarding dialog learn more button text. The button navigates to the wallpaper settings screen. -->
    <string name="wallpapers_onboarding_dialog_explore_more_button_text">Istražite više pozadina</string>

<<<<<<< HEAD
=======
    <!-- Add-ons general availability nimbus message-->
    <!-- Title of the Nimbus message for extension general availability-->
    <string name="addon_ga_message_title_2" tools:ignore="UnusedResources">Dostupna su nova proširenja</string>
    <!-- Body of the Nimbus message for add-ons general availability. 'Firefox' intentionally hardcoded here-->
    <string name="addon_ga_message_body" tools:ignore="BrandUsage,UnusedResources">Pogledaj više od 100 novih proširenja koja omogućuju prilagoditi Firefox.</string>
>>>>>>> 80823484
    <!-- Button text of the Nimbus message for extensions general availability. -->
    <string name="addon_ga_message_button_2" tools:ignore="UnusedResources">Istraži dodatke</string>

    <!-- Extension process crash dialog to user -->
    <!-- Title of the extension crash dialog shown to the user when enough errors have occurred with extensions and they need to be temporarily disabled -->
    <string name="extension_process_crash_dialog_title">Dodaci su privremeno onemogućeni</string>

<<<<<<< HEAD
=======
    <!-- Button text on the extension crash dialog to prompt the user to try restarting the extensions but the dialog will reappear if it is unsuccessful again -->
    <string name="extension_process_crash_dialog_retry_button_text" tools:ignore="UnusedResources">Pokušaj ponovo pokrenuti proširenja</string>
    <!-- Button text on the extension crash dialog to prompt the user to continue with all extensions disabled. -->
    <string name="extension_process_crash_dialog_disable_extensions_button_text">Nastavi s deaktiviranim proširenjima</string>

>>>>>>> 80823484
    <!-- Account Preferences -->
    <!-- Preference for managing your account via accounts.firefox.com -->
    <string name="preferences_manage_account">Upravljaj računom</string>
    <!-- Summary of the preference for managing your account via accounts.firefox.com. -->
    <string name="preferences_manage_account_summary">Promijeni lozinku, upravljaj prikupljanjem podataka ili izbriši tvoj račun</string>
    <!-- Preference for triggering sync -->
    <string name="preferences_sync_now">Sinkroniziraj sada</string>
    <!-- Preference category for sync -->
    <string name="preferences_sync_category">Odaberi što će se sinkronizirati</string>
    <!-- Preference for syncing history -->
    <string name="preferences_sync_history">Povijest</string>
    <!-- Preference for syncing bookmarks -->
    <string name="preferences_sync_bookmarks">Zabilješke</string>
    <!-- Preference for syncing passwords -->
    <string name="preferences_sync_logins_2">Lozinke</string>
    <!-- Preference for syncing tabs -->
    <string name="preferences_sync_tabs_2">Otvorene kartice</string>
    <!-- Preference for signing out -->
    <string name="preferences_sign_out">Odjavi se</string>
    <!-- Preference displays and allows changing current FxA device name -->
    <string name="preferences_sync_device_name">Naziv uređaja</string>
    <!-- Text shown when user enters empty device name -->
    <string name="empty_device_name_error">Naziv uređaja ne može biti prazan.</string>
    <!-- Label indicating that sync is in progress -->
    <string name="sync_syncing_in_progress">Sinkroniziranje …</string>

    <!-- Label summary indicating that sync failed. The first parameter is the date stamp showing last time it succeeded -->
    <string name="sync_failed_summary">Neuspjela sinkronizacija. Zadnja uspjela: %s</string>
    <!-- Label summary showing never synced -->
    <string name="sync_failed_never_synced_summary">Neuspjela sinkronizacija. Zadnja sinkronizacija: nikada</string>
    <!-- Label summary the date we last synced. The first parameter is date stamp showing last time synced -->
    <string name="sync_last_synced_summary">Zadnja sinkronizacija: %s</string>
    <!-- Label summary showing never synced -->
    <string name="sync_never_synced_summary">Zadnja sinkronizacija: nikada</string>

    <!-- Text for displaying the default device name.
        The first parameter is the application name, the second is the device manufacturer name
        and the third is the device model. -->
    <string name="default_device_name_2">%1$s na %2$s %3$s</string>

    <!-- Preference for syncing payment methods -->
    <string name="preferences_sync_credit_cards_2">Načini plaćanja</string>
    <!-- Preference for syncing addresses -->
    <string name="preferences_sync_address">Adrese</string>

    <!-- Send Tab -->
    <!-- Name of the "receive tabs" notification channel. Displayed in the "App notifications" system settings for the app -->
    <string name="fxa_received_tab_channel_name">Primljene kartice</string>
    <!-- Description of the "receive tabs" notification channel. Displayed in the "App notifications" system settings for the app -->
    <string name="fxa_received_tab_channel_description" tools:ignore="BrandUsage">Obavijesti za kartice koje su primljene s drugih Firefox uređaja.</string>
    <!--  The body for these is the URL of the tab received  -->
    <string name="fxa_tab_received_notification_name">Kartica primljena</string>
    <!-- %s is the device name -->
    <string name="fxa_tab_received_from_notification_name">Kartica od %s</string>

    <!-- Close Synced Tabs -->
    <!-- The title for a notification shown when the user closes tabs that are currently
    open on this device from another device that's signed in to the same Mozilla account.
    %1$s is a placeholder for the app name; %2$d is the number of tabs closed.  -->
    <string name="fxa_tabs_closed_notification_title">%1$s kartice zatvorene: %2$d</string>
    <!-- The body for a "closed synced tabs" notification. -->
    <string name="fxa_tabs_closed_text">Pogledaj nedavno zatvorene kartice</string>

    <!-- Advanced Preferences -->
    <!-- Preference for tracking protection exceptions -->
    <string name="preferences_tracking_protection_exceptions">Iznimke</string>
    <!-- Button in Exceptions Preference to turn on tracking protection for all sites (remove all exceptions) -->
    <string name="preferences_tracking_protection_exceptions_turn_on_for_all">Uključi za sve web stranice</string>
    <!-- Text displayed when there are no exceptions -->
    <string name="exceptions_empty_message_description">Iznimke omogućuju deaktiviranje zaštite od praćenja za odabrane web stranice.</string>
    <!-- Text displayed when there are no exceptions, with learn more link that brings users to a tracking protection SUMO page -->
    <string name="exceptions_empty_message_learn_more_link">Saznaj više</string>

    <!-- Preference switch for usage and technical data collection -->
    <string name="preference_usage_data">Upotreba i tehnički podaci</string>
    <!-- Preference description for usage and technical data collection -->
    <string name="preferences_usage_data_description">Dijeli podatke o performansama, korištenju, hardveru i prilagodbama tvog preglednika s Mozillom, kako bismo unaprijedili %1$s</string>
    <!-- Preference switch for marketing data collection -->
    <string name="preferences_marketing_data">Marketinški podaci</string>
    <!-- Preference description for marketing data collection -->
    <string name="preferences_marketing_data_description2">Dijeli osnovne podatke o korištenju s Adjustom, našim pružateljem mobilnog marketinga</string>
    <!-- Title for studies preferences -->
    <string name="preference_experiments_2">Istraživanja</string>
    <!-- Summary for studies preferences -->
    <string name="preference_experiments_summary_2">Omogućuje Mozilli instalaciju i pokretanje istraživanja</string>

    <!-- Turn On Sync Preferences -->
    <!-- Header of the Sync and save your data preference view -->
    <string name="preferences_sync_2">Sinkronizirajte i spremite svoje podatke</string>
    <!-- Preference for reconnecting to FxA sync -->
    <string name="preferences_sync_sign_in_to_reconnect">Prijavi se za ponovno povezivanje</string>
    <!-- Preference for removing FxA account -->
    <string name="preferences_sync_remove_account">Ukloni račun</string>

    <!-- Pairing Feature strings -->
    <!-- Instructions on how to access pairing -->
    <string name="pair_instructions_2"><![CDATA[Skenirajte QR kôd prikazan na <b>firefox.com/pair</b>]]></string>

    <!-- Toolbar Preferences -->
    <!-- Preference for using top toolbar -->
    <string name="preference_top_toolbar">Gore</string>
    <!-- Preference for using bottom toolbar -->
    <string name="preference_bottom_toolbar">Dolje</string>

    <!-- Theme Preferences -->
    <!-- Preference for using light theme -->
    <string name="preference_light_theme">Svijetla</string>
    <!-- Preference for using dark theme -->
    <string name="preference_dark_theme">Tamna</string>

    <!-- Preference for using using dark or light theme automatically set by battery -->
    <string name="preference_auto_battery_theme">Postavljeno u postavkama za štednju baterije</string>

    <!-- Preference for using following device theme -->
    <string name="preference_follow_device_theme">Slijedi temu uređaja</string>

    <!-- Gestures Preferences-->
    <!-- Preferences for using pull to refresh in a webpage -->
    <string name="preference_gestures_website_pull_to_refresh">Povuci za osvježavanje</string>
    <!-- Preference for using the dynamic toolbar -->
    <string name="preference_gestures_dynamic_toolbar">Skrivanje alatne trake pomakom stranice</string>
    <!-- Preference for showing the opened tabs by swiping up on the toolbar-->
    <string name="preference_gestures_swipe_toolbar_show_tabs">Otvaranje kartica vertikalnim pomakom alatne trake</string>

    <!-- Preference for using the dynamic toolbars -->
    <string name="preference_gestures_dynamic_toolbar_2">Klizni po ekranu za skrivanje adresne i alatne trake</string>
    <!-- Preference for switching tabs by swiping horizontally on the addressbar -->
    <string name="preference_gestures_swipe_toolbar_switch_tabs_2">Povuci adresnu traku u stranu za mijenjanje kartica</string>

    <!-- Library -->
    <!-- Option in Library to open Downloads page -->
    <string name="library_downloads">Preuzimanja</string>
    <!-- Option in library to open Bookmarks page -->
    <string name="library_bookmarks">Zabilješke</string>
    <!-- Option in library to open Desktop Bookmarks root page -->
    <string name="library_desktop_bookmarks_root">Zabilješke računala</string>
    <!-- Option in library to open Desktop Bookmarks "menu" page -->
    <string name="library_desktop_bookmarks_menu">Izbornik za zabilješke</string>
    <!-- Option in library to open Desktop Bookmarks "toolbar" page -->
    <string name="library_desktop_bookmarks_toolbar">Alatna traka zabilješki</string>
    <!-- Option in library to open Desktop Bookmarks "unfiled" page -->
    <string name="library_desktop_bookmarks_unfiled">Druge zabilješke</string>
    <!-- Option in Library to open History page -->
    <string name="library_history">Povijest</string>
    <!-- Option in Library to open a new tab -->
    <string name="library_new_tab">Nova kartica</string>
    <!-- Settings Page Title -->
    <string name="settings_title">Postavke</string>
    <!-- Content description (not visible, for screen readers etc.): "Close button for library settings" -->
    <string name="content_description_close_button">Zatvori</string>

    <!-- Title to show in alert when a lot of tabs are to be opened
    %d is a placeholder for the number of tabs that will be opened -->
    <string name="open_all_warning_title">Otvori %d kartica?</string>
    <!-- Message to warn users that a large number of tabs will be opened
    %s will be replaced by app name. -->
    <string name="open_all_warning_message">Otvaranje ovoliko kartica bi moglo usporiti %s dok se kartice ne učitaju. Jeste li sigurni da želite nastaviti?</string>
    <!-- Dialog button text for confirming open all tabs -->
    <string name="open_all_warning_confirm">Otvori kartice</string>
    <!-- Dialog button text for canceling open all tabs -->
    <string name="open_all_warning_cancel">Odustani</string>

    <!-- Text to show users they have one page in the history group section of the History fragment.
    %d is a placeholder for the number of pages in the group. -->
    <string name="history_search_group_site_1">%d stranica</string>
    <!-- Text to show users they have multiple pages in the history group section of the History fragment.
    %d is a placeholder for the number of pages in the group. -->
    <string name="history_search_group_sites_1">%d stranica</string>

    <!-- Option in library for Recently Closed Tabs -->
    <string name="library_recently_closed_tabs">Nedavno zatvorene kartice</string>
    <!-- Option in library to open Recently Closed Tabs page -->
    <string name="recently_closed_show_full_history">Prikaži punu povijest</string>
    <!-- Text to show users they have multiple tabs saved in the Recently Closed Tabs section of history.
    %d is a placeholder for the number of tabs selected. -->
    <string name="recently_closed_tabs">%d kartice</string>
    <!-- Text to show users they have one tab saved in the Recently Closed Tabs section of history.
    %d is a placeholder for the number of tabs selected. -->
    <string name="recently_closed_tab">%d kartica</string>
    <!-- Recently closed tabs screen message when there are no recently closed tabs -->
    <string name="recently_closed_empty_message">Ovdje nema nedavno zatvorenih kartica</string>

    <!-- Tab Management -->
    <!-- Title of preference for tabs management -->
    <string name="preferences_tabs">Kartice</string>
    <!-- Title of preference that allows a user to specify the tab view -->
    <string name="preferences_tab_view">Prikaz kartica</string>
    <!-- Option for a list tab view -->
    <string name="tab_view_list">Popis</string>
    <!-- Option for a grid tab view -->
    <string name="tab_view_grid">Mreža</string>
    <!-- Title of preference that allows a user to auto close tabs after a specified amount of time -->
    <string name="preferences_close_tabs">Zatvori kartice</string>
    <!-- Option for auto closing tabs that will never auto close tabs, always allows user to manually close tabs -->
    <string name="close_tabs_manually">Ručno</string>
    <!-- Option for auto closing tabs that will auto close tabs after one day -->
    <string name="close_tabs_after_one_day">Nakon jednog dana</string>
    <!-- Option for auto closing tabs that will auto close tabs after one week -->
    <string name="close_tabs_after_one_week">Nakon jednog tjedna</string>
    <!-- Option for auto closing tabs that will auto close tabs after one month -->
    <string name="close_tabs_after_one_month">Nakon jednog mjeseca</string>

    <!-- Title of preference that allows a user to specify the auto-close settings for open tabs -->
    <string name="preference_auto_close_tabs" tools:ignore="UnusedResources">Automatski zatvaraj otvorene kartice</string>

    <!-- Opening screen -->
    <!-- Title of a preference that allows a user to choose what screen to show after opening the app -->
    <string name="preferences_opening_screen">Zaslon kod otvaranja aplikacije</string>
    <!-- Option for always opening the homepage when re-opening the app -->
    <string name="opening_screen_homepage">Početna stranica</string>
    <!-- Option for always opening the user's last-open tab when re-opening the app -->
    <string name="opening_screen_last_tab">Posljednja kartica</string>
    <!-- Option for always opening the homepage when re-opening the app after four hours of inactivity -->
    <string name="opening_screen_after_four_hours_of_inactivity">Početna stranica nakon četiri sata neaktivnosti</string>
    <!-- Summary for tabs preference when auto closing tabs setting is set to manual close-->
    <string name="close_tabs_manually_summary">Zatvori ručno</string>
    <!-- Summary for tabs preference when auto closing tabs setting is set to auto close tabs after one day-->
    <string name="close_tabs_after_one_day_summary">Zatvori nakon jednog dana</string>
    <!-- Summary for tabs preference when auto closing tabs setting is set to auto close tabs after one week-->
    <string name="close_tabs_after_one_week_summary">Zatvori nakon jednog tjedna</string>
    <!-- Summary for tabs preference when auto closing tabs setting is set to auto close tabs after one month-->
    <string name="close_tabs_after_one_month_summary">Zatvori nakon jednog mjeseca</string>

    <!-- Summary for homepage preference indicating always opening the homepage when re-opening the app -->
    <string name="opening_screen_homepage_summary">Otvori na početnoj stranici</string>
    <!-- Summary for homepage preference indicating always opening the last-open tab when re-opening the app -->
    <string name="opening_screen_last_tab_summary">Otvori u zadnjoj kartici</string>

    <!-- Summary for homepage preference indicating opening the homepage when re-opening the app after four hours of inactivity -->
    <string name="opening_screen_after_four_hours_of_inactivity_summary">Otvori na početnoj stranici nakon četiri sata</string>

    <!-- Inactive tabs -->
    <!-- Category header of a preference that allows a user to enable or disable the inactive tabs feature -->
    <string name="preferences_inactive_tabs">Premjesti stare kartice u neaktivne</string>
    <!-- Title of inactive tabs preference -->
    <string name="preferences_inactive_tabs_title">Kartice koje nisu pregledavane dva tjedna premještaju su u odjeljak neaktivnih.</string>

    <!-- Studies -->
    <!-- Title of the remove studies button -->
    <string name="studies_remove">Ukloni</string>
    <!-- Title of the active section on the studies list -->
    <string name="studies_active">Aktivne</string>
    <!-- Description for studies, it indicates why Firefox use studies. The first parameter is the name of the application. -->
    <string name="studies_description_2">%1$s može s vremena na vrijeme instalirati i pokretati studije.</string>
    <!-- Learn more link for studies, links to an article for more information about studies. -->
    <string name="studies_learn_more">Saznaj više</string>

    <!-- Dialog message shown after removing a study -->
    <string name="studies_restart_app">Aplikacija će se zatvoriti da bi se primijenile promjene</string>
    <!-- Dialog button to confirm the removing a study. -->
    <string name="studies_restart_dialog_ok">U redu</string>
    <!-- Dialog button text for canceling removing a study. -->
    <string name="studies_restart_dialog_cancel">Odustani</string>

    <!-- Toast shown after turning on/off studies preferences -->
    <string name="studies_toast_quit_application" tools:ignore="UnusedResources">Zatvaranje aplikacije radi primjene promjena…</string>

    <!-- Sessions -->
    <!-- Title for the list of tabs -->
    <string name="tab_header_label">Otvorene kartice</string>
    <!-- Title for the list of tabs in the current private session -->
    <string name="tabs_header_private_tabs_title">Privatne kartice</string>
    <!-- Title for the list of tabs in the synced tabs -->
    <string name="tabs_header_synced_tabs_title">Sinkronizirane kartice</string>
    <!-- Content description (not visible, for screen readers etc.): Add tab button. Adds a news tab when pressed -->
    <string name="add_tab">Dodaj karticu</string>
    <!-- Content description (not visible, for screen readers etc.): Add tab button. Adds a news tab when pressed -->
    <string name="add_private_tab">Dodaj privatnu karticu</string>
    <!-- Text for the new tab button to indicate adding a new private tab in the tab -->
    <string name="tab_drawer_fab_content">Privatno</string>
    <!-- Text for the new tab button to indicate syncing command on the synced tabs page -->
    <string name="tab_drawer_fab_sync">Sinkroniziraj</string>
    <!-- Text shown in the menu for sharing all tabs -->
    <string name="tab_tray_menu_item_share">Podijeli sve kartice</string>
    <!-- Text shown in the menu to view recently closed tabs -->
    <string name="tab_tray_menu_recently_closed">Nedavno zatvorene kartice</string>
    <!-- Text shown in the tabs tray inactive tabs section -->
    <string name="tab_tray_inactive_recently_closed" tools:ignore="UnusedResources">Nedavno zatvorene</string>
    <!-- Text shown in the menu to view account settings -->
    <string name="tab_tray_menu_account_settings">Postavke računa</string>
    <!-- Text shown in the menu to view tab settings -->
    <string name="tab_tray_menu_tab_settings">Postavke kartica</string>
    <!-- Text shown in the menu for closing all tabs -->
    <string name="tab_tray_menu_item_close">Zatvori sve kartice</string>
    <!-- Text shown in the multiselect menu for bookmarking selected tabs. -->
    <string name="tab_tray_multiselect_menu_item_bookmark">Zabilježi</string>
    <!-- Text shown in the multiselect menu for closing selected tabs. -->
    <string name="tab_tray_multiselect_menu_item_close">Zatvori</string>
    <!-- Content description for tabs tray multiselect share button -->
    <string name="tab_tray_multiselect_share_content_description">Podijeli odabrane kartice</string>
    <!-- Content description for tabs tray multiselect menu -->
    <string name="tab_tray_multiselect_menu_content_description">Izbornik odabranih kartica</string>
    <!-- Content description (not visible, for screen readers etc.): Removes tab from collection button. Removes the selected tab from collection when pressed -->
    <string name="remove_tab_from_collection">Ukloni karticu iz zbirke</string>
    <!-- Text for button to enter multiselect mode in tabs tray -->
    <string name="tabs_tray_select_tabs">Odaberi kartice</string>
    <!-- Content description (not visible, for screen readers etc.): Close tab button. Closes the current session when pressed -->
    <string name="close_tab">Zatvori karticu</string>
    <!-- Content description (not visible, for screen readers etc.): Close tab <title> button. First parameter is tab title  -->
    <string name="close_tab_title">Zatvori karticu %s</string>
    <!-- Content description (not visible, for screen readers etc.): Opens the open tabs menu when pressed -->
    <string name="open_tabs_menu">Izbornik za otvorene kartice</string>
    <!-- Open tabs menu item to save tabs to collection -->
    <string name="tabs_menu_save_to_collection1">Spremi kartice u zbirku</string>
    <!-- Text for the menu button to delete a collection -->
    <string name="collection_delete">Izbriši zbirku</string>
    <!-- Text for the menu button to rename a collection -->
    <string name="collection_rename">Preimenuj zbirku</string>
    <!-- Text for the button to open tabs of the selected collection -->
    <string name="collection_open_tabs">Otvori kartice</string>

    <!-- Hint for adding name of a collection -->
    <string name="collection_name_hint">Naziv zbirke</string>
    <!-- Text for the menu button to rename a top site -->
    <string name="rename_top_site" moz:removedIn="130" tools:ignore="UnusedResources">Preimenuj</string>
    <!-- Text for the menu button to remove a top site -->
    <string name="remove_top_site">Ukloni</string>

    <!-- Text for the menu button to delete a top site from history -->
    <string name="delete_from_history">Izbriši iz povijesti</string>
    <!-- Postfix for private WebApp titles, placeholder is replaced with app name -->
    <string name="pwa_site_controls_title_private">%1$s (privatni modus)</string>

    <!-- History -->
    <!-- Text for the button to search all history -->
    <string name="history_search_1">Upiši pojmove pretrage</string>
    <!-- Text for the button to clear all history -->
    <string name="history_delete_all">Izbriši povijest</string>

    <!-- Text for the snackbar to confirm that multiple browsing history items has been deleted -->
    <string name="history_delete_multiple_items_snackbar">Povijest izbrisana</string>
    <!-- Text for the snackbar to confirm that a single browsing history item has been deleted. The first parameter is the shortened URL of the deleted history item. -->
    <string name="history_delete_single_item_snackbar">Izbrisano: %1$s</string>
    <!-- Context description text for the button to delete a single history item -->
    <string name="history_delete_item">Izbriši</string>

    <!-- History multi select title in app bar
    The first parameter is the number of bookmarks selected -->
    <string name="history_multi_select_title">Odabrano: %1$d</string>
    <!-- Text for the header that groups the history for today -->
    <string name="history_today">Danas</string>
    <!-- Text for the header that groups the history for yesterday -->
    <string name="history_yesterday">Jučer</string>
    <!-- Text for the header that groups the history the past 7 days -->
    <string name="history_7_days">Zadnjih 7 dana</string>
    <!-- Text for the header that groups the history the past 30 days -->
    <string name="history_30_days">Zadnjih 30 dana</string>
    <!-- Text for the header that groups the history older than the last month -->
    <string name="history_older">Starije</string>

    <!-- Text shown when no history exists -->
    <string name="history_empty_message">Nema povijesti</string>

    <!-- Downloads -->
    <!-- Text for the snackbar to confirm that multiple downloads items have been removed -->
    <string name="download_delete_multiple_items_snackbar_1">Uklonjena preuzimanja</string>
    <!-- Text for the snackbar to confirm that a single download item has been removed. The first parameter is the name of the download item. -->
    <string name="download_delete_single_item_snackbar">%1$s uklonjen</string>
    <!-- Text shown when no download exists -->
    <string name="download_empty_message_1">Nema preuzetih datoteka</string>
    <!-- History multi select title in app bar
    The first parameter is the number of downloads selected -->
    <string name="download_multi_select_title">Odabrano: %1$d</string>


    <!-- Text for the button to remove a single download item -->
    <string name="download_delete_item_1">Ukloni</string>


    <!-- Crashes -->
    <!-- Title text displayed on the tab crash page. This first parameter is the name of the application (For example: Fenix) -->
    <string name="tab_crash_title_2">Oprosti. %1$s ne može učitati tu stranicu.</string>
    <!-- Send crash report checkbox text on the tab crash page -->
    <string name="tab_crash_send_report">Pošalji Mozilli izvještaj o rušenju</string>
    <!-- Close tab button text on the tab crash page -->
    <string name="tab_crash_close">Zatvori karticu</string>

    <!-- Restore tab button text on the tab crash page -->
    <string name="tab_crash_restore">Obnovi karticu</string>

    <!-- Bookmarks -->
    <!-- Confirmation message for a dialog confirming if the user wants to delete the selected folder -->
    <string name="bookmark_delete_folder_confirmation_dialog">Stvarno želiš izbrisati ovu mapu?</string>
    <!-- Confirmation message for a dialog confirming if the user wants to delete multiple items including folders. Parameter will be replaced by app name. -->
    <string name="bookmark_delete_multiple_folders_confirmation_dialog">%s će obrisati odabrane stavke.</string>
    <!-- Text for the cancel button on delete bookmark dialog -->
    <string name="bookmark_delete_negative">Odustani</string>
    <!-- Screen title for adding a bookmarks folder -->
    <string name="bookmark_add_folder">Dodaj mapu</string>
    <!-- Snackbar title shown after a bookmark has been created. -->
    <string name="bookmark_saved_snackbar">Zabilješka spremljena!</string>
    <!-- Snackbar title that confirms a bookmark was saved into a folder. Parameter will be replaced by the name of the folder the bookmark was saved into. -->
    <string name="bookmark_saved_in_folder_snackbar">Spremljeno u „%s”</string>
    <!-- Snackbar edit button shown after a bookmark has been created. -->
    <string name="edit_bookmark_snackbar_action">UREDI</string>
    <!-- Bookmark overflow menu edit button -->
    <string name="bookmark_menu_edit_button">Uredi</string>
    <!-- Bookmark overflow menu copy button -->
    <string name="bookmark_menu_copy_button">Kopiraj</string>
    <!-- Bookmark overflow menu share button -->
    <string name="bookmark_menu_share_button">Dijeli</string>
    <!-- Bookmark overflow menu open in new tab button -->
    <string name="bookmark_menu_open_in_new_tab_button">Otvori u novoj kartici</string>
    <!-- Bookmark overflow menu open in private tab button -->
    <string name="bookmark_menu_open_in_private_tab_button">Otvori u privatnoj kartici</string>
    <!-- Bookmark overflow menu open all in tabs button -->
    <string name="bookmark_menu_open_all_in_tabs_button">Otvori sve u novim karticama</string>
    <!-- Bookmark overflow menu open all in private tabs button -->
    <string name="bookmark_menu_open_all_in_private_tabs_button">Otvori sve u privatnim karticama</string>
    <!-- Bookmark overflow menu delete button -->
    <string name="bookmark_menu_delete_button">Izbriši</string>
    <!--Bookmark overflow menu save button -->
    <string name="bookmark_menu_save_button">Spremi</string>

    <!-- Bookmark multi select title in app bar
     The first parameter is the number of bookmarks selected -->
    <string name="bookmarks_multi_select_title">Odabrano: %1$d</string>
    <!-- Bookmark editing screen title -->
    <string name="edit_bookmark_fragment_title">Uredi zabilješku</string>
    <!-- Bookmark folder editing screen title -->
    <string name="edit_bookmark_folder_fragment_title">Uredi mapu</string>
    <!-- Bookmark sign in button message -->
    <string name="bookmark_sign_in_button">Prijavi se za prikaz sinkroniziranih zabilješki</string>
    <!-- Bookmark URL editing field label -->
    <string name="bookmark_url_label">URL</string>
    <!-- Bookmark FOLDER editing field label -->
    <string name="bookmark_folder_label">MAPA</string>
    <!-- Text indicating which folder a bookmark or folder will be saved in -->
    <string name="bookmark_save_in_label">Spremi u</string>
    <!-- Bookmark NAME editing field label -->
    <string name="bookmark_name_label">IME</string>
    <!-- Label for a text input field for a bookmark or folder name -->
    <string name="bookmark_name_label_normal_case">Ime</string>
    <!-- Bookmark add folder screen title -->
    <string name="bookmark_add_folder_fragment_label">Dodaj mapu</string>
    <!-- Bookmark select folder screen title -->
    <string name="bookmark_select_folder_fragment_label">Odaberi mapu</string>
    <!-- Bookmark editing error missing title -->
    <string name="bookmark_empty_title_error">Mora imati naslov</string>
    <!-- Bookmark editing error missing or improper URL -->
    <string name="bookmark_invalid_url_error">Neispravan URL</string>
    <!-- Bookmark screen message for empty bookmarks folder -->
    <string name="bookmarks_empty_message">Nema zabilješki</string>
    <!-- Bookmark snackbar message on deletion
     The first parameter is the host part of the URL of the bookmark deleted, if any -->
    <string name="bookmark_deletion_snackbar_message">Izbrisano: %1$s</string>
    <!-- Bookmark snackbar message on deleting multiple bookmarks not including folders-->
    <string name="bookmark_deletion_multiple_snackbar_message_2">Zabilješke izbrisane</string>
    <!-- Bookmark snackbar message on deleting multiple bookmarks including folders-->
    <string name="bookmark_deletion_multiple_snackbar_message_3">Brisanje odabranih mapa</string>
    <!-- Bookmark undo button for deletion snackbar action -->
    <string name="bookmark_undo_deletion">PONIŠTI</string>

    <!-- Text for the button to search all bookmarks -->
    <string name="bookmark_search">Upiši tražene pojmove</string>

    <!-- Content description for the bookmark navigation bar back button -->
    <string name="bookmark_navigate_back_button_content_description">Idi natrag</string>
    <!-- Content description for the bookmark list new folder navigation bar button -->
    <string name="bookmark_add_new_folder_button_content_description">Dodaj novu mapu</string>
    <!-- Content description for the bookmark navigation bar close button -->
    <string name="bookmark_close_button_content_description">Zatvori zabilješke</string>
    <!-- Content description for bookmark search floating action button -->
    <string name="bookmark_search_button_content_description">Pretraži zabilješke</string>

<<<<<<< HEAD
=======
    <!-- Content description for the overflow menu for a bookmark item. Paramter will a folder name or bookmark title. -->
    <string name="bookmark_item_menu_button_content_description">Izbornik stavki za %s</string>

>>>>>>> 80823484
    <!-- Site Permissions -->
    <!-- Button label that take the user to the Android App setting -->
    <string name="phone_feature_go_to_settings">Idi na postavke</string>
    <!-- Content description (not visible, for screen readers etc.): Quick settings sheet
        to give users access to site specific information / settings. For example:
        Secure settings status and a button to modify site permissions -->
    <string name="quick_settings_sheet">Pregled brzih postavki</string>
    <!-- Label that indicates that this option it the recommended one -->
    <string name="phone_feature_recommended">Preporučeno</string>
    <!-- Button label for clearing all the information of site permissions-->
    <string name="clear_permissions">Izbriši dozvole</string>
    <!-- Text for the OK button on Clear permissions dialog -->
    <string name="clear_permissions_positive">U redu</string>
    <!-- Text for the cancel button on Clear permissions dialog -->
    <string name="clear_permissions_negative">Odustani</string>
    <!-- Button label for clearing a site permission-->
    <string name="clear_permission">Izbriši dozvolu</string>

    <!-- Text for the OK button on Clear permission dialog -->
    <string name="clear_permission_positive">U redu</string>
    <!-- Text for the cancel button on Clear permission dialog -->
    <string name="clear_permission_negative">Odustani</string>
    <!-- Button label for clearing all the information on all sites-->
    <string name="clear_permissions_on_all_sites">Izbriši dozvole za sve web-stranice</string>
    <!-- Preference for altering video and audio autoplay for all websites -->
    <string name="preference_browser_feature_autoplay">Automatsko pokretanje</string>
    <!-- Preference for altering the camera access for all websites -->
    <string name="preference_phone_feature_camera">Kamera</string>
    <!-- Preference for altering the microphone access for all websites -->
    <string name="preference_phone_feature_microphone">Mikrofon</string>
    <!-- Preference for altering the location access for all websites -->
    <string name="preference_phone_feature_location">Lokacija</string>
    <!-- Preference for altering the notification access for all websites -->
    <string name="preference_phone_feature_notification">Obavijest</string>
    <!-- Preference for altering the persistent storage access for all websites -->
    <string name="preference_phone_feature_persistent_storage">Trajna pohrana</string>
    <!-- Preference for altering the storage access setting for all websites -->
    <string name="preference_phone_feature_cross_origin_storage_access">Međustranični kolačići</string>
    <!-- Preference for altering the EME access for all websites -->
    <string name="preference_phone_feature_media_key_system_access">Sadržaj kontroliran DRM-om</string>
    <!-- Label that indicates that a permission must be asked always -->
    <string name="preference_option_phone_feature_ask_to_allow">Zatraži dozvolu</string>
    <!-- Label that indicates that a permission must be blocked -->
    <string name="preference_option_phone_feature_blocked">Blokirano</string>
    <!-- Label that indicates that a permission must be allowed -->
    <string name="preference_option_phone_feature_allowed">Dozvoljeno</string>
    <!--Label that indicates a permission is by the Android OS-->
    <string name="phone_feature_blocked_by_android">Blokirao Android</string>
    <!-- Preference for showing a list of websites that the default configurations won't apply to them -->
    <string name="preference_exceptions">Iznimke</string>
    <!-- Summary of tracking protection preference if tracking protection is set to off -->
    <string name="tracking_protection_off">Isključeno</string>
    <!-- Summary of tracking protection preference if tracking protection is set to standard -->
    <string name="tracking_protection_standard">Standardno</string>
    <!-- Summary of tracking protection preference if tracking protection is set to strict -->
    <string name="tracking_protection_strict">Strogo</string>
    <!-- Summary of tracking protection preference if tracking protection is set to custom -->
    <string name="tracking_protection_custom">Prilagođeno</string>
    <!-- Label for global setting that indicates that all video and audio autoplay is allowed -->
    <string name="preference_option_autoplay_allowed2">Dopusti zvuk i video</string>
    <!-- Label for site specific setting that indicates that all video and audio autoplay is allowed -->
    <string name="quick_setting_option_autoplay_allowed">Dopusti zvuk i video</string>
    <!-- Label that indicates that video and audio autoplay is only allowed over Wi-Fi -->
    <string name="preference_option_autoplay_allowed_wifi_only2">Blokiraj zvuk i video samo na mobilnoj vezi</string>
    <!-- Subtext that explains 'autoplay on Wi-Fi only' option -->
    <string name="preference_option_autoplay_allowed_wifi_subtext">Zvuk i video reproducirat će se na Wi-Fi-ju</string>
    <!-- Label for global setting that indicates that video autoplay is allowed, but audio autoplay is blocked -->
    <string name="preference_option_autoplay_block_audio2">Blokiraj samo zvuk</string>
    <!-- Label for site specific setting that indicates that video autoplay is allowed, but audio autoplay is blocked -->
    <string name="quick_setting_option_autoplay_block_audio">Blokiraj samo zvuk</string>
    <!-- Label for global setting that indicates that all video and audio autoplay is blocked -->
    <string name="preference_option_autoplay_blocked3">Blokiraj zvuk i video</string>
    <!-- Label for site specific setting that indicates that all video and audio autoplay is blocked -->
    <string name="quick_setting_option_autoplay_blocked">Blokiraj zvuk i video</string>
    <!-- Summary of delete browsing data on quit preference if it is set to on -->
    <string name="delete_browsing_data_quit_on">Uključeno</string>
    <!-- Summary of delete browsing data on quit preference if it is set to off -->
    <string name="delete_browsing_data_quit_off">Isključeno</string>

    <!-- Summary of studies preference if it is set to on -->
    <string name="studies_on">Uključeno</string>
    <!-- Summary of studies data on quit preference if it is set to off -->
    <string name="studies_off">Isključeno</string>

    <!-- Collections -->
    <!-- Collections header on home fragment -->
    <string name="collections_header">Zbirke</string>
    <!-- Content description (not visible, for screen readers etc.): Opens the collection menu when pressed -->
    <string name="collection_menu_button_content_description">Izbornik za zbirke</string>

    <!-- Label to describe what collections are to a new user without any collections -->
    <string name="no_collections_description2">Skupi stvari koje su ti bitne.\nGrupiraj slična pretraživanja, stranice i kartice za kasniji brzi pristup.</string>
    <!-- Title for the "select tabs" step of the collection creator -->
    <string name="create_collection_select_tabs">Odaberi kartice</string>
    <!-- Title for the "select collection" step of the collection creator -->
    <string name="create_collection_select_collection">Odaberi zbirku</string>
    <!-- Title for the "name collection" step of the collection creator -->
    <string name="create_collection_name_collection">Imenuj zbirku</string>
    <!-- Button to add new collection for the "select collection" step of the collection creator -->
    <string name="create_collection_add_new_collection">Dodaj novu zbirku</string>
    <!-- Button to select all tabs in the "select tabs" step of the collection creator -->
    <string name="create_collection_select_all">Odaberi sve</string>
    <!-- Button to deselect all tabs in the "select tabs" step of the collection creator -->
    <string name="create_collection_deselect_all">Ukloni sav odabir</string>
    <!-- Text to prompt users to select the tabs to save in the "select tabs" step of the collection creator -->
    <string name="create_collection_save_to_collection_empty">Odaberi kartice za spremanje</string>
    <!-- Text to show users how many tabs they have selected in the "select tabs" step of the collection creator.
     %d is a placeholder for the number of tabs selected. -->
    <string name="create_collection_save_to_collection_tabs_selected">%d kartica odabrano</string>
    <!-- Text to show users they have one tab selected in the "select tabs" step of the collection creator.
    %d is a placeholder for the number of tabs selected. -->
    <string name="create_collection_save_to_collection_tab_selected">%d kartica odabrana</string>
    <!-- Text shown in snackbar when multiple tabs have been saved in a collection -->
    <string name="create_collection_tabs_saved">Kartice su spremljene!</string>
    <!-- Text shown in snackbar when one or multiple tabs have been saved in a new collection -->
    <string name="create_collection_tabs_saved_new_collection">Zbirka spremljena!</string>
    <!-- Text shown in snackbar when one tab has been saved in a collection -->
    <string name="create_collection_tab_saved">Kartica je spremljena!</string>
    <!-- Content description (not visible, for screen readers etc.): button to close the collection creator -->
    <string name="create_collection_close">Zatvori</string>
    <!-- Button to save currently selected tabs in the "select tabs" step of the collection creator-->
    <string name="create_collection_save">Spremi</string>

    <!-- Snackbar action to view the collection the user just created or updated -->
    <string name="create_collection_view">Prikaži</string>

    <!-- Text for the OK button from collection dialogs -->
    <string name="create_collection_positive">U redu</string>
    <!-- Text for the cancel button from collection dialogs -->
    <string name="create_collection_negative">Odustani</string>

    <!-- Default name for a new collection in "name new collection" step of the collection creator. %d is a placeholder for the number of collections-->
    <string name="create_collection_default_name">Zbirka %d</string>

    <!-- Share -->
    <!-- Share screen header -->
    <string name="share_header_2">Dijeli</string>
    <!-- Content description (not visible, for screen readers etc.):
        "Share" button. Opens the share menu when pressed. -->
    <string name="share_button_content_description">Dijeli</string>
    <!-- Text for the Save to PDF feature in the share menu -->
    <string name="share_save_to_pdf">Spremi kao PDF</string>
    <!-- Text for error message when generating a PDF file Text. -->
    <string name="unable_to_save_to_pdf_error">Nije moguće generirati PDF</string>
    <!-- Text for standard error snackbar dismiss button. -->
    <string name="standard_snackbar_error_dismiss">Odbaci</string>
    <!-- Text for error message when printing a page and it fails. -->
    <string name="unable_to_print_page_error">Nije moguće ispisati ovu stranicu</string>
    <!-- Text for the print feature in the share and browser menu -->
    <string name="menu_print">Ispis</string>
    <!-- Sub-header in the dialog to share a link to another sync device -->
    <string name="share_device_subheader">Pošalji na uređaj</string>
    <!-- Sub-header in the dialog to share a link to an app from the full list -->
    <string name="share_link_all_apps_subheader">Sve radnje</string>
    <!-- Sub-header in the dialog to share a link to an app from the most-recent sorted list -->
    <string name="share_link_recent_apps_subheader">Nedavno korišteni</string>
    <!-- Text for the copy link action in the share screen. -->
    <string name="share_copy_link_to_clipboard">Kopiraj u međuspremnik</string>
    <!-- Toast shown after copying link to clipboard -->
    <string name="toast_copy_link_to_clipboard">Kopirano u međuspremnik</string>
    <!-- An option from the share dialog to sign into sync -->
    <string name="sync_sign_in">Prijavi se za sinkronizaciju</string>
     <!-- An option from the three dot menu to sync and save data -->
    <string name="sync_menu_sync_and_save_data">Sinkroniziraj i spremi podatke</string>
    <!-- An option from the share dialog to send link to all other sync devices -->
    <string name="sync_send_to_all">Pošalji na sve uređaje</string>
    <!-- An option from the share dialog to reconnect to sync -->
    <string name="sync_reconnect">Ponovo se poveži za sinkronizaciju</string>
    <!-- Text displayed when sync is offline and cannot be accessed -->
    <string name="sync_offline">Izvanmrežno</string>
    <!-- An option to connect additional devices -->
    <string name="sync_connect_device">Poveži jedan drugi uređaj</string>
    <!-- The dialog text shown when additional devices are not available -->
    <string name="sync_connect_device_dialog" tools:ignore="BrandUsage">Za slanje kartice, prijavi se na Firefox na barem jednom drugom uređaju.</string>
    <!-- Confirmation dialog button -->
    <string name="sync_confirmation_button">Razumijem</string>
    <!-- Share error message -->
    <string name="share_error_snackbar">Nije moguće dijeliti s ovom aplikacijom</string>
    <!-- Add new device screen title -->
    <string name="sync_add_new_device_title">Pošalji na uređaj</string>
    <!-- Text for the warning message on the Add new device screen -->
    <string name="sync_add_new_device_message">Nema povezanih uređaja</string>
    <!-- Text for the button to learn about sending tabs -->
    <string name="sync_add_new_device_learn_button">Saznaj više o slanju kartica …</string>
    <!-- Text for the button to connect another device -->
    <string name="sync_add_new_device_connect_button">Poveži jedan drugi uređaj …</string>

    <!-- Notifications -->
    <!-- Text shown in the notification that pops up to remind the user that a private browsing session is active. -->
    <string name="notification_pbm_delete_text_2">Zatvori privatne kartice</string>

    <!-- Text for option one, shown in microsurvey.-->
    <string name="microsurvey_survey_5_point_option_0" tools:ignore="UnusedResources" moz:removedIn="130">Neutralno</string>
    <!-- Text for option two, shown in microsurvey.-->
    <string name="microsurvey_survey_5_point_option_1" tools:ignore="UnusedResources" moz:removedIn="130">Vrlo nezadovoljan/na</string>
    <!-- Text for option three, shown in microsurvey.-->
    <string name="microsurvey_survey_5_point_option_2" tools:ignore="UnusedResources" moz:removedIn="130">Nezadovoljan/na</string>
    <!-- Text for option four, shown in microsurvey.-->
    <string name="microsurvey_survey_5_point_option_3" tools:ignore="UnusedResources" moz:removedIn="130">Zadovoljan/na</string>
    <!-- Text for option five, shown in microsurvey.-->
    <string name="microsurvey_survey_5_point_option_4" tools:ignore="UnusedResources" moz:removedIn="130">Vrlo zadovoljan/na</string>

    <!-- Text shown in the notification that pops up to remind the user that a private browsing session is active for Android 14+ -->
    <string name="notification_erase_title_android_14">Zatvoriti privatne kartice?</string>

    <string name="notification_erase_text_android_14">Dodirni ili povuci ovu obavijest za zatvaranje privatnih kartica.</string>

    <!-- Name of the marketing notification channel. Displayed in the "App notifications" system settings for the app -->
    <string name="notification_marketing_channel_name">Marketing</string>

    <!-- Title shown in the notification that pops up to remind the user to set fenix as default browser.
    The app name is in the text, due to limitations with localizing Nimbus experiments -->
    <string name="nimbus_notification_default_browser_title" tools:ignore="BrandUsage,UnusedResources">Firefox je brz i privatan</string>
    <!-- Text shown in the notification that pops up to remind the user to set fenix as default browser.
    The app name is in the text, due to limitations with localizing Nimbus experiments -->
    <string name="nimbus_notification_default_browser_text" tools:ignore="BrandUsage,UnusedResources">Postavi Firefox kao zadani preglednik</string>
    <!-- Title shown in the notification that pops up to re-engage the user -->
    <string name="notification_re_engagement_title">Probajte privatno pretraživanje</string>
    <!-- Text shown in the notification that pops up to re-engage the user.
    %1$s is a placeholder that will be replaced by the app name. -->
    <string name="notification_re_engagement_text">Pregledavajte bez spremljenih kolačića ili povijesti pretraživanja u %1$s</string>
    <!-- Title A shown in the notification that pops up to re-engage the user -->
    <string name="notification_re_engagement_A_title">Pretražuj bez ostavljanja traga</string>
    <!-- Text A shown in the notification that pops up to re-engage the user.
    %1$s is a placeholder that will be replaced by the app name. -->
    <string name="notification_re_engagement_A_text">Pivatno pretraživanje u %1$s ne sprema vaše podatke.</string>
    <!-- Title B shown in the notification that pops up to re-engage the user -->
    <string name="notification_re_engagement_B_title">Započnite svoju prvu pretragu</string>
    <!-- Text B shown in the notification that pops up to re-engage the user -->
    <string name="notification_re_engagement_B_text">Pronađite nešto u blizini. Ili otkrijte nešto zabavno.</string>

    <!-- Survey -->
    <!-- Text shown in the fullscreen message that pops up to ask user to take a short survey.
    The app name is in the text, due to limitations with localizing Nimbus experiments -->
    <string name="nimbus_survey_message_text" tools:ignore="BrandUsage">Pomozite nam učiniti Firefox boljim ispunjavanjem kratke ankete.</string>
    <!-- Preference for taking the short survey. -->
    <string name="preferences_take_survey">Ispunite anketu</string>
    <!-- Preference for not taking the short survey. -->
    <string name="preferences_not_take_survey">Ne hvala</string>

    <!-- Snackbar -->
    <!-- Text shown in snackbar when user deletes a collection -->
    <string name="snackbar_collection_deleted">Zbirka je izbrisana</string>
    <!-- Text shown in snackbar when user renames a collection -->
    <string name="snackbar_collection_renamed">Zbirka je preimenovana</string>
    <!-- Text shown in snackbar when user closes a tab -->
    <string name="snackbar_tab_closed">Kartica je zatvorena</string>
    <!-- Text shown in snackbar when user closes all tabs -->
    <string name="snackbar_tabs_closed">Kartice su zatvorene</string>
    <!-- Text shown in snackbar when user closes multiple inactive tabs. %1$s will be replaced with the number of tabs closed. -->
    <string name="snackbar_num_tabs_closed">Zatvorene kartice: %1$s</string>
    <!-- Text shown in snackbar when user bookmarks a list of tabs -->
    <string name="snackbar_message_bookmarks_saved">Zabilješke su spremljene!</string>
    <!-- Text shown in snackbar when user adds a site to shortcuts -->
    <string name="snackbar_added_to_shortcuts">Dodano u prečace!</string>
    <!-- Text shown in snackbar when user closes a private tab -->
    <string name="snackbar_private_tab_closed">Privatna kartica je zatvorena</string>
    <!-- Text shown in snackbar when user closes all private tabs -->
    <string name="snackbar_private_tabs_closed">Privatne kartice su zatvorene</string>
    <!-- Text shown in snackbar when user erases their private browsing data -->
    <string name="snackbar_private_data_deleted">Podaci privatnog pregledavanja su izbrisani</string>
    <!-- Text shown in snackbar to undo deleting a tab, top site or collection -->
    <string name="snackbar_deleted_undo">PONIŠTI</string>
    <!-- Text shown in snackbar when user removes a top site -->
    <string name="snackbar_top_site_removed">Stranica je uklonjena</string>
    <!-- QR code scanner prompt which appears after scanning a code, but before navigating to it
        First parameter is the name of the app, second parameter is the URL or text scanned-->
    <string name="qr_scanner_confirmation_dialog_message">Dozvoli da %1$s otvori %2$s</string>
    <!-- QR code scanner prompt dialog positive option to allow navigation to scanned link -->
    <string name="qr_scanner_dialog_positive">DOZVOLI</string>
    <!-- QR code scanner prompt dialog positive option to deny navigation to scanned link -->
    <string name="qr_scanner_dialog_negative">ZABRANI</string>
    <!-- QR code scanner prompt dialog error message shown when a hostname does not contain http or https. -->
    <string name="qr_scanner_dialog_invalid">Web-adresa nije ispravna.</string>
    <!-- QR code scanner prompt dialog positive option when there is an error -->
    <string name="qr_scanner_dialog_invalid_ok">U redu</string>
    <!-- Tab collection deletion prompt dialog message. Placeholder will be replaced with the collection name -->
    <string name="tab_collection_dialog_message">Sigurno želiš izbrisati %1$s?</string>
    <!-- Tab collection deletion prompt dialog option to delete the collection -->
    <string name="tab_collection_dialog_positive">Izbriši</string>
    <!-- Text displayed in a notification when the user enters full screen mode -->
    <string name="full_screen_notification" moz:removedIn="130" tools:ignore="UnusedResources">Pokretanje cjeloekranskog prikaza</string>
    <!-- Message for copying the URL via long press on the toolbar -->
    <string name="url_copied">URL je kopiran</string>
    <!-- Sample text for accessibility font size -->
    <string name="accessibility_text_size_sample_text_1">Ovo je primjer teksta. Ovdje se prikazuje kako će se tekst pojaviti kad povećaš ili smanjiš veličinu pomoću ove postavke.</string>
    <!-- Summary for Accessibility Text Size Scaling Preference -->
    <string name="preference_accessibility_text_size_summary">Povećaj ili smanji tekst na web-stranicama</string>
    <!-- Title for Accessibility Text Size Scaling Preference -->
    <string name="preference_accessibility_font_size_title">Veličina fonta</string>

    <!-- Title for Accessibility Text Automatic Size Scaling Preference -->
    <string name="preference_accessibility_auto_size_2">Automatska veličina fonta</string>
    <!-- Summary for Accessibility Text Automatic Size Scaling Preference -->
    <string name="preference_accessibility_auto_size_summary">Veličina fonta odgovarat će Android postavkama. Za upravljanje veličinom fonta, deaktiviraj opciju.</string>

    <!-- Title for the Delete browsing data preference -->
    <string name="preferences_delete_browsing_data">Izbriši podatke pregledavanja</string>
    <!-- Title for the tabs item in Delete browsing data -->
    <string name="preferences_delete_browsing_data_tabs_title_2">Otvorene kartice</string>
    <!-- Subtitle for the tabs item in Delete browsing data, parameter will be replaced with the number of open tabs -->
    <string name="preferences_delete_browsing_data_tabs_subtitle">%d kartica(e)</string>
    <!-- Title for the data and history items in Delete browsing data -->
    <!-- Title for the history item in Delete browsing data -->
    <string name="preferences_delete_browsing_data_browsing_history_title">Povijest pregledavanja</string>
    <!-- Subtitle for the data and history items in delete browsing data, parameter will be replaced with the
        number of history items the user has -->
    <string name="preferences_delete_browsing_data_browsing_data_subtitle">%d adresa(e)</string>
    <!-- Title for the cookies and site data items in Delete browsing data -->
    <string name="preferences_delete_browsing_data_cookies_and_site_data">Kolačići i podaci web stranice</string>
    <!-- Subtitle for the cookies item in Delete browsing data -->
    <string name="preferences_delete_browsing_data_cookies_subtitle">Odjavit ćeš se na većini web-stranica</string>
    <!-- Title for the cached images and files item in Delete browsing data -->
    <string name="preferences_delete_browsing_data_cached_files">Predmemorirane slike i datoteke</string>
    <!-- Subtitle for the cached images and files item in Delete browsing data -->
    <string name="preferences_delete_browsing_data_cached_files_subtitle">Prazni memoriju</string>
    <!-- Title for the site permissions item in Delete browsing data -->
    <string name="preferences_delete_browsing_data_site_permissions">Dozvole web-stranice</string>
    <!-- Title for the downloads item in Delete browsing data -->
    <string name="preferences_delete_browsing_data_downloads">Preuzimanja</string>
    <!-- Text for the button to delete browsing data -->
    <string name="preferences_delete_browsing_data_button">Izbriši podatke pregledavanja</string>
    <!-- Title for the Delete browsing data on quit preference -->
    <string name="preferences_delete_browsing_data_on_quit">Izbriši podatke pregledavanja pri zatvaranju programa</string>
    <!-- Summary for the Delete browsing data on quit preference. "Quit" translation should match delete_browsing_data_on_quit_action translation. -->
    <string name="preference_summary_delete_browsing_data_on_quit_2">Automatski briše podatke pregledavanja kad u glavnom izborniku odabereš „Zatvori”</string>
    <!-- Action item in menu for the Delete browsing data on quit feature -->
    <string name="delete_browsing_data_on_quit_action">Zatvori</string>

    <!-- Title text of a delete browsing data dialog. -->
    <string name="delete_history_prompt_title">Vremenski opseg za brisanje</string>
    <!-- Body text of a delete browsing data dialog. -->
    <string name="delete_history_prompt_body" moz:RemovedIn="130" tools:ignore="UnusedResources">Uklanja povijest (uključujući povijest sinkroniziranu s drugih uređaja), kolačiće i druge podatke o pregledavanju.</string>
    <!-- Body text of a delete browsing data dialog. -->
    <string name="delete_history_prompt_body_2">Uklanja povijest (uključujući povijest sinkroniziranu s drugih uređaja)</string>
    <!-- Radio button in the delete browsing data dialog to delete history items for the last hour. -->
    <string name="delete_history_prompt_button_last_hour">Zadnji sat</string>
    <!-- Radio button in the delete browsing data dialog to delete history items for today and yesterday. -->
    <string name="delete_history_prompt_button_today_and_yesterday">Od danas i jučer</string>
    <!-- Radio button in the delete browsing data dialog to delete all history. -->
    <string name="delete_history_prompt_button_everything">Sve</string>

    <!-- Dialog message to the user asking to delete browsing data. Parameter will be replaced by app name. -->
    <string name="delete_browsing_data_prompt_message_3">%s će izbrisati odabrane podatke pregledavanja.</string>
    <!-- Text for the cancel button for the data deletion dialog -->
    <string name="delete_browsing_data_prompt_cancel">Odustani</string>
    <!-- Text for the allow button for the data deletion dialog -->
    <string name="delete_browsing_data_prompt_allow">Izbriši</string>
    <!-- Text for the snackbar confirmation that the data was deleted -->
    <string name="preferences_delete_browsing_data_snackbar">Podaci pregledavanja su izbrisani</string>
    <!-- Text for the snackbar to show the user that the deletion of browsing data is in progress -->
    <string name="deleting_browsing_data_in_progress">Brisanje podataka pregledavanja …</string>

    <!-- Dialog message to the user asking to delete all history items inside the opened group. Parameter will be replaced by a history group name. -->
    <string name="delete_all_history_group_prompt_message">Obriši sve stranice u “%s”</string>
    <!-- Text for the cancel button for the history group deletion dialog -->
    <string name="delete_history_group_prompt_cancel">Odustani</string>
    <!-- Text for the allow button for the history group dialog -->
    <string name="delete_history_group_prompt_allow">Obriši</string>
    <!-- Text for the snackbar confirmation that the history group was deleted -->
    <string name="delete_history_group_snackbar">Grupa obrisana</string>

    <!-- Onboarding -->
    <!-- text to display in the snackbar once account is signed-in -->
    <string name="onboarding_firefox_account_sync_is_on">Sinkronizacija je uključena</string>

    <!-- Onboarding theme -->
    <!-- Text shown in snackbar when multiple tabs have been sent to device -->
    <string name="sync_sent_tabs_snackbar">Kartice su poslane!</string>
    <!-- Text shown in snackbar when one tab has been sent to device  -->
    <string name="sync_sent_tab_snackbar">Kartica je poslana!</string>
    <!-- Text shown in snackbar when sharing tabs failed  -->
    <string name="sync_sent_tab_error_snackbar">Nije moguće poslati</string>
    <!-- Text shown in snackbar for the "retry" action that the user has after sharing tabs failed -->
    <string name="sync_sent_tab_error_snackbar_action">POKUŠAJ PONOVO</string>
    <!-- Title of QR Pairing Fragment -->
    <string name="sync_scan_code">Skeniraj kȏd</string>
    <!-- Instructions on how to access pairing -->
    <string name="sign_in_instructions" tools:ignore="BrandUsage"><![CDATA[Na računalu otvori Firefox i idi na <b>https://firefox.com/pair</b>]]></string>
    <!-- Text shown for sign in pairing when ready -->
    <string name="sign_in_ready_for_scan">Spremno za skeniranje</string>
    <!-- Text shown for settings option for sign with pairing -->
    <string name="sign_in_with_camera">Prijavi se pomoću kamere</string>
    <!-- Text shown for settings option for sign with email -->
    <string name="sign_in_with_email">Umjesto toga koristi e-poštu</string>
    <!-- Text shown for settings option for create new account text.'Firefox' intentionally hardcoded here.-->
    <string name="sign_in_create_account_text" tools:ignore="BrandUsage"><![CDATA[Nemaš račun? <u>Stvori ga</u> i sinkroniziraj Firefox među uređajima.]]></string>
    <!-- Text shown in confirmation dialog to sign out of account. The first parameter is the name of the app (e.g. Firefox Preview) -->
    <string name="sign_out_confirmation_message_2">%s će prestati sinkroniziranje s tvojim računom, ali neće izbrisati podatke o tvom pregledavanju na ovom uređaju.</string>
    <!-- Option to continue signing out of account shown in confirmation dialog to sign out of account -->
    <string name="sign_out_disconnect">Prekini vezu</string>
    <!-- Option to cancel signing out shown in confirmation dialog to sign out of account -->
    <string name="sign_out_cancel">Odustani</string>
    <!-- Error message snackbar shown after the user tried to select a default folder which cannot be altered -->
    <string name="bookmark_cannot_edit_root">Nije moguće urediti standardne mape</string>

    <!-- Enhanced Tracking Protection -->
    <!-- Link displayed in enhanced tracking protection panel to access tracking protection settings -->
    <string name="etp_settings">Postavke za zaštitu</string>
    <!-- Preference title for enhanced tracking protection settings -->
    <string name="preference_enhanced_tracking_protection">Poboljšana zaštita od praćenja</string>
    <!-- Preference summary for enhanced tracking protection settings on/off switch -->
    <string name="preference_enhanced_tracking_protection_summary">Sadrži potpunu zaštitu od kolačića, našu najnapredniju barijeru protiv međustraničnih kolačića.</string>
    <!-- Description of enhanced tracking protection. The parameter is the name of the application (For example: Firefox Fenix) -->
    <string name="preference_enhanced_tracking_protection_explanation_2">%s vas štiti od mnogih uobičajenih programa za praćenje, koji prate vaše radnje na mreži.</string>
    <!-- Text displayed that links to website about enhanced tracking protection -->
    <string name="preference_enhanced_tracking_protection_explanation_learn_more">Saznaj više</string>
    <!-- Preference for enhanced tracking protection for the standard protection settings -->
    <string name="preference_enhanced_tracking_protection_standard_default_1">Standardno (zadano)</string>
    <!-- Preference description for enhanced tracking protection for the standard protection settings -->
    <string name="preference_enhanced_tracking_protection_standard_description_5">Stranice će se normalno učitati, ali blokiraju manji broj programa za praćenje.</string>
    <!--  Accessibility text for the Standard protection information icon  -->
    <string name="preference_enhanced_tracking_protection_standard_info_button">Što se blokira standardnom zaštitom od praćenja</string>
    <!-- Preference for enhanced tracking protection for the strict protection settings -->
    <string name="preference_enhanced_tracking_protection_strict">Strogo</string>
    <!-- Preference description for enhanced tracking protection for the strict protection settings -->
    <string name="preference_enhanced_tracking_protection_strict_description_4">Jača zaštita od praćenja i brži rad, ali neke web-stranice možda neće ispravno raditi.</string>
    <!--  Accessibility text for the Strict protection information icon  -->
    <string name="preference_enhanced_tracking_protection_strict_info_button">Što se blokira strogom zaštitom od praćenja</string>
    <!-- Preference for enhanced tracking protection for the custom protection settings -->
    <string name="preference_enhanced_tracking_protection_custom">Prilagođeno</string>
    <!-- Preference description for enhanced tracking protection for the strict protection settings -->
    <string name="preference_enhanced_tracking_protection_custom_description_2">Odaberi koji softver za praćenje i skripte blokirati.</string>
    <!--  Accessibility text for the Strict protection information icon  -->
    <string name="preference_enhanced_tracking_protection_custom_info_button">Što se blokira prilagođenom zaštitom od praćenja</string>
    <!-- Header for categories that are being blocked by current Enhanced Tracking Protection settings -->
    <!-- Preference for enhanced tracking protection for the custom protection settings for cookies-->
    <string name="preference_enhanced_tracking_protection_custom_cookies">Kolačići</string>

    <!-- Option for enhanced tracking protection for the custom protection settings for cookies-->
    <string name="preference_enhanced_tracking_protection_custom_cookies_1">Programi za međustranično praćenje i programi za praćenje od društvenih mreža</string>
    <!-- Option for enhanced tracking protection for the custom protection settings for cookies-->
    <string name="preference_enhanced_tracking_protection_custom_cookies_2">Kolačići s neposjećenih stranica</string>
    <!-- Option for enhanced tracking protection for the custom protection settings for cookies-->
    <string name="preference_enhanced_tracking_protection_custom_cookies_3">Svi kolačići trećih strana (može dovesti do kvara na stranicama)</string>
    <!-- Option for enhanced tracking protection for the custom protection settings for cookies-->
    <string name="preference_enhanced_tracking_protection_custom_cookies_4">Svi kolačići (može dovesti do kvara na stranicama)</string>
    <!-- Option for enhanced tracking protection for the custom protection settings for cookies-->
    <string name="preference_enhanced_tracking_protection_custom_cookies_5">Izoliraj međustranične kolačiće</string>
    <!-- Preference for Global Privacy Control for the custom privacy settings for Global Privacy Control. '&amp;' is replaced with the ampersand symbol: &-->
    <string name="preference_enhanced_tracking_protection_custom_global_privacy_control">Reci web stranicama da ne dijele i ne prodaju moje podatke</string>
    <!-- Preference for enhanced tracking protection for the custom protection settings for tracking content -->
    <string name="preference_enhanced_tracking_protection_custom_tracking_content">Praćenje sadržaja</string>
    <!-- Option for enhanced tracking protection for the custom protection settings for tracking content-->
    <string name="preference_enhanced_tracking_protection_custom_tracking_content_1">U svim karticama</string>
    <!-- Option for enhanced tracking protection for the custom protection settings for tracking content-->
    <string name="preference_enhanced_tracking_protection_custom_tracking_content_2">Samo u privatnim karticama</string>
    <!-- Preference for enhanced tracking protection for the custom protection settings -->
    <string name="preference_enhanced_tracking_protection_custom_cryptominers">Kripto rudari</string>
    <!-- Preference for enhanced tracking protection for the custom protection settings -->
    <string name="preference_enhanced_tracking_protection_custom_fingerprinters" moz:RemovedIn="130" tools:ignore="UnusedResources">Čitači digitalnog otiska</string>
    <!-- Button label for navigating to the Enhanced Tracking Protection details -->
    <string name="enhanced_tracking_protection_details">Detalji</string>
    <!-- Header for categories that are being being blocked by current Enhanced Tracking Protection settings -->
    <string name="enhanced_tracking_protection_blocked">Blokirano</string>
    <!-- Header for categories that are being not being blocked by current Enhanced Tracking Protection settings -->
    <string name="enhanced_tracking_protection_allowed">Dozvoljeno</string>
    <!-- Category of trackers (social media trackers) that can be blocked by Enhanced Tracking Protection -->
    <string name="etp_social_media_trackers_title">Programi za praćenje od društvenih mreža</string>
    <!-- Description of social media trackers that can be blocked by Enhanced Tracking Protection -->
    <string name="etp_social_media_trackers_description">Ograničava mogućnost društvenih mreža da prate tvoje aktivnosti pregledavanja na webu.</string>
    <!-- Category of trackers (cross-site tracking cookies) that can be blocked by Enhanced Tracking Protection -->
    <string name="etp_cookies_title">Kolačići programa za međustranično praćenje</string>
    <!-- Category of trackers (cross-site tracking cookies) that can be blocked by Enhanced Tracking Protection -->
    <string name="etp_cookies_title_2">Međustranični kolačići</string>
    <!-- Description of cross-site tracking cookies that can be blocked by Enhanced Tracking Protection -->
    <string name="etp_cookies_description">Blokira kolačiće koje oglasne mreže i analitičke tvrtke koriste za prikupljanje podataka o tvom pregledavanju na mnogim web-stranicama.</string>
    <!-- Description of cross-site tracking cookies that can be blocked by Enhanced Tracking Protection -->
    <string name="etp_cookies_description_2">Potpuna zaštita od kolačića izolira kolačiće na stranicu koja ih je postavila, tako da vas programi za praćenje, tipično od reklamnih mreža, ne mogu pratiti na svim stranicama koje posjećujete.</string>
    <!-- Category of trackers (cryptominers) that can be blocked by Enhanced Tracking Protection -->
    <string name="etp_cryptominers_title">Kripto rudari</string>
    <!-- Description of cryptominers that can be blocked by Enhanced Tracking Protection -->
    <string name="etp_cryptominers_description">Sprečava da zlonamjerne skripte dobiju pristup tvom uređaju za rudarenje digitalne valute.</string>
    <!-- Category of trackers (fingerprinters) that can be blocked by Enhanced Tracking Protection -->
    <string name="etp_fingerprinters_title" moz:RemovedIn="130" tools:ignore="UnusedResources">Čitači digitalnog otiska</string>
    <!-- Description of fingerprinters that can be blocked by Enhanced Tracking Protection -->
    <string name="etp_fingerprinters_description" moz:RemovedIn="130" tools:ignore="UnusedResources">Zaustavlja prikupljanje jedinstvenih podataka o tvom uređaju koji se mogu koristiti za praćenje.</string>
    <!-- Category of trackers (tracking content) that can be blocked by Enhanced Tracking Protection -->
    <string name="etp_tracking_content_title">Praćenje sadržaja</string>
    <!-- Description of tracking content that can be blocked by Enhanced Tracking Protection -->
    <string name="etp_tracking_content_description">Zaustavlja učitavanje vanjskih oglasa, videozapisa i drugog sadržaja koji sadrži kod za praćenje. Može utjecati na neke funkcionalnosti web-stranice.</string>

    <!-- Enhanced Tracking Protection message that protection is currently on for this site -->
    <string name="etp_panel_on">Za ovu web-stranicu zaštite su UKLJUČENE</string>
    <!-- Enhanced Tracking Protection message that protection is currently off for this site -->
    <string name="etp_panel_off">Za ovu web-stranicu zaštite su ISKLJUČENE</string>
    <!-- Header for exceptions list for which sites enhanced tracking protection is always off -->
    <string name="enhanced_tracking_protection_exceptions">Pojačana zaštita od praćenja je ISKLJUČENA za ove web-stranice</string>
    <!-- Content description (not visible, for screen readers etc.): Navigate
    back from ETP details (Ex: Tracking content) -->
    <string name="etp_back_button_content_description">Navigiraj nazad</string>

    <!-- About page link text to open what's new link -->
    <string name="about_whats_new">Što je novo u %s</string>
    <!-- Open source licenses page title
    The first parameter is the app name -->
    <string name="open_source_licenses_title">%s | OSS biblioteke</string>

    <!-- Category of trackers (redirect trackers) that can be blocked by Enhanced Tracking Protection -->
    <string name="etp_redirect_trackers_title">Pratitelji preusmjeravanja</string>
    <!-- Description of redirect tracker cookies that can be blocked by Enhanced Tracking Protection -->
    <string name="etp_redirect_trackers_description">Čisti kolačiće koje postavljaju preusmjeravanja na poznate stranice za praćenje.</string>

    <!-- Description of the SmartBlock Enhanced Tracking Protection feature. The * symbol is intentionally hardcoded here,
         as we use it on the UI to indicate which trackers have been partially unblocked.  -->
    <string name="preference_etp_smartblock_description">Neki programi za praćenje označeni ispod djelomično su deblokirani na ovoj stranici jer ste bili u interakciji s njima *.</string>
    <!-- Text displayed that links to website about enhanced tracking protection SmartBlock -->
    <string name="preference_etp_smartblock_learn_more">Saznaj više</string>

    <!-- Content description (not visible, for screen readers etc.):
    Enhanced tracking protection exception preference icon for ETP settings. -->
    <string name="preference_etp_exceptions_icon_description">Ikona postavki za iznimke od napredne zaštite praćenja</string>

    <!-- About page link text to open support link -->
    <string name="about_support">Podrška</string>
    <!-- About page link text to list of past crashes (like about:crashes on desktop) -->
    <string name="about_crashes">Rušenja</string>
    <!-- About page link text to open privacy notice link -->
    <string name="about_privacy_notice">Pravila privatnosti</string>
    <!-- About page link text to open know your rights link -->
    <string name="about_know_your_rights">Poznaj svoja prava</string>
    <!-- About page link text to open licensing information link -->
    <string name="about_licensing_information">Informacije o licenciranju</string>
    <!-- About page link text to open a screen with libraries that are used -->
    <string name="about_other_open_source_libraries">Biblioteke koje koristimo</string>

    <!-- Toast shown to the user when they are activating the secret dev menu
        The first parameter is number of long clicks left to enable the menu -->
    <string name="about_debug_menu_toast_progress">Izbornik za uklanjanje pogrešaka: %1$d klikova za omogućavanje</string>
    <string name="about_debug_menu_toast_done">Izbornik za uklanjanje pogrešaka je omogućen</string>

    <!-- Browser long press popup menu -->
    <!-- Copy the current url -->
    <string name="browser_toolbar_long_press_popup_copy">Kopiraj</string>
    <!-- Paste & go the text in the clipboard. '&amp;' is replaced with the ampersand symbol: & -->
    <string name="browser_toolbar_long_press_popup_paste_and_go">Zalijepi i idi</string>
    <!-- Paste the text in the clipboard -->
    <string name="browser_toolbar_long_press_popup_paste">Zalijepi</string>
    <!-- Snackbar message shown after an URL has been copied to clipboard. -->
    <string name="browser_toolbar_url_copied_to_clipboard_snackbar">URL je kopiran u međuspremnik</string>

    <!-- Title text for the Add To Homescreen dialog -->
    <string name="add_to_homescreen_title">Dodaj na početni ekran</string>
    <!-- Cancel button text for the Add to Homescreen dialog -->
    <string name="add_to_homescreen_cancel">Odustani</string>
    <!-- Add button text for the Add to Homescreen dialog -->
    <string name="add_to_homescreen_add">Dodaj</string>
    <!-- Continue to website button text for the first-time Add to Homescreen dialog -->
    <string name="add_to_homescreen_continue">Nastavi na web stranicu</string>
    <!-- Placeholder text for the TextView in the Add to Homescreen dialog -->
    <string name="add_to_homescreen_text_placeholder">Ime prečaca</string>

    <!-- Describes the add to homescreen functionality -->
    <string name="add_to_homescreen_description_2">Ovu stranicu lako možeš dodati na početni zaslon svog uređaja za brže pretraživanje s iskustvom sličnim aplikacijama.</string>

    <!-- Preference for managing the settings for logins and passwords in Fenix -->
    <string name="preferences_passwords_logins_and_passwords_2">Lozinke</string>
    <!-- Preference for managing the saving of logins and passwords in Fenix -->
    <string name="preferences_passwords_save_logins_2">Spremi lozinke</string>
    <!-- Preference option for asking to save passwords in Fenix -->
    <string name="preferences_passwords_save_logins_ask_to_save">Pitaj treba li se spremiti</string>
    <!-- Preference option for never saving passwords in Fenix -->
    <string name="preferences_passwords_save_logins_never_save">Nikad ne spremaj</string>
    <!-- Preference for autofilling saved logins in Firefox (in web content), %1$s will be replaced with the app name -->
    <string name="preferences_passwords_autofill2">Automatski ispuni u %1$s</string>
    <!-- Description for the preference for autofilling saved logins in Firefox (in web content), %1$s will be replaced with the app name -->
    <string name="preferences_passwords_autofill_description">Ispuni i spremi korisnička imena i lozinke na web-stranicama tijekom korištenja %1$sa.</string>
    <!-- Preference for autofilling logins from Fenix in other apps (e.g. autofilling the Twitter app) -->
    <string name="preferences_android_autofill">Automatski ispuni u drugim aplikacijama</string>
    <!-- Description for the preference for autofilling logins from Fenix in other apps (e.g. autofilling the Twitter app) -->
    <string name="preferences_android_autofill_description">Ispuni korisnička imena i lozinke u drugim aplikacijama na tvom uređaju.</string>

    <!-- Preference option for adding a password -->
    <string name="preferences_logins_add_login_2">Dodaj lozinku</string>

    <!-- Preference for syncing saved passwords in Fenix -->
    <string name="preferences_passwords_sync_logins_2">Sinkroniziraj lozinke</string>
    <!-- Preference for syncing saved passwords in Fenix, when not signed in-->
    <string name="preferences_passwords_sync_logins_across_devices_2">Sinkroniziraj lozinke među uređajima</string>
    <!-- Preference to access list of saved passwords -->
    <string name="preferences_passwords_saved_logins_2">Spremljene lozinke</string>
<<<<<<< HEAD
=======
    <!-- Clickable text for opening an external link for more information about Sync. -->
    <string name="preferences_passwords_saved_logins_description_empty_learn_more_link_2">Saznaj više o sinkronizaciji</string>
>>>>>>> 80823484
    <!-- Preference to access list of login exceptions that we never save logins for -->
    <string name="preferences_passwords_exceptions">Iznimke</string>

    <!-- Empty description of list of login exceptions that we never save passwords for. Parameter will be replaced by app name. -->
    <string name="preferences_passwords_exceptions_description_empty_2">%s neće spremati lozinke za ovdje navedene web stranice.</string>
    <!-- Description of list of login exceptions that we never save passwords for. Parameter will be replaced by app name. -->
    <string name="preferences_passwords_exceptions_description_2">%s neće spremati lozinke za ove web stranice.</string>
    <!-- Text on button to remove all saved login exceptions -->
    <string name="preferences_passwords_exceptions_remove_all">Obriši sve iznimke</string>
    <!-- Hint for search box in passwords list -->
    <string name="preferences_passwords_saved_logins_search_2">Pretraži lozinke</string>
    <!-- The header for the site that a login is for -->
    <string name="preferences_passwords_saved_logins_site">Stranica</string>
    <!-- The header for the username for a login -->
    <string name="preferences_passwords_saved_logins_username">Korisničko ime</string>
    <!-- The header for the password for a login -->
    <string name="preferences_passwords_saved_logins_password">Lozinka</string>
    <!-- Shown in snackbar to tell user that the password has been copied -->
    <string name="logins_password_copied">Lozinka je kopirana u međuspremnik</string>
    <!-- Shown in snackbar to tell user that the username has been copied -->
    <string name="logins_username_copied">Korisničko ime je kopirano u međuspremnik</string>
    <!-- Content Description (for screenreaders etc) read for the button to copy a password in logins-->
    <string name="saved_logins_copy_password">Kopiraj lozinku</string>
    <!-- Content Description (for screenreaders etc) read for the button to clear a password while editing a login-->
    <string name="saved_logins_clear_password">Očisti lozinku</string>
    <!-- Content Description (for screenreaders etc) read for the button to copy a username in logins -->
    <string name="saved_login_copy_username">Kopiraj korisničko ime</string>
    <!-- Content Description (for screenreaders etc) read for the button to clear a username while editing a login -->
    <string name="saved_login_clear_username">Očisti korisničko ime</string>
    <!-- Content Description (for screenreaders etc) read for the button to clear the hostname field while creating a login -->
    <string name="saved_login_clear_hostname">Očisti domenu</string>
    <!-- Content Description (for screenreaders etc) read for the button to open a site in logins -->
    <string name="saved_login_open_site">Otvori stranicu u pregledniku</string>
    <!-- Content Description (for screenreaders etc) read for the button to reveal a password in logins -->
    <string name="saved_login_reveal_password">Prikaži lozinku</string>
    <!-- Content Description (for screenreaders etc) read for the button to hide a password in logins -->
    <string name="saved_login_hide_password">Sakrij lozinku</string>

    <!-- Message displayed in biometric prompt displayed for authentication before allowing users to view their passwords -->
    <string name="logins_biometric_prompt_message_2">Otključaj za prikaz tvojih spremljenih lozinki</string>
    <!-- Title of warning dialog if users have no device authentication set up -->
    <string name="logins_warning_dialog_title_2">Zaštiti svoje spremljene lozinke</string>
    <!-- Negative button to ignore warning dialog if users have no device authentication set up -->
    <string name="logins_warning_dialog_later">Kasnije</string>
    <!-- Positive button to send users to set up a pin of warning dialog if users have no device authentication set up -->
    <string name="logins_warning_dialog_set_up_now">Postavi sada</string>
    <!-- Title of PIN verification dialog to direct users to re-enter their device credentials to access their logins -->
    <string name="logins_biometric_prompt_message_pin">Otključaj uređaj</string>
    <!-- Title for Accessibility Force Enable Zoom Preference -->
    <string name="preference_accessibility_force_enable_zoom">Zumiranje na svim web-stranicama</string>

    <!-- Summary for Accessibility Force Enable Zoom Preference -->
    <string name="preference_accessibility_force_enable_zoom_summary">Aktiviraj, kako bi se omogućile geste za smanjivanje i zumiranje prikaza, čak i ako web-stranica sprečava ovu gestu.</string>

    <!-- Saved logins sorting strategy menu item -by name- (if selected, it will sort saved logins alphabetically) -->
    <string name="saved_logins_sort_strategy_alphabetically">Naziv (A-Z)</string>
    <!-- Saved logins sorting strategy menu item -by last used- (if selected, it will sort saved logins by last used) -->
    <string name="saved_logins_sort_strategy_last_used">Zadnja upotreba</string>

    <!-- Content description (not visible, for screen readers etc.) -->
    <string name="saved_logins_menu_dropdown_chevron_icon_content_description_2">Izbornik za razvrstavanje lozinki</string>

    <!-- Autofill -->
    <!-- Preference and title for managing the autofill settings -->
    <string name="preferences_autofill">Automatsko ispunjavanje</string>
    <!-- Preference and title for managing the settings for addresses -->
    <string name="preferences_addresses">Adrese</string>
    <!-- Preference and title for managing the settings for payment methods -->
    <string name="preferences_credit_cards_2">Načini plaćanja</string>
    <!-- Preference for saving and autofilling credit cards -->
    <string name="preferences_credit_cards_save_and_autofill_cards_2">Načini spremanja i ispunjavanja plaćanja</string>
    <!-- Preference summary for saving and autofilling payment method data. Parameter will be replaced by app name. -->
    <string name="preferences_credit_cards_save_and_autofill_cards_summary_2">%s šifrira sve načine plaćanja koje spremiš</string>
    <!-- Preference option for syncing credit cards across devices. This is displayed when the user is not signed into sync -->
    <string name="preferences_credit_cards_sync_cards_across_devices">Sinkroniziraj kartice na uređajima</string>
    <!-- Preference option for syncing credit cards across devices. This is displayed when the user is signed into sync -->
    <string name="preferences_credit_cards_sync_cards">Sinkroniziraj kartice</string>

    <!-- Preference option for adding a card -->
    <string name="preferences_credit_cards_add_credit_card_2">Dodaj kreditnu karticu</string>
    <!-- Preference option for managing saved cards -->
    <string name="preferences_credit_cards_manage_saved_cards_2">Upravljaj kreditnim karticama</string>
    <!-- Preference option for adding an address -->
    <string name="preferences_addresses_add_address">Dodaj adresu</string>
    <!-- Preference option for managing saved addresses -->
    <string name="preferences_addresses_manage_addresses">Upravljaj adresama</string>

    <!-- Preference for saving and filling addresses -->
    <string name="preferences_addresses_save_and_autofill_addresses_2">Spremi i ispuni adrese</string>
    <!-- Preference summary for saving and filling address data -->
    <string name="preferences_addresses_save_and_autofill_addresses_summary_2">Uključuje telefonske brojeve i e-mail adrese</string>

    <!-- Title of the "Add card" screen -->
    <string name="credit_cards_add_card">Dodaj karticu</string>
    <!-- Title of the "Edit card" screen -->
    <string name="credit_cards_edit_card">Uredi karticu</string>
    <!-- The header for the card number of a credit card -->
    <string name="credit_cards_card_number">Broj kartice</string>
    <!-- The header for the expiration date of a credit card -->
    <string name="credit_cards_expiration_date">Datum valjanosti</string>
    <!-- The label for the expiration date month of a credit card to be used by a11y services-->
    <string name="credit_cards_expiration_date_month">Mjesec datuma valjanosti</string>
    <!-- The label for the expiration date year of a credit card to be used by a11y services-->
    <string name="credit_cards_expiration_date_year">Godina datuma valjanosti</string>
    <!-- The header for the name on the credit card -->
    <string name="credit_cards_name_on_card">Ime na kartici</string>
    <!-- The text for the "Delete card" menu item for deleting a credit card -->
    <string name="credit_cards_menu_delete_card">Izbriši karticu</string>
    <!-- The text for the "Delete card" button for deleting a credit card -->
    <string name="credit_cards_delete_card_button">Izbriši karticu</string>
    <!-- The text for the confirmation message of "Delete card" dialog -->
    <string name="credit_cards_delete_dialog_confirmation_2">Izbrisati kreditnu karticu?</string>
    <!-- The text for the positive button on "Delete card" dialog -->
    <string name="credit_cards_delete_dialog_button">Izbriši</string>
    <!-- The title for the "Save" menu item for saving a credit card -->
    <string name="credit_cards_menu_save">Spremi</string>
    <!-- The text for the "Save" button for saving a credit card -->
    <string name="credit_cards_save_button">Spremi</string>
    <!-- The text for the "Cancel" button for cancelling adding, updating or deleting a credit card -->
    <string name="credit_cards_cancel_button">Odustani</string>

    <!-- Title of the "Saved cards" screen -->
    <string name="credit_cards_saved_cards">Spremljene kartice</string>

    <!-- Error message for card number validation -->
    <string name="credit_cards_number_validation_error_message_2">Unesi valjani broj kreditne kartice</string>
    <!-- Error message for card name on card validation -->
    <string name="credit_cards_name_on_card_validation_error_message_2">Dodaj ime</string>
    <!-- Message displayed in biometric prompt displayed for authentication before allowing users to view their saved credit cards -->
    <string name="credit_cards_biometric_prompt_message">Otključaj za prikaz spremljenih kreditnih kartica</string>
    <!-- Title of warning dialog if users have no device authentication set up -->
    <string name="credit_cards_warning_dialog_title_2">Zaštiti svoje spremljene načine plaćanja</string>
    <!-- Message of warning dialog if users have no device authentication set up -->
    <string name="credit_cards_warning_dialog_message_3">Postavi način zaključavanja uređaja – PIN ili lozinku – kao zaštitu pristupa tvojim spremljenim načinima plaćanja ako netko drugi ima tvoj uređaj.</string>
    <!-- Positive button to send users to set up a pin of warning dialog if users have no device authentication set up -->
    <string name="credit_cards_warning_dialog_set_up_now">Postavi sada</string>
    <!-- Negative button to ignore warning dialog if users have no device authentication set up -->
    <string name="credit_cards_warning_dialog_later">Kasnije</string>
    <!-- Title of PIN verification dialog to direct users to re-enter their device credentials to access their credit cards -->
    <string name="credit_cards_biometric_prompt_message_pin">Otključaj svoj uređaj</string>

    <!-- Message displayed in biometric prompt for authentication, before allowing users to use their stored payment method information -->
    <string name="credit_cards_biometric_prompt_unlock_message_2">Otključaj za korištenje spremljenih načina plaćanja</string>
    <!-- Title of the "Add address" screen -->
    <string name="addresses_add_address">Dodaj adresu</string>
    <!-- Title of the "Edit address" screen -->
    <string name="addresses_edit_address">Uredi adresu</string>
    <!-- Title of the "Manage addresses" screen -->
    <string name="addresses_manage_addresses">Upravljaj adresama</string>
    <!-- The header for the name of an address. Name represents a person's full name, typically made up of a first, middle and last name, e.g. John Joe Doe. -->
    <string name="addresses_name">Ime</string>
    <!-- The header for the street address of an address -->
    <string name="addresses_street_address">Ulica</string>
    <!-- The header for the city of an address -->
    <string name="addresses_city">Grad</string>
    <!-- The header for the subregion of an address when "state" should be used -->
    <string name="addresses_state">Država</string>
    <!-- The header for the subregion of an address when "province" should be used -->
    <string name="addresses_province">Pokrajina</string>
    <!-- The header for the zip code of an address -->
    <string name="addresses_zip">Poštanski broj</string>
    <!-- The header for the country or region of an address -->
    <string name="addresses_country">Zemlja ili regija</string>
    <!-- The header for the phone number of an address -->
    <string name="addresses_phone">Telefon</string>

    <!-- The header for the email of an address -->
    <string name="addresses_email">E-mail adresa</string>
    <!-- The text for the "Save" button for saving an address -->
    <string name="addresses_save_button">Spremi</string>
    <!-- The text for the "Cancel" button for cancelling adding, updating or deleting an address -->
    <string name="addresses_cancel_button">Odustani</string>
    <!-- The text for the "Delete address" button for deleting an address -->
    <string name="addressess_delete_address_button">Izbriši adresu</string>
    <!-- The title for the "Delete address" confirmation dialog -->
    <string name="addressess_confirm_dialog_message_2">Izbrisati ovu adresu?</string>
    <!-- The text for the positive button on "Delete address" dialog -->
    <string name="addressess_confirm_dialog_ok_button">Izbriši</string>
    <!-- The text for the negative button on "Delete address" dialog -->
    <string name="addressess_confirm_dialog_cancel_button">Odustani</string>
    <!-- The text for the "Save address" menu item for saving an address -->
    <string name="address_menu_save_address">Spremi adresu</string>
    <!-- The text for the "Delete address" menu item for deleting an address -->
    <string name="address_menu_delete_address">Izbriši adresu</string>

    <!-- Title of the Add search engine screen -->
    <string name="search_engine_add_custom_search_engine_title">Dodaj tražilicu</string>
    <!-- Content description (not visible, for screen readers etc.): Title for the button that navigates to add new engine screen -->
    <string name="search_engine_add_custom_search_engine_button_content_description">Dodaj novi pretraživač</string>
    <!-- Title of the Edit search engine screen -->
    <string name="search_engine_edit_custom_search_engine_title">Uredi tražilicu</string>
    <!-- Text for the menu button to edit a search engine -->
    <string name="search_engine_edit">Uredi</string>
    <!-- Text for the menu button to delete a search engine -->
    <string name="search_engine_delete">Izbriši</string>

    <!-- Label for the TextField in which user enters custom search engine name -->
    <string name="search_add_custom_engine_name_label">Naziv</string>

    <!-- Placeholder text shown in the Search Engine Name text field before a user enters text -->
    <string name="search_add_custom_engine_name_hint_2">Naziv pretraživača</string>
    <!-- Label for the TextField in which user enters custom search engine URL -->
    <string name="search_add_custom_engine_url_label">URL pojma za pretraživanje</string>
    <!-- Placeholder text shown in the Search String TextField before a user enters text -->
    <string name="search_add_custom_engine_search_string_hint_2">URL koji će se koristiti za pretraživanje</string>
    <!-- Description text for the Search String TextField. The %s is part of the string -->
    <string name="search_add_custom_engine_search_string_example" formatted="false">Zamijeni upit s „%s”. Primjer:\nhttps://www.google.com/search?q=%s</string>

    <!-- Accessibility description for the form in which details about the custom search engine are entered -->
    <string name="search_add_custom_engine_form_description">Detalji prilagođene tražilice</string>

    <!-- Label for the TextField in which user enters custom search engine suggestion URL -->
    <string name="search_add_custom_engine_suggest_url_label">API za prijedloge pretraživanja (neobavezno)</string>
    <!-- Placeholder text shown in the Search Suggestion String TextField before a user enters text -->
    <string name="search_add_custom_engine_suggest_string_hint">URL API za prijedloge pretraživanja</string>
    <!-- Description text for the Search Suggestion String TextField. The %s is part of the string -->
    <string name="search_add_custom_engine_suggest_string_example_2" formatted="false">Zamijeni upit s „%s”. Na primjer:\nhttps://suggestqueries.google.com/complete/search?client=firefox&amp;q=%s</string>
    <!-- The text for the "Save" button for saving a custom search engine -->
    <string name="search_custom_engine_save_button">Spremi</string>

    <!-- Text shown when a user leaves the name field empty -->
    <string name="search_add_custom_engine_error_empty_name">Upiši ime tražilice</string>
    <!-- Text shown when a user leaves the search string field empty -->
    <string name="search_add_custom_engine_error_empty_search_string">Upiši traženi niz</string>
    <!-- Text shown when a user leaves out the required template string -->
    <string name="search_add_custom_engine_error_missing_template">Pazi da traženi niz odgovara formatu primjera</string>
    <!-- Text shown when we aren't able to validate the custom search query. The first parameter is the url of the custom search engine -->
    <string name="search_add_custom_engine_error_cannot_reach">Greška prilikom povezivanja s „%s”</string>
    <!-- Text shown when a user creates a new search engine -->
    <string name="search_add_custom_engine_success_message">%s je stvorena</string>
    <!-- Text shown when a user successfully edits a custom search engine -->
    <string name="search_edit_custom_engine_success_message">%s je spremljena</string>

    <!-- Text shown when a user successfully deletes a custom search engine -->
    <string name="search_delete_search_engine_success_message">%s je izbrisana</string>

    <!-- Heading for the instructions to allow a permission -->
    <string name="phone_feature_blocked_intro">Dozvoli na sljedeći način:</string>
    <!-- First step for the allowing a permission -->
    <string name="phone_feature_blocked_step_settings">1. Idi na postavke za Android</string>
    <!-- Second step for the allowing a permission -->
    <string name="phone_feature_blocked_step_permissions"><![CDATA[2. Dodirni <b>Dozvole</b>]]></string>
    <!-- Third step for the allowing a permission (Fore example: Camera) -->
    <string name="phone_feature_blocked_step_feature"><![CDATA[3. Prebaci <b>%1$s</b> na UKLJUČENO]]></string>

    <!-- Label that indicates a site is using a secure connection -->
    <string name="quick_settings_sheet_secure_connection_2">Veza je sigurna</string>
    <!-- Label that indicates a site is using a insecure connection -->
    <string name="quick_settings_sheet_insecure_connection_2">Veza nije sigurna</string>
    <!-- Label to clear site data -->
    <string name="clear_site_data">Obriši kolačiće i podatke stranice</string>
    <!-- Confirmation message for a dialog confirming if the user wants to delete all data for current site -->
    <string name="confirm_clear_site_data"><![CDATA[Jeste li sigurni da želite obrisati sve kolačiće i podatke za stranicu <b>%s</b>?]]></string>
    <!-- Confirmation message for a dialog confirming if the user wants to delete all the permissions for all sites-->
    <string name="confirm_clear_permissions_on_all_sites">Sigurno želiš izbrisati sve dozvole na svim web-stranicama?</string>
    <!-- Confirmation message for a dialog confirming if the user wants to delete all the permissions for a site-->
    <string name="confirm_clear_permissions_site">Sigurno želiš izbrisati sve dozvole za ovu web-stranicu?</string>
    <!-- Confirmation message for a dialog confirming if the user wants to set default value a permission for a site-->
    <string name="confirm_clear_permission_site">Sigurno želiš izbrisati ovu dozvolu za ovu web-stranicu?</string>
    <!-- label shown when there are not site exceptions to show in the site exception settings -->
    <string name="no_site_exceptions">Bez izuzetih web-stranica</string>
    <!-- Bookmark deletion confirmation -->
    <string name="bookmark_deletion_confirmation">Sigurno želiš izbrisati ovu zabilješku?</string>
    <!-- Browser menu button that adds a shortcut to the home fragment -->
    <string name="browser_menu_add_to_shortcuts">Dodaj u prečace</string>
    <!-- Browser menu button that removes a shortcut from the home fragment -->
    <string name="browser_menu_remove_from_shortcuts">Ukloni iz prečaca</string>
    <!-- text shown before the issuer name to indicate who its verified by, parameter is the name of
     the certificate authority that verified the ticket-->
    <string name="certificate_info_verified_by">Potvrđuje: %1$s</string>
    <!-- Login overflow menu delete button -->
    <string name="login_menu_delete_button">Izbriši</string>
    <!-- Login overflow menu edit button -->
    <string name="login_menu_edit_button">Uredi</string>
    <!-- Message in delete confirmation dialog for password -->
    <string name="login_deletion_confirmation_2">Stvarno želiš izbrisati ovu lozinku?</string>
    <!-- Positive action of a dialog asking to delete  -->
    <string name="dialog_delete_positive">Izbriši</string>
    <!-- Negative action of a dialog asking to delete login -->
    <string name="dialog_delete_negative">Odustani</string>
<<<<<<< HEAD
=======
    <!--  The saved password options menu description. -->
    <string name="login_options_menu_2">Opcije lozinke</string>
    <!--  The editable text field for a website address. -->
    <string name="saved_login_hostname_description_3">Tekstualno polje za adresu web stranice.</string>
    <!--  The editable text field for a username. -->
    <string name="saved_login_username_description_3">Tekstualno polje za korisničko ime.</string>
    <!--  The editable text field for a login's password. -->
    <string name="saved_login_password_description_2">Tekstualno polje za lozinku.</string>
    <!--  The button description to save changes to an edited password. -->
    <string name="save_changes_to_login_2">Spremi promjene.</string>
>>>>>>> 80823484
    <!--  The page title for editing a saved password. -->
    <string name="edit_2">Uredi lozinku</string>
    <!--  The page title for adding new password. -->
    <string name="add_login_2">Dodaj lozinku</string>
    <!--  Error text displayed underneath the password field when it is in an error case. -->
    <string name="saved_login_password_required_2">Upiši lozinku</string>
    <!--  The error message in add login view when username field is blank. -->
    <string name="saved_login_username_required_2">Upiši korisničko ime</string>
    <!--  The error message in add login view when hostname field is blank. -->
    <string name="saved_login_hostname_required" tools:ignore="UnusedResources">Domena je potrebna</string>
    <!--  The error message in add login view when hostname field is blank. -->
    <string name="saved_login_hostname_required_2" tools:ignore="UnusedResources">Upiši web-adresu</string>
    <!-- Voice search button content description  -->
    <string name="voice_search_content_description">Glasovno pretraživanje</string>
    <!-- Voice search prompt description displayed after the user presses the voice search button -->
    <string name="voice_search_explainer">Govorite sada</string>

    <!--  The error message in edit login view when a duplicate username exists. -->
    <string name="saved_login_duplicate">Prijava s tim korisničkim imenom već postoji</string>

    <!-- This is the hint text that is shown inline on the hostname field of the create new login page. 'https://www.example.com' intentionally hardcoded here -->
    <string name="add_login_hostname_hint_text">https://www.example.com</string>
    <!-- This is an error message shown below the hostname field of the add login page when a hostname does not contain http or https. -->
    <string name="add_login_hostname_invalid_text_3">Web-adresa mora sadržavati &quot;https://&quot; ili &quot;http://&quot;</string>
    <!-- This is an error message shown below the hostname field of the add login page when a hostname is invalid. -->
    <string name="add_login_hostname_invalid_text_2">Valjana domena je potrebna</string>

    <!-- Synced Tabs -->
    <!-- Text displayed to ask user to connect another device as no devices found with account -->
    <string name="synced_tabs_connect_another_device">Poveži drugi uređaj.</string>
    <!-- Text displayed asking user to re-authenticate -->
    <string name="synced_tabs_reauth">Ponovite autorizaciju.</string>
    <!-- Text displayed when user has disabled tab syncing in Firefox Sync Account -->
    <string name="synced_tabs_enable_tab_syncing">Omogućite sinkroniziranje kartica.</string>

    <!-- Text displayed when user has no tabs that have been synced -->
    <string name="synced_tabs_no_tabs" tools:ignore="BrandUsage">Nemaš otvorene kartice u Firefoxu na drugim uređajima.</string>
    <!-- Text displayed in the synced tabs screen when a user is not signed in to Firefox Sync describing Synced Tabs -->
    <string name="synced_tabs_sign_in_message">Pogledaj popis kartica s tvojih drugih uređaja.</string>
    <!-- Text displayed on a button in the synced tabs screen to link users to sign in when a user is not signed in to Firefox Sync -->
    <string name="synced_tabs_sign_in_button">Prijavi se za sinkronizaciju</string>

    <!-- The text displayed when a synced device has no tabs to show in the list of Synced Tabs. -->
    <string name="synced_tabs_no_open_tabs">Nema otvorenih kartica</string>

    <!-- Content description for expanding a group of synced tabs. -->
    <string name="synced_tabs_expand_group">Proširi grupu sinkroniziranih kartica</string>
    <!-- Content description for collapsing a group of synced tabs. -->
    <string name="synced_tabs_collapse_group">Sažmi grupu sinkroniziranih kartica</string>

    <!-- Top Sites -->
    <!-- Title text displayed in the dialog when shortcuts limit is reached. -->
    <string name="shortcut_max_limit_title">Dosegnuto je ograničenje prečaca</string>
    <!-- Content description text displayed in the dialog when shortcut limit is reached. -->
    <string name="shortcut_max_limit_content">Za dodavanje novog prečaca prvo treba ukloniti jedan. Dotakni i drži jednu od njih i odaberi uklanjanje.</string>
    <!-- Confirmation dialog button text when top sites limit is reached. -->
    <string name="top_sites_max_limit_confirmation_button">U redu, shvaćam</string>

    <!-- Label for the preference to show the shortcuts for the most visited top sites on the homepage -->
    <string name="top_sites_toggle_top_recent_sites_4">Prečaci</string>
    <!-- Title text displayed in the rename top site dialog. -->
    <string name="top_sites_rename_dialog_title">Naziv</string>
    <!-- Hint for renaming title of a shortcut -->
    <string name="shortcut_name_hint">Ime prečaca</string>
    <!-- Hint for editing URL of a shortcut. -->
    <string name="shortcut_url_hint">URL prečaca</string>
    <!-- Button caption to confirm the renaming of the top site. -->
    <string name="top_sites_rename_dialog_ok" moz:removedIn="130" tools:ignore="UnusedResources">U redu</string>
    <!-- Dialog button text for canceling the rename top site prompt. -->
    <string name="top_sites_rename_dialog_cancel">Odustani</string>

    <!-- Text for the menu button to open the homepage settings. -->
    <string name="top_sites_menu_settings">Postavke</string>
    <!-- Text for the menu button to navigate to sponsors and privacy support articles. '&amp;' is replaced with the ampersand symbol: & -->
    <string name="top_sites_menu_sponsor_privacy">Naši sponzori i tvoja privatnost</string>
    <!-- Label text displayed for a sponsored top site. -->
    <string name="top_sites_sponsored_label">Sponzorirano</string>

    <!-- Text for the menu item to edit a top site. -->
    <string name="top_sites_edit_top_site">Uredi</string>
    <!-- Text for the dialog title to edit a top site. -->
    <string name="top_sites_edit_dialog_title">Uredi prečac</string>
    <!-- Button caption to confirm the edit of the top site. -->
    <string name="top_sites_edit_dialog_save">Spremi</string>
    <!-- Error message when the user entered an invalid URL -->
    <string name="top_sites_edit_dialog_url_error">Unesi važeći URL</string>
    <!-- Label for the URL edit field in the edit top site dialog. -->
    <string name="top_sites_edit_dialog_url_title">URL</string>

    <!-- Inactive tabs in the tabs tray -->
    <!-- Title text displayed in the tabs tray when a tab has been unused for 14 days. -->
    <string name="inactive_tabs_title">Neaktivne kartice</string>
    <!-- Content description for closing all inactive tabs -->
    <string name="inactive_tabs_delete_all">Zatvori sve neaktivne kartice</string>

    <!-- Content description for expanding the inactive tabs section. -->
    <string name="inactive_tabs_expand_content_description">Rasklopi neaktivne kartice</string>
    <!-- Content description for collapsing the inactive tabs section. -->
    <string name="inactive_tabs_collapse_content_description">Sklopi neaktivne kartice</string>

    <!-- Inactive tabs auto-close message in the tabs tray -->
    <!-- The header text of the auto-close message when the user is asked if they want to turn on the auto-closing of inactive tabs. -->
    <string name="inactive_tabs_auto_close_message_header" tools:ignore="UnusedResources">Automatski zatvoriti nakon jednog mjeseca?</string>
    <!-- A description below the header to notify the user what the inactive tabs auto-close feature is. -->
    <string name="inactive_tabs_auto_close_message_description" tools:ignore="BrandUsage,UnusedResources">Firefox može zatvoriti kartice koje nisu pregledane posljednjih mjesec dana.</string>
    <!-- A call to action below the description to allow the user to turn on the auto closing of inactive tabs. -->
    <string name="inactive_tabs_auto_close_message_action" tools:ignore="UnusedResources">UKLJUČI AUTOMATSKO ZATVARANJE</string>

    <!-- Text for the snackbar to confirm auto-close is enabled for inactive tabs -->
    <string name="inactive_tabs_auto_close_message_snackbar">Automatsko zatvaranje ukljčeno</string>

    <!-- Awesome bar suggestion's headers -->
    <!-- Search suggestions title for Firefox Suggest. -->
    <string name="firefox_suggest_header" tools:ignore="BrandUsage">Firefox prijedlozi</string>

    <!-- Title for search suggestions when Google is the default search suggestion engine. -->
    <string name="google_search_engine_suggestion_header">Google pretraga</string>
    <!-- Title for search suggestions when the default search suggestion engine is anything other than Google. The first parameter is default search engine name. -->
    <string name="other_default_search_engine_suggestion_header">%s pretraga</string>

    <!-- Default browser experiment -->
    <!-- Default browser card title -->
    <string name="default_browser_experiment_card_title">Promijeni standardni preglednik</string>
    <!-- Default browser card text -->
    <string name="default_browser_experiment_card_text" tools:ignore="BrandUsage">Postavi automatsko otvaranje poveznica web stranica, e-pošte i poruka u Firefoxu.</string>

    <!-- Content description for close button in collection placeholder. -->
    <string name="remove_home_collection_placeholder_content_description">Ukloni</string>

    <!-- Content description radio buttons with a link to more information -->
    <string name="radio_preference_info_content_description">Klikni za više informacija</string>

    <!-- Content description for the action bar "up" button -->
    <string name="action_bar_up_description" moz:removedIn="124" tools:ignore="UnusedResources">Navigiraj gore</string>

    <!-- Content description for privacy content close button -->
    <string name="privacy_content_close_button_content_description">Zatvori</string>

    <!-- Pocket recommended stories -->
    <!-- Header text for a section on the home screen. -->
    <string name="pocket_stories_header_1">Priče koje potiču na razmišljanje</string>
    <!-- Header text for a section on the home screen. -->
    <string name="pocket_stories_categories_header">Priče po temama</string>
    <!-- Text of a button allowing users to access an external url for more Pocket recommendations. -->
    <string name="pocket_stories_placeholder_text">Otkrij više</string>
    <!-- Title of an app feature. Smaller than a heading. The first parameter is product name Pocket -->
    <string name="pocket_stories_feature_title_2">Pokreće %s.</string>
    <!-- Caption for describing a certain feature. The placeholder is for a clickable text (eg: Learn more) which will load an url in a new tab when clicked.  -->
    <string name="pocket_stories_feature_caption" tools:ignore="BrandUsage">Dio Firefoxove obitelji. %s</string>
    <!-- Clickable text for opening an external link for more information about Pocket. -->
    <string name="pocket_stories_feature_learn_more">Saznaj više</string>

    <!-- Text indicating that the Pocket story that also displays this text is a sponsored story by other 3rd party entity. -->
    <string name="pocket_stories_sponsor_indication">Sponzorirano</string>

    <!-- Snackbar message for enrolling in a Nimbus experiment from the secret settings when Studies preference is Off.-->
    <string name="experiments_snackbar">Omogući telemetriju za slanje podataka.</string>
    <!-- Snackbar button text to navigate to telemetry settings.-->
    <string name="experiments_snackbar_button">Idi u postavke</string>

<<<<<<< HEAD
    <!-- Clickable text that links to review quality check recommended products support article. -->
    <string name="review_quality_check_settings_recommended_products_learn_more" tools:ignore="UnusedResources">Saznaj više</string>

=======
    <!-- Review quality check feature-->
    <!-- Name for the review quality check feature used as title for the panel. -->
    <string name="review_quality_check_feature_name_2">Provjera recenzija</string>
    <!-- Summary for grades A and B for review quality check adjusted grading. -->
    <string name="review_quality_check_grade_a_b_description">Pouzdane recenzije</string>
    <!-- Summary for grade C for review quality check adjusted grading. -->
    <string name="review_quality_check_grade_c_description">Mješavina pouzdanih i nepouzdanih recenzija</string>
    <!-- Summary for grades D and F for review quality check adjusted grading. -->
    <string name="review_quality_check_grade_d_f_description">Nepouzdane recenzije</string>
    <!-- Text for title presenting the reliability of a product's reviews. -->
    <string name="review_quality_check_grade_title">Koliko su te recenzije pouzdane?</string>
    <!-- Title for when the rating has been updated by the review checker -->
    <string name="review_quality_check_adjusted_rating_title">Prilagođena ocjena</string>
    <!-- Description for a product's adjusted star rating. The text presents that the product's reviews which were evaluated as unreliable were removed from the adjusted rating. -->
    <string name="review_quality_check_adjusted_rating_description_2">Na temelju pouzdanih recenzija</string>
    <!-- Title for section explaining how we analyze the reliability of a product's reviews. -->
    <string name="review_quality_check_explanation_title">Kako određujemo kvalitetu recenzija</string>
    <!-- Text for learn more caption presenting a link with information about review quality. First parameter is for clickable text defined in review_quality_check_info_learn_more_link. -->
    <string name="review_quality_check_info_learn_more">Saznaj više o %s.</string>
    <!-- Clickable text that links to review quality check SuMo page. First parameter is the Fakespot product name. -->
    <string name="review_quality_check_info_learn_more_link_2">kako %s određuje kvalitetu recenzija</string>
    <!-- Text for title of settings section. -->
    <string name="review_quality_check_settings_title">Postavke</string>
    <!-- Text for label for switch preference to show recommended products from review quality check settings section. -->
    <string name="review_quality_check_settings_recommended_products">Prikaži oglase u provjeri recenzija</string>
    <!-- Description for switch preference to show recommended products from review quality check settings section. First parameter is for clickable text defined in review_quality_check_settings_recommended_products_learn_more.-->
    <string name="review_quality_check_settings_recommended_products_description_2" tools:ignore="UnusedResources">Povremeno ćeš vidjeti oglase za relevantne proizvode. Oglašavamo samo proizvode s pouzdanim recenzijama. %s</string>
    <!-- Clickable text that links to review quality check recommended products support article. -->
    <string name="review_quality_check_settings_recommended_products_learn_more" tools:ignore="UnusedResources">Saznaj više</string>

    <!-- Text for turning sidebar off button from review quality check settings section. -->
    <string name="review_quality_check_settings_turn_off">Isključi provjeru recenzija</string>
    <!-- Text for title of recommended product section. This is displayed above a product image, suggested as an alternative to the product reviewed. -->
    <string name="review_quality_check_ad_title" tools:ignore="UnusedResources">Alternativni proizvodi</string>
    <!-- Caption for recommended product section indicating this is an ad by Fakespot. First parameter is the Fakespot product name. -->
    <string name="review_quality_check_ad_caption" tools:ignore="UnusedResources">Oglas od %s</string>
    <!-- Caption for review quality check panel. First parameter is for clickable text defined in review_quality_check_powered_by_link. -->
    <string name="review_quality_check_powered_by_2">Provjeru recenzija pokreće %s</string>
    <!-- Clickable text that links to Fakespot.com. First parameter is the Fakespot product name. In the phrase "Fakespot by Mozilla", "by" can be localized. Does not need to stay by. -->
    <string name="review_quality_check_powered_by_link" tools:ignore="UnusedResources">%s od Mozille</string>
    <!-- Text for title of warning card informing the user that the current analysis is outdated. -->
    <string name="review_quality_check_outdated_analysis_warning_title" tools:ignore="UnusedResources">Nove informacije za provjeru</string>
    <!-- Text for button from warning card informing the user that the current analysis is outdated. Clicking this should trigger the product's re-analysis. -->
    <string name="review_quality_check_outdated_analysis_warning_action" tools:ignore="UnusedResources">Provjeri sada</string>
    <!-- Title for warning card informing the user that the current product does not have enough reviews for a review analysis. -->
    <string name="review_quality_check_no_reviews_warning_title">Još nema dovoljno recenzija</string>
    <!-- Text for body of warning card informing the user that the current product does not have enough reviews for a review analysis. -->
    <string name="review_quality_check_no_reviews_warning_body">Kad ovaj proizvod bude imao više recenzija, moći ćemo provjeriti njegovu kvalitetu.</string>
    <!-- Title for warning card informing the user that the current product is currently not available. -->
    <string name="review_quality_check_product_availability_warning_title">Proizvod nije dostupan</string>
    <!-- Title for warning card informing the user that the current product's analysis is still processing. The parameter is the percentage progress (0-100%) of the analysis process (e.g. 56%). -->
    <string name="review_quality_check_analysis_in_progress_warning_title_2">Provjera kvalitete recenzije (%s)</string>
    <!-- Text for body of warning card informing the user that the current product's analysis is still processing. -->
    <string name="review_quality_check_analysis_in_progress_warning_body">To bi moglo potrajati oko 60 sekundi.</string>
    <!-- Title for info card displayed after the user reports a product is back in stock. -->
    <string name="review_quality_check_analysis_requested_info_title">Hvala na javljanju!</string>
    <!-- Text for body of info card displayed after the user reports a product is back in stock. -->
    <string name="review_quality_check_analysis_requested_info_body">Trebali bismo imati informacije o recenzijama ovog proizvoda u roku od 24 sata. Navrati kasnije.</string>
    <!-- Title for info card displayed when the user review checker while on a product that Fakespot does not analyze (e.g. gift cards, music). -->
    <string name="review_quality_check_not_analyzable_info_title">Ne možemo provjeriti ove recenzije</string>
    <!-- Text for body of info card displayed when another user reported the displayed product is back in stock. -->
    <string name="review_quality_check_analysis_requested_other_user_info_body" tools:ignore="UnusedResources">Trebali bismo imati informacije o recenzijama ovog proizvoda u roku od 24 sata. Navrati kasnije.</string>
    <!-- Title for info card displayed to the user when analysis finished updating. -->
    <string name="review_quality_check_analysis_updated_confirmation_title" tools:ignore="UnusedResources">Analiza je aktualna</string>
    <!-- Text for the action button from info card displayed to the user when analysis finished updating. -->
    <string name="review_quality_check_analysis_updated_confirmation_action" tools:ignore="UnusedResources">Razumijem</string>
    <!-- Title for error card displayed to the user when an error occurred. -->
    <string name="review_quality_check_generic_error_title">Trenutačno nema informacija</string>
    <!-- Text for body of error card displayed to the user when an error occurred. -->
    <string name="review_quality_check_generic_error_body">Radimo na rješavanju problema. Navrati kasnije.</string>
    <!-- Title for error card displayed to the user when the device is disconnected from the network. -->
    <string name="review_quality_check_no_connection_title">Nema mrežne veze</string>
    <!-- Text for body of error card displayed to the user when the device is disconnected from the network. -->
    <string name="review_quality_check_no_connection_body">Provjeri svoju mrežnu vezu i pokušaj ponovo učitati stranicu.</string>
    <!-- Title for card displayed to the user for products whose reviews were not analyzed yet. -->
    <string name="review_quality_check_no_analysis_title">Još nema informacija o ovim recenzijama</string>
    <!-- Text for the body of card displayed to the user for products whose reviews were not analyzed yet. -->
    <string name="review_quality_check_no_analysis_body">Za dobivanje uvida u pouzdanost recenzija ovog proizvoda, provjeri kvalitetu recenzije. Traje samo oko 60 sekundi.</string>
    <!-- Text for button from body of card displayed to the user for products whose reviews were not analyzed yet. Clicking this should trigger a product analysis. -->
    <string name="review_quality_check_no_analysis_link">Provjeri kvalitetu recenzije</string>
    <!-- Headline for review quality check contextual onboarding card. -->
    <string name="review_quality_check_contextual_onboarding_title">Isprobaj naš pouzdani vodič za recenzije proizvoda</string>
    <!-- Paragraph presenting review quality check feature. First parameter is the Fakespot product name. Second parameter is for clickable text defined in review_quality_check_contextual_onboarding_learn_more_link. In the phrase "Fakespot by Mozilla", "by" can be localized. Does not need to stay by. -->
    <string name="review_quality_check_contextual_onboarding_learn_more">Koristeći %1$s od Mozille pomažemo ti da izbjegneš neobjektivne i neautentične recenzije. Naš UI model se stalno poboljšava kako bi te zaštitio dok kupuješ. %2$s</string>
    <!-- Clickable text from the contextual onboarding card that links to review quality check support article. -->
    <string name="review_quality_check_contextual_onboarding_learn_more_link">Saznaj više</string>
    <!-- Caption text to be displayed in review quality check contextual onboarding card above the opt-in button. First parameter is Firefox app name, third parameter is the Fakespot product name. Second & fourth are for clickable texts defined in review_quality_check_contextual_onboarding_privacy_policy_3 and review_quality_check_contextual_onboarding_terms_use. -->
    <string name="review_quality_check_contextual_onboarding_caption_3" moz:RemovedIn="124" tools:ignore="UnusedResources">Biranjem opcije „Da, pokušaj”, prihvaćaš: %2$s za %1$s i %4$s za%3$s.</string>
    <!-- Caption text to be displayed in review quality check contextual onboarding card above the opt-in button. First parameter is Firefox app name, third parameter is the Fakespot product name. Second & fourth are for clickable texts defined in review_quality_check_contextual_onboarding_privacy_policy_3 and review_quality_check_contextual_onboarding_terms_use. -->
    <string name="review_quality_check_contextual_onboarding_caption_4">Biranjem opcije „Da, pokušaj”, prihvaćaš: %2$s za %1$s i %4$s za%3$s.</string>
    <!-- Clickable text from the review quality check contextual onboarding card that links to Fakespot privacy notice. -->
    <string name="review_quality_check_contextual_onboarding_privacy_policy_3">obavijest o privatnosti</string>
    <!-- Clickable text from the review quality check contextual onboarding card that links to Fakespot terms of use. -->
    <string name="review_quality_check_contextual_onboarding_terms_use">uvjeti korištenja</string>
    <!-- Text for opt-in button from the review quality check contextual onboarding card. -->
    <string name="review_quality_check_contextual_onboarding_primary_button_text">Da, probaj</string>
    <!-- Text for opt-out button from the review quality check contextual onboarding card. -->
    <string name="review_quality_check_contextual_onboarding_secondary_button_text">Ne sada</string>
    <!-- Text for the first CFR presenting the review quality check feature. -->
    <string name="review_quality_check_first_cfr_message">Saznaj je li možeš vjerovati recenzijama ovog proizvoda – prije kupnje.</string>
    <!-- Text displayed in the first CFR presenting the review quality check feature that opens the review checker when clicked. -->
    <string name="review_quality_check_first_cfr_action" tools:ignore="UnusedResources">Probaj provjeru recenzija</string>
    <!-- Text for the second CFR presenting the review quality check feature. -->
    <string name="review_quality_check_second_cfr_message">Jesu li ove recenzije pouzdane? Provjeri sada za prikaz prilagođene ocjene.</string>
    <!-- Text displayed in the second CFR presenting the review quality check feature that opens the review checker when clicked. -->
    <string name="review_quality_check_second_cfr_action" tools:ignore="UnusedResources">Otvori provjeru recenzija</string>
    <!-- Flag showing that the review quality check feature is work in progress. -->
    <string name="review_quality_check_beta_flag" moz:removedIn="130" tools:ignore="UnusedResources">Beta</string>

    <!-- Content description (not visible, for screen readers etc.) for opening browser menu button to open review quality check bottom sheet. -->
    <string name="review_quality_check_open_handle_content_description">Otvori provjeru recenzija</string>

    <!-- Content description (not visible, for screen readers etc.) for closing browser menu button to open review quality check bottom sheet. -->
    <string name="review_quality_check_close_handle_content_description">Zatvori provjeru recenzija</string>
    <!-- Content description (not visible, for screen readers etc.) for review quality check star rating. First parameter is the number of stars (1-5) representing the rating. -->
    <string name="review_quality_check_star_rating_content_description">%1$s od 5 zvjezdica</string>
    <!-- Text for minimize button from highlights card. When clicked the highlights card should reduce its size. -->
    <string name="review_quality_check_highlights_show_less">Prikaži manje</string>
    <!-- Text for maximize button from highlights card. When clicked the highlights card should expand to its full size. -->
    <string name="review_quality_check_highlights_show_more">Prikaži više</string>
    <!-- Text for highlights card quality category header. Reviews shown under this header should refer the product's quality. -->
    <string name="review_quality_check_highlights_type_quality">Kvaliteta</string>
    <!-- Text for highlights card price category header. Reviews shown under this header should refer the product's price. -->
    <string name="review_quality_check_highlights_type_price">Cijena</string>
    <!-- Text for highlights card shipping category header. Reviews shown under this header should refer the product's shipping. -->
    <string name="review_quality_check_highlights_type_shipping">Dostava</string>

    <!-- Text for highlights card packaging and appearance category header. Reviews shown under this header should refer the product's packaging and appearance. -->
    <string name="review_quality_check_highlights_type_packaging_appearance">Pakiranje i izgled</string>
    <!-- Text for highlights card competitiveness category header. Reviews shown under this header should refer the product's competitiveness. -->
    <string name="review_quality_check_highlights_type_competitiveness">Konkurentnost</string>
    <!-- Text that is surrounded by quotes. The parameter is the actual text that is in quotes. An example of that text could be: Excellent craftsmanship, and that is displayed as “Excellent craftsmanship”. The text comes from a buyer's review that the feature is highlighting"   -->
    <string name="surrounded_with_quotes">„%s”</string>

>>>>>>> 80823484
    <!-- Accessibility services actions labels. These will be appended to accessibility actions like "Double tap to.." but not by or applications but by services like Talkback. -->
    <!-- Action label for elements that can be collapsed if interacting with them. Talkback will append this to say "Double tap to collapse". -->
    <string name="a11y_action_label_collapse">sklopi</string>
    <!-- Current state for elements that can be collapsed if interacting with them. Talkback will dictate this after a state change. -->
    <string name="a11y_state_label_collapsed">sklopljeno</string>
    <!-- Action label for elements that can be expanded if interacting with them. Talkback will append this to say "Double tap to expand". -->
    <string name="a11y_action_label_expand">rasklopi</string>
    <!-- Current state for elements that can be expanded if interacting with them. Talkback will dictate this after a state change. -->
    <string name="a11y_state_label_expanded">rasklopljeno</string>
    <!-- Action label for links to a website containing documentation about a wallpaper collection. Talkback will append this to say "Double tap to open link to learn more about this collection". -->
    <string name="a11y_action_label_wallpaper_collection_learn_more">otvori poveznicu i saznaj više o ovoj zbirci</string>
    <!-- Action label for links that point to an article. Talkback will append this to say "Double tap to read the article". -->
    <string name="a11y_action_label_read_article">pročitaj članak</string>
    <!-- Action label for links to the Firefox Pocket website. Talkback will append this to say "Double tap to open link to learn more". -->
    <string name="a11y_action_label_pocket_learn_more">otvorite poveznicu kako biste saznali više</string>

    <!-- Content description for headings announced by accessibility service. The first parameter is the text of the heading. Talkback will announce the first parameter and then speak the word "Heading" indicating to the user that this text is a heading for a section. -->
    <string name="a11y_heading">%s, naslov</string>
    <!-- Title for dialog displayed when trying to access links present in a text. -->
    <string name="a11y_links_title">Poveznice</string>
    <!-- Additional content description for text bodies that contain urls. -->
    <string name="a11y_links_available">Sadrži poveznice</string>

    <!-- Translations feature-->


    <!-- Micro survey -->


    <!-- Translation request dialog -->
    <!-- Title for the translation dialog that allows a user to translate the webpage. -->
    <string name="translations_bottom_sheet_title">Prevesti ovu stranicu?</string>
    <!-- Title for the translation dialog after a translation was completed successfully.
    The first parameter is the name of the language that the page was translated from, for example, "French".
    The second parameter is the name of the language that the page was translated to, for example, "English". -->
    <string name="translations_bottom_sheet_title_translation_completed">Stranica je prevedena: %1$s na %2$s</string>
    <!-- Title for the translation dialog that allows a user to translate the webpage when a user uses the translation feature the first time. The first parameter is the name of the application, for example, "Fenix". -->
    <string name="translations_bottom_sheet_title_first_time">Isprobaj privatne prijevode u aplikaciji %1$s</string>
    <!-- Additional information on the translation dialog that appears when a user uses the translation feature the first time. The first parameter is clickable text with a link, for example, "Learn more". -->
    <string name="translations_bottom_sheet_info_message">Radi tvoje privatnosti, prijevodi nikada ne napuštaju tvoj uređaj. Novi jezici i poboljšanja stižu uskoro! %1$s</string>
    <!-- Text that links to additional information about the Firefox translations feature. -->
    <string name="translations_bottom_sheet_info_message_learn_more">Saznaj više</string>
    <!-- Label for the dropdown to select which language to translate from on the translations dialog. Usually the translate from language selected will be the same as the page language. -->
    <string name="translations_bottom_sheet_translate_from">Prevodi iz</string>
    <!-- Label for the dropdown to select which language to translate to on the translations dialog. Usually the translate to language selected will be the user's preferred language. -->
    <string name="translations_bottom_sheet_translate_to">Prevedi na</string>
    <!-- Label for the dropdown to select which language to translate from on the translations dialog when the page language is not supported. This selection is to allow the user to select another language, in case we automatically detected the page language incorrectly. -->
    <string name="translations_bottom_sheet_translate_from_unsupported_language">Pokušaj jedan drugi izvorni jezik</string>
    <!-- Button text on the translations dialog to dismiss the dialog and return to the browser. -->
    <string name="translations_bottom_sheet_negative_button">Ne sada</string>
    <!-- Button text on the translations dialog to restore the translated website back to the original untranslated version. -->
    <string name="translations_bottom_sheet_negative_button_restore">Prikaži original</string>
    <!-- Accessibility announcement (not visible, for screen readers etc.) for the translations dialog after restore button was pressed that indicates the original untranslated page was loaded. -->
    <string name="translations_bottom_sheet_restore_accessibility_announcement">Izvorna neprevedena stranica učitana</string>
    <!-- Button text on the translations dialog when a translation error appears, used to dismiss the dialog and return to the browser. -->
    <string name="translations_bottom_sheet_negative_button_error">Gotovo</string>
    <!-- Button text on the translations dialog to begin a translation of the website. -->
    <string name="translations_bottom_sheet_positive_button">Prevedi</string>
    <!-- Button text on the translations dialog when a translation error appears. -->
    <string name="translations_bottom_sheet_positive_button_error">Pokušaj ponovo</string>
    <!-- Inactive button text on the translations dialog that indicates a translation is currently in progress. This button will be accompanied by a loading icon. -->
    <string name="translations_bottom_sheet_translating_in_progress">Prevođenje</string>
    <!-- Button content description (not visible, for screen readers etc.) for the translations dialog translate button that indicates a translation is currently in progress. -->
    <string name="translations_bottom_sheet_translating_in_progress_content_description">Prevođenje u tijeku</string>
    <!-- Default dropdown option when initially selecting a language from the translations dialog language selection dropdown. -->
    <string name="translations_bottom_sheet_default_dropdown_selection">Odaberi jezik</string>
    <!-- The title of the warning card informs the user that a translation could not be completed. -->
    <string name="translation_error_could_not_translate_warning_text">Došlo je do problema pri prevođenju. Pokušaj ponovo.</string>
    <!-- The title of the warning card informs the user that the list of languages cannot be loaded. -->
    <string name="translation_error_could_not_load_languages_warning_text">Nije bilo moguće učitati jezike. Provjeri internetsku vezu i pokušaj ponovo.</string>
    <!-- The title of the warning card informs the user that a language is not supported. The first parameter is the name of the language that is not supported. -->
    <string name="translation_error_language_not_supported_warning_text">Nažalost, još ne podržavamo %1$s.</string>
    <!-- Snackbar title shown if the user closes the Translation Request dialogue and a translation is in progress. -->
    <string name="translation_in_progress_snackbar">Prevođenje u tijeku …</string>


    <!-- Title for the data saving mode warning dialog used in the translation request dialog.
    This dialog will be presented when the user attempts to perform
    a translation without the necessary language files downloaded first when Android's data saver mode is enabled and the user is not using WiFi.
    The first parameter is the size in kilobytes or megabytes of the language file. -->
    <string name="translations_download_language_file_dialog_title">Preuzeti jezik u modusu za uštedu podataka (%1$s)?</string>


    <!-- Translations options dialog -->
    <!-- Title of the translation options dialog that allows a user to set their translation options for the site the user is currently on. -->
    <string name="translation_option_bottom_sheet_title_heading">Opcije za prevođenje</string>
    <!-- Toggle switch label that allows a user to set the setting if they would like the browser to always offer or suggest translations when available. -->
    <string name="translation_option_bottom_sheet_always_translate">Uvijek ponudi prevođenje</string>
    <!-- Toggle switch label that allows a user to set if they would like a given language to automatically translate or not. The first parameter is the language name, for example, "Spanish". -->
    <string name="translation_option_bottom_sheet_always_translate_in_language">Uvijek prevedi %1$s</string>
    <!-- Toggle switch label that allows a user to set if they would like to never be offered a translation of the given language. The first parameter is the language name, for example, "Spanish". -->
    <string name="translation_option_bottom_sheet_never_translate_in_language">Nikada ne prevodi %1$s</string>
    <!-- Toggle switch label that allows a user to set the setting if they would like the browser to never translate the site the user is currently visiting. -->
    <string name="translation_option_bottom_sheet_never_translate_site">Nikada ne prevodi ovu stranicu</string>

    <!-- Toggle switch description that will appear under the "Never translate these sites" settings toggle switch to provide more information on how this setting interacts with other settings. -->
    <string name="translation_option_bottom_sheet_switch_never_translate_site_description">Nadjačava sve ostale postavke</string>
    <!-- Toggle switch description that will appear under the "Never translate" and "Always translate" toggle switch settings to provide more information on how these  settings interacts with other settings. -->
    <string name="translation_option_bottom_sheet_switch_description">Nadjačava ponude za prevođenje</string>
    <!-- Button text for the button that will take the user to the translation settings dialog. -->
    <string name="translation_option_bottom_sheet_translation_settings">Postavke za prevođenje</string>

    <!-- Button text for the button that will take the user to a website to learn more about how translations works in the given app. The first parameter is the name of the application, for example, "Fenix". -->
    <string name="translation_option_bottom_sheet_about_translations">O %1$s prijevodima</string>

    <!-- Content description (not visible, for screen readers etc.) for closing the translations bottom sheet. -->
    <string name="translation_option_bottom_sheet_close_content_description">Zatvori prozorčić „Prijevodi”</string>
    <!-- The title of the warning card informs the user that an error has occurred at page settings. -->
    <string name="translation_option_bottom_sheet_error_warning_text">Neke su postavke privremeno nedostupne.</string>

    <!-- Translation settings dialog -->
    <!-- Title of the translation settings dialog that allows a user to set their preferred translation settings. -->
    <string name="translation_settings_toolbar_title">Prijevodi</string>
    <!-- Toggle switch label that indicates that the browser should signal or indicate when a translation is possible for any page. -->
    <string name="translation_settings_offer_to_translate">Ponudi prevođenje kada je moguće</string>
    <!-- Toggle switch label that indicates that downloading files required for translating is permitted when using data saver mode in Android. -->
    <string name="translation_settings_always_download">Uvijek preuzmi jezike u modusu za uštedu podataka</string>
    <!-- Section header text that begins the section of a list of different options the user may select to adjust their translation preferences. -->
    <string name="translation_settings_translation_preference">Postavke prijevoda</string>
    <!-- Button text for the button that will take the user to the automatic translations settings dialog. On the automatic translations settings dialog, the user can set if translations should occur automatically for a given language. -->
    <string name="translation_settings_automatic_translation">Automatski prijevod</string>
    <!-- Button text for the button that will take the user to the never translate these sites dialog. On the never translate these sites dialog, the user can set if translations should never occur on certain websites. -->
    <string name="translation_settings_automatic_never_translate_sites">Nikada ne prevodi ove web stranice</string>

    <!-- Button text for the button that will take the user to the download languages dialog. On the download languages dialog, the user can manage which languages they would like to download for translations. -->
    <string name="translation_settings_download_language">Preuzmi jezike</string>

    <!-- Automatic translation preference screen -->
    <!-- Title of the automatic translation preference screen that will appear on the toolbar.-->
    <string name="automatic_translation_toolbar_title_preference">Automatski prijevod</string>

    <!-- Screen header presenting the automatic translation preference feature. It will appear under the toolbar. -->
    <string name="automatic_translation_header_preference">Odaberi jezik za upravljanje postavkama „Uvijek prevodi” i „Nikada ne prevodi”.</string>
    <!-- The title of the warning card informs the user that the system could not load languages for translation settings. -->
    <string name="automatic_translation_error_warning_text">Nije bilo moguće učitati jezike. Pokušaj kasnije.</string>

    <!-- Automatic translation options preference screen -->
    <!-- Preference option for offering to translate. Radio button title text.-->
    <string name="automatic_translation_option_offer_to_translate_title_preference">Ponudi prijevod (standardno)</string>
    <!-- Preference option for offering to translate. Radio button summary text. The first parameter is the name of the app defined in app_name (for example: Fenix)-->
    <string name="automatic_translation_option_offer_to_translate_summary_preference">%1$s će ponuditi prevesti web stranice na ovom jeziku.</string>
    <!-- Preference option for always translate. Radio button title text. -->
    <string name="automatic_translation_option_always_translate_title_preference">Uvijek prevedi</string>
    <!-- Preference option for always translate. Radio button summary text. The first parameter is the name of the app defined in app_name (for example: Fenix)-->
    <string name="automatic_translation_option_always_translate_summary_preference">%1$s će automatski prevesti ovaj jezik kada se stranica učitava.</string>
    <!-- Preference option for never translate. Radio button title text.-->
    <string name="automatic_translation_option_never_translate_title_preference">Nikada ne prevodi</string>
    <!-- Preference option for never translate. Radio button summary text. The first parameter is the name of the app defined in app_name (for example: Fenix)-->
    <string name="automatic_translation_option_never_translate_summary_preference">%1$s nikada neće ponuditi prijevod web stranica na ovom jeziku.</string>

    <!-- Never translate site preference screen -->
    <!-- Title of the never translate site preference screen that will appear on the toolbar.-->
    <string name="never_translate_site_toolbar_title_preference">Nikada ne prevodi ove web stranice</string>

    <!-- Screen header presenting the never translate site preference feature. It will appear under the toolbar. -->
    <string name="never_translate_site_header_preference">Za dodavanje nove web stranice: Posjeti stranicu i odaberi „Nikada ne prevodi ovu web stranicu” u izborniku prijevoda.</string>
    <!-- Content description (not visible, for screen readers etc.): For a never-translated site list item that is selected.
             The first parameter is web site url (for example:"wikipedia.com") -->
    <string name="never_translate_site_item_list_content_description_preference">Ukloni %1$s</string>
    <!-- The title of the warning card informs the user that an error has occurred at the never translate sites list. -->
    <string name="never_translate_site_error_warning_text">Nije bilo moguće učitati web stranice. Pokušaj kasnije.</string>
    <!-- The Delete site dialogue title will appear when the user clicks on a list item.
             The first parameter is web site url (for example:"wikipedia.com") -->
    <string name="never_translate_site_dialog_title_preference">Izbrisati %1$s?</string>
    <!-- The Delete site dialogue positive button will appear when the user clicks on a list item. The site will be deleted. -->
    <string name="never_translate_site_dialog_confirm_delete_preference">Izbriši</string>
    <!-- The Delete site dialogue negative button will appear when the user clicks on a list item. The dialog will be dismissed. -->
    <string name="never_translate_site_dialog_cancel_preference">Odustani</string>

    <!-- Download languages preference screen -->
    <!-- Title of the download languages preference screen toolbar.-->
    <string name="download_languages_toolbar_title_preference" moz:removedIn="130" tools:ignore="UnusedResources">Preuzmi jezike</string>
    <!-- Title of the toolbar for the translation feature screen where users may download different languages for translation. -->
    <string name="download_languages_translations_toolbar_title_preference">Preuzmi jezike</string>

    <!-- Screen header presenting the download language preference feature. It will appear under the toolbar.The first parameter is "Learn More," a clickable text with a link. Talkback will append this to say "Double tap to open link to learn more". -->
    <string name="download_languages_header_preference">Preuzmi kompletne jezike za brže prijevode i za prevođenje bez internetske mreže. %1$s</string>
    <!-- Clickable text from the screen header that links to a website. -->
    <string name="download_languages_header_learn_more_preference">Saznaj više</string>
    <!-- The subhead of the download language preference screen will appear above the pivot language. -->
    <string name="download_languages_available_languages_preference">Dostupni jezici</string>
    <!-- Text that will appear beside a core or pivot language package name to show that the language is necessary for the translation feature to function. -->
    <string name="download_languages_default_system_language_require_preference">obavezno</string>
    <!-- A text for download language preference item.
    The first parameter is the language name, for example, "Spanish".
    The second parameter is the language file size, for example, "(3.91 KB)" or, if the language package name is a pivot language, "(required)". -->
    <string name="download_languages_language_item_preference">%1$s (%2$s)</string>
    <!-- The subhead of the download language preference screen will appear above the items that were not downloaded. -->
    <string name="download_language_header_preference">Preuzmi jezike</string>
    <!-- All languages list item. When the user presses this item, they can download all languages. -->
    <string name="download_language_all_languages_item_preference">Svi jezici</string>
    <!-- All languages list item. When the user presses this item, they can delete all languages that were downloaded. -->
    <string name="download_language_all_languages_item_preference_to_delete">Izbriši sve jezike</string>
    <!-- Content description (not visible, for screen readers etc.): For a language list item that was downloaded, the user can now delete it. -->
    <string name="download_languages_item_content_description_downloaded_state">Izbriši</string>
    <!-- Content description (not visible, for screen readers etc.): For a language list item, deleting is in progress. -->
    <string name="download_languages_item_content_description_delete_in_progress_state">U tijeku</string>
    <!-- Content description (not visible, for screen readers etc.): For a language list item, downloading is in progress.
    The first parameter is the language name, for example, "Spanish".
    The second parameter is the language file size, for example, "(3.91 KB)". -->
    <string name="download_languages_item_content_description_download_in_progress_state">Prekini preuzimanje jezika %1$s (%2$s)</string>
    <!-- Content description (not visible, for screen readers etc.): For a language list item that was not downloaded. -->
    <string name="download_languages_item_content_description_not_downloaded_state">Preuzmi</string>
    <!-- The title of the warning card informs the user that an error has occurred when fetching the list of languages. -->
    <string name="download_languages_fetch_error_warning_text">Nije bilo moguće učitati jezike. Pokušaj kasnije.</string>
    <!-- The title of the warning card informs the user that an error has occurred at downloading a language.
      The first parameter is the language name, for example, "Spanish". -->
    <string name="download_languages_error_warning_text"><![CDATA[Nije bilo moguće preuzeti <b>%1$s</b>. Pokušaj ponovo.]]></string>
    <!-- The title of the warning card informs the user that an error has occurred at deleting a language.
          The first parameter is the language name, for example, "Spanish". -->
    <string name="download_languages_delete_error_warning_text"><![CDATA[Nije bilo moguće izbrisati <b>%1$s</b>. Pokušaj ponovo.]]></string>

    <!-- Title for the dialog used by the translations feature to confirm deleting a language.
    The dialog will be presented when the user requests deletion of a language.
    The first parameter is the name of the language, for example, "Spanish" and the second parameter is the size in kilobytes or megabytes of the language file. -->
    <string name="delete_language_file_dialog_title">Izbrisati %1$s (%2$s)?</string>
    <!-- Additional information for the dialog used by the translations feature to confirm deleting a language. The first parameter is the name of the application, for example, "Fenix". -->
    <string name="delete_language_file_dialog_message">Ako izbrišeš ovaj jezik, %1$s će preuzeti djelomične jezike u predmemoriju tijekom prevođenja.</string>
    <!-- Title for the dialog used by the translations feature to confirm deleting all languages file.
    The dialog will be presented when the user requests deletion of all languages file.
    The first parameter is the size in kilobytes or megabytes of the language file. -->
    <string name="delete_language_all_languages_file_dialog_title">Izbrisati sve jezike (%1$s)?</string>
    <!-- Additional information for the dialog used by the translations feature to confirm deleting all languages file. The first parameter is the name of the application, for example, "Fenix". -->
    <string name="delete_language_all_languages_file_dialog_message">Ako izbrišeš sve jezike, %1$s će preuzeti djelomične jezike u predmemoriju tijekom prevođenja.</string>
    <!-- Button text on the dialog used by the translations feature to confirm deleting a language. -->
    <string name="delete_language_file_dialog_positive_button_text">Izbriši</string>
    <!-- Button text on the dialog used by the translations feature to cancel deleting a language. -->
    <string name="delete_language_file_dialog_negative_button_text">Odustani</string>

    <!-- Title for the dialog used by the translations feature to confirm canceling a download in progress for a language file.
    The first parameter is the name of the language, for example, "Spanish". -->
    <string name="cancel_download_language_file_dialog_title" moz:removedIn="130" tools:ignore="UnusedResources">Prekinuti preuzimanje za %1$s?</string>
    <!-- Button text on the dialog used by the translations feature confirms canceling a download in progress for a language file. -->
    <string name="cancel_download_language_file_dialog_positive_button_text" moz:removedIn="130" tools:ignore="UnusedResources">Da</string>
    <!-- Button text on the dialog used by the translations feature to dismiss the dialog. -->
    <string name="cancel_download_language_file_negative_button_text" moz:removedIn="130" tools:ignore="UnusedResources">Ne</string>

    <!-- Title for the data saving mode warning dialog used by the translations feature.
    This dialog will be presented when the user attempts to download a language or perform
    a translation without the necessary language files downloaded first when Android's data saver mode is enabled and the user is not using WiFi.
    The first parameter is the size in kilobytes or megabytes of the language file.-->
    <string name="download_language_file_dialog_title">Preuzeti u modusu za uštedu podataka (%1$s)?</string>
    <!-- Additional information for the data saving mode warning dialog used by the translations feature. This text explains the reason a download is required for a translation. -->
    <string name="download_language_file_dialog_message_all_languages">Preuzimamo djelomične jezike u tvoju predmemoriju kako bi prijevodi ostali privatni.</string>
    <!-- Checkbox label text on the data saving mode warning dialog used by the translations feature. This checkbox allows users to ignore the data usage warnings. -->
    <string name="download_language_file_dialog_checkbox_text">Uvijek preuzmi u modusu za uštedu podataka</string>
    <!-- Button text on the data saving mode warning dialog used by the translations feature to allow users to confirm they wish to continue and download the language file. -->
    <string name="download_language_file_dialog_positive_button_text">Preuzmi</string>
    <!-- Button text on the data saving mode warning dialog used by the translations feature to allow users to confirm they wish to continue and download the language file and perform a translation. -->
    <string name="download_language_file_dialog_positive_button_text_all_languages">Preuzmi i prevedi</string>
    <!-- Button text on the data saving mode warning dialog used by the translations feature to allow users to cancel the action and not perform a download of the language file. -->
    <string name="download_language_file_dialog_negative_button_text">Odustani</string>

    <!-- Debug drawer -->
    <!-- The user-facing title of the Debug Drawer feature. -->
    <string name="debug_drawer_title">Alati za otklanjanje grešaka</string>
    <!-- Content description (not visible, for screen readers etc.): Navigate back within the debug drawer. -->
    <string name="debug_drawer_back_button_content_description">Idi natrag</string>
    <!-- Content description (not visible, for screen readers etc.): Open debug drawer. -->
    <string name="debug_drawer_fab_content_description">Otvori ploču za otklanjanje grešaka</string>

    <!-- Debug drawer tabs tools -->
    <!-- The title of the Tab Tools feature in the Debug Drawer. -->
    <string name="debug_drawer_tab_tools_title">Alati za kartice</string>
    <!-- The title of the tab count section in Tab Tools. -->
    <string name="debug_drawer_tab_tools_tab_count_title">Broj kartica</string>
    <!-- The active tab count category in the tab count section in Tab Tools. -->
    <string name="debug_drawer_tab_tools_tab_count_active">Aktivne</string>
    <!-- The inactive tab count category in the tab count section in Tab Tools. -->
    <string name="debug_drawer_tab_tools_tab_count_inactive">Neaktivne</string>
    <!-- The private tab count category in the tab count section in Tab Tools. -->
    <string name="debug_drawer_tab_tools_tab_count_private">Privatne</string>
    <!-- The total tab count category in the tab count section in Tab Tools. -->
    <string name="debug_drawer_tab_tools_tab_count_total">Ukupno</string>
    <!-- The title of the tab creation tool section in Tab Tools. -->
    <string name="debug_drawer_tab_tools_tab_creation_tool_title">Alat za izradu kartica</string>
    <!-- The label of the text field in the tab creation tool. -->
    <string name="debug_drawer_tab_tools_tab_creation_tool_text_field_label">Broj kartica koje želiš izraditi</string>
    <!-- The error message of the text field in the tab creation tool when the text field is empty -->
    <string name="debug_drawer_tab_tools_tab_quantity_empty_error">Tekstualno polje je prazno</string>
    <!-- The error message of the text field in the tab creation tool when the text field has characters other than digits -->
    <string name="debug_drawer_tab_tools_tab_quantity_non_digits_error">Upiši samo pozitivne cijele brojeve</string>
    <!-- The error message of the text field in the tab creation tool when the text field is a zero -->
    <string name="debug_drawer_tab_tools_tab_quantity_non_zero_error">Upiši broj veći od nule</string>
    <!-- The error message of the text field in the tab creation tool when the text field is a
        quantity greater than the max tabs. The first parameter is the maximum number of tabs
        that can be generated in one operation.-->
    <string name="debug_drawer_tab_tools_tab_quantity_exceed_max_error">Premašen je maksimalni broj kartica (%1$s) koji se mogu generirati u jednoj operaciji</string>
    <!-- The button text to add tabs to the active tab group in the tab creation tool. -->
    <string name="debug_drawer_tab_tools_tab_creation_tool_button_text_active">Dodaj grupi aktivnih kartica</string>
    <!-- The button text to add tabs to the inactive tab group in the tab creation tool. -->
    <string name="debug_drawer_tab_tools_tab_creation_tool_button_text_inactive">Dodaj grupi neaktivnih kartica</string>
    <!-- The button text to add tabs to the private tab group in the tab creation tool. -->
    <string name="debug_drawer_tab_tools_tab_creation_tool_button_text_private">Dodaj grupi privatnih kartica</string>

    <!-- Microsurvey -->
    <!-- Prompt view -->
    <!-- The microsurvey prompt title. Note: The word "Firefox" should NOT be translated -->
    <string name="micro_survey_prompt_title" tools:ignore="BrandUsage,UnusedResources">Pomogni nam poboljšati Firefox. Traje samo jednu minutu.</string>
    <!-- The continue button label -->
    <string name="micro_survey_continue_button_label" tools:ignore="UnusedResources">Nastavi</string>
    <!-- Survey view -->
    <!-- The survey header -->
    <string name="micro_survey_survey_header_2">Ispuni anketu</string>
    <!-- The privacy notice link -->
    <string name="micro_survey_privacy_notice_2">Napomena o privatnosti</string>
    <!-- The submit button label text -->
    <string name="micro_survey_submit_button_label">Pošalji</string>
    <!-- The survey completion header -->
    <string name="micro_survey_survey_header_confirmation" tools:ignore="UnusedResources">Anketa dovršena</string>
    <!-- The survey completion confirmation text -->
    <string name="micro_survey_feedback_confirmation">Hvala ti na povratnim informacijama!</string>
    <!-- Option for likert scale -->
    <string name="likert_scale_option_1" tools:ignore="UnusedResources">Vrlo zadovoljan/na</string>
    <!-- Option for likert scale -->
    <string name="likert_scale_option_2" tools:ignore="UnusedResources">Zadovoljan/na</string>
    <!-- Option for likert scale -->
    <string name="likert_scale_option_3" tools:ignore="UnusedResources">Neutralno</string>
    <!-- Option for likert scale -->
    <string name="likert_scale_option_4" tools:ignore="UnusedResources">Nezadovoljan/na</string>
    <!-- Option for likert scale -->
    <string name="likert_scale_option_5" tools:ignore="UnusedResources">Vrlo nezadovoljan</string>

    <!-- Option for likert scale -->
    <string name="likert_scale_option_6" tools:ignore="UnusedResources">Ne koristim je</string>
    <!-- Option for likert scale. Note: The word "Firefox" should NOT be translated. -->
    <string name="likert_scale_option_7" tools:ignore="BrandUsage,UnusedResources">Ne koristim pretragu na Firefoxu</string>
    <!-- Text shown in prompt for homepage microsurvey. Note: The word "Firefox" should NOT be translated. -->
    <string name="microsurvey_prompt_homepage_title" tools:ignore="BrandUsage,UnusedResources" moz:removedIn="130">Koliko si zadovoljan/na sa svojom početnom Firefox stranicom?</string>
    <!-- Text shown in prompt for printing microsurvey. "sec" It's an abbreviation for "second". Note: The word "Firefox" should NOT be translated. -->
    <string name="microsurvey_prompt_printing_title" tools:ignore="BrandUsage,UnusedResources">Pomogni nam poboljšati Firefox. Traje samo jednu sekundu</string>
    <!-- Text shown in the survey title for printing microsurvey. Note: The word "Firefox" should NOT be translated. -->
    <string name="microsurvey_survey_printing_title" tools:ignore="BrandUsage,UnusedResources">Koliko si zadovoljan/na s ispisom u Firefoxu?</string>
    <!-- Text shown in the survey title for homepage microsurvey. Note: The word "Firefox" should NOT be translated. -->
    <string name="microsurvey_homepage_title" tools:ignore="BrandUsage,UnusedResources">Koliko si zadovoljan/na sa svojom početnom Firefox stranicom?</string>
    <!-- Text shown in the survey title for search experience microsurvey. Note: The word "Firefox" should NOT be translated. -->
    <string name="microsurvey_search_title" tools:ignore="BrandUsage,UnusedResources">Koliko si zadovoljan/na s pretraživanjem u Firefoxu?</string>
    <!-- Accessibility -->
    <!-- Content description for the survey application icon. Note: The word "Firefox" should NOT be translated.  -->
    <string name="microsurvey_app_icon_content_description" tools:ignore="BrandUsage">Firefox logotip</string>
    <!-- Content description for the survey feature icon. -->
    <string name="microsurvey_feature_icon_content_description">Ikona funkcije ankete</string>
    <!-- Content description (not visible, for screen readers etc.) for opening microsurvey bottom sheet. -->
    <string name="microsurvey_open_handle_content_description" tools:ignore="UnusedResources" moz:removedIn="130">Otvori anketu</string>
    <!-- Content description (not visible, for screen readers etc.) for closing microsurvey bottom sheet. -->
    <string name="microsurvey_close_handle_content_description">Zatvori anketu</string>
    <!-- Content description for "X" button that is closing microsurvey. -->
    <string name="microsurvey_close_button_content_description">Zatvori</string>

    <!-- Debug drawer logins -->
    <!-- The title of the Logins feature in the Debug Drawer. -->
    <string name="debug_drawer_logins_title">Prijave</string>
    <!-- The title of the logins section in the Logins feature, where the parameter will be the site domain  -->
    <string name="debug_drawer_logins_current_domain_label">Trenutačna domena: %s</string>
    <!-- The label for a button to add a new fake login for the current domain in the Logins feature. -->
    <string name="debug_drawer_logins_add_login_button">Dodaj lažnu prijavu za ovu domenu</string>
    <!-- Content description for delete button where parameter will be the username of the login -->
    <string name="debug_drawer_logins_delete_login_button_content_description">Izbriši prijavu s korisničkim imenom %s</string>

    <!-- Debug drawer "contextual feature recommendation" (CFR) tools -->
    <!-- The title of the CFR Tools feature in the Debug Drawer -->
    <string name="debug_drawer_cfr_tools_title">CFR alati</string>
    <!-- The title of the reset CFR section in CFR Tools -->
    <string name="debug_drawer_cfr_tools_reset_cfr_title">Resetiraj CFR-ove</string>

    <!-- Messages explaining how to exit fullscreen mode -->
    <!-- Message shown to explain how to exit fullscreen mode when gesture navigation is enabled -->
    <string name="exit_fullscreen_with_gesture" moz:removedIn="132" tools:ignore="UnusedResources">Za napuštanje cjeloekranskog prikaza povuci prstom s vrha ekrana i koristi pokret za natrag</string>

    <!-- Message shown to explain how to exit fullscreen mode when using back button navigation -->
    <string name="exit_fullscreen_with_back_button" moz:removedIn="132" tools:ignore="UnusedResources">Za napuštanje cjeloekranskog prikaza povuci prstom s vrha ekrana i pritisni „Natrag”</string>

    <!-- Message shown to explain how to exit fullscreen mode when gesture navigation is enabled. -->
    <!-- Localisation note: this text should be as short as possible, max 68 chars -->
    <string name="exit_fullscreen_with_gesture_short">Povuci s vrha i koristi pokret natrag za izlaz</string>

    <!-- Message shown to explain how to exit fullscreen mode when using back button navigation. -->
    <!-- Localisation note: this text should be as short as possible, max 68 chars -->
    <string name="exit_fullscreen_with_back_button_short">Povuci s vrha i pritisni gumb natrag za izlaz</string>

    <!-- Beta Label Component !-->
    <!-- Text shown as a label or tag to indicate a feature or area is still undergoing active development. Note that here "Beta" should not be translated, as it is used as an icon styled element. -->
    <string name="beta_feature">BETA</string>
</resources><|MERGE_RESOLUTION|>--- conflicted
+++ resolved
@@ -115,8 +115,6 @@
     <!-- Text for the message displayed in the contextual feature recommendation popup promoting the navigation bar. -->
     <string name="navbar_cfr_message_2">Kod pregledavanja web-stranica, ova traka se uvlači dok se pomičete prema dolje kako biste imali više prostora za pregledavanje.</string>
 
-<<<<<<< HEAD
-=======
     <!-- Text for the message displayed for the popup promoting the long press of navigation in the navigation bar. -->
     <string name="navbar_navigation_buttons_cfr_message">Dodirni i drži strelice pritisnutima za kretanje po stranicama u povijesti ove kartice.</string>
 
@@ -126,7 +124,6 @@
     <!-- Text for the message displayed in the contextual feature recommendation popup promoting the tablet navigation bar. -->
     <string name="tablet_nav_bar_cfr_message">Uživaj u bržoj navigaciji koja je uvijek nadohvat ruke.</string>
 
->>>>>>> 80823484
     <!-- Text for the info dialog when camera permissions have been denied but user tries to access a camera feature. -->
     <string name="camera_permissions_needed_message">Potreban je pristup kameri. Otvori postavke Androida, odaberi dozvole i dopusti pristup kameri.</string>
     <!-- Text for the positive action button to go to Android Settings to grant permissions. -->
@@ -211,12 +208,9 @@
     <!-- Browser menu banner header text for extensions onboarding.
         The first parameter is the name of the app defined in app_name (for example: Fenix). -->
     <string name="browser_menu_extensions_banner_onboarding_header">Učini %s svojim</string>
-<<<<<<< HEAD
-=======
     <!-- Browser menu banner body text for extensions onboarding.
         The first parameter is the name of the app defined in app_name (for example: Fenix). -->
     <string name="browser_menu_extensions_banner_onboarding_body">Proširenja poboljšavaju pregledavanje, od mijenjanja %s izgleda i performanse do jačanja privatnosti i sigurnosti.</string>
->>>>>>> 80823484
     <!-- Browser menu banner link text for learning more about extensions -->
     <string name="browser_menu_extensions_banner_learn_more">Saznaj više</string>
     <!-- Browser menu button that opens the extensions manager -->
@@ -343,15 +337,12 @@
         The first parameter is the name of the app defined in app_name (for example: Fenix). -->
     <string name="browser_menu_delete_browsing_data_on_quit">Izađi iz %1$s</string>
 
-<<<<<<< HEAD
-=======
     <!-- Menu "contextual feature recommendation" (CFR) -->
     <!-- Text for the title in the contextual feature recommendation popup promoting the menu feature. -->
     <string name="menu_cfr_title">Novo: poboljšan izbornik</string>
     <!-- Text for the message in the contextual feature recommendation popup promoting the menu feature. -->
     <string name="menu_cfr_body">Pronađi što trebaš brže, od privatnog pregledavanja do spremanja radnji.</string>
 
->>>>>>> 80823484
     <!-- Extensions management fragment -->
     <!-- Text displayed when there are no extensions to be shown -->
     <string name="extensions_management_no_extensions">Ovdje nema dodataka</string>
@@ -445,31 +436,20 @@
 
     <!-- Juno first user onboarding flow experiment, strings are marked unused as they are only referenced by Nimbus experiments. -->
     <!-- Description for learning more about our privacy notice. -->
-<<<<<<< HEAD
-    <string name="juno_onboarding_privacy_notice_text">Firefoxova obavijest o privatnosti</string>
-=======
     <string name="juno_onboarding_privacy_notice_text" tools:ignore="BrandUsage">Firefoxova obavijest o privatnosti</string>
->>>>>>> 80823484
     <!-- Title for set firefox as default browser screen used by Nimbus experiments. -->
     <string name="juno_onboarding_default_browser_title_nimbus_2">Volimo vas čuvati</string>
     <!-- Title for set firefox as default browser screen used by Nimbus experiments.
         Note: The word "Firefox" should NOT be translated -->
-<<<<<<< HEAD
-    <string name="juno_onboarding_default_browser_title_nimbus_3" tools:ignore="UnusedResources">Saznaj zašto milijuni vole Firefox</string>
-=======
     <string name="juno_onboarding_default_browser_title_nimbus_3" tools:ignore="BrandUsage,UnusedResources">Saznaj zašto milijuni vole Firefox</string>
->>>>>>> 80823484
     <!-- Title for set firefox as default browser screen used by Nimbus experiments. -->
     <string name="juno_onboarding_default_browser_title_nimbus_4" tools:ignore="UnusedResources">Sigurno pregledavanje s više izbora</string>
     <!-- Description for set firefox as default browser screen used by Nimbus experiments. -->
     <string name="juno_onboarding_default_browser_description_nimbus_3">Naš preglednik, koji podržava neprofitna organizacija, sprječava tvrtke da te tajno prate na webu.</string>
-<<<<<<< HEAD
-=======
     <!-- Description for set firefox as default browser screen used by Nimbus experiments. -->
     <string name="juno_onboarding_default_browser_description_nimbus_4" tools:ignore="UnusedResources">Više od 100 milijuna ljudi štiti svoju privatnost biranjem preglednika koji podržava neprofitna organizacija.</string>
     <!-- Description for set firefox as default browser screen used by Nimbus experiments. -->
     <string name="juno_onboarding_default_browser_description_nimbus_5" tools:ignore="UnusedResources">Poznati sustavi za praćenje? Automatski se blokiraju. Proširenja? Isprobaj svih 700. PDF datoteke? Naš ugrađeni čitač olakšava upravljanje njima.</string>
->>>>>>> 80823484
     <!-- Description for set firefox as default browser screen used by Nimbus experiments. -->
     <string name="juno_onboarding_default_browser_description_nimbus_2" moz:RemovedIn="124" tools:ignore="UnusedResources">Naš neprofitni preglednik pomaže spriječiti tvrtke da vas tajno prate na webu.\n\nSaznajte više u našoj obavijesti o privatnosti.</string>
     <!-- Text for the link to the privacy notice webpage for set as firefox default browser screen.
@@ -644,11 +624,6 @@
     <string name="toast_override_account_sync_server_done">Mozilla račun/server za sinkronizaciju je promijenjen. Aplikacija se zatvara kako bi se promjene primijenile …</string>
     <!-- Preference category for account information -->
     <string name="preferences_category_account">Račun</string>
-<<<<<<< HEAD
-    <!-- Preference for changing where the toolbar is positioned -->
-    <string name="preferences_toolbar" moz:removedIn="129" tools:ignore="UnusedResources">Alatna traka</string>
-=======
->>>>>>> 80823484
     <!-- Preference for changing where the AddressBar is positioned -->
     <string name="preferences_toolbar_2">Položaj adresne trake</string>
     <!-- Preference for changing default theme to dark or light mode -->
@@ -815,14 +790,11 @@
     <!-- Wallpaper onboarding dialog learn more button text. The button navigates to the wallpaper settings screen. -->
     <string name="wallpapers_onboarding_dialog_explore_more_button_text">Istražite više pozadina</string>
 
-<<<<<<< HEAD
-=======
     <!-- Add-ons general availability nimbus message-->
     <!-- Title of the Nimbus message for extension general availability-->
     <string name="addon_ga_message_title_2" tools:ignore="UnusedResources">Dostupna su nova proširenja</string>
     <!-- Body of the Nimbus message for add-ons general availability. 'Firefox' intentionally hardcoded here-->
     <string name="addon_ga_message_body" tools:ignore="BrandUsage,UnusedResources">Pogledaj više od 100 novih proširenja koja omogućuju prilagoditi Firefox.</string>
->>>>>>> 80823484
     <!-- Button text of the Nimbus message for extensions general availability. -->
     <string name="addon_ga_message_button_2" tools:ignore="UnusedResources">Istraži dodatke</string>
 
@@ -830,14 +802,11 @@
     <!-- Title of the extension crash dialog shown to the user when enough errors have occurred with extensions and they need to be temporarily disabled -->
     <string name="extension_process_crash_dialog_title">Dodaci su privremeno onemogućeni</string>
 
-<<<<<<< HEAD
-=======
     <!-- Button text on the extension crash dialog to prompt the user to try restarting the extensions but the dialog will reappear if it is unsuccessful again -->
     <string name="extension_process_crash_dialog_retry_button_text" tools:ignore="UnusedResources">Pokušaj ponovo pokrenuti proširenja</string>
     <!-- Button text on the extension crash dialog to prompt the user to continue with all extensions disabled. -->
     <string name="extension_process_crash_dialog_disable_extensions_button_text">Nastavi s deaktiviranim proširenjima</string>
 
->>>>>>> 80823484
     <!-- Account Preferences -->
     <!-- Preference for managing your account via accounts.firefox.com -->
     <string name="preferences_manage_account">Upravljaj računom</string>
@@ -1303,12 +1272,9 @@
     <!-- Content description for bookmark search floating action button -->
     <string name="bookmark_search_button_content_description">Pretraži zabilješke</string>
 
-<<<<<<< HEAD
-=======
     <!-- Content description for the overflow menu for a bookmark item. Paramter will a folder name or bookmark title. -->
     <string name="bookmark_item_menu_button_content_description">Izbornik stavki za %s</string>
 
->>>>>>> 80823484
     <!-- Site Permissions -->
     <!-- Button label that take the user to the Android App setting -->
     <string name="phone_feature_go_to_settings">Idi na postavke</string>
@@ -1890,11 +1856,8 @@
     <string name="preferences_passwords_sync_logins_across_devices_2">Sinkroniziraj lozinke među uređajima</string>
     <!-- Preference to access list of saved passwords -->
     <string name="preferences_passwords_saved_logins_2">Spremljene lozinke</string>
-<<<<<<< HEAD
-=======
     <!-- Clickable text for opening an external link for more information about Sync. -->
     <string name="preferences_passwords_saved_logins_description_empty_learn_more_link_2">Saznaj više o sinkronizaciji</string>
->>>>>>> 80823484
     <!-- Preference to access list of login exceptions that we never save logins for -->
     <string name="preferences_passwords_exceptions">Iznimke</string>
 
@@ -2175,8 +2138,6 @@
     <string name="dialog_delete_positive">Izbriši</string>
     <!-- Negative action of a dialog asking to delete login -->
     <string name="dialog_delete_negative">Odustani</string>
-<<<<<<< HEAD
-=======
     <!--  The saved password options menu description. -->
     <string name="login_options_menu_2">Opcije lozinke</string>
     <!--  The editable text field for a website address. -->
@@ -2187,7 +2148,6 @@
     <string name="saved_login_password_description_2">Tekstualno polje za lozinku.</string>
     <!--  The button description to save changes to an edited password. -->
     <string name="save_changes_to_login_2">Spremi promjene.</string>
->>>>>>> 80823484
     <!--  The page title for editing a saved password. -->
     <string name="edit_2">Uredi lozinku</string>
     <!--  The page title for adding new password. -->
@@ -2348,11 +2308,6 @@
     <!-- Snackbar button text to navigate to telemetry settings.-->
     <string name="experiments_snackbar_button">Idi u postavke</string>
 
-<<<<<<< HEAD
-    <!-- Clickable text that links to review quality check recommended products support article. -->
-    <string name="review_quality_check_settings_recommended_products_learn_more" tools:ignore="UnusedResources">Saznaj više</string>
-
-=======
     <!-- Review quality check feature-->
     <!-- Name for the review quality check feature used as title for the panel. -->
     <string name="review_quality_check_feature_name_2">Provjera recenzija</string>
@@ -2487,7 +2442,6 @@
     <!-- Text that is surrounded by quotes. The parameter is the actual text that is in quotes. An example of that text could be: Excellent craftsmanship, and that is displayed as “Excellent craftsmanship”. The text comes from a buyer's review that the feature is highlighting"   -->
     <string name="surrounded_with_quotes">„%s”</string>
 
->>>>>>> 80823484
     <!-- Accessibility services actions labels. These will be appended to accessibility actions like "Double tap to.." but not by or applications but by services like Talkback. -->
     <!-- Action label for elements that can be collapsed if interacting with them. Talkback will append this to say "Double tap to collapse". -->
     <string name="a11y_action_label_collapse">sklopi</string>
