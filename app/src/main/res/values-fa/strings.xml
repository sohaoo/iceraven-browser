--- conflicted
+++ resolved
@@ -351,25 +351,15 @@
     <!-- Browser menu label that bookmarks the currently visited page -->
     <string name="browser_menu_bookmark_this_page">این صفحه را نشانک کن</string>
     <!-- Browser menu label that navigates to the edit bookmark screen for the current bookmarked page -->
-<<<<<<< HEAD
-    <string name="browser_menu_edit_bookmark">ویرایش نشانک</string>dsa
-=======
     <string name="browser_menu_edit_bookmark">ویرایش نشانک</string>
->>>>>>> 07ff4473
     <!-- Browser menu label that the saves the currently visited page as a PDF -->
     <string name="browser_menu_save_as_pdf">ذخیره به عنوان PDF…</string>
     <!-- Browser menu label for turning ON reader view of the current visited page -->
     <string name="browser_menu_turn_on_reader_view">فعال کردن نمای مطالعه</string>
     <!-- Browser menu label for turning OFF reader view of the current visited page -->
-<<<<<<< HEAD
-    <string name="browser_menu_turn_off_reader_view">غیرفعال کردن نمای مطالعه</string>dsa
-    <!-- Browser menu button that reopens a private tab as a regular tab -->
-    <string name="browser_menu_open_in_normal_tab">تغییر به زبانه غیر خصوصی</string>dsa
-=======
     <string name="browser_menu_turn_off_reader_view">غیرفعال کردن نمای مطالعه</string>
     <!-- Browser menu button that reopens a private tab as a regular tab -->
     <string name="browser_menu_open_in_normal_tab">تغییر به زبانه غیر خصوصی</string>
->>>>>>> 07ff4473
     <!-- Browser menu label for navigating to the translation feature, which provides language translation options the current visited page -->
     <string name="browser_menu_translate_page">ترجمه صفحه…</string>
     <!-- Browser menu label for navigating to the Web Compat Reporter feature, which provides users the ability to send bug reports for broken sites. -->
@@ -419,11 +409,6 @@
 
     <!-- Search Fragment -->
     <!-- Button in the search view that lets a user search by scanning a QR code -->
-<<<<<<< HEAD
-    <string name="search_scan_button" moz:removedIn="133" tools:ignore="UnusedResources">بررسی</string>
-    <!-- Button in the search view that lets a user search by scanning a QR code -->
-=======
->>>>>>> 07ff4473
     <string name="search_scan_button_2">اسکن کد QR</string>
     <!-- Button in the search view when shortcuts are displayed that takes a user to the search engine settings -->
     <string name="search_shortcuts_engine_settings">تنظیمات موتور جست‌وجو</string>
@@ -449,14 +434,6 @@
     <!-- Header text for the search selector menu -->
     <string name="search_header_menu_item_2">این بار جست‌وجو در:</string>
 
-<<<<<<< HEAD
-    <!-- Content description (not visible, for screen readers etc.): Search engine icon. The first parameter is the search engine name (for example: DuckDuckGo). -->
-    <string name="search_engine_icon_content_description" tools:ignore="UnusedResources" moz:removedIn="133">موتور جست‌وجوی %s</string>
-
-    <!-- Content description (not visible, for screen readers etc.): Search engine icon.
-    The parameter is the search engine name (for example: DuckDuckGo). -->
-    <string name="search_engine_icon_content_description_1">موتور جستجو: %s</string>
-=======
     <!-- Content description (not visible, for screen readers etc.): Search engine icon.
     The parameter is the search engine name (for example: DuckDuckGo). -->
     <string name="search_engine_icon_content_description_1">موتور جستجو: %s</string>
@@ -465,7 +442,6 @@
     The parameter is the search engine name (for example: DuckDuckGo).
     The colon character (in "%s:") is intended to have the screen reader make a small pause between the search engine name and the description of the button. -->
     <string name="search_engine_selector_content_description">%s: انتخاب‌کننده موتور جستجو</string>
->>>>>>> 07ff4473
 
     <!-- Home onboarding -->
     <!-- Home onboarding dialog welcome screen title text. -->
@@ -546,13 +522,6 @@
     <!-- Onboarding sub header for the add-ons card, used by Nimbus experiments. -->
     <string name="onboarding_add_on_sub_header" tools:ignore="UnusedResources">افزودن افزونه‌های شخص ثالث برای ارتقای امنیت، بهره‌وری و بیشتر.</string>
     <!-- Onboarding add-ons card, for checking more add-ons on, used by Nimbus experiments. -->
-<<<<<<< HEAD
-    <string name="onboarding_add_on_explore_more_extensions" tools:ignore="UnusedResources" moz:removedIn="133">بیشتر درباره افزونه‌ها کاوش کنید.</string>
-    <!-- Onboarding add-ons card, button for start browsing, used by Nimbus experiments. -->
-    <string name="onboarding_add_on_start_browsing_button" tools:ignore="UnusedResources" moz:removedIn="133">آغاز مرور.</string>
-    <!-- Onboarding add-ons card, for checking more add-ons on, used by Nimbus experiments. -->
-=======
->>>>>>> 07ff4473
     <string name="onboarding_add_on_explore_more_extensions_2">کشف افزونه‌های بیشتر</string>
     <!-- Onboarding add-ons card, button for start browsing, used by Nimbus experiments. -->
     <string name="onboarding_add_on_start_browsing_button_2">آغاز مرور</string>
@@ -587,41 +556,6 @@
     <!-- Content description for the star rating group. -->
     <string name="onboarding_add_on_star_rating_content_description">امتیاز داده‌شده: %1$s از ۵</string>
     <!-- Title for the privacy preferences dialog shown during onboarding. Note: The word "Firefox" should NOT be translated. -->
-<<<<<<< HEAD
-    <string name="onboarding_preferences_dialog_title" tools:ignore="BrandUsage,UnusedResources">به ما کمک کنید Firefox را بهتر کنیم</string>
-    <!-- Title for the crash reporting option in the privacy preferences dialog shown during onboarding. -->
-    <string name="onboarding_preferences_dialog_crash_reporting_title" tools:ignore="UnusedResources">به‌صورت خودکار گزارشات خرابی ارسال کنید</string>
-    <!-- Description for the crash reporting option in the privacy preferences dialog shown during onboarding. -->
-    <string name="onboarding_preferences_dialog_crash_reporting_description" tools:ignore="UnusedResources">گزارشات خرابی به ما کمک می‌کنند مشکلات مرورگر را تشخیص دهیم و حل کنیم. گزارشات ممکن است شامل داده‌های شخصی یا حساس باشند.</string>
-    <!-- Learn more link for the crash reporting option in the privacy preferences dialog shown during onboarding. -->
-    <string name="onboarding_preferences_dialog_crash_reporting_learn_more" tools:ignore="UnusedResources">بیشتر درباره گزارشات خرابی بدانید</string>
-    <!-- Title for the usage data option in the privacy preferences dialog shown during onboarding. Note: The word "Mozilla" should NOT be translated. -->
-    <string name="onboarding_preferences_dialog_usage_data_title" tools:ignore="UnusedResources">ارسال داده‌های فنی و تعاملات به Mozilla</string>
-    <!-- Description for the usage data option in the privacy preferences dialog shown during onboarding. Note: The word "Firefox" should NOT be translated. -->
-    <string name="onboarding_preferences_dialog_usage_data_description" tools:ignore="BrandUsage,UnusedResources">داده‌هایی درباره دستگاه شما، پیکربندی سخت‌افزاری، و نحوه استفاده از Firefox کمک می‌کند تا ویژگی‌ها، عملکرد و پایداری را برای کاربران در سراسر جهان بهبود بخشیم.</string>
-    <!-- Learn more link for the usage data option in the privacy preferences dialog shown during onboarding. -->
-    <string name="onboarding_preferences_dialog_usage_data_learn_more" tools:ignore="UnusedResources">بیشتر درباره داده‌های استفاده بدانید</string>
-    <!-- Positive button label for the privacy preferences dialog shown during onboarding. -->
-    <string name="onboarding_preferences_dialog_positive_button" tools:ignore="UnusedResources">انجام شد</string>
-    <!-- Negative button label for the privacy preferences dialog shown during onboarding. -->
-    <string name="onboarding_preferences_dialog_negative_button" tools:ignore="UnusedResources">انصراف</string>
-    <!-- Terms of service onboarding title card label. 'Firefox' intentionally hardcoded here-->
-    <string name="onboarding_welcome_to_firefox" tools:ignore="UnusedResources,BrandUsage">به Firefox خوش‌آمدید</string>
-    <!-- Terms of service onboarding page continue button label. -->
-    <string name="onboarding_term_of_service_agree_and_continue_button_label" tools:ignore="UnusedResources">موافقت و ادامه</string>
-    <!-- Line one of the terms of service onboarding page. 'Firefox' is intentionally hardcoded. %1$s is replaced by an active link, using onboarding_term_of_service_line_one_link_text as text (“Terms of Service”). -->
-    <string name="onboarding_term_of_service_line_one" tools:ignore="UnusedResources,BrandUsage">با ادامه دادن، شما با %1$s Firefox موافقت می‌کنید.</string>
-    <!-- Used as text for the link in onboarding_term_of_service_line_one. -->
-    <string name="onboarding_term_of_service_line_one_link_text" tools:ignore="UnusedResources,BrandUsage">شرایط ارائهٔ خدمات</string>
-    <!-- Line two of the terms of service onboarding page. 'Firefox' is intentionally hardcoded. %1$s is replaced by an active link, using onboarding_term_of_service_line_two_link_text as text (Privacy Notice”). -->
-    <string name="onboarding_term_of_service_line_two" tools:ignore="UnusedResources,BrandUsage">Firefox به حریم خصوصی شما اهمیت می‌دهد. بیشتر در %1$s ما بخوانید.</string>
-    <!-- Used as text for the link in onboarding_term_of_service_line_two. -->
-    <string name="onboarding_term_of_service_line_two_link_text" tools:ignore="UnusedResources,BrandUsage">نکات حفظ محرمانگی</string>
-    <!-- Line three of the terms of service onboarding page. 'Firefox' and 'Mozilla' are intentionally hardcoded. %1$S is replaced by an active link, using onboarding_term_of_service_line_three_link_text as text (Manage”). -->
-    <string name="onboarding_term_of_service_line_three" tools:ignore="UnusedResources,BrandUsage">برای کمک به بهبود مرورگر، Firefox داده‌های تشخیصی و تعاملات را به Mozilla ارسال می‌کند. %1$s</string>
-    <!-- Used as text for the link in onboarding_term_of_service_line_three. -->
-    <string name="onboarding_term_of_service_line_three_link_text" tools:ignore="UnusedResources,BrandUsage">مدیریت</string>
-=======
     <string name="onboarding_preferences_dialog_title" tools:ignore="BrandUsage">به ما کمک کنید Firefox را بهتر کنیم</string>
     <!-- Title for the crash reporting option in the privacy preferences dialog shown during onboarding. -->
     <string name="onboarding_preferences_dialog_crash_reporting_title">به‌صورت خودکار گزارشات خرابی ارسال کنید</string>
@@ -664,7 +598,6 @@
     <string name="onboarding_term_of_service_line_three" tools:ignore="BrandUsage">برای کمک به بهبود مرورگر، Firefox داده‌های تشخیصی و تعاملات را به Mozilla ارسال می‌کند. %1$s</string>
     <!-- Used as text for the link in onboarding_term_of_service_line_three. -->
     <string name="onboarding_term_of_service_line_three_link_text">مدیریت</string>
->>>>>>> 07ff4473
     <!-- Onboarding header for the toolbar selection card, used by Nimbus experiments. -->
     <string name="onboarding_customize_toolbar_title" tools:ignore="UnusedResources">انتخاب محل قرارگیری نوار ابزار</string>
     <!-- Onboarding sub header for toolbar selection card, used by Nimbus experiments. -->
@@ -672,11 +605,7 @@
     <!-- Onboarding label for 'Save and continue' button, used by Nimbus experiments. -->
     <string name="onboarding_save_and_continue_button">ذخیره و ادامه</string>
     <!-- Onboarding toolbar selection card label for 'skip' button, used by Nimbus experiments. -->
-<<<<<<< HEAD
-    <string name="onboarding_customize_toolbar_skip_button">رد کردن</string>
-=======
     <string name="onboarding_customize_toolbar_skip_button" moz:removedIn="135" tools:ignore="UnusedResources">رد کردن</string>
->>>>>>> 07ff4473
 
     <!-- Onboarding toolbar selection card label for 'top' option, used by Nimbus experiments. -->
     <string name="onboarding_customize_toolbar_top_option">بالا</string>
@@ -693,12 +622,9 @@
     <string name="onboarding_customize_toolbar_placement_bottom_content_description">تصویر نوار ابزار پایین</string>
     <string name="onboarding_customize_toolbar_placement_top_content_description">تصویر نوار ابزار بالا</string>
 
-<<<<<<< HEAD
-=======
     <!-- Onboarding toolbar selection card label for 'Not now' button, used by Nimbus experiments. -->
     <string name="onboarding_customize_toolbar_not_now_button" moz:removedIn="136" tools:ignore="UnusedResources">اکنون نه</string>
 
->>>>>>> 07ff4473
     <!-- Onboarding header for the theme selection card, used by Nimbus experiments. -->
     <string name="onboarding_customize_theme_title" tools:ignore="UnusedResources">انتخاب یک زمینه</string>
     <!-- Onboarding sub header for theme selection card, used by Nimbus experiments. -->
@@ -706,11 +632,7 @@
     <!-- Onboarding label for 'Save and start browsing' button, used by Nimbus experiments. -->
     <string name="onboarding_save_and_start_button">ذخیره و آغاز به مرور</string>
     <!-- Onboarding theme selection card label for 'skip' button, used by Nimbus experiments. -->
-<<<<<<< HEAD
-    <string name="onboarding_customize_theme_skip_button">رد کردن</string>
-=======
     <string name="onboarding_customize_theme_skip_button" moz:removedIn="135" tools:ignore="UnusedResources">رد کردن</string>
->>>>>>> 07ff4473
     <!-- Onboarding theme selection card label for 'dark' option, used by Nimbus experiments. -->
     <string name="onboarding_customize_theme_dark_option">تیره</string>
     <!-- Onboarding theme selection card label for 'light' option, used by Nimbus experiments. -->
@@ -724,12 +646,9 @@
     <!-- Onboarding theme selection card content description for the theme selection image. %1$s is placeholder for either 'system', 'light' or 'dark'. -->
     <string name="onboarding_customize_theme_content_description">تصویر زمینه %1$s</string>
 
-<<<<<<< HEAD
-=======
     <!-- Onboarding theme selection card label for 'Not now' button, used by Nimbus experiments. -->
     <string name="onboarding_customize_theme_not_now_button" moz:removedIn="136" tools:ignore="UnusedResources">اکنون نه</string>
 
->>>>>>> 07ff4473
     <!-- Search Widget -->
     <!-- Content description for searching with a widget. The first parameter is the name of the application.-->
     <string name="search_widget_content_description_2">یک زبانه %1$s جدید باز کنید</string>
@@ -781,11 +700,6 @@
     <string name="preferences_category_advanced">پیشرفته</string>
     <!-- Preference category for privacy and security settings -->
     <string name="preferences_category_privacy_security">حریم خصوصی و امنیت</string>
-<<<<<<< HEAD
-    <!-- Preference for advanced site permissions -->
-    <string name="preferences_site_permissions" moz:removedIn="133" tools:ignore="UnusedResources">اجازه‌های پایگاه</string>
-=======
->>>>>>> 07ff4473
     <!-- Preference for advanced site settings -->
     <string name="preferences_site_settings">تنظیمات وبگاه</string>
     <!-- Preference for private browsing options -->
@@ -1141,13 +1055,10 @@
     <!-- Learn more link for marketing data preference -->
     <string name="preferences_marketing_data_learn_more">بیشتر درباره داده‌های بازاریابی بدانید</string>
 
-<<<<<<< HEAD
-=======
     <!-- Preference switch for daily usage ping data collection -->
     <string name="preferences_daily_usage_ping_title">پینگ استفاده روزانه</string>
     <string name="preferences_daily_usage_ping_description">این به Mozilla کمک می‌کند تا کاربران فعال را تخمین بزند.</string>
     <string name="preferences_daily_usage_ping_learn_more">بیشتر درباره پینگ استفاده روزانه بدانید</string>
->>>>>>> 07ff4473
     <!-- Preference switch title for automatically submitting crash reports -->
     <string name="preferences_automatically_send_crashes_title">به‌صورت خودکار گزارشات خرابی ارسال کنید</string>
     <string name="preferences_automatically_submit_crashes_title" moz:removedIn="136" tools:ignore="UnusedResources">به‌طور خودکار گزارشات خرابی را ارسال کنید</string>
@@ -1455,11 +1366,6 @@
     <!-- The error message of the URL text field when an invalid URL has been entered. -->
     <string name="webcompat_reporter_url_error_invalid">لطفا یک نشانی اینترنتی معتبر وارد کنید</string>
     <!-- The label/title of an optional field in the Web Compat Reporter feature for explaining a high-level reason why the site is broken. -->
-<<<<<<< HEAD
-    <string name="webcompat_reporter_label_whats_broken">چه چیزی خراب است؟ (اختیاری)</string>
-    <!-- The placeholder text for the dropdown where a user can select a high-level reason why the site is broken. -->
-    <string name="webcompat_reporter_choose_reason">انتخاب دلیل</string>
-=======
     <string name="webcompat_reporter_label_whats_broken" moz:removedIn="136" tools:ignore="UnusedResources">چه چیزی خراب است؟ (اختیاری)</string>
     <!-- The label/title of a field in the Web Compat Reporter feature for explaining a high-level reason why the site is broken. -->
     <string name="webcompat_reporter_label_whats_broken_2">چه مشکلی پیش آمده است؟</string>
@@ -1467,7 +1373,6 @@
     <string name="webcompat_reporter_choose_reason">انتخاب دلیل</string>
     <!-- The error message of the dropdown, prompting the user to select a high-level reason why the site is broken. -->
     <string name="webcompat_reporter_choose_reason_error">لطفا یک دلیل انتخاب کنید</string>
->>>>>>> 07ff4473
     <!-- The label/title of an optional field in the Web Compat Reporter feature for adding additional information. -->
     <string name="webcompat_reporter_label_description">مشکل را شرح دهید (اختیاری)</string>
     <!-- The button text for navigating away from the feature to provide more information on the broken site's bug report. -->
@@ -1478,14 +1383,11 @@
     <string name="webcompat_reporter_send">ارسال</string>
 
 
-<<<<<<< HEAD
-=======
     <!-- Text for a snackbar to confirm the successful submission of a WebCompat report. -->
     <string name="webcompat_reporter_success_snackbar_text">گزارش شما ارسال شد</string>
     <!-- Button text for closing or dismissing the snackbar shown after successfully submitting a WebCompat report. -->
     <string name="webcompat_reporter_dismiss_success_snackbar_text">بستن</string>
 
->>>>>>> 07ff4473
     <!-- These reason strings are dropdown options on a WebCompat reporter form, indicating what is broken on the site. -->
     <!-- Broken site reason text for site slow or not working -->
     <string name="webcompat_reporter_reason_slow">وبگاه کند است یا کار نمی‌کند</string>
@@ -2660,43 +2562,6 @@
 
     <!-- Review quality check feature-->
     <!-- Name for the review quality check feature used as title for the panel. -->
-<<<<<<< HEAD
-    <string name="review_quality_check_feature_name_2">بررسی‌کننده بازبینی</string>
-    <!-- Summary for grades A and B for review quality check adjusted grading. -->
-    <string name="review_quality_check_grade_a_b_description">بازبینی‌های قابل‌اعتماد</string>
-    <!-- Summary for grade C for review quality check adjusted grading. -->
-    <string name="review_quality_check_grade_c_description">ترکیبی از بازبینی‌های قابل‌اعتماد و غیرقابل‌اعتماد</string>
-    <!-- Summary for grades D and F for review quality check adjusted grading. -->
-    <string name="review_quality_check_grade_d_f_description">بازبینی‌های غیرقابل‌اعتماد</string>
-    <!-- Text for title presenting the reliability of a product's reviews. -->
-    <string name="review_quality_check_grade_title">این بازبینی‌ها چقدر قابل اطمینان هستند؟</string>
-    <!-- Title for when the rating has been updated by the review checker -->
-    <string name="review_quality_check_adjusted_rating_title">رتبه‌بندی تعدیل‌شده</string>
-    <!-- Description for a product's adjusted star rating. The text presents that the product's reviews which were evaluated as unreliable were removed from the adjusted rating. -->
-    <string name="review_quality_check_adjusted_rating_description_2">بر اساس بازبینی‌های قابل‌اعتماد</string>
-    <!-- Title for list of highlights from a product's review emphasizing a product's important traits. -->
-    <string name="review_quality_check_highlights_title">نکات برجسته از بازبینی‌های اخیر</string>
-    <!-- Title for section explaining how we analyze the reliability of a product's reviews. -->
-    <string name="review_quality_check_explanation_title">چگونه کیفیت بازبینی را تعیین می‌کنیم</string>
-    <!-- Paragraph explaining how we analyze the reliability of a product's reviews. First parameter is the Fakespot product name. In the phrase "Fakespot by Mozilla", "by" can be localized. Does not need to stay by. -->
-    <string name="review_quality_check_explanation_body_reliability">ما از فناوری AI از %s توسط Mozilla برای بررسی قابلیت اطمینان بازبینی محصولات استفاده می‌کنیم. این فقط به شما کمک می‌کند که کیفیت بازبینی را ارزیابی کنید، نه کیفیت محصولات.</string>
-    <!-- Paragraph explaining the grading system we use to classify the reliability of a product's reviews. -->
-    <string name="review_quality_check_info_review_grade_header"><![CDATA[ما به هر محصول یک <b>نمره حروفی</b> از A تا F اختصاص می‌دهیم.]]></string>
-    <!-- Description explaining grades A and B for review quality check adjusted grading. -->
-    <string name="review_quality_check_info_grade_info_AB">بازبینی‌های قابل اطمینان. ما معتقدیم که بازبینی‌ها احتمالاً از مشتریان واقعی هستند که بازبینی‌های صادقانه و بی‌طرفانه‌ای داده‌اند.</string>
-    <!-- Description explaining grade C for review quality check adjusted grading. -->
-    <string name="review_quality_check_info_grade_info_C">ما معتقدیم که یک ترکیب از بازبینی‌ها قابل اطمینان و غیرقابل اطمینان وجود دارد.</string>
-    <!-- Description explaining grades D and F for review quality check adjusted grading. -->
-    <string name="review_quality_check_info_grade_info_DF">بازبینی‌های غیرقابل اطمینان. ما معتقدیم که ‌بازبینی‌ها احتمالاً جعلی یا از بازبینان بی‌طرفانه هستند.</string>
-    <!-- Paragraph explaining how a product's adjusted grading is calculated. -->
-    <string name="review_quality_check_explanation_body_adjusted_grading"><![CDATA[<b>رتبه‌بندی تعدیل‌شده</b> بر اساس بازبینی‌های است که ما معتقدیم قابل اطمینان هستند.]]></string>
-    <!-- Paragraph explaining product review highlights. First parameter is the name of the retailer (e.g. Amazon). -->
-    <string name="review_quality_check_explanation_body_highlights"><![CDATA[<b>نکات برجسته</b> از %s بازبینی‌ها در ۸۰ روز گذشته که ما معتقدیم قابل اطمینان هستند.]]></string>
-    <!-- Text for learn more caption presenting a link with information about review quality. First parameter is for clickable text defined in review_quality_check_info_learn_more_link. -->
-    <string name="review_quality_check_info_learn_more">بیشتر درباره %s بدانید.</string>
-    <!-- Clickable text that links to review quality check SuMo page. First parameter is the Fakespot product name. -->
-    <string name="review_quality_check_info_learn_more_link_2">چگونه %s کیفیت بازبینی را تعیین می‌کند</string>
-=======
     <string name="review_quality_check_feature_name_2" moz:removedIn="136" tools:ignore="UnusedResources">بررسی‌کننده بازبینی</string>
     <!-- Summary for grades A and B for review quality check adjusted grading. -->
     <string name="review_quality_check_grade_a_b_description" moz:removedIn="136" tools:ignore="UnusedResources">بازبینی‌های قابل‌اعتماد</string>
@@ -2732,20 +2597,13 @@
     <string name="review_quality_check_info_learn_more" moz:removedIn="136" tools:ignore="UnusedResources">بیشتر درباره %s بدانید.</string>
     <!-- Clickable text that links to review quality check SuMo page. First parameter is the Fakespot product name. -->
     <string name="review_quality_check_info_learn_more_link_2" moz:removedIn="136" tools:ignore="UnusedResources">چگونه %s کیفیت بازبینی را تعیین می‌کند</string>
->>>>>>> 07ff4473
     <!-- Text for title of settings section. -->
     <string name="review_quality_check_settings_title" moz:removedIn="136" tools:ignore="UnusedResources">تنظیمات</string>
 
     <!-- Text for label for switch preference to show recommended products from review quality check settings section. -->
-<<<<<<< HEAD
-    <string name="review_quality_check_settings_recommended_products">نمایش تبلیغات در بررسی‌کننده بازبینی</string>
-    <!-- Description for switch preference to show recommended products from review quality check settings section. First parameter is for clickable text defined in review_quality_check_settings_recommended_products_learn_more.-->
-    <string name="review_quality_check_settings_recommended_products_description_2" tools:ignore="UnusedResources">گاهی اوقات تبلیغاتی برای محصولات مرتبط مشاهده خواهید کرد. ما فقط محصولات با بازبینی‌های قابل اعتماد را تبلیغ می‌کنیم. %s</string>
-=======
     <string name="review_quality_check_settings_recommended_products" moz:removedIn="136" tools:ignore="UnusedResources">نمایش تبلیغات در بررسی‌کننده بازبینی</string>
     <!-- Description for switch preference to show recommended products from review quality check settings section. First parameter is for clickable text defined in review_quality_check_settings_recommended_products_learn_more.-->
     <string name="review_quality_check_settings_recommended_products_description_2" moz:removedIn="136" tools:ignore="UnusedResources">گاهی اوقات تبلیغاتی برای محصولات مرتبط مشاهده خواهید کرد. ما فقط محصولات با بازبینی‌های قابل اعتماد را تبلیغ می‌کنیم. %s</string>
->>>>>>> 07ff4473
     <!-- Clickable text that links to review quality check recommended products support article. -->
     <string name="review_quality_check_settings_recommended_products_learn_more" moz:removedIn="136" tools:ignore="UnusedResources">بیشتر بدانید</string>
 
@@ -3335,8 +3193,6 @@
     <!-- The title of the section header for the list of debug locales that can be enabled and disabled. -->
     <string name="debug_drawer_addresses_debug_locales_header">اشکال‌زدایی زبان‌ها برای فعال کنید</string>
 
-<<<<<<< HEAD
-=======
     <!-- The title of the section header for the list of debug locales that can be enabled and disabled. -->
     <string name="debug_drawer_addresses_management_header">مدیریت نشانی‌ها</string>
     <!-- The title of the button in the debug drawer for adding a new address. -->
@@ -3344,7 +3200,6 @@
     <!-- The title of the button for deleting in the debug drawer all addresses. -->
     <string name="debug_drawer_delete_all_addresses">حذف تمام نشانی‌ها</string>
 
->>>>>>> 07ff4473
     <!-- Debug drawer "contextual feature recommendation" (CFR) tools -->
     <!-- The title of the CFR Tools feature in the Debug Drawer -->
     <string name="debug_drawer_cfr_tools_title">ابزارهای CFR</string>
