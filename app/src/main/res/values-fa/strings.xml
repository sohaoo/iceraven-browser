<?xml version="1.0" encoding="utf-8"?>
<resources xmlns:tools="http://schemas.android.com/tools" xmlns:moz="http://mozac.org/tools">
    <!-- App name for private browsing mode. The first parameter is the name of the app defined in app_name (for example: Fenix)-->
    <string name="app_name_private_5">خصوصی %s</string>
    <!-- App name for private browsing mode. The first parameter is the name of the app defined in app_name (for example: Fenix)-->
    <string name="app_name_private_4">%s (خصوصی)</string>

    <!-- Home Fragment -->
    <!-- Content description (not visible, for screen readers etc.): "Three dot" menu button. -->
    <string name="content_description_menu">گزینه‌های بیشتر</string>
    <!-- Content description (not visible, for screen readers etc.): "Private Browsing" menu button. -->
    <string name="content_description_private_browsing_button">فعال کردن حالت خصوصی</string>
    <!-- Content description (not visible, for screen readers etc.): "Private Browsing" menu button. -->
    <string name="content_description_disable_private_browsing_button">غیرفعال کردن حالت مرور خصوصی</string>
    <!-- Placeholder text shown in the search bar before a user enters text for the default engine -->
    <string name="search_hint">جست‌وجو یا ورود نشانی</string>
    <!-- Placeholder text shown in the search bar before a user enters text for a general engine -->
    <string name="search_hint_general_engine">جست‌وجوی وب</string>
    <!-- Placeholder text shown in search bar when using history search -->
    <string name="history_search_hint">جست‌وجوی تاریخچه</string>
    <!-- Placeholder text shown in search bar when using bookmarks search -->
    <string name="bookmark_search_hint">جست‌وجوی نشانک‌ها</string>
    <!-- Placeholder text shown in search bar when using tabs search -->
    <string name="tab_search_hint">جست‌وجوی زبانه‌ها</string>
    <!-- Placeholder text shown in the search bar when using application search engines -->
    <string name="application_search_hint">عبارت جست‌وجو را وارد کنید</string>
    <!-- No Open Tabs Message Description -->
    <string name="no_open_tabs_description">زبانه‌های باز شما در اینجا نشان داده می‌شوند.</string>

    <!-- No Private Tabs Message Description -->
    <string name="no_private_tabs_description">زبانه‌های خصوصی شما در اینجا نشان داده می‌شوند.</string>

    <!-- Tab tray multi select title in app bar. The first parameter is the number of tabs selected -->
    <string name="tab_tray_multi_select_title">%1$d زبانه انتخاب شد</string>
    <!-- Label of button in create collection dialog for creating a new collection  -->
    <string name="tab_tray_add_new_collection">افزودن مجموعه جدید</string>
    <!-- Label of editable text in create collection dialog for naming a new collection  -->
    <string name="tab_tray_add_new_collection_name">نام</string>
    <!-- Label of button in save to collection dialog for selecting a current collection  -->
    <string name="tab_tray_select_collection">انتخاب مجموعه</string>
    <!-- Content description for close button while in multiselect mode in tab tray -->
    <string name="tab_tray_close_multiselect_content_description">از حالت چند انتخابی خارج شوید</string>
    <!-- Content description for save to collection button while in multiselect mode in tab tray -->
    <string name="tab_tray_collection_button_multiselect_content_description">ذخیره‌سازی زبانه‌های انتخاب شده داخل مجموعه</string>
    <!-- Content description on checkmark while tab is selected in multiselect mode in tab tray -->
    <string name="tab_tray_multiselect_selected_content_description">انتخاب شده</string>

    <!-- Home - Recently saved bookmarks -->
    <!-- Title for the home screen section with recently saved bookmarks. -->
    <string name="recently_saved_title">به‌تازگی ذخیره شده</string>
    <!-- Content description for the button which navigates the user to show all of their saved bookmarks. -->
    <string name="recently_saved_show_all_content_description_2">نمایش همه نشانک های ذخیره شده</string>
    <!-- Text for the menu button to remove a recently saved bookmark from the user's home screen -->
    <string name="recently_saved_menu_item_remove">حذف</string>

    <!-- About content. The first parameter is the name of the application. (For example: Fenix) -->
    <string name="about_content">%1$s توسط موزیلا تولید شده است.</string>

    <!-- Private Browsing -->
    <!-- Explanation for private browsing displayed to users on home view when they first enable private mode
        The first parameter is the name of the app defined in app_name (for example: Fenix) -->
    <string name="private_browsing_placeholder_description_2">%1$s جست‌وجوها و تاریخچهٔ مرور شما را هنگام خروج از برنامه یا بستن زبانه‌های خصوصی پاک می‌کند. در حالی که این کار شما را برای وبگاه‌ها یا فراهم‌کنندگان اینترنت ناشناس نمی‌کند، این کار مخفی کردن فعالیت‌های برخط شما را برای هرکس دیگری که از این افزاره استفاده می‌کند را ساده‌تر می‌کند.</string>
    <string name="private_browsing_common_myths">
       باورهای غلط و رایج در مورد مرور خصوصی
    </string>

    <!-- Private mode shortcut "contextual feature recommendation" (CFR) -->
    <!-- Text for the Private mode shortcut CFR message for adding a private mode shortcut to open private tabs from the Home screen -->
    <string name="private_mode_cfr_message_2">زبانهٔ خصوصی بعدی خود را با یک ضربه باز کنید.</string>
    <!-- Text for the positive button to accept adding a Private Browsing shortcut to the Home screen -->
    <string name="private_mode_cfr_pos_button_text">افزودن به صفحهٔ خانگی</string>
    <!-- Text for the negative button to decline adding a Private Browsing shortcut to the Home screen -->
    <string name="cfr_neg_button_text">نه، ممنون</string>

    <!-- Open in App "contextual feature recommendation" (CFR) -->
    <!-- Text for the info message. The first parameter is the name of the application.-->
    <string name="open_in_app_cfr_info_message_2">شما می‌توانید %1$s را برای گشودن خودکار پیوندهای درون برنامه‌ها، تنظیم کنید.</string>
    <!-- Text for the positive action button -->
    <string name="open_in_app_cfr_positive_button_text">برو به تنظیمات</string>

    <!-- Text for the negative action button -->
    <string name="open_in_app_cfr_negative_button_text">رد کردن</string>

    <!-- Total cookie protection "contextual feature recommendation" (CFR) -->
    <!-- Text for the message displayed in the contextual feature recommendation popup promoting the total cookie protection feature. -->
    <string name="tcp_cfr_message">قوی‌ترین قابلیت حفظ حریم خصوصی ما هم‌اکنون، ردیاب‌های میان‌پایگاهی را منزوی می‌کند.</string>

    <!-- Text displayed that links to website containing documentation about the "Total cookie protection" feature. -->
    <string name="tcp_cfr_learn_more">دربارهٔ محافظت کامل در برابر کلوچک‌ها بیاموزید</string>

    <!-- Text for the info dialog when camera permissions have been denied but user tries to access a camera feature. -->
    <string name="camera_permissions_needed_message">دسترسی به دوربین مورد نیاز است. به تنظیمات اندروید بروید، روی مجوزها ضربه بزنید و بعد روی اجازه ضربه بزنید.</string>
    <!-- Text for the positive action button to go to Android Settings to grant permissions. -->
    <string name="camera_permissions_needed_positive_button_text">برو به تنظیمات</string>
    <!-- Text for the negative action button to dismiss the dialog. -->
    <string name="camera_permissions_needed_negative_button_text">رد کردن</string>

    <!-- Text for the banner message to tell users about our auto close feature. -->
    <string name="tab_tray_close_tabs_banner_message">بستن خودکار زبانه‌هایی که پس از چند روز، هفته یا ماه از آنها بازدید نکرده‌اید.</string>
    <!-- Text for the positive action button to go to Settings for auto close tabs. -->
    <string name="tab_tray_close_tabs_banner_positive_button_text">دیدن گزینه‌ها</string>
    <!-- Text for the negative action button to dismiss the Close Tabs Banner. -->
    <string name="tab_tray_close_tabs_banner_negative_button_text">رد کردن</string>


    <!-- Text for the banner message to tell users about our inactive tabs feature. -->
    <string name="tab_tray_inactive_onboarding_message">زبانه‌هایی که دو هفته است ندیده‌اید به اینجا منتقل می‌شوند.</string>
    <!-- Text for the action link to go to Settings for inactive tabs. -->
    <string name="tab_tray_inactive_onboarding_button_text">خاموش کردن در تنظیمات</string>
    <!-- Text for title for the auto-close dialog of the inactive tabs. -->
    <string name="tab_tray_inactive_auto_close_title">بسته شدن خودکار بعد از یک ماه؟</string>
    <!-- Text for the body for the auto-close dialog of the inactive tabs.
        The first parameter is the name of the application.-->
    <string name="tab_tray_inactive_auto_close_body_2">%1$s می‌تواند زبانه‌هایی را که در ماه گذشته مشاهده نکرده‌اید؛ ببندد.</string>
    <!-- Content description for close button in the auto-close dialog of the inactive tabs. -->
    <string name="tab_tray_inactive_auto_close_button_content_description">بستن</string>

    <!-- Text for turn on auto close tabs button in the auto-close dialog of the inactive tabs. -->
    <string name="tab_tray_inactive_turn_on_auto_close_button_2">فعال‌سازی بستن خودکار</string>


    <!-- Home screen icons - Long press shortcuts -->
    <!-- Shortcut action to open new tab -->
    <string name="home_screen_shortcut_open_new_tab_2">زبانهٔ جدید</string>
    <!-- Shortcut action to open new private tab -->
    <string name="home_screen_shortcut_open_new_private_tab_2">زبانهٔ خصوصی جدید</string>

    <!-- Shortcut action to open Passwords screens -->
    <string name="home_screen_shortcut_open_password_screen">میان‌بر گذرواژه‌ها</string>

    <!-- Recent Tabs -->
    <!-- Header text for jumping back into the recent tab in the home screen -->
    <string name="recent_tabs_header">برگردید به داخل</string>
    <!-- Button text for showing all the tabs in the tabs tray -->
    <string name="recent_tabs_show_all">نمایش همه</string>

    <!-- Content description for the button which navigates the user to show all recent tabs in the tabs tray. -->
    <string name="recent_tabs_show_all_content_description_2">نمایش دکمه همه زبانه‌های اخیر</string>
    <!-- Text for button in synced tab card that opens synced tabs tray -->
    <string name="recent_tabs_see_all_synced_tabs_button_text">نمایش همه زبانه‌های همگام‌سازی شده</string>
    <!-- Accessibility description for device icon used for recent synced tab -->
    <string name="recent_tabs_synced_device_icon_content_description">دستگاه‌ همگام‌سازی شده</string>
    <!-- Text for the dropdown menu to remove a recent synced tab from the homescreen -->
    <string name="recent_synced_tab_menu_item_remove">برداشتن</string>
    <!-- Text for the menu button to remove a grouped highlight from the user's browsing history
         in the Recently visited section -->
    <string name="recent_tab_menu_item_remove">حذف</string>

    <!-- History Metadata -->
    <!-- Header text for a section on the home screen that displays grouped highlights from the
         user's browsing history, such as topics they have researched or explored on the web -->
    <string name="history_metadata_header_2">بازدیدهای اخیر</string>
    <!-- Text for the menu button to remove a grouped highlight from the user's browsing history
         in the Recently visited section -->
    <string name="recently_visited_menu_item_remove">حذف</string>
    <!-- Content description for the button which navigates the user to show all of their history. -->
    <string name="past_explorations_show_all_content_description_2">نمایش تمام اکتشافات گذشته</string>

    <!-- Browser Fragment -->
    <!-- Content description (not visible, for screen readers etc.): Navigate backward (browsing history) -->
    <string name="browser_menu_back">عقب</string>
    <!-- Content description (not visible, for screen readers etc.): Navigate forward (browsing history) -->
    <string name="browser_menu_forward">جلو</string>
    <!-- Content description (not visible, for screen readers etc.): Refresh current website -->
    <string name="browser_menu_refresh">بازخوانی</string>
    <!-- Content description (not visible, for screen readers etc.): Stop loading current website -->
    <string name="browser_menu_stop">توقف</string>
    <!-- Browser menu button that opens the addon manager -->
    <string name="browser_menu_add_ons">افزونه‌ها</string>
    <!-- Browser menu button that opens account settings -->
    <string name="browser_menu_account_settings">اطلاعات حساب</string>
    <!-- Text displayed when there are no add-ons to be shown -->
    <string name="no_add_ons">هیچ افزونه‌ای اینجا نیست</string>
    <!-- Browser menu button that sends a user to help articles -->
    <string name="browser_menu_help">راهنما</string>
    <!-- Browser menu button that sends a to a the what's new article -->
    <string name="browser_menu_whats_new">امکانات جدید</string>
    <!-- Browser menu button that opens the settings menu -->
    <string name="browser_menu_settings">تنظیمات</string>
    <!-- Browser menu button that opens a user's library -->
    <string name="browser_menu_library">کتابخانه</string>
    <!-- Browser menu toggle that requests a desktop site -->
    <string name="browser_menu_desktop_site">پایگاه رومیزی</string>
    <!-- Browser menu toggle that adds a shortcut to the site on the device home screen. -->
    <string name="browser_menu_add_to_homescreen">افزودن به صفحهٔ خانگی</string>
    <!-- Browser menu toggle that installs a Progressive Web App shortcut to the site on the device home screen. -->
    <string name="browser_menu_install_on_homescreen">نصب</string>
    <!-- Content description (not visible, for screen readers etc.) for the Resync tabs button -->
    <string name="resync_button_content_description">همگام‌سازی مجدد</string>
    <!-- Browser menu button that opens the find in page menu -->
    <string name="browser_menu_find_in_page">پیدا کردن در صفحه</string>
    <!-- Browser menu button that saves the current tab to a collection -->
    <string name="browser_menu_save_to_collection_2">افزودن به مجموعه</string>
    <!-- Browser menu button that open a share menu to share the current site -->
    <string name="browser_menu_share">اشتراک‌گذاری</string>
    <!-- Browser menu button shown in custom tabs that opens the current tab in Fenix
        The first parameter is the name of the app defined in app_name (for example: Fenix) -->
    <string name="browser_menu_open_in_fenix">بازکردن در %1$s</string>
    <!-- Browser menu text shown in custom tabs to indicate this is a Fenix tab
        The first parameter is the name of the app defined in app_name (for example: Fenix) -->
    <string name="browser_menu_powered_by">قدرت گرفته توسط %1$s</string>
    <!-- Browser menu text shown in custom tabs to indicate this is a Fenix tab
        The first parameter is the name of the app defined in app_name (for example: Fenix) -->
    <string name="browser_menu_powered_by2">قدرت گرفته توسط %1$s</string>
    <!-- Browser menu button to put the current page in reader mode -->
    <string name="browser_menu_read">نمای مطالعه</string>
    <!-- Browser menu button content description to close reader mode and return the user to the regular browser -->
    <string name="browser_menu_read_close">بستن نمای مطالعه</string>
    <!-- Browser menu button to open the current page in an external app -->
    <string name="browser_menu_open_app_link">باز کردن در برنامه</string>

    <!-- Browser menu button to show reader view appearance controls e.g. the used font type and size -->
    <string name="browser_menu_customize_reader_view">سفارشی‌سازی نمای مطالعه</string>
    <!-- Browser menu label for adding a bookmark -->
    <string name="browser_menu_add">افزودن</string>
    <!-- Browser menu label for editing a bookmark -->
    <string name="browser_menu_edit">ویرایش</string>

    <!-- Button shown on the home page that opens the Customize home settings -->
    <string name="browser_menu_customize_home_1">سفارشی‌سازی صفحه خانه</string>
    <!-- Browser Toolbar -->
    <!-- Content description for the Home screen button on the browser toolbar -->
    <string name="browser_toolbar_home">صفحهٔ خانگی</string>

    <!-- Locale Settings Fragment -->
    <!-- Content description for tick mark on selected language -->
    <string name="a11y_selected_locale_content_description">انتخاب زبان</string>
    <!-- Text for default locale item -->
    <string name="default_locale_text">زبان دستگاه را دنبال کنید</string>
    <!-- Placeholder text shown in the search bar before a user enters text -->
    <string name="locale_search_hint">جست‌وجوی زبان</string>

    <!-- Search Fragment -->
    <!-- Button in the search view that lets a user search by scanning a QR code -->
    <string name="search_scan_button">بررسی</string>
    <!-- Button in the search view that lets a user change their search engine -->
    <string name="search_engine_button">موتور جست‌وجو</string>
    <!-- Button in the search view when shortcuts are displayed that takes a user to the search engine settings -->
    <string name="search_shortcuts_engine_settings">تنظیمات موتور جست‌وجو</string>
    <!-- Button in the search view that lets a user navigate to the site in their clipboard -->
    <string name="awesomebar_clipboard_title">تکمیل پیوند از تخته‌گیره</string>
    <!-- Button in the search suggestions onboarding that allows search suggestions in private sessions -->
    <string name="search_suggestions_onboarding_allow_button">مجاز</string>
    <!-- Button in the search suggestions onboarding that does not allow search suggestions in private sessions -->
    <string name="search_suggestions_onboarding_do_not_allow_button">اجازه ندادن</string>
    <!-- Search suggestion onboarding hint title text -->
    <string name="search_suggestions_onboarding_title">پیشنهادات جست‌وجو در نشست‌های خصوصی مجاز است؟</string>
    <!-- Search suggestion onboarding hint description text, first parameter is the name of the app defined in app_name (for example: Fenix)-->
    <string name="search_suggestions_onboarding_text">%s هر چیزی را که در نوار نشانی نوشته‌اید را به موتور جست‌وجو ارسال می‌کند.</string>

    <!-- Search engine suggestion title text. The first parameter is the name of the suggested engine-->
    <string name="search_engine_suggestions_title">جست‌وجو در %s</string>
    <!-- Search engine suggestion description text -->
    <string name="search_engine_suggestions_description">مستقیماً از نوار نشانی جست‌وجو کنید</string>

    <!-- Menu option in the search selector menu to open the search settings -->
    <string name="search_settings_menu_item">تنظیمات جست‌وجو</string>

    <!-- Header text for the search selector menu -->
    <string name="search_header_menu_item_2">این بار جست‌وجو در:</string>

    <!-- Content description (not visible, for screen readers etc.): Search engine icon. The first parameter is the search engine name (for example: DuckDuckGo). -->
    <string name="search_engine_icon_content_description" tools:ignore="UnusedResources">موتور جست‌وجوی %s</string>

    <!-- Home onboarding -->
    <!-- Onboarding home screen popup dialog, shown on top of the Jump back in section. -->
    <string name="onboarding_home_screen_jump_back_contextual_hint_2">با صفحهٔ خانگی شخصی‌سازی شدهٔ خود آشنا شوید. زبانه‌های اخیر، نشانک‌ها و نتایج جست‌وجوها در این‌جا ظاهر می‌شوند.</string>
    <!-- Home onboarding dialog welcome screen title text. -->
    <string name="onboarding_home_welcome_title_2">به اینترنتی شخصی‌تر خوش‌آمدید</string>
    <!-- Home onboarding dialog welcome screen description text. -->
    <string name="onboarding_home_welcome_description">رنگ‌های بیش‌تر. حریم خصوصی بهتر. تعهد یک‌سان نسبت به مردم و منافع.</string>
    <!-- Home onboarding dialog sign into sync screen title text. -->
    <string name="onboarding_home_sync_title_3">تعویض صفحه‌نمایش‌ها از همیشه آسان‌تر است</string>
    <!-- Home onboarding dialog sign into sync screen description text. -->
    <string name="onboarding_home_sync_description">جایی که زبانه‌ها را در افزاره‌ای دیگر ترک کرده‌اید، هم‌اکنون در صفحهٔ خانگی‌تان پی بگیرید.</string>
    <!-- Text for the button to continue the onboarding on the home onboarding dialog. -->
    <string name="onboarding_home_get_started_button">شروع کنید</string>
    <!-- Text for the button to navigate to the sync sign in screen on the home onboarding dialog. -->
    <string name="onboarding_home_sign_in_button">ورود</string>
    <!-- Text for the button to skip the onboarding on the home onboarding dialog. -->
    <string name="onboarding_home_skip_button">پرش</string>
    <!-- Onboarding home screen sync popup dialog message, shown on top of Recent Synced Tabs in the Jump back in section. -->
    <string name="sync_cfr_message">زبانه‌هایتان در حال همگام‌سازی‌اند! جایی که در افزاره‌ای دیگر رها کرده‌اید را پی بگیرید.</string>
    <!-- Content description (not visible, for screen readers etc.): Close button for the home onboarding dialog -->
    <string name="onboarding_home_content_description_close_button">بستن</string>

    <!-- Notification pre-permission dialog -->
    <!-- Enable notification pre permission dialog title
        The first parameter is the name of the app defined in app_name (for example: Fenix) -->
    <string name="onboarding_home_enable_notifications_title">آگاهی‌ها کمک می‌کنند تا با %s کار‌های بیش‌تری بکنید</string>
    <!-- Enable notification pre permission dialog description with rationale
        The first parameter is the name of the app defined in app_name (for example: Fenix) -->
    <string name="onboarding_home_enable_notifications_description">همگام‌سازی زبانه‌هایتان میان افزاره‌ها، مدیریت بارگیری‌ها، دریافت نکاتی دربارهٔ بهره بردن هر چه بیش‌تر از محافظت حریم خصوصی %s، و بیش‌تر.</string>

    <!-- Text for the button to request notification permission on the device -->
    <string name="onboarding_home_enable_notifications_positive_button">ادامه</string>
    <!-- Text for the button to not request notification permission on the device and dismiss the dialog -->
    <string name="onboarding_home_enable_notifications_negative_button">هم‌اکنون نه</string>

    <!-- Juno first user onboarding flow experiment, strings are marked unused as they are only referenced by Nimbus experiments. -->
    <!-- Title for set firefox as default browser screen.
        The first parameter is the name of the app defined in app_name (for example: Fenix) -->
    <string name="juno_onboarding_default_browser_title" moz:RemovedIn="117" tools:ignore="UnusedResources">‏%s را مروگر پیش‌فرض‌تان کنید</string>
    <!-- Title for set firefox as default browser screen used by Nimbus experiments. Nimbus experiments do not support string placeholders.
        Note: The word "Firefox" should NOT be translated -->
    <string name="juno_onboarding_default_browser_title_nimbus" tools:ignore="UnusedResources">‏Firefox را مروگر پیش‌فرض‌تان کنید</string>
    <!-- Description for set firefox as default browser screen.
        The first parameter is the Firefox brand name.
        The second parameter is the string with key "juno_onboarding_default_browser_description_link_text". -->
    <string name="juno_onboarding_default_browser_description" moz:RemovedIn="117" tools:ignore="UnusedResources">‏%1$s مردم را به سود خود ترجیح می‌دهد و با مسدود کردن ردیاب‌های میان‌پایگاهی، از حریم خصوصی شما دفاع می‌کند.\n\nدر %2$s بیش‌تر بیاموزید.</string>
    <!-- Description for set firefox as default browser screen used by Nimbus experiments. Nimbus experiments do not support string placeholders.
        Note: The word "Firefox" should NOT be translated -->
    <string name="juno_onboarding_default_browser_description_nimbus" tools:ignore="UnusedResources">‏‏Firefox مردم را به سود خود ترجیح می‌دهد و با مسدود کردن ردیاب‌های میان‌پایگاهی، از حریم خصوصی شما دفاع می‌کند.\n\nدر نکات حفظ حریم خصوصی ما بیش‌تر بیاموزید.</string>
    <!-- Text for the link to the privacy notice webpage for set as firefox default browser screen.
    This is part of the string with the key "juno_onboarding_default_browser_description". -->
    <string name="juno_onboarding_default_browser_description_link_text" tools:ignore="UnusedResources">نکات حریم خصوصی</string>
    <!-- Text for the button to set firefox as default browser on the device -->
    <string name="juno_onboarding_default_browser_positive_button" tools:ignore="UnusedResources">تنظیم به عنوان مرورگر پیش‌فرض</string>
    <!-- Text for the button dismiss the screen and move on with the flow -->
    <string name="juno_onboarding_default_browser_negative_button" tools:ignore="UnusedResources">اکنون نه</string>
    <!-- Title for sign in to sync screen. -->
    <string name="juno_onboarding_sign_in_title" tools:ignore="UnusedResources">از تلفن همراه به رایانهٔ تاشو بپرید و برعکس</string>
    <!-- Description for sign in to sync screen. -->
    <string name="juno_onboarding_sign_in_description" tools:ignore="UnusedResources">زبانه‌ها و گذرواژه‌ها را از افزاره‌های دیگرتان بگیرید تا از جایی که رها کرده‌اید، ادامه دهید.</string>
    <!-- Text for the button to sign in to sync on the device -->
    <string name="juno_onboarding_sign_in_positive_button" tools:ignore="UnusedResources">ورود</string>
    <!-- Text for the button dismiss the screen and move on with the flow -->
    <string name="juno_onboarding_sign_in_negative_button" tools:ignore="UnusedResources">اکنون نه</string>

    <!-- Title for enable notification permission screen.
        The first parameter is the name of the app defined in app_name (for example: Fenix) -->
    <string name="juno_onboarding_enable_notifications_title" moz:RemovedIn="117" tools:ignore="UnusedResources">آگاهی‌ها کمک می‌کنند تا با %s کار‌های بیش‌تری بکنید</string>
    <!-- Title for enable notification permission screen used by Nimbus experiments. Nimbus experiments do not support string placeholders.
        Note: The word "Firefox" should NOT be translated -->
    <string name="juno_onboarding_enable_notifications_title_nimbus" tools:ignore="UnusedResources">آگاهی‌ها کمک می‌کنند تا با Firefox کار‌های بیش‌تری بکنید</string>
    <!-- Description for enable notification permission screen.
        The first parameter is the name of the app defined in app_name (for example: Fenix) -->
    <string name="juno_onboarding_enable_notifications_description" moz:RemovedIn="117" tools:ignore="UnusedResources">ارسال زبانه‌ها میان افزاره‌ها، مدیریت بارگیری‌ها، و دریافت نکاتی راجع به بهره‌گیری هر چه بیش‌تر از %s.</string>
    <!-- Description for enable notification permission screen used by Nimbus experiments. Nimbus experiments do not support string placeholders.
       Note: The word "Firefox" should NOT be translated   -->
    <string name="juno_onboarding_enable_notifications_description_nimbus" tools:ignore="UnusedResources">ارسال زبانه‌ها میان افزاره‌ها، مدیریت بارگیری‌ها، و دریافت نکاتی راجع به بهره‌گیری هر چه بیش‌تر از Firefox.</string>
    <!-- Text for the button to request notification permission on the device -->
    <string name="juno_onboarding_enable_notifications_positive_button" tools:ignore="UnusedResources">روشن کردن آگاهی‌ها</string>
    <!-- Text for the button dismiss the screen and move on with the flow -->
    <string name="juno_onboarding_enable_notifications_negative_button" tools:ignore="UnusedResources">اکنون نه</string>

    <!-- Search Widget -->
    <!-- Content description for searching with a widget. The first parameter is the name of the application.-->
    <string name="search_widget_content_description_2">یک زبانه %1$s جدید باز کنید</string>
    <!-- Text preview for smaller sized widgets -->
    <string name="search_widget_text_short">جست‌وجو</string>
    <!-- Text preview for larger sized widgets -->
    <string name="search_widget_text_long">جست‌وجو در وب</string>

    <!-- Content description (not visible, for screen readers etc.): Voice search -->
    <string name="search_widget_voice">جست‌وجو صوتی</string>

    <!-- Preferences -->
    <!-- Title for the settings page-->
    <string name="settings">تنظیمات</string>
    <!-- Preference category for general settings -->
    <string name="preferences_category_general">عمومی</string>
    <!-- Preference category for all links about Fenix -->
    <string name="preferences_category_about">درباره</string>
    <!-- Preference category for settings related to changing the default search engine -->
<<<<<<< HEAD
    <string name="preferences_category_select_default_search_engine" tools:ignore="UnusedResources">یکی را برگزینید</string>
    <!-- Preference for settings related to managing search shortcuts for the quick search menu -->
    <string name="preferences_manage_search_shortcuts" tools:ignore="UnusedResources">مدیریت میان‌برهای جست‌وجو</string>
    <!-- Summary for preference for settings related to managing search shortcuts for the quick search menu -->
    <string name="preferences_manage_search_shortcuts_summary" tools:ignore="UnusedResources">ویرایش موتورهای پدیدار در فهرست جست‌وجو</string>
    <!-- Preference category for settings related to managing search shortcuts for the quick search menu -->
    <string name="preferences_category_engines_in_search_menu" tools:ignore="UnusedResources">موتورهای پدیدار در فهرست جست‌وجو</string>
=======
    <string name="preferences_category_select_default_search_engine">یکی را برگزینید</string>
    <!-- Preference for settings related to managing search shortcuts for the quick search menu -->
    <string name="preferences_manage_search_shortcuts">مدیریت میان‌برهای جست‌وجو</string>
    <!-- Summary for preference for settings related to managing search shortcuts for the quick search menu -->
    <string name="preferences_manage_search_shortcuts_summary">ویرایش موتورهای پدیدار در فهرست جست‌وجو</string>
    <!-- Preference category for settings related to managing search shortcuts for the quick search menu -->
    <string name="preferences_category_engines_in_search_menu">موتورهای پدیدار در فهرست جست‌وجو</string>
>>>>>>> ae224354
    <!-- Preference for settings related to changing the default search engine -->
    <string name="preferences_default_search_engine">موتور جست‌وجو پیش‌فرض</string>
    <!-- Preference for settings related to Search -->
    <string name="preferences_search">جست‌وجو</string>
    <!-- Preference for settings related to Search address bar -->
    <string name="preferences_search_address_bar">نوار نشانی</string>
    <!-- Preference link to rating Fenix on the Play Store -->
    <string name="preferences_rate">امتیاز دادن در Google Play</string>
    <!-- Preference linking to about page for Fenix
        The first parameter is the name of the app defined in app_name (for example: Fenix) -->
    <string name="preferences_about">درباره %1$s</string>
    <!-- Preference for settings related to changing the default browser -->
    <string name="preferences_set_as_default_browser">تبدیل به مرورگر پیش‌فرض</string>
    <!-- Preference category for advanced settings -->
    <string name="preferences_category_advanced">پیشرفته</string>
    <!-- Preference category for privacy and security settings -->
    <string name="preferences_category_privacy_security">حریم خصوصی و امنیت</string>
    <!-- Preference for advanced site permissions -->
    <string name="preferences_site_permissions">اجازه‌های پایگاه</string>
    <!-- Preference for private browsing options -->
    <string name="preferences_private_browsing_options">مرور خصوصی</string>
    <!-- Preference for opening links in a private tab-->
    <string name="preferences_open_links_in_a_private_tab">بازکردن پیوند در زبانهٔ خصوصی</string>
    <!-- Preference for allowing screenshots to be taken while in a private tab-->
    <string name="preferences_allow_screenshots_in_private_mode">اجازهٔ نماگرفت در حالت خصوصی</string>
    <!-- Will inform the user of the risk of activating Allow screenshots in private browsing option -->
    <string name="preferences_screenshots_in_private_mode_disclaimer">در صورت اجازه، هنگام باز شدن چندین برنامه، زبانه‌های خصوصی نیز قابل مشاهده خواهند بود</string>
    <!-- Preference for adding private browsing shortcut -->
    <string name="preferences_add_private_browsing_shortcut">افزودن میان‌بر مرور خصوصی</string>

    <!-- Preference for enabling "HTTPS-Only" mode -->
    <string name="preferences_https_only_title">حالت فقط-Https</string>

    <!-- Preference for removing cookie/consent banners from sites automatically. See reduce_cookie_banner_summary for additional context. -->
    <string name="preferences_cookie_banner_reduction">کاهش برنمای کلوچک</string>
    <!-- Preference for rejecting or removing as many cookie/consent banners as possible on sites. See reduce_cookie_banner_summary for additional context. -->
    <string name="reduce_cookie_banner_option">برنماهای کلوچک را کاهش می‌دهد</string>
    <!-- Summary of cookie banner handling preference if the setting disabled is set to off -->
    <string name="reduce_cookie_banner_option_off">خاموش</string>
    <!-- Summary of cookie banner handling preference if the setting enabled is set to on -->
    <string name="reduce_cookie_banner_option_on">روشن</string>

    <!-- Summary for the preference for rejecting all cookies whenever possible. The first parameter is the application name -->
    <string name="reduce_cookie_banner_summary_1">‏%1$s به طور خودکار تلاش می‌کند تا درخواست‌های برنماهای کلوچک را رد کند.</string>
    <!-- Text for indicating cookie banner handling is off this site, this is shown as part of the protections panel with the tracking protection toggle -->
    <string name="reduce_cookie_banner_off_for_site">خاموش برای این پایگاه</string>
    <!-- Text for cancel button indicating that cookie banner reduction is not supported for the current site, this is shown as part of the cookie banner details view. -->
    <string name="cookie_banner_handling_details_site_is_not_supported_cancel_button">لغو</string>
    <!-- Text for request support button indicating that cookie banner reduction is not supported for the current site, this is shown as part of the cookie banner details view. -->
    <string name="cookie_banner_handling_details_site_is_not_supported_request_support_button" moz:RemovedIn="115" tools:ignore="UnusedResources">درخواست پشتیبانی</string>
    <!-- Text for request support button indicating that cookie banner reduction is not supported for the current site, this is shown as part of the cookie banner details view. -->
    <string name="cookie_banner_handling_details_site_is_not_supported_request_support_button_2">ارسال درخواست</string>
    <!-- Text for title indicating that cookie banner reduction is not supported for the current site, this is shown as part of the cookie banner details view. -->
    <string name="cookie_banner_handling_details_site_is_not_supported_title_2">درخواست پشتیبانی برای این پایگاه؟</string>
    <!-- Label for the snackBar, after the user reports with success a website where cookie banner reducer did not work -->
    <string name="cookie_banner_handling_report_site_snack_bar_text_2">درخواست ارسال شد</string>
    <!-- Text for indicating cookie banner handling is on this site, this is shown as part of the protections panel with the tracking protection toggle -->
    <string name="reduce_cookie_banner_on_for_site">روشن برای این پایگاه</string>
    <!-- Text for indicating that a request for unsupported site was sent to Nimbus (it's a Mozilla library for experiments), this is shown as part of the protections panel with the tracking protection toggle -->
    <string name="reduce_cookie_banner_unsupported_site_request_submitted_2">درخواست پشتیبانی ارسال شد</string>
    <!-- Text for indicating cookie banner handling is currently not supported for this site, this is shown as part of the protections panel with the tracking protection toggle -->
    <string name="reduce_cookie_banner_unsupported_site">پایگاه هم‌اکنون پشتیبانی نمی‌شود</string>
    <!-- Title text for a detail explanation indicating cookie banner handling is on this site, this is shown as part of the cookie banner panel in the toolbar. The first parameter is a shortened URL of the current site-->
    <string name="reduce_cookie_banner_details_panel_title_on_for_site">روشن کردن کاهش برنمای کلوچک برای %1$s؟</string>
    <!-- Title text for a detail explanation indicating cookie banner handling is off this site, this is shown as part of the cookie banner panel in the toolbar. The first parameter is a shortened URL of the current site-->
    <string name="reduce_cookie_banner_details_panel_title_off_for_site">خاموش کردن کاهش برنمای کلوچک برای %1$s؟</string>
    <!-- Title text for a detail explanation indicating cookie banner reducer didn't work for the current site, this is shown as part of the cookie banner panel in the toolbar. The first parameter is the application name-->
    <string name="reduce_cookie_banner_details_panel_title_unsupported_site_request_2">‏%1$s نمی‌تواند درخواست‌های کلوچک این پایگاه را خودکار رد کند. می‌توانید درخواستی برای پشتیانی از این پایگاه در آینده ارسال کنید.</string>
    <!-- Long text for a detail explanation indicating what will happen if cookie banner handling is off for a site, this is shown as part of the cookie banner panel in the toolbar. The first parameter is the application name -->
    <string name="reduce_cookie_banner_details_panel_description_off_for_site">‏%1$s کلوچک‌های این پایگاه را پاک‌سازی و صفحه را بازخوانی می‌کند. پاک‌سازی تمام کلوچک‌ها ممکن است شما را از حساب‌تان خارج یا سبد خریدتان را خالی کند.</string>
    <!-- Long text for a detail explanation indicating what will happen if cookie banner handling is on for a site, this is shown as part of the cookie banner panel in the toolbar. The first parameter is the application name -->
    <string name="reduce_cookie_banner_details_panel_description_on_for_site_2">‏%1$s تلاش می‌کند تا خودکار تمام درخواست‌های کلوچک را در پایگاه‌های پشتیبانی شده رد کند.</string>
    <!-- Title text for the cookie banner re-engagement dialog. The first parameter is the application name. -->
    <string name="reduce_cookie_banner_dialog_title">اجازه دادن به %1$s برای رد کردن برنماهای کلوچک؟</string>
    <!-- Body text for the cookie banner re-engagement dialog use. The first parameter is the application name. -->
    <string name="reduce_cookie_banner_dialog_body">‏%1$s می‌تواند به طور خودکار بسیاری از درخواست‌های برنمای کلوچک را رد کند.</string>
    <!-- Remind me later text button for the onboarding dialog -->
    <string name="reduce_cookie_banner_dialog_not_now_button">اکنون نه</string>

    <!-- Snack text for the cookie banner dialog, after user hit the dismiss banner button -->
    <string name="reduce_cookie_banner_dialog_snackbar_text">درخواست‌های کلوچک کم‌تری خواهید دید</string>
    <!-- Change setting text button, for the cookie banner re-engagement dialog -->
    <string name="reduce_cookie_banner_dialog_change_setting_button">اجازه</string>

    <!-- Description of the preference to enable "HTTPS-Only" mode. -->
    <string name="preferences_https_only_summary">به طور خودکار برای افزایش امنیت تلاش می‌کند با استفاده از شیوه‌نامهٔ رمزگذاری HTTPS به پایگاه‌ها متصل شود.</string>
    <!-- Summary of https only preference if https only is set to off -->
    <string name="preferences_https_only_off">خاموش</string>
    <!-- Summary of https only preference if https only is set to on in all tabs -->
    <string name="preferences_https_only_on_all">روشن در تمام زبانه‌ها</string>
    <!-- Summary of https only preference if https only is set to on in private tabs only -->
    <string name="preferences_https_only_on_private">روشن در زبانه‌های خصوصی</string>
    <!-- Text displayed that links to website containing documentation about "HTTPS-Only" mode -->
    <string name="preferences_http_only_learn_more">بیشتر بدانید</string>
    <!-- Option for the https only setting -->
    <string name="preferences_https_only_in_all_tabs">به کار انداختن در تمام زبانه‌ها</string>
    <!-- Option for the https only setting -->
    <string name="preferences_https_only_in_private_tabs">فقط در زبانه‌های خصوصی به کار بیفتد</string>
    <!-- Title shown in the error page for when trying to access a http website while https only mode is enabled. -->
    <string name="errorpage_httpsonly_title">پایگاه امن در دسترس نیست</string>
    <!-- Message shown in the error page for when trying to access a http website while https only mode is enabled. The message has two paragraphs. This is the first. -->
    <string name="errorpage_httpsonly_message_title">به احتمال زیاد، وبگاه از HTTPS پشتیبانی نمی‌کند.</string>
    <!-- Message shown in the error page for when trying to access a http website while https only mode is enabled. The message has two paragraphs. This is the second. -->
    <string name="errorpage_httpsonly_message_summary">با این حال، همچنین ممکن است که یک ردیاب، درگیر باشد. اگر به وبگاه ادامه می‌دهید، نباید هیچ اطلاعات حساسی را وارد کنید. اگر ادامه دهید، حالت فقط-HTTPS به طور موقت برای پایگاه خاموش می‌شود.</string>
    <!-- Preference for accessibility -->
    <string name="preferences_accessibility">دسترسی‌پذیری</string>
    <!-- Preference to override the Firefox Account server -->
    <string name="preferences_override_fxa_server">کارساز سفارشی حساب فایرفاکس</string>
    <!-- Preference to override the Sync token server -->
    <string name="preferences_override_sync_tokenserver">کارساز همگام‌سازی سفارشی</string>
    <!-- Toast shown after updating the FxA/Sync server override preferences -->
    <string name="toast_override_fxa_sync_server_done">کارساز حساب/همگام‌سازی فایرفاکس اصلاح شده است. ترک برنامه موجب اعمال تغییرات خواهد شد…</string>
    <!-- Preference category for account information -->
    <string name="preferences_category_account">حساب کاربری</string>
    <!-- Preference for changing where the toolbar is positioned -->
    <string name="preferences_toolbar">نوار ابزار</string>
    <!-- Preference for changing default theme to dark or light mode -->
    <string name="preferences_theme">زمینه</string>
    <!-- Preference for customizing the home screen -->
    <string name="preferences_home_2">صفحهٔ خانه</string>
    <!-- Preference for gestures based actions -->
    <string name="preferences_gestures">اشارات</string>
    <!-- Preference for settings related to visual options -->
    <string name="preferences_customize">سفارشی‌سازی</string>
    <!-- Preference description for banner about signing in -->
    <string name="preferences_sign_in_description_2">برای همگام‌سازی زبانه‌ها، نشانک‌ها، گذرواژه‌ها و… وارد شوید.</string>
    <!-- Preference shown instead of account display name while account profile information isn't available yet. -->
    <string name="preferences_account_default_name">حساب فایرفاکس</string>
    <!-- Preference text for account title when there was an error syncing FxA -->
    <string name="preferences_account_sync_error">برای از سرگیری همگام سازی دوباره وصل شوید</string>
    <!-- Preference for language -->
    <string name="preferences_language">زبان</string>
    <!-- Preference for data choices -->
    <string name="preferences_data_choices">انتخاب داده‌ها</string>
    <!-- Preference for data collection -->
    <string name="preferences_data_collection">جمع آوری داده ها</string>
    <!-- Preference for developers -->
    <string name="preferences_remote_debugging">رفع اشکال از راه دور به واسطه‌ی USB</string>
    <!-- Preference title for switch preference to show search engines -->
    <string name="preferences_show_search_engines">نمایش موتورهای جست‌وجو</string>
    <!-- Preference title for switch preference to show search suggestions -->
    <string name="preferences_show_search_suggestions">نمایش پیشنهادهای جست‌وجو</string>
    <!-- Preference title for switch preference to show voice search button -->
    <string name="preferences_show_voice_search">نمایش جست‌وجوی صوتی</string>
    <!-- Preference title for switch preference to show search suggestions also in private mode -->
    <string name="preferences_show_search_suggestions_in_private">نمایش در جلسات خصوصی</string>
    <!-- Preference title for switch preference to show a clipboard suggestion when searching -->
    <string name="preferences_show_clipboard_suggestions">نمایش پیشنهادات تخته‌گیره</string>
    <!-- Preference title for switch preference to suggest browsing history when searching -->
    <string name="preferences_search_browsing_history">جست‌وجوی تاریخچهٔ مرور</string>

    <!-- Preference title for switch preference to suggest bookmarks when searching -->
    <string name="preferences_search_bookmarks">جست‌و‌جو نشانک‌ها</string>
    <!-- Preference title for switch preference to suggest synced tabs when searching -->
    <string name="preferences_search_synced_tabs">جست‌وجو در زبانه‌های همگام‌سازی شده</string>
    <!-- Preference for account settings -->
    <string name="preferences_account_settings">تنظیمات حساب</string>
    <!-- Preference for enabling url autocomplete-->
    <string name="preferences_enable_autocomplete_urls">تکمیل خودکار نشانی اینترنتی</string>
    <!-- Preference for open links in third party apps -->
    <string name="preferences_open_links_in_apps">پیوندها را در برنامه ها باز کنید</string>
    <!-- Preference for open links in third party apps always open in apps option -->
    <string name="preferences_open_links_in_apps_always">همیشه</string>
    <!-- Preference for open links in third party apps ask before opening option -->
    <string name="preferences_open_links_in_apps_ask">پرسش پیش از گشودن</string>
    <!-- Preference for open links in third party apps never open in apps option -->
    <string name="preferences_open_links_in_apps_never">هرگز</string>
    <!-- Preference for open download with an external download manager app -->
    <string name="preferences_external_download_manager">مدیریت بارگیری خارجی</string>
    <!-- Preference for enabling gecko engine logs -->
    <string name="preferences_enable_gecko_logs">به کار انداختن گزارش‌ها گکو</string>
    <!-- Message to indicate users that we are quitting the application to apply the changes -->
    <string name="quit_application">خروج از برنامه برای اعمال تغییرات…</string>

    <!-- Preference for add_ons -->
    <string name="preferences_addons">افزونه‌ها</string>

    <!-- Preference for notifications -->
    <string name="preferences_notifications">اعلان‌ها</string>

    <!-- Summary for notification preference indicating notifications are allowed -->
    <string name="notifications_allowed_summary">مجاز</string>
    <!-- Summary for notification preference indicating notifications are not allowed -->
    <string name="notifications_not_allowed_summary">غیرمجاز</string>

    <!-- Add-on Preferences -->
    <!-- Preference to customize the configured AMO (addons.mozilla.org) collection -->
    <string name="preferences_customize_amo_collection">مجموعهٔ افزونهٔ سفارشی</string>
    <!-- Button caption to confirm the add-on collection configuration -->
    <string name="customize_addon_collection_ok">تأیید</string>
    <!-- Button caption to abort the add-on collection configuration -->
    <string name="customize_addon_collection_cancel">لغو</string>
    <!-- Hint displayed on input field for custom collection name -->
    <string name="customize_addon_collection_hint">نام مجموعه</string>
    <!-- Hint displayed on input field for custom collection user ID-->
    <string name="customize_addon_collection_user_hint">مالک مجموعه (شناسه کاربری)</string>
    <!-- Toast shown after confirming the custom add-on collection configuration -->
    <string name="toast_customize_addon_collection_done">مجموعه افزونه اصلاح شده است. ترک برنامه برای اعمال تغییرات…</string>

    <!-- Customize Home -->
    <!-- Header text for jumping back into the recent tab in customize the home screen -->
    <string name="customize_toggle_jump_back_in">بازگشت به داخل</string>
    <!-- Title for the customize home screen section with recently saved bookmarks. -->
    <string name="customize_toggle_recent_bookmarks">نشانک‌های اخیر</string>
    <!-- Title for the customize home screen section with recently visited. Recently visited is
    a section where users see a list of tabs that they have visited in the past few days -->
    <string name="customize_toggle_recently_visited">بازدید‌های اخیر</string>

    <!-- Title for the customize home screen section with Pocket. -->
    <string name="customize_toggle_pocket_2">داستان‌های تأمل‌برانگیز</string>
    <!-- Summary for the customize home screen section with Pocket. The first parameter is product name Pocket -->
    <string name="customize_toggle_pocket_summary">مقاله‌ها قدرت گرفته از %s</string>
    <!-- Title for the customize home screen section with sponsored Pocket stories. -->
    <string name="customize_toggle_pocket_sponsored">داستان‌های حامیان</string>
    <!-- Title for the opening wallpaper settings screen -->
    <string name="customize_wallpapers">کاغذدیواری‌ها</string>
    <!-- Title for the customize home screen section with sponsored shortcuts. -->
    <string name="customize_toggle_contile">میان‌برهای حامیان</string>

    <!-- Wallpapers -->
    <!-- Content description for various wallpapers. The first parameter is the name of the wallpaper -->
    <string name="wallpapers_item_name_content_description">مورد کاغذدیواری: %1$s</string>
    <!-- Snackbar message for when wallpaper is selected -->
    <string name="wallpaper_updated_snackbar_message">کاغذدیواری به‌روز شد!</string>
    <!-- Snackbar label for action to view selected wallpaper -->
    <string name="wallpaper_updated_snackbar_action">نمایش</string>

    <!-- Snackbar message for when wallpaper couldn't be downloaded -->
    <string name="wallpaper_download_error_snackbar_message">نتوانست کاغذدیواری را بارگیری کند</string>
    <!-- Snackbar label for action to retry downloading the wallpaper -->
    <string name="wallpaper_download_error_snackbar_action">تلاش دوباره</string>

    <!-- Snackbar message for when wallpaper couldn't be selected because of the disk error -->
    <string name="wallpaper_select_error_snackbar_message">نتوانست کاغذدیواری را تغییر دهد</string>
    <!-- Text displayed that links to website containing documentation about the "Limited Edition" wallpapers. -->
    <string name="wallpaper_learn_more">بیشتر بدانید</string>
    <!-- Text for classic wallpapers title. The first parameter is the Firefox name. -->
    <string name="wallpaper_classic_title">‏%s سنتی</string>
    <!-- Text for limited edition wallpapers title. -->
    <string name="wallpaper_limited_edition_title">ویراست محدود</string>
    <!-- Description text for the limited edition wallpapers with learn more link. The first parameter is the learn more string defined in wallpaper_learn_more-->
    <string name="wallpaper_limited_edition_description_with_learn_more">مجموعهٔ آواهای مستقل جدید. %s</string>
    <!-- Description text for the limited edition wallpapers. -->
    <string name="wallpaper_limited_edition_description">مجموعهٔ آواهای مستقل جدید.</string>
    <!-- Wallpaper onboarding dialog header text. -->
    <string name="wallpapers_onboarding_dialog_title_text">یک رنگ پاشیده شده را بیازمایید</string>
    <!-- Wallpaper onboarding dialog body text. -->
    <string name="wallpapers_onboarding_dialog_body_text">کاغذدیواری‌ای را انتخاب کنید که با شما سخن می‌گوید.</string>
    <!-- Wallpaper onboarding dialog learn more button text. The button navigates to the wallpaper settings screen. -->
    <string name="wallpapers_onboarding_dialog_explore_more_button_text">کاوش کاغذدیواری‌های بیش‌تر</string>

    <!-- Add-on Installation from AMO-->
    <!-- Error displayed when user attempts to install an add-on from AMO (addons.mozilla.org) that is not supported -->
    <string name="addon_not_supported_error">افزونه پشتیبانی نمی شود</string>
    <!-- Error displayed when user attempts to install an add-on from AMO (addons.mozilla.org) that is already installed -->
    <string name="addon_already_installed">افزونه قبلاً نصب شده است</string>

    <!-- Account Preferences -->
    <!-- Preference for managing your account via accounts.firefox.com -->
    <string name="preferences_manage_account">مدیریت حساب</string>
    <!-- Preference for triggering sync -->
    <string name="preferences_sync_now">هم اکنون همگام سازی کن</string>
    <!-- Preference category for sync -->
    <string name="preferences_sync_category">انتخاب کنید که چه چیزهایی همگام‌ شوند</string>
    <!-- Preference for syncing history -->
    <string name="preferences_sync_history">تاریخچه</string>
    <!-- Preference for syncing bookmarks -->
    <string name="preferences_sync_bookmarks">نشانک‌ها</string>
    <!-- Preference for syncing logins -->
    <string name="preferences_sync_logins">ورودها</string>
    <!-- Preference for syncing tabs -->
    <string name="preferences_sync_tabs_2">زبانه‌های باز</string>
    <!-- Preference for signing out -->
    <string name="preferences_sign_out">خروج</string>
    <!-- Preference displays and allows changing current FxA device name -->
    <string name="preferences_sync_device_name">نام دستگاه</string>
    <!-- Text shown when user enters empty device name -->
    <string name="empty_device_name_error">نام دستگاه نمی‌تواند خالی باشد.</string>
    <!-- Label indicating that sync is in progress -->
    <string name="sync_syncing_in_progress">در حال همگام‌سازی…</string>
    <!-- Label summary indicating that sync failed. The first parameter is the date stamp showing last time it succeeded -->
    <string name="sync_failed_summary">همگام سازی انجام نشد. آخرین موفقیت: %s</string>
    <!-- Label summary showing never synced -->
    <string name="sync_failed_never_synced_summary">همگام سازی انجام نشد. آخرین موفقیت: هرگز</string>
    <!-- Label summary the date we last synced. The first parameter is date stamp showing last time synced -->
    <string name="sync_last_synced_summary">آخرین همگام سازی:%s</string>
    <!-- Label summary showing never synced -->
    <string name="sync_never_synced_summary">آخرین همگام سازی: هیچ وقت</string>

    <!-- Text for displaying the default device name.
        The first parameter is the application name, the second is the device manufacturer name
        and the third is the device model. -->
    <string name="default_device_name_2">%1$s روی %2$s %3$s</string>

    <!-- Preference for syncing credit cards -->
    <string name="preferences_sync_credit_cards">کارت‌های اعتباری</string>
    <!-- Preference for syncing addresses -->
    <string name="preferences_sync_address">نشانی‌ها</string>

    <!-- Send Tab -->
    <!-- Name of the "receive tabs" notification channel. Displayed in the "App notifications" system settings for the app -->
    <string name="fxa_received_tab_channel_name">زبانه‌های دریافت شده</string>
    <!-- Description of the "receive tabs" notification channel. Displayed in the "App notifications" system settings for the app -->
    <string name="fxa_received_tab_channel_description">اعلانها برای زبانه دریافت شده از سایر دستگاه های Firefox.</string>
    <!--  The body for these is the URL of the tab received  -->
    <string name="fxa_tab_received_notification_name">زبانه دریافت شد</string>
    <!-- %s is the device name -->
    <string name="fxa_tab_received_from_notification_name">زبانه از %s</string>

    <!-- Advanced Preferences -->
    <!-- Preference for tracking protection exceptions -->
    <string name="preferences_tracking_protection_exceptions">استثناها</string>
    <!-- Button in Exceptions Preference to turn on tracking protection for all sites (remove all exceptions) -->
    <string name="preferences_tracking_protection_exceptions_turn_on_for_all">روشن کردن برای تمام پایگاه‌ها</string>
    <!-- Text displayed when there are no exceptions -->
    <string name="exceptions_empty_message_description">استثنائات به شما این امکان  را می‌دهد،‌محافظت از ردیابی سایت‌های منتخب را غیرفعال کنید.</string>
    <!-- Text displayed when there are no exceptions, with learn more link that brings users to a tracking protection SUMO page -->
    <string name="exceptions_empty_message_learn_more_link">بیشتر بدانید</string>

    <!-- Preference switch for usage and technical data collection -->
    <string name="preference_usage_data">میزان استفاده و داده فنی</string>
    <!-- Preference description for usage and technical data collection -->
    <string name="preferences_usage_data_description">به اشتراک‌گذاری کارایی، کاربرد، سخت‌افزار و اطلاعات سفارشی‌سازی در مورد مرورگر شما با موزیلا به ما کمک می کند تا %1$s بهتری داشته باشیم</string>
    <!-- Preference switch for marketing data collection -->
    <string name="preferences_marketing_data">ارزیابی داده</string>
    <!-- Preference description for marketing data collection -->
    <string name="preferences_marketing_data_description2">داده‌های کاربردی اولیه را با Adjust، فراهم‌کنندهٔ بازریابی سیستم موبایل ما، اشتراک بگذارید</string>
    <!-- Title for studies preferences -->
    <string name="preference_experiments_2">مطالعات</string>
    <!-- Summary for studies preferences -->
    <string name="preference_experiments_summary_2">به موزیلا اجازه دهید تا افزونه‌های مطالعاتی را نصب و اجرا کند</string>

    <!-- Turn On Sync Preferences -->
    <!-- Header of the Sync and save your data preference view -->
    <string name="preferences_sync_2">همگام‌سازی و ذخیرهٔ داده‌های شما</string>
    <!-- Preference for reconnecting to FxA sync -->
    <string name="preferences_sync_sign_in_to_reconnect">برای اتصال مجدد وارد شوید</string>
    <!-- Preference for removing FxA account -->
    <string name="preferences_sync_remove_account">حذف حساب</string>

    <!-- Pairing Feature strings -->
    <!-- Instructions on how to access pairing -->
    <string name="pair_instructions_2"><![CDATA[کد QR نمایش داده شده در <b>firefox.com/pair</b> را اسکن کنید]]></string>

    <!-- Toolbar Preferences -->
    <!-- Preference for using top toolbar -->
    <string name="preference_top_toolbar">بالا</string>
    <!-- Preference for using bottom toolbar -->
    <string name="preference_bottom_toolbar">پایین</string>

    <!-- Theme Preferences -->
    <!-- Preference for using light theme -->
    <string name="preference_light_theme">روشن</string>
    <!-- Preference for using dark theme -->
    <string name="preference_dark_theme">تاریک</string>
    <!-- Preference for using using dark or light theme automatically set by battery -->
    <string name="preference_auto_battery_theme">تنظیم شده توسط ذخیره‌کنندهٔ باتری</string>
    <!-- Preference for using following device theme -->
    <string name="preference_follow_device_theme">پیروی از زمینهٔ افزاره</string>

    <!-- Gestures Preferences-->
    <!-- Preferences for using pull to refresh in a webpage -->
    <string name="preference_gestures_website_pull_to_refresh">کشیدن برای بازخوانی</string>
    <!-- Preference for using the dynamic toolbar -->
    <string name="preference_gestures_dynamic_toolbar">برای پنهان‌ کردن نوار ابزار پیمایش کنید</string>
    <!-- Preference for switching tabs by swiping horizontally on the toolbar -->
    <string name="preference_gestures_swipe_toolbar_switch_tabs">برای جابجایی بین زبانه‌ها، نوار ابزار را به طرفین بکشید</string>
    <!-- Preference for showing the opened tabs by swiping up on the toolbar-->
    <string name="preference_gestures_swipe_toolbar_show_tabs">برای باز کردن زبانه‌ها، نوار ابزار را به سمت بالا بکشید</string>

    <!-- Library -->
    <!-- Option in Library to open Downloads page -->
    <string name="library_downloads">بارگیری‌ها</string>
    <!-- Option in library to open Bookmarks page -->
    <string name="library_bookmarks">نشانک‌ها</string>
    <!-- Option in library to open Desktop Bookmarks root page -->
    <string name="library_desktop_bookmarks_root">نشانک‌های رومیزی</string>
    <!-- Option in library to open Desktop Bookmarks "menu" page -->
    <string name="library_desktop_bookmarks_menu">فهرست نشانک‌ها</string>
    <!-- Option in library to open Desktop Bookmarks "toolbar" page -->
    <string name="library_desktop_bookmarks_toolbar">نوار ابزار نشانک‌ها</string>
    <!-- Option in library to open Desktop Bookmarks "unfiled" page -->
    <string name="library_desktop_bookmarks_unfiled">نشانک‌‌های دیگر</string>
    <!-- Option in Library to open History page -->
    <string name="library_history">تاریخچه</string>
    <!-- Option in Library to open a new tab -->
    <string name="library_new_tab">زبانهٔ جدید</string>
    <!-- Settings Page Title -->
    <string name="settings_title">تنظیمات</string>
    <!-- Content description (not visible, for screen readers etc.): "Close button for library settings" -->
    <string name="content_description_close_button">بستن</string>

    <!-- Title to show in alert when a lot of tabs are to be opened
    %d is a placeholder for the number of tabs that will be opened -->
    <string name="open_all_warning_title">گشودن %d زبانه؟</string>
    <!-- Message to warn users that a large number of tabs will be opened
    %s will be replaced by app name. -->
    <string name="open_all_warning_message">گشودن این‌همه زبانه ممکن است هنگام بار کردن صفحات، %s را کند سازد. مطمئنید که می‌خواهید ادامه دهید؟</string>
    <!-- Dialog button text for confirming open all tabs -->
    <string name="open_all_warning_confirm">گشودن زبانه‌ها</string>
    <!-- Dialog button text for canceling open all tabs -->
    <string name="open_all_warning_cancel">لغو</string>

    <!-- Text to show users they have one page in the history group section of the History fragment.
    %d is a placeholder for the number of pages in the group. -->
    <string name="history_search_group_site_1">%d صفحه</string>
    <!-- Text to show users they have multiple pages in the history group section of the History fragment.
    %d is a placeholder for the number of pages in the group. -->
    <string name="history_search_group_sites_1">%d صفحه‌ها</string>

    <!-- Option in library for Recently Closed Tabs -->
    <string name="library_recently_closed_tabs">زبانه‌های تازه بسته شده</string>
    <!-- Option in library to open Recently Closed Tabs page -->
    <string name="recently_closed_show_full_history">نمایش تمام تاریخچه</string>
    <!-- Text to show users they have multiple tabs saved in the Recently Closed Tabs section of history.
    %d is a placeholder for the number of tabs selected. -->
    <string name="recently_closed_tabs">زبانه‌های %d</string>
    <!-- Text to show users they have one tab saved in the Recently Closed Tabs section of history.
    %d is a placeholder for the number of tabs selected. -->
    <string name="recently_closed_tab">زبانه‌ %d</string>
    <!-- Recently closed tabs screen message when there are no recently closed tabs -->
    <string name="recently_closed_empty_message">زبانه‌هایی که اخیرا بسته نشدند</string>

    <!-- Tab Management -->
    <!-- Title of preference for tabs management -->
    <string name="preferences_tabs">زبانه‌ها</string>
    <!-- Title of preference that allows a user to specify the tab view -->
    <string name="preferences_tab_view">نمای زبانه‌ها</string>
    <!-- Option for a list tab view -->
    <string name="tab_view_list">فهرستی</string>
    <!-- Option for a grid tab view -->
    <string name="tab_view_grid">شبکه‌ای</string>
    <!-- Title of preference that allows a user to auto close tabs after a specified amount of time -->
    <string name="preferences_close_tabs">بستن زبانه‌ها</string>
    <!-- Option for auto closing tabs that will never auto close tabs, always allows user to manually close tabs -->
    <string name="close_tabs_manually">دستی</string>
    <!-- Option for auto closing tabs that will auto close tabs after one day -->
    <string name="close_tabs_after_one_day">بعد از یک روز</string>
    <!-- Option for auto closing tabs that will auto close tabs after one week -->
    <string name="close_tabs_after_one_week">بعد از یک هفته</string>
    <!-- Option for auto closing tabs that will auto close tabs after one month -->
    <string name="close_tabs_after_one_month">بعد از یک ماه</string>

    <!-- Title of preference that allows a user to specify the auto-close settings for open tabs -->
    <string name="preference_auto_close_tabs" tools:ignore="UnusedResources">بستن خودکار زبانه‌های باز</string>

    <!-- Opening screen -->
    <!-- Title of a preference that allows a user to choose what screen to show after opening the app -->
    <string name="preferences_opening_screen">صفحهٔ آغازین</string>
    <!-- Option for always opening the homepage when re-opening the app -->
    <string name="opening_screen_homepage">صفحهٔ خانگی</string>
    <!-- Option for always opening the user's last-open tab when re-opening the app -->
    <string name="opening_screen_last_tab">آخرین زبانه</string>
    <!-- Option for always opening the homepage when re-opening the app after four hours of inactivity -->
    <string name="opening_screen_after_four_hours_of_inactivity">صفحهٔ خانگی پس از چهار ساعت عدم فعّالیت</string>
    <!-- Summary for tabs preference when auto closing tabs setting is set to manual close-->
    <string name="close_tabs_manually_summary">بستن دستی</string>
    <!-- Summary for tabs preference when auto closing tabs setting is set to auto close tabs after one day-->
    <string name="close_tabs_after_one_day_summary">بستن پس از یک روز</string>
    <!-- Summary for tabs preference when auto closing tabs setting is set to auto close tabs after one week-->
    <string name="close_tabs_after_one_week_summary">بستن پس از یک هفته</string>
    <!-- Summary for tabs preference when auto closing tabs setting is set to auto close tabs after one month-->
    <string name="close_tabs_after_one_month_summary">بستن پس از یک ماه</string>

    <!-- Summary for homepage preference indicating always opening the homepage when re-opening the app -->
    <string name="opening_screen_homepage_summary">گشودن در صفحهٔ خانگی</string>
    <!-- Summary for homepage preference indicating always opening the last-open tab when re-opening the app -->
    <string name="opening_screen_last_tab_summary">گشودن در آخرین زبانه</string>
    <!-- Summary for homepage preference indicating opening the homepage when re-opening the app after four hours of inactivity -->
    <string name="opening_screen_after_four_hours_of_inactivity_summary">گشودن در صفحهٔ خانگی بعد از چهار ساعت</string>

    <!-- Inactive tabs -->
    <!-- Category header of a preference that allows a user to enable or disable the inactive tabs feature -->
    <string name="preferences_inactive_tabs">انتقال زبانه‌های قدیمی به بخش غیرفعال</string>
    <!-- Title of inactive tabs preference -->
    <string name="preferences_inactive_tabs_title">زبانه‌هایی که بیش از دو هفته از آن‌ها بازدید نکرده‌اید، به بخش غیرفعّال منتقل می‌شوند.</string>

    <!-- Studies -->
    <!-- Title of the remove studies button -->
    <string name="studies_remove">حذف</string>
    <!-- Title of the active section on the studies list -->
    <string name="studies_active">فعال</string>

    <!-- Description for studies, it indicates why Firefox use studies. The first parameter is the name of the application. -->
    <string name="studies_description_2">%1$s ممکن است گاهی تحقیقاتی را نصب و اجرا کند.</string>
    <!-- Learn more link for studies, links to an article for more information about studies. -->
    <string name="studies_learn_more">بیشتر بدانید</string>
    <!-- Dialog message shown after removing a study -->
    <string name="studies_restart_app">برنامه برای اعمال تغییرات متوقف می شود</string>
    <!-- Dialog button to confirm the removing a study. -->
    <string name="studies_restart_dialog_ok">تأیید</string>
    <!-- Dialog button text for canceling removing a study. -->
    <string name="studies_restart_dialog_cancel">لغو</string>

    <!-- Toast shown after turning on/off studies preferences -->
    <string name="studies_toast_quit_application" tools:ignore="UnusedResources">خروج از برنامه برای اعمال تغییرات…</string>

    <!-- Sessions -->
    <!-- Title for the list of tabs -->
    <string name="tab_header_label">زبانه‌های باز</string>
    <!-- Title for the list of tabs in the current private session -->
    <string name="tabs_header_private_tabs_title">زبانه‌های خصوصی</string>
    <!-- Title for the list of tabs in the synced tabs -->
    <string name="tabs_header_synced_tabs_title">زبانه‌های همگام‌سازی شده</string>
    <!-- Content description (not visible, for screen readers etc.): Add tab button. Adds a news tab when pressed -->
    <string name="add_tab">افزودن زبانه</string>
    <!-- Content description (not visible, for screen readers etc.): Add tab button. Adds a news tab when pressed -->
    <string name="add_private_tab">افزودن زبانه خصوصی</string>
    <!-- Text for the new tab button to indicate adding a new private tab in the tab -->
    <string name="tab_drawer_fab_content">خصوصی</string>
    <!-- Text for the new tab button to indicate syncing command on the synced tabs page -->
    <string name="tab_drawer_fab_sync">هم‌گام‌سازی</string>
    <!-- Text shown in the menu for sharing all tabs -->
    <string name="tab_tray_menu_item_share">به اشتراک‌گذار همه‌ی زبانه‌ها</string>
    <!-- Text shown in the menu to view recently closed tabs -->
    <string name="tab_tray_menu_recently_closed">زبانه‌های تازه بسته شده</string>
    <!-- Text shown in the tabs tray inactive tabs section -->
    <string name="tab_tray_inactive_recently_closed" tools:ignore="UnusedResources">به تازگی بسته شده است</string>
    <!-- Text shown in the menu to view account settings -->
    <string name="tab_tray_menu_account_settings">تنظیمات حساب</string>
    <!-- Text shown in the menu to view tab settings -->
    <string name="tab_tray_menu_tab_settings">تنظیمات سربرگ</string>
    <!-- Text shown in the menu for closing all tabs -->
    <string name="tab_tray_menu_item_close">بستن همه‌ی زبانه‌ها</string>
    <!-- Text shown in the multiselect menu for bookmarking selected tabs. -->
    <string name="tab_tray_multiselect_menu_item_bookmark">نشانک‌گذاری</string>
    <!-- Text shown in the multiselect menu for closing selected tabs. -->
    <string name="tab_tray_multiselect_menu_item_close">بستن</string>
    <!-- Content description for tabs tray multiselect share button -->
    <string name="tab_tray_multiselect_share_content_description">هم‌رسانی زبانه‌های انتخاب شده</string>
    <!-- Content description for tabs tray multiselect menu -->
    <string name="tab_tray_multiselect_menu_content_description">منوی زبانه‌های انتخاب شده</string>
    <!-- Content description (not visible, for screen readers etc.): Removes tab from collection button. Removes the selected tab from collection when pressed -->
    <string name="remove_tab_from_collection">حذف زبانه از مجموعه</string>
    <!-- Text for button to enter multiselect mode in tabs tray -->
    <string name="tabs_tray_select_tabs">انتخاب زبانه‌ها</string>
    <!-- Content description (not visible, for screen readers etc.): Close tab button. Closes the current session when pressed -->
    <string name="close_tab">بستن زبانه</string>
    <!-- Content description (not visible, for screen readers etc.): Close tab <title> button. First parameter is tab title  -->
    <string name="close_tab_title">بستن زبانه%s</string>
    <!-- Content description (not visible, for screen readers etc.): Opens the open tabs menu when pressed -->
    <string name="open_tabs_menu">بازکردن فهرست زبانه‌ها</string>

    <!-- Open tabs menu item to save tabs to collection -->
    <string name="tabs_menu_save_to_collection1">ذخیره زبانه‌ها در مجموعه</string>

    <!-- Text for the menu button to delete a collection -->
    <string name="collection_delete">حذف مجموعه</string>
    <!-- Text for the menu button to rename a collection -->
    <string name="collection_rename">تغییر نام مجموعه</string>
    <!-- Text for the button to open tabs of the selected collection -->
    <string name="collection_open_tabs">زبانه‌های باز</string>
    <!-- Hint for adding name of a collection -->
    <string name="collection_name_hint">نام مجموعه</string>
	<!-- Text for the menu button to rename a top site -->
	<string name="rename_top_site">تغییر نام</string>
	<!-- Text for the menu button to remove a top site -->
	<string name="remove_top_site">حذف</string>

    <!-- Text for the menu button to delete a top site from history -->
    <string name="delete_from_history">حذف از تاریخچه</string>
    <!-- Postfix for private WebApp titles, placeholder is replaced with app name -->
    <string name="pwa_site_controls_title_private">%1$s( حالت خصوصی)</string>

    <!-- History -->
    <!-- Text for the button to search all history -->
    <string name="history_search_1">عبارات جست‌وجو را وارد کنید</string>
    <!-- Text for the button to clear all history -->
    <string name="history_delete_all">حذف تاریخچه</string>
    <!-- Text for the snackbar to confirm that multiple browsing history items has been deleted -->
    <string name="history_delete_multiple_items_snackbar">تاریخچه حذف شد.</string>
    <!-- Text for the snackbar to confirm that a single browsing history item has been deleted. The first parameter is the shortened URL of the deleted history item. -->
    <string name="history_delete_single_item_snackbar">%1$sحذف شد</string>
    <!-- Context description text for the button to delete a single history item -->
    <string name="history_delete_item">حذف</string>
    <!-- History multi select title in app bar
    The first parameter is the number of bookmarks selected -->
    <string name="history_multi_select_title">%1$d انتخاب شد</string>
    <!-- Text for the header that groups the history for today -->
    <string name="history_today">امروز</string>
    <!-- Text for the header that groups the history for yesterday -->
    <string name="history_yesterday">دیروز</string>
    <!-- Text for the header that groups the history the past 7 days -->
    <string name="history_7_days">7 روز گذشته</string>
    <!-- Text for the header that groups the history the past 30 days -->
    <string name="history_30_days">30 روز گذشته</string>
    <!-- Text for the header that groups the history older than the last month -->
    <string name="history_older">‏‏قدیمی‌تر</string>
    <!-- Text shown when no history exists -->
    <string name="history_empty_message">هیچ تاریخیچه‌ای در اینجا نیست</string>

    <!-- Downloads -->
    <!-- Text for the snackbar to confirm that multiple downloads items have been removed -->
    <string name="download_delete_multiple_items_snackbar_1">بارگیری‌ها حذف شدند</string>
    <!-- Text for the snackbar to confirm that a single download item has been removed. The first parameter is the name of the download item. -->
    <string name="download_delete_single_item_snackbar">%1$s حذف شد</string>
    <!-- Text shown when no download exists -->
    <string name="download_empty_message_1">تا به حال پرونده‌ای بارگیری نشده است</string>
    <!-- History multi select title in app bar
    The first parameter is the number of downloads selected -->
    <string name="download_multi_select_title">%1$d انتخاب شد</string>


    <!-- Text for the button to remove a single download item -->
    <string name="download_delete_item_1">حذف</string>


    <!-- Crashes -->
    <!-- Title text displayed on the tab crash page. This first parameter is the name of the application (For example: Fenix) -->
    <string name="tab_crash_title_2">متاسفیم. %1$s نمی‌تواند این صفحه را بار کند.</string>

    <!-- Send crash report checkbox text on the tab crash page -->
    <string name="tab_crash_send_report">ارسال گزارش فروپاشی‌ها به موزیلا</string>
    <!-- Close tab button text on the tab crash page -->
    <string name="tab_crash_close">بستن زبانه</string>
    <!-- Restore tab button text on the tab crash page -->
    <string name="tab_crash_restore">بازآوری زبانه‌</string>

    <!-- Bookmarks -->
    <!-- Confirmation message for a dialog confirming if the user wants to delete the selected folder -->
    <string name="bookmark_delete_folder_confirmation_dialog">آيا از حذف اين پوشه مطمئن هستيد؟</string>
    <!-- Confirmation message for a dialog confirming if the user wants to delete multiple items including folders. Parameter will be replaced by app name. -->
    <string name="bookmark_delete_multiple_folders_confirmation_dialog">%s موارد انتخاب شده را حذف می کند.</string>
    <!-- Text for the cancel button on delete bookmark dialog -->
    <string name="bookmark_delete_negative">لغو</string>
    <!-- Screen title for adding a bookmarks folder -->
    <string name="bookmark_add_folder">افزودن پوشه</string>
    <!-- Snackbar title shown after a bookmark has been created. -->
    <string name="bookmark_saved_snackbar">نشانک ذخیره شد!</string>
    <!-- Snackbar edit button shown after a bookmark has been created. -->
    <string name="edit_bookmark_snackbar_action">ویرایش</string>
    <!-- Bookmark overflow menu edit button -->
    <string name="bookmark_menu_edit_button">ویرایش</string>
    <!-- Bookmark overflow menu copy button -->
    <string name="bookmark_menu_copy_button">رونوشت</string>
    <!-- Bookmark overflow menu share button -->
    <string name="bookmark_menu_share_button">هم‌رسانی</string>
    <!-- Bookmark overflow menu open in new tab button -->
    <string name="bookmark_menu_open_in_new_tab_button">گشودن در زبانهٔ جدید</string>
    <!-- Bookmark overflow menu open in private tab button -->
    <string name="bookmark_menu_open_in_private_tab_button">گشودن در زبانهٔ خصوصی</string>
    <!-- Bookmark overflow menu open all in tabs button -->
    <string name="bookmark_menu_open_all_in_tabs_button">گشودن همه در زبانه‌های جدید</string>
    <!-- Bookmark overflow menu open all in private tabs button -->
    <string name="bookmark_menu_open_all_in_private_tabs_button">گشودن همه در زبانه‌های خصوصی</string>
    <!-- Bookmark overflow menu delete button -->
    <string name="bookmark_menu_delete_button">حذف</string>
    <!--Bookmark overflow menu save button -->
    <string name="bookmark_menu_save_button">ذخیره</string>
    <!-- Bookmark multi select title in app bar
     The first parameter is the number of bookmarks selected -->
    <string name="bookmarks_multi_select_title">%1$d انتخاب شد</string>
    <!-- Bookmark editing screen title -->
    <string name="edit_bookmark_fragment_title">ویرایش نشانک</string>
    <!-- Bookmark folder editing screen title -->
    <string name="edit_bookmark_folder_fragment_title">ویرایش پوشه</string>
    <!-- Bookmark sign in button message -->
    <string name="bookmark_sign_in_button">برای همگام‌سازی نشانک‌ها وارد شوید</string>
    <!-- Bookmark URL editing field label -->
    <string name="bookmark_url_label">نشانی اینترنتی</string>
    <!-- Bookmark FOLDER editing field label -->
    <string name="bookmark_folder_label">پوشه</string>
    <!-- Bookmark NAME editing field label -->
    <string name="bookmark_name_label">نام</string>
    <!-- Bookmark add folder screen title -->
    <string name="bookmark_add_folder_fragment_label">افزودن پوشه</string>
    <!-- Bookmark select folder screen title -->
    <string name="bookmark_select_folder_fragment_label">انتخاب پوشه</string>
    <!-- Bookmark editing error missing title -->
    <string name="bookmark_empty_title_error">باید یک عنوان داشته باشد</string>
    <!-- Bookmark editing error missing or improper URL -->
    <string name="bookmark_invalid_url_error">نشانی معتبر نیست</string>
    <!-- Bookmark screen message for empty bookmarks folder -->
    <string name="bookmarks_empty_message">در اینجا هیچ نشانک وجود ندارد</string>
    <!-- Bookmark snackbar message on deletion
     The first parameter is the host part of the URL of the bookmark deleted, if any -->
    <string name="bookmark_deletion_snackbar_message">%1$sحذف شد</string>
    <!-- Bookmark snackbar message on deleting multiple bookmarks not including folders-->
    <string name="bookmark_deletion_multiple_snackbar_message_2">نشانک حذف گردید</string>
    <!-- Bookmark snackbar message on deleting multiple bookmarks including folders-->
    <string name="bookmark_deletion_multiple_snackbar_message_3">حذف پوشه‌های انتخاب شده</string>
    <!-- Bookmark undo button for deletion snackbar action -->
    <string name="bookmark_undo_deletion">برگردان</string>

    <!-- Text for the button to search all bookmarks -->
    <string name="bookmark_search">عبارات جست‌وجو را وارد کنید</string>

    <!-- Site Permissions -->
    <!-- Button label that take the user to the Android App setting -->
    <string name="phone_feature_go_to_settings">برو به تنظیمات</string>
    <!-- Content description (not visible, for screen readers etc.): Quick settings sheet
        to give users access to site specific information / settings. For example:
        Secure settings status and a button to modify site permissions -->
    <string name="quick_settings_sheet">برگهٔ تنظیمات سریع</string>
    <!-- Label that indicates that this option it the recommended one -->
    <string name="phone_feature_recommended">پیشنهاد شده</string>
    <!-- Button label for clearing all the information of site permissions-->
    <string name="clear_permissions">پاک کردن مجوزها</string>
    <!-- Text for the OK button on Clear permissions dialog -->
    <string name="clear_permissions_positive">تأیید</string>
    <!-- Text for the cancel button on Clear permissions dialog -->
    <string name="clear_permissions_negative">لغو</string>
    <!-- Button label for clearing a site permission-->
    <string name="clear_permission">پاک کردن مجوز</string>
    <!-- Text for the OK button on Clear permission dialog -->
    <string name="clear_permission_positive">تأیید</string>
    <!-- Text for the cancel button on Clear permission dialog -->
    <string name="clear_permission_negative">لغو</string>
    <!-- Button label for clearing all the information on all sites-->
    <string name="clear_permissions_on_all_sites">پاک‌سازی اجازه‌ها در تمام پایگاه‌ها</string>
    <!-- Preference for altering video and audio autoplay for all websites -->
    <string name="preference_browser_feature_autoplay">پخش خودکار</string>
    <!-- Preference for altering the camera access for all websites -->
    <string name="preference_phone_feature_camera">دوربین</string>
    <!-- Preference for altering the microphone access for all websites -->
    <string name="preference_phone_feature_microphone">صدابَر</string>
    <!-- Preference for altering the location access for all websites -->
    <string name="preference_phone_feature_location">مکان</string>
    <!-- Preference for altering the notification access for all websites -->
    <string name="preference_phone_feature_notification">اعلان‌</string>
    <!-- Preference for altering the persistent storage access for all websites -->
    <string name="preference_phone_feature_persistent_storage">حافظهٔ دائمی</string>
    <!-- Preference for altering the storage access setting for all websites -->
    <string name="preference_phone_feature_cross_origin_storage_access">کلوچک‌های میان‌پایگاهی</string>
    <!-- Preference for altering the EME access for all websites -->
    <string name="preference_phone_feature_media_key_system_access">محتوای واپایش شده با DRM</string>
    <!-- Label that indicates that a permission must be asked always -->
    <string name="preference_option_phone_feature_ask_to_allow">درخواست برای اجازه دادن</string>
    <!-- Label that indicates that a permission must be blocked -->
    <string name="preference_option_phone_feature_blocked">مسدود شده</string>
    <!-- Label that indicates that a permission must be allowed -->
    <string name="preference_option_phone_feature_allowed">اجازه داده شده</string>
    <!--Label that indicates a permission is by the Android OS-->
    <string name="phone_feature_blocked_by_android">مسدود شده توسط اندروید</string>
    <!-- Preference for showing a list of websites that the default configurations won't apply to them -->
    <string name="preference_exceptions">استثناها</string>
    <!-- Summary of tracking protection preference if tracking protection is set to off -->
    <string name="tracking_protection_off">خاموش</string>
    <!-- Summary of tracking protection preference if tracking protection is set to standard -->
    <string name="tracking_protection_standard">استاندارد</string>
    <!-- Summary of tracking protection preference if tracking protection is set to strict -->
    <string name="tracking_protection_strict">سخت‌گیرانه</string>
    <!-- Summary of tracking protection preference if tracking protection is set to custom -->
    <string name="tracking_protection_custom">سفارشی</string>
    <!-- Label for global setting that indicates that all video and audio autoplay is allowed -->
    <string name="preference_option_autoplay_allowed2">اجازه دادن صوت و ویدئو</string>
    <!-- Label for site specific setting that indicates that all video and audio autoplay is allowed -->
    <string name="quick_setting_option_autoplay_allowed">اجازه دادن به صدا و ویدئو</string>
    <!-- Label that indicates that video and audio autoplay is only allowed over Wi-Fi -->
    <string name="preference_option_autoplay_allowed_wifi_only2">مسدود کردن صدا و تصویر فقط بر روی حالت داده</string>
    <!-- Subtext that explains 'autoplay on Wi-Fi only' option -->
    <string name="preference_option_autoplay_allowed_wifi_subtext">صدا و تصویر بر روی حالت  Wi-Fi پخش خواهد شد</string>
    <!-- Label for global setting that indicates that video autoplay is allowed, but audio autoplay is blocked -->
    <string name="preference_option_autoplay_block_audio2">مسدود کردن فقط صدا</string>
    <!-- Label for site specific setting that indicates that video autoplay is allowed, but audio autoplay is blocked -->
    <string name="quick_setting_option_autoplay_block_audio">فقط مسدود کردن صدا</string>
    <!-- Label for global setting that indicates that all video and audio autoplay is blocked -->
    <string name="preference_option_autoplay_blocked3">مسدود کردن صوت و ویدئو</string>
    <!-- Label for site specific setting that indicates that all video and audio autoplay is blocked -->
    <string name="quick_setting_option_autoplay_blocked">مسدود کردن صوت و ویدئو</string>
    <!-- Summary of delete browsing data on quit preference if it is set to on -->
    <string name="delete_browsing_data_quit_on">روشن</string>
    <!-- Summary of delete browsing data on quit preference if it is set to off -->
    <string name="delete_browsing_data_quit_off">خاموش</string>

    <!-- Summary of studies preference if it is set to on -->
    <string name="studies_on">روشن</string>
    <!-- Summary of studies data on quit preference if it is set to off -->
    <string name="studies_off">خاموش</string>

    <!-- Collections -->
    <!-- Collections header on home fragment -->
    <string name="collections_header">مجموعه‌ها</string>
    <!-- Content description (not visible, for screen readers etc.): Opens the collection menu when pressed -->
    <string name="collection_menu_button_content_description">فهرست مجموعه</string>
    <!-- Label to describe what collections are to a new user without any collections -->
    <string name="no_collections_description2">چیزهایی که برایتان مهم هستند را جمع‌آوری کنید.\nجست‌وجوهای مشابه، پایگاه‌ها و زبانه‌ها را با هم گروه کنید تا بعداً دسترسی سریع داشته باشید.</string>
    <!-- Title for the "select tabs" step of the collection creator -->
    <string name="create_collection_select_tabs">انتخاب زبانه‌ها</string>

    <!-- Title for the "select collection" step of the collection creator -->
    <string name="create_collection_select_collection">انتخاب مجموعه</string>
    <!-- Title for the "name collection" step of the collection creator -->
    <string name="create_collection_name_collection">نام گذاری مجموعه</string>
    <!-- Button to add new collection for the "select collection" step of the collection creator -->
    <string name="create_collection_add_new_collection">افزودن مجموعه جدید</string>
    <!-- Button to select all tabs in the "select tabs" step of the collection creator -->
    <string name="create_collection_select_all">انتخاب همه</string>
    <!-- Button to deselect all tabs in the "select tabs" step of the collection creator -->
    <string name="create_collection_deselect_all">عدم انتخاب همه</string>
    <!-- Text to prompt users to select the tabs to save in the "select tabs" step of the collection creator -->
    <string name="create_collection_save_to_collection_empty">انتخاب زبانه برای ذخیره</string>
    <!-- Text to show users how many tabs they have selected in the "select tabs" step of the collection creator.
     %d is a placeholder for the number of tabs selected. -->
    <string name="create_collection_save_to_collection_tabs_selected">%d زبانه انتخاب شد</string>
    <!-- Text to show users they have one tab selected in the "select tabs" step of the collection creator.
    %d is a placeholder for the number of tabs selected. -->
    <string name="create_collection_save_to_collection_tab_selected">%d زبانه انتخاب شده</string>
    <!-- Text shown in snackbar when multiple tabs have been saved in a collection -->
    <string name="create_collection_tabs_saved">زبانه‌‌ها ذخیره شدند!</string>
    <!-- Text shown in snackbar when one or multiple tabs have been saved in a new collection -->
    <string name="create_collection_tabs_saved_new_collection">مجموعه ذخیره شد!</string>
    <!-- Text shown in snackbar when one tab has been saved in a collection -->
    <string name="create_collection_tab_saved">زبانه‌ ذخیره شد!</string>
    <!-- Content description (not visible, for screen readers etc.): button to close the collection creator -->
    <string name="create_collection_close">بستن</string>
    <!-- Button to save currently selected tabs in the "select tabs" step of the collection creator-->
    <string name="create_collection_save">ذخیره</string>

    <!-- Snackbar action to view the collection the user just created or updated -->
    <string name="create_collection_view">نما</string>

    <!-- Text for the OK button from collection dialogs -->
    <string name="create_collection_positive">تأیید</string>
    <!-- Text for the cancel button from collection dialogs -->
    <string name="create_collection_negative">لغو</string>

    <!-- Default name for a new collection in "name new collection" step of the collection creator. %d is a placeholder for the number of collections-->
    <string name="create_collection_default_name">مجموعه %d</string>

    <!-- Share -->
    <!-- Share screen header -->
    <string name="share_header_2">اشتراک‌گذاری</string>
    <!-- Content description (not visible, for screen readers etc.):
        "Share" button. Opens the share menu when pressed. -->
    <string name="share_button_content_description">اشتراک‌گذاری</string>
    <!-- Text for the Save to PDF feature in the share menu -->
    <string name="share_save_to_pdf">ذخیره به صورت PDF</string>
    <!-- Text for error message when generating a PDF file Text. -->
    <string name="unable_to_save_to_pdf_error">ناتوانی در تولید PDF</string>
    <!-- Text for standard error snackbar dismiss button. -->
    <string name="standard_snackbar_error_dismiss">رد کردن</string>
    <!-- Text for error message when printing a page and it fails. -->
    <string name="unable_to_print_error">ناتوانی در چاپ</string>
    <!-- Text for the print feature in the share and browser menu -->
    <string name="menu_print">چاپ</string>
    <!-- Sub-header in the dialog to share a link to another sync device -->
    <string name="share_device_subheader">ارسال به دستگاه</string>
    <!-- Sub-header in the dialog to share a link to an app from the full list -->
    <string name="share_link_all_apps_subheader">همه عمل‌ها</string>
    <!-- Sub-header in the dialog to share a link to an app from the most-recent sorted list -->
    <string name="share_link_recent_apps_subheader">به تازگی استفاده شده</string>
    <!-- Text for the copy link action in the share screen. -->
    <string name="share_copy_link_to_clipboard">رونوشت به تخته‌گیره</string>
    <!-- Toast shown after copying link to clipboard -->
    <string name="toast_copy_link_to_clipboard">به تخته‌گیره رونوشت شد</string>
    <!-- An option from the share dialog to sign into sync -->
    <string name="sync_sign_in">برای همگام‌سازی وارد شوید</string>
     <!-- An option from the three dot menu to sync and save data -->
    <string name="sync_menu_sync_and_save_data">همگام‌سازی و ذخیرهٔ داده‌ها</string>
    <!-- An option from the share dialog to send link to all other sync devices -->
    <string name="sync_send_to_all">ارسال به همه دستگاه‌ها</string>
    <!-- An option from the share dialog to reconnect to sync -->
    <string name="sync_reconnect">اتصال مجدد برای همگام‌سازی</string>
    <!-- Text displayed when sync is offline and cannot be accessed -->
    <string name="sync_offline">برون‌خط</string>
    <!-- An option to connect additional devices -->
    <string name="sync_connect_device">اتصال یک دستگاه دیگر</string>
    <!-- The dialog text shown when additional devices are not available -->
    <string name="sync_connect_device_dialog">برای ارسال یک زبانه، حداقل در یک افزارهٔ دیگر به Firefox وارد شوید.</string>
    <!-- Confirmation dialog button -->
    <string name="sync_confirmation_button">گرفتم</string>
    <!-- Share error message -->
    <string name="share_error_snackbar">امکان به اشتراک گذاری به این برنامه وجود ندارد</string>
    <!-- Add new device screen title -->
    <string name="sync_add_new_device_title">ارسال به دستگاه</string>
    <!-- Text for the warning message on the Add new device screen -->
    <string name="sync_add_new_device_message">هیچ دستگاهی متصل نیست</string>
    <!-- Text for the button to learn about sending tabs -->
    <string name="sync_add_new_device_learn_button">در مورد ارسال زبانه‌ها بیشتر بدانید…</string>
    <!-- Text for the button to connect another device -->
    <string name="sync_add_new_device_connect_button">اتصال به دستگاه دیگر…</string>

    <!-- Notifications -->
    <!-- Text shown in the notification that pops up to remind the user that a private browsing session is active. -->
    <string name="notification_pbm_delete_text_2">بستن زبانه‌های خصوصی</string>

    <!-- Name of the marketing notification channel. Displayed in the "App notifications" system settings for the app -->
    <string name="notification_marketing_channel_name">بازاریابی</string>

    <!-- Title shown in the notification that pops up to remind the user to set fenix as default browser.
    The app name is in the text, due to limitations with localizing Nimbus experiments -->
    <string name="nimbus_notification_default_browser_title" tools:ignore="UnusedResources">‏‏Firefox سریع و خصوصی است</string>
    <!-- Text shown in the notification that pops up to remind the user to set fenix as default browser.
    The app name is in the text, due to limitations with localizing Nimbus experiments -->
    <string name="nimbus_notification_default_browser_text" tools:ignore="UnusedResources">‏Firefox را مروگر پیش‌فرض‌تان بکنید</string>
    <!-- Title shown in the notification that pops up to re-engage the user -->
    <string name="notification_re_engagement_title">مرور خصوصی را بیازمایید</string>
    <!-- Text shown in the notification that pops up to re-engage the user.
    %1$s is a placeholder that will be replaced by the app name. -->
    <string name="notification_re_engagement_text">در %1$s بدون هیچ کلوچک یا تاریخچهٔ ذخیره شده‌ای مرور کنید</string>
    <!-- Title A shown in the notification that pops up to re-engage the user -->
    <string name="notification_re_engagement_A_title">بدون ردیابی شدن مرور کنید</string>
    <!-- Text A shown in the notification that pops up to re-engage the user.
    %1$s is a placeholder that will be replaced by the app name. -->
    <string name="notification_re_engagement_A_text">مرور خصوصی در %1$s اطلاعات شما را ذخیره نمی‌کند.</string>
    <!-- Title B shown in the notification that pops up to re-engage the user -->
    <string name="notification_re_engagement_B_title">نخستین جست‌وجویتان را شروع کنید</string>
    <!-- Text B shown in the notification that pops up to re-engage the user -->
    <string name="notification_re_engagement_B_text">چیزی نزدیک را بیابید. یا چیزی جالب کشف کنید.</string>

    <!-- Survey -->
    <!-- Text shown in the fullscreen message that pops up to ask user to take a short survey.
    The app name is in the text, due to limitations with localizing Nimbus experiments -->
    <string name="nimbus_survey_message_text">لطفاً با شرکت در یک نظرسنجی کوتاه، به بهتر شدن Firefox کمک کنید.</string>
    <!-- Preference for taking the short survey. -->
    <string name="preferences_take_survey">شرکت در نظرسنجی</string>
    <!-- Preference for not taking the short survey. -->
    <string name="preferences_not_take_survey">نه ممنون</string>

    <!-- Snackbar -->
    <!-- Text shown in snackbar when user deletes a collection -->
    <string name="snackbar_collection_deleted">مجموعه حذف شده</string>
    <!-- Text shown in snackbar when user renames a collection -->
    <string name="snackbar_collection_renamed">مجموعه تغییرنام یافته</string>
    <!-- Text shown in snackbar when user closes a tab -->
    <string name="snackbar_tab_closed">زبانه بسته شده</string>
    <!-- Text shown in snackbar when user closes all tabs -->
    <string name="snackbar_tabs_closed">زبانه‌های بسته شده</string>
    <!-- Text shown in snackbar when user bookmarks a list of tabs -->
    <string name="snackbar_message_bookmarks_saved">نشانک‌ها ذخیره شدند!</string>
    <!-- Text shown in snackbar when user adds a site to shortcuts -->
    <string name="snackbar_added_to_shortcuts">به میان‌برها اضافه شد!</string>
    <!-- Text shown in snackbar when user closes a private tab -->
    <string name="snackbar_private_tab_closed">زبانه خصوصی بسته شد</string>
    <!-- Text shown in snackbar when user closes all private tabs -->
    <string name="snackbar_private_tabs_closed">زبانه‌های خصوصی بسته شدند</string>
    <!-- Text shown in snackbar to undo deleting a tab, top site or collection -->
    <string name="snackbar_deleted_undo">برگردان</string>
    <!-- Text shown in snackbar when user removes a top site -->
    <string name="snackbar_top_site_removed">پایگاه برداشته شد</string>
    <!-- QR code scanner prompt which appears after scanning a code, but before navigating to it
        First parameter is the name of the app, second parameter is the URL or text scanned-->
    <string name="qr_scanner_confirmation_dialog_message">به %1$s اجازه دهید%2$s باز کند</string>
    <!-- QR code scanner prompt dialog positive option to allow navigation to scanned link -->
    <string name="qr_scanner_dialog_positive">اجازه دادن</string>
    <!-- QR code scanner prompt dialog positive option to deny navigation to scanned link -->
    <string name="qr_scanner_dialog_negative">ردکردن</string>
    <!-- QR code scanner prompt dialog error message shown when a hostname does not contain http or https. -->
    <string name="qr_scanner_dialog_invalid">نشانی وب معتبر نیست.</string>
    <!-- QR code scanner prompt dialog positive option when there is an error -->
    <string name="qr_scanner_dialog_invalid_ok">تأیید</string>
    <!-- Tab collection deletion prompt dialog message. Placeholder will be replaced with the collection name -->
    <string name="tab_collection_dialog_message">آیا در خصوص حذف کردن%1$s مطئنید؟</string>
    <!-- Collection and tab deletion prompt dialog message. This will show when the last tab from a collection is deleted -->
    <string name="delete_tab_and_collection_dialog_message">با حذف این زبانه کل مجموعه حذف خواهد شد. هر زمانی که مایل بودید می‌توانید مجموعه‌های جدیدی ایجاد کنید.</string>
    <!-- Collection and tab deletion prompt dialog title. Placeholder will be replaced with the collection name. This will show when the last tab from a collection is deleted -->
    <string name="delete_tab_and_collection_dialog_title">%1$s حذف شود؟</string>
    <!-- Tab collection deletion prompt dialog option to delete the collection -->
    <string name="tab_collection_dialog_positive">حذف</string>

    <!-- Text displayed in a notification when the user enters full screen mode -->
    <string name="full_screen_notification">ورود به حالت تمام صفحه</string>
    <!-- Message for copying the URL via long press on the toolbar -->
    <string name="url_copied">نشانی رونوشت شد</string>

    <!-- Sample text for accessibility font size -->
    <string name="accessibility_text_size_sample_text_1">این نمونه متن است. در اینجا آمده است تا نشان دهیم که با بزرگنمایی یا کاهش اندازه با این تنظیم ، متن چگونه ظاهر می شود.</string>
    <!-- Summary for Accessibility Text Size Scaling Preference -->
    <string name="preference_accessibility_text_size_summary">متن را در وب سایت ها بزرگتر یا کوچکتر کنید</string>
    <!-- Title for Accessibility Text Size Scaling Preference -->
    <string name="preference_accessibility_font_size_title">اندازه قلم</string>

    <!-- Title for Accessibility Text Automatic Size Scaling Preference -->
    <string name="preference_accessibility_auto_size_2">اندازه قلم خودکار</string>
    <!-- Summary for Accessibility Text Automatic Size Scaling Preference -->
    <string name="preference_accessibility_auto_size_summary">اندازه قلم با تنظیمات Android شما مطابقت دارد. مدیریت اندازه قلم را در اینجا غیرفعال کنید.</string>

    <!-- Title for the Delete browsing data preference -->
    <string name="preferences_delete_browsing_data">داده مرور را حذف کنید</string>
    <!-- Title for the tabs item in Delete browsing data -->
    <string name="preferences_delete_browsing_data_tabs_title_2">زبانه‌های باز</string>
    <!-- Subtitle for the tabs item in Delete browsing data, parameter will be replaced with the number of open tabs -->
    <string name="preferences_delete_browsing_data_tabs_subtitle">زبانه‌های %d</string>
    <!-- Title for the data and history items in Delete browsing data -->
    <string name="preferences_delete_browsing_data_browsing_data_title">مرور تاریخ و داده های سایت</string>
    <!-- Subtitle for the data and history items in delete browsing data, parameter will be replaced with the
        number of history items the user has -->
    <string name="preferences_delete_browsing_data_browsing_data_subtitle">%d نشانی‌ها</string>
    <!-- Title for the cookies item in Delete browsing data -->
    <string name="preferences_delete_browsing_data_cookies">کلوچک‌ها</string>
    <!-- Subtitle for the cookies item in Delete browsing data -->
    <string name="preferences_delete_browsing_data_cookies_subtitle">از بیشتر پایگاه‌ها خارج خواهید شد</string>
    <!-- Title for the cached images and files item in Delete browsing data -->
    <string name="preferences_delete_browsing_data_cached_files">تصاویر و پرونده های ذخیره شده</string>
    <!-- Subtitle for the cached images and files item in Delete browsing data -->
    <string name="preferences_delete_browsing_data_cached_files_subtitle">فضای ذخیره سازی را آزاد می کند</string>
    <!-- Title for the site permissions item in Delete browsing data -->
    <string name="preferences_delete_browsing_data_site_permissions">اجازه‌های پایگاه</string>
    <!-- Title for the downloads item in Delete browsing data -->
    <string name="preferences_delete_browsing_data_downloads">دریافت‌ها</string>
    <!-- Text for the button to delete browsing data -->
    <string name="preferences_delete_browsing_data_button">داده مرور را حذف کنید</string>
    <!-- Title for the Delete browsing data on quit preference -->
    <string name="preferences_delete_browsing_data_on_quit">داده‌های مرور را در هنگام خروج حذف کنید</string>
    <!-- Summary for the Delete browsing data on quit preference. "Quit" translation should match delete_browsing_data_on_quit_action translation. -->
    <string name="preference_summary_delete_browsing_data_on_quit_2">هنگام انتخاب  \&quot;ترک\&quot; از فهرست اصلی ، داده های مرور را بطور خودکار حذف می کند</string>
    <!-- Action item in menu for the Delete browsing data on quit feature -->
    <string name="delete_browsing_data_on_quit_action">خروج</string>

    <!-- Title text of a delete browsing data dialog. -->
    <string name="delete_history_prompt_title">بازهٔ زمانی برای حذف</string>
    <!-- Body text of a delete browsing data dialog. -->
    <string name="delete_history_prompt_body" moz:RemovedIn="130" tools:ignore="UnusedResources">تاریخچه (از جمله سابقهٔ همگام‌سازی شده از افزاره‌های دیگر)، کلوچک‌ها و سایر داده‌های مرور را حذف می‌کند.</string>
    <!-- Body text of a delete browsing data dialog. -->
    <string name="delete_history_prompt_body_2">تاریخچه را حذف می‌کند (شامل تاریخچهٔ همگام‌سازی شده از افزاره‌های دیگر)</string>
    <!-- Radio button in the delete browsing data dialog to delete history items for the last hour. -->
    <string name="delete_history_prompt_button_last_hour">ساعت گذشته</string>
    <!-- Radio button in the delete browsing data dialog to delete history items for today and yesterday. -->
    <string name="delete_history_prompt_button_today_and_yesterday">امروز و دیروز</string>
    <!-- Radio button in the delete browsing data dialog to delete all history. -->
    <string name="delete_history_prompt_button_everything">همه‌چیز</string>

    <!-- Dialog message to the user asking to delete browsing data. Parameter will be replaced by app name. -->
    <string name="delete_browsing_data_prompt_message_3">%s اطلاعات مرور شده انتخاب شده را حذف می کند.</string>
    <!-- Text for the cancel button for the data deletion dialog -->
    <string name="delete_browsing_data_prompt_cancel">لغو</string>
    <!-- Text for the allow button for the data deletion dialog -->
    <string name="delete_browsing_data_prompt_allow">حذف</string>
    <!-- Text for the snackbar confirmation that the data was deleted -->
    <string name="preferences_delete_browsing_data_snackbar">مرور داده حذف شد</string>
    <!-- Text for the snackbar to show the user that the deletion of browsing data is in progress -->
    <string name="deleting_browsing_data_in_progress">در حال حذف اطلاعات…</string>

    <!-- Dialog message to the user asking to delete all history items inside the opened group. Parameter will be replaced by a history group name. -->
    <string name="delete_all_history_group_prompt_message">حذف تمام پایگاه‌ها در «%s»</string>

    <!-- Text for the cancel button for the history group deletion dialog -->
    <string name="delete_history_group_prompt_cancel">لغو‌</string>
    <!-- Text for the allow button for the history group dialog -->
    <string name="delete_history_group_prompt_allow">حذف</string>
    <!-- Text for the snackbar confirmation that the history group was deleted -->
    <string name="delete_history_group_snackbar">گروه حذف شد</string>

    <!-- Onboarding -->
    <!-- Text for onboarding welcome header. -->
    <string name="onboarding_header_2">به اینترنتی بهتر خوش‌آمدید</string>
    <!-- Text for the onboarding welcome message. -->
    <string name="onboarding_message">مرورگری ساخته شده برای مردم، نه سود.</string>
    <!-- Text for the Firefox account onboarding sign in card header. -->
    <string name="onboarding_account_sign_in_header">از همان جایی که قبلاً بودید ادامه دهید</string>
    <!-- Text for the button to learn more about signing in to your Firefox account. -->
    <string name="onboarding_manual_sign_in_description">نشانک‌ها، تاریخچه و گذرواژه‌های خود را به Firefox در این دستگاه بیاورید.</string>
    <!-- Text for the button to manually sign into Firefox account. -->
    <string name="onboarding_firefox_account_sign_in">ورود</string>
    <!-- text to display in the snackbar once account is signed-in -->
    <string name="onboarding_firefox_account_sync_is_on">همگام سازی روشن است</string>
    <!-- Text for the tracking protection onboarding card header -->
    <string name="onboarding_tracking_protection_header">حفاظت خودکار از حریم خصوصی</string>
    <!-- Text for the tracking protection card description. The first parameter is the name of the application.-->
    <string name="onboarding_tracking_protection_description_old">‏%1$s به طور خودکار جلوی شرکت‌ها را از پی‌گیری مخفیانهٔ شما در پیرامون وب می‌گیرد.</string>
    <!-- Text for the tracking protection card description. -->
    <string name="onboarding_tracking_protection_description">دارای محفاظت کامل در برابر کلوچک‌ها است که نمی‌گذارد ردیاب‌ها با استفاده از کلوچک‌ها شما را میان پایگاه‌ها تعقیب کنند.</string>
    <!-- text for tracking protection radio button option for standard level of blocking -->
    <string name="onboarding_tracking_protection_standard_button_2">استاندارد (پیش‌فرض)</string>
    <!-- text for standard blocking option button description -->
    <string name="onboarding_tracking_protection_standard_button_description_3">تعادل بین کارآیی و حریم‌خصوصی. بارگیری صفحات با سرعتی عادی.</string>
    <!-- text for tracking protection radio button option for strict level of blocking -->
    <string name="onboarding_tracking_protection_strict_option">شدید</string>

    <!-- text for strict blocking option button description -->
    <string name="onboarding_tracking_protection_strict_button_description_3">مسدودسازی ردیاب‌های بیشتر، اما برخی امکانات داخل صفحات ممکن است از کار بیافتند.</string>
    <!-- text for the toolbar position card header  -->
    <string name="onboarding_toolbar_placement_header_1">محل قرارگیری نوار ابزار خود را انتخاب کنید</string>
    <!-- Text for the toolbar position card description -->
    <string name="onboarding_toolbar_placement_description">پایین نگهش دارید، یا بالا بیاوریدش.</string>
    <!-- Text for the privacy notice onboarding card header -->
    <string name="onboarding_privacy_notice_header_1">خودتان داده‌های خود را واپایش می‌کنید</string>
    <!-- Text for the privacy notice onboarding card description. -->
    <string name="onboarding_privacy_notice_description">‏Firefox واپایش چیزهایی که برخط یا با ما هم‌رسانی می‌کنید را به شما می‌دهد.</string>
    <!-- Text for the button to read the privacy notice -->
    <string name="onboarding_privacy_notice_read_button">اعلامیه حریم خصوصی ما را بخوانید</string>

    <!-- Text for the conclusion onboarding message -->
    <string name="onboarding_conclusion_header">آمادهٔ گشودن اینترنتی شگفت‌انگیز هستید؟</string>
    <!-- text for the button to finish onboarding -->
    <string name="onboarding_finish">شروع مرور</string>

    <!-- Onboarding theme -->
    <!-- text for the theme picker onboarding card header -->
    <string name="onboarding_theme_picker_header">انتخاب زمینه</string>
    <!-- text for the theme picker onboarding card description -->
    <string name="onboarding_theme_picker_description_2">با حالت تاریک، کمی باتری ذخیره کنید و از چشمان خود محافظت کنید.</string>
    <!-- Automatic theme setting (will follow device setting) -->
    <string name="onboarding_theme_automatic_title">خودکار</string>
    <!-- Summary of automatic theme setting (will follow device setting) -->
    <string name="onboarding_theme_automatic_summary">با تنظیمات افزارهٔ شما سازگار است</string>
    <!-- Theme setting for dark mode -->
    <string name="onboarding_theme_dark_title">زمینهٔ تاریک</string>
    <!-- Theme setting for light mode -->
    <string name="onboarding_theme_light_title">زمینهٔ روشن</string>

    <!-- Text shown in snackbar when multiple tabs have been sent to device -->
    <string name="sync_sent_tabs_snackbar">زبانه‌ها ارسال شد!</string>
    <!-- Text shown in snackbar when one tab has been sent to device  -->
    <string name="sync_sent_tab_snackbar">زبانه‌ ارسال شد!</string>
    <!-- Text shown in snackbar when sharing tabs failed  -->
    <string name="sync_sent_tab_error_snackbar">امکان ارسال وجود ندارد</string>
    <!-- Text shown in snackbar for the "retry" action that the user has after sharing tabs failed -->
    <string name="sync_sent_tab_error_snackbar_action">تلاش مجدد</string>
    <!-- Title of QR Pairing Fragment -->
    <string name="sync_scan_code">اسکن کد</string>
    <!-- Instructions on how to access pairing -->
    <string name="sign_in_instructions"><![CDATA[در رایانه خود Firefox را باز کرده و به <b> https://firefox.com/pair </b> بروید]]></string>
    <!-- Text shown for sign in pairing when ready -->
    <string name="sign_in_ready_for_scan">آمادهٔ اسکن</string>
    <!-- Text shown for settings option for sign with pairing -->
    <string name="sign_in_with_camera">با دوربین خود وارد سیستم شوید</string>
    <!-- Text shown for settings option for sign with email -->
    <string name="sign_in_with_email">به جای آن از رایانامه استفاده کنید</string>
    <!-- Text shown for settings option for create new account text.'Firefox' intentionally hardcoded here.-->
    <string name="sign_in_create_account_text"><![CDATA[حسابی ندارید؟ برای هم‌گام‌سازی بین دستگاه‌های خود <u>یکی ایجاد کنید</u>.]]></string>
    <!-- Text shown in confirmation dialog to sign out of account. The first parameter is the name of the app (e.g. Firefox Preview) -->
    <string name="sign_out_confirmation_message_2">%s همگام سازی با حساب شما را متوقف خواهد کرد، ولی هیچ کدوم از داده‌های شما بر روی این مرورگر حذف نخواهد شد.</string>
    <!-- Option to continue signing out of account shown in confirmation dialog to sign out of account -->
    <string name="sign_out_disconnect">قطع ارتباط</string>
    <!-- Option to cancel signing out shown in confirmation dialog to sign out of account -->
    <string name="sign_out_cancel">لغو</string>
    <!-- Error message snackbar shown after the user tried to select a default folder which cannot be altered -->
    <string name="bookmark_cannot_edit_root">نمی توان پوشه‌های پیش‌فرض را ویرایش کرد</string>

    <!-- Enhanced Tracking Protection -->
    <!-- Link displayed in enhanced tracking protection panel to access tracking protection settings -->
    <string name="etp_settings">تنظیمات حفاظتی</string>
    <!-- Preference title for enhanced tracking protection settings -->
    <string name="preference_enhanced_tracking_protection">محافظت پیشرفته در برابر ردیابی</string>
    <!-- Preference summary for enhanced tracking protection settings on/off switch -->
    <string name="preference_enhanced_tracking_protection_summary">هم‌اکنون دارای محافظت کامل در برابر کلوچک است؛ قدرتمندترین سد ما بر ضدّ ردیاب‌های میان‌پایگاهی.</string>
    <!-- Description of enhanced tracking protection. The parameter is the name of the application (For example: Firefox Fenix) -->
    <string name="preference_enhanced_tracking_protection_explanation_2">‏%s شما را از بسیاری از ردیاب‌های رایج که فعالیت‌های برخط‌تان را پی می‌گیرند، محافظت می‌کند.</string>
    <!-- Text displayed that links to website about enhanced tracking protection -->
    <string name="preference_enhanced_tracking_protection_explanation_learn_more">بیشتر بدانید</string>
    <!-- Preference for enhanced tracking protection for the standard protection settings -->
    <string name="preference_enhanced_tracking_protection_standard_default_1">استاندارد (پیش‌فرض)</string>
    <!-- Preference description for enhanced tracking protection for the standard protection settings -->
    <string name="preference_enhanced_tracking_protection_standard_description_5">صفحات به طور معمولی بار می‌شوند؛ اما تعداد کمی ردیاب را مسدود می‌کند.</string>
    <!--  Accessibility text for the Standard protection information icon  -->
    <string name="preference_enhanced_tracking_protection_standard_info_button">آنچه توسط حفاظت ردیابی استاندارد مسدود شده است</string>
    <!-- Preference for enhanced tracking protection for the strict protection settings -->
    <string name="preference_enhanced_tracking_protection_strict">سخت‌گیرانه</string>
    <!-- Preference description for enhanced tracking protection for the strict protection settings -->
    <string name="preference_enhanced_tracking_protection_strict_description_4">محافظت از ردیابی قوی‌تر و کارایی سریع‌تر ، اما برخی از پایگاه‌ها ممکن است به درستی کار نکنند.</string>
    <!--  Accessibility text for the Strict protection information icon  -->
    <string name="preference_enhanced_tracking_protection_strict_info_button">آنچه توسط حفاظت ردیابی سخت‌گیرانه مسدود شده است</string>
    <!-- Preference for enhanced tracking protection for the custom protection settings -->
    <string name="preference_enhanced_tracking_protection_custom">سفارشی</string>
    <!-- Preference description for enhanced tracking protection for the strict protection settings -->
    <string name="preference_enhanced_tracking_protection_custom_description_2">انتخاب کنید کدام ردیاب و اسکریپت را مسدود کنید.</string>
    <!--  Accessibility text for the Strict protection information icon  -->
    <string name="preference_enhanced_tracking_protection_custom_info_button">آنچه توسط حفاظت ردیابی سفارشی مسدود شده است</string>
    <!-- Header for categories that are being blocked by current Enhanced Tracking Protection settings -->
    <!-- Preference for enhanced tracking protection for the custom protection settings for cookies-->
    <string name="preference_enhanced_tracking_protection_custom_cookies">کلوچک‌ها</string>
    <!-- Option for enhanced tracking protection for the custom protection settings for cookies-->
    <string name="preference_enhanced_tracking_protection_custom_cookies_1">ردیاب‌های میان‌پایگاهی و رسانه‌های اجتماعی</string>
    <!-- Option for enhanced tracking protection for the custom protection settings for cookies-->
    <string name="preference_enhanced_tracking_protection_custom_cookies_2">کلوچک‌ها از پایگاه‌های مشاهده نشده</string>
    <!-- Option for enhanced tracking protection for the custom protection settings for cookies-->
    <string name="preference_enhanced_tracking_protection_custom_cookies_3">تمام کلوچک‌های متفرقه (ممکن است باعث از کار افتادن پایگاه‌ها شود)</string>

    <!-- Option for enhanced tracking protection for the custom protection settings for cookies-->
    <string name="preference_enhanced_tracking_protection_custom_cookies_4">تمام کلوچک‌ها (باعث خرابی وبگاه‌ها خواهد شد)</string>
    <!-- Option for enhanced tracking protection for the custom protection settings for cookies-->
    <string name="preference_enhanced_tracking_protection_custom_cookies_5">منزوی کردن کلوچک‌های میان‌پایگاهی</string>
    <!-- Preference for enhanced tracking protection for the custom protection settings for tracking content -->
    <string name="preference_enhanced_tracking_protection_custom_tracking_content">محتوای ردیابی</string>
    <!-- Option for enhanced tracking protection for the custom protection settings for tracking content-->
    <string name="preference_enhanced_tracking_protection_custom_tracking_content_1">تمام زبانه‌ها</string>
    <!-- Option for enhanced tracking protection for the custom protection settings for tracking content-->
    <string name="preference_enhanced_tracking_protection_custom_tracking_content_2">تنها در پنجره‌های ناشناس باز کن</string>
    <!-- Preference for enhanced tracking protection for the custom protection settings -->
    <string name="preference_enhanced_tracking_protection_custom_cryptominers">استخراج کننده‌های رمزارزها</string>
    <!-- Preference for enhanced tracking protection for the custom protection settings -->
    <string name="preference_enhanced_tracking_protection_custom_fingerprinters">برداشت کنندگاه اثر انگشت</string>
    <!-- Button label for navigating to the Enhanced Tracking Protection details -->
    <string name="enhanced_tracking_protection_details">جزئیات</string>
    <!-- Header for categories that are being being blocked by current Enhanced Tracking Protection settings -->
    <string name="enhanced_tracking_protection_blocked">مسدود شده</string>
    <!-- Header for categories that are being not being blocked by current Enhanced Tracking Protection settings -->
    <string name="enhanced_tracking_protection_allowed">اجازه داده شده</string>
    <!-- Category of trackers (social media trackers) that can be blocked by Enhanced Tracking Protection -->
    <string name="etp_social_media_trackers_title">ردیاب‌های شبکه‌های اجتماعی</string>
    <!-- Description of social media trackers that can be blocked by Enhanced Tracking Protection -->
    <string name="etp_social_media_trackers_description">توانایی شبکه های اجتماعی را برای ردیابی فعالیت مرور شما در وب محدود می کند.</string>
    <!-- Category of trackers (cross-site tracking cookies) that can be blocked by Enhanced Tracking Protection -->
    <string name="etp_cookies_title">کلوچک‌هایِ ردیابِ میان‌پایگاهی</string>
    <!-- Category of trackers (cross-site tracking cookies) that can be blocked by Enhanced Tracking Protection -->
    <string name="etp_cookies_title_2">کلوچک‌های میان‌پایگاهی</string>
    <!-- Description of cross-site tracking cookies that can be blocked by Enhanced Tracking Protection -->
    <string name="etp_cookies_description">کلوچک‌هایی را که شبکه‌های تبلیغاتی و شرکت‌های تحلیلی از آن‌ها استفاده می‌کنند، برای گردآوری داده‌های مرور شما در بسیاری از پایگاه‌ها مسدود می‌کند.</string>
    <!-- Description of cross-site tracking cookies that can be blocked by Enhanced Tracking Protection -->
    <string name="etp_cookies_description_2">محافظت کامل در برابر کلوچک‌ها، کلوچک‌ها را در پایگاهی که در آن هستید، منزوی می‌کند، پس ردیاب‌هایی مانند شبکه‌های تبلیغاتی نمی‌توانند از آن‌ها برای دنبال کردن شما در میان پایگاه‌ها استفاده کنند.</string>
    <!-- Category of trackers (cryptominers) that can be blocked by Enhanced Tracking Protection -->
    <string name="etp_cryptominers_title">استخراج کننده‌های رمزارزها</string>
    <!-- Description of cryptominers that can be blocked by Enhanced Tracking Protection -->
    <string name="etp_cryptominers_description">از دسترسی اسکریپت های مخرب برای دسترسی به دستگاه شما به ارز دیجیتال جلوگیری می کند.</string>
    <!-- Category of trackers (fingerprinters) that can be blocked by Enhanced Tracking Protection -->
    <string name="etp_fingerprinters_title">اثرات انگشت</string>
    <!-- Description of fingerprinters that can be blocked by Enhanced Tracking Protection -->
    <string name="etp_fingerprinters_description">جمع آوری داده های قابل شناسایی منحصر به فرد در مورد دستگاه شما که می تواند برای اهداف ردیابی استفاده شود ، متوقف می شود.</string>
    <!-- Category of trackers (tracking content) that can be blocked by Enhanced Tracking Protection -->
    <string name="etp_tracking_content_title">محتوای ردیابی</string>
    <!-- Description of tracking content that can be blocked by Enhanced Tracking Protection -->
    <string name="etp_tracking_content_description">از بارگیری که حاوی کد رهگیری است ، خارج از تبلیغات ، فیلم ها و سایر مطالب متوقف می شود. ممکن است بر عملکرد وب سایت تأثیر بگذارد.</string>
    <!-- Enhanced Tracking Protection message that protection is currently on for this site -->
    <string name="etp_panel_on">محافظت برای این سایت فعال است</string>
    <!-- Enhanced Tracking Protection message that protection is currently off for this site -->
    <string name="etp_panel_off">محافظت برای این سایت فعال نیست</string>
    <!-- Header for exceptions list for which sites enhanced tracking protection is always off -->
    <string name="enhanced_tracking_protection_exceptions">محاظفت در برابر دنبال شدن برای این پایگاه اینترنتی خاموش شده است</string>
    <!-- Content description (not visible, for screen readers etc.): Navigate
    back from ETP details (Ex: Tracking content) -->
    <string name="etp_back_button_content_description">بازگشت به عقب</string>
    <!-- About page link text to open what's new link -->
    <string name="about_whats_new">چه چیزی در%s جدید است</string>
    <!-- Open source licenses page title
    The first parameter is the app name -->
    <string name="open_source_licenses_title">%s | کتابخانه های OSS</string>

    <!-- Category of trackers (redirect trackers) that can be blocked by Enhanced Tracking Protection -->
    <string name="etp_redirect_trackers_title">ردیاب‌هایِ تغییر مسیر</string>
    <!-- Description of redirect tracker cookies that can be blocked by Enhanced Tracking Protection -->
    <string name="etp_redirect_trackers_description">کلوچک‌های تنظیم شده توسطِ تغییر مسیر به وبگاه‌های ردیابیِ شناخته شده را پاک می‌کند.</string>

    <!-- Description of the SmartBlock Enhanced Tracking Protection feature. The * symbol is intentionally hardcoded here,
         as we use it on the UI to indicate which trackers have been partially unblocked.  -->
    <string name="preference_etp_smartblock_description">برخی از ردیاب‌هایی که در زیر علامت‌گذاری شده‌اند تا حدی در این صفحه رفع انسداد شده‌اند زیرا شما با آن‌ها تعامل داشتید *.</string>
    <!-- Text displayed that links to website about enhanced tracking protection SmartBlock -->
    <string name="preference_etp_smartblock_learn_more">بیشتر بدانید</string>

    <!-- Content description (not visible, for screen readers etc.):
    Enhanced tracking protection exception preference icon for ETP settings. -->
    <string name="preference_etp_exceptions_icon_description">نقشک ترجیحات استثناهای محافظت در برابر ردیابی ارتقا یافته</string>

    <!-- About page link text to open support link -->
    <string name="about_support">پشتیبانی</string>
    <!-- About page link text to list of past crashes (like about:crashes on desktop) -->
    <string name="about_crashes">فروپاشی‌ها</string>
    <!-- About page link text to open privacy notice link -->
    <string name="about_privacy_notice">اطلاعیه حریم‌شخصی</string>
    <!-- About page link text to open know your rights link -->
    <string name="about_know_your_rights">حقوق خود را بدانید</string>
    <!-- About page link text to open licensing information link -->
    <string name="about_licensing_information">اطلاعات مجوز</string>
    <!-- About page link text to open a screen with libraries that are used -->
    <string name="about_other_open_source_libraries">کتابخانه هایی که از آنها استفاده می کنیم</string>

    <!-- Toast shown to the user when they are activating the secret dev menu
        The first parameter is number of long clicks left to enable the menu -->
    <string name="about_debug_menu_toast_progress">منؤ اشکال‌زدایی: %1$d کلیک تا فعال سازی</string>
    <string name="about_debug_menu_toast_done">منؤ اشکال‌زدایی فعال شد</string>

    <!-- Browser long press popup menu -->
    <!-- Copy the current url -->
    <string name="browser_toolbar_long_press_popup_copy">رونوشت</string>
    <!-- Paste & go the text in the clipboard. '&amp;' is replaced with the ampersand symbol: & -->
    <string name="browser_toolbar_long_press_popup_paste_and_go">جایگذاری و ثبت</string>
    <!-- Paste the text in the clipboard -->
    <string name="browser_toolbar_long_press_popup_paste">جایگذاری</string>
    <!-- Snackbar message shown after an URL has been copied to clipboard. -->
    <string name="browser_toolbar_url_copied_to_clipboard_snackbar">نشانی به تخته‌گیره رونوشت شد</string>

    <!-- Title text for the Add To Homescreen dialog -->
    <string name="add_to_homescreen_title">افزودن به صفحهٔ خانگی</string>
    <!-- Cancel button text for the Add to Homescreen dialog -->
    <string name="add_to_homescreen_cancel">لغو</string>
    <!-- Add button text for the Add to Homescreen dialog -->
    <string name="add_to_homescreen_add">افزودن</string>
    <!-- Continue to website button text for the first-time Add to Homescreen dialog -->
    <string name="add_to_homescreen_continue">ادامه به این پایگاه اینترنتی</string>
    <!-- Placeholder text for the TextView in the Add to Homescreen dialog -->
    <string name="add_to_homescreen_text_placeholder">نام میانبر</string>

    <!-- Describes the add to homescreen functionality -->
    <string name="add_to_homescreen_description_2">به‌راحتی می‌توانید این وبگاه را به صفحهٔ خانگی تلفن خود اضافه کنید تا بی‌درنگ به آن دسترسی داشته باشید و همچون کار با یک برنامه مرور سریع‌تری را تجربه کنید.</string>

    <!-- Preference for managing the settings for logins and passwords in Fenix -->
    <string name="preferences_passwords_logins_and_passwords">ورودها و گذرواژه‌ها</string>
    <!-- Preference for managing the saving of logins and passwords in Fenix -->
    <string name="preferences_passwords_save_logins">ذخیره ورودها و گذرواژه‌ها</string>
    <!-- Preference option for asking to save passwords in Fenix -->
    <string name="preferences_passwords_save_logins_ask_to_save">درخواست برای ذخیره‌ سازی</string>
    <!-- Preference option for never saving passwords in Fenix -->
    <string name="preferences_passwords_save_logins_never_save">هرگز ذخیره نکن</string>

    <!-- Preference for autofilling saved logins in Firefox (in web content), %1$s will be replaced with the app name -->
    <string name="preferences_passwords_autofill2">پرکننده خودکار در %1$s</string>
    <!-- Description for the preference for autofilling saved logins in Firefox (in web content), %1$s will be replaced with the app name -->
    <string name="preferences_passwords_autofill_description">هنگام استفاده از %1$s ، نام کاربری و گذرواژه ها را در وب سایت ها پر و ذخیره کنید.</string>
    <!-- Preference for autofilling logins from Fenix in other apps (e.g. autofilling the Twitter app) -->
    <string name="preferences_android_autofill">تکمیل خودکار در برنامه های دیگر</string>

    <!-- Description for the preference for autofilling logins from Fenix in other apps (e.g. autofilling the Twitter app) -->
    <string name="preferences_android_autofill_description">نام کاربری و گذرواژه را در سایر برنامه های دستگاه خود پر کنید.</string>

    <!-- Preference option for adding a login -->
    <string name="preferences_logins_add_login">افزودن ورود</string>

    <!-- Preference for syncing saved logins in Fenix -->
    <string name="preferences_passwords_sync_logins">همگام‌سازی ورود‌ها</string>
    <!-- Preference for syncing saved logins in Fenix, when not signed in-->
    <string name="preferences_passwords_sync_logins_across_devices">همگام‌سازی اطلاعات ورودها بین دستگاه‌ها</string>
    <!-- Preference to access list of saved logins -->
    <string name="preferences_passwords_saved_logins">ورودهای ذخیره شده</string>
    <!-- Description of empty list of saved passwords. Placeholder is replaced with app name.  -->
    <string name="preferences_passwords_saved_logins_description_empty_text">اطلاعاتِ ورودی سایت‌هایی که وارد یا به %s همرسانی می‌کنید در اینجا نشان داده می‌شوند.</string>
    <!-- Preference to access list of saved logins -->
    <string name="preferences_passwords_saved_logins_description_empty_learn_more_link">در مورد همگام‌سازی بیشتر بدانید.</string>
    <!-- Preference to access list of login exceptions that we never save logins for -->
    <string name="preferences_passwords_exceptions">استثناها</string>

    <!-- Empty description of list of login exceptions that we never save logins for -->
    <string name="preferences_passwords_exceptions_description_empty">ورود و گذرواژه‌های ذخیره نشده در اینجا نشان داده خواهد شد.</string>
    <!-- Description of list of login exceptions that we never save logins for -->
    <string name="preferences_passwords_exceptions_description">اطلاعات ورود و گذرواژهٔ مربوط به این سایت‌ها ذخیره نخواهند شد.</string>
    <!-- Text on button to remove all saved login exceptions -->
    <string name="preferences_passwords_exceptions_remove_all">حذف تمام استثاناها</string>
    <!-- Hint for search box in logins list -->
    <string name="preferences_passwords_saved_logins_search">جست‌وجو در اطلاعات ورودها</string>
    <!-- The header for the site that a login is for -->
    <string name="preferences_passwords_saved_logins_site">پایگاه</string>
    <!-- The header for the username for a login -->
    <string name="preferences_passwords_saved_logins_username">نام کاربری</string>
    <!-- The header for the password for a login -->
    <string name="preferences_passwords_saved_logins_password">گذرواژه</string>
    <!-- Shown in snackbar to tell user that the password has been copied -->
    <string name="logins_password_copied">گذرواژه به تخته‌گیره رونوشت شد</string>

    <!-- Shown in snackbar to tell user that the username has been copied -->
    <string name="logins_username_copied">نام کاربری به تخته‌گیره رونوشت شد</string>
    <!-- Content Description (for screenreaders etc) read for the button to copy a password in logins-->
    <string name="saved_logins_copy_password">رونوشت از گذرواژه</string>
    <!-- Content Description (for screenreaders etc) read for the button to clear a password while editing a login-->
    <string name="saved_logins_clear_password">پاک کردن گذرواژه</string>
    <!-- Content Description (for screenreaders etc) read for the button to copy a username in logins -->
    <string name="saved_login_copy_username">رونوشت از نام کاربری</string>
    <!-- Content Description (for screenreaders etc) read for the button to clear a username while editing a login -->
    <string name="saved_login_clear_username">پاک کردن نام‌کاربری</string>
    <!-- Content Description (for screenreaders etc) read for the button to clear the hostname field while creating a login -->
    <string name="saved_login_clear_hostname">پاک کردن نام‌ میزبان</string>
    <!-- Content Description (for screenreaders etc) read for the button to open a site in logins -->
    <string name="saved_login_open_site">گشودن پایگاه در مرورگر</string>
    <!-- Content Description (for screenreaders etc) read for the button to reveal a password in logins -->
    <string name="saved_login_reveal_password">نمایش گذرواژه</string>
    <!-- Content Description (for screenreaders etc) read for the button to hide a password in logins -->
    <string name="saved_login_hide_password">پنهان کردن گذرواژه</string>
    <!-- Message displayed in biometric prompt displayed for authentication before allowing users to view their logins -->
    <string name="logins_biometric_prompt_message">بازکردن برای دیدن ورود‌های ذخیره شده</string>
    <!-- Title of warning dialog if users have no device authentication set up -->
    <string name="logins_warning_dialog_title">ورود‌ها و گذرواژه های خود را امن کنید</string>
    <!-- Message of warning dialog if users have no device authentication set up -->
    <string name="logins_warning_dialog_message">یک الگوی قفل افزاره، پین یا گذرواژه تنظیم کنید تا از ورودها و گذرواژه‌های ذخیره شدهٔ خود محافظت کنید تا اگر افزاره‌تان به دست دیگری افتاد، به آن‌ها دسترسی پیدا نکند.</string>
    <!-- Negative button to ignore warning dialog if users have no device authentication set up -->
    <string name="logins_warning_dialog_later">بعدا</string>
    <!-- Positive button to send users to set up a pin of warning dialog if users have no device authentication set up -->
    <string name="logins_warning_dialog_set_up_now">همین الان راه اندازی کنید</string>
    <!-- Title of PIN verification dialog to direct users to re-enter their device credentials to access their logins -->
    <string name="logins_biometric_prompt_message_pin">بازکردن دستگاه</string>
    <!-- Title for Accessibility Force Enable Zoom Preference -->
    <string name="preference_accessibility_force_enable_zoom">بزرگ‌نمایی در تمام وبگاه‌ها</string>
    <!-- Summary for Accessibility Force Enable Zoom Preference -->
    <string name="preference_accessibility_force_enable_zoom_summary">حتی در وب سایت هایی که از این حرکت جلوگیری می کنند ، می توانید خرج کردن و بزرگنمایی را فعال کنید.</string>

    <!-- Saved logins sorting strategy menu item -by name- (if selected, it will sort saved logins alphabetically) -->
    <string name="saved_logins_sort_strategy_alphabetically">نام (A-Z)</string>
    <!-- Saved logins sorting strategy menu item -by last used- (if selected, it will sort saved logins by last used) -->
    <string name="saved_logins_sort_strategy_last_used">آخرین بار استفاده</string>
    <!-- Content description (not visible, for screen readers etc.): Sort saved logins dropdown menu chevron icon -->
    <string name="saved_logins_menu_dropdown_chevron_icon_content_description">مرتب سازی بر روی فهرست ورود</string>

    <!-- Autofill -->
    <!-- Preference and title for managing the autofill settings -->
    <string name="preferences_autofill">تکمیل خودکار</string>
    <!-- Preference and title for managing the settings for addresses -->
    <string name="preferences_addresses">نشانی‌ها</string>
    <!-- Preference and title for managing the settings for credit cards -->
    <string name="preferences_credit_cards">کارت‌های اعتباری</string>
    <!-- Preference for saving and autofilling credit cards -->
    <string name="preferences_credit_cards_save_and_autofill_cards">ذخیره و پُرکردن خودکار کارت‌ها</string>
    <!-- Preference summary for saving and autofilling credit card data -->
    <string name="preferences_credit_cards_save_and_autofill_cards_summary">داده‌ها رمزنگاری شده‌اند</string>
    <!-- Preference option for syncing credit cards across devices. This is displayed when the user is not signed into sync -->
    <string name="preferences_credit_cards_sync_cards_across_devices">همگام‌سازی کارت‌ها بین دستگاه‌ها</string>
    <!-- Preference option for syncing credit cards across devices. This is displayed when the user is signed into sync -->
    <string name="preferences_credit_cards_sync_cards">همگام‌سازی کارت‌ها</string>
    <!-- Preference option for adding a credit card -->
    <string name="preferences_credit_cards_add_credit_card">اضافه کردن کارت اعتباری</string>
    <!-- Preference option for managing saved credit cards -->
    <string name="preferences_credit_cards_manage_saved_cards">مدیریت کارت‌های ذخیره شده</string>

    <!-- Preference option for adding an address -->
    <string name="preferences_addresses_add_address">افزودن نشانی</string>
    <!-- Preference option for managing saved addresses -->
    <string name="preferences_addresses_manage_addresses">مدیریت نشانی‌ها</string>
    <!-- Preference for saving and autofilling addresses -->
    <string name="preferences_addresses_save_and_autofill_addresses">ذخیره و تکمیل خودکار نشانی‌ها</string>
    <!-- Preference summary for saving and autofilling address data -->
    <string name="preferences_addresses_save_and_autofill_addresses_summary">شامل اطلاعاتی مانند شماره‌ها، رایانامه و نشانی‌های حمل و نقل</string>

    <!-- Title of the "Add card" screen -->
    <string name="credit_cards_add_card">اضافه کردن کارت</string>
    <!-- Title of the "Edit card" screen -->
    <string name="credit_cards_edit_card">ویرایش کارت</string>
    <!-- The header for the card number of a credit card -->
    <string name="credit_cards_card_number">شمارهٔ کارت</string>
    <!-- The header for the expiration date of a credit card -->
    <string name="credit_cards_expiration_date">تاریخ انقضا</string>
    <!-- The label for the expiration date month of a credit card to be used by a11y services-->
    <string name="credit_cards_expiration_date_month">تاریخ انقضا به ماه</string>
    <!-- The label for the expiration date year of a credit card to be used by a11y services-->
    <string name="credit_cards_expiration_date_year">تاریخ انقضا به سال</string>
    <!-- The header for the name on the credit card -->
    <string name="credit_cards_name_on_card">نام روی کارت</string>
    <!-- The text for the "Delete card" menu item for deleting a credit card -->
    <string name="credit_cards_menu_delete_card">حذف کارت</string>
    <!-- The text for the "Delete card" button for deleting a credit card -->
    <string name="credit_cards_delete_card_button">حذف کارت</string>
    <!-- The text for the confirmation message of "Delete card" dialog -->
    <string name="credit_cards_delete_dialog_confirmation">آیا مطمئنید که می‌خواهید این کارت اعتباری را حذف کنید؟</string>
    <!-- The text for the positive button on "Delete card" dialog -->
    <string name="credit_cards_delete_dialog_button">حذف</string>
    <!-- The title for the "Save" menu item for saving a credit card -->
    <string name="credit_cards_menu_save">ذخیره</string>
    <!-- The text for the "Save" button for saving a credit card -->
    <string name="credit_cards_save_button">ذخیره</string>
    <!-- The text for the "Cancel" button for cancelling adding, updating or deleting a credit card -->
    <string name="credit_cards_cancel_button">لغو</string>

    <!-- Title of the "Saved cards" screen -->
    <string name="credit_cards_saved_cards">کارت‌های ذخیره شده</string>

    <!-- Error message for credit card number validation -->
    <string name="credit_cards_number_validation_error_message">لطفا یک شمارهٔ کارت اعتباری معتبر وارد کنید</string>
    <!-- Error message for credit card name on card validation -->
    <string name="credit_cards_name_on_card_validation_error_message">لطفاً این خانه را پر کنید</string>
    <!-- Message displayed in biometric prompt displayed for authentication before allowing users to view their saved credit cards -->
    <string name="credit_cards_biometric_prompt_message">برای مشاهدهٔ کارت‌های اعتباری، قفل را باز کنید</string>
    <!-- Title of warning dialog if users have no device authentication set up -->
    <string name="credit_cards_warning_dialog_title">کارت‌های اعتباری خود را ایمن کنید</string>
    <!-- Message of warning dialog if users have no device authentication set up -->
    <string name="credit_cards_warning_dialog_message">در صورت دسترسی شخص دیگری از دستگاه شما، یک الگوی قفل دستگاه، PIN یا گذرواژه تنظیم کنید تا از اطلاعات کارت‌های اعتباری ذخیره شدهٔ خود محافظت کنید.</string>
    <!-- Positive button to send users to set up a pin of warning dialog if users have no device authentication set up -->
    <string name="credit_cards_warning_dialog_set_up_now">راه‌اندازی</string>
    <!-- Negative button to ignore warning dialog if users have no device authentication set up -->
    <string name="credit_cards_warning_dialog_later">بعدا</string>
    <!-- Title of PIN verification dialog to direct users to re-enter their device credentials to access their credit cards -->
    <string name="credit_cards_biometric_prompt_message_pin">باز کردن قفل دستگاه</string>
    <!-- Message displayed in biometric prompt for authentication, before allowing users to use their stored credit card information -->
    <string name="credit_cards_biometric_prompt_unlock_message">برای استفاده از اطلاعات کارت اعتباری ذخیره شده، قفل را باز کنید</string>

    <!-- Title of the "Add address" screen -->
    <string name="addresses_add_address">افزودن نشانی</string>
    <!-- Title of the "Edit address" screen -->
    <string name="addresses_edit_address">ویرایش نشانی</string>
    <!-- Title of the "Manage addresses" screen -->
    <string name="addresses_manage_addresses">مدیریت نشانی‌ها</string>
    <!-- The header for the first name of an address -->
    <string name="addresses_first_name">نام کوچک</string>
    <!-- The header for the middle name of an address -->
    <string name="addresses_middle_name">نام میانی</string>
    <!-- The header for the last name of an address -->
    <string name="addresses_last_name">نام خانوادگی</string>
    <!-- The header for the street address of an address -->
    <string name="addresses_street_address">نشانی خیابان</string>
    <!-- The header for the city of an address -->
    <string name="addresses_city">شهر</string>
    <!-- The header for the subregion of an address when "state" should be used -->
    <string name="addresses_state">ایالت</string>
    <!-- The header for the subregion of an address when "province" should be used -->
    <string name="addresses_province">استان</string>
    <!-- The header for the zip code of an address -->
    <string name="addresses_zip">کد پستی</string>
    <!-- The header for the country or region of an address -->
    <string name="addresses_country">کشور یا منطقه</string>
    <!-- The header for the phone number of an address -->
    <string name="addresses_phone">تلفن</string>
    <!-- The header for the email of an address -->
    <string name="addresses_email">رایانامه</string>

    <!-- The text for the "Save" button for saving an address -->
    <string name="addresses_save_button">ذخیره‌</string>
    <!-- The text for the "Cancel" button for cancelling adding, updating or deleting an address -->
    <string name="addresses_cancel_button">لغو</string>
    <!-- The text for the "Delete address" button for deleting an address -->
    <string name="addressess_delete_address_button">حذف نشانی</string>
    <!-- The title for the "Delete address" confirmation dialog -->
    <string name="addressess_confirm_dialog_message">آیا مطمئنید که می خواهید این نشانی را حذف کنید؟</string>
    <!-- The text for the positive button on "Delete address" dialog -->
    <string name="addressess_confirm_dialog_ok_button">حذف</string>
    <!-- The text for the negative button on "Delete address" dialog -->
    <string name="addressess_confirm_dialog_cancel_button">لغو</string>
    <!-- The text for the "Save address" menu item for saving an address -->
    <string name="address_menu_save_address">ذخیرهٔ نشانی</string>
    <!-- The text for the "Delete address" menu item for deleting an address -->
    <string name="address_menu_delete_address">حذف نشانی</string>

    <!-- Title of the Add search engine screen -->
    <string name="search_engine_add_custom_search_engine_title">افزودن موتور جست‌وجو</string>
    <!-- Content description (not visible, for screen readers etc.): Title for the button that navigates to add new engine screen -->
<<<<<<< HEAD
    <string name="search_engine_add_custom_search_engine_button_content_description" tools:ignore="UnusedResources">افزودن موتور جست‌وجوی جدید</string>
=======
    <string name="search_engine_add_custom_search_engine_button_content_description">افزودن موتور جست‌وجوی جدید</string>
>>>>>>> ae224354
    <!-- Title of the Edit search engine screen -->
    <string name="search_engine_edit_custom_search_engine_title">ویرایش موتور جست‌وجو</string>
    <!-- Content description (not visible, for screen readers etc.): Title for the button to add a search engine in the action bar -->
    <string name="search_engine_add_button_content_description">افزودن</string>
    <!-- Content description (not visible, for screen readers etc.): Title for the button to save a search engine in the action bar -->
    <string name="search_engine_add_custom_search_engine_edit_button_content_description">ذخیره</string>
    <!-- Text for the menu button to edit a search engine -->
    <string name="search_engine_edit">ویرایش</string>
    <!-- Text for the menu button to delete a search engine -->
    <string name="search_engine_delete">حذف</string>

    <!-- Text for the button to create a custom search engine on the Add search engine screen -->
    <string name="search_add_custom_engine_label_other">دیگر</string>
    <!-- Label for the TextField in which user enters custom search engine name -->
<<<<<<< HEAD
    <string name="search_add_custom_engine_name_label" tools:ignore="UnusedResources">نام</string>
    <!-- Placeholder text shown in the Search Engine Name TextField before a user enters text -->
    <string name="search_add_custom_engine_name_hint">نام</string>
    <!-- Placeholder text shown in the Search Engine Name text field before a user enters text -->
    <string name="search_add_custom_engine_name_hint_2" tools:ignore="UnusedResources">نام موتور جست‌وجو</string>
    <!-- Label for the TextField in which user enters custom search engine URL -->
    <string name="search_add_custom_engine_url_label" tools:ignore="UnusedResources">نشانی جست‌وجوی رشته</string>
    <!-- Placeholder text shown in the Search String TextField before a user enters text -->
    <string name="search_add_custom_engine_search_string_hint">رشته جست‌و‌جو برای استفاده</string>
    <!-- Placeholder text shown in the Search String TextField before a user enters text -->
    <string name="search_add_custom_engine_search_string_hint_2" tools:ignore="UnusedResources">نشانی برای استفاده برای جست‌وجو</string>
=======
    <string name="search_add_custom_engine_name_label">نام</string>
    <!-- Placeholder text shown in the Search Engine Name TextField before a user enters text -->
    <string name="search_add_custom_engine_name_hint">نام</string>
    <!-- Placeholder text shown in the Search Engine Name text field before a user enters text -->
    <string name="search_add_custom_engine_name_hint_2">نام موتور جست‌وجو</string>
    <!-- Label for the TextField in which user enters custom search engine URL -->
    <string name="search_add_custom_engine_url_label">نشانی جست‌وجوی رشته</string>
    <!-- Placeholder text shown in the Search String TextField before a user enters text -->
    <string name="search_add_custom_engine_search_string_hint">رشته جست‌و‌جو برای استفاده</string>
    <!-- Placeholder text shown in the Search String TextField before a user enters text -->
    <string name="search_add_custom_engine_search_string_hint_2">نشانی برای استفاده برای جست‌وجو</string>
>>>>>>> ae224354
    <!-- Description text for the Search String TextField. The %s is part of the string -->
    <string name="search_add_custom_engine_search_string_example" formatted="false">درخواست را با “%s” جایگزین کنید. مثال: \nhttps://www.google.com/search?q=%s</string>
    <!-- Accessibility description for the form in which details about the custom search engine are entered -->
    <string name="search_add_custom_engine_form_description">جزئیات موتور جست‌وجو سفارشی</string>

    <!-- The text for the "Save" button for saving a custom search engine -->
<<<<<<< HEAD
    <string name="search_custom_engine_save_button" tools:ignore="UnusedResources">ذخیره</string>
=======
    <string name="search_custom_engine_save_button">ذخیره</string>
>>>>>>> ae224354

    <!-- Text shown when a user leaves the name field empty -->
    <string name="search_add_custom_engine_error_empty_name">نام موتور جست‌وجو را وارد کنید</string>

    <!-- Text shown when a user leaves the search string field empty -->
    <string name="search_add_custom_engine_error_empty_search_string">یک رشته جست‌وجو وارد کنید</string>
    <!-- Text shown when a user leaves out the required template string -->
    <string name="search_add_custom_engine_error_missing_template">بررسی کنید که رشته جست‌وجو با شکل و قالب نمونه ارائه شده مطابقت دارد</string>
    <!-- Text shown when we aren't able to validate the custom search query. The first parameter is the url of the custom search engine -->
    <string name="search_add_custom_engine_error_cannot_reach">خطایی در اتصال به “%s”</string>
    <!-- Text shown when a user creates a new search engine -->
    <string name="search_add_custom_engine_success_message">%s ایجاد شد</string>
    <!-- Text shown when a user successfully edits a custom search engine -->
    <string name="search_edit_custom_engine_success_message">%s ذخیره شد</string>
    <!-- Text shown when a user successfully deletes a custom search engine -->
    <string name="search_delete_search_engine_success_message">%s پاک شد</string>

    <!-- Heading for the instructions to allow a permission -->
    <string name="phone_feature_blocked_intro">برای اجازه دادن به آن:</string>
    <!-- First step for the allowing a permission -->
    <string name="phone_feature_blocked_step_settings">1. به تنظیمات Android بروید</string>
    <!-- Second step for the allowing a permission -->
    <string name="phone_feature_blocked_step_permissions"><![CDATA[2. بر روی <b>مجوزها</b> ضربه بزنید]]></string>
    <!-- Third step for the allowing a permission (Fore example: Camera) -->
    <string name="phone_feature_blocked_step_feature"><![CDATA[3. تغییر <b>%1$s</b> را به ON تغییر دهید]]></string>

    <!-- Label that indicates a site is using a secure connection -->
    <string name="quick_settings_sheet_secure_connection_2">اتصال امن است</string>
    <!-- Label that indicates a site is using a insecure connection -->
    <string name="quick_settings_sheet_insecure_connection_2">اتصال امن نیست</string>
    <!-- Label to clear site data -->
    <string name="clear_site_data">پاک‌سازی کلوچک‌ها و داده‌های پایگاه</string>
    <!-- Confirmation message for a dialog confirming if the user wants to delete all data for current site -->
    <string name="confirm_clear_site_data"><![CDATA[آیا مطمئن هستید که می‌خواهید تمام کلوچک‌ها و داده‌های پایگاه <b>%s</b> را پاک کنید؟]]></string>
    <!-- Confirmation message for a dialog confirming if the user wants to delete all the permissions for all sites-->
    <string name="confirm_clear_permissions_on_all_sites">آیا مطمئنید که می‌خواهید تمام اجازه‌ها را در تمام پایگاه‌ها پاک کنید؟</string>
    <!-- Confirmation message for a dialog confirming if the user wants to delete all the permissions for a site-->
    <string name="confirm_clear_permissions_site">آیا مطمئنید که می‌خواهید تمام اجازه‌ها را برای این پایگاه‌ها پاک کنید؟</string>
    <!-- Confirmation message for a dialog confirming if the user wants to set default value a permission for a site-->
    <string name="confirm_clear_permission_site">آیا مطمئنید که می‌خواهید این اجازه را برای این پایگاه پاک کنید؟</string>
    <!-- label shown when there are not site exceptions to show in the site exception settings -->
    <string name="no_site_exceptions">بدون استثنای پایگاه</string>
    <!-- Bookmark deletion confirmation -->
    <string name="bookmark_deletion_confirmation">آیا از حذف این نشانک مطمئن هستید؟</string>
    <!-- Browser menu button that adds a shortcut to the home fragment -->
    <string name="browser_menu_add_to_shortcuts">افزودن به میان‌برها</string>
    <!-- Browser menu button that removes a shortcut from the home fragment -->
    <string name="browser_menu_remove_from_shortcuts">برداشتن از میان‌برها</string>
    <!-- text shown before the issuer name to indicate who its verified by, parameter is the name of
     the certificate authority that verified the ticket-->
    <string name="certificate_info_verified_by">تایید شده توسط:%1$s</string>
    <!-- Login overflow menu delete button -->
    <string name="login_menu_delete_button">حذف</string>
    <!-- Login overflow menu edit button -->
    <string name="login_menu_edit_button">ویرایش</string>
    <!-- Message in delete confirmation dialog for logins -->
    <string name="login_deletion_confirmation">آیا مطمئنید که می‌خواهید این ورود را حذف کنید؟</string>
    <!-- Positive action of a dialog asking to delete  -->
    <string name="dialog_delete_positive">حذف</string>
    <!-- Negative action of a dialog asking to delete login -->
    <string name="dialog_delete_negative">لغو</string>
    <!--  The saved login options menu description. -->
    <string name="login_options_menu">گزینه های ورود</string>
    <!--  The editable text field for a login's web address. -->
    <string name="saved_login_hostname_description">خانهٔ متنی ویرایش‌پذیر برای نشانی وب ورود.</string>
    <!--  The editable text field for a login's username. -->
    <string name="saved_login_username_description">خانهٔ متنی ویرایش‌پذیر برای نام کاربری ورود.</string>
    <!--  The editable text field for a login's password. -->
    <string name="saved_login_password_description">خانهٔ متنی ویرایش‌پذیر برای گذرواژهٔ ورود.</string>
    <!--  The button description to save changes to an edited login. -->
    <string name="save_changes_to_login">تغییرات را برای ورود به سیستم ذخیره کنید</string>
    <!--  The page title for editing a saved login. -->
    <string name="edit">ویرایش</string>
    <!--  The page title for adding new login. -->
    <string name="add_login">افزودن ورود جدید</string>
    <!--  The error message in add/edit login view when password field is blank. -->
    <string name="saved_login_password_required">گذرواژه مورد نیاز است</string>
    <!--  The error message in add login view when username field is blank. -->
    <string name="saved_login_username_required">نام کاربری لازم است</string>
    <!--  The error message in add login view when hostname field is blank. -->
    <string name="saved_login_hostname_required" tools:ignore="UnusedResources">نام میزبان مورد نیاز است</string>
    <!-- Voice search button content description  -->
    <string name="voice_search_content_description">جست‌وجوی صوتی</string>
    <!-- Voice search prompt description displayed after the user presses the voice search button -->
    <string name="voice_search_explainer">صحبت کنید</string>

    <!--  The error message in edit login view when a duplicate username exists. -->
    <string name="saved_login_duplicate">ورود با آن نام کاربری که قبلا وجود داشته است</string>

    <!-- This is the hint text that is shown inline on the hostname field of the create new login page. 'https://www.example.com' intentionally hardcoded here -->
    <string name="add_login_hostname_hint_text">https://www.example.com</string>
    <!-- This is an error message shown below the hostname field of the add login page when a hostname does not contain http or https. -->
    <string name="add_login_hostname_invalid_text_3">نشانی باید شامل «https://‎» یا «http://‎» باشد</string>

    <!-- This is an error message shown below the hostname field of the add login page when a hostname is invalid. -->
    <string name="add_login_hostname_invalid_text_2">نام میزبان معتبر مورد نیاز است</string>

    <!-- Synced Tabs -->
    <!-- Text displayed to ask user to connect another device as no devices found with account -->
    <string name="synced_tabs_connect_another_device">اتصال به دستگاه دیگر.</string>
    <!-- Text displayed asking user to re-authenticate -->
    <string name="synced_tabs_reauth">لطفا مجددا تایید کنید.</string>
    <!-- Text displayed when user has disabled tab syncing in Firefox Sync Account -->
    <string name="synced_tabs_enable_tab_syncing">لطفاً همگام‌سازی زبانه را به کار بیندازید.</string>
    <!-- Text displayed when user has no tabs that have been synced -->
    <string name="synced_tabs_no_tabs">شما هیچ‌گونه زبانه باز دیگری در فایرفاکس در دستگاه‌های دیگر ندارید.</string>
    <!-- Text displayed in the synced tabs screen when a user is not signed in to Firefox Sync describing Synced Tabs -->
    <string name="synced_tabs_sign_in_message">نمایش فهرستی از زبانه‌ها از دستگاه‌های دیگر شما.</string>
    <!-- Text displayed on a button in the synced tabs screen to link users to sign in when a user is not signed in to Firefox Sync -->
    <string name="synced_tabs_sign_in_button">برای همگام‌سازی وارد شوید</string>

    <!-- The text displayed when a synced device has no tabs to show in the list of Synced Tabs. -->
    <string name="synced_tabs_no_open_tabs">بدون زبانهٔ باز</string>

    <!-- Content description for expanding a group of synced tabs. -->
    <string name="synced_tabs_expand_group">گسترش گروه زبانه‌های همگام‌سازی شده</string>
    <!-- Content description for collapsing a group of synced tabs. -->
    <string name="synced_tabs_collapse_group">جمع کردن گروه زبانه‌های همگام‌سازی شده</string>

    <!-- Top Sites -->
    <!-- Title text displayed in the dialog when shortcuts limit is reached. -->
    <string name="shortcut_max_limit_title">به حد مجاز میان‌بر رسیده‌اید</string>
    <!-- Content description text displayed in the dialog when shortcut limit is reached. -->
    <string name="shortcut_max_limit_content">برای افزودن میان‌بری جدید، یکی را حذف کنید. پایگاه را لمس کرده، نگه دارید و برداشتن را انتخاب کنید.</string>
    <!-- Confirmation dialog button text when top sites limit is reached. -->
    <string name="top_sites_max_limit_confirmation_button">باشه،‌ متوجه شدم</string>

    <!-- Label for the preference to show the shortcuts for the most visited top sites on the homepage -->
    <string name="top_sites_toggle_top_recent_sites_4">میان‌برها</string>
	<!-- Title text displayed in the rename top site dialog. -->
	<string name="top_sites_rename_dialog_title">نام</string>
    <!-- Hint for renaming title of a shortcut -->
    <string name="shortcut_name_hint">نام میان‌بر</string>
	<!-- Button caption to confirm the renaming of the top site. -->
	<string name="top_sites_rename_dialog_ok">تأیید</string>
	<!-- Dialog button text for canceling the rename top site prompt. -->
	<string name="top_sites_rename_dialog_cancel">لغو</string>

    <!-- Text for the menu button to open the homepage settings. -->
    <string name="top_sites_menu_settings">تنظیمات</string>
    <!-- Text for the menu button to navigate to sponsors and privacy support articles. '&amp;' is replaced with the ampersand symbol: & -->
    <string name="top_sites_menu_sponsor_privacy">حامیان ما و حریم خصوصی شما</string>
    <!-- Label text displayed for a sponsored top site. -->
    <string name="top_sites_sponsored_label">حمایت شده</string>

    <!-- Inactive tabs in the tabs tray -->
    <!-- Title text displayed in the tabs tray when a tab has been unused for 14 days. -->
    <string name="inactive_tabs_title">زبانه‌های غیرفعال</string>

    <!-- Content description for closing all inactive tabs -->
    <string name="inactive_tabs_delete_all">بستن تمام زبانه‌های غیرفعال</string>
    <!-- Content description for expanding the inactive tabs section. -->
    <string name="inactive_tabs_expand_content_description">گسترش زبانه‌های غیرفعال</string>
    <!-- Content description for collapsing the inactive tabs section. -->
    <string name="inactive_tabs_collapse_content_description">جمع کردن زبانه‌های غیرفعال</string>

    <!-- Inactive tabs auto-close message in the tabs tray -->
    <!-- The header text of the auto-close message when the user is asked if they want to turn on the auto-closing of inactive tabs. -->
    <string name="inactive_tabs_auto_close_message_header" tools:ignore="UnusedResources">بعد از یک ماه، به صورت خودکار بسته شود؟</string>
    <!-- A description below the header to notify the user what the inactive tabs auto-close feature is. -->
    <string name="inactive_tabs_auto_close_message_description" tools:ignore="UnusedResources">‏Firefox می‌تواند زبانه‌هایی را که در ماه گذشته مشاهده نکرده‌اید؛ ببندد.</string>
    <!-- A call to action below the description to allow the user to turn on the auto closing of inactive tabs. -->
    <string name="inactive_tabs_auto_close_message_action" tools:ignore="UnusedResources">فعّال‌سازی بستن خودکار</string>
    <!-- Text for the snackbar to confirm auto-close is enabled for inactive tabs -->
    <string name="inactive_tabs_auto_close_message_snackbar">بستن خودکار، فعّال شد</string>

    <!-- Awesome bar suggestion's headers -->
    <!-- Search suggestions title for Firefox Suggest. -->
    <string name="firefox_suggest_header">پیشنهادهای Firefox</string>

    <!-- Title for search suggestions when Google is the default search suggestion engine. -->
    <string name="google_search_engine_suggestion_header">جست‌وجوی گوگل</string>
    <!-- Title for search suggestions when the default search suggestion engine is anything other than Google. The first parameter is default search engine name. -->
    <string name="other_default_search_engine_suggestion_header">جست‌وجوی %s</string>

    <!-- Default browser experiment -->
    <string name="default_browser_experiment_card_text">پیوندهای وبگاه‌ها، رایانامه‌ها و پیام‌ها را تنظیم کنید تا به طور خودکار در Firefox باز شوند.</string>

    <!-- Content description for close button in collection placeholder. -->
    <string name="remove_home_collection_placeholder_content_description">حذف</string>

    <!-- Content description radio buttons with a link to more information -->
    <string name="radio_preference_info_content_description">برای جزئیات بیشتر کلیک کنید</string>

    <!-- Content description for the action bar "up" button -->
    <string name="action_bar_up_description">پیمایش به بالا</string>

    <!-- Content description for privacy content close button -->
    <string name="privacy_content_close_button_content_description">بستن</string>

    <!-- Pocket recommended stories -->
    <!-- Header text for a section on the home screen. -->
    <string name="pocket_stories_header_1">داستان‌های تأمل‌برانگیز</string>
    <!-- Header text for a section on the home screen. -->
    <string name="pocket_stories_categories_header">داستان‌ها بر اساس موضوع</string>
    <!-- Text of a button allowing users to access an external url for more Pocket recommendations. -->
    <string name="pocket_stories_placeholder_text">بیشتر ببینید</string>
    <!-- Title of an app feature. Smaller than a heading. The first parameter is product name Pocket -->
    <string name="pocket_stories_feature_title_2">قدرت گرفته از %s.</string>
    <!-- Caption for describing a certain feature. The placeholder is for a clickable text (eg: Learn more) which will load an url in a new tab when clicked.  -->
    <string name="pocket_stories_feature_caption">بخشی از خانوادهٔ Firefox.‏ %s</string>
    <!-- Clickable text for opening an external link for more information about Pocket. -->
    <string name="pocket_stories_feature_learn_more">بیشتر بدانید</string>

    <!-- Text indicating that the Pocket story that also displays this text is a sponsored story by other 3rd party entity. -->
    <string name="pocket_stories_sponsor_indication">حمایت شده</string>

    <!-- Snackbar message for enrolling in a Nimbus experiment from the secret settings when Studies preference is Off.-->
    <string name="experiments_snackbar">به کار انداختن دورسنجی برای ارسال داده.</string>
    <!-- Snackbar button text to navigate to telemetry settings.-->
    <string name="experiments_snackbar_button">رفتن به تنظیمات</string>

    <!-- Accessibility services actions labels. These will be appended to accessibility actions like "Double tap to.." but not by or applications but by services like Talkback. -->
    <!-- Action label for elements that can be collapsed if interacting with them. Talkback will append this to say "Double tap to collapse". -->
    <string name="a11y_action_label_collapse">جمع کردن</string>
    <!-- Action label for elements that can be expanded if interacting with them. Talkback will append this to say "Double tap to expand". -->
    <string name="a11y_action_label_expand">گستردن</string>
    <!-- Action label for links to a website containing documentation about a wallpaper collection. Talkback will append this to say "Double tap to open link to learn more about this collection". -->
    <string name="a11y_action_label_wallpaper_collection_learn_more">برای آموختن بیش‌تر دربارهٔ این مجموعه، پیوند را باز کنید</string>
    <!-- Action label for links that point to an article. Talkback will append this to say "Double tap to read the article". -->
    <string name="a11y_action_label_read_article">خواندن مقاله</string>
    <!-- Action label for links to the Firefox Pocket website. Talkback will append this to say "Double tap to open link to learn more". -->
    <string name="a11y_action_label_pocket_learn_more">برای آموختن بیش‌تر، پیوند را باز کنید</string>
</resources><|MERGE_RESOLUTION|>--- conflicted
+++ resolved
@@ -363,15 +363,6 @@
     <!-- Preference category for all links about Fenix -->
     <string name="preferences_category_about">درباره</string>
     <!-- Preference category for settings related to changing the default search engine -->
-<<<<<<< HEAD
-    <string name="preferences_category_select_default_search_engine" tools:ignore="UnusedResources">یکی را برگزینید</string>
-    <!-- Preference for settings related to managing search shortcuts for the quick search menu -->
-    <string name="preferences_manage_search_shortcuts" tools:ignore="UnusedResources">مدیریت میان‌برهای جست‌وجو</string>
-    <!-- Summary for preference for settings related to managing search shortcuts for the quick search menu -->
-    <string name="preferences_manage_search_shortcuts_summary" tools:ignore="UnusedResources">ویرایش موتورهای پدیدار در فهرست جست‌وجو</string>
-    <!-- Preference category for settings related to managing search shortcuts for the quick search menu -->
-    <string name="preferences_category_engines_in_search_menu" tools:ignore="UnusedResources">موتورهای پدیدار در فهرست جست‌وجو</string>
-=======
     <string name="preferences_category_select_default_search_engine">یکی را برگزینید</string>
     <!-- Preference for settings related to managing search shortcuts for the quick search menu -->
     <string name="preferences_manage_search_shortcuts">مدیریت میان‌برهای جست‌وجو</string>
@@ -379,7 +370,6 @@
     <string name="preferences_manage_search_shortcuts_summary">ویرایش موتورهای پدیدار در فهرست جست‌وجو</string>
     <!-- Preference category for settings related to managing search shortcuts for the quick search menu -->
     <string name="preferences_category_engines_in_search_menu">موتورهای پدیدار در فهرست جست‌وجو</string>
->>>>>>> ae224354
     <!-- Preference for settings related to changing the default search engine -->
     <string name="preferences_default_search_engine">موتور جست‌وجو پیش‌فرض</string>
     <!-- Preference for settings related to Search -->
@@ -1879,11 +1869,7 @@
     <!-- Title of the Add search engine screen -->
     <string name="search_engine_add_custom_search_engine_title">افزودن موتور جست‌وجو</string>
     <!-- Content description (not visible, for screen readers etc.): Title for the button that navigates to add new engine screen -->
-<<<<<<< HEAD
-    <string name="search_engine_add_custom_search_engine_button_content_description" tools:ignore="UnusedResources">افزودن موتور جست‌وجوی جدید</string>
-=======
     <string name="search_engine_add_custom_search_engine_button_content_description">افزودن موتور جست‌وجوی جدید</string>
->>>>>>> ae224354
     <!-- Title of the Edit search engine screen -->
     <string name="search_engine_edit_custom_search_engine_title">ویرایش موتور جست‌وجو</string>
     <!-- Content description (not visible, for screen readers etc.): Title for the button to add a search engine in the action bar -->
@@ -1898,19 +1884,6 @@
     <!-- Text for the button to create a custom search engine on the Add search engine screen -->
     <string name="search_add_custom_engine_label_other">دیگر</string>
     <!-- Label for the TextField in which user enters custom search engine name -->
-<<<<<<< HEAD
-    <string name="search_add_custom_engine_name_label" tools:ignore="UnusedResources">نام</string>
-    <!-- Placeholder text shown in the Search Engine Name TextField before a user enters text -->
-    <string name="search_add_custom_engine_name_hint">نام</string>
-    <!-- Placeholder text shown in the Search Engine Name text field before a user enters text -->
-    <string name="search_add_custom_engine_name_hint_2" tools:ignore="UnusedResources">نام موتور جست‌وجو</string>
-    <!-- Label for the TextField in which user enters custom search engine URL -->
-    <string name="search_add_custom_engine_url_label" tools:ignore="UnusedResources">نشانی جست‌وجوی رشته</string>
-    <!-- Placeholder text shown in the Search String TextField before a user enters text -->
-    <string name="search_add_custom_engine_search_string_hint">رشته جست‌و‌جو برای استفاده</string>
-    <!-- Placeholder text shown in the Search String TextField before a user enters text -->
-    <string name="search_add_custom_engine_search_string_hint_2" tools:ignore="UnusedResources">نشانی برای استفاده برای جست‌وجو</string>
-=======
     <string name="search_add_custom_engine_name_label">نام</string>
     <!-- Placeholder text shown in the Search Engine Name TextField before a user enters text -->
     <string name="search_add_custom_engine_name_hint">نام</string>
@@ -1922,18 +1895,13 @@
     <string name="search_add_custom_engine_search_string_hint">رشته جست‌و‌جو برای استفاده</string>
     <!-- Placeholder text shown in the Search String TextField before a user enters text -->
     <string name="search_add_custom_engine_search_string_hint_2">نشانی برای استفاده برای جست‌وجو</string>
->>>>>>> ae224354
     <!-- Description text for the Search String TextField. The %s is part of the string -->
     <string name="search_add_custom_engine_search_string_example" formatted="false">درخواست را با “%s” جایگزین کنید. مثال: \nhttps://www.google.com/search?q=%s</string>
     <!-- Accessibility description for the form in which details about the custom search engine are entered -->
     <string name="search_add_custom_engine_form_description">جزئیات موتور جست‌وجو سفارشی</string>
 
     <!-- The text for the "Save" button for saving a custom search engine -->
-<<<<<<< HEAD
-    <string name="search_custom_engine_save_button" tools:ignore="UnusedResources">ذخیره</string>
-=======
     <string name="search_custom_engine_save_button">ذخیره</string>
->>>>>>> ae224354
 
     <!-- Text shown when a user leaves the name field empty -->
     <string name="search_add_custom_engine_error_empty_name">نام موتور جست‌وجو را وارد کنید</string>
