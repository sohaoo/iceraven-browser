--- conflicted
+++ resolved
@@ -13,11 +13,6 @@
     <!-- Content description (not visible, for screen readers etc.): "Private Browsing" menu button. -->
     <string name="content_description_disable_private_browsing_button">غیرفعال کردن حالت مرور خصوصی</string>
     <!-- Placeholder text shown in the search bar before a user enters text for the default engine -->
-<<<<<<< HEAD
-    <string name="search_hint">جست‌وجو یا ورود آدرس</string>
-    <!-- Placeholder text shown in the search bar when using application search engines -->
-    <string name="application_search_hint">عبارت جستجو را وارد کنید</string>
-=======
     <string name="search_hint">جست‌وجو یا ورود نشانی</string>
     <!-- Placeholder text shown in the search bar before a user enters text for a general engine -->
     <string name="search_hint_general_engine">جست‌وجوی وب</string>
@@ -29,7 +24,6 @@
     <string name="tab_search_hint">جست‌وجوی زبانه‌ها</string>
     <!-- Placeholder text shown in the search bar when using application search engines -->
     <string name="application_search_hint">عبارت جست‌وجو را وارد کنید</string>
->>>>>>> daf88cc5
     <!-- No Open Tabs Message Description -->
     <string name="no_open_tabs_description">زبانه‌های باز شما در اینجا نشان داده می‌شوند.</string>
 
@@ -51,12 +45,9 @@
     <!-- Content description on checkmark while tab is selected in multiselect mode in tab tray -->
     <string name="tab_tray_multiselect_selected_content_description">انتخاب شده</string>
 
-<<<<<<< HEAD
-=======
     <!-- Home - Recently saved bookmarks -->
     <!-- Title for the home screen section with recently saved bookmarks. -->
     <string name="recently_saved_title">به‌تازگی ذخیره شده</string>
->>>>>>> daf88cc5
     <!-- Content description for the button which navigates the user to show all of their saved bookmarks. -->
     <string name="recently_saved_show_all_content_description_2">نمایش همه نشانک های ذخیره شده</string>
     <!-- Text for the menu button to remove a recently saved bookmark from the user's home screen -->
@@ -73,14 +64,11 @@
        باورهای غلط و رایج در مورد مرور خصوصی
     </string>
 
-<<<<<<< HEAD
-=======
     <!-- Private mode shortcut "contextual feature recommendation" (CFR) -->
     <!-- Text for the Private mode shortcut CFR message for adding a private mode shortcut to open private tabs from the Home screen -->
     <string name="private_mode_cfr_message_2">زبانهٔ خصوصی بعدی خود را با یک ضربه باز کنید.</string>
     <!-- Text for the positive button to accept adding a Private Browsing shortcut to the Home screen -->
     <string name="private_mode_cfr_pos_button_text">افزودن به صفحهٔ خانگی</string>
->>>>>>> daf88cc5
     <!-- Text for the negative button to decline adding a Private Browsing shortcut to the Home screen -->
     <string name="cfr_neg_button_text">نه، ممنون</string>
 
@@ -149,11 +137,8 @@
     <string name="recent_tabs_see_all_synced_tabs_button_text">نمایش همه زبانه‌های همگام‌سازی شده</string>
     <!-- Accessibility description for device icon used for recent synced tab -->
     <string name="recent_tabs_synced_device_icon_content_description">دستگاه‌ همگام‌سازی شده</string>
-<<<<<<< HEAD
-=======
     <!-- Text for the dropdown menu to remove a recent synced tab from the homescreen -->
     <string name="recent_synced_tab_menu_item_remove">برداشتن</string>
->>>>>>> daf88cc5
     <!-- Text for the menu button to remove a grouped highlight from the user's browsing history
          in the Recently visited section -->
     <string name="recent_tab_menu_item_remove">حذف</string>
@@ -301,10 +286,6 @@
         The first parameter is the name of the app defined in app_name (for example: Fenix) -->
     <string name="onboarding_home_enable_notifications_description">همگام‌سازی زبانه‌هایتان میان افزاره‌ها، مدیریت بارگیری‌ها، دریافت نکاتی دربارهٔ بهره بردن هر چه بیش‌تر از محافظت حریم خصوصی %s، و بیش‌تر.</string>
 
-<<<<<<< HEAD
-    <!-- Menu option in the search selector menu to open the search settings -->
-    <string name="search_settings_menu_item">تنظیمات جستجو</string>
-=======
     <!-- Text for the button to request notification permission on the device -->
     <string name="onboarding_home_enable_notifications_positive_button">ادامه</string>
     <!-- Text for the button to not request notification permission on the device and dismiss the dialog -->
@@ -356,7 +337,6 @@
     <string name="juno_onboarding_enable_notifications_positive_button">روشن کردن آگاهی‌ها</string>
     <!-- Text for the button dismiss the screen and move on with the flow -->
     <string name="juno_onboarding_enable_notifications_negative_button">اکنون نه</string>
->>>>>>> daf88cc5
 
     <!-- Search Widget -->
     <!-- Content description for searching with a widget. The first parameter is the name of the application.-->
@@ -409,36 +389,15 @@
     <!-- Preference for enabling "HTTPS-Only" mode -->
     <string name="preferences_https_only_title">حالت فقط-Https</string>
 
-<<<<<<< HEAD
-=======
     <!-- Preference for removing cookie/consent banners from sites automatically. See reduce_cookie_banner_summary for additional context. -->
     <string name="preferences_cookie_banner_reduction">کاهش برنمای کلوچک</string>
     <!-- Preference for rejecting or removing as many cookie/consent banners as possible on sites. See reduce_cookie_banner_summary for additional context. -->
     <string name="reduce_cookie_banner_option">برنماهای کلوچک را کاهش می‌دهد</string>
->>>>>>> daf88cc5
     <!-- Summary of cookie banner handling preference if the setting disabled is set to off -->
     <string name="reduce_cookie_banner_option_off">خاموش</string>
     <!-- Summary of cookie banner handling preference if the setting enabled is set to on -->
     <string name="reduce_cookie_banner_option_on">روشن</string>
 
-<<<<<<< HEAD
-    <!-- Description of the preference to enable "HTTPS-Only" mode. -->
-    <string name="preferences_https_only_summary">به طور خودکار برای افزایش امنیت تلاش می کند با استفاده از پروتکل رمزگذاری HTTPS به سایت ها متصل شود.</string>
-    <!-- Summary of tracking protection preference if tracking protection is set to on -->
-    <string name="preferences_https_only_on" moz:removedIn="111" tools:ignore="UnusedResources">روشن</string>
-    <!-- Summary of https only preference if https only is set to off -->
-    <string name="preferences_https_only_off">خاموش</string>
-    <!-- Text displayed that links to website containing documentation about "HTTPS-Only" mode -->
-    <string name="preferences_http_only_learn_more">بیشتر بدانید</string>
-    <!-- Option for the https only setting -->
-    <string name="preferences_https_only_in_all_tabs">فعال کردن در تمام برگه ها</string>
-    <!-- Option for the https only setting -->
-    <string name="preferences_https_only_in_private_tabs">فقط در برگه های خصوصی فعال شود</string>
-    <!-- Title shown in the error page for when trying to access a http website while https only mode is enabled. -->
-    <string name="errorpage_httpsonly_title">سایت امن در دسترس نیست</string>
-    <!-- Message shown in the error page for when trying to access a http website while https only mode is enabled. The message has two paragraphs. This is the first. -->
-    <string name="errorpage_httpsonly_message_title">به احتمال زیاد، وب سایت از HTTPS پشتیبانی نمی کند.</string>
-=======
     <!-- Summary for the preference for rejecting all cookies whenever possible. The first parameter is the application name -->
     <string name="reduce_cookie_banner_summary_1">‏%1$s به طور خودکار تلاش می‌کند تا درخواست‌های برنماهای کلوچک را رد کند.</string>
     <!-- Text for indicating cookie banner handling is off this site, this is shown as part of the protections panel with the tracking protection toggle -->
@@ -517,7 +476,6 @@
     <string name="errorpage_httpsonly_message_title">به احتمال زیاد، وبگاه از HTTPS پشتیبانی نمی‌کند.</string>
     <!-- Message shown in the error page for when trying to access a http website while https only mode is enabled. The message has two paragraphs. This is the second. -->
     <string name="errorpage_httpsonly_message_summary">با این حال، همچنین ممکن است که یک ردیاب، درگیر باشد. اگر به وبگاه ادامه می‌دهید، نباید هیچ اطلاعات حساسی را وارد کنید. اگر ادامه دهید، حالت فقط-HTTPS به طور موقت برای پایگاه خاموش می‌شود.</string>
->>>>>>> daf88cc5
     <!-- Preference for accessibility -->
     <string name="preferences_accessibility">دسترسی‌پذیری</string>
     <!-- Preference to override the Firefox Account server -->
@@ -799,14 +757,6 @@
     <!-- Content description (not visible, for screen readers etc.): "Close button for library settings" -->
     <string name="content_description_close_button">بستن</string>
 
-<<<<<<< HEAD
-    <!-- Text to show users they have one site in the history group section of the History fragment.
-    %d is a placeholder for the number of sites in the group. -->
-    <string name="history_search_group_site" moz:RemovedIn="111" tools:ignore="UnusedResources">%d سایت</string>
-    <!-- Text to show users they have multiple sites in the history group section of the History fragment.
-    %d is a placeholder for the number of sites in the group. -->
-    <string name="history_search_group_sites" moz:RemovedIn="111" tools:ignore="UnusedResources">%d سایت</string>
-=======
     <!-- Title to show in alert when a lot of tabs are to be opened
     %d is a placeholder for the number of tabs that will be opened -->
     <string name="open_all_warning_title">گشودن %d زبانه؟</string>
@@ -824,7 +774,6 @@
     <!-- Text to show users they have multiple pages in the history group section of the History fragment.
     %d is a placeholder for the number of pages in the group. -->
     <string name="history_search_group_sites_1">%d صفحه‌ها</string>
->>>>>>> daf88cc5
 
     <!-- Option in library for Recently Closed Tabs -->
     <string name="library_recently_closed_tabs">زبانه‌های تازه بسته شده</string>
@@ -1289,8 +1238,6 @@
 
     <!-- Name of the marketing notification channel. Displayed in the "App notifications" system settings for the app -->
     <string name="notification_marketing_channel_name">بازاریابی</string>
-<<<<<<< HEAD
-=======
 
     <!-- Title shown in the notification that pops up to remind the user to set fenix as default browser.
     The app name is in the text, due to limitations with localizing Nimbus experiments -->
@@ -1321,7 +1268,6 @@
     <string name="preferences_take_survey">شرکت در نظرسنجی</string>
     <!-- Preference for not taking the short survey. -->
     <string name="preferences_not_take_survey">نه ممنون</string>
->>>>>>> daf88cc5
 
     <!-- Snackbar -->
     <!-- Text shown in snackbar when user deletes a collection -->
@@ -1582,11 +1528,7 @@
     <!-- Option for enhanced tracking protection for the custom protection settings for cookies-->
     <string name="preference_enhanced_tracking_protection_custom_cookies_4">تمام کلوچک‌ها (باعث خرابی وبگاه‌ها خواهد شد)</string>
     <!-- Option for enhanced tracking protection for the custom protection settings for cookies-->
-<<<<<<< HEAD
-    <string name="preference_enhanced_tracking_protection_custom_cookies_5">قرنطینهٔ کلوچک‌های میان‌پایگاهی</string>
-=======
     <string name="preference_enhanced_tracking_protection_custom_cookies_5">منزوی کردن کلوچک‌های میان‌پایگاهی</string>
->>>>>>> daf88cc5
     <!-- Preference for enhanced tracking protection for the custom protection settings for tracking content -->
     <string name="preference_enhanced_tracking_protection_custom_tracking_content">محتوای ردیابی</string>
     <!-- Option for enhanced tracking protection for the custom protection settings for tracking content-->
@@ -1613,11 +1555,8 @@
     <string name="etp_cookies_title_2">کلوچک‌های میان‌پایگاهی</string>
     <!-- Description of cross-site tracking cookies that can be blocked by Enhanced Tracking Protection -->
     <string name="etp_cookies_description">کلوچک‌هایی را که شبکه‌های تبلیغاتی و شرکت‌های تحلیلی از آن‌ها استفاده می‌کنند، برای گردآوری داده‌های مرور شما در بسیاری از پایگاه‌ها مسدود می‌کند.</string>
-<<<<<<< HEAD
-=======
     <!-- Description of cross-site tracking cookies that can be blocked by Enhanced Tracking Protection -->
     <string name="etp_cookies_description_2">محافظت کامل در برابر کلوچک‌ها، کلوچک‌ها را در پایگاهی که در آن هستید، منزوی می‌کند، پس ردیاب‌هایی مانند شبکه‌های تبلیغاتی نمی‌توانند از آن‌ها برای دنبال کردن شما در میان پایگاه‌ها استفاده کنند.</string>
->>>>>>> daf88cc5
     <!-- Category of trackers (cryptominers) that can be blocked by Enhanced Tracking Protection -->
     <string name="etp_cryptominers_title">استخراج کننده‌های رمزارزها</string>
     <!-- Description of cryptominers that can be blocked by Enhanced Tracking Protection -->
@@ -1649,8 +1588,6 @@
     <string name="etp_redirect_trackers_title">ردیاب‌هایِ تغییر مسیر</string>
     <!-- Description of redirect tracker cookies that can be blocked by Enhanced Tracking Protection -->
     <string name="etp_redirect_trackers_description">کلوچک‌های تنظیم شده توسطِ تغییر مسیر به وبگاه‌های ردیابیِ شناخته شده را پاک می‌کند.</string>
-<<<<<<< HEAD
-=======
 
     <!-- Description of the SmartBlock Enhanced Tracking Protection feature. The * symbol is intentionally hardcoded here,
          as we use it on the UI to indicate which trackers have been partially unblocked.  -->
@@ -1661,7 +1598,6 @@
     <!-- Content description (not visible, for screen readers etc.):
     Enhanced tracking protection exception preference icon for ETP settings. -->
     <string name="preference_etp_exceptions_icon_description">نقشک ترجیحات استثناهای محافظت در برابر ردیابی ارتقا یافته</string>
->>>>>>> daf88cc5
 
     <!-- About page link text to open support link -->
     <string name="about_support">پشتیبانی</string>
@@ -1974,13 +1910,10 @@
     <!-- Third step for the allowing a permission (Fore example: Camera) -->
     <string name="phone_feature_blocked_step_feature"><![CDATA[3. تغییر <b>%1$s</b> را به ON تغییر دهید]]></string>
 
-<<<<<<< HEAD
-=======
     <!-- Label that indicates a site is using a secure connection -->
     <string name="quick_settings_sheet_secure_connection_2">اتصال امن است</string>
     <!-- Label that indicates a site is using a insecure connection -->
     <string name="quick_settings_sheet_insecure_connection_2">اتصال امن نیست</string>
->>>>>>> daf88cc5
     <!-- Label to clear site data -->
     <string name="clear_site_data">پاک‌سازی کلوچک‌ها و داده‌های پایگاه</string>
     <!-- Confirmation message for a dialog confirming if the user wants to delete all data for current site -->
