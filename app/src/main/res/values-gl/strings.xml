<?xml version="1.0" encoding="utf-8"?>
<resources xmlns:tools="http://schemas.android.com/tools" xmlns:moz="http://mozac.org/tools">
    <!-- App name for private browsing mode. The first parameter is the name of the app defined in app_name (for example: Fenix)-->
    <string name="app_name_private_5">%s Privado</string>
    <!-- App name for private browsing mode. The first parameter is the name of the app defined in app_name (for example: Fenix)-->
    <string name="app_name_private_4">%s (Privado)</string>

    <!-- Home Fragment -->
    <!-- Content description (not visible, for screen readers etc.): "Three dot" menu button. -->
    <string name="content_description_menu">Máis opcións</string>
    <!-- Content description (not visible, for screen readers etc.): "Private Browsing" menu button. -->
    <string name="content_description_private_browsing_button">Activar a navegación privada</string>
    <!-- Content description (not visible, for screen readers etc.): "Private Browsing" menu button. -->
    <string name="content_description_disable_private_browsing_button">Desactivar a navegación privada</string>
    <!-- Placeholder text shown in the search bar before a user enters text for the default engine -->
    <string name="search_hint">Buscar ou introducir enderezo</string>
    <!-- Placeholder text shown in the search bar before a user enters text for a general engine -->
    <string name="search_hint_general_engine">Buscar na web</string>
    <!-- Placeholder text shown in search bar when using history search -->
    <string name="history_search_hint">Buscar no historial</string>
    <!-- Placeholder text shown in search bar when using bookmarks search -->
    <string name="bookmark_search_hint">Buscar nos marcadores</string>
    <!-- Placeholder text shown in search bar when using tabs search -->
    <string name="tab_search_hint">Buscar nas lapelas</string>
    <!-- Placeholder text shown in the search bar when using application search engines -->
    <string name="application_search_hint">Introduza os termos de busca</string>
    <!-- No Open Tabs Message Description -->
    <string name="no_open_tabs_description">As súas lapelas abertas aparecen aquí.</string>
    <!-- No Private Tabs Message Description -->
    <string name="no_private_tabs_description">As súas lapelas privadas aparecen aquí.</string>

    <!-- Tab tray multi select title in app bar. The first parameter is the number of tabs selected -->
    <string name="tab_tray_multi_select_title">Seleccionouse %1$d</string>
    <!-- Label of button in create collection dialog for creating a new collection  -->
    <string name="tab_tray_add_new_collection">Engadir nova colección</string>
    <!-- Label of editable text in create collection dialog for naming a new collection  -->
    <string name="tab_tray_add_new_collection_name">Nome</string>
    <!-- Label of button in save to collection dialog for selecting a current collection  -->
    <string name="tab_tray_select_collection">Seleccionar colección</string>
    <!-- Content description for close button while in multiselect mode in tab tray -->
    <string name="tab_tray_close_multiselect_content_description">Saír do modo multiselección</string>
    <!-- Content description for save to collection button while in multiselect mode in tab tray -->
    <string name="tab_tray_collection_button_multiselect_content_description">Gardar as lapelas seleccionadas na colección</string>
    <!-- Content description on checkmark while tab is selected in multiselect mode in tab tray -->
    <string name="tab_tray_multiselect_selected_content_description">Seleccionada</string>

    <!-- Home - Recently saved bookmarks -->
    <!-- Title for the home screen section with recently saved bookmarks. -->
    <string name="recently_saved_title">Gardado recentemente</string>
    <!-- Content description for the button which navigates the user to show all of their saved bookmarks. -->
    <string name="recently_saved_show_all_content_description_2">Mostrar todos os marcadores gardados</string>

    <!-- Text for the menu button to remove a recently saved bookmark from the user's home screen -->
    <string name="recently_saved_menu_item_remove">Retirar</string>

    <!-- About content. The first parameter is the name of the application. (For example: Fenix) -->
    <string name="about_content">%1$s é producido por Mozilla.</string>

    <!-- Private Browsing -->
    <!-- Explanation for private browsing displayed to users on home view when they first enable private mode
        The first parameter is the name of the app defined in app_name (for example: Fenix) -->
    <string name="private_browsing_placeholder_description_2">
        %1$s limpa o historial de buscas e de navegación das lapelas privadas ao saír delas ou pechar a aplicación. Aínda que isto non conserva o seu anonimato en sitios web para o seu fornecedor de servizos de internet, si facilita manter en privado o que fai na rede para calquera outra persoa que utilice este ordenador.</string>
    <string name="private_browsing_common_myths">
       Mitos frecuentes sobre a navegación privada
    </string>

    <!-- True Private Browsing Mode -->
    <!-- Title for info card on private homescreen in True Private Browsing Mode. -->
    <string name="felt_privacy_desc_card_title">Non deixe rastro neste dispositivo</string>
    <!-- Explanation for private browsing displayed to users on home view when they first enable
        private mode in our new Total Private Browsing mode.
        The first parameter is the name of the app defined in app_name (for example: Firefox Nightly)
        The second parameter is the clickable link text in felt_privacy_info_card_subtitle_link_text -->
    <string name="felt_privacy_info_card_subtitle_2">%1$s elimina as súas cookies, o historial e os datos do sitio cando peche todas as súas lapelas privadas. %2$s</string>
    <!-- Clickable portion of the explanation for private browsing that links the user to our
        about privacy page.
        This string is used in felt_privacy_info_card_subtitle as the second parameter.-->
    <string name="felt_privacy_info_card_subtitle_link_text">Quen podería ver a miña actividade?</string>

    <!-- Private mode shortcut "contextual feature recommendation" (CFR) -->
    <!-- Text for the Private mode shortcut CFR message for adding a private mode shortcut to open private tabs from the Home screen -->
    <string name="private_mode_cfr_message_2">Inicie a súa próxima lapela privada cun só toque.</string>
    <!-- Text for the positive button to accept adding a Private Browsing shortcut to the Home screen -->
    <string name="private_mode_cfr_pos_button_text">Engadir á páxina de inicio</string>
    <!-- Text for the negative button to decline adding a Private Browsing shortcut to the Home screen -->
    <string name="cfr_neg_button_text">Non, grazas</string>

    <!-- Open in App "contextual feature recommendation" (CFR) -->
    <!-- Text for the info message. The first parameter is the name of the application.-->
    <string name="open_in_app_cfr_info_message_2">Pode configurar %1$s para que abra automaticamente as ligazóns nas aplicacións.</string>
    <!-- Text for the positive action button -->
    <string name="open_in_app_cfr_positive_button_text">Ir á configuración</string>
    <!-- Text for the negative action button -->
    <string name="open_in_app_cfr_negative_button_text">Rexeitar</string>

    <!-- Total cookie protection "contextual feature recommendation" (CFR) -->
    <!-- Text for the message displayed in the contextual feature recommendation popup promoting the total cookie protection feature. -->
    <string name="tcp_cfr_message">A nosa función de privacidade máis poderosa aínda illa os rastrexadores entre sitios.</string>
    <!-- Text displayed that links to website containing documentation about the "Total cookie protection" feature. -->
    <string name="tcp_cfr_learn_more">Aprenda sobre a protección total de cookies</string>

    <!-- Private browsing erase action "contextual feature recommendation" (CFR) -->
    <!-- Text for the message displayed in the contextual feature recommendation popup promoting the erase private browsing feature. -->
    <string name="erase_action_cfr_message">Toque aquí para comezar unha nova sesión privada. Elimine o seu historial, cookies — todo.</string>


    <!-- Text for the info dialog when camera permissions have been denied but user tries to access a camera feature. -->
    <string name="camera_permissions_needed_message">Necesítase acceso á cámara. Vai á configuración de Android, toque nos permisos e toque en permitir.</string>
    <!-- Text for the positive action button to go to Android Settings to grant permissions. -->
    <string name="camera_permissions_needed_positive_button_text">Ir á configuración</string>
    <!-- Text for the negative action button to dismiss the dialog. -->
    <string name="camera_permissions_needed_negative_button_text">Rexeitar</string>

    <!-- Text for the banner message to tell users about our auto close feature. -->
    <string name="tab_tray_close_tabs_banner_message">Configure as lapelas abertas para que se pechen automaticamente se non se viron de novo onte, na semana ou no mes pasados.</string>
    <!-- Text for the positive action button to go to Settings for auto close tabs. -->
    <string name="tab_tray_close_tabs_banner_positive_button_text">Ver opcións</string>
    <!-- Text for the negative action button to dismiss the Close Tabs Banner. -->
    <string name="tab_tray_close_tabs_banner_negative_button_text">Rexeitar</string>


    <!-- Text for the banner message to tell users about our inactive tabs feature. -->
    <string name="tab_tray_inactive_onboarding_message">Os separadores que non vise en dúas semanas móvense aquí.</string>
    <!-- Text for the action link to go to Settings for inactive tabs. -->
    <string name="tab_tray_inactive_onboarding_button_text">Desactivar na configuración</string>
    <!-- Text for title for the auto-close dialog of the inactive tabs. -->
    <string name="tab_tray_inactive_auto_close_title">Pechar automaticamente despois dun mes?</string>
    <!-- Text for the body for the auto-close dialog of the inactive tabs.
        The first parameter is the name of the application.-->
    <string name="tab_tray_inactive_auto_close_body_2">%1$s pode pechar os separadores que non se visen durante o último mes.</string>
    <!-- Content description for close button in the auto-close dialog of the inactive tabs. -->
    <string name="tab_tray_inactive_auto_close_button_content_description">Pechar</string>

    <!-- Text for turn on auto close tabs button in the auto-close dialog of the inactive tabs. -->
    <string name="tab_tray_inactive_turn_on_auto_close_button_2">Activar o peche automático</string>


    <!-- Home screen icons - Long press shortcuts -->
    <!-- Shortcut action to open new tab -->
    <string name="home_screen_shortcut_open_new_tab_2">Nova lapela</string>
    <!-- Shortcut action to open new private tab -->
    <string name="home_screen_shortcut_open_new_private_tab_2">Nova lapela privada</string>

    <!-- Shortcut action to open Passwords screens -->
    <string name="home_screen_shortcut_open_password_screen">Atallo aos contrasinais</string>

    <!-- Recent Tabs -->
    <!-- Header text for jumping back into the recent tab in the home screen -->
    <string name="recent_tabs_header">Volver</string>
    <!-- Button text for showing all the tabs in the tabs tray -->
    <string name="recent_tabs_show_all">Mostrar todo</string>
    <!-- Content description for the button which navigates the user to show all recent tabs in the tabs tray. -->
    <string name="recent_tabs_show_all_content_description_2">Botón para mostrar todos os separadores recentes</string>

    <!-- Text for button in synced tab card that opens synced tabs tray -->
    <string name="recent_tabs_see_all_synced_tabs_button_text">Ver todas as lapelas sincronizadas</string>
    <!-- Accessibility description for device icon used for recent synced tab -->
    <string name="recent_tabs_synced_device_icon_content_description">Dispositivo sincronizado</string>
    <!-- Text for the dropdown menu to remove a recent synced tab from the homescreen -->
    <string name="recent_synced_tab_menu_item_remove">Retirar</string>
    <!-- Text for the menu button to remove a grouped highlight from the user's browsing history
         in the Recently visited section -->
    <string name="recent_tab_menu_item_remove">Retirar</string>

    <!-- History Metadata -->
    <!-- Header text for a section on the home screen that displays grouped highlights from the
         user's browsing history, such as topics they have researched or explored on the web -->
    <string name="history_metadata_header_2">Visitado recentemente</string>
    <!-- Text for the menu button to remove a grouped highlight from the user's browsing history
         in the Recently visited section -->
    <string name="recently_visited_menu_item_remove">Retirar</string>
    <!-- Content description for the button which navigates the user to show all of their history. -->
    <string name="past_explorations_show_all_content_description_2">Mostrar todas as exploracións anteriores</string>

    <!-- Browser Fragment -->
    <!-- Content description (not visible, for screen readers etc.): Navigate backward (browsing history) -->
    <string name="browser_menu_back">Atrás</string>
    <!-- Content description (not visible, for screen readers etc.): Navigate forward (browsing history) -->
    <string name="browser_menu_forward">Adiante</string>
    <!-- Content description (not visible, for screen readers etc.): Refresh current website -->
    <string name="browser_menu_refresh">Actualizar</string>
    <!-- Content description (not visible, for screen readers etc.): Stop loading current website -->
    <string name="browser_menu_stop">Parar</string>
    <!-- Browser menu button that opens the addon manager -->
    <string name="browser_menu_add_ons" moz:removedIn="126" tools:ignore="UnusedResources">Complementos</string>
    <!-- Browser menu button that opens the extensions manager -->
    <string name="browser_menu_extensions">Extensións</string>
    <!-- Browser menu button that opens account settings -->
    <string name="browser_menu_account_settings">Información da conta</string>
    <!-- Text displayed when there are no add-ons to be shown -->
    <string name="no_add_ons" moz:removedIn="126" tools:ignore="UnusedResources">Aquí non hai complementos</string>
    <!-- Browser menu button that sends a user to help articles -->
    <string name="browser_menu_help">Axuda</string>
    <!-- Browser menu button that sends a to a the what's new article -->
    <string name="browser_menu_whats_new">Novidades</string>
    <!-- Browser menu button that opens the settings menu -->
    <string name="browser_menu_settings">Configuración</string>
    <!-- Browser menu button that opens a user's library -->
    <string name="browser_menu_library">Biblioteca</string>
    <!-- Browser menu toggle that requests a desktop site -->
    <string name="browser_menu_desktop_site">Sitio de escritorio</string>
    <!-- Browser menu button that reopens a private tab as a regular tab -->
    <string name="browser_menu_open_in_regular_tab">Abrir na pestana normal</string>
    <!-- Browser menu toggle that adds a shortcut to the site on the device home screen. -->
    <string name="browser_menu_add_to_homescreen">Engadir á páxina de inicio</string>
    <!-- Browser menu toggle that installs a Progressive Web App shortcut to the site on the device home screen. -->
    <string name="browser_menu_install_on_homescreen" moz:removedIn="126" tools:ignore="UnusedResources">Instalar</string>
    <!-- Content description (not visible, for screen readers etc.) for the Resync tabs button -->
    <string name="resync_button_content_description">Resincronizar</string>
    <!-- Browser menu button that opens the find in page menu -->
    <string name="browser_menu_find_in_page">Atopar na páxina</string>
    <!-- Browser menu button that opens the translations dialog, which has options to translate the current browser page. -->
    <string name="browser_menu_translations">Traducir a páxina</string>
    <!-- Browser menu button that saves the current tab to a collection -->
    <string name="browser_menu_save_to_collection_2">Gardar na colección</string>
    <!-- Browser menu button that open a share menu to share the current site -->
    <string name="browser_menu_share">Compartir</string>
    <!-- Browser menu button shown in custom tabs that opens the current tab in Fenix
        The first parameter is the name of the app defined in app_name (for example: Fenix) -->
    <string name="browser_menu_open_in_fenix">Aberto en %1$s</string>
    <!-- Browser menu text shown in custom tabs to indicate this is a Fenix tab
        The first parameter is the name of the app defined in app_name (for example: Fenix) -->
    <string name="browser_menu_powered_by">CREADO POR %1$s</string>
    <!-- Browser menu text shown in custom tabs to indicate this is a Fenix tab
        The first parameter is the name of the app defined in app_name (for example: Fenix) -->
    <string name="browser_menu_powered_by2">Creado por %1$s</string>
    <!-- Browser menu button to put the current page in reader mode -->
    <string name="browser_menu_read">Modo de lectura</string>
    <!-- Browser menu button content description to close reader mode and return the user to the regular browser -->
    <string name="browser_menu_read_close">Pechar a vista de lectura</string>
    <!-- Browser menu button to open the current page in an external app -->
    <string name="browser_menu_open_app_link">Abrir cunha aplicación</string>
    <!-- Browser menu button to show reader view appearance controls e.g. the used font type and size -->
    <string name="browser_menu_customize_reader_view">Personalizar da vista de lectura</string>

    <!-- Browser menu label for adding a bookmark -->
    <string name="browser_menu_add">Engadir</string>
    <!-- Browser menu label for editing a bookmark -->
    <string name="browser_menu_edit">Editar</string>
    <!-- Button shown on the home page that opens the Customize home settings -->
    <string name="browser_menu_customize_home_1">Personalizar a páxina de inicio</string>

<<<<<<< HEAD
=======
    <!-- Browser menu label to sign in to sync on the device using Mozilla accounts -->
    <string name="browser_menu_sign_in" tools:ignore="UnusedResources">Identificarse</string>
    <!-- Browser menu caption label for the "Sign in" browser menu item described in browser_menu_sign_in -->
    <string name="browser_menu_sign_in_caption" tools:ignore="UnusedResources">Sincroniza contrasinais, pestanas e moito máis</string>

    <!-- Extensions management fragment -->
    <!-- Text displayed when there are no extensions to be shown -->
    <string name="extensions_management_no_extensions">Non hai extensións aquí</string>

>>>>>>> 73c9a42a
    <!-- Browser Toolbar -->
    <!-- Content description for the Home screen button on the browser toolbar -->
    <string name="browser_toolbar_home">Páxina de inicio</string>

    <!-- Content description (not visible, for screen readers etc.): Erase button: Erase the browsing
         history and go back to the home screen. -->
    <string name="browser_toolbar_erase">Borrar o historial de navegación</string>
    <!-- Content description for the translate page toolbar button that opens the translations dialog when no translation has occurred. -->
    <string name="browser_toolbar_translate">Traducir a páxina</string>
    <!-- Content description (not visible, for screen readers etc.) for the translate page toolbar button that opens the translations dialog when the page is translated successfully.
         The first parameter is the name of the language that is displayed in the original page. (For example: English)
         The second parameter is the name of the language which the page was translated to. (For example: French) -->
    <string name="browser_toolbar_translated_successfully">Páxina traducida de %1$s a %2$s.</string>

    <!-- Locale Settings Fragment -->
    <!-- Content description for tick mark on selected language -->
    <string name="a11y_selected_locale_content_description">Idioma seleccionado</string>
    <!-- Text for default locale item -->
    <string name="default_locale_text">Igual que o idioma do dispositivo</string>
    <!-- Placeholder text shown in the search bar before a user enters text -->
    <string name="locale_search_hint">Buscar idioma</string>

    <!-- Search Fragment -->
    <!-- Button in the search view that lets a user search by scanning a QR code -->
    <string name="search_scan_button">Escanear</string>

    <!-- Button in the search view when shortcuts are displayed that takes a user to the search engine settings -->
    <string name="search_shortcuts_engine_settings">Configuración do motor de busca</string>
    <!-- Button in the search view that lets a user navigate to the site in their clipboard -->
    <string name="awesomebar_clipboard_title">Encher ligazón co portapapeis</string>
    <!-- Button in the search suggestions onboarding that allows search suggestions in private sessions -->
    <string name="search_suggestions_onboarding_allow_button">Permitir</string>
    <!-- Button in the search suggestions onboarding that does not allow search suggestions in private sessions -->
    <string name="search_suggestions_onboarding_do_not_allow_button">Non permitir</string>
    <!-- Search suggestion onboarding hint title text -->
    <string name="search_suggestions_onboarding_title">Permitir suxestións de busca nas sesións privadas?</string>
    <!-- Search suggestion onboarding hint description text, first parameter is the name of the app defined in app_name (for example: Fenix)-->
    <string name="search_suggestions_onboarding_text">%s compartirá todo o que escriba na barra de enderezo co seu motor de busca predeterminado.</string>

    <!-- Search engine suggestion title text. The first parameter is the name of the suggested engine-->
    <string name="search_engine_suggestions_title">Buscar %s</string>
    <!-- Search engine suggestion description text -->
    <string name="search_engine_suggestions_description">Busca directamente desde a barra de enderezos</string>

    <!-- Menu option in the search selector menu to open the search settings -->
    <string name="search_settings_menu_item">Configuración da busca</string>

    <!-- Header text for the search selector menu -->
    <string name="search_header_menu_item_2">Esta vez buscar en:</string>

    <!-- Content description (not visible, for screen readers etc.): Search engine icon. The first parameter is the search engine name (for example: DuckDuckGo). -->
    <string name="search_engine_icon_content_description" tools:ignore="UnusedResources">Buscador %s</string>

    <!-- Home onboarding -->
    <!-- Onboarding home screen popup dialog, shown on top of the Jump back in section. -->
    <string name="onboarding_home_screen_jump_back_contextual_hint_2">Coñeza a súa páxina de inicio personalizada. Aquí aparecerán as pestanas, os marcadores e os resultados das buscas recentes.</string>
    <!-- Home onboarding dialog welcome screen title text. -->
    <string name="onboarding_home_welcome_title_2">Dámosche a benvida a unha internet máis persoal</string>
    <!-- Home onboarding dialog welcome screen description text. -->
    <string name="onboarding_home_welcome_description">Máis cores. Mellor privacidade. O mesmo compromiso coas persoas por riba os beneficios.</string>
    <!-- Home onboarding dialog sign into sync screen title text. -->
    <string name="onboarding_home_sync_title_3">Cambiar de pantalla é máis fácil ca nunca</string>
    <!-- Home onboarding dialog sign into sync screen description text. -->
    <string name="onboarding_home_sync_description">Continúe onde o deixou coas lapelas doutros dispositivos agora na súa páxina de inicio.</string>
    <!-- Text for the button to continue the onboarding on the home onboarding dialog. -->
    <string name="onboarding_home_get_started_button">Comezar</string>
    <!-- Text for the button to navigate to the sync sign in screen on the home onboarding dialog. -->
    <string name="onboarding_home_sign_in_button">Acceder</string>

    <!-- Text for the button to skip the onboarding on the home onboarding dialog. -->
    <string name="onboarding_home_skip_button">Saltar</string>
    <!-- Onboarding home screen sync popup dialog message, shown on top of Recent Synced Tabs in the Jump back in section. -->
    <string name="sync_cfr_message">As súas lapelas estanse sincronizando! Continúe onde o deixou no seu outro dispositivo.</string>
    <!-- Content description (not visible, for screen readers etc.): Close button for the home onboarding dialog -->
    <string name="onboarding_home_content_description_close_button">Pechar</string>

    <!-- Notification pre-permission dialog -->
    <!-- Enable notification pre permission dialog title
        The first parameter is the name of the app defined in app_name (for example: Fenix) -->
    <string name="onboarding_home_enable_notifications_title" moz:removedIn="124" tools:ignore="UnusedResources">As notificacións axúdanlle a facer máis con %s</string>
    <!-- Enable notification pre permission dialog description with rationale
        The first parameter is the name of the app defined in app_name (for example: Fenix) -->
    <string name="onboarding_home_enable_notifications_description" moz:removedIn="124" tools:ignore="UnusedResources">Sincronice as súas lapelas entre dispositivos, xestione as descargas, reciba consellos sobre como aproveitar ao máximo a protección da privacidade de %s e moito máis.</string>
    <!-- Text for the button to request notification permission on the device -->
    <string name="onboarding_home_enable_notifications_positive_button" moz:removedIn="124" tools:ignore="UnusedResources">Continuar</string>
    <!-- Text for the button to not request notification permission on the device and dismiss the dialog -->
    <string name="onboarding_home_enable_notifications_negative_button" moz:removedIn="124" tools:ignore="UnusedResources">Agora non</string>

    <!-- Juno first user onboarding flow experiment, strings are marked unused as they are only referenced by Nimbus experiments. -->
    <!-- Description for learning more about our privacy notice. -->
    <string name="juno_onboarding_privacy_notice_text">Política de privacidade de Firefox</string>
    <!-- Description for learning more about our privacy notice. -->
    <string name="juno_onboarding_privacy_notice_text_2" moz:removedIn="125" tools:ignore="UnusedResources">Obtéña máis información no noso aviso de privacidade</string>
    <!-- Title for set firefox as default browser screen used by Nimbus experiments. -->
    <string name="juno_onboarding_default_browser_title_nimbus_2">Encántanos telo seguro</string>
    <!-- Title for set firefox as default browser screen used by Nimbus experiments.
        Note: The word "Firefox" should NOT be translated -->
    <string name="juno_onboarding_default_browser_title_nimbus_3" tools:ignore="UnusedResources">Descubra por que millóns de persoas adoran Firefox</string>
    <!-- Title for set firefox as default browser screen used by Nimbus experiments. -->
    <string name="juno_onboarding_default_browser_title_nimbus_4" tools:ignore="UnusedResources">Navegación segura con máis opcións</string>
    <!-- Description for set firefox as default browser screen used by Nimbus experiments. -->
    <string name="juno_onboarding_default_browser_description_nimbus_3">O noso navegador sen ánimo de lucro axuda a evitar que as empresas o sigan en segredo pola web.</string>
<<<<<<< HEAD
    <!-- Description for set firefox as default browser screen used by Nimbus experiments. -->
    <string name="juno_onboarding_default_browser_description_nimbus_4" tools:ignore="UnusedResources">Máis de 100 millóns de persoas protexen a súa privacidade escollendo un navegador que está apoiado por unha organización sen ánimo de lucro.</string>
    <!-- Description for set firefox as default browser screen used by Nimbus experiments. -->
=======
    <!-- Description for set firefox as default browser screen used by Nimbus experiments. -->
    <string name="juno_onboarding_default_browser_description_nimbus_4" tools:ignore="UnusedResources">Máis de 100 millóns de persoas protexen a súa privacidade escollendo un navegador que está apoiado por unha organización sen ánimo de lucro.</string>
    <!-- Description for set firefox as default browser screen used by Nimbus experiments. -->
>>>>>>> 73c9a42a
    <string name="juno_onboarding_default_browser_description_nimbus_5" tools:ignore="UnusedResources">Rastrexadores coñecidos? Bloqueados automaticamente. Extensións? Probe as 700. PDF? O noso lector integrado fai que sexan fáciles de xestionar.</string>
    <!-- Description for set firefox as default browser screen used by Nimbus experiments. -->
    <string name="juno_onboarding_default_browser_description_nimbus_2" moz:RemovedIn="124" tools:ignore="UnusedResources">O noso navegador sen ánimo de lucro axuda a evitar que as empresas o sigan en segredo pola web.\n\nMáis información no noso aviso de privacidade.</string>
    <!-- Text for the link to the privacy notice webpage for set as firefox default browser screen.
    This is part of the string with the key "juno_onboarding_default_browser_description". -->
    <string name="juno_onboarding_default_browser_description_link_text" moz:RemovedIn="124" tools:ignore="UnusedResources">política de privacidade</string>
    <!-- Text for the button to set firefox as default browser on the device -->
    <string name="juno_onboarding_default_browser_positive_button" tools:ignore="UnusedResources">Estabelecer como navegador predeterminado</string>
    <!-- Text for the button dismiss the screen and move on with the flow -->
    <string name="juno_onboarding_default_browser_negative_button" tools:ignore="UnusedResources">Agora non</string>
    <!-- Title for sign in to sync screen. -->
    <string name="juno_onboarding_sign_in_title_2">Manteña todo cifrado cando salte entre dispositivos</string>
    <!-- Description for sign in to sync screen. Nimbus experiments do not support string placeholders.
     Note: The word "Firefox" should NOT be translated -->
    <string name="juno_onboarding_sign_in_description_2">Cando inicia sesión e sincroniza, está máis seguro. Firefox cifra os seus contrasinais, marcadores e moito máis.</string>
    <!-- Text for the button to sign in to sync on the device -->
    <string name="juno_onboarding_sign_in_positive_button" tools:ignore="UnusedResources">Acceder</string>

    <!-- Text for the button dismiss the screen and move on with the flow -->
    <string name="juno_onboarding_sign_in_negative_button" tools:ignore="UnusedResources">Agora non</string>
    <!-- Title for enable notification permission screen used by Nimbus experiments. Nimbus experiments do not support string placeholders.
        Note: The word "Firefox" should NOT be translated -->
    <string name="juno_onboarding_enable_notifications_title_nimbus_2">As notificacións axúdanlle a estar máis seguro con Firefox</string>
    <!-- Description for enable notification permission screen used by Nimbus experiments. Nimbus experiments do not support string placeholders.
       Note: The word "Firefox" should NOT be translated -->
    <string name="juno_onboarding_enable_notifications_description_nimbus_2">Envíe pestanas de forma segura entre os seus dispositivos e descubra outras funcións de privacidade en Firefox.</string>
    <!-- Text for the button to request notification permission on the device -->
    <string name="juno_onboarding_enable_notifications_positive_button" tools:ignore="UnusedResources">Activar as notificacións</string>
    <!-- Text for the button dismiss the screen and move on with the flow -->
    <string name="juno_onboarding_enable_notifications_negative_button" tools:ignore="UnusedResources">Agora non</string>

    <!-- Title for add search widget screen used by Nimbus experiments. Nimbus experiments do not support string placeholders.
        Note: The word "Firefox" should NOT be translated -->
    <string name="juno_onboarding_add_search_widget_title" tools:ignore="UnusedResources">Probar o widget de busca de Firefox</string>
    <!-- Description for add search widget screen used by Nimbus experiments. Nimbus experiments do not support string placeholders.
        Note: The word "Firefox" should NOT be translated -->
    <string name="juno_onboarding_add_search_widget_description" tools:ignore="UnusedResources">Con Firefox na súa pantalla de inicio, terá fácil acceso ao navegador que prioriza a privacidade e bloquea os rastrexadores entre sitios.</string>

    <!-- Text for the button to add search widget on the device used by Nimbus experiments. Nimbus experiments do not support string placeholders.
        Note: The word "Firefox" should NOT be translated -->
    <string name="juno_onboarding_add_search_widget_positive_button" tools:ignore="UnusedResources">Engadir o widget de Firefox</string>
    <!-- Text for the button to dismiss the screen and move on with the flow -->
    <string name="juno_onboarding_add_search_widget_negative_button" tools:ignore="UnusedResources">Agora non</string>

    <!-- Search Widget -->
    <!-- Content description for searching with a widget. The first parameter is the name of the application.-->
    <string name="search_widget_content_description_2">Abrir unha nova lapela en %1$s</string>
    <!-- Text preview for smaller sized widgets -->
    <string name="search_widget_text_short">Buscar</string>
    <!-- Text preview for larger sized widgets -->
    <string name="search_widget_text_long">Buscar na Rede</string>
    <!-- Content description (not visible, for screen readers etc.): Voice search -->
    <string name="search_widget_voice">Busca por voz</string>

    <!-- Preferences -->
    <!-- Title for the settings page-->
    <string name="settings">Configuración</string>
    <!-- Preference category for general settings -->
    <string name="preferences_category_general">Xeral</string>
    <!-- Preference category for all links about Fenix -->
    <string name="preferences_category_about">Sobre</string>
    <!-- Preference category for settings related to changing the default search engine -->
    <string name="preferences_category_select_default_search_engine">Selecciona un</string>
    <!-- Preference for settings related to managing search shortcuts for the quick search menu -->
    <string name="preferences_manage_search_shortcuts_2">Xestionar buscadores alternativos</string>
    <!-- Summary for preference for settings related to managing search shortcuts for the quick search menu -->
    <string name="preferences_manage_search_shortcuts_summary">Edita os motores visibles no menú de busca</string>
    <!-- Preference category for settings related to managing search shortcuts for the quick search menu -->
    <string name="preferences_category_engines_in_search_menu">Motores visibles no menú de busca</string>
    <!-- Preference for settings related to changing the default search engine -->
    <string name="preferences_default_search_engine">Motor de busca predeterminado</string>
    <!-- Preference for settings related to Search -->
    <string name="preferences_search">Buscas</string>
    <!-- Preference for settings related to Search engines -->
    <string name="preferences_search_engines">Motores de busca</string>
    <!-- Preference for settings related to Search engines suggestions-->
    <string name="preferences_search_engines_suggestions">Suxestións dos buscadores</string>
    <!-- Preference Category for settings related to Search address bar -->
    <string name="preferences_settings_address_bar">Preferencias da barra de enderezos</string>
    <!-- Preference Category for settings to Firefox Suggest -->
    <string name="preference_search_address_bar_fx_suggest">Barra de enderezos - Suxerencias de Firefox</string>
    <!-- Preference link to Learn more about Firefox Suggest -->
    <string name="preference_search_learn_about_fx_suggest">Más información sobre as suxerencias de Firefox</string>
    <!-- Preference link to rating Fenix on the Play Store -->
    <string name="preferences_rate">Valorar en Google Play</string>
    <!-- Preference linking to about page for Fenix
        The first parameter is the name of the app defined in app_name (for example: Fenix) -->
    <string name="preferences_about">Sobre o %1$s</string>
    <!-- Preference for settings related to changing the default browser -->
    <string name="preferences_set_as_default_browser">Definir como navegador predeterminado</string>
    <!-- Preference category for advanced settings -->
    <string name="preferences_category_advanced">Opcións avanzadas</string>
    <!-- Preference category for privacy and security settings -->
    <string name="preferences_category_privacy_security">Privacidade e seguranza</string>
    <!-- Preference for advanced site permissions -->
    <string name="preferences_site_permissions">Permisos do sitio</string>
    <!-- Preference for private browsing options -->
    <string name="preferences_private_browsing_options">Navegación privada</string>
    <!-- Preference for opening links in a private tab-->
    <string name="preferences_open_links_in_a_private_tab">Abrir ligazóns nunha lapela privada</string>
    <!-- Preference for allowing screenshots to be taken while in a private tab-->
    <string name="preferences_allow_screenshots_in_private_mode">Permitir capturas de pantalla na navegación privada</string>
    <!-- Will inform the user of the risk of activating Allow screenshots in private browsing option -->
    <string name="preferences_screenshots_in_private_mode_disclaimer">Se se permite, as lapelas privadas tamén serán visíbeis ao estaren abertas varias aplicacións</string>
    <!-- Preference for adding private browsing shortcut -->
    <string name="preferences_add_private_browsing_shortcut">Engadir atallo de navegación privada</string>

    <!-- Preference for enabling "HTTPS-Only" mode -->
    <string name="preferences_https_only_title">Modo só HTTPS</string>

    <!-- Label for cookie banner section in quick settings panel. -->
    <string name="cookie_banner_blocker">Bloqueador de aviso de cookies</string>
    <!-- Preference for removing cookie/consent banners from sites automatically in private mode. See reduce_cookie_banner_summary for additional context. -->
    <string name="preferences_cookie_banner_reduction_private_mode">Bloqueador de aviso de cookies na navegación privada</string>
    <!-- Text for indicating cookie banner handling is off this site, this is shown as part of the protections panel with the tracking protection toggle -->
    <string name="reduce_cookie_banner_off_for_site">Desactivado para este sitio</string>
    <!-- Text for cancel button indicating that cookie banner reduction is not supported for the current site, this is shown as part of the cookie banner details view. -->
    <string name="cookie_banner_handling_details_site_is_not_supported_cancel_button">Cancelar</string>

    <!-- Text for request support button indicating that cookie banner reduction is not supported for the current site, this is shown as part of the cookie banner details view. -->
    <string name="cookie_banner_handling_details_site_is_not_supported_request_support_button_2">Enviar solicitude</string>
    <!-- Text for title indicating that cookie banner reduction is not supported for the current site, this is shown as part of the cookie banner details view. -->
    <string name="cookie_banner_handling_details_site_is_not_supported_title_2">Quere solicitar soporte para este sitio?</string>
    <!-- Label for the snackBar, after the user reports with success a website where cookie banner reducer did not work -->
    <string name="cookie_banner_handling_report_site_snack_bar_text_2">Solicitude enviada</string>
    <!-- Text for indicating cookie banner handling is on this site, this is shown as part of the protections panel with the tracking protection toggle -->
    <string name="reduce_cookie_banner_on_for_site">Activado para este sitio</string>
    <!-- Text for indicating that a request for unsupported site was sent to Nimbus (it's a Mozilla library for experiments), this is shown as part of the protections panel with the tracking protection toggle -->
    <string name="reduce_cookie_banner_unsupported_site_request_submitted_2">Solicitude de soporte enviada</string>
    <!-- Text for indicating cookie banner handling is currently not supported for this site, this is shown as part of the protections panel with the tracking protection toggle -->
    <string name="reduce_cookie_banner_unsupported_site">Sitio actualmente non soportado</string>
    <!-- Title text for a detail explanation indicating cookie banner handling is on this site, this is shown as part of the cookie banner panel in the toolbar. The first parameter is a shortened URL of the current site-->
    <string name="reduce_cookie_banner_details_panel_title_on_for_site_1">Quere activar o bloqueador do aviso de cookies para %1$s?</string>
    <!-- Title text for a detail explanation indicating cookie banner handling is off this site, this is shown as part of the cookie banner panel in the toolbar. The first parameter is a shortened URL of the current site-->
    <string name="reduce_cookie_banner_details_panel_title_off_for_site_1">Quere desactivar o bloqueador do aviso de cookies para %1$s?</string>
    <!-- Title text for a detail explanation indicating cookie banner reducer didn't work for the current site, this is shown as part of the cookie banner panel in the toolbar. The first parameter is the application name-->
    <string name="reduce_cookie_banner_details_panel_title_unsupported_site_request_2">%1$s non pode rexeitar automaticamente as solicitudes de cookies neste sitio. Pode enviar unha solicitude para soportar este sitio no futuro.</string>
    <!-- Long text for a detail explanation indicating what will happen if cookie banner handling is off for a site, this is shown as part of the cookie banner panel in the toolbar. The first parameter is the application name -->
    <string name="reduce_cookie_banner_details_panel_description_off_for_site_1">Desactivar e %1$s borrará as cookies e volverá cargar este sitio. Isto pode pechar a sesión ou baleirar os carriños da compra.</string>
    <!-- Long text for a detail explanation indicating what will happen if cookie banner handling is on for a site, this is shown as part of the cookie banner panel in the toolbar. The first parameter is the application name -->
    <string name="reduce_cookie_banner_details_panel_description_on_for_site_3">Activar e %1$s tentará rexeitar automaticamente todos os avisos de cookies deste sitio.</string>

    <!--Title for the cookie banner re-engagement CFR, the placeholder is replaced with app name -->
    <string name="cookie_banner_cfr_title">%1$s acaba de rexeitar as cookies por ti</string>
    <!--Message for the cookie banner re-engagement CFR -->
    <string name="cookie_banner_cfr_message">Menos distraccións, menos cookies que te rastrexan neste sitio.</string>

    <!-- Description of the preference to enable "HTTPS-Only" mode. -->
    <string name="preferences_https_only_summary">Tenta conectarse automaticamente a sitios mediante o protocolo de cifrado HTTPS para aumentar a seguridade.</string>
    <!-- Summary of https only preference if https only is set to off -->
    <string name="preferences_https_only_off">Desactivado</string>
    <!-- Summary of https only preference if https only is set to on in all tabs -->
    <string name="preferences_https_only_on_all">Activado en todas as lapelas</string>
    <!-- Summary of https only preference if https only is set to on in private tabs only -->
    <string name="preferences_https_only_on_private">Activado nas lapelas privadas</string>
    <!-- Text displayed that links to website containing documentation about "HTTPS-Only" mode -->
    <string name="preferences_http_only_learn_more">Máis información</string>
    <!-- Option for the https only setting -->
    <string name="preferences_https_only_in_all_tabs">Activar en todas as lapelas</string>
    <!-- Option for the https only setting -->
    <string name="preferences_https_only_in_private_tabs">Activar só nas lapelas privadas</string>
    <!-- Title shown in the error page for when trying to access a http website while https only mode is enabled. -->
    <string name="errorpage_httpsonly_title">Sitio seguro non dispoñible</string>
    <!-- Message shown in the error page for when trying to access a http website while https only mode is enabled. The message has two paragraphs. This is the first. -->
    <string name="errorpage_httpsonly_message_title">O máis probable é que o sitio web simplemente non admite HTTPS.</string>
    <!-- Message shown in the error page for when trying to access a http website while https only mode is enabled. The message has two paragraphs. This is the second. -->
    <string name="errorpage_httpsonly_message_summary">Non obstante, tamén é posible que estea implicado un atacante. Se continúas ao sitio web, non debes introducir ningunha información confidencial. Se continúas, o modo só HTTPS desactivarase temporalmente para o sitio.</string>
    <!-- Preference for accessibility -->
    <string name="preferences_accessibility">Accesibilidade</string>
    <!-- Preference to override the Mozilla account server -->
    <string name="preferences_override_account_server">Servidor de contas de Mozilla personalizado</string>
    <!-- Preference to override the Sync token server -->
    <string name="preferences_override_sync_tokenserver">Servidor de sincronización personalizado</string>
    <!-- Toast shown after updating the Mozilla account/Sync server override preferences -->
    <string name="toast_override_account_sync_server_done">Conta de Mozilla/servidor de sincronización modificado. Saíndo da aplicación para aplicar os cambios…</string>
    <!-- Preference category for account information -->
    <string name="preferences_category_account">Conta</string>
    <!-- Preference for changing where the toolbar is positioned -->
    <string name="preferences_toolbar">Barra de ferramentas</string>
    <!-- Preference for changing default theme to dark or light mode -->
    <string name="preferences_theme">Tema</string>
    <!-- Preference for customizing the home screen -->
    <string name="preferences_home_2">Páxina de inicio</string>
    <!-- Preference for gestures based actions -->
    <string name="preferences_gestures">Xestos</string>
    <!-- Preference for settings related to visual options -->
    <string name="preferences_customize">Personalizar</string>
    <!-- Preference description for banner about signing in -->
    <string name="preferences_sign_in_description_2">Acceda para sincronizar as lapelas, marcadores, contrasinais e moito máis.</string>
    <!-- Preference shown instead of account display name while account profile information isn't available yet. -->
    <string name="preferences_account_default_name_2">Conta de Mozilla</string>
    <!-- Preference text for account title when there was an error syncing FxA -->
    <string name="preferences_account_sync_error">Reconectar para retomar a sincronización</string>
    <!-- Preference for language -->
    <string name="preferences_language">Idioma</string>
    <!-- Preference for data choices -->
    <string name="preferences_data_choices">Escollas de datos</string>
    <!-- Preference for data collection -->
    <string name="preferences_data_collection">Recollida de datos</string>
    <!-- Preference for developers -->
    <string name="preferences_remote_debugging">Depuración remota por USB</string>
    <!-- Preference title for switch preference to show search suggestions -->
    <string name="preferences_show_search_suggestions">Mostrar suxestións de busca</string>
    <!-- Preference title for switch preference to show voice search button -->
    <string name="preferences_show_voice_search">Mostrar busca por voz</string>
    <!-- Preference title for switch preference to show search suggestions also in private mode -->
    <string name="preferences_show_search_suggestions_in_private">Mostrar en sesións privadas</string>
    <!-- Preference title for switch preference to show a clipboard suggestion when searching -->
    <string name="preferences_show_clipboard_suggestions">Mostrar suxestións do portapapeis</string>
    <!-- Preference title for switch preference to suggest browsing history when searching -->
    <string name="preferences_search_browsing_history">Buscar no historial de navegación</string>
    <!-- Preference title for switch preference to suggest bookmarks when searching -->
    <string name="preferences_search_bookmarks">Buscar nos marcadores</string>
    <!-- Preference title for switch preference to suggest synced tabs when searching -->
    <string name="preferences_search_synced_tabs">Buscar nas lapelas sincronizadas</string>
    <!-- Preference for account settings -->
    <string name="preferences_account_settings">Configuración da conta</string>
    <!-- Preference for enabling url autocomplete-->
    <string name="preferences_enable_autocomplete_urls">Completar automaticamente os URL</string>
    <!-- Preference title for switch preference to show sponsored Firefox Suggest search suggestions -->
    <string name="preferences_show_sponsored_suggestions">Suxestións dos patrocinadores</string>
    <!-- Summary for preference to show sponsored Firefox Suggest search suggestions.
         The first parameter is the name of the application. -->
    <string name="preferences_show_sponsored_suggestions_summary">Apoiar a %1$s con suxestións patrocinadas ocasionais</string>
    <!-- Preference title for switch preference to show Firefox Suggest search suggestions for web content.
         The first parameter is the name of the application. -->
    <string name="preferences_show_nonsponsored_suggestions">Suxestións de %1$s</string>
    <!-- Summary for preference to show Firefox Suggest search suggestions for web content -->
    <string name="preferences_show_nonsponsored_suggestions_summary">Recibir suxestións da web relacionadas coa súa busca</string>
    <!-- Preference for open links in third party apps -->
    <string name="preferences_open_links_in_apps">Abrir ligazóns con aplicacións</string>
    <!-- Preference for open links in third party apps always open in apps option -->
    <string name="preferences_open_links_in_apps_always">Sempre</string>
    <!-- Preference for open links in third party apps ask before opening option -->
    <string name="preferences_open_links_in_apps_ask">Preguntar antes de abrir</string>
    <!-- Preference for open links in third party apps never open in apps option -->
    <string name="preferences_open_links_in_apps_never">Nunca</string>
    <!-- Preference for open download with an external download manager app -->
    <string name="preferences_external_download_manager">Xestor de descargas externo</string>
    <!-- Preference for enabling gecko engine logs -->
    <string name="preferences_enable_gecko_logs">Activar os rexistros de Gecko</string>
    <!-- Message to indicate users that we are quitting the application to apply the changes -->
    <string name="quit_application">Saíndo da aplicación para aplicar os cambios…</string>

    <!-- Preference for add_ons -->
    <string name="preferences_addons" moz:removedIn="126" tools:ignore="UnusedResources">Complementos</string>
    <!-- Preference for extensions -->
    <string name="preferences_extensions">Extensións</string>
    <!-- Preference for installing a local add-on -->
    <string name="preferences_install_local_addon" moz:removedIn="126" tools:ignore="UnusedResources">Instala o complemento desde o ficheiro</string>
    <!-- Preference for installing a local extension -->
    <string name="preferences_install_local_extension">Instala a extensión desde o ficheiro</string>
    <!-- Preference for notifications -->
    <string name="preferences_notifications">Notificacións</string>

    <!-- Summary for notification preference indicating notifications are allowed -->
    <string name="notifications_allowed_summary">Permitido</string>
    <!-- Summary for notification preference indicating notifications are not allowed -->
    <string name="notifications_not_allowed_summary">Non permitido</string>

    <!-- Add-on Preferences -->
    <!-- Preference to customize the configured AMO (addons.mozilla.org) collection -->
    <string name="preferences_customize_amo_collection" moz:removedIn="126" tools:ignore="UnusedResources">Colección de complementos personalizados</string>
    <!-- Preference to customize the configured AMO (addons.mozilla.org) collection -->
    <string name="preferences_customize_extension_collection">Colección de extensións personalizadas</string>
    <!-- Button caption to confirm the add-on collection configuration -->
    <string name="customize_addon_collection_ok">Aceptar</string>
    <!-- Button caption to abort the add-on collection configuration -->
    <string name="customize_addon_collection_cancel">Cancelar</string>
    <!-- Hint displayed on input field for custom collection name -->
    <string name="customize_addon_collection_hint">Nome da colección</string>
    <!-- Hint displayed on input field for custom collection user ID-->
    <string name="customize_addon_collection_user_hint">Propietario da colección (Identificador de usuario)</string>
    <!-- Toast shown after confirming the custom add-on collection configuration -->
    <string name="toast_customize_addon_collection_done" moz:removedIn="126" tools:ignore="UnusedResources">Modificouse a colección de complementos. Vaise saír da aplicación para aplicar os cambios…</string>

    <!-- Toast shown after confirming the custom extension collection configuration -->
    <string name="toast_customize_extension_collection_done">Colección de extensión modificada. Saíndo da aplicación para aplicar os cambios…</string>

    <!-- Customize Home -->
    <!-- Header text for jumping back into the recent tab in customize the home screen -->
    <string name="customize_toggle_jump_back_in">Volver</string>
    <!-- Title for the customize home screen section with recently saved bookmarks. -->
    <string name="customize_toggle_recent_bookmarks">Marcadores recentes</string>
    <!-- Title for the customize home screen section with recently visited. Recently visited is
    a section where users see a list of tabs that they have visited in the past few days -->
    <string name="customize_toggle_recently_visited">Visitado recentemente</string>

    <!-- Title for the customize home screen section with Pocket. -->
    <string name="customize_toggle_pocket_2">Historias para reflexionar</string>
    <!-- Summary for the customize home screen section with Pocket. The first parameter is product name Pocket -->
    <string name="customize_toggle_pocket_summary">Artigos impulsados por %s</string>
    <!-- Title for the customize home screen section with sponsored Pocket stories. -->
    <string name="customize_toggle_pocket_sponsored">Historias patrocinadas</string>
    <!-- Title for the opening wallpaper settings screen -->
    <string name="customize_wallpapers">Fondos de pantalla</string>
    <!-- Title for the customize home screen section with sponsored shortcuts. -->
    <string name="customize_toggle_contile">Atallos patrocinados</string>

    <!-- Wallpapers -->
    <!-- Content description for various wallpapers. The first parameter is the name of the wallpaper -->
    <string name="wallpapers_item_name_content_description">Elemento de fondo de pantalla: %1$s</string>
    <!-- Snackbar message for when wallpaper is selected -->
    <string name="wallpaper_updated_snackbar_message">Fondo de pantalla actualizado!</string>
    <!-- Snackbar label for action to view selected wallpaper -->
    <string name="wallpaper_updated_snackbar_action">Ver</string>
    <!-- Snackbar message for when wallpaper couldn't be downloaded -->
    <string name="wallpaper_download_error_snackbar_message">Non se puido descargar o fondo de pantalla</string>
    <!-- Snackbar label for action to retry downloading the wallpaper -->
    <string name="wallpaper_download_error_snackbar_action">Tentar de novo</string>
    <!-- Snackbar message for when wallpaper couldn't be selected because of the disk error -->
    <string name="wallpaper_select_error_snackbar_message">Non se puido cambiar o fondo de pantalla</string>
    <!-- Text displayed that links to website containing documentation about the "Limited Edition" wallpapers. -->
    <string name="wallpaper_learn_more">Máis información</string>
    <!-- Text for classic wallpapers title. The first parameter is the Firefox name. -->
    <string name="wallpaper_classic_title">%s clásico</string>
    <!-- Text for artist series wallpapers title. "Artist series" represents a collection of artist collaborated wallpapers. -->
    <string name="wallpaper_artist_series_title">Serie de artistas</string>

    <!-- Description text for the artist series wallpapers with learn more link. The first parameter is the learn more string defined in wallpaper_learn_more. "Independent voices" is the name of the wallpaper collection -->
    <string name="wallpaper_artist_series_description_with_learn_more">A colección Voces Independentes. %s</string>
    <!-- Description text for the artist series wallpapers. "Independent voices" is the name of the wallpaper collection -->
    <string name="wallpaper_artist_series_description">A colección Voces Independentes.</string>
    <!-- Wallpaper onboarding dialog header text. -->
    <string name="wallpapers_onboarding_dialog_title_text">Probar un toque de cor</string>
    <!-- Wallpaper onboarding dialog body text. -->
    <string name="wallpapers_onboarding_dialog_body_text">Escolla un fondo de pantalla que o represente.</string>
    <!-- Wallpaper onboarding dialog learn more button text. The button navigates to the wallpaper settings screen. -->
    <string name="wallpapers_onboarding_dialog_explore_more_button_text">Explorar máis fondos de pantalla</string>

    <!-- Add-ons general availability nimbus message-->
    <!-- Title of the Nimbus message for add-ons general availability-->
    <string name="addon_ga_message_title" moz:removedIn="126" tools:ignore="UnusedResources">Xa están dispoñibles os novos complementos</string>
    <!-- Title of the Nimbus message for extension general availability-->
    <string name="addon_ga_message_title_2" tools:ignore="UnusedResources">Xa están dispoñibles novas extensións</string>
    <!-- Body of the Nimbus message for add-ons general availability. 'Firefox' intentionally hardcoded here-->
    <string name="addon_ga_message_body" tools:ignore="UnusedResources">Consulte máis de 100 extensións novas que lle permiten personalizar Firefox.</string>
    <!-- Button text of the Nimbus message for add-ons general availability. -->
    <string name="addon_ga_message_button" moz:removedIn="126" tools:ignore="UnusedResources">Explorar os complementos</string>

<<<<<<< HEAD
    <!-- Add-on process crash dialog to user -->
=======
    <!-- Button text of the Nimbus message for extensions general availability. -->
    <string name="addon_ga_message_button_2" tools:ignore="UnusedResources">Explora extensións</string>

    <!-- Extension process crash dialog to user -->
>>>>>>> 73c9a42a
    <!-- Title of a dialog shown to the user when enough errors have occurred with addons and they need to be temporarily disabled -->
    <string name="addon_process_crash_dialog_title" moz:removedIn="126" tools:ignore="UnusedResources">Os complementos están desactivados temporalmente</string>
    <!-- Title of the extension crash dialog shown to the user when enough errors have occurred with extensions and they need to be temporarily disabled -->
    <string name="extension_process_crash_dialog_title">As extensións están desactivadas temporalmente</string>
    <!-- The first parameter is the application name. This is a message shown to the user when too many errors have occurred with the addons process and they have been disabled. The user can decide if they would like to continue trying to start add-ons or if they'd rather continue without them. -->
    <string name="addon_process_crash_dialog_message" moz:removedIn="126" tools:ignore="UnusedResources">Un ou máis complementos deixaron de funcionar, facendo que o teu sistema sexa inestable. %1$s tentou reiniciar os complementos sen éxito.\n\nOs complementos non se reiniciarán durante a sesión actual.\n\nA eliminación ou a desactivación de complementos pode solucionar este problema.</string>
    <!-- This is a message shown to the user when too many errors have occurred with the extensions process and they have been disabled.
    The user can decide if they would like to continue trying to start extensions or if they'd rather continue without them.
    The first parameter is the application name. -->
    <string name="extension_process_crash_dialog_message">Unha ou máis extensións deixaron de funcionar, facendo que o teu sistema sexa inestable. %1$s tentou reiniciar as extensións sen éxito.\n\nAs extensións non se reiniciarán durante a sesión actual.\n\nA eliminación ou a desactivación de extensións pode solucionar este problema.</string>
    <!-- This will cause the add-ons to try restarting but the dialog will reappear if it is unsuccessful again -->
    <string name="addon_process_crash_dialog_retry_button_text" moz:removedIn="126" tools:ignore="UnusedResources">Proba a reiniciar os complementos</string>
    <!-- Button text on the extension crash dialog to prompt the user to try restarting the extensions but the dialog will reappear if it is unsuccessful again -->
    <string name="extension_process_crash_dialog_retry_button_text" tools:ignore="UnusedResources">Proba a reiniciar as extensións</string>
    <!-- The user will continue with all add-ons disabled -->
    <string name="addon_process_crash_dialog_disable_addons_button_text" moz:removedIn="126" tools:ignore="UnusedResources">Continuar cos complementos desactivados</string>

    <!-- Button text on the extension crash dialog to prompt the user to continue with all extensions disabled. -->
    <string name="extension_process_crash_dialog_disable_extensions_button_text">Continuar coas extensións desactivadas</string>

    <!-- Account Preferences -->
    <!-- Preference for managing your account via accounts.firefox.com -->
    <string name="preferences_manage_account">Xestionar conta</string>
    <!-- Summary of the preference for managing your account via accounts.firefox.com. -->
    <string name="preferences_manage_account_summary">Cambiar o seu contrasinal, xestionar a recollida de datos ou eliminar a súa conta</string>
    <!-- Preference for triggering sync -->
    <string name="preferences_sync_now">Sincronizar agora</string>
    <!-- Preference category for sync -->
    <string name="preferences_sync_category">Escolla que sincronizar</string>
    <!-- Preference for syncing history -->
    <string name="preferences_sync_history">Historial</string>
    <!-- Preference for syncing bookmarks -->
    <string name="preferences_sync_bookmarks">Marcadores</string>
    <!-- Preference for syncing logins -->
    <string name="preferences_sync_logins" moz:RemovedIn="125" tools:ignore="UnusedResources">Identificacións</string>
    <!-- Preference for syncing passwords -->
    <string name="preferences_sync_logins_2">Contrasinais</string>
    <!-- Preference for syncing tabs -->
    <string name="preferences_sync_tabs_2">Lapelas abertas</string>
    <!-- Preference for signing out -->
    <string name="preferences_sign_out">Saír</string>
    <!-- Preference displays and allows changing current FxA device name -->
    <string name="preferences_sync_device_name">Nome do dispositivo</string>
    <!-- Text shown when user enters empty device name -->
    <string name="empty_device_name_error">O nome do dispositivo non pode estar baleiro.</string>
    <!-- Label indicating that sync is in progress -->
    <string name="sync_syncing_in_progress">Sincronizando…</string>
    <!-- Label summary indicating that sync failed. The first parameter is the date stamp showing last time it succeeded -->
    <string name="sync_failed_summary">Fallou a sincronización. Último éxito: %s</string>
    <!-- Label summary showing never synced -->
    <string name="sync_failed_never_synced_summary">Fallou a sincronización. Última sincronización: nunca</string>
    <!-- Label summary the date we last synced. The first parameter is date stamp showing last time synced -->
    <string name="sync_last_synced_summary">Última sincronización: %s</string>
    <!-- Label summary showing never synced -->
    <string name="sync_never_synced_summary">Última sincronización: nunca</string>
    <!-- Text for displaying the default device name.
        The first parameter is the application name, the second is the device manufacturer name
        and the third is the device model. -->
    <string name="default_device_name_2">%1$s en %2$s %3$s</string>

    <!-- Preference for syncing credit cards -->
    <string name="preferences_sync_credit_cards" moz:RemovedIn="125" tools:ignore="UnusedResources">Tarxetas de crédito</string>
    <!-- Preference for syncing payment methods -->
    <string name="preferences_sync_credit_cards_2">Métodos de pago</string>
    <!-- Preference for syncing addresses -->
    <string name="preferences_sync_address">Enderezos</string>

    <!-- Send Tab -->
    <!-- Name of the "receive tabs" notification channel. Displayed in the "App notifications" system settings for the app -->
    <string name="fxa_received_tab_channel_name">Lapelas recibidas</string>
    <!-- Description of the "receive tabs" notification channel. Displayed in the "App notifications" system settings for the app -->
    <string name="fxa_received_tab_channel_description">Notificacións de lapelas recibidas doutros dispositivos con Firefox.</string>
    <!--  The body for these is the URL of the tab received  -->
    <string name="fxa_tab_received_notification_name">Lapela recibida</string>
    <!-- %s is the device name -->
    <string name="fxa_tab_received_from_notification_name">Lapela de %s</string>

    <!-- Advanced Preferences -->
    <!-- Preference for tracking protection exceptions -->
    <string name="preferences_tracking_protection_exceptions">Excepcións</string>
    <!-- Button in Exceptions Preference to turn on tracking protection for all sites (remove all exceptions) -->
    <string name="preferences_tracking_protection_exceptions_turn_on_for_all">Activar para todos os sitios</string>
    <!-- Text displayed when there are no exceptions -->
    <string name="exceptions_empty_message_description">As excepcións permiten desactivar a protección contra o rastrexo en sitios seleccionados.</string>
    <!-- Text displayed when there are no exceptions, with learn more link that brings users to a tracking protection SUMO page -->
    <string name="exceptions_empty_message_learn_more_link">Máis información</string>

    <!-- Preference switch for usage and technical data collection -->
    <string name="preference_usage_data">Uso e datos técnicos</string>

    <!-- Preference description for usage and technical data collection -->
    <string name="preferences_usage_data_description">Comparte datos de rendemento, uso, hardware e personalizacións sobre o seu navegador con Mozilla para axudarnos a mellorar %1$s</string>
    <!-- Preference switch for marketing data collection -->
    <string name="preferences_marketing_data">Datos de mercadotecnia</string>
    <!-- Preference description for marketing data collection -->
    <string name="preferences_marketing_data_description2">Comparte datos básicos de uso con Adjust, o noso fornecedor de mercadotecnia móbil</string>
    <!-- Title for studies preferences -->
    <string name="preference_experiments_2">Estudos</string>
    <!-- Summary for studies preferences -->
    <string name="preference_experiments_summary_2">Permite que Mozilla instale e execute estudos</string>

    <!-- Turn On Sync Preferences -->
    <!-- Header of the Sync and save your data preference view -->
    <string name="preferences_sync_2">Sincronizar e gardar os seus datos</string>
    <!-- Preference for reconnecting to FxA sync -->
    <string name="preferences_sync_sign_in_to_reconnect">Identifíquese para reconectar</string>
    <!-- Preference for removing FxA account -->
    <string name="preferences_sync_remove_account">Retirar conta</string>

    <!-- Pairing Feature strings -->
    <!-- Instructions on how to access pairing -->
    <string name="pair_instructions_2"><![CDATA[Escaneeo código QR que se mostra en <b>firefox.com/pair</b>]]></string>

    <!-- Toolbar Preferences -->
    <!-- Preference for using top toolbar -->
    <string name="preference_top_toolbar">Arriba</string>
    <!-- Preference for using bottom toolbar -->
    <string name="preference_bottom_toolbar">Abaixo</string>

    <!-- Theme Preferences -->
    <!-- Preference for using light theme -->
    <string name="preference_light_theme">Claro</string>
    <!-- Preference for using dark theme -->
    <string name="preference_dark_theme">Escuro</string>
    <!-- Preference for using using dark or light theme automatically set by battery -->
    <string name="preference_auto_battery_theme">Configurado polo aforro de batería</string>
    <!-- Preference for using following device theme -->
    <string name="preference_follow_device_theme">Segundo o tema do dispositivo</string>

    <!-- Gestures Preferences-->
    <!-- Preferences for using pull to refresh in a webpage -->
    <string name="preference_gestures_website_pull_to_refresh">Tire para actualizar</string>
    <!-- Preference for using the dynamic toolbar -->
    <string name="preference_gestures_dynamic_toolbar">Desprazar para agochar a barra de ferramentas</string>

    <!-- Preference for switching tabs by swiping horizontally on the toolbar -->
    <string name="preference_gestures_swipe_toolbar_switch_tabs">Desprazar a barra de ferramentas de lado para cambiar de lapela</string>
    <!-- Preference for showing the opened tabs by swiping up on the toolbar-->
    <string name="preference_gestures_swipe_toolbar_show_tabs">Desprazar a barra de ferramentas para abrir lapelas</string>

    <!-- Library -->
    <!-- Option in Library to open Downloads page -->
    <string name="library_downloads">Descargas</string>
    <!-- Option in library to open Bookmarks page -->
    <string name="library_bookmarks">Marcadores</string>
    <!-- Option in library to open Desktop Bookmarks root page -->
    <string name="library_desktop_bookmarks_root">Marcadores do escritorio</string>
    <!-- Option in library to open Desktop Bookmarks "menu" page -->
    <string name="library_desktop_bookmarks_menu">Menú dos marcadores</string>
    <!-- Option in library to open Desktop Bookmarks "toolbar" page -->
    <string name="library_desktop_bookmarks_toolbar">Barra de marcadores</string>
    <!-- Option in library to open Desktop Bookmarks "unfiled" page -->
    <string name="library_desktop_bookmarks_unfiled">Outros marcadores</string>
    <!-- Option in Library to open History page -->
    <string name="library_history">Historial</string>
    <!-- Option in Library to open a new tab -->
    <string name="library_new_tab">Nova lapela</string>
    <!-- Settings Page Title -->
    <string name="settings_title">Configuración</string>
    <!-- Content description (not visible, for screen readers etc.): "Close button for library settings" -->
    <string name="content_description_close_button">Pechar</string>

    <!-- Title to show in alert when a lot of tabs are to be opened
    %d is a placeholder for the number of tabs that will be opened -->
    <string name="open_all_warning_title">Abrir %d lapelas?</string>
    <!-- Message to warn users that a large number of tabs will be opened
    %s will be replaced by app name. -->
    <string name="open_all_warning_message">Ao abrir tantas lapelas pode que %s se desacelere mentres cargan as páxinas. Está seguro de que quere continuar?</string>
    <!-- Dialog button text for confirming open all tabs -->
    <string name="open_all_warning_confirm">Lapelas abertas</string>
    <!-- Dialog button text for canceling open all tabs -->
    <string name="open_all_warning_cancel">Cancelar</string>

    <!-- Text to show users they have one page in the history group section of the History fragment.
    %d is a placeholder for the number of pages in the group. -->
    <string name="history_search_group_site_1">%d páxina</string>
    <!-- Text to show users they have multiple pages in the history group section of the History fragment.
    %d is a placeholder for the number of pages in the group. -->
    <string name="history_search_group_sites_1">%d páxinas</string>

    <!-- Option in library for Recently Closed Tabs -->
    <string name="library_recently_closed_tabs">Lapelas pechadas recentemente</string>
    <!-- Option in library to open Recently Closed Tabs page -->
    <string name="recently_closed_show_full_history">Mostrar o historial completo</string>
    <!-- Text to show users they have multiple tabs saved in the Recently Closed Tabs section of history.
    %d is a placeholder for the number of tabs selected. -->
    <string name="recently_closed_tabs">%d lapelas</string>
    <!-- Text to show users they have one tab saved in the Recently Closed Tabs section of history.
    %d is a placeholder for the number of tabs selected. -->
    <string name="recently_closed_tab">%d lapela</string>
    <!-- Recently closed tabs screen message when there are no recently closed tabs -->
    <string name="recently_closed_empty_message">Aquí non hai lapelas pechadas recentemente</string>

    <!-- Tab Management -->
    <!-- Title of preference for tabs management -->
    <string name="preferences_tabs">Lapelas</string>
    <!-- Title of preference that allows a user to specify the tab view -->
    <string name="preferences_tab_view">Vista de lapelas</string>
    <!-- Option for a list tab view -->
    <string name="tab_view_list">Lista</string>
    <!-- Option for a grid tab view -->
    <string name="tab_view_grid">Grade</string>
    <!-- Title of preference that allows a user to auto close tabs after a specified amount of time -->
    <string name="preferences_close_tabs">Pechar lapelas</string>
    <!-- Option for auto closing tabs that will never auto close tabs, always allows user to manually close tabs -->
    <string name="close_tabs_manually">Manualmente</string>
    <!-- Option for auto closing tabs that will auto close tabs after one day -->
    <string name="close_tabs_after_one_day">Despois dun día</string>
    <!-- Option for auto closing tabs that will auto close tabs after one week -->
    <string name="close_tabs_after_one_week">Despois dunha semana</string>
    <!-- Option for auto closing tabs that will auto close tabs after one month -->
    <string name="close_tabs_after_one_month">Despois dun mes</string>

    <!-- Title of preference that allows a user to specify the auto-close settings for open tabs -->
    <string name="preference_auto_close_tabs" tools:ignore="UnusedResources">Pechar automaticamente os separadores abertos</string>

    <!-- Opening screen -->
    <!-- Title of a preference that allows a user to choose what screen to show after opening the app -->
    <string name="preferences_opening_screen">Pantalla de inicio</string>
    <!-- Option for always opening the homepage when re-opening the app -->
    <string name="opening_screen_homepage">Páxina de inicio</string>
    <!-- Option for always opening the user's last-open tab when re-opening the app -->
    <string name="opening_screen_last_tab">Último separador</string>
    <!-- Option for always opening the homepage when re-opening the app after four hours of inactivity -->
    <string name="opening_screen_after_four_hours_of_inactivity">Páxina de inicio despois de catro horas de inactividade</string>
    <!-- Summary for tabs preference when auto closing tabs setting is set to manual close-->
    <string name="close_tabs_manually_summary">Pechar manualmente</string>
    <!-- Summary for tabs preference when auto closing tabs setting is set to auto close tabs after one day-->
    <string name="close_tabs_after_one_day_summary">Pechar despois de un día</string>
    <!-- Summary for tabs preference when auto closing tabs setting is set to auto close tabs after one week-->
    <string name="close_tabs_after_one_week_summary">Despois de unha semana</string>
    <!-- Summary for tabs preference when auto closing tabs setting is set to auto close tabs after one month-->
    <string name="close_tabs_after_one_month_summary">Pechar despois de un mes</string>

    <!-- Summary for homepage preference indicating always opening the homepage when re-opening the app -->
    <string name="opening_screen_homepage_summary">Abrir na páxina de inicio</string>

    <!-- Summary for homepage preference indicating always opening the last-open tab when re-opening the app -->
    <string name="opening_screen_last_tab_summary">Abrir na última lapela</string>
    <!-- Summary for homepage preference indicating opening the homepage when re-opening the app after four hours of inactivity -->
    <string name="opening_screen_after_four_hours_of_inactivity_summary">Ábrese na páxina de inicio despois de catro horas</string>

    <!-- Inactive tabs -->
    <!-- Category header of a preference that allows a user to enable or disable the inactive tabs feature -->
    <string name="preferences_inactive_tabs">Mover os separadores vellos aos inactivos</string>
    <!-- Title of inactive tabs preference -->
    <string name="preferences_inactive_tabs_title">Os separadores que non vise en dúas semanas móvense á sección de inactivos.</string>

    <!-- Studies -->
    <!-- Title of the remove studies button -->
    <string name="studies_remove">Retirar</string>
    <!-- Title of the active section on the studies list -->
    <string name="studies_active">Activos</string>
    <!-- Description for studies, it indicates why Firefox use studies. The first parameter is the name of the application. -->
    <string name="studies_description_2">%1$s pode instalar e executar estudos de cando en vez.</string>
    <!-- Learn more link for studies, links to an article for more information about studies. -->
    <string name="studies_learn_more">Máis información</string>
    <!-- Dialog message shown after removing a study -->
    <string name="studies_restart_app">A aplicación pecharase para aplicar os cambios</string>
    <!-- Dialog button to confirm the removing a study. -->
    <string name="studies_restart_dialog_ok">Aceptar</string>
    <!-- Dialog button text for canceling removing a study. -->
    <string name="studies_restart_dialog_cancel">Cancelar</string>

    <!-- Toast shown after turning on/off studies preferences -->
    <string name="studies_toast_quit_application" tools:ignore="UnusedResources">Saíndo da aplicación para aplicar os cambios…</string>

    <!-- Sessions -->
    <!-- Title for the list of tabs -->
    <string name="tab_header_label">Lapelas abertas</string>
    <!-- Title for the list of tabs in the current private session -->
    <string name="tabs_header_private_tabs_title">Lapelas privadas</string>
    <!-- Title for the list of tabs in the synced tabs -->
    <string name="tabs_header_synced_tabs_title">Separadores sincronizados</string>
    <!-- Content description (not visible, for screen readers etc.): Add tab button. Adds a news tab when pressed -->
    <string name="add_tab">Engadir lapela</string>
    <!-- Content description (not visible, for screen readers etc.): Add tab button. Adds a news tab when pressed -->
    <string name="add_private_tab">Engadir lapela privada</string>
    <!-- Text for the new tab button to indicate adding a new private tab in the tab -->
    <string name="tab_drawer_fab_content">Privada</string>
    <!-- Text for the new tab button to indicate syncing command on the synced tabs page -->
    <string name="tab_drawer_fab_sync">Sincronizar</string>
    <!-- Text shown in the menu for sharing all tabs -->
    <string name="tab_tray_menu_item_share">Compartir todas as lapelas</string>
    <!-- Text shown in the menu to view recently closed tabs -->
    <string name="tab_tray_menu_recently_closed">Lapelas pechadas recentemente</string>
    <!-- Text shown in the tabs tray inactive tabs section -->
    <string name="tab_tray_inactive_recently_closed" tools:ignore="UnusedResources">Pechados recentemente</string>
    <!-- Text shown in the menu to view account settings -->
    <string name="tab_tray_menu_account_settings">Configuración da conta</string>
    <!-- Text shown in the menu to view tab settings -->
    <string name="tab_tray_menu_tab_settings">Configuración das lapelas</string>
    <!-- Text shown in the menu for closing all tabs -->
    <string name="tab_tray_menu_item_close">Pechar todas as lapelas</string>
    <!-- Text shown in the multiselect menu for bookmarking selected tabs. -->
    <string name="tab_tray_multiselect_menu_item_bookmark">Marcador</string>
    <!-- Text shown in the multiselect menu for closing selected tabs. -->
    <string name="tab_tray_multiselect_menu_item_close">Pechar</string>
    <!-- Content description for tabs tray multiselect share button -->
    <string name="tab_tray_multiselect_share_content_description">Compartir as lapelas seleccionadas</string>
    <!-- Content description for tabs tray multiselect menu -->
    <string name="tab_tray_multiselect_menu_content_description">Menú de lapelas seleccionadas</string>
    <!-- Content description (not visible, for screen readers etc.): Removes tab from collection button. Removes the selected tab from collection when pressed -->
    <string name="remove_tab_from_collection">Eliminar lapela da colección</string>
    <!-- Text for button to enter multiselect mode in tabs tray -->
    <string name="tabs_tray_select_tabs">Seleccionar lapelas</string>
    <!-- Content description (not visible, for screen readers etc.): Close tab button. Closes the current session when pressed -->
    <string name="close_tab">Pechar lapela</string>
    <!-- Content description (not visible, for screen readers etc.): Close tab <title> button. First parameter is tab title  -->
    <string name="close_tab_title">Pechar lapela %s</string>
    <!-- Content description (not visible, for screen readers etc.): Opens the open tabs menu when pressed -->
    <string name="open_tabs_menu">Abrir menú de lapelas</string>
    <!-- Open tabs menu item to save tabs to collection -->
    <string name="tabs_menu_save_to_collection1">Gardar lapelas na colección</string>
    <!-- Text for the menu button to delete a collection -->
    <string name="collection_delete">Eliminar colección</string>
    <!-- Text for the menu button to rename a collection -->
    <string name="collection_rename">Renomear colección</string>
    <!-- Text for the button to open tabs of the selected collection -->
    <string name="collection_open_tabs">Abrir lapelas</string>
    <!-- Hint for adding name of a collection -->
    <string name="collection_name_hint">Nome da colección</string>
    <!-- Text for the menu button to rename a top site -->
    <string name="rename_top_site">Renomear</string>
    <!-- Text for the menu button to remove a top site -->
    <string name="remove_top_site">Retirar</string>
    <!-- Text for the menu button to delete a top site from history -->
    <string name="delete_from_history">Eliminar do historial</string>
    <!-- Postfix for private WebApp titles, placeholder is replaced with app name -->
    <string name="pwa_site_controls_title_private">%1$s (modo privado)</string>

    <!-- History -->
    <!-- Text for the button to search all history -->
    <string name="history_search_1">Introduza os termos de busca</string>
    <!-- Text for the button to clear all history -->
    <string name="history_delete_all">Eliminar historial</string>
    <!-- Text for the snackbar to confirm that multiple browsing history items has been deleted -->
    <string name="history_delete_multiple_items_snackbar">Historial eliminado</string>
    <!-- Text for the snackbar to confirm that a single browsing history item has been deleted. The first parameter is the shortened URL of the deleted history item. -->
    <string name="history_delete_single_item_snackbar">Eliminouse %1$s</string>
    <!-- Context description text for the button to delete a single history item -->
    <string name="history_delete_item">Eliminar</string>
    <!-- History multi select title in app bar
    The first parameter is the number of bookmarks selected -->
    <string name="history_multi_select_title">Seleccionouse %1$d</string>
    <!-- Text for the header that groups the history for today -->
    <string name="history_today">Hoxe</string>
    <!-- Text for the header that groups the history for yesterday -->
    <string name="history_yesterday">Onte</string>
    <!-- Text for the header that groups the history the past 7 days -->
    <string name="history_7_days">Últimos 7 días</string>
    <!-- Text for the header that groups the history the past 30 days -->
    <string name="history_30_days">Últimos 30 días</string>
    <!-- Text for the header that groups the history older than the last month -->
    <string name="history_older">Máis antigo</string>
    <!-- Text shown when no history exists -->
    <string name="history_empty_message">Non hai historial aquí</string>

    <!-- Downloads -->
    <!-- Text for the snackbar to confirm that multiple downloads items have been removed -->
    <string name="download_delete_multiple_items_snackbar_1">Descargas retiradas</string>
    <!-- Text for the snackbar to confirm that a single download item has been removed. The first parameter is the name of the download item. -->
    <string name="download_delete_single_item_snackbar">Retirouse %1$s</string>
    <!-- Text shown when no download exists -->
    <string name="download_empty_message_1">Non hai ficheiros descargados</string>
    <!-- History multi select title in app bar
    The first parameter is the number of downloads selected -->
    <string name="download_multi_select_title">Seleccionouse %1$d</string>

    <!-- Text for the button to remove a single download item -->
    <string name="download_delete_item_1">Retirar</string>


    <!-- Crashes -->
    <!-- Title text displayed on the tab crash page. This first parameter is the name of the application (For example: Fenix) -->
    <string name="tab_crash_title_2">Sentímolo. %1$s non pode cargar esa páxina.</string>
    <!-- Send crash report checkbox text on the tab crash page -->
    <string name="tab_crash_send_report">Enviar informe de fallo a Mozilla</string>
    <!-- Close tab button text on the tab crash page -->
    <string name="tab_crash_close">Pechar lapela</string>
    <!-- Restore tab button text on the tab crash page -->
    <string name="tab_crash_restore">Restaurar lapela</string>

    <!-- Bookmarks -->
    <!-- Confirmation message for a dialog confirming if the user wants to delete the selected folder -->
    <string name="bookmark_delete_folder_confirmation_dialog">Confirma que quere eliminar este cartafol?</string>
    <!-- Confirmation message for a dialog confirming if the user wants to delete multiple items including folders. Parameter will be replaced by app name. -->
    <string name="bookmark_delete_multiple_folders_confirmation_dialog">%s eliminará os elementos seleccionados.</string>
    <!-- Text for the cancel button on delete bookmark dialog -->
    <string name="bookmark_delete_negative">Cancelar</string>
    <!-- Screen title for adding a bookmarks folder -->
    <string name="bookmark_add_folder">Engadir cartafol</string>
    <!-- Snackbar title shown after a bookmark has been created. -->
    <string name="bookmark_saved_snackbar">Marcador gardado!</string>
    <!-- Snackbar edit button shown after a bookmark has been created. -->
    <string name="edit_bookmark_snackbar_action">EDITAR</string>
    <!-- Bookmark overflow menu edit button -->
    <string name="bookmark_menu_edit_button">Editar</string>
    <!-- Bookmark overflow menu copy button -->
    <string name="bookmark_menu_copy_button">Copiar</string>
    <!-- Bookmark overflow menu share button -->
    <string name="bookmark_menu_share_button">Compartir</string>
    <!-- Bookmark overflow menu open in new tab button -->
    <string name="bookmark_menu_open_in_new_tab_button">Abrir nunha lapela nova</string>
    <!-- Bookmark overflow menu open in private tab button -->
    <string name="bookmark_menu_open_in_private_tab_button">Abrir unha nova lapela privada</string>
    <!-- Bookmark overflow menu open all in tabs button -->
    <string name="bookmark_menu_open_all_in_tabs_button">Abre todo en novas lapelas</string>
    <!-- Bookmark overflow menu open all in private tabs button -->
    <string name="bookmark_menu_open_all_in_private_tabs_button">Abrir todo en lapelas privadas</string>
    <!-- Bookmark overflow menu delete button -->
    <string name="bookmark_menu_delete_button">Eliminar</string>
    <!--Bookmark overflow menu save button -->
    <string name="bookmark_menu_save_button">Gardar</string>
    <!-- Bookmark multi select title in app bar
     The first parameter is the number of bookmarks selected -->
    <string name="bookmarks_multi_select_title">Seleccionouse %1$d</string>
    <!-- Bookmark editing screen title -->
    <string name="edit_bookmark_fragment_title">Editar marcador</string>
    <!-- Bookmark folder editing screen title -->
    <string name="edit_bookmark_folder_fragment_title">Editar cartafol</string>
    <!-- Bookmark sign in button message -->
    <string name="bookmark_sign_in_button">Inicie sesión para ver os marcadores sincronizados</string>
    <!-- Bookmark URL editing field label -->
    <string name="bookmark_url_label">URL</string>
    <!-- Bookmark FOLDER editing field label -->
    <string name="bookmark_folder_label">CARTAFOL</string>
    <!-- Bookmark NAME editing field label -->
    <string name="bookmark_name_label">NOME</string>
    <!-- Bookmark add folder screen title -->
    <string name="bookmark_add_folder_fragment_label">Engadir cartafol</string>
    <!-- Bookmark select folder screen title -->
    <string name="bookmark_select_folder_fragment_label">Seleccionar cartafol</string>
    <!-- Bookmark editing error missing title -->
    <string name="bookmark_empty_title_error">Debe ter un título</string>
    <!-- Bookmark editing error missing or improper URL -->
    <string name="bookmark_invalid_url_error">URL non válido</string>
    <!-- Bookmark screen message for empty bookmarks folder -->
    <string name="bookmarks_empty_message">Aquí non hai marcadores</string>
    <!-- Bookmark snackbar message on deletion
     The first parameter is the host part of the URL of the bookmark deleted, if any -->
    <string name="bookmark_deletion_snackbar_message">Eliminouse %1$s</string>
    <!-- Bookmark snackbar message on deleting multiple bookmarks not including folders-->
    <string name="bookmark_deletion_multiple_snackbar_message_2">Marcadores eliminados</string>
    <!-- Bookmark snackbar message on deleting multiple bookmarks including folders-->
    <string name="bookmark_deletion_multiple_snackbar_message_3">A eliminar os cartafoles seleccionados</string>
    <!-- Bookmark undo button for deletion snackbar action -->
    <string name="bookmark_undo_deletion">DESFACER</string>

    <!-- Text for the button to search all bookmarks -->
    <string name="bookmark_search">Introduza os termos de busca</string>

    <!-- Site Permissions -->
    <!-- Button label that take the user to the Android App setting -->
    <string name="phone_feature_go_to_settings">Ir á configuración</string>
    <!-- Content description (not visible, for screen readers etc.): Quick settings sheet
        to give users access to site specific information / settings. For example:
        Secure settings status and a button to modify site permissions -->
    <string name="quick_settings_sheet">Folla de configuración rápida</string>
    <!-- Label that indicates that this option it the recommended one -->
    <string name="phone_feature_recommended">Recomendado</string>
    <!-- Button label for clearing all the information of site permissions-->
    <string name="clear_permissions">Limpar permisos</string>
    <!-- Text for the OK button on Clear permissions dialog -->
    <string name="clear_permissions_positive">Aceptar</string>
    <!-- Text for the cancel button on Clear permissions dialog -->
    <string name="clear_permissions_negative">Cancelar</string>
    <!-- Button label for clearing a site permission-->
    <string name="clear_permission">Limpar permiso</string>
    <!-- Text for the OK button on Clear permission dialog -->
    <string name="clear_permission_positive">Aceptar</string>
    <!-- Text for the cancel button on Clear permission dialog -->
    <string name="clear_permission_negative">Cancelar</string>
    <!-- Button label for clearing all the information on all sites-->
    <string name="clear_permissions_on_all_sites">Limpar permisos en todos os sitios</string>
    <!-- Preference for altering video and audio autoplay for all websites -->
    <string name="preference_browser_feature_autoplay">Reprodución automática</string>
    <!-- Preference for altering the camera access for all websites -->
    <string name="preference_phone_feature_camera">Cámara</string>
    <!-- Preference for altering the microphone access for all websites -->
    <string name="preference_phone_feature_microphone">Micrófono</string>
    <!-- Preference for altering the location access for all websites -->
    <string name="preference_phone_feature_location">Posición</string>
    <!-- Preference for altering the notification access for all websites -->
    <string name="preference_phone_feature_notification">Notificación</string>
    <!-- Preference for altering the persistent storage access for all websites -->
    <string name="preference_phone_feature_persistent_storage">Almacenamento persistente</string>
    <!-- Preference for altering the storage access setting for all websites -->
    <string name="preference_phone_feature_cross_origin_storage_access">Cookies entre sitios</string>
    <!-- Preference for altering the EME access for all websites -->
    <string name="preference_phone_feature_media_key_system_access">Contido controlado por DRM</string>
    <!-- Label that indicates that a permission must be asked always -->
    <string name="preference_option_phone_feature_ask_to_allow">Preguntar antes de permitir</string>
    <!-- Label that indicates that a permission must be blocked -->
    <string name="preference_option_phone_feature_blocked">Bloqueado</string>
    <!-- Label that indicates that a permission must be allowed -->
    <string name="preference_option_phone_feature_allowed">Permitido</string>
    <!--Label that indicates a permission is by the Android OS-->
    <string name="phone_feature_blocked_by_android">Bloqueado por Android</string>
    <!-- Preference for showing a list of websites that the default configurations won't apply to them -->
    <string name="preference_exceptions">Excepcións</string>
    <!-- Summary of tracking protection preference if tracking protection is set to off -->
    <string name="tracking_protection_off">Desactivado</string>
    <!-- Summary of tracking protection preference if tracking protection is set to standard -->
    <string name="tracking_protection_standard">Estándar</string>
    <!-- Summary of tracking protection preference if tracking protection is set to strict -->
    <string name="tracking_protection_strict">Estrito</string>
    <!-- Summary of tracking protection preference if tracking protection is set to custom -->
    <string name="tracking_protection_custom">Personalizado</string>
    <!-- Label for global setting that indicates that all video and audio autoplay is allowed -->
    <string name="preference_option_autoplay_allowed2">Permitir son e vídeo</string>
    <!-- Label for site specific setting that indicates that all video and audio autoplay is allowed -->
    <string name="quick_setting_option_autoplay_allowed">Permitir son e vídeo</string>
    <!-- Label that indicates that video and audio autoplay is only allowed over Wi-Fi -->
    <string name="preference_option_autoplay_allowed_wifi_only2">Bloquear son e vídeo só en datos móbiles</string>

    <!-- Subtext that explains 'autoplay on Wi-Fi only' option -->
    <string name="preference_option_autoplay_allowed_wifi_subtext">O son e o vídeo reproduciranse habendo wifi</string>
    <!-- Label for global setting that indicates that video autoplay is allowed, but audio autoplay is blocked -->
    <string name="preference_option_autoplay_block_audio2">Bloquear só o son</string>
    <!-- Label for site specific setting that indicates that video autoplay is allowed, but audio autoplay is blocked -->
    <string name="quick_setting_option_autoplay_block_audio">Bloquear só o son</string>
    <!-- Label for global setting that indicates that all video and audio autoplay is blocked -->
    <string name="preference_option_autoplay_blocked3">Bloquear son e vídeo</string>
    <!-- Label for site specific setting that indicates that all video and audio autoplay is blocked -->
    <string name="quick_setting_option_autoplay_blocked">Bloquear son e vídeo</string>
    <!-- Summary of delete browsing data on quit preference if it is set to on -->
    <string name="delete_browsing_data_quit_on">Activado</string>
    <!-- Summary of delete browsing data on quit preference if it is set to off -->
    <string name="delete_browsing_data_quit_off">Desactivado</string>

    <!-- Summary of studies preference if it is set to on -->
    <string name="studies_on">Activado</string>
    <!-- Summary of studies data on quit preference if it is set to off -->
    <string name="studies_off">Desactivado</string>

    <!-- Collections -->
    <!-- Collections header on home fragment -->
    <string name="collections_header">Coleccións</string>
    <!-- Content description (not visible, for screen readers etc.): Opens the collection menu when pressed -->
    <string name="collection_menu_button_content_description">Nome de coleccións</string>
    <!-- Label to describe what collections are to a new user without any collections -->
    <string name="no_collections_description2">Recompile as cousas que importen.\nAgrupe buscas, sitios e lapelas semellantes para un acceso rápido posterior.</string>
    <!-- Title for the "select tabs" step of the collection creator -->
    <string name="create_collection_select_tabs">Seleccionar lapelas</string>
    <!-- Title for the "select collection" step of the collection creator -->
    <string name="create_collection_select_collection">Seleccionar colección</string>
    <!-- Title for the "name collection" step of the collection creator -->
    <string name="create_collection_name_collection">Nomear colección</string>
    <!-- Button to add new collection for the "select collection" step of the collection creator -->
    <string name="create_collection_add_new_collection">Engadir nova colección</string>
    <!-- Button to select all tabs in the "select tabs" step of the collection creator -->
    <string name="create_collection_select_all">Seleccionar todo</string>
    <!-- Button to deselect all tabs in the "select tabs" step of the collection creator -->
    <string name="create_collection_deselect_all">Desmarcar todo</string>
    <!-- Text to prompt users to select the tabs to save in the "select tabs" step of the collection creator -->
    <string name="create_collection_save_to_collection_empty">Selecciona as lapelas que gardar</string>
    <!-- Text to show users how many tabs they have selected in the "select tabs" step of the collection creator.
     %d is a placeholder for the number of tabs selected. -->
    <string name="create_collection_save_to_collection_tabs_selected">%d lapelas seleccionadas</string>
    <!-- Text to show users they have one tab selected in the "select tabs" step of the collection creator.
    %d is a placeholder for the number of tabs selected. -->
    <string name="create_collection_save_to_collection_tab_selected">%d lapela seleccionada</string>
    <!-- Text shown in snackbar when multiple tabs have been saved in a collection -->
    <string name="create_collection_tabs_saved">Lapelas gardadas!</string>
    <!-- Text shown in snackbar when one or multiple tabs have been saved in a new collection -->
    <string name="create_collection_tabs_saved_new_collection">Colección gardada!</string>
    <!-- Text shown in snackbar when one tab has been saved in a collection -->
    <string name="create_collection_tab_saved">Lapela gardada!</string>
    <!-- Content description (not visible, for screen readers etc.): button to close the collection creator -->
    <string name="create_collection_close">Pechar</string>
    <!-- Button to save currently selected tabs in the "select tabs" step of the collection creator-->
    <string name="create_collection_save">Gardar</string>
    <!-- Snackbar action to view the collection the user just created or updated -->
    <string name="create_collection_view">Ver</string>

    <!-- Text for the OK button from collection dialogs -->
    <string name="create_collection_positive">Aceptar</string>
    <!-- Text for the cancel button from collection dialogs -->
    <string name="create_collection_negative">Cancelar</string>

    <!-- Default name for a new collection in "name new collection" step of the collection creator. %d is a placeholder for the number of collections-->
    <string name="create_collection_default_name">Colección %d</string>

    <!-- Share -->
    <!-- Share screen header -->
    <string name="share_header_2">Compartir</string>
    <!-- Content description (not visible, for screen readers etc.):
        "Share" button. Opens the share menu when pressed. -->
    <string name="share_button_content_description">Compartir</string>
    <!-- Text for the Save to PDF feature in the share menu -->
    <string name="share_save_to_pdf">Gardar como PDF</string>
    <!-- Text for error message when generating a PDF file Text. -->
    <string name="unable_to_save_to_pdf_error">Non se puido xerar o PDF</string>
    <!-- Text for standard error snackbar dismiss button. -->
    <string name="standard_snackbar_error_dismiss">Rexeitar</string>
    <!-- Text for error message when printing a page and it fails. -->
    <string name="unable_to_print_page_error">Non se pode imprimir esta páxina</string>
    <!-- Text for the print feature in the share and browser menu -->
    <string name="menu_print">Imprimir</string>
    <!-- Sub-header in the dialog to share a link to another sync device -->
    <string name="share_device_subheader">Enviar a un dispositivo</string>
    <!-- Sub-header in the dialog to share a link to an app from the full list -->
    <string name="share_link_all_apps_subheader">Todas as accións</string>
    <!-- Sub-header in the dialog to share a link to an app from the most-recent sorted list -->
    <string name="share_link_recent_apps_subheader">Usado recentemente</string>
    <!-- Text for the copy link action in the share screen. -->
    <string name="share_copy_link_to_clipboard">Copiar ao portapapeis</string>
    <!-- Toast shown after copying link to clipboard -->
    <string name="toast_copy_link_to_clipboard">Copiouse no portapapeis</string>
    <!-- An option from the share dialog to sign into sync -->
    <string name="sync_sign_in">Inicie sesión para sincronizar</string>
     <!-- An option from the three dot menu to sync and save data -->
    <string name="sync_menu_sync_and_save_data">Sincronizar e gardar datos</string>
    <!-- An option from the share dialog to send link to all other sync devices -->
    <string name="sync_send_to_all">Enviar a todos os dispositivos</string>
    <!-- An option from the share dialog to reconnect to sync -->
    <string name="sync_reconnect">Conecte de novo para sincronizar</string>
    <!-- Text displayed when sync is offline and cannot be accessed -->
    <string name="sync_offline">Sen conexión</string>
    <!-- An option to connect additional devices -->
    <string name="sync_connect_device">Conectar outro dispositivo</string>
    <!-- The dialog text shown when additional devices are not available -->
    <string name="sync_connect_device_dialog">Para enviar unha lapela, inicie sesión en Firefox en polo menos outro dispositivo.</string>
    <!-- Confirmation dialog button -->
    <string name="sync_confirmation_button">Entendido</string>
    <!-- Share error message -->
    <string name="share_error_snackbar">Non é posíbel compartir con esta aplicación</string>
    <!-- Add new device screen title -->
    <string name="sync_add_new_device_title">Enviar a dispositivo</string>
    <!-- Text for the warning message on the Add new device screen -->
    <string name="sync_add_new_device_message">Non hai dispositivos conectados</string>
    <!-- Text for the button to learn about sending tabs -->
    <string name="sync_add_new_device_learn_button">Máis información sobre o envío de lapelas…</string>
    <!-- Text for the button to connect another device -->
    <string name="sync_add_new_device_connect_button">Conectar outro dispositivo…</string>

    <!-- Notifications -->
    <!-- Text shown in the notification that pops up to remind the user that a private browsing session is active. -->
    <string name="notification_pbm_delete_text_2">Pechar lapelas privadas</string>

    <!-- Text shown in the notification that pops up to remind the user that a private browsing session is active for Android 14+ -->
    <string name="notification_erase_title_android_14">Pechar lapelas privadas?</string>

    <string name="notification_erase_text_android_14">Toque ou pase o dedo nesta notificación para pechar as pestanas privadas.</string>

    <!-- Name of the marketing notification channel. Displayed in the "App notifications" system settings for the app -->
    <string name="notification_marketing_channel_name">Mercadotecnia</string>

    <!-- Title shown in the notification that pops up to remind the user to set fenix as default browser.
    The app name is in the text, due to limitations with localizing Nimbus experiments -->
    <string name="nimbus_notification_default_browser_title" tools:ignore="UnusedResources">Firefox é rápido e privado</string>
    <!-- Text shown in the notification that pops up to remind the user to set fenix as default browser.
    The app name is in the text, due to limitations with localizing Nimbus experiments -->
    <string name="nimbus_notification_default_browser_text" tools:ignore="UnusedResources">Faga de Firefox o seu navegador predeterminado</string>
    <!-- Title shown in the notification that pops up to re-engage the user -->
    <string name="notification_re_engagement_title">Probe a navegación privada</string>
    <!-- Text shown in the notification that pops up to re-engage the user.
    %1$s is a placeholder that will be replaced by the app name. -->
    <string name="notification_re_engagement_text">Navegar sen rastros nin historial gardados en %1$s</string>
    <!-- Title A shown in the notification that pops up to re-engage the user -->
    <string name="notification_re_engagement_A_title">Navegar sen deixar rastro</string>

    <!-- Text A shown in the notification that pops up to re-engage the user.
    %1$s is a placeholder that will be replaced by the app name. -->
    <string name="notification_re_engagement_A_text">A navegación privada en %1$s non garda a súa información.</string>
    <!-- Title B shown in the notification that pops up to re-engage the user -->
    <string name="notification_re_engagement_B_title">Comece a súa primeira busca</string>
    <!-- Text B shown in the notification that pops up to re-engage the user -->
    <string name="notification_re_engagement_B_text">Busque algo preto. Ou descubra algo divertido.</string>

    <!-- Survey -->
    <!-- Text shown in the fullscreen message that pops up to ask user to take a short survey.
    The app name is in the text, due to limitations with localizing Nimbus experiments -->
    <string name="nimbus_survey_message_text">Por favor, axude a mellorar Firefox facendo unha pequena enquisa.</string>
    <!-- Preference for taking the short survey. -->
    <string name="preferences_take_survey">Responder unha enquisa</string>
    <!-- Preference for not taking the short survey. -->
    <string name="preferences_not_take_survey">Non, grazas</string>

    <!-- Snackbar -->
    <!-- Text shown in snackbar when user deletes a collection -->
    <string name="snackbar_collection_deleted">Colección eliminada</string>
    <!-- Text shown in snackbar when user renames a collection -->
    <string name="snackbar_collection_renamed">Colección renomeada</string>
    <!-- Text shown in snackbar when user closes a tab -->
    <string name="snackbar_tab_closed">Lapela pechada</string>
    <!-- Text shown in snackbar when user closes all tabs -->
    <string name="snackbar_tabs_closed">Lapelas pechadas</string>
    <!-- Text shown in snackbar when user bookmarks a list of tabs -->
    <string name="snackbar_message_bookmarks_saved">Marcadores gardados!</string>
    <!-- Text shown in snackbar when user adds a site to shortcuts -->
    <string name="snackbar_added_to_shortcuts">Engadido aos atallos!</string>
    <!-- Text shown in snackbar when user closes a private tab -->
    <string name="snackbar_private_tab_closed">Lapela privada pechada</string>
    <!-- Text shown in snackbar when user closes all private tabs -->
    <string name="snackbar_private_tabs_closed">Lapelas privadas pechadas</string>
    <!-- Text shown in snackbar when user erases their private browsing data -->
    <string name="snackbar_private_data_deleted">Elimináronse os datos de navegación privada</string>
    <!-- Text shown in snackbar to undo deleting a tab, top site or collection -->
    <string name="snackbar_deleted_undo">DESFACER</string>
    <!-- Text shown in snackbar when user removes a top site -->
    <string name="snackbar_top_site_removed">Sitio retirado</string>
    <!-- QR code scanner prompt which appears after scanning a code, but before navigating to it
        First parameter is the name of the app, second parameter is the URL or text scanned-->
    <string name="qr_scanner_confirmation_dialog_message">Permitir que %1$s abra %2$s</string>
    <!-- QR code scanner prompt dialog positive option to allow navigation to scanned link -->
    <string name="qr_scanner_dialog_positive">PERMITIR</string>
    <!-- QR code scanner prompt dialog positive option to deny navigation to scanned link -->
    <string name="qr_scanner_dialog_negative">DENEGAR</string>
    <!-- QR code scanner prompt dialog error message shown when a hostname does not contain http or https. -->
    <string name="qr_scanner_dialog_invalid">O enderezo web é incorrecto.</string>
    <!-- QR code scanner prompt dialog positive option when there is an error -->
    <string name="qr_scanner_dialog_invalid_ok">Aceptar</string>
    <!-- Tab collection deletion prompt dialog message. Placeholder will be replaced with the collection name -->
    <string name="tab_collection_dialog_message">Confirma que quere eliminar %1$s?</string>
    <!-- Collection and tab deletion prompt dialog message. This will show when the last tab from a collection is deleted -->
    <string name="delete_tab_and_collection_dialog_message">Eliminar esta lapela ha eliminar a colección enteira. Pode crear coleccións novas en calquera momento.</string>
    <!-- Collection and tab deletion prompt dialog title. Placeholder will be replaced with the collection name. This will show when the last tab from a collection is deleted -->
    <string name="delete_tab_and_collection_dialog_title">Eliminar %1$s?</string>
    <!-- Tab collection deletion prompt dialog option to delete the collection -->
    <string name="tab_collection_dialog_positive">Eliminar</string>

    <!-- Text displayed in a notification when the user enters full screen mode -->
    <string name="full_screen_notification">Entrado no modo de pantalla completa</string>
    <!-- Message for copying the URL via long press on the toolbar -->
    <string name="url_copied">URL copiado</string>
    <!-- Sample text for accessibility font size -->
    <string name="accessibility_text_size_sample_text_1">Este é un texto de exmplo. Aquí está para amosar como aparecerá o texto cando aumente ou diminúe o tamaño con esta configuración.</string>
    <!-- Summary for Accessibility Text Size Scaling Preference -->
    <string name="preference_accessibility_text_size_summary">Facer que o texto dos sitios web sexa máis grande ou máis pequeno</string>
    <!-- Title for Accessibility Text Size Scaling Preference -->
    <string name="preference_accessibility_font_size_title">Tamaño de letra</string>

    <!-- Title for Accessibility Text Automatic Size Scaling Preference -->
    <string name="preference_accessibility_auto_size_2">Tamaño automático da letra</string>

    <!-- Summary for Accessibility Text Automatic Size Scaling Preference -->
    <string name="preference_accessibility_auto_size_summary">O tamaño da letra coincidirá coa configuración de Android. Desactive aquí para xestionar o tamaño do tipo de letra.</string>

    <!-- Title for the Delete browsing data preference -->
    <string name="preferences_delete_browsing_data">Eliminar datos de navegación</string>
    <!-- Title for the tabs item in Delete browsing data -->
    <string name="preferences_delete_browsing_data_tabs_title_2">Lapelas abertas</string>
    <!-- Subtitle for the tabs item in Delete browsing data, parameter will be replaced with the number of open tabs -->
    <string name="preferences_delete_browsing_data_tabs_subtitle">%d lapelas</string>
    <!-- Title for the data and history items in Delete browsing data -->
    <!-- Title for the history item in Delete browsing data -->
    <string name="preferences_delete_browsing_data_browsing_history_title">Historial de navegación</string>
    <!-- Subtitle for the data and history items in delete browsing data, parameter will be replaced with the
        number of history items the user has -->
    <string name="preferences_delete_browsing_data_browsing_data_subtitle">%d enderezos</string>
    <!-- Title for the cookies and site data items in Delete browsing data -->
    <string name="preferences_delete_browsing_data_cookies_and_site_data">Cookies e datos do sitio</string>
    <!-- Subtitle for the cookies item in Delete browsing data -->
    <string name="preferences_delete_browsing_data_cookies_subtitle">Pechará a sesión na maioría dos sitios</string>
    <!-- Title for the cached images and files item in Delete browsing data -->
    <string name="preferences_delete_browsing_data_cached_files">Imaxes e ficheiros na caché</string>
    <!-- Subtitle for the cached images and files item in Delete browsing data -->
    <string name="preferences_delete_browsing_data_cached_files_subtitle">Libera espazo de almacenamento</string>
    <!-- Title for the site permissions item in Delete browsing data -->
    <string name="preferences_delete_browsing_data_site_permissions">Permisos do sitio</string>
    <!-- Title for the downloads item in Delete browsing data -->
    <string name="preferences_delete_browsing_data_downloads">Descargas</string>
    <!-- Text for the button to delete browsing data -->
    <string name="preferences_delete_browsing_data_button">Eliminar datos de navegación</string>
    <!-- Title for the Delete browsing data on quit preference -->
    <string name="preferences_delete_browsing_data_on_quit">Elimina os datos de navegación ao saír</string>
    <!-- Summary for the Delete browsing data on quit preference. "Quit" translation should match delete_browsing_data_on_quit_action translation. -->
    <string name="preference_summary_delete_browsing_data_on_quit_2">Elimina automaticamente os datos de navegación ao seleccionar «Saír» no menú principal</string>
    <!-- Action item in menu for the Delete browsing data on quit feature -->
    <string name="delete_browsing_data_on_quit_action">Saír</string>

    <!-- Title text of a delete browsing data dialog. -->
    <string name="delete_history_prompt_title">Intervalo de tempo a eliminar</string>
    <!-- Body text of a delete browsing data dialog. -->
    <string name="delete_history_prompt_body" moz:RemovedIn="130" tools:ignore="UnusedResources">Elimina o historial (incluído o historial sincronizado doutros dispositivos), as cookies e outros datos de navegación.</string>
    <!-- Body text of a delete browsing data dialog. -->
    <string name="delete_history_prompt_body_2">Elimina o historial (incluído o historial sincronizado doutros dispositivos)</string>
    <!-- Radio button in the delete browsing data dialog to delete history items for the last hour. -->
    <string name="delete_history_prompt_button_last_hour">Última hora</string>
    <!-- Radio button in the delete browsing data dialog to delete history items for today and yesterday. -->
    <string name="delete_history_prompt_button_today_and_yesterday">Hoxe e onte</string>

    <!-- Radio button in the delete browsing data dialog to delete all history. -->
    <string name="delete_history_prompt_button_everything">Todo</string>

    <!-- Dialog message to the user asking to delete browsing data. Parameter will be replaced by app name. -->
    <string name="delete_browsing_data_prompt_message_3">%s eliminará os datos de navegación seleccionados.</string>
    <!-- Text for the cancel button for the data deletion dialog -->
    <string name="delete_browsing_data_prompt_cancel">Cancelar</string>
    <!-- Text for the allow button for the data deletion dialog -->
    <string name="delete_browsing_data_prompt_allow">Eliminar</string>
    <!-- Text for the snackbar confirmation that the data was deleted -->
    <string name="preferences_delete_browsing_data_snackbar">Datos de navegación eliminados</string>
    <!-- Text for the snackbar to show the user that the deletion of browsing data is in progress -->
    <string name="deleting_browsing_data_in_progress">A eliminar datos de navegación…</string>

    <!-- Dialog message to the user asking to delete all history items inside the opened group. Parameter will be replaced by a history group name. -->
    <string name="delete_all_history_group_prompt_message">Eliminar todos os sitios en «%s»</string>
    <!-- Text for the cancel button for the history group deletion dialog -->
    <string name="delete_history_group_prompt_cancel">Cancelar</string>

    <!-- Text for the allow button for the history group dialog -->
    <string name="delete_history_group_prompt_allow">Eliminar</string>

    <!-- Text for the snackbar confirmation that the history group was deleted -->
    <string name="delete_history_group_snackbar">Grupo eliminado</string>

    <!-- Onboarding -->
    <!-- text to display in the snackbar once account is signed-in -->
    <string name="onboarding_firefox_account_sync_is_on">A sincronización está activada</string>

    <!-- Onboarding theme -->
    <!-- Text shown in snackbar when multiple tabs have been sent to device -->
    <string name="sync_sent_tabs_snackbar">Lapelas enviadas!</string>
    <!-- Text shown in snackbar when one tab has been sent to device  -->
    <string name="sync_sent_tab_snackbar">Lapelas enviadas!</string>
    <!-- Text shown in snackbar when sharing tabs failed  -->
    <string name="sync_sent_tab_error_snackbar">Foi imposíbel enviar</string>
    <!-- Text shown in snackbar for the "retry" action that the user has after sharing tabs failed -->
    <string name="sync_sent_tab_error_snackbar_action">TENTAR DE NOVO</string>
    <!-- Title of QR Pairing Fragment -->
    <string name="sync_scan_code">Escanear o código</string>
    <!-- Instructions on how to access pairing -->
    <string name="sign_in_instructions"><![CDATA[No seu computador, abra o Firefox e vaia a <b>https://firefox.com/pair</b>]]></string>
    <!-- Text shown for sign in pairing when ready -->
    <string name="sign_in_ready_for_scan">Listo para escanear</string>
    <!-- Text shown for settings option for sign with pairing -->
    <string name="sign_in_with_camera">Inicie sesión coa súa cámara</string>
    <!-- Text shown for settings option for sign with email -->
    <string name="sign_in_with_email">Use o correo electrónico no seu lugar</string>
    <!-- Text shown for settings option for create new account text.'Firefox' intentionally hardcoded here.-->
    <string name="sign_in_create_account_text"><![CDATA[Non ten unha conta? <u>Cree unha</u> para sincronizar o Firefox entre dispositivos.]]></string>
    <!-- Text shown in confirmation dialog to sign out of account. The first parameter is the name of the app (e.g. Firefox Preview) -->
    <string name="sign_out_confirmation_message_2">%s deterá a sincronización coa súa conta, pero non eliminará ningún dos seus datos de navegación neste dispositivo.</string>
    <!-- Option to continue signing out of account shown in confirmation dialog to sign out of account -->
    <string name="sign_out_disconnect">Desconectar</string>
    <!-- Option to cancel signing out shown in confirmation dialog to sign out of account -->
    <string name="sign_out_cancel">Cancelar</string>
    <!-- Error message snackbar shown after the user tried to select a default folder which cannot be altered -->
    <string name="bookmark_cannot_edit_root">Non é posíbel editar os cartafoles predeterminados</string>

    <!-- Enhanced Tracking Protection -->
    <!-- Link displayed in enhanced tracking protection panel to access tracking protection settings -->
    <string name="etp_settings">Configuración da protección</string>
    <!-- Preference title for enhanced tracking protection settings -->
    <string name="preference_enhanced_tracking_protection">Protección mellorada contra o rastrexo</string>
    <!-- Preference summary for enhanced tracking protection settings on/off switch -->
    <string name="preference_enhanced_tracking_protection_summary">Agora con Total Cookie Protection, a nosa barreira máis poderosa ata agora contra os rastrexadores entre sitios.</string>
    <!-- Description of enhanced tracking protection. The parameter is the name of the application (For example: Firefox Fenix) -->
    <string name="preference_enhanced_tracking_protection_explanation_2">%s protéxeo de moitos dos rastrexadores máis comúns que seguen o que fas en liña.</string>
    <!-- Text displayed that links to website about enhanced tracking protection -->
    <string name="preference_enhanced_tracking_protection_explanation_learn_more">Máis información</string>
    <!-- Preference for enhanced tracking protection for the standard protection settings -->
    <string name="preference_enhanced_tracking_protection_standard_default_1">Estándar (predeterminado)</string>
    <!-- Preference description for enhanced tracking protection for the standard protection settings -->
    <string name="preference_enhanced_tracking_protection_standard_description_5">As páxinas cargarán normalmente, pero bloquearán menos rastrexadores.</string>
    <!--  Accessibility text for the Standard protection information icon  -->
    <string name="preference_enhanced_tracking_protection_standard_info_button">O que resulta bloqueado pola protección de seguimento estándar</string>
    <!-- Preference for enhanced tracking protection for the strict protection settings -->
    <string name="preference_enhanced_tracking_protection_strict">Estrito</string>
    <!-- Preference description for enhanced tracking protection for the strict protection settings -->
    <string name="preference_enhanced_tracking_protection_strict_description_4">Maior protección contra o rastrexo e mellor rendemento, pero é posible que algúns sitios non funcionen correctamente.</string>
    <!--  Accessibility text for the Strict protection information icon  -->
    <string name="preference_enhanced_tracking_protection_strict_info_button">O que resulta bloqueado pola protección de seguimento estrita</string>
    <!-- Preference for enhanced tracking protection for the custom protection settings -->
    <string name="preference_enhanced_tracking_protection_custom">Personalizado</string>
    <!-- Preference description for enhanced tracking protection for the strict protection settings -->
    <string name="preference_enhanced_tracking_protection_custom_description_2">Escolla os rastreadores e scripts que bloquear.</string>
    <!--  Accessibility text for the Strict protection information icon  -->
    <string name="preference_enhanced_tracking_protection_custom_info_button">O que resulta bloqueado pola protección de seguimento personalizada</string>
    <!-- Header for categories that are being blocked by current Enhanced Tracking Protection settings -->
    <!-- Preference for enhanced tracking protection for the custom protection settings for cookies-->
    <string name="preference_enhanced_tracking_protection_custom_cookies">Cookies</string>
    <!-- Option for enhanced tracking protection for the custom protection settings for cookies-->
    <string name="preference_enhanced_tracking_protection_custom_cookies_1">Rastreadores entre sitios e de redes sociais</string>
    <!-- Option for enhanced tracking protection for the custom protection settings for cookies-->
    <string name="preference_enhanced_tracking_protection_custom_cookies_2">Cookies de sitios non visitados</string>
    <!-- Option for enhanced tracking protection for the custom protection settings for cookies-->
    <string name="preference_enhanced_tracking_protection_custom_cookies_3">Todas as cookies de terceiros (pode causar erros nos sitios web)</string>
    <!-- Option for enhanced tracking protection for the custom protection settings for cookies-->
    <string name="preference_enhanced_tracking_protection_custom_cookies_4">Todas as cookies (pode causar erros nos sitios web)</string>
    <!-- Option for enhanced tracking protection for the custom protection settings for cookies-->
    <string name="preference_enhanced_tracking_protection_custom_cookies_5">Illar as cookies entre sitios</string>
    <!-- Preference for Global Privacy Control for the custom privacy settings for Global Privacy Control. '&amp;' is replaced with the ampersand symbol: &-->
    <string name="preference_enhanced_tracking_protection_custom_global_privacy_control">Dígalle aos sitios web que non compartan nin vendan datos</string>
    <!-- Preference for enhanced tracking protection for the custom protection settings for tracking content -->
    <string name="preference_enhanced_tracking_protection_custom_tracking_content">Contido de rastrexo</string>
    <!-- Option for enhanced tracking protection for the custom protection settings for tracking content-->
    <string name="preference_enhanced_tracking_protection_custom_tracking_content_1">En todas as lapelas</string>
    <!-- Option for enhanced tracking protection for the custom protection settings for tracking content-->
    <string name="preference_enhanced_tracking_protection_custom_tracking_content_2">Só nas lapelas privadas</string>
    <!-- Preference for enhanced tracking protection for the custom protection settings -->
    <string name="preference_enhanced_tracking_protection_custom_cryptominers">Criptomineiros</string>
    <!-- Preference for enhanced tracking protection for the custom protection settings -->
    <string name="preference_enhanced_tracking_protection_custom_fingerprinters">Identificadores de pegada dixital</string>
    <!-- Button label for navigating to the Enhanced Tracking Protection details -->
    <string name="enhanced_tracking_protection_details">Detalles</string>
    <!-- Header for categories that are being being blocked by current Enhanced Tracking Protection settings -->
    <string name="enhanced_tracking_protection_blocked">Bloqueado</string>
    <!-- Header for categories that are being not being blocked by current Enhanced Tracking Protection settings -->
    <string name="enhanced_tracking_protection_allowed">Permitido</string>
    <!-- Category of trackers (social media trackers) that can be blocked by Enhanced Tracking Protection -->
    <string name="etp_social_media_trackers_title">Rastrexadores de redes sociais</string>
    <!-- Description of social media trackers that can be blocked by Enhanced Tracking Protection -->
    <string name="etp_social_media_trackers_description">Limita a capacidade das redes sociais para rastrexar a súa actividade de navegación pola web.</string>
    <!-- Category of trackers (cross-site tracking cookies) that can be blocked by Enhanced Tracking Protection -->
    <string name="etp_cookies_title">Cookies de rastrexo entre sitios</string>
    <!-- Category of trackers (cross-site tracking cookies) that can be blocked by Enhanced Tracking Protection -->
    <string name="etp_cookies_title_2">Rastros entre sitios</string>
    <!-- Description of cross-site tracking cookies that can be blocked by Enhanced Tracking Protection -->
    <string name="etp_cookies_description">Bloquea as cookies que as redes publicitarias e as empresas de análise utilizan para recompilar os seus datos de navegación en moitos sitios.</string>
    <!-- Description of cross-site tracking cookies that can be blocked by Enhanced Tracking Protection -->
    <string name="etp_cookies_description_2">A Protección Total de Cookes illa as cookies do sitio no que está para que os rastrexadores como as redes publicitarias non poidan usalas para seguilo nos sitios.</string>
    <!-- Category of trackers (cryptominers) that can be blocked by Enhanced Tracking Protection -->
    <string name="etp_cryptominers_title">Criptomineiros</string>
    <!-- Description of cryptominers that can be blocked by Enhanced Tracking Protection -->
    <string name="etp_cryptominers_description">Evita que os scripts maliciosos teñan acceso ao seu dispositivo para extraeren moeda dixital.</string>
    <!-- Category of trackers (fingerprinters) that can be blocked by Enhanced Tracking Protection -->
    <string name="etp_fingerprinters_title">Identificadores de pegada dixital</string>
    <!-- Description of fingerprinters that can be blocked by Enhanced Tracking Protection -->
    <string name="etp_fingerprinters_description">Evita que se recompilen datos de identificación única no dispositivo que se poden usar con fins de rastrexo.</string>
    <!-- Category of trackers (tracking content) that can be blocked by Enhanced Tracking Protection -->
    <string name="etp_tracking_content_title">Rastrexo de contido</string>
    <!-- Description of tracking content that can be blocked by Enhanced Tracking Protection -->
    <string name="etp_tracking_content_description">Detén a carga de anuncios, vídeos e outros contidos que conteñan código de seguimento. Pode afectar a algunhas funcións dos sitios web.</string>
    <!-- Enhanced Tracking Protection message that protection is currently on for this site -->
    <string name="etp_panel_on">As proteccións están ACTIVADAS neste sitio</string>
    <!-- Enhanced Tracking Protection message that protection is currently off for this site -->
    <string name="etp_panel_off">As proteccións están DESACTIVADAS neste sitio</string>
    <!-- Header for exceptions list for which sites enhanced tracking protection is always off -->
    <string name="enhanced_tracking_protection_exceptions">A protección mellorada contra o rastrexo está desactivada para estes sitios</string>
    <!-- Content description (not visible, for screen readers etc.): Navigate
    back from ETP details (Ex: Tracking content) -->
    <string name="etp_back_button_content_description">Retroceder no historial</string>
    <!-- About page link text to open what's new link -->
    <string name="about_whats_new">Novidades en %s</string>
    <!-- Open source licenses page title
    The first parameter is the app name -->
    <string name="open_source_licenses_title">%s | Bibliotecas OSS</string>
    <!-- Category of trackers (redirect trackers) that can be blocked by Enhanced Tracking Protection -->
    <string name="etp_redirect_trackers_title">Seguidores de redirección</string>
    <!-- Description of redirect tracker cookies that can be blocked by Enhanced Tracking Protection -->
    <string name="etp_redirect_trackers_description">Limpa as cookies establecidas por redireccións a sitios web de seguimento coñecidos.</string>

    <!-- Description of the SmartBlock Enhanced Tracking Protection feature. The * symbol is intentionally hardcoded here,
         as we use it on the UI to indicate which trackers have been partially unblocked.  -->
    <string name="preference_etp_smartblock_description">Algúns rastrexadores marcados a continuación desbloqueáronse parcialmente nesta páxina porque vostede ten interactuado con eles *.</string>
    <!-- Text displayed that links to website about enhanced tracking protection SmartBlock -->
    <string name="preference_etp_smartblock_learn_more">Máis información</string>

    <!-- Content description (not visible, for screen readers etc.):
    Enhanced tracking protection exception preference icon for ETP settings. -->
    <string name="preference_etp_exceptions_icon_description">Icona de preferencia de excepción de protección de rastrexo mellorada</string>

    <!-- About page link text to open support link -->
    <string name="about_support">Asistencia técnica</string>

    <!-- About page link text to list of past crashes (like about:crashes on desktop) -->
    <string name="about_crashes">Quebras</string>
    <!-- About page link text to open privacy notice link -->
    <string name="about_privacy_notice">Aviso de privacidade</string>
    <!-- About page link text to open know your rights link -->
    <string name="about_know_your_rights">Coñeza os seus dereitos</string>
    <!-- About page link text to open licensing information link -->
    <string name="about_licensing_information">Información de licenciamento</string>
    <!-- About page link text to open a screen with libraries that are used -->
    <string name="about_other_open_source_libraries">Bibliotecas que empregamos</string>
    <!-- Toast shown to the user when they are activating the secret dev menu
        The first parameter is number of long clicks left to enable the menu -->
    <string name="about_debug_menu_toast_progress">Menú de depuración: quedan %1$d clic(s) para habilitalo</string>
    <string name="about_debug_menu_toast_done">Menú de depuración activado</string>

    <!-- Browser long press popup menu -->
    <!-- Copy the current url -->
    <string name="browser_toolbar_long_press_popup_copy">Copiar</string>
    <!-- Paste & go the text in the clipboard. '&amp;' is replaced with the ampersand symbol: & -->
    <string name="browser_toolbar_long_press_popup_paste_and_go">Pegar e ir</string>
    <!-- Paste the text in the clipboard -->
    <string name="browser_toolbar_long_press_popup_paste">Pegar</string>
    <!-- Snackbar message shown after an URL has been copied to clipboard. -->
    <string name="browser_toolbar_url_copied_to_clipboard_snackbar">Copiouse o URL ao portapapeis</string>

    <!-- Title text for the Add To Homescreen dialog -->
    <string name="add_to_homescreen_title">Engadir á páxina de inicio</string>
    <!-- Cancel button text for the Add to Homescreen dialog -->
    <string name="add_to_homescreen_cancel">Cancelar</string>
    <!-- Add button text for the Add to Homescreen dialog -->
    <string name="add_to_homescreen_add">Engadir</string>
    <!-- Continue to website button text for the first-time Add to Homescreen dialog -->
    <string name="add_to_homescreen_continue">Continuar ao sitio web</string>
    <!-- Placeholder text for the TextView in the Add to Homescreen dialog -->
    <string name="add_to_homescreen_text_placeholder">Nome do atallo</string>
    <!-- Describes the add to homescreen functionality -->
    <string name="add_to_homescreen_description_2">Pode engadir facilmente este sitio web á pantalla de inicio do dispositivo para ter acceso instantáneo e navegar máis rápido cunha experiencia semellante á dunha aplicación.</string>

    <!-- Preference for managing the settings for logins and passwords in Fenix -->
    <string name="preferences_passwords_logins_and_passwords" moz:RemovedIn="125" tools:ignore="UnusedResources">Identificacións e contrasinais</string>
    <!-- Preference for managing the settings for logins and passwords in Fenix -->
    <string name="preferences_passwords_logins_and_passwords_2">Contrasinais</string>
<<<<<<< HEAD
    <!-- Preference for managing the saving of logins and passwords in Fenix -->
    <string name="preferences_passwords_save_logins" moz:RemovedIn="125" tools:ignore="UnusedResources">Gardar Inicios de sesión e contrasinais</string>
    <!-- Preference for managing the saving of logins and passwords in Fenix -->
=======
    <!-- Preference for managing the saving of logins and passwords in Fenix -->
    <string name="preferences_passwords_save_logins" moz:RemovedIn="125" tools:ignore="UnusedResources">Gardar Inicios de sesión e contrasinais</string>
    <!-- Preference for managing the saving of logins and passwords in Fenix -->
>>>>>>> 73c9a42a
    <string name="preferences_passwords_save_logins_2">Gardar contrasinais</string>
    <!-- Preference option for asking to save passwords in Fenix -->
    <string name="preferences_passwords_save_logins_ask_to_save">Preguntar para gardar</string>
    <!-- Preference option for never saving passwords in Fenix -->
    <string name="preferences_passwords_save_logins_never_save">Non gardar nunca</string>

    <!-- Preference for autofilling saved logins in Firefox (in web content), %1$s will be replaced with the app name -->
    <string name="preferences_passwords_autofill2">Completar automaticamente en %1$s</string>
    <!-- Description for the preference for autofilling saved logins in Firefox (in web content), %1$s will be replaced with the app name -->
    <string name="preferences_passwords_autofill_description">Encher e gardar os nomes de usuario e contrasinais nos sitios web ao empregar %1$s.</string>
    <!-- Preference for autofilling logins from Fenix in other apps (e.g. autofilling the Twitter app) -->
    <string name="preferences_android_autofill">Completado automático noutras aplicacións</string>
    <!-- Description for the preference for autofilling logins from Fenix in other apps (e.g. autofilling the Twitter app) -->
    <string name="preferences_android_autofill_description">Encher os nomes de usuario e os contrasinais noutras aplicacións do dispositivo.</string>
    <!-- Preference option for adding a login -->
    <string name="preferences_logins_add_login" moz:RemovedIn="125" tools:ignore="UnusedResources">Engadir credenciais</string>
<<<<<<< HEAD

    <!-- Preference option for adding a password -->
    <string name="preferences_logins_add_login_2">Engadir contrasinal</string>

=======

    <!-- Preference option for adding a password -->
    <string name="preferences_logins_add_login_2">Engadir contrasinal</string>

>>>>>>> 73c9a42a
    <!-- Preference for syncing saved passwords in Fenix -->
    <string name="preferences_passwords_sync_logins" moz:RemovedIn="125" tools:ignore="UnusedResources">Sincronizar os inicios de sesión</string>
    <!-- Preference for syncing saved passwords in Fenix -->
    <string name="preferences_passwords_sync_logins_2">Sincronizar contrasinais</string>
    <!-- Preference for syncing saved logins in Fenix, when not signed in-->
    <string name="preferences_passwords_sync_logins_across_devices" moz:RemovedIn="125" tools:ignore="UnusedResources">Sincronizar as credenciais entre dispositivos</string>
    <!-- Preference for syncing saved passwords in Fenix, when not signed in-->
    <string name="preferences_passwords_sync_logins_across_devices_2">Sincronizar os contrasinais entre dispositivos</string>
    <!-- Preference to access list of saved logins -->
    <string name="preferences_passwords_saved_logins" moz:RemovedIn="125" tools:ignore="UnusedResources">Identificacións gardadas</string>
    <!-- Preference to access list of saved passwords -->
    <string name="preferences_passwords_saved_logins_2">Contrasinais gardados</string>
<<<<<<< HEAD
    <!-- Description of empty list of saved passwords. Placeholder is replaced with app name.  -->
    <string name="preferences_passwords_saved_logins_description_empty_text" moz:RemovedIn="125" tools:ignore="UnusedResources">Os inicios de sesión que garde ou sincronice co %s aparecerán aquí.</string>
    <!-- Description of empty list of saved passwords. Placeholder is replaced with app name.  -->
=======
    <!-- Description of empty list of saved passwords. Placeholder is replaced with app name.  -->
    <string name="preferences_passwords_saved_logins_description_empty_text" moz:RemovedIn="125" tools:ignore="UnusedResources">Os inicios de sesión que garde ou sincronice co %s aparecerán aquí.</string>
    <!-- Description of empty list of saved passwords. Placeholder is replaced with app name.  -->
>>>>>>> 73c9a42a
    <string name="preferences_passwords_saved_logins_description_empty_text_2">Os contrasinais que garde ou sincronice con %s listaranse aquí. Todos os contrasinais que garde están cifrados.</string>
    <!-- Preference to access list of saved logins -->
    <string name="preferences_passwords_saved_logins_description_empty_learn_more_link" moz:RemovedIn="125" tools:ignore="UnusedResources">Obteña máis información sobre Sync.</string>
    <!-- Clickable text for opening an external link for more information about Sync. -->
    <string name="preferences_passwords_saved_logins_description_empty_learn_more_link_2">Obteña máis información sobre Sync</string>
    <!-- Preference to access list of login exceptions that we never save logins for -->
    <string name="preferences_passwords_exceptions">Excepcións</string>
    <!-- Empty description of list of login exceptions that we never save logins for -->
    <string name="preferences_passwords_exceptions_description_empty" moz:RemovedIn="125" tools:ignore="UnusedResources">Aquí mostraranse os inicios de sesión e os contrasinais que non se garden.</string>
    <!-- Empty description of list of login exceptions that we never save passwords for. Parameter will be replaced by app name. -->
    <string name="preferences_passwords_exceptions_description_empty_2">%s non gardará os contrasinais dos sitios que aparecen aquí.</string>
    <!-- Description of list of login exceptions that we never save logins for -->
    <string name="preferences_passwords_exceptions_description" moz:RemovedIn="125" tools:ignore="UnusedResources">Non se gardarán os inicios de sesión e os contrasinais para estes sitios.</string>
    <!-- Description of list of login exceptions that we never save passwords for. Parameter will be replaced by app name. -->
    <string name="preferences_passwords_exceptions_description_2">%s non gardará os contrasinais destes sitios.</string>
    <!-- Text on button to remove all saved login exceptions -->
    <string name="preferences_passwords_exceptions_remove_all">Eliminar todas as excepcións</string>
    <!-- Hint for search box in logins list -->
    <string name="preferences_passwords_saved_logins_search" moz:RemovedIn="125" tools:ignore="UnusedResources">Buscar inicios de sesións</string>
    <!-- Hint for search box in passwords list -->
    <string name="preferences_passwords_saved_logins_search_2">Buscar contrasinais</string>
    <!-- The header for the site that a login is for -->
    <string name="preferences_passwords_saved_logins_site">Sitio</string>
    <!-- The header for the username for a login -->
    <string name="preferences_passwords_saved_logins_username">Nome de usuario</string>
    <!-- The header for the password for a login -->
    <string name="preferences_passwords_saved_logins_password">Contrasinal</string>
    <!-- Shown in snackbar to tell user that the password has been copied -->
    <string name="logins_password_copied">Copiouse o contrasinal ao portapapeis</string>
    <!-- Shown in snackbar to tell user that the username has been copied -->
    <string name="logins_username_copied">Copiouse o nome de usuario ao portapapeis</string>
    <!-- Content Description (for screenreaders etc) read for the button to copy a password in logins-->
    <string name="saved_logins_copy_password">Copiar contrasinal</string>
    <!-- Content Description (for screenreaders etc) read for the button to clear a password while editing a login-->
    <string name="saved_logins_clear_password">Limpar contrasinal</string>
    <!-- Content Description (for screenreaders etc) read for the button to copy a username in logins -->
    <string name="saved_login_copy_username">Copiar nome de usuario</string>
    <!-- Content Description (for screenreaders etc) read for the button to clear a username while editing a login -->
    <string name="saved_login_clear_username">Limpar nome de usuario</string>
    <!-- Content Description (for screenreaders etc) read for the button to clear the hostname field while creating a login -->
    <string name="saved_login_clear_hostname">Borrar o servidor</string>
    <!-- Content Description (for screenreaders etc) read for the button to open a site in logins -->
    <string name="saved_login_open_site">Abrir sitio no navegador</string>
    <!-- Content Description (for screenreaders etc) read for the button to reveal a password in logins -->
    <string name="saved_login_reveal_password">Mostrar contrasinal</string>
    <!-- Content Description (for screenreaders etc) read for the button to hide a password in logins -->
    <string name="saved_login_hide_password">Agochar contrasinal</string>
    <!-- Message displayed in biometric prompt displayed for authentication before allowing users to view their logins -->
    <string name="logins_biometric_prompt_message" moz:RemovedIn="125" tools:ignore="UnusedResources">Desbloquee para ver os seus inicios de sesión gardados</string>
    <!-- Message displayed in biometric prompt displayed for authentication before allowing users to view their passwords -->
    <string name="logins_biometric_prompt_message_2">Desbloquear para ver os seus contrasinais gardados</string>
    <!-- Title of warning dialog if users have no device authentication set up -->
    <string name="logins_warning_dialog_title" moz:RemovedIn="125" tools:ignore="UnusedResources">Protexa os seus inicios de sesión e contrasinais</string>
    <!-- Title of warning dialog if users have no device authentication set up -->
    <string name="logins_warning_dialog_title_2">Protexa os seus contrasinais gardados</string>
<<<<<<< HEAD
    <!-- Message of warning dialog if users have no device authentication set up -->
    <string name="logins_warning_dialog_message" moz:RemovedIn="125" tools:ignore="UnusedResources">Configure un padrón de bloqueo de dispositivo, PIN ou contrasinal para protexer os accesos e contrasinais gardados de que non sexan accedidos se outra persoa ten o seu dispositivo.</string>
    <!-- Message of warning dialog if users have no device authentication set up -->
=======
    <!-- Message of warning dialog if users have no device authentication set up -->
    <string name="logins_warning_dialog_message" moz:RemovedIn="125" tools:ignore="UnusedResources">Configure un padrón de bloqueo de dispositivo, PIN ou contrasinal para protexer os accesos e contrasinais gardados de que non sexan accedidos se outra persoa ten o seu dispositivo.</string>
    <!-- Message of warning dialog if users have no device authentication set up -->
>>>>>>> 73c9a42a
    <string name="logins_warning_dialog_message_2">Configure un padrón de bloqueo do dispositivo, un PIN ou un contrasinal para protexer o acceso aos seus contrasinais gardados se outra persoa ten o seu dispositivo.</string>
    <!-- Negative button to ignore warning dialog if users have no device authentication set up -->
    <string name="logins_warning_dialog_later">Máis tarde</string>
    <!-- Positive button to send users to set up a pin of warning dialog if users have no device authentication set up -->
    <string name="logins_warning_dialog_set_up_now">Configurar agora</string>
    <!-- Title of PIN verification dialog to direct users to re-enter their device credentials to access their logins -->
    <string name="logins_biometric_prompt_message_pin">Desbloquear o dispositivo</string>
    <!-- Title for Accessibility Force Enable Zoom Preference -->
    <string name="preference_accessibility_force_enable_zoom">Zoom sobre todos os sitios</string>
    <!-- Summary for Accessibility Force Enable Zoom Preference -->
    <string name="preference_accessibility_force_enable_zoom_summary">Activa o permiso para toque e aumento, incluso en sitios web que bloquean este xesto.</string>
    <!-- Saved logins sorting strategy menu item -by name- (if selected, it will sort saved logins alphabetically) -->
    <string name="saved_logins_sort_strategy_alphabetically">Nome (A-Z)</string>
    <!-- Saved logins sorting strategy menu item -by last used- (if selected, it will sort saved logins by last used) -->
    <string name="saved_logins_sort_strategy_last_used">Usado por última vez</string>
    <!-- Content description (not visible, for screen readers etc.): Sort saved logins dropdown menu chevron icon -->
    <string name="saved_logins_menu_dropdown_chevron_icon_content_description" moz:RemovedIn="125" tools:ignore="UnusedResources">Ordenar o menú de inicio de sesión</string>

    <!-- Content description (not visible, for screen readers etc.) -->
    <string name="saved_logins_menu_dropdown_chevron_icon_content_description_2">Menú de ordenar contrasinais</string>

    <!-- Autofill -->
    <!-- Preference and title for managing the autofill settings -->
    <string name="preferences_autofill">Completado automático</string>
    <!-- Preference and title for managing the settings for addresses -->
    <string name="preferences_addresses">Enderezos</string>
    <!-- Preference and title for managing the settings for credit cards -->
    <string name="preferences_credit_cards" moz:RemovedIn="125" tools:ignore="UnusedResources">Tarxetas de crédito</string>
    <!-- Preference and title for managing the settings for payment methods -->
    <string name="preferences_credit_cards_2">Métodos de pagamento</string>
<<<<<<< HEAD
    <!-- Preference for saving and autofilling credit cards -->
    <string name="preferences_credit_cards_save_and_autofill_cards" moz:RemovedIn="125" tools:ignore="UnusedResources">Gardar e completar automaticamente as tarxetas</string>
    <!-- Preference for saving and autofilling credit cards -->
=======
    <!-- Preference for saving and autofilling credit cards -->
    <string name="preferences_credit_cards_save_and_autofill_cards" moz:RemovedIn="125" tools:ignore="UnusedResources">Gardar e completar automaticamente as tarxetas</string>
    <!-- Preference for saving and autofilling credit cards -->
>>>>>>> 73c9a42a
    <string name="preferences_credit_cards_save_and_autofill_cards_2">Gardar e cubrir os métodos de pago</string>
    <!-- Preference summary for saving and autofilling credit card data -->
    <string name="preferences_credit_cards_save_and_autofill_cards_summary" moz:RemovedIn="125" tools:ignore="UnusedResources">Os datos están cifrados</string>

    <!-- Preference summary for saving and autofilling payment method data. Parameter will be replaced by app name. -->
    <string name="preferences_credit_cards_save_and_autofill_cards_summary_2">%s cifra todos os métodos de pago que garda</string>
    <!-- Preference option for syncing credit cards across devices. This is displayed when the user is not signed into sync -->
    <string name="preferences_credit_cards_sync_cards_across_devices">Sincronizar as tarxetas entre dispositivos</string>
    <!-- Preference option for syncing credit cards across devices. This is displayed when the user is signed into sync -->
    <string name="preferences_credit_cards_sync_cards">Sincronizar as tarxetas</string>
    <!-- Preference option for adding a credit card -->
    <string name="preferences_credit_cards_add_credit_card" moz:RemovedIn="125" tools:ignore="UnusedResources">Engadir unha tarxeta de crédito</string>
    <!-- Preference option for adding a card -->
    <string name="preferences_credit_cards_add_credit_card_2">Engadir a tarxeta</string>
    <!-- Preference option for managing saved credit cards -->
    <string name="preferences_credit_cards_manage_saved_cards" moz:RemovedIn="125" tools:ignore="UnusedResources">Xestionar as tarxetas gardadas</string>

    <!-- Preference option for managing saved cards -->
    <string name="preferences_credit_cards_manage_saved_cards_2">Xestionar tarxetas</string>
    <!-- Preference option for adding an address -->
    <string name="preferences_addresses_add_address">Engadir enderezo</string>
    <!-- Preference option for managing saved addresses -->
    <string name="preferences_addresses_manage_addresses">Xestionar enderezos</string>

    <!-- Preference for saving and autofilling addresses -->
    <string name="preferences_addresses_save_and_autofill_addresses" moz:RemovedIn="125" tools:ignore="UnusedResources">Gardar e encher automaticamente enderezos</string>
    <!-- Preference for saving and filling addresses -->
    <string name="preferences_addresses_save_and_autofill_addresses_2">Gardar e completar os enderezos</string>
    <!-- Preference summary for saving and autofilling address data -->
    <string name="preferences_addresses_save_and_autofill_addresses_summary" moz:RemovedIn="125" tools:ignore="UnusedResources">Inclúe información como números, correo electrónico e enderezos de envío</string>

    <!-- Preference summary for saving and filling address data -->
    <string name="preferences_addresses_save_and_autofill_addresses_summary_2">Inclúe números de teléfono e enderezos de correo electrónico</string>

    <!-- Title of the "Add card" screen -->
    <string name="credit_cards_add_card">Engadir a tarxeta</string>
    <!-- Title of the "Edit card" screen -->
    <string name="credit_cards_edit_card">Editar a tarxeta</string>
    <!-- The header for the card number of a credit card -->
    <string name="credit_cards_card_number">Número da tarxeta</string>
    <!-- The header for the expiration date of a credit card -->
    <string name="credit_cards_expiration_date">Data de caducidade</string>
    <!-- The label for the expiration date month of a credit card to be used by a11y services-->
    <string name="credit_cards_expiration_date_month">Mes da data de caducidade</string>
    <!-- The label for the expiration date year of a credit card to be used by a11y services-->
    <string name="credit_cards_expiration_date_year">Ano da data de caducidade</string>
    <!-- The header for the name on the credit card -->
    <string name="credit_cards_name_on_card">Nome do titular</string>
    <!-- The text for the "Delete card" menu item for deleting a credit card -->
    <string name="credit_cards_menu_delete_card">Eliminar a tarxeta</string>
    <!-- The text for the "Delete card" button for deleting a credit card -->
    <string name="credit_cards_delete_card_button">Eliminar a tarxeta</string>
    <!-- The text for the confirmation message of "Delete card" dialog -->
    <string name="credit_cards_delete_dialog_confirmation" moz:RemovedIn="125" tools:ignore="UnusedResources">Seguro de que quere eliminar esta tarxeta de crédito?</string>
    <!-- The text for the confirmation message of "Delete card" dialog -->
    <string name="credit_cards_delete_dialog_confirmation_2">Eliminar a tarxeta?</string>
    <!-- The text for the positive button on "Delete card" dialog -->
    <string name="credit_cards_delete_dialog_button">Eliminar</string>
    <!-- The title for the "Save" menu item for saving a credit card -->
    <string name="credit_cards_menu_save">Gardar</string>
    <!-- The text for the "Save" button for saving a credit card -->
    <string name="credit_cards_save_button">Gardar</string>
    <!-- The text for the "Cancel" button for cancelling adding, updating or deleting a credit card -->
    <string name="credit_cards_cancel_button">Cancelar</string>
    <!-- Title of the "Saved cards" screen -->
    <string name="credit_cards_saved_cards">Tarxetas gardadas</string>
    <!-- Error message for credit card number validation -->
    <string name="credit_cards_number_validation_error_message" moz:RemovedIn="125" tools:ignore="UnusedResources">Introduza un número de tarxeta válido</string>
    <!-- Error message for card number validation -->
    <string name="credit_cards_number_validation_error_message_2">Introduza un número de tarxeta válido</string>
    <!-- Error message for credit card name on card validation -->
    <string name="credit_cards_name_on_card_validation_error_message" moz:RemovedIn="125" tools:ignore="UnusedResources">Cubra este campo</string>
    <!-- Error message for card name on card validation -->
    <string name="credit_cards_name_on_card_validation_error_message_2">Engadir un nome</string>
    <!-- Message displayed in biometric prompt displayed for authentication before allowing users to view their saved credit cards -->
    <string name="credit_cards_biometric_prompt_message">Desbloquee para ver as súas tarxetas gardadas</string>
    <!-- Title of warning dialog if users have no device authentication set up -->
    <string name="credit_cards_warning_dialog_title" moz:RemovedIn="125" tools:ignore="UnusedResources">Asegure as súas tarxetas de crédito</string>
    <!-- Title of warning dialog if users have no device authentication set up -->
    <string name="credit_cards_warning_dialog_title_2">Protexa os seus métodos de pago gardados</string>
    <!-- Message of warning dialog if users have no device authentication set up -->
    <string name="credit_cards_warning_dialog_message" moz:RemovedIn="125" tools:ignore="UnusedResources">Configure un padrón de bloqueo de dispositivo, PIN ou contrasinal para evitar que outra persoa co seu dispositivo poida acceder a elas.</string>
    <!-- Message of warning dialog if users have no device authentication set up -->
    <string name="credit_cards_warning_dialog_message_3">Configure un padrón de bloqueo do dispositivo, un PIN ou un contrasinal para protexer o acceso aos seus métodos de pago gardados se outra persoa ten o seu dispositivo.</string>
    <!-- Positive button to send users to set up a pin of warning dialog if users have no device authentication set up -->
    <string name="credit_cards_warning_dialog_set_up_now">Configurar agora</string>
    <!-- Negative button to ignore warning dialog if users have no device authentication set up -->
    <string name="credit_cards_warning_dialog_later">Máis tarde</string>
    <!-- Title of PIN verification dialog to direct users to re-enter their device credentials to access their credit cards -->
    <string name="credit_cards_biometric_prompt_message_pin">Desbloquear o dispositivo</string>
    <!-- Message displayed in biometric prompt for authentication, before allowing users to use their stored credit card information -->
    <string name="credit_cards_biometric_prompt_unlock_message" moz:RemovedIn="125" tools:ignore="UnusedResources">Desbloquee para empregar a información almacenada de tarxetas de crédito</string>
    <!-- Message displayed in biometric prompt for authentication, before allowing users to use their stored payment method information -->
    <string name="credit_cards_biometric_prompt_unlock_message_2">Desbloquee para usar os métodos de pago gardados</string>
    <!-- Title of the "Add address" screen -->
    <string name="addresses_add_address">Engadir enderezo</string>
    <!-- Title of the "Edit address" screen -->
    <string name="addresses_edit_address">Editar enderezo</string>
    <!-- Title of the "Manage addresses" screen -->
    <string name="addresses_manage_addresses">Xestionar enderezos</string>
    <!-- The header for the first name of an address -->
    <string name="addresses_first_name" moz:removedIn="125" tools:ignore="UnusedResources">Nome</string>
    <!-- The header for the middle name of an address -->
    <string name="addresses_middle_name" moz:removedIn="125" tools:ignore="UnusedResources">Segundo nome</string>
    <!-- The header for the last name of an address -->
    <string name="addresses_last_name" moz:removedIn="125" tools:ignore="UnusedResources">Apelidos</string>
    <!-- The header for the name of an address. Name represents a person's full name, typically made up of a first, middle and last name, e.g. John Joe Doe. -->
    <string name="addresses_name">Nome</string>
    <!-- The header for the street address of an address -->
    <string name="addresses_street_address">Domicilio</string>
    <!-- The header for the city of an address -->
    <string name="addresses_city">Cidade</string>
    <!-- The header for the subregion of an address when "state" should be used -->
    <string name="addresses_state">Estado</string>
    <!-- The header for the subregion of an address when "province" should be used -->
    <string name="addresses_province">Provincia</string>
    <!-- The header for the zip code of an address -->
    <string name="addresses_zip">Código postal</string>
    <!-- The header for the country or region of an address -->
    <string name="addresses_country">País ou rexión</string>
    <!-- The header for the phone number of an address -->
    <string name="addresses_phone">Teléfono</string>
    <!-- The header for the email of an address -->
    <string name="addresses_email">Correo electrónico</string>
    <!-- The text for the "Save" button for saving an address -->
    <string name="addresses_save_button">Gardar</string>
    <!-- The text for the "Cancel" button for cancelling adding, updating or deleting an address -->
    <string name="addresses_cancel_button">Cancelar</string>
    <!-- The text for the "Delete address" button for deleting an address -->
    <string name="addressess_delete_address_button">Eliminar enderezo</string>
    <!-- The title for the "Delete address" confirmation dialog -->
    <string name="addressess_confirm_dialog_message" moz:RemovedIn="125" tools:ignore="UnusedResources">Seguro de que quere eliminar este enderezo?</string>
    <!-- The title for the "Delete address" confirmation dialog -->
    <string name="addressess_confirm_dialog_message_2">Eliminar este enderezo?</string>
    <!-- The text for the positive button on "Delete address" dialog -->
    <string name="addressess_confirm_dialog_ok_button">Eliminar</string>
    <!-- The text for the negative button on "Delete address" dialog -->
    <string name="addressess_confirm_dialog_cancel_button">Cancelar</string>

    <!-- The text for the "Save address" menu item for saving an address -->
    <string name="address_menu_save_address">Gardar enderezo</string>
    <!-- The text for the "Delete address" menu item for deleting an address -->
    <string name="address_menu_delete_address">Eliminar enderezo</string>

    <!-- Title of the Add search engine screen -->
    <string name="search_engine_add_custom_search_engine_title">Engadir motor de busca</string>
    <!-- Content description (not visible, for screen readers etc.): Title for the button that navigates to add new engine screen -->
    <string name="search_engine_add_custom_search_engine_button_content_description">Engadir un novo motor de busca</string>
    <!-- Title of the Edit search engine screen -->
    <string name="search_engine_edit_custom_search_engine_title">Editar motor de busca</string>

    <!-- Text for the menu button to edit a search engine -->
    <string name="search_engine_edit">Editar</string>
    <!-- Text for the menu button to delete a search engine -->
    <string name="search_engine_delete">Eliminar</string>

    <!-- Label for the TextField in which user enters custom search engine name -->
    <string name="search_add_custom_engine_name_label">Nome</string>
    <!-- Placeholder text shown in the Search Engine Name text field before a user enters text -->
    <string name="search_add_custom_engine_name_hint_2">Nome do buscador</string>
    <!-- Label for the TextField in which user enters custom search engine URL -->
    <string name="search_add_custom_engine_url_label">URL da cadea de busca</string>
    <!-- Placeholder text shown in the Search String TextField before a user enters text -->
    <string name="search_add_custom_engine_search_string_hint_2">URL para usar para a busca</string>
    <!-- Description text for the Search String TextField. The %s is part of the string -->
    <string name="search_add_custom_engine_search_string_example" formatted="false">Substitúír a consulta por «%s». Exemplo:\nhttps://www.google.com/search?q=%s</string>
    <!-- Accessibility description for the form in which details about the custom search engine are entered -->
    <string name="search_add_custom_engine_form_description">Detalles do motor de busca personalizado</string>

    <!-- Label for the TextField in which user enters custom search engine suggestion URL -->
    <string name="search_add_custom_engine_suggest_url_label">API de suxestións de busca (opcional)</string>
    <!-- Placeholder text shown in the Search Suggestion String TextField before a user enters text -->
    <string name="search_add_custom_engine_suggest_string_hint">URL da API de suxestións de busca</string>
    <!-- Description text for the Search Suggestion String TextField. The %s is part of the string -->
    <string name="search_add_custom_engine_suggest_string_example_2" formatted="false">Substituír a consulta por «%s». Exemplo:\nhttps://suggestqueries.google.com/complete/search?client=firefox&amp;q=%s</string>
    <!-- The text for the "Save" button for saving a custom search engine -->
    <string name="search_custom_engine_save_button">Gardar</string>

    <!-- Text shown when a user leaves the name field empty -->
    <string name="search_add_custom_engine_error_empty_name">Introduza o nome do buscador</string>
    <!-- Text shown when a user leaves the search string field empty -->
    <string name="search_add_custom_engine_error_empty_search_string">Introduza unha cadea de busca</string>
    <!-- Text shown when a user leaves out the required template string -->
    <string name="search_add_custom_engine_error_missing_template">Comprobe que a cadea de busca coincida co formato do exemplo</string>
    <!-- Text shown when we aren't able to validate the custom search query. The first parameter is the url of the custom search engine -->
    <string name="search_add_custom_engine_error_cannot_reach">Erro ao conectar con «%s»</string>
    <!-- Text shown when a user creates a new search engine -->
    <string name="search_add_custom_engine_success_message">Creouse %s</string>
    <!-- Text shown when a user successfully edits a custom search engine -->
    <string name="search_edit_custom_engine_success_message">Gardouse %s</string>
    <!-- Text shown when a user successfully deletes a custom search engine -->
    <string name="search_delete_search_engine_success_message">Eliminouse %s</string>

    <!-- Heading for the instructions to allow a permission -->
    <string name="phone_feature_blocked_intro">Para permitilo:</string>

    <!-- First step for the allowing a permission -->
    <string name="phone_feature_blocked_step_settings">1. Vaia á Configuración de Android</string>
    <!-- Second step for the allowing a permission -->
    <string name="phone_feature_blocked_step_permissions"><![CDATA[2. Toque <b>Permisos</b>]]></string>
    <!-- Third step for the allowing a permission (Fore example: Camera) -->
    <string name="phone_feature_blocked_step_feature"><![CDATA[3. Cambie <b>%1$s</b> a ACTIVADO]]></string>

    <!-- Label that indicates a site is using a secure connection -->
    <string name="quick_settings_sheet_secure_connection_2">A conexión é segura</string>
    <!-- Label that indicates a site is using a insecure connection -->
    <string name="quick_settings_sheet_insecure_connection_2">A conexión non é segura</string>
    <!-- Label to clear site data -->
    <string name="clear_site_data">Borrar as cookies e os datos do sitio</string>
    <!-- Confirmation message for a dialog confirming if the user wants to delete all data for current site -->
    <string name="confirm_clear_site_data"><![CDATA[Seguro que quere borrar todas as cookies e os datos do sitio <b>%s</b>?]]></string>
    <!-- Confirmation message for a dialog confirming if the user wants to delete all the permissions for all sites-->
    <string name="confirm_clear_permissions_on_all_sites">Confirma que desexa limpar todos os permisos de todos os sitios?</string>
    <!-- Confirmation message for a dialog confirming if the user wants to delete all the permissions for a site-->
    <string name="confirm_clear_permissions_site">Confirma que desexa limpar todos os permisos deste sitio?</string>
    <!-- Confirmation message for a dialog confirming if the user wants to set default value a permission for a site-->
    <string name="confirm_clear_permission_site">Confirma que desexa limpar este permiso deste sitio?</string>
    <!-- label shown when there are not site exceptions to show in the site exception settings -->
    <string name="no_site_exceptions">Non hai excepcións no sitio</string>
    <!-- Bookmark deletion confirmation -->
    <string name="bookmark_deletion_confirmation">Confirma que quere eliminar este marcador?</string>
    <!-- Browser menu button that adds a shortcut to the home fragment -->
    <string name="browser_menu_add_to_shortcuts">Engadir aos atallos</string>
    <!-- Browser menu button that removes a shortcut from the home fragment -->
    <string name="browser_menu_remove_from_shortcuts">Retirar dos atallos</string>
    <!-- text shown before the issuer name to indicate who its verified by, parameter is the name of
     the certificate authority that verified the ticket-->
    <string name="certificate_info_verified_by">Comprobado por: %1$s</string>
    <!-- Login overflow menu delete button -->
    <string name="login_menu_delete_button">Eliminar</string>
    <!-- Login overflow menu edit button -->
    <string name="login_menu_edit_button">Editar</string>
    <!-- Message in delete confirmation dialog for logins -->
    <string name="login_deletion_confirmation" moz:RemovedIn="125" tools:ignore="UnusedResources">Confirma que desexa eliminar este inicio de sesión?</string>
    <!-- Message in delete confirmation dialog for password -->
    <string name="login_deletion_confirmation_2">Seguro que quere eliminar este contrasinal?</string>
    <!-- Positive action of a dialog asking to delete  -->
    <string name="dialog_delete_positive">Eliminar</string>
    <!-- Negative action of a dialog asking to delete login -->
    <string name="dialog_delete_negative">Cancelar</string>
    <!--  The saved login options menu description. -->
    <string name="login_options_menu" moz:RemovedIn="125" tools:ignore="UnusedResources">Opcións de inicio de sesión</string>
    <!--  The saved password options menu description. -->
    <string name="login_options_menu_2">Opcións de contrasinal</string>
    <!--  The editable text field for a login's web address. -->
    <string name="saved_login_hostname_description" moz:RemovedIn="125" tools:ignore="UnusedResources">O campo de texto editábel para o enderezo web do inicio de sesión.</string>
    <!--  The editable text field for a website address. -->
    <string name="saved_login_hostname_description_3">O campo de texto editable para o enderezo do sitio web.</string>
    <!--  The editable text field for a login's username. -->
    <string name="saved_login_username_description" moz:RemovedIn="125" tools:ignore="UnusedResources">O campo de texto editábel para o nome de usuario do inicio de sesión.</string>
    <!--  The editable text field for a username. -->
    <string name="saved_login_username_description_3">O campo de texto editable para o nome de usuario.</string>
<<<<<<< HEAD
    <!--  The editable text field for a login's password. -->
    <string name="saved_login_password_description" moz:RemovedIn="125" tools:ignore="UnusedResources">O campo de texto editábel para o contrasinal do inicio de sesión.</string>
    <!--  The editable text field for a login's password. -->
=======
    <!--  The editable text field for a login's password. -->
    <string name="saved_login_password_description" moz:RemovedIn="125" tools:ignore="UnusedResources">O campo de texto editábel para o contrasinal do inicio de sesión.</string>
    <!--  The editable text field for a login's password. -->
>>>>>>> 73c9a42a
    <string name="saved_login_password_description_2">O campo de texto editable para o contrasinal.</string>
    <!--  The button description to save changes to an edited login. -->
    <string name="save_changes_to_login" moz:RemovedIn="125" tools:ignore="UnusedResources">Gardar os cambios para iniciar sesión.</string>
    <!--  The button description to save changes to an edited password. -->
    <string name="save_changes_to_login_2">Gardar cambios.</string>
    <!--  The page title for editing a saved login. -->
    <string name="edit" moz:RemovedIn="125" tools:ignore="UnusedResources">Editar</string>
    <!--  The page title for editing a saved password. -->
    <string name="edit_2">Editar contrasinal</string>
    <!--  The page title for adding new login. -->
    <string name="add_login" moz:RemovedIn="125" tools:ignore="UnusedResources">Engadir novas credenciais</string>
    <!--  The page title for adding new password. -->
    <string name="add_login_2">Engadir contrasinal</string>
    <!--  The error message in add/edit login view when password field is blank. -->
    <string name="saved_login_password_required" moz:RemovedIn="125" tools:ignore="UnusedResources">Contrasinal obrigatorio</string>
    <!--  Error text displayed underneath the password field when it is in an error case. -->
    <string name="saved_login_password_required_2">Introduza un contrasinal</string>
<<<<<<< HEAD
    <!--  The error message in add login view when username field is blank. -->
    <string name="saved_login_username_required" moz:RemovedIn="125" tools:ignore="UnusedResources">Requírese un nome de usuario</string>
    <!--  The error message in add login view when username field is blank. -->
=======
    <!--  The error message in add login view when username field is blank. -->
    <string name="saved_login_username_required" moz:RemovedIn="125" tools:ignore="UnusedResources">Requírese un nome de usuario</string>
    <!--  The error message in add login view when username field is blank. -->
>>>>>>> 73c9a42a
    <string name="saved_login_username_required_2">Introduza un nome de usuario</string>
    <!--  The error message in add login view when hostname field is blank. -->
    <string name="saved_login_hostname_required" tools:ignore="UnusedResources">Requírese un nome de servidor</string>
    <!--  The error message in add login view when hostname field is blank. -->
    <string name="saved_login_hostname_required_2" tools:ignore="UnusedResources">Introduza un enderezo web</string>
    <!-- Voice search button content description  -->
    <string name="voice_search_content_description">Busca por voz</string>
    <!-- Voice search prompt description displayed after the user presses the voice search button -->
    <string name="voice_search_explainer">Fale agora</string>
    <!--  The error message in edit login view when a duplicate username exists. -->
    <string name="saved_login_duplicate">Xa existe un inicio de sesión con ese nome</string>

    <!-- This is the hint text that is shown inline on the hostname field of the create new login page. 'https://www.example.com' intentionally hardcoded here -->
    <string name="add_login_hostname_hint_text">https://sitio.example</string>
    <!-- This is an error message shown below the hostname field of the add login page when a hostname does not contain http or https. -->
    <string name="add_login_hostname_invalid_text_3">O enderezo web debe conter «https://» ou «http://»</string>
    <!-- This is an error message shown below the hostname field of the add login page when a hostname is invalid. -->
    <string name="add_login_hostname_invalid_text_2">Requírese un nome de servidor válido</string>

    <!-- Synced Tabs -->
    <!-- Text displayed to ask user to connect another device as no devices found with account -->
    <string name="synced_tabs_connect_another_device">Conectar outro dispositivo.</string>
    <!-- Text displayed asking user to re-authenticate -->
    <string name="synced_tabs_reauth">Autentíquese de novo.</string>
    <!-- Text displayed when user has disabled tab syncing in Firefox Sync Account -->
    <string name="synced_tabs_enable_tab_syncing">Active a sincronización de lapelas.</string>
    <!-- Text displayed when user has no tabs that have been synced -->
    <string name="synced_tabs_no_tabs">Non ten ningunha lapela aberta en Firefox nos outros dispositivos.</string>
    <!-- Text displayed in the synced tabs screen when a user is not signed in to Firefox Sync describing Synced Tabs -->
    <string name="synced_tabs_sign_in_message">Ver unha lista das lapelas dos outros dispositivos.</string>
    <!-- Text displayed on a button in the synced tabs screen to link users to sign in when a user is not signed in to Firefox Sync -->
    <string name="synced_tabs_sign_in_button">Inicie sesión para sincronizar</string>
    <!-- The text displayed when a synced device has no tabs to show in the list of Synced Tabs. -->
    <string name="synced_tabs_no_open_tabs">Non hai lapelas abertas</string>

    <!-- Content description for expanding a group of synced tabs. -->
    <string name="synced_tabs_expand_group">Expandir o grupo de lapelas sincronizadas</string>
    <!-- Content description for collapsing a group of synced tabs. -->
    <string name="synced_tabs_collapse_group">Contraer o grupo de lapelas sincronizadas</string>

    <!-- Top Sites -->
    <!-- Title text displayed in the dialog when shortcuts limit is reached. -->
    <string name="shortcut_max_limit_title">Acadouse o límite de atallos</string>
    <!-- Content description text displayed in the dialog when shortcut limit is reached. -->
    <string name="shortcut_max_limit_content">Para engadir un novo atallo, elimine un. Manteña premido o sitio e selecciona eliminar.</string>
    <!-- Confirmation dialog button text when top sites limit is reached. -->
    <string name="top_sites_max_limit_confirmation_button">De acordo, entendín</string>
    <!-- Label for the preference to show the shortcuts for the most visited top sites on the homepage -->
    <string name="top_sites_toggle_top_recent_sites_4">Atallos</string>
    <!-- Title text displayed in the rename top site dialog. -->
    <string name="top_sites_rename_dialog_title">Nome</string>
    <!-- Hint for renaming title of a shortcut -->
    <string name="shortcut_name_hint">Nome do atallo</string>
    <!-- Button caption to confirm the renaming of the top site. -->
    <string name="top_sites_rename_dialog_ok">Aceptar</string>
    <!-- Dialog button text for canceling the rename top site prompt. -->
    <string name="top_sites_rename_dialog_cancel">Cancelar</string>

    <!-- Text for the menu button to open the homepage settings. -->
    <string name="top_sites_menu_settings">Configuración</string>
    <!-- Text for the menu button to navigate to sponsors and privacy support articles. '&amp;' is replaced with the ampersand symbol: & -->
    <string name="top_sites_menu_sponsor_privacy">Os nosos patrocinadores e a súa privacidade</string>
    <!-- Label text displayed for a sponsored top site. -->
    <string name="top_sites_sponsored_label">Patrocinado</string>

    <!-- Inactive tabs in the tabs tray -->
    <!-- Title text displayed in the tabs tray when a tab has been unused for 14 days. -->
    <string name="inactive_tabs_title">Separadores inactivos</string>
    <!-- Content description for closing all inactive tabs -->
    <string name="inactive_tabs_delete_all">Pechar os separadores inactivos</string>

    <!-- Content description for expanding the inactive tabs section. -->
    <string name="inactive_tabs_expand_content_description">Expandir as lapelas inactivas</string>
    <!-- Content description for collapsing the inactive tabs section. -->
    <string name="inactive_tabs_collapse_content_description">Contraer as lapelas inactivas</string>

    <!-- Inactive tabs auto-close message in the tabs tray -->
    <!-- The header text of the auto-close message when the user is asked if they want to turn on the auto-closing of inactive tabs. -->
    <string name="inactive_tabs_auto_close_message_header" tools:ignore="UnusedResources">Pechar automaticamente despois dun mes?</string>
    <!-- A description below the header to notify the user what the inactive tabs auto-close feature is. -->
    <string name="inactive_tabs_auto_close_message_description" tools:ignore="UnusedResources">Firefox pode pechar os separadores que non se visen durante o último mes.</string>
    <!-- A call to action below the description to allow the user to turn on the auto closing of inactive tabs. -->
    <string name="inactive_tabs_auto_close_message_action" tools:ignore="UnusedResources">ACTIVAR O PECHE AUTOMÁTICO</string>
    <!-- Text for the snackbar to confirm auto-close is enabled for inactive tabs -->
    <string name="inactive_tabs_auto_close_message_snackbar">Peche automático activado</string>

    <!-- Awesome bar suggestion's headers -->
    <!-- Search suggestions title for Firefox Suggest. -->
    <string name="firefox_suggest_header">Firefox suxire</string>
    <!-- Title for search suggestions when Google is the default search suggestion engine. -->
    <string name="google_search_engine_suggestion_header">Busca de Google</string>
    <!-- Title for search suggestions when the default search suggestion engine is anything other than Google. The first parameter is default search engine name. -->
    <string name="other_default_search_engine_suggestion_header">Buscar con %s</string>

    <!-- Default browser experiment -->
    <!-- Default browser card title -->
    <string name="default_browser_experiment_card_title">Cambie o seu navegador predeterminado</string>
    <!-- Default browser card text -->
    <string name="default_browser_experiment_card_text">Estabelecer ligazóns de sitios web, enderezos de correo electrónico e mensaxes para que se abran automaticamente no Firefox.</string>

    <!-- Content description for close button in collection placeholder. -->
    <string name="remove_home_collection_placeholder_content_description">Retirar</string>

    <!-- Content description radio buttons with a link to more information -->
    <string name="radio_preference_info_content_description">Premer para obter máis detalles</string>

    <!-- Content description for the action bar "up" button -->
    <string name="action_bar_up_description" moz:removedIn="124" tools:ignore="UnusedResources">Navegar cara arriba</string>

    <!-- Content description for privacy content close button -->
    <string name="privacy_content_close_button_content_description">Pechar</string>

    <!-- Pocket recommended stories -->
    <!-- Header text for a section on the home screen. -->
    <string name="pocket_stories_header_1">Historias para reflexionar</string>
    <!-- Header text for a section on the home screen. -->
    <string name="pocket_stories_categories_header">Historias por tema</string>
    <!-- Text of a button allowing users to access an external url for more Pocket recommendations. -->
    <string name="pocket_stories_placeholder_text">Descubrir máis</string>
    <!-- Title of an app feature. Smaller than a heading. The first parameter is product name Pocket -->
    <string name="pocket_stories_feature_title_2">Creado por %s.</string>
    <!-- Caption for describing a certain feature. The placeholder is for a clickable text (eg: Learn more) which will load an url in a new tab when clicked.  -->
    <string name="pocket_stories_feature_caption">Parte da familia Firefox. %s</string>
    <!-- Clickable text for opening an external link for more information about Pocket. -->
    <string name="pocket_stories_feature_learn_more">Máis información</string>

    <!-- Text indicating that the Pocket story that also displays this text is a sponsored story by other 3rd party entity. -->
    <string name="pocket_stories_sponsor_indication">Patrocinado</string>

    <!-- Snackbar message for enrolling in a Nimbus experiment from the secret settings when Studies preference is Off.-->
    <string name="experiments_snackbar">Activar a telemetría para enviar datos.</string>
    <!-- Snackbar button text to navigate to telemetry settings.-->
    <string name="experiments_snackbar_button">Ir á configuración</string>

    <!-- Review quality check feature-->
    <!-- Name for the review quality check feature used as title for the panel. -->
    <string name="review_quality_check_feature_name_2">Verificador de recensións</string>
    <!-- Summary for grades A and B for review quality check adjusted grading. -->
    <string name="review_quality_check_grade_a_b_description">Recensións fiables</string>
    <!-- Summary for grade C for review quality check adjusted grading. -->
    <string name="review_quality_check_grade_c_description">Mestura de recensións fiables e pouco fiables</string>
    <!-- Summary for grades D and F for review quality check adjusted grading. -->
    <string name="review_quality_check_grade_d_f_description">Recensións pouco fiables</string>
    <!-- Text for title presenting the reliability of a product's reviews. -->
    <string name="review_quality_check_grade_title">Como de fiables son estas recensións?</string>
    <!-- Title for when the rating has been updated by the review checker -->
    <string name="review_quality_check_adjusted_rating_title">Calificación axustada</string>
    <!-- Description for a product's adjusted star rating. The text presents that the product's reviews which were evaluated as unreliable were removed from the adjusted rating. -->
    <string name="review_quality_check_adjusted_rating_description_2">Baseado en recensións fiables</string>
    <!-- Title for list of highlights from a product's review emphasizing a product's important traits. -->
    <string name="review_quality_check_highlights_title">Destacados das recensións recentes</string>

    <!-- Title for section explaining how we analyze the reliability of a product's reviews. -->
    <string name="review_quality_check_explanation_title">Como determinamos a calidade da revisión</string>
    <!-- Paragraph explaining how we analyze the reliability of a product's reviews. First parameter is the Fakespot product name. In the phrase "Fakespot by Mozilla", "by" can be localized. Does not need to stay by. -->
    <string name="review_quality_check_explanation_body_reliability">Usamos a tecnoloxía de IA de %s de Mozilla para comprobar a fiabilidade das recensións de produtos. Isto só che axudará a avaliar a calidade das recensións, non a calidade do produto.</string>
    <!-- Paragraph explaining the grading system we use to classify the reliability of a product's reviews. -->
    <string name="review_quality_check_info_review_grade_header"><![CDATA[Asignamos ás recensións de cada produto unha <b>nota</b> de A a F.]]></string>
    <!-- Description explaining grades A and B for review quality check adjusted grading. -->
    <string name="review_quality_check_info_grade_info_AB">Recensións fiables. Cremos que as recensións son probablemente de clientes reais que deixaron recensións honestas e imparciais.</string>
    <!-- Description explaining grade C for review quality check adjusted grading. -->
    <string name="review_quality_check_info_grade_info_C">Cremos que hai unha mestura de recensións fiables e pouco fiables.</string>
    <!-- Description explaining grades D and F for review quality check adjusted grading. -->
    <string name="review_quality_check_info_grade_info_DF">Recensións pouco fiables. Cremos que as recensións probablemente sexan falsas ou de revisores tendenciosos.</string>
    <!-- Paragraph explaining how a product's adjusted grading is calculated. -->
    <string name="review_quality_check_explanation_body_adjusted_grading"><![CDATA[A <b>valoración axustada</b> baséase só nas recensións que consideramos fiables.]]></string>
    <!-- Paragraph explaining product review highlights. First parameter is the name of the retailer (e.g. Amazon). -->
    <string name="review_quality_check_explanation_body_highlights"><![CDATA[Os <b>destacados</b> son de %s recensións dos últimos 80 días que consideramos fiables.]]></string>
    <!-- Text for learn more caption presenting a link with information about review quality. First parameter is for clickable text defined in review_quality_check_info_learn_more_link. -->
    <string name="review_quality_check_info_learn_more">Máis información sobre %s.</string>
    <!-- Clickable text that links to review quality check SuMo page. First parameter is the Fakespot product name. -->
    <string name="review_quality_check_info_learn_more_link_2">como %s determina a calidade da revisión</string>
    <!-- Text for title of settings section. -->
    <string name="review_quality_check_settings_title">Configuración</string>
    <!-- Text for label for switch preference to show recommended products from review quality check settings section. -->
    <string name="review_quality_check_settings_recommended_products">Mostrar anuncios no verificador de recensións</string>
    <!-- Description for switch preference to show recommended products from review quality check settings section. First parameter is for clickable text defined in review_quality_check_settings_recommended_products_learn_more.-->
    <string name="review_quality_check_settings_recommended_products_description_2" tools:ignore="UnusedResources">Verá anuncios ocasionais de produtos relevantes. Só anunciamos produtos con críticas fiables. %s</string>
    <!-- Clickable text that links to review quality check recommended products support article. -->
    <string name="review_quality_check_settings_recommended_products_learn_more" tools:ignore="UnusedResources">Máis información</string>
    <!-- Text for turning sidebar off button from review quality check settings section. -->
    <string name="review_quality_check_settings_turn_off">Desactivar o verificador de recensións</string>
    <!-- Text for title of recommended product section. This is displayed above a product image, suggested as an alternative to the product reviewed. -->
    <string name="review_quality_check_ad_title" tools:ignore="UnusedResources">Máis a considerar</string>
    <!-- Caption for recommended product section indicating this is an ad by Fakespot. First parameter is the Fakespot product name. -->
    <string name="review_quality_check_ad_caption" tools:ignore="UnusedResources">Anuncio de %s</string>
    <!-- Caption for review quality check panel. First parameter is for clickable text defined in review_quality_check_powered_by_link. -->
    <string name="review_quality_check_powered_by_2">O comprobador de recensións está impulsado por %s</string>
    <!-- Clickable text that links to Fakespot.com. First parameter is the Fakespot product name. In the phrase "Fakespot by Mozilla", "by" can be localized. Does not need to stay by. -->
    <string name="review_quality_check_powered_by_link" tools:ignore="UnusedResources">%s de Mozilla</string>
    <!-- Text for title of warning card informing the user that the current analysis is outdated. -->
    <string name="review_quality_check_outdated_analysis_warning_title" tools:ignore="UnusedResources">Nova información para comprobar</string>
    <!-- Text for button from warning card informing the user that the current analysis is outdated. Clicking this should trigger the product's re-analysis. -->
    <string name="review_quality_check_outdated_analysis_warning_action" tools:ignore="UnusedResources">Comprobar agora</string>
    <!-- Title for warning card informing the user that the current product does not have enough reviews for a review analysis. -->
    <string name="review_quality_check_no_reviews_warning_title">Aínda non hai suficientes recensións</string>
    <!-- Text for body of warning card informing the user that the current product does not have enough reviews for a review analysis. -->
    <string name="review_quality_check_no_reviews_warning_body">Cando este produto teña máis recensións, poderemos comprobar a súa calidade.</string>
    <!-- Title for warning card informing the user that the current product is currently not available. -->
    <string name="review_quality_check_product_availability_warning_title">O produto non está dispoñible</string>
    <!-- Text for the body of warning card informing the user that the current product is currently not available. -->
    <string name="review_quality_check_product_availability_warning_body">Se ves que este produto está de novo en stock, infórmao e traballaremos en comprobar as recensións.</string>
    <!-- Clickable text for warning card informing the user that the current product is currently not available. Clicking this should inform the server that the product is available. -->
    <string name="review_quality_check_product_availability_warning_action_2">Informar que o produto está en stock</string>
    <!-- Title for warning card informing the user that the current product's analysis is still processing. The parameter is the percentage progress (0-100%) of the analysis process (e.g. 56%). -->
    <string name="review_quality_check_analysis_in_progress_warning_title_2">Comprobando a calidade da recensión (%s)</string>
    <!-- Text for body of warning card informing the user that the current product's analysis is still processing. -->
    <string name="review_quality_check_analysis_in_progress_warning_body">Isto pode levar uns 60 segundos.</string>
    <!-- Title for info card displayed after the user reports a product is back in stock. -->
    <string name="review_quality_check_analysis_requested_info_title">Grazas por informar!</string>
    <!-- Text for body of info card displayed after the user reports a product is back in stock. -->
    <string name="review_quality_check_analysis_requested_info_body">Deberíamos ter información sobre as recensións deste produto nun prazo de 24 horas. Volve a comprobalo máis tarde.</string>
    <!-- Title for info card displayed when the user review checker while on a product that Fakespot does not analyze (e.g. gift cards, music). -->
    <string name="review_quality_check_not_analyzable_info_title">Non podemos comprobar estas recensións</string>
    <!-- Text for body of info card displayed when the user review checker while on a product that Fakespot does not analyze (e.g. gift cards, music). -->
    <string name="review_quality_check_not_analyzable_info_body">Desafortunadamente, non podemos comprobar a calidade das recensións de determinados tipos de produtos. Por exemplo, tarxetas de agasallo e streaming de vídeo, música e xogos.</string>
    <!-- Title for info card displayed when another user reported the displayed product is back in stock. -->
    <string name="review_quality_check_analysis_requested_other_user_info_title" tools:ignore="UnusedResources">Información dispoñible en breve</string>
    <!-- Text for body of info card displayed when another user reported the displayed product is back in stock. -->
    <string name="review_quality_check_analysis_requested_other_user_info_body" tools:ignore="UnusedResources">Deberíamos ter información sobre as recensións deste produto nun prazo de 24 horas. Por favor, volve a comprobalo máis tarde.</string>
    <!-- Title for info card displayed to the user when analysis finished updating. -->
    <string name="review_quality_check_analysis_updated_confirmation_title" tools:ignore="UnusedResources">A análise está actualizada</string>
    <!-- Text for the action button from info card displayed to the user when analysis finished updating. -->
    <string name="review_quality_check_analysis_updated_confirmation_action" tools:ignore="UnusedResources">Entendido</string>
    <!-- Title for error card displayed to the user when an error occurred. -->
    <string name="review_quality_check_generic_error_title">Non hai información dispoñible neste momento</string>
    <!-- Text for body of error card displayed to the user when an error occurred. -->
    <string name="review_quality_check_generic_error_body">Estamos traballando para resolver o problema. Por favor, volve a comprobalo pronto.</string>
    <!-- Title for error card displayed to the user when the device is disconnected from the network. -->
    <string name="review_quality_check_no_connection_title">Sen conexión de rede</string>
    <!-- Text for body of error card displayed to the user when the device is disconnected from the network. -->
    <string name="review_quality_check_no_connection_body">Comprobe a súa conexión de rede e despois tente cargar de novo a páxina.</string>
    <!-- Title for card displayed to the user for products whose reviews were not analyzed yet. -->
    <string name="review_quality_check_no_analysis_title">Aínda non hai información sobre estas recensións</string>
    <!-- Text for the body of card displayed to the user for products whose reviews were not analyzed yet. -->
    <string name="review_quality_check_no_analysis_body">Para saber se as recensións deste produto son fiables, comprobe a calidade das recensións. Só leva uns 60 segundos.</string>
    <!-- Text for button from body of card displayed to the user for products whose reviews were not analyzed yet. Clicking this should trigger a product analysis. -->
    <string name="review_quality_check_no_analysis_link">Comprobar a calidade da recensión</string>
    <!-- Headline for review quality check contextual onboarding card. -->
    <string name="review_quality_check_contextual_onboarding_title">Probar a nosa guía de confianza para recensións de produtos</string>
    <!-- Description for review quality check contextual onboarding card. The first and last two parameters are for retailer names (e.g. Amazon, Walmart). The second parameter is for the name of the application (e.g. Firefox). -->
    <string name="review_quality_check_contextual_onboarding_description">Consultar a fiabilidade das recensións de produtos en %1$s antes de comprar. A verificación de recensións, unha función experimental de %2$s, está integrada directamente no navegador. Tamén funciona en %3$s e %4$s.</string>
    <!-- Description for review quality check contextual onboarding card. The first parameters is for retailer name (e.g. Amazon). The second parameter is for the name of the application (e.g. Firefox). -->
    <string name="review_quality_check_contextual_onboarding_description_one_vendor">Consulte a fiabilidade das revisións de produtos en %1$s antes de comprar. Review Checker, unha función experimental de %2$s, está integrada directamente no navegador.</string>
    <!-- Paragraph presenting review quality check feature. First parameter is the Fakespot product name. Second parameter is for clickable text defined in review_quality_check_contextual_onboarding_learn_more_link. In the phrase "Fakespot by Mozilla", "by" can be localized. Does not need to stay by. -->
    <string name="review_quality_check_contextual_onboarding_learn_more">Usando o poder de %1$s de Mozilla, axudámoslle a evitar recensións tendenciosas e pouco auténticas. O noso modelo de IA está a mellorar sempre para protexelo mentres compra. %2$s</string>
    <!-- Clickable text from the contextual onboarding card that links to review quality check support article. -->
    <string name="review_quality_check_contextual_onboarding_learn_more_link">Máis información</string>
<<<<<<< HEAD
    <!-- Caption text to be displayed in review quality check contextual onboarding card above the opt-in button. First parameter is the Fakespot product name. Following parameters are for clickable texts defined in review_quality_check_contextual_onboarding_privacy_policy and review_quality_check_contextual_onboarding_terms_use. In the phrase "Fakespot by Mozilla", "by" can be localized. Does not need to stay by. -->
    <string name="review_quality_check_contextual_onboarding_caption" moz:RemovedIn="123" tools:ignore="UnusedResources">Ao seleccionar «Si, probalo», acepta %2$s e %3$s de %1$s de Mozilla.</string>
    <!-- Caption text to be displayed in review quality check contextual onboarding card above the opt-in button. Parameter is the Fakespot product name. After the colon, what appears are two links, each on their own line. The first link is to a Privacy policy (review_quality_check_contextual_onboarding_privacy_policy_2). The second link is to Terms of use (review_quality_check_contextual_onboarding_terms_use_2). -->
    <string name="review_quality_check_contextual_onboarding_caption_2" moz:RemovedIn="123" tools:ignore="UnusedResources">Ao seleccionar «Si, probalo», acepta o seguinte de %1$s:</string>
=======
>>>>>>> 73c9a42a
    <!-- Caption text to be displayed in review quality check contextual onboarding card above the opt-in button. First parameter is Firefox app name, third parameter is the Fakespot product name. Second & fourth are for clickable texts defined in review_quality_check_contextual_onboarding_privacy_policy_3 and review_quality_check_contextual_onboarding_terms_use. -->
    <string name="review_quality_check_contextual_onboarding_caption_3" moz:RemovedIn="124" tools:ignore="UnusedResources">Ao seleccionar «Si, probalo», acepta os %2$s de %1$s e os %4$s de %3$s.</string>
    <!-- Caption text to be displayed in review quality check contextual onboarding card above the opt-in button. First parameter is Firefox app name, third parameter is the Fakespot product name. Second & fourth are for clickable texts defined in review_quality_check_contextual_onboarding_privacy_policy_3 and review_quality_check_contextual_onboarding_terms_use. -->
    <string name="review_quality_check_contextual_onboarding_caption_4">Ao seleccionar «Si, probalo», acepta os %2$s de %1$s e os %4$s de %3$s.</string>
<<<<<<< HEAD
    <!-- Clickable text from the review quality check contextual onboarding card that links to Fakespot privacy policy. -->
    <string name="review_quality_check_contextual_onboarding_privacy_policy" moz:RemovedIn="123" tools:ignore="UnusedResources">política de privacidade</string>
    <!-- Clickable text from the review quality check contextual onboarding card that links to Fakespot privacy policy. -->
    <string name="review_quality_check_contextual_onboarding_privacy_policy_2" moz:RemovedIn="123" tools:ignore="UnusedResources">Política de privacidade</string>
=======
>>>>>>> 73c9a42a
    <!-- Clickable text from the review quality check contextual onboarding card that links to Fakespot privacy notice. -->
    <string name="review_quality_check_contextual_onboarding_privacy_policy_3">política de privacidade</string>
    <!-- Clickable text from the review quality check contextual onboarding card that links to Fakespot terms of use. -->
    <string name="review_quality_check_contextual_onboarding_terms_use">temos de uso</string>
<<<<<<< HEAD
    <!-- Clickable text from the review quality check contextual onboarding card that links to Fakespot terms of use. -->
    <string name="review_quality_check_contextual_onboarding_terms_use_2" moz:RemovedIn="123" tools:ignore="UnusedResources">Temos de uso</string>
=======
>>>>>>> 73c9a42a
    <!-- Text for opt-in button from the review quality check contextual onboarding card. -->
    <string name="review_quality_check_contextual_onboarding_primary_button_text">Si, probalo</string>
    <!-- Text for opt-out button from the review quality check contextual onboarding card. -->
    <string name="review_quality_check_contextual_onboarding_secondary_button_text">Agora non</string>
    <!-- Text for the first CFR presenting the review quality check feature. -->
    <string name="review_quality_check_first_cfr_message">Descubra se pode confiar nas recensións deste produto antes de comprar.</string>
    <!-- Text displayed in the first CFR presenting the review quality check feature that opens the review checker when clicked. -->
    <string name="review_quality_check_first_cfr_action" tools:ignore="UnusedResources">Proba o corrector de recensións</string>
    <!-- Text for the second CFR presenting the review quality check feature. -->
    <string name="review_quality_check_second_cfr_message">Son fiables estas recensións? Comprobe agora para ver unha valoración axustada.</string>
    <!-- Text displayed in the second CFR presenting the review quality check feature that opens the review checker when clicked. -->
    <string name="review_quality_check_second_cfr_action" tools:ignore="UnusedResources">Abrir o verificador de recensións</string>
    <!-- Flag showing that the review quality check feature is work in progress. -->
    <string name="review_quality_check_beta_flag">Beta</string>

    <!-- Content description (not visible, for screen readers etc.) for opening browser menu button to open review quality check bottom sheet. -->
    <string name="review_quality_check_open_handle_content_description">Abrir o verificador de recensións</string>
    <!-- Content description (not visible, for screen readers etc.) for closing browser menu button to open review quality check bottom sheet. -->
    <string name="review_quality_check_close_handle_content_description">Pechar o verificador de recensións</string>
    <!-- Content description (not visible, for screen readers etc.) for review quality check star rating. First parameter is the number of stars (1-5) representing the rating. -->
    <string name="review_quality_check_star_rating_content_description">%1$s de 5 estrelas</string>
    <!-- Text for minimize button from highlights card. When clicked the highlights card should reduce its size. -->
    <string name="review_quality_check_highlights_show_less">Amosar menos</string>
    <!-- Text for maximize button from highlights card. When clicked the highlights card should expand to its full size. -->
    <string name="review_quality_check_highlights_show_more">Amosar máis</string>
    <!-- Text for highlights card quality category header. Reviews shown under this header should refer the product's quality. -->
    <string name="review_quality_check_highlights_type_quality">Calidade</string>
    <!-- Text for highlights card price category header. Reviews shown under this header should refer the product's price. -->
    <string name="review_quality_check_highlights_type_price">Prezo</string>
    <!-- Text for highlights card shipping category header. Reviews shown under this header should refer the product's shipping. -->
    <string name="review_quality_check_highlights_type_shipping">Envío</string>
    <!-- Text for highlights card packaging and appearance category header. Reviews shown under this header should refer the product's packaging and appearance. -->
    <string name="review_quality_check_highlights_type_packaging_appearance">Embalaxe e aparencia</string>
    <!-- Text for highlights card competitiveness category header. Reviews shown under this header should refer the product's competitiveness. -->
    <string name="review_quality_check_highlights_type_competitiveness">Competitividade</string>

    <!-- Text that is surrounded by quotes. The parameter is the actual text that is in quotes. An example of that text could be: Excellent craftsmanship, and that is displayed as “Excellent craftsmanship”. The text comes from a buyer's review that the feature is highlighting"   -->
    <string name="surrounded_with_quotes">«%s»</string>

    <!-- Accessibility services actions labels. These will be appended to accessibility actions like "Double tap to.." but not by or applications but by services like Talkback. -->
    <!-- Action label for elements that can be collapsed if interacting with them. Talkback will append this to say "Double tap to collapse". -->
    <string name="a11y_action_label_collapse">contraer</string>
    <!-- Current state for elements that can be collapsed if interacting with them. Talkback will dictate this after a state change. -->
    <string name="a11y_state_label_collapsed">contraído</string>
    <!-- Action label for elements that can be expanded if interacting with them. Talkback will append this to say "Double tap to expand". -->
    <string name="a11y_action_label_expand">expandir</string>
    <!-- Current state for elements that can be expanded if interacting with them. Talkback will dictate this after a state change. -->
    <string name="a11y_state_label_expanded">expandido</string>
    <!-- Action label for links to a website containing documentation about a wallpaper collection. Talkback will append this to say "Double tap to open link to learn more about this collection". -->
    <string name="a11y_action_label_wallpaper_collection_learn_more">abre a ligazón para obter máis información sobre esta colección</string>
    <!-- Action label for links that point to an article. Talkback will append this to say "Double tap to read the article". -->
    <string name="a11y_action_label_read_article">ler o artigo</string>
    <!-- Action label for links to the Firefox Pocket website. Talkback will append this to say "Double tap to open link to learn more". -->
    <string name="a11y_action_label_pocket_learn_more">abrir a ligazón para saber máis</string>
    <!-- Content description for headings announced by accessibility service. The first parameter is the text of the heading. Talkback will announce the first parameter and then speak the word "Heading" indicating to the user that this text is a heading for a section. -->
    <string name="a11y_heading">%s, Título</string>

    <!-- Title for dialog displayed when trying to access links present in a text. -->
    <string name="a11y_links_title">Ligazóns</string>
    <!-- Additional content description for text bodies that contain urls. -->
    <string name="a11y_links_available">Ligazóns dispoñibles</string>

    <!-- Translations feature-->

    <!-- Translation request dialog -->
    <!-- Title for the translation dialog that allows a user to translate the webpage. -->
    <string name="translations_bottom_sheet_title">Traducir esta páxina?</string>
    <!-- Title for the translation dialog after a translation was completed successfully.
    The first parameter is the name of the language that the page was translated from, for example, "French".
    The second parameter is the name of the language that the page was translated to, for example, "English". -->
    <string name="translations_bottom_sheet_title_translation_completed">Páxina traducida de %1$s a %2$s</string>
    <!-- Title for the translation dialog that allows a user to translate the webpage when a user uses the translation feature the first time. The first parameter is the name of the application, for example, "Fenix". -->
    <string name="translations_bottom_sheet_title_first_time">Probe as traducións privadas en %1$s</string>
    <!-- Additional information on the translation dialog that appears when a user uses the translation feature the first time. The first parameter is clickable text with a link, for example, "Learn more". -->
    <string name="translations_bottom_sheet_info_message">Para a súa privacidade, as traducións nunca saen do seu dispositivo. Novos idiomas e melloras en breve! %1$s</string>
    <!-- Text that links to additional information about the Firefox translations feature. -->
    <string name="translations_bottom_sheet_info_message_learn_more">Máis información</string>
    <!-- Label for the dropdown to select which language to translate from on the translations dialog. Usually the translate from language selected will be the same as the page language. -->
    <string name="translations_bottom_sheet_translate_from">Traducir do</string>
    <!-- Label for the dropdown to select which language to translate to on the translations dialog. Usually the translate to language selected will be the user's preferred language. -->
    <string name="translations_bottom_sheet_translate_to">Traducir a</string>
    <!-- Button text on the translations dialog to dismiss the dialog and return to the browser. -->
    <string name="translations_bottom_sheet_negative_button">Agora non</string>
    <!-- Button text on the translations dialog to restore the translated website back to the original untranslated version. -->
    <string name="translations_bottom_sheet_negative_button_restore">Amosar orixinal</string>
    <!-- Button text on the translations dialog when a translation error appears, used to dismiss the dialog and return to the browser. -->
    <string name="translations_bottom_sheet_negative_button_error">Feito</string>
    <!-- Button text on the translations dialog to begin a translation of the website. -->
    <string name="translations_bottom_sheet_positive_button">Traducir</string>
    <!-- Button text on the translations dialog when a translation error appears. -->
    <string name="translations_bottom_sheet_positive_button_error">Tentar de novo</string>
    <!-- Inactive button text on the translations dialog that indicates a translation is currently in progress. This button will be accompanied by a loading icon. -->
    <string name="translations_bottom_sheet_translating_in_progress">Traducindo</string>
    <!-- Button content description (not visible, for screen readers etc.) for the translations dialog translate button that indicates a translation is currently in progress. -->
    <string name="translations_bottom_sheet_translating_in_progress_content_description">Tradución en curso</string>
    <!-- Default dropdown option when initially selecting a language from the translations dialog language selection dropdown. -->
    <string name="translations_bottom_sheet_default_dropdown_selection">Escoller un idioma</string>
    <!-- The title of the warning card informs the user that a translation could not be completed. -->
    <string name="translation_error_could_not_translate_warning_text">Houbo un problema ao traducir. Por favor, ténteo de novo.</string>
    <!-- The title of the warning card informs the user that the list of languages cannot be loaded. -->
    <string name="translation_error_could_not_load_languages_warning_text">Non se puideron cargar os idiomas. Comprobe a súa conexión a Internet e ténteo de novo.</string>
    <!-- The title of the warning card informs the user that a language is not supported. The first parameter is the name of the language that is not supported. -->
    <string name="translation_error_language_not_supported_warning_text">Sentímolo, aínda non admitimos %1$s.</string>
    <!-- Button text on the warning card when a language is not supported. The link will take the user to a page to a support page about translations. -->
    <string name="translation_error_language_not_supported_learn_more">Máis información</string>
    <!-- Snackbar title shown if the user closes the Translation Request dialogue and a translation is in progress. -->
    <string name="translation_in_progress_snackbar">Traducindo…</string>

    <!-- Title for the data saving mode warning dialog used in the translation request dialog.
    This dialog will be presented when the user attempts to perform
    a translation without the necessary language files downloaded first when Android's data saver mode is enabled and the user is not using WiFi.
    The first parameter is the size in kilobytes or megabytes of the language file. -->
    <string name="translations_download_language_file_dialog_title">Descargar o idioma no modo de aforro de datos (%1$s)?</string>


    <!-- Translations options dialog -->
    <!-- Title of the translation options dialog that allows a user to set their translation options for the site the user is currently on. -->
    <string name="translation_option_bottom_sheet_title">Opcións de tradución</string>
    <!-- Toggle switch label that allows a user to set the setting if they would like the browser to always offer or suggest translations when available. -->
    <string name="translation_option_bottom_sheet_always_translate">Ofrecer sempre a tradución</string>
    <!-- Toggle switch label that allows a user to set if they would like a given language to automatically translate or not. The first parameter is the language name, for example, "Spanish". -->
    <string name="translation_option_bottom_sheet_always_translate_in_language">Traducir sempre %1$s</string>
    <!-- Toggle switch label that allows a user to set if they would like to never be offered a translation of the given language. The first parameter is the language name, for example, "Spanish". -->
    <string name="translation_option_bottom_sheet_never_translate_in_language">Non traducir nunca %1$s</string>
    <!-- Toggle switch label that allows a user to set the setting if they would like the browser to never translate the site the user is currently visiting. -->
    <string name="translation_option_bottom_sheet_never_translate_site">Non traducir nunca este sitio</string>
    <!-- Toggle switch description that will appear under the "Never translate these sites" settings toggle switch to provide more information on how this setting interacts with other settings. -->
    <string name="translation_option_bottom_sheet_switch_never_translate_site_description">Sobrescribe todas as demais configuracións</string>
    <!-- Toggle switch description that will appear under the "Never translate" and "Always translate" toggle switch settings to provide more information on how these  settings interacts with other settings. -->
    <string name="translation_option_bottom_sheet_switch_description">Sobrescribir as ofertas para traducir</string>
    <!-- Button text for the button that will take the user to the translation settings dialog. -->
    <string name="translation_option_bottom_sheet_translation_settings">Configuración da tradución</string>

    <!-- Button text for the button that will take the user to a website to learn more about how translations works in the given app. The first parameter is the name of the application, for example, "Fenix". -->
    <string name="translation_option_bottom_sheet_about_translations">Acerca das traducións en %1$s</string>

    <!-- Translation settings dialog -->
    <!-- Title of the translation settings dialog that allows a user to set their preferred translation settings. -->
    <string name="translation_settings_toolbar_title">Traducións</string>
    <!-- Toggle switch label that indicates that the browser should signal or indicate when a translation is possible for any page. -->
    <string name="translation_settings_offer_to_translate">Ofrécese a traducir cando sexa posible</string>
    <!-- Toggle switch label that indicates that downloading files required for translating is permitted when using data saver mode in Android. -->
    <string name="translation_settings_always_download">Descargar sempre os idiomas no modo de aforro de datos</string>
    <!-- Section header text that begins the section of a list of different options the user may select to adjust their translation preferences. -->
    <string name="translation_settings_translation_preference">Preferencias de tradución</string>
    <!-- Button text for the button that will take the user to the automatic translations settings dialog. On the automatic translations settings dialog, the user can set if translations should occur automatically for a given language. -->
    <string name="translation_settings_automatic_translation">Tradución automática</string>
    <!-- Button text for the button that will take the user to the never translate these sites dialog. On the never translate these sites dialog, the user can set if translations should never occur on certain websites. -->
    <string name="translation_settings_automatic_never_translate_sites">Non traducir nunca estes sitios</string>
    <!-- Button text for the button that will take the user to the download languages dialog. On the download languages dialog, the user can manage which languages they would like to download for translations. -->
    <string name="translation_settings_download_language">Descargar idiomas</string>

    <!-- Automatic translation preference screen -->
    <!-- Title of the automatic translation preference screen that will appear on the toolbar.-->
    <string name="automatic_translation_toolbar_title_preference">Tradución automática</string>

    <!-- Screen header presenting the automatic translation preference feature. It will appear under the toolbar. -->
    <string name="automatic_translation_header_preference">Seleccionar un idioma para xestionar as preferencias de «traducir sempre» e «nunca traducir».</string>

    <!-- Automatic translation options preference screen -->
    <!-- Preference option for offering to translate. Radio button title text.-->
    <string name="automatic_translation_option_offer_to_translate_title_preference">Ofrecer traducción (predeterminado)</string>
    <!-- Preference option for offering to translate. Radio button summary text. The first parameter is the name of the app defined in app_name (for example: Fenix)-->
    <string name="automatic_translation_option_offer_to_translate_summary_preference">%1$s ofrecerá traducir sitios neste idioma.</string>
    <!-- Preference option for always translate. Radio button title text. -->
    <string name="automatic_translation_option_always_translate_title_preference">Traduce sempre</string>
    <!-- Preference option for always translate. Radio button summary text. The first parameter is the name of the app defined in app_name (for example: Fenix)-->
    <string name="automatic_translation_option_always_translate_summary_preference">%1$s traducirá este idioma automaticamente cando se cargue a páxina.</string>
    <!-- Preference option for never translate. Radio button title text.-->
    <string name="automatic_translation_option_never_translate_title_preference">Non traducir nunca</string>

    <!-- Preference option for never translate. Radio button summary text. The first parameter is the name of the app defined in app_name (for example: Fenix)-->
    <string name="automatic_translation_option_never_translate_summary_preference">%1$s nunca ofrecerá traducir sitios neste idioma.</string>

    <!-- Never translate site preference screen -->
    <!-- Title of the never translate site preference screen that will appear on the toolbar.-->
    <string name="never_translate_site_toolbar_title_preference">Non traducir nunca estes sitios</string>
    <!-- Screen header presenting the never translate site preference feature. It will appear under the toolbar. -->
    <string name="never_translate_site_header_preference">Para engadir un sitio novo: visíteo e seleccione «Non traducir nunca este sitio» no menú de tradución.</string>
    <!-- Content description (not visible, for screen readers etc.): For a never-translated site list item that is selected.
             The first parameter is web site url (for example:"wikipedia.com") -->
    <string name="never_translate_site_item_list_content_description_preference">Retirar %1$s</string>
    <!-- The Delete site dialogue title will appear when the user clicks on a list item.
             The first parameter is web site url (for example:"wikipedia.com") -->
    <string name="never_translate_site_dialog_title_preference">Eliminar %1$s?</string>
    <!-- The Delete site dialogue positive button will appear when the user clicks on a list item. The site will be deleted. -->
    <string name="never_translate_site_dialog_confirm_delete_preference">Eliminar</string>
    <!-- The Delete site dialogue negative button will appear when the user clicks on a list item. The dialog will be dismissed. -->
    <string name="never_translate_site_dialog_cancel_preference">Cancelar</string>

    <!-- Download languages preference screen -->
    <!-- Title of the download languages preference screen toolbar.-->
    <string name="download_languages_toolbar_title_preference">Descargar idiomas</string>
    <!-- Screen header presenting the download language preference feature. It will appear under the toolbar.The first parameter is "Learn More," a clickable text with a link. Talkback will append this to say "Double tap to open link to learn more". -->
    <string name="download_languages_header_preference">Descargar idiomas completos para obter traducións máis rápidas e para traducir sen conexión. %1$s</string>
    <!-- Clickable text from the screen header that links to a website. -->
    <string name="download_languages_header_learn_more_preference">Máis información</string>
    <!-- The subhead of the download language preference screen will appear above the pivot language. -->
    <string name="download_languages_available_languages_preference">Idiomas dispoñíbeis</string>
    <!-- Text that will appear beside a core or pivot language package name to show that the language is necessary for the translation feature to function. -->
    <string name="download_languages_default_system_language_require_preference">requirido</string>
    <!-- A text for download language preference item.
    The first parameter is the language name, for example, "Spanish".
    The second parameter is the language file size, for example, "(3.91 KB)" or, if the language package name is a pivot language, "(required)". -->
    <string name="download_languages_language_item_preference">%1$s (%2$s)</string>
    <!-- The subhead of the download language preference screen will appear above the items that were not downloaded. -->
    <string name="download_language_header_preference">Descargar idiomas</string>
    <!-- All languages list item. When the user presses this item, they can download or delete all languages. -->
    <string name="download_language_all_languages_item_preference">Todos os idiomas</string>
    <!-- Content description (not visible, for screen readers etc.): For a language list item that was downloaded, the user can now delete it. -->
    <string name="download_languages_item_content_description_downloaded_state">Eliminar</string>
    <!-- Content description (not visible, for screen readers etc.): For a language list item, downloading is in progress. -->
    <string name="download_languages_item_content_description_in_progress_state">En progreso</string>
    <!-- Content description (not visible, for screen readers etc.): For a language list item that was not downloaded. -->
    <string name="download_languages_item_content_description_not_downloaded_state">Descargar</string>
    <!-- Content description (not visible, for screen readers etc.): For a language list item that is selected. -->
    <string name="download_languages_item_content_description_selected_state">Seleccionado</string>

    <!-- Title for the dialog used by the translations feature to confirm deleting a language.
    The dialog will be presented when the user requests deletion of a language.
    The first parameter is the name of the language, for example, "Spanish" and the second parameter is the size in kilobytes or megabytes of the language file. -->
    <string name="delete_language_file_dialog_title">Eliminar %1$s (%2$s)?</string>
    <!-- Additional information for the dialog used by the translations feature to confirm deleting a language. The first parameter is the name of the application, for example, "Fenix". -->
    <string name="delete_language_file_dialog_message">Se elimina este idioma, %1$s descargará idiomas parciais na súa caché mentres traduce.</string>
    <!-- Title for the dialog used by the translations feature to confirm deleting all languages file.
    The dialog will be presented when the user requests deletion of all languages file.
    The first parameter is the size in kilobytes or megabytes of the language file. -->
    <string name="delete_language_all_languages_file_dialog_title">Eliminar todos os idiomas (%1$s)?</string>
    <!-- Additional information for the dialog used by the translations feature to confirm deleting all languages file. The first parameter is the name of the application, for example, "Fenix". -->
    <string name="delete_language_all_languages_file_dialog_message">Se elimina todos os idiomas, %1$s descargará linguas parciais na súa caché mentres traduce.</string>
    <!-- Button text on the dialog used by the translations feature to confirm deleting a language. -->
    <string name="delete_language_file_dialog_positive_button_text">Eliminar</string>
    <!-- Button text on the dialog used by the translations feature to cancel deleting a language. -->
    <string name="delete_language_file_dialog_negative_button_text">Cancelar</string>

    <!-- Title for the data saving mode warning dialog used by the translations feature.
    This dialog will be presented when the user attempts to download a language or perform
    a translation without the necessary language files downloaded first when Android's data saver mode is enabled and the user is not using WiFi.
    The first parameter is the size in kilobytes or megabytes of the language file.-->
    <string name="download_language_file_dialog_title">Descargar no modo de aforro de datos (%1$s)?</string>
    <!-- Additional information for the data saving mode warning dialog used by the translations feature. This text explains the reason a download is required for a translation. -->
    <string name="download_language_file_dialog_message_all_languages">Descargamos idiomas parciais na súa caché para manter as traducións privadas.</string>
<<<<<<< HEAD
=======
    <!-- Additional information for the data saving mode warning dialog used by the translations feature. This text explains the reason a download is required for a translation without mentioning the cache. -->
    <string name="download_language_file_dialog_message_all_languages_no_cache">Descargamos idiomas parciais para manter as traducións privadas.</string>
>>>>>>> 73c9a42a
    <!-- Checkbox label text on the data saving mode warning dialog used by the translations feature. This checkbox allows users to ignore the data usage warnings. -->
    <string name="download_language_file_dialog_checkbox_text">Descargar sempre no modo de aforro de datos</string>
    <!-- Button text on the data saving mode warning dialog used by the translations feature to allow users to confirm they wish to continue and download the language file. -->
    <string name="download_language_file_dialog_positive_button_text">Descargar</string>
    <!-- Button text on the data saving mode warning dialog used by the translations feature to allow users to confirm they wish to continue and download the language file and perform a translation. -->
    <string name="download_language_file_dialog_positive_button_text_all_languages">Descargar e traducir</string>
    <!-- Button text on the data saving mode warning dialog used by the translations feature to allow users to cancel the action and not perform a download of the language file. -->
    <string name="download_language_file_dialog_negative_button_text">Cancelar</string>

    <!-- Debug drawer -->
    <!-- The user-facing title of the Debug Drawer feature. -->
    <string name="debug_drawer_title">Ferramentas de depuración</string>
    <!-- Content description (not visible, for screen readers etc.): Navigate back within the debug drawer. -->
    <string name="debug_drawer_back_button_content_description">Retroceder no historial</string>
    <!-- The title of the Tab Tools feature in the Debug Drawer. -->
    <string name="debug_drawer_tab_tools_title">Ferramentas de lapelas</string>
    <!-- The title of the tab count section in Tab Tools. -->
    <string name="debug_drawer_tab_tools_tab_count_title">Número de lapelas</string>
    <!-- The active tab count category in the tab count section in Tab Tools. -->
    <string name="debug_drawer_tab_tools_tab_count_normal">Activo</string>
    <!-- The inactive tab count category in the tab count section in Tab Tools. -->
    <string name="debug_drawer_tab_tools_tab_count_inactive">Inactivo</string>
    <!-- The private tab count category in the tab count section in Tab Tools. -->
    <string name="debug_drawer_tab_tools_tab_count_private">Privado</string>
    <!-- The total tab count category in the tab count section in Tab Tools. -->
    <string name="debug_drawer_tab_tools_tab_count_total">Total</string>
    <!-- The title of the tab creation tool section in Tab Tools. -->
    <string name="debug_drawer_tab_tools_tab_creation_tool_title">Ferramenta de creación de lapelas</string>
    <!-- The label of the text field in the tab creation tool. -->
    <string name="debug_drawer_tab_tools_tab_creation_tool_text_field_label">Cantidade de lapelas a crear</string>
    <!-- The button text to add tabs to the active tab group in the tab creation tool. -->
    <string name="debug_drawer_tab_tools_tab_creation_tool_button_text_active">Engadir ás lapelas activas</string>
    <!-- The button text to add tabs to the inactive tab group in the tab creation tool. -->
    <string name="debug_drawer_tab_tools_tab_creation_tool_button_text_inactive">Engadir ás lapelas inactivas</string>
    <!-- The button text to add tabs to the private tab group in the tab creation tool. -->
    <string name="debug_drawer_tab_tools_tab_creation_tool_button_text_private">Engadir ás lapelas privadas</string>
</resources><|MERGE_RESOLUTION|>--- conflicted
+++ resolved
@@ -241,8 +241,6 @@
     <!-- Button shown on the home page that opens the Customize home settings -->
     <string name="browser_menu_customize_home_1">Personalizar a páxina de inicio</string>
 
-<<<<<<< HEAD
-=======
     <!-- Browser menu label to sign in to sync on the device using Mozilla accounts -->
     <string name="browser_menu_sign_in" tools:ignore="UnusedResources">Identificarse</string>
     <!-- Browser menu caption label for the "Sign in" browser menu item described in browser_menu_sign_in -->
@@ -252,7 +250,6 @@
     <!-- Text displayed when there are no extensions to be shown -->
     <string name="extensions_management_no_extensions">Non hai extensións aquí</string>
 
->>>>>>> 73c9a42a
     <!-- Browser Toolbar -->
     <!-- Content description for the Home screen button on the browser toolbar -->
     <string name="browser_toolbar_home">Páxina de inicio</string>
@@ -355,15 +352,9 @@
     <string name="juno_onboarding_default_browser_title_nimbus_4" tools:ignore="UnusedResources">Navegación segura con máis opcións</string>
     <!-- Description for set firefox as default browser screen used by Nimbus experiments. -->
     <string name="juno_onboarding_default_browser_description_nimbus_3">O noso navegador sen ánimo de lucro axuda a evitar que as empresas o sigan en segredo pola web.</string>
-<<<<<<< HEAD
     <!-- Description for set firefox as default browser screen used by Nimbus experiments. -->
     <string name="juno_onboarding_default_browser_description_nimbus_4" tools:ignore="UnusedResources">Máis de 100 millóns de persoas protexen a súa privacidade escollendo un navegador que está apoiado por unha organización sen ánimo de lucro.</string>
     <!-- Description for set firefox as default browser screen used by Nimbus experiments. -->
-=======
-    <!-- Description for set firefox as default browser screen used by Nimbus experiments. -->
-    <string name="juno_onboarding_default_browser_description_nimbus_4" tools:ignore="UnusedResources">Máis de 100 millóns de persoas protexen a súa privacidade escollendo un navegador que está apoiado por unha organización sen ánimo de lucro.</string>
-    <!-- Description for set firefox as default browser screen used by Nimbus experiments. -->
->>>>>>> 73c9a42a
     <string name="juno_onboarding_default_browser_description_nimbus_5" tools:ignore="UnusedResources">Rastrexadores coñecidos? Bloqueados automaticamente. Extensións? Probe as 700. PDF? O noso lector integrado fai que sexan fáciles de xestionar.</string>
     <!-- Description for set firefox as default browser screen used by Nimbus experiments. -->
     <string name="juno_onboarding_default_browser_description_nimbus_2" moz:RemovedIn="124" tools:ignore="UnusedResources">O noso navegador sen ánimo de lucro axuda a evitar que as empresas o sigan en segredo pola web.\n\nMáis información no noso aviso de privacidade.</string>
@@ -704,14 +695,10 @@
     <!-- Button text of the Nimbus message for add-ons general availability. -->
     <string name="addon_ga_message_button" moz:removedIn="126" tools:ignore="UnusedResources">Explorar os complementos</string>
 
-<<<<<<< HEAD
-    <!-- Add-on process crash dialog to user -->
-=======
     <!-- Button text of the Nimbus message for extensions general availability. -->
     <string name="addon_ga_message_button_2" tools:ignore="UnusedResources">Explora extensións</string>
 
     <!-- Extension process crash dialog to user -->
->>>>>>> 73c9a42a
     <!-- Title of a dialog shown to the user when enough errors have occurred with addons and they need to be temporarily disabled -->
     <string name="addon_process_crash_dialog_title" moz:removedIn="126" tools:ignore="UnusedResources">Os complementos están desactivados temporalmente</string>
     <!-- Title of the extension crash dialog shown to the user when enough errors have occurred with extensions and they need to be temporarily disabled -->
@@ -1713,15 +1700,9 @@
     <string name="preferences_passwords_logins_and_passwords" moz:RemovedIn="125" tools:ignore="UnusedResources">Identificacións e contrasinais</string>
     <!-- Preference for managing the settings for logins and passwords in Fenix -->
     <string name="preferences_passwords_logins_and_passwords_2">Contrasinais</string>
-<<<<<<< HEAD
     <!-- Preference for managing the saving of logins and passwords in Fenix -->
     <string name="preferences_passwords_save_logins" moz:RemovedIn="125" tools:ignore="UnusedResources">Gardar Inicios de sesión e contrasinais</string>
     <!-- Preference for managing the saving of logins and passwords in Fenix -->
-=======
-    <!-- Preference for managing the saving of logins and passwords in Fenix -->
-    <string name="preferences_passwords_save_logins" moz:RemovedIn="125" tools:ignore="UnusedResources">Gardar Inicios de sesión e contrasinais</string>
-    <!-- Preference for managing the saving of logins and passwords in Fenix -->
->>>>>>> 73c9a42a
     <string name="preferences_passwords_save_logins_2">Gardar contrasinais</string>
     <!-- Preference option for asking to save passwords in Fenix -->
     <string name="preferences_passwords_save_logins_ask_to_save">Preguntar para gardar</string>
@@ -1738,17 +1719,10 @@
     <string name="preferences_android_autofill_description">Encher os nomes de usuario e os contrasinais noutras aplicacións do dispositivo.</string>
     <!-- Preference option for adding a login -->
     <string name="preferences_logins_add_login" moz:RemovedIn="125" tools:ignore="UnusedResources">Engadir credenciais</string>
-<<<<<<< HEAD
 
     <!-- Preference option for adding a password -->
     <string name="preferences_logins_add_login_2">Engadir contrasinal</string>
 
-=======
-
-    <!-- Preference option for adding a password -->
-    <string name="preferences_logins_add_login_2">Engadir contrasinal</string>
-
->>>>>>> 73c9a42a
     <!-- Preference for syncing saved passwords in Fenix -->
     <string name="preferences_passwords_sync_logins" moz:RemovedIn="125" tools:ignore="UnusedResources">Sincronizar os inicios de sesión</string>
     <!-- Preference for syncing saved passwords in Fenix -->
@@ -1761,15 +1735,9 @@
     <string name="preferences_passwords_saved_logins" moz:RemovedIn="125" tools:ignore="UnusedResources">Identificacións gardadas</string>
     <!-- Preference to access list of saved passwords -->
     <string name="preferences_passwords_saved_logins_2">Contrasinais gardados</string>
-<<<<<<< HEAD
     <!-- Description of empty list of saved passwords. Placeholder is replaced with app name.  -->
     <string name="preferences_passwords_saved_logins_description_empty_text" moz:RemovedIn="125" tools:ignore="UnusedResources">Os inicios de sesión que garde ou sincronice co %s aparecerán aquí.</string>
     <!-- Description of empty list of saved passwords. Placeholder is replaced with app name.  -->
-=======
-    <!-- Description of empty list of saved passwords. Placeholder is replaced with app name.  -->
-    <string name="preferences_passwords_saved_logins_description_empty_text" moz:RemovedIn="125" tools:ignore="UnusedResources">Os inicios de sesión que garde ou sincronice co %s aparecerán aquí.</string>
-    <!-- Description of empty list of saved passwords. Placeholder is replaced with app name.  -->
->>>>>>> 73c9a42a
     <string name="preferences_passwords_saved_logins_description_empty_text_2">Os contrasinais que garde ou sincronice con %s listaranse aquí. Todos os contrasinais que garde están cifrados.</string>
     <!-- Preference to access list of saved logins -->
     <string name="preferences_passwords_saved_logins_description_empty_learn_more_link" moz:RemovedIn="125" tools:ignore="UnusedResources">Obteña máis información sobre Sync.</string>
@@ -1825,15 +1793,9 @@
     <string name="logins_warning_dialog_title" moz:RemovedIn="125" tools:ignore="UnusedResources">Protexa os seus inicios de sesión e contrasinais</string>
     <!-- Title of warning dialog if users have no device authentication set up -->
     <string name="logins_warning_dialog_title_2">Protexa os seus contrasinais gardados</string>
-<<<<<<< HEAD
     <!-- Message of warning dialog if users have no device authentication set up -->
     <string name="logins_warning_dialog_message" moz:RemovedIn="125" tools:ignore="UnusedResources">Configure un padrón de bloqueo de dispositivo, PIN ou contrasinal para protexer os accesos e contrasinais gardados de que non sexan accedidos se outra persoa ten o seu dispositivo.</string>
     <!-- Message of warning dialog if users have no device authentication set up -->
-=======
-    <!-- Message of warning dialog if users have no device authentication set up -->
-    <string name="logins_warning_dialog_message" moz:RemovedIn="125" tools:ignore="UnusedResources">Configure un padrón de bloqueo de dispositivo, PIN ou contrasinal para protexer os accesos e contrasinais gardados de que non sexan accedidos se outra persoa ten o seu dispositivo.</string>
-    <!-- Message of warning dialog if users have no device authentication set up -->
->>>>>>> 73c9a42a
     <string name="logins_warning_dialog_message_2">Configure un padrón de bloqueo do dispositivo, un PIN ou un contrasinal para protexer o acceso aos seus contrasinais gardados se outra persoa ten o seu dispositivo.</string>
     <!-- Negative button to ignore warning dialog if users have no device authentication set up -->
     <string name="logins_warning_dialog_later">Máis tarde</string>
@@ -1864,15 +1826,9 @@
     <string name="preferences_credit_cards" moz:RemovedIn="125" tools:ignore="UnusedResources">Tarxetas de crédito</string>
     <!-- Preference and title for managing the settings for payment methods -->
     <string name="preferences_credit_cards_2">Métodos de pagamento</string>
-<<<<<<< HEAD
     <!-- Preference for saving and autofilling credit cards -->
     <string name="preferences_credit_cards_save_and_autofill_cards" moz:RemovedIn="125" tools:ignore="UnusedResources">Gardar e completar automaticamente as tarxetas</string>
     <!-- Preference for saving and autofilling credit cards -->
-=======
-    <!-- Preference for saving and autofilling credit cards -->
-    <string name="preferences_credit_cards_save_and_autofill_cards" moz:RemovedIn="125" tools:ignore="UnusedResources">Gardar e completar automaticamente as tarxetas</string>
-    <!-- Preference for saving and autofilling credit cards -->
->>>>>>> 73c9a42a
     <string name="preferences_credit_cards_save_and_autofill_cards_2">Gardar e cubrir os métodos de pago</string>
     <!-- Preference summary for saving and autofilling credit card data -->
     <string name="preferences_credit_cards_save_and_autofill_cards_summary" moz:RemovedIn="125" tools:ignore="UnusedResources">Os datos están cifrados</string>
@@ -2125,15 +2081,9 @@
     <string name="saved_login_username_description" moz:RemovedIn="125" tools:ignore="UnusedResources">O campo de texto editábel para o nome de usuario do inicio de sesión.</string>
     <!--  The editable text field for a username. -->
     <string name="saved_login_username_description_3">O campo de texto editable para o nome de usuario.</string>
-<<<<<<< HEAD
     <!--  The editable text field for a login's password. -->
     <string name="saved_login_password_description" moz:RemovedIn="125" tools:ignore="UnusedResources">O campo de texto editábel para o contrasinal do inicio de sesión.</string>
     <!--  The editable text field for a login's password. -->
-=======
-    <!--  The editable text field for a login's password. -->
-    <string name="saved_login_password_description" moz:RemovedIn="125" tools:ignore="UnusedResources">O campo de texto editábel para o contrasinal do inicio de sesión.</string>
-    <!--  The editable text field for a login's password. -->
->>>>>>> 73c9a42a
     <string name="saved_login_password_description_2">O campo de texto editable para o contrasinal.</string>
     <!--  The button description to save changes to an edited login. -->
     <string name="save_changes_to_login" moz:RemovedIn="125" tools:ignore="UnusedResources">Gardar os cambios para iniciar sesión.</string>
@@ -2151,15 +2101,9 @@
     <string name="saved_login_password_required" moz:RemovedIn="125" tools:ignore="UnusedResources">Contrasinal obrigatorio</string>
     <!--  Error text displayed underneath the password field when it is in an error case. -->
     <string name="saved_login_password_required_2">Introduza un contrasinal</string>
-<<<<<<< HEAD
     <!--  The error message in add login view when username field is blank. -->
     <string name="saved_login_username_required" moz:RemovedIn="125" tools:ignore="UnusedResources">Requírese un nome de usuario</string>
     <!--  The error message in add login view when username field is blank. -->
-=======
-    <!--  The error message in add login view when username field is blank. -->
-    <string name="saved_login_username_required" moz:RemovedIn="125" tools:ignore="UnusedResources">Requírese un nome de usuario</string>
-    <!--  The error message in add login view when username field is blank. -->
->>>>>>> 73c9a42a
     <string name="saved_login_username_required_2">Introduza un nome de usuario</string>
     <!--  The error message in add login view when hostname field is blank. -->
     <string name="saved_login_hostname_required" tools:ignore="UnusedResources">Requírese un nome de servidor</string>
@@ -2408,33 +2352,14 @@
     <string name="review_quality_check_contextual_onboarding_learn_more">Usando o poder de %1$s de Mozilla, axudámoslle a evitar recensións tendenciosas e pouco auténticas. O noso modelo de IA está a mellorar sempre para protexelo mentres compra. %2$s</string>
     <!-- Clickable text from the contextual onboarding card that links to review quality check support article. -->
     <string name="review_quality_check_contextual_onboarding_learn_more_link">Máis información</string>
-<<<<<<< HEAD
-    <!-- Caption text to be displayed in review quality check contextual onboarding card above the opt-in button. First parameter is the Fakespot product name. Following parameters are for clickable texts defined in review_quality_check_contextual_onboarding_privacy_policy and review_quality_check_contextual_onboarding_terms_use. In the phrase "Fakespot by Mozilla", "by" can be localized. Does not need to stay by. -->
-    <string name="review_quality_check_contextual_onboarding_caption" moz:RemovedIn="123" tools:ignore="UnusedResources">Ao seleccionar «Si, probalo», acepta %2$s e %3$s de %1$s de Mozilla.</string>
-    <!-- Caption text to be displayed in review quality check contextual onboarding card above the opt-in button. Parameter is the Fakespot product name. After the colon, what appears are two links, each on their own line. The first link is to a Privacy policy (review_quality_check_contextual_onboarding_privacy_policy_2). The second link is to Terms of use (review_quality_check_contextual_onboarding_terms_use_2). -->
-    <string name="review_quality_check_contextual_onboarding_caption_2" moz:RemovedIn="123" tools:ignore="UnusedResources">Ao seleccionar «Si, probalo», acepta o seguinte de %1$s:</string>
-=======
->>>>>>> 73c9a42a
     <!-- Caption text to be displayed in review quality check contextual onboarding card above the opt-in button. First parameter is Firefox app name, third parameter is the Fakespot product name. Second & fourth are for clickable texts defined in review_quality_check_contextual_onboarding_privacy_policy_3 and review_quality_check_contextual_onboarding_terms_use. -->
     <string name="review_quality_check_contextual_onboarding_caption_3" moz:RemovedIn="124" tools:ignore="UnusedResources">Ao seleccionar «Si, probalo», acepta os %2$s de %1$s e os %4$s de %3$s.</string>
     <!-- Caption text to be displayed in review quality check contextual onboarding card above the opt-in button. First parameter is Firefox app name, third parameter is the Fakespot product name. Second & fourth are for clickable texts defined in review_quality_check_contextual_onboarding_privacy_policy_3 and review_quality_check_contextual_onboarding_terms_use. -->
     <string name="review_quality_check_contextual_onboarding_caption_4">Ao seleccionar «Si, probalo», acepta os %2$s de %1$s e os %4$s de %3$s.</string>
-<<<<<<< HEAD
-    <!-- Clickable text from the review quality check contextual onboarding card that links to Fakespot privacy policy. -->
-    <string name="review_quality_check_contextual_onboarding_privacy_policy" moz:RemovedIn="123" tools:ignore="UnusedResources">política de privacidade</string>
-    <!-- Clickable text from the review quality check contextual onboarding card that links to Fakespot privacy policy. -->
-    <string name="review_quality_check_contextual_onboarding_privacy_policy_2" moz:RemovedIn="123" tools:ignore="UnusedResources">Política de privacidade</string>
-=======
->>>>>>> 73c9a42a
     <!-- Clickable text from the review quality check contextual onboarding card that links to Fakespot privacy notice. -->
     <string name="review_quality_check_contextual_onboarding_privacy_policy_3">política de privacidade</string>
     <!-- Clickable text from the review quality check contextual onboarding card that links to Fakespot terms of use. -->
     <string name="review_quality_check_contextual_onboarding_terms_use">temos de uso</string>
-<<<<<<< HEAD
-    <!-- Clickable text from the review quality check contextual onboarding card that links to Fakespot terms of use. -->
-    <string name="review_quality_check_contextual_onboarding_terms_use_2" moz:RemovedIn="123" tools:ignore="UnusedResources">Temos de uso</string>
-=======
->>>>>>> 73c9a42a
     <!-- Text for opt-in button from the review quality check contextual onboarding card. -->
     <string name="review_quality_check_contextual_onboarding_primary_button_text">Si, probalo</string>
     <!-- Text for opt-out button from the review quality check contextual onboarding card. -->
@@ -2677,11 +2602,8 @@
     <string name="download_language_file_dialog_title">Descargar no modo de aforro de datos (%1$s)?</string>
     <!-- Additional information for the data saving mode warning dialog used by the translations feature. This text explains the reason a download is required for a translation. -->
     <string name="download_language_file_dialog_message_all_languages">Descargamos idiomas parciais na súa caché para manter as traducións privadas.</string>
-<<<<<<< HEAD
-=======
     <!-- Additional information for the data saving mode warning dialog used by the translations feature. This text explains the reason a download is required for a translation without mentioning the cache. -->
     <string name="download_language_file_dialog_message_all_languages_no_cache">Descargamos idiomas parciais para manter as traducións privadas.</string>
->>>>>>> 73c9a42a
     <!-- Checkbox label text on the data saving mode warning dialog used by the translations feature. This checkbox allows users to ignore the data usage warnings. -->
     <string name="download_language_file_dialog_checkbox_text">Descargar sempre no modo de aforro de datos</string>
     <!-- Button text on the data saving mode warning dialog used by the translations feature to allow users to confirm they wish to continue and download the language file. -->
