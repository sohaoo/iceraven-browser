<?xml version="1.0" encoding="utf-8"?>
<resources xmlns:tools="http://schemas.android.com/tools" xmlns:moz="http://mozac.org/tools">
    <!-- App name for private browsing mode. The first parameter is the name of the app defined in app_name (for example: Fenix)-->
    <string name="app_name_private_5">%s privado</string>
    <!-- App name for private browsing mode. The first parameter is the name of the app defined in app_name (for example: Fenix)-->
    <string name="app_name_private_4">%s (Privado)</string>

    <!-- Home Fragment -->
    <!-- Content description (not visible, for screen readers etc.): "Three dot" menu button. -->
    <string name="content_description_menu">Máis opcións</string>
    <!-- Content description (not visible, for screen readers etc.): "Private Browsing" menu button. -->
    <string name="content_description_private_browsing_button">Activar a navegación privada</string>
    <!-- Content description (not visible, for screen readers etc.): "Private Browsing" menu button. -->
    <string name="content_description_disable_private_browsing_button">Desactivar a navegación privada</string>
    <!-- Placeholder text shown in the search bar before a user enters text for the default engine -->
    <string name="search_hint">Buscar ou introducir enderezo</string>
    <!-- Placeholder text shown in the search bar before a user enters text for a general engine -->
    <string name="search_hint_general_engine">Buscar na web</string>
    <!-- Placeholder text shown in search bar when using history search -->
    <string name="history_search_hint">Buscar no historial</string>
    <!-- Placeholder text shown in search bar when using bookmarks search -->
    <string name="bookmark_search_hint">Buscar nos marcadores</string>
    <!-- Placeholder text shown in search bar when using tabs search -->
    <string name="tab_search_hint">Buscar nas lapelas</string>
    <!-- Placeholder text shown in the search bar when using application search engines -->
    <string name="application_search_hint">Introduza os termos de busca</string>
    <!-- No Open Tabs Message Description -->
    <string name="no_open_tabs_description">As súas lapelas abertas aparecen aquí.</string>
    <!-- No Private Tabs Message Description -->
    <string name="no_private_tabs_description">As súas lapelas privadas aparecen aquí.</string>

    <!-- Tab tray multi select title in app bar. The first parameter is the number of tabs selected -->
    <string name="tab_tray_multi_select_title">Seleccionouse %1$d</string>
    <!-- Label of button in create collection dialog for creating a new collection  -->
    <string name="tab_tray_add_new_collection">Engadir nova colección</string>
    <!-- Label of editable text in create collection dialog for naming a new collection  -->
    <string name="tab_tray_add_new_collection_name">Nome</string>
    <!-- Label of button in save to collection dialog for selecting a current collection  -->
    <string name="tab_tray_select_collection">Seleccionar colección</string>
    <!-- Content description for close button while in multiselect mode in tab tray -->
    <string name="tab_tray_close_multiselect_content_description">Saír do modo multiselección</string>
    <!-- Content description for save to collection button while in multiselect mode in tab tray -->
    <string name="tab_tray_collection_button_multiselect_content_description">Gardar as lapelas seleccionadas na colección</string>
    <!-- Content description on checkmark while tab is selected in multiselect mode in tab tray -->
    <string name="tab_tray_multiselect_selected_content_description">Seleccionada</string>

    <!-- Home - Bookmarks -->
    <!-- Title for the home screen section with bookmarks. -->
    <string name="home_bookmarks_title">Marcadores</string>
    <!-- Content description for the button which navigates the user to show all of their bookmarks. -->
    <string name="home_bookmarks_show_all_content_description">Mostrar todos os marcadores</string>
    <!-- Text for the menu button to remove a recently saved bookmark from the user's home screen -->
    <string name="home_bookmarks_menu_item_remove">Retirar</string>

    <!-- About content. The first parameter is the name of the application. (For example: Fenix) -->
    <string name="about_content">%1$s é producido por Mozilla.</string>

    <!-- Private Browsing -->
    <!-- Explanation for private browsing displayed to users on home view when they first enable private mode
        The first parameter is the name of the app defined in app_name (for example: Fenix) -->
    <string name="private_browsing_placeholder_description_2">
        %1$s limpa o historial de buscas e de navegación das lapelas privadas ao saír delas ou pechar a aplicación. Aínda que isto non conserva o seu anonimato en sitios web para o seu fornecedor de servizos de internet, si facilita manter en privado o que fai na rede para calquera outra persoa que utilice este ordenador.</string>
    <string name="private_browsing_common_myths">
       Mitos frecuentes sobre a navegación privada
    </string>

    <!-- True Private Browsing Mode -->
    <!-- Title for info card on private homescreen in True Private Browsing Mode. -->
    <string name="felt_privacy_desc_card_title">Non deixe rastro neste dispositivo</string>
    <!-- Explanation for private browsing displayed to users on home view when they first enable
        private mode in our new Total Private Browsing mode.
        The first parameter is the name of the app defined in app_name (for example: Firefox Nightly)
        The second parameter is the clickable link text in felt_privacy_info_card_subtitle_link_text -->
    <string name="felt_privacy_info_card_subtitle_2">%1$s elimina as súas cookies, o historial e os datos do sitio cando peche todas as súas lapelas privadas. %2$s</string>
    <!-- Clickable portion of the explanation for private browsing that links the user to our
        about privacy page.
        This string is used in felt_privacy_info_card_subtitle as the second parameter.-->
    <string name="felt_privacy_info_card_subtitle_link_text">Quen podería ver a miña actividade?</string>

    <!-- Private mode shortcut "contextual feature recommendation" (CFR) -->
    <!-- Text for the Private mode shortcut CFR message for adding a private mode shortcut to open private tabs from the Home screen -->
    <string name="private_mode_cfr_message_2">Inicie a súa próxima lapela privada cun só toque.</string>
    <!-- Text for the positive button to accept adding a Private Browsing shortcut to the Home screen -->
    <string name="private_mode_cfr_pos_button_text">Engadir á páxina de inicio</string>
    <!-- Text for the negative button to decline adding a Private Browsing shortcut to the Home screen -->
    <string name="cfr_neg_button_text">Non, grazas</string>

    <!-- Open in App "contextual feature recommendation" (CFR) -->
    <!-- Text for the info message. The first parameter is the name of the application.-->
    <string name="open_in_app_cfr_info_message_2">Pode configurar %1$s para que abra automaticamente as ligazóns nas aplicacións.</string>
    <!-- Text for the positive action button -->
    <string name="open_in_app_cfr_positive_button_text">Ir á configuración</string>
    <!-- Text for the negative action button -->
    <string name="open_in_app_cfr_negative_button_text">Rexeitar</string>

    <!-- Total cookie protection "contextual feature recommendation" (CFR) -->
    <!-- Text for the message displayed in the contextual feature recommendation popup promoting the total cookie protection feature. -->
    <string name="tcp_cfr_message" moz:removedIn="132" tools:ignore="UnusedResources">A nosa función de privacidade máis poderosa aínda illa os rastrexadores entre sitios.</string>
    <!-- Text displayed that links to website containing documentation about the "Total cookie protection" feature. -->
    <string name="tcp_cfr_learn_more" moz:removedIn="132" tools:ignore="UnusedResources">Aprenda sobre a protección total de cookies</string>

    <!-- Private browsing erase action "contextual feature recommendation" (CFR) -->
    <!-- Text for the message displayed in the contextual feature recommendation popup promoting the erase private browsing feature. -->
    <string name="erase_action_cfr_message">Toque aquí para comezar unha nova sesión privada. Elimine o seu historial, cookies — todo.</string>


    <!-- Toolbar "contextual feature recommendation" (CFR) -->
    <!-- Text for the title displayed in the contextual feature recommendation popup promoting the navigation bar. -->
    <string name="navbar_cfr_title">Navegar máis rápido coa nova navegación</string>

    <!-- Text for the message displayed in the contextual feature recommendation popup promoting the navigation bar. -->
    <string name="navbar_cfr_message_2">Nun sitio web, esta barra escóndese mentres se despraza cara abaixo para obter máis espazo de navegación.</string>

    <!-- Text for the message displayed for the popup promoting the long press of navigation in the navigation bar. -->
    <string name="navbar_navigation_buttons_cfr_message">Toque e manteña premidas as frechas para saltar entre as páxinas do historial desta pestana.</string>

    <!-- Tablet navigation bar "contextual feature recommendation" (CFR) -->
    <!-- Text for the title displayed in the contextual feature recommendation popup promoting the tablet navigation bar. -->
    <string name="tablet_nav_bar_cfr_title" moz:removedIn="132" tools:ignore="UnusedResources">Novo: frechas cara atrás e cara adiante cun só toque</string>
    <!-- Text for the message displayed in the contextual feature recommendation popup promoting the tablet navigation bar. -->
    <string name="tablet_nav_bar_cfr_message" moz:removedIn="132" tools:ignore="UnusedResources">Goce dunha navegación máis rápida, sempre está ao alcance dos seus dedos.</string>

    <!-- Text for the info dialog when camera permissions have been denied but user tries to access a camera feature. -->
    <string name="camera_permissions_needed_message">Necesítase acceso á cámara. Vai á configuración de Android, toque nos permisos e toque en permitir.</string>
    <!-- Text for the positive action button to go to Android Settings to grant permissions. -->
    <string name="camera_permissions_needed_positive_button_text">Ir á configuración</string>
    <!-- Text for the negative action button to dismiss the dialog. -->
    <string name="camera_permissions_needed_negative_button_text">Rexeitar</string>

    <!-- Text for the banner message to tell users about our auto close feature. -->
    <string name="tab_tray_close_tabs_banner_message">Configure as lapelas abertas para que se pechen automaticamente se non se viron de novo onte, na semana ou no mes pasados.</string>
    <!-- Text for the positive action button to go to Settings for auto close tabs. -->
    <string name="tab_tray_close_tabs_banner_positive_button_text">Ver opcións</string>
    <!-- Text for the negative action button to dismiss the Close Tabs Banner. -->
    <string name="tab_tray_close_tabs_banner_negative_button_text">Rexeitar</string>


    <!-- Text for the banner message to tell users about our inactive tabs feature. -->
    <string name="tab_tray_inactive_onboarding_message">Os separadores que non vise en dúas semanas móvense aquí.</string>
    <!-- Text for the action link to go to Settings for inactive tabs. -->
    <string name="tab_tray_inactive_onboarding_button_text">Desactivar na configuración</string>
    <!-- Text for title for the auto-close dialog of the inactive tabs. -->
    <string name="tab_tray_inactive_auto_close_title">Pechar automaticamente despois dun mes?</string>
    <!-- Text for the body for the auto-close dialog of the inactive tabs.
        The first parameter is the name of the application.-->
    <string name="tab_tray_inactive_auto_close_body_2">%1$s pode pechar os separadores que non se visen durante o último mes.</string>
    <!-- Content description for close button in the auto-close dialog of the inactive tabs. -->
    <string name="tab_tray_inactive_auto_close_button_content_description">Pechar</string>

    <!-- Text for turn on auto close tabs button in the auto-close dialog of the inactive tabs. -->
    <string name="tab_tray_inactive_turn_on_auto_close_button_2">Activar o peche automático</string>


    <!-- Home screen icons - Long press shortcuts -->
    <!-- Shortcut action to open new tab -->
    <string name="home_screen_shortcut_open_new_tab_2">Nova lapela</string>
    <!-- Shortcut action to open new private tab -->
    <string name="home_screen_shortcut_open_new_private_tab_2">Nova lapela privada</string>

    <!-- Shortcut action to open Passwords screen -->
    <string name="home_screen_shortcut_passwords">Contrasinais</string>

    <!-- Recent Tabs -->
    <!-- Header text for jumping back into the recent tab in the home screen -->
    <string name="recent_tabs_header">Volver</string>
    <!-- Button text for showing all the tabs in the tabs tray -->
    <string name="recent_tabs_show_all">Mostrar todo</string>
    <!-- Content description for the button which navigates the user to show all recent tabs in the tabs tray. -->
    <string name="recent_tabs_show_all_content_description_2">Botón para mostrar todos os separadores recentes</string>

    <!-- Text for button in synced tab card that opens synced tabs tray -->
    <string name="recent_tabs_see_all_synced_tabs_button_text">Ver todas as lapelas sincronizadas</string>
    <!-- Accessibility description for device icon used for recent synced tab -->
    <string name="recent_tabs_synced_device_icon_content_description">Dispositivo sincronizado</string>
    <!-- Text for the dropdown menu to remove a recent synced tab from the homescreen -->
    <string name="recent_synced_tab_menu_item_remove">Retirar</string>
    <!-- Text for the menu button to remove a grouped highlight from the user's browsing history
         in the Recently visited section -->
    <string name="recent_tab_menu_item_remove">Retirar</string>

    <!-- History Metadata -->
    <!-- Header text for a section on the home screen that displays grouped highlights from the
         user's browsing history, such as topics they have researched or explored on the web -->
    <string name="history_metadata_header_2">Visitado recentemente</string>
    <!-- Text for the menu button to remove a grouped highlight from the user's browsing history
         in the Recently visited section -->
    <string name="recently_visited_menu_item_remove">Retirar</string>
    <!-- Content description for the button which navigates the user to show all of their history. -->
    <string name="past_explorations_show_all_content_description_2">Mostrar todas as exploracións anteriores</string>

    <!-- Browser Fragment -->
    <!-- Content description (not visible, for screen readers etc.): Navigate backward (browsing history) -->
    <string name="browser_menu_back">Atrás</string>
    <!-- Content description (not visible, for screen readers etc.): Navigate forward (browsing history) -->
    <string name="browser_menu_forward">Adiante</string>
    <!-- Content description (not visible, for screen readers etc.): Refresh current website -->
    <string name="browser_menu_refresh">Actualizar</string>
    <!-- Content description (not visible, for screen readers etc.): Stop loading current website -->
    <string name="browser_menu_stop">Parar</string>
    <!-- Browser menu button that opens the extensions manager -->
    <string name="browser_menu_extensions">Extensións</string>
    <!-- Browser menu banner header text for extensions onboarding.
        The first parameter is the name of the app defined in app_name (for example: Fenix). -->
    <string name="browser_menu_extensions_banner_onboarding_header">Faga %s seu</string>
    <!-- Browser menu banner body text for extensions onboarding.
        The first parameter is the name of the app defined in app_name (for example: Fenix). -->
    <string name="browser_menu_extensions_banner_onboarding_body">As extensións melloran a súa navegación, desde cambiar o aspecto e o rendemento de %s ata aumentar a privacidade e a seguridade.</string>
    <!-- Browser menu banner link text for learning more about extensions -->
    <string name="browser_menu_extensions_banner_learn_more">Máis información</string>
    <!-- Browser menu button that opens the extensions manager -->
    <string name="browser_menu_manage_extensions">Xestionar as extensións</string>
    <!-- Content description (not visible, for screen readers etc.): Section heading for recommended extensions.-->
    <string name="browser_menu_recommended_section_content_description">Extensións recomendadas</string>
<<<<<<< HEAD
    <!-- Content description (not visible, for screen readers etc.): Label for plus icon used to add extensions. -->
    <string name="browser_menu_extension_plus_icon_content_description">Engadir extensión</string>
=======
    <!-- Content description (not visible, for screen readers etc.): Label for plus icon used to add extension.
      The first parameter is the name of the extension (for example: ClearURLs). -->
    <string name="browser_menu_extension_plus_icon_content_description_2">Engadir %1$s</string>
>>>>>>> a07f670f
    <!-- Browser menu button that opens AMO in a tab -->
    <string name="browser_menu_discover_more_extensions">Descubrir máis extensións</string>
    <!-- Browser menu description that is shown when one or more extensions are disabled due to extension errors -->
    <string name="browser_menu_extensions_disabled_description">Desactivado temporalmente</string>
    <!-- Browser menu button that opens account settings -->
    <string name="browser_menu_account_settings">Información da conta</string>
    <!-- Browser menu button that sends a user to help articles -->
    <string name="browser_menu_help">Axuda</string>
    <!-- Browser menu button that sends a to a the what's new article -->
    <string name="browser_menu_whats_new">Novidades</string>
    <!-- Browser menu button that opens the settings menu -->
    <string name="browser_menu_settings">Configuración</string>
    <!-- Browser menu button that opens a user's library -->
    <string name="browser_menu_library">Biblioteca</string>
    <!-- Browser menu toggle that requests a desktop site -->
    <string name="browser_menu_desktop_site">Sitio de escritorio</string>
    <!-- Browser menu button that reopens a private tab as a regular tab -->
    <string name="browser_menu_open_in_regular_tab">Abrir na pestana normal</string>
    <!-- Browser menu toggle that adds a shortcut to the site on the device home screen. -->
    <string name="browser_menu_add_to_homescreen">Engadir á páxina de inicio</string>
    <!-- Browser menu toggle that adds a shortcut to the site on the device home screen. -->
    <string name="browser_menu_add_to_homescreen_2">Engadir á pantalla de inicio…</string>
    <!-- Text for notifying users that Xiaomi devices require additional permissions to add to home screen -->
    <string name="browser_menu_add_to_homescreen_xiaomi">Os dispositivos Xiaomi poden necesitar permisos adicionais para engadir atallos á pantalla de inicio. Comprobe a súa configuración.</string>
    <!-- Content description (not visible, for screen readers etc.) for the Resync tabs button -->
    <string name="resync_button_content_description">Resincronizar</string>
    <!-- Browser menu button that opens the find in page menu -->
    <string name="browser_menu_find_in_page">Atopar na páxina</string>
    <!-- Browser menu button that opens the find in page menu -->
    <string name="browser_menu_find_in_page_2">Busca na páxina…</string>
    <!-- Browser menu button that opens the translations dialog, which has options to translate the current browser page. -->
    <string name="browser_menu_translations">Traducir a páxina</string>
    <!-- Browser menu button that saves the current tab to a collection -->
    <string name="browser_menu_save_to_collection">Gardar na colección…</string>
    <!-- Browser menu button that saves the current tab to a collection -->
    <string name="browser_menu_save_to_collection_2">Gardar na colección</string>
    <!-- Browser menu button that open a share menu to share the current site -->
    <string name="browser_menu_share">Compartir</string>
    <!-- Browser menu button that open a share menu to share the current site -->
    <string name="browser_menu_share_2">Compartir…</string>
    <!-- Browser menu button shown in custom tabs that opens the current tab in Fenix
        The first parameter is the name of the app defined in app_name (for example: Fenix) -->
    <string name="browser_menu_open_in_fenix">Aberto en %1$s</string>
    <!-- Browser menu text shown in custom tabs to indicate this is a Fenix tab
        The first parameter is the name of the app defined in app_name (for example: Fenix) -->
    <string name="browser_menu_powered_by">CREADO POR %1$s</string>
    <!-- Browser menu text shown in custom tabs to indicate this is a Fenix tab
        The first parameter is the name of the app defined in app_name (for example: Fenix) -->
    <string name="browser_menu_powered_by2">Creado por %1$s</string>
    <!-- Browser menu button to put the current page in reader mode -->
    <string name="browser_menu_read">Modo de lectura</string>
    <!-- Browser menu button content description to close reader mode and return the user to the regular browser -->
    <string name="browser_menu_read_close">Pechar a vista de lectura</string>
    <!-- Browser menu button to open the current page in an external app -->
    <string name="browser_menu_open_app_link">Abrir cunha aplicación</string>
    <!-- Browser menu button to show reader view appearance controls e.g. the used font type and size -->
    <string name="browser_menu_customize_reader_view">Personalizar da vista de lectura</string>

    <!-- Browser menu button to show reader view appearance controls e.g. the used font type and size -->
    <string name="browser_menu_customize_reader_view_2">Personalizar a vista de lectura</string>
    <!-- Browser menu label for adding a bookmark -->
    <string name="browser_menu_add">Engadir</string>
    <!-- Browser menu label for editing a bookmark -->
    <string name="browser_menu_edit">Editar</string>
    <!-- Button shown on the home page that opens the Customize home settings -->
    <string name="browser_menu_customize_home_1">Personalizar a páxina de inicio</string>

    <!-- Browser menu label to sign in to sync on the device using Mozilla accounts -->
    <string name="browser_menu_sign_in">Acceder</string>
    <!-- Browser menu caption label for the "Sign in" browser menu item described in `browser_menu_sign_in` -->
    <string name="browser_menu_sign_in_caption">Sincronizar contrasinais, pestanas e moito máis</string>

    <!-- Browser menu label to sign back in to sync on the device when the user's account needs to be reauthenticated -->
    <string name="browser_menu_sign_back_in_to_sync">Volver a acceder para sincronizar</string>
    <!-- Browser menu caption label for the "Sign back in to sync" browser menu item described in `browser_menu_sign_back_in_to_sync` when there is an error in syncing -->
    <string name="browser_menu_syncing_paused_caption">Sincronización detida</string>
    <!-- Browser menu label that creates a private tab -->
    <string name="browser_menu_new_private_tab">Nova lapela privada</string>
    <!-- Browser menu label that navigates to the Password screen -->
    <string name="browser_menu_passwords">Contrasinais</string>

    <!-- Browser menu label that navigates to the SUMO page for the Firefox for Android release notes.
         The first parameter is the name of the app defined in app_name (for example: Fenix)-->
    <string name="browser_menu_new_in_firefox">Novo en %1$s</string>

    <!-- Browser menu label that toggles the request for the desktop site of the currently visited page -->
    <string name="browser_menu_switch_to_desktop_site">Cambiar ao sitio de escritorio</string>
    <!-- Browser menu label that toggles the request for the mobile site of the currently visited page -->
    <string name="browser_menu_switch_to_mobile_site">Cambiar ao sitio móbil</string>
    <!-- Browser menu label that navigates to the page tools sub-menu -->
    <string name="browser_menu_tools">Ferramentas</string>
    <!-- Content description (not visible, for screen readers etc.): Back button for all menu redesign sub-menu -->
    <string name="browser_menu_back_button_content_description">Volver ao menú principal</string>
<<<<<<< HEAD
=======
    <!-- Content description (not visible, for screen readers etc.) for bottom sheet handlebar main menu. -->
    <string name="browser_main_menu_handlebar_content_description">Pechar a folla do menú principal</string>
    <!-- Content description (not visible, for screen readers etc.) for bottom sheet handlebar extensions menu. -->
    <string name="browser_extensions_menu_handlebar_content_description">Pechar a folla de menú de extensións</string>
    <!-- Content description (not visible, for screen readers etc.) for bottom sheet handlebar save menu. -->
    <string name="browser_save_menu_handlebar_content_description">Pecha a folla de menú de gardar</string>
    <!-- Content description (not visible, for screen readers etc.) for bottom sheet handlebar tools menu. -->
    <string name="browser_tools_menu_handlebar_content_description">Pechar a folla de menú de ferramentas</string>
    <!-- Content description (not visible, for screen readers etc.) for bottom sheet handlebar custom tab menu. -->
    <string name="browser_custom_tab_menu_handlebar_content_description">Pecha a folla de menú de pestanas personalizadas</string>
>>>>>>> a07f670f
    <!-- Browser menu description that describes the various tools related menu items inside of the tools sub-menu -->
    <string name="browser_menu_tools_description_with_translate">Vista de lectura, traducir, imprimir, compartir e abrir aplicación</string>
    <!-- Browser menu description that describes the various tools related menu items inside of the tools sub-menu -->
    <string name="browser_menu_tools_description">Vista de lectuar, imprimir, compartir e abrir aplicación</string>
    <!-- Browser menu label that navigates to the save sub-menu, which contains various save related menu items such as
         bookmarking a page, saving to collection, shortcut or as a PDF, and adding to home screen -->
    <string name="browser_menu_save">Gardar</string>

    <!-- Browser menu description that describes the various save related menu items inside of the save sub-menu -->
    <string name="browser_menu_save_description">Engadir marcador, atallo, inicio, colección, PDF</string>
    <!-- Browser menu label that bookmarks the currently visited page -->
    <string name="browser_menu_bookmark_this_page">Marcar esta páxina</string>
    <!-- Browser menu label that navigates to the edit bookmark screen for the current bookmarked page -->
    <string name="browser_menu_edit_bookmark">Editar marcador</string>
    <!-- Browser menu label that the saves the currently visited page as a PDF -->
    <string name="browser_menu_save_as_pdf">Gardar como PDF…</string>
    <!-- Browser menu label for turning ON reader view of the current visited page -->
    <string name="browser_menu_turn_on_reader_view">Activar a vista de lector</string>
    <!-- Browser menu label for turning OFF reader view of the current visited page -->
    <string name="browser_menu_turn_off_reader_view">Desactivar a vista de lector</string>
    <!-- Browser menu label for navigating to the translation feature, which provides language translation options the current visited page -->
    <string name="browser_menu_translate_page">Traducir a páxina…</string>
    <!-- Browser menu label that is displayed when the current page has been translated by the translation feature.
         The first parameter is the name of the language that page was translated to (e.g. English). -->
    <string name="browser_menu_translated_to">Traducida a %1$s</string>
    <!-- Browser menu label for the print feature -->
    <string name="browser_menu_print">Imprimir…</string>

    <!-- Browser menu label for the Delete browsing data on quit feature.
        The first parameter is the name of the app defined in app_name (for example: Fenix). -->
    <string name="browser_menu_delete_browsing_data_on_quit">Saír de %1$s</string>

    <!-- Menu "contextual feature recommendation" (CFR) -->
    <!-- Text for the title in the contextual feature recommendation popup promoting the menu feature. -->
    <string name="menu_cfr_title">Novo: menú simplificado</string>
    <!-- Text for the message in the contextual feature recommendation popup promoting the menu feature. -->
    <string name="menu_cfr_body">Busca o que necesitas máis rápido, desde a navegación privada ata gardar accións.</string>

    <!-- Extensions management fragment -->
    <!-- Text displayed when there are no extensions to be shown -->
    <string name="extensions_management_no_extensions">Non hai extensións aquí</string>

    <!-- Browser Toolbar -->
    <!-- Content description for the Home screen button on the browser toolbar -->
    <string name="browser_toolbar_home">Páxina de inicio</string>

    <!-- Content description (not visible, for screen readers etc.): Erase button: Erase the browsing
         history and go back to the home screen. -->
    <string name="browser_toolbar_erase">Borrar o historial de navegación</string>
    <!-- Content description for the translate page toolbar button that opens the translations dialog when no translation has occurred. -->
    <string name="browser_toolbar_translate">Traducir a páxina</string>
    <!-- Content description (not visible, for screen readers etc.) for the translate page toolbar button that opens the translations dialog when the page is translated successfully.
         The first parameter is the name of the language that is displayed in the original page. (For example: English)
         The second parameter is the name of the language which the page was translated to. (For example: French) -->
    <string name="browser_toolbar_translated_successfully">Páxina traducida de %1$s a %2$s.</string>

    <!-- Locale Settings Fragment -->
    <!-- Content description for tick mark on selected language -->
    <string name="a11y_selected_locale_content_description">Idioma seleccionado</string>
    <!-- Text for default locale item -->
    <string name="default_locale_text">Igual que o idioma do dispositivo</string>
    <!-- Placeholder text shown in the search bar before a user enters text -->
    <string name="locale_search_hint">Buscar idioma</string>

    <!-- Search Fragment -->
    <!-- Button in the search view that lets a user search by scanning a QR code -->
    <string name="search_scan_button" moz:removedIn="133" tools:ignore="UnusedResources">Escanear</string>

    <!-- Button in the search view that lets a user search by scanning a QR code -->
    <string name="search_scan_button_2">Escanear código QR</string>
    <!-- Button in the search view when shortcuts are displayed that takes a user to the search engine settings -->
    <string name="search_shortcuts_engine_settings">Configuración do motor de busca</string>
    <!-- Button in the search view that lets a user navigate to the site in their clipboard -->
    <string name="awesomebar_clipboard_title">Encher ligazón co portapapeis</string>
    <!-- Button in the search suggestions onboarding that allows search suggestions in private sessions -->
    <string name="search_suggestions_onboarding_allow_button">Permitir</string>
    <!-- Button in the search suggestions onboarding that does not allow search suggestions in private sessions -->
    <string name="search_suggestions_onboarding_do_not_allow_button">Non permitir</string>
    <!-- Search suggestion onboarding hint title text -->
    <string name="search_suggestions_onboarding_title">Permitir suxestións de busca nas sesións privadas?</string>
    <!-- Search suggestion onboarding hint description text, first parameter is the name of the app defined in app_name (for example: Fenix)-->
    <string name="search_suggestions_onboarding_text">%s compartirá todo o que escriba na barra de enderezo co seu motor de busca predeterminado.</string>

    <!-- Search engine suggestion title text. The first parameter is the name of the suggested engine-->
    <string name="search_engine_suggestions_title">Buscar %s</string>
    <!-- Search engine suggestion description text -->
    <string name="search_engine_suggestions_description">Busca directamente desde a barra de enderezos</string>

    <!-- Menu option in the search selector menu to open the search settings -->
    <string name="search_settings_menu_item">Configuración da busca</string>

    <!-- Header text for the search selector menu -->
    <string name="search_header_menu_item_2">Esta vez buscar en:</string>

    <!-- Content description (not visible, for screen readers etc.): Search engine icon. The first parameter is the search engine name (for example: DuckDuckGo). -->
    <string name="search_engine_icon_content_description" tools:ignore="UnusedResources">Buscador %s</string>

    <!-- Home onboarding -->
    <!-- Onboarding home screen popup dialog, shown on top of the Jump back in section. -->
    <string name="onboarding_home_screen_jump_back_contextual_hint_2" moz:removedIn="132">Coñeza a súa páxina de inicio personalizada. Aquí aparecerán as pestanas, os marcadores e os resultados das buscas recentes.</string>
    <!-- Home onboarding dialog welcome screen title text. -->
    <string name="onboarding_home_welcome_title_2">Dámosche a benvida a unha internet máis persoal</string>
    <!-- Home onboarding dialog welcome screen description text. -->
    <string name="onboarding_home_welcome_description">Máis cores. Mellor privacidade. O mesmo compromiso coas persoas por riba os beneficios.</string>
    <!-- Home onboarding dialog sign into sync screen title text. -->
    <string name="onboarding_home_sync_title_3">Cambiar de pantalla é máis fácil ca nunca</string>
    <!-- Home onboarding dialog sign into sync screen description text. -->
    <string name="onboarding_home_sync_description">Continúe onde o deixou coas lapelas doutros dispositivos agora na súa páxina de inicio.</string>
    <!-- Text for the button to continue the onboarding on the home onboarding dialog. -->
    <string name="onboarding_home_get_started_button">Comezar</string>
    <!-- Text for the button to navigate to the sync sign in screen on the home onboarding dialog. -->
    <string name="onboarding_home_sign_in_button">Acceder</string>

    <!-- Text for the button to skip the onboarding on the home onboarding dialog. -->
    <string name="onboarding_home_skip_button">Saltar</string>
    <!-- Onboarding home screen sync popup dialog message, shown on top of Recent Synced Tabs in the Jump back in section. -->
    <string name="sync_cfr_message">As súas lapelas estanse sincronizando! Continúe onde o deixou no seu outro dispositivo.</string>
    <!-- Content description (not visible, for screen readers etc.): Close button for the home onboarding dialog -->
    <string name="onboarding_home_content_description_close_button">Pechar</string>

    <!-- Juno first user onboarding flow experiment, strings are marked unused as they are only referenced by Nimbus experiments. -->
    <!-- Description for learning more about our privacy notice. -->
    <string name="juno_onboarding_privacy_notice_text" tools:ignore="BrandUsage">Política de privacidade de Firefox</string>
    <!-- Title for set firefox as default browser screen used by Nimbus experiments. -->
    <string name="juno_onboarding_default_browser_title_nimbus_2">Encántanos telo seguro</string>
    <!-- Title for set firefox as default browser screen used by Nimbus experiments.
        Note: The word "Firefox" should NOT be translated -->
    <string name="juno_onboarding_default_browser_title_nimbus_3" tools:ignore="BrandUsage,UnusedResources">Descubra por que millóns de persoas adoran Firefox</string>
    <!-- Title for set firefox as default browser screen used by Nimbus experiments. -->
    <string name="juno_onboarding_default_browser_title_nimbus_4" tools:ignore="UnusedResources">Navegación segura con máis opcións</string>
    <!-- Description for set firefox as default browser screen used by Nimbus experiments. -->
    <string name="juno_onboarding_default_browser_description_nimbus_3">O noso navegador sen ánimo de lucro axuda a evitar que as empresas o sigan en segredo pola web.</string>
    <!-- Description for set firefox as default browser screen used by Nimbus experiments. -->
    <string name="juno_onboarding_default_browser_description_nimbus_4" tools:ignore="UnusedResources">Máis de 100 millóns de persoas protexen a súa privacidade escollendo un navegador que está apoiado por unha organización sen ánimo de lucro.</string>
    <!-- Description for set firefox as default browser screen used by Nimbus experiments. -->
    <string name="juno_onboarding_default_browser_description_nimbus_5" tools:ignore="UnusedResources">Rastrexadores coñecidos? Bloqueados automaticamente. Extensións? Probe as 700. PDF? O noso lector integrado fai que sexan fáciles de xestionar.</string>
    <!-- Text for the button to set firefox as default browser on the device -->
    <string name="juno_onboarding_default_browser_positive_button" tools:ignore="UnusedResources">Estabelecer como navegador predeterminado</string>
    <!-- Text for the button dismiss the screen and move on with the flow -->
    <string name="juno_onboarding_default_browser_negative_button" tools:ignore="UnusedResources">Agora non</string>
    <!-- Title for sign in to sync screen. -->
    <string name="juno_onboarding_sign_in_title_2">Manteña todo cifrado cando salte entre dispositivos</string>
    <!-- Description for sign in to sync screen. Nimbus experiments do not support string placeholders.
     Note: The word "Firefox" should NOT be translated -->
    <string name="juno_onboarding_sign_in_description_3" tools:ignore="BrandUsage">Firefox cifra os seus contrasinais, marcadores e moito máis cando está sincronizado.</string>
    <!-- Text for the button to sign in to sync on the device -->
    <string name="juno_onboarding_sign_in_positive_button" tools:ignore="UnusedResources">Acceder</string>

    <!-- Text for the button dismiss the screen and move on with the flow -->
    <string name="juno_onboarding_sign_in_negative_button" tools:ignore="UnusedResources">Agora non</string>
    <!-- Title for enable notification permission screen used by Nimbus experiments. Nimbus experiments do not support string placeholders.
        Note: The word "Firefox" should NOT be translated -->
    <string name="juno_onboarding_enable_notifications_title_nimbus_2" tools:ignore="BrandUsage">As notificacións axúdanlle a estar máis seguro con Firefox</string>
    <!-- Description for enable notification permission screen used by Nimbus experiments. Nimbus experiments do not support string placeholders.
       Note: The word "Firefox" should NOT be translated -->
    <string name="juno_onboarding_enable_notifications_description_nimbus_2" tools:ignore="BrandUsage">Envíe pestanas de forma segura entre os seus dispositivos e descubra outras funcións de privacidade en Firefox.</string>
    <!-- Text for the button to request notification permission on the device -->
    <string name="juno_onboarding_enable_notifications_positive_button" tools:ignore="UnusedResources">Activar as notificacións</string>
    <!-- Text for the button dismiss the screen and move on with the flow -->
    <string name="juno_onboarding_enable_notifications_negative_button" tools:ignore="UnusedResources">Agora non</string>

    <!-- Title for add search widget screen used by Nimbus experiments. Nimbus experiments do not support string placeholders.
        Note: The word "Firefox" should NOT be translated -->
    <string name="juno_onboarding_add_search_widget_title" tools:ignore="BrandUsage,UnusedResources">Probar o widget de busca de Firefox</string>
    <!-- Description for add search widget screen used by Nimbus experiments. Nimbus experiments do not support string placeholders.
        Note: The word "Firefox" should NOT be translated -->
    <string name="juno_onboarding_add_search_widget_description" tools:ignore="BrandUsage,UnusedResources">Con Firefox na súa pantalla de inicio, terá fácil acceso ao navegador que prioriza a privacidade e bloquea os rastrexadores entre sitios.</string>

    <!-- Text for the button to add search widget on the device used by Nimbus experiments. Nimbus experiments do not support string placeholders.
        Note: The word "Firefox" should NOT be translated -->
    <string name="juno_onboarding_add_search_widget_positive_button" tools:ignore="BrandUsage,UnusedResources">Engadir o widget de Firefox</string>
    <!-- Text for the button to dismiss the screen and move on with the flow -->
    <string name="juno_onboarding_add_search_widget_negative_button" tools:ignore="UnusedResources">Agora non</string>

    <!-- Onboarding header for the add-ons card used by Nimbus experiments. Nimbus experiments do not support string placeholders.
    Note: The word "Firefox" should NOT be translated -->
    <string name="onboarding_add_on_header" tools:ignore="BrandUsage,UnusedResources">Personaliza o teu Firefox con extensións</string>
    <!-- Onboarding sub header for the add-ons card, used by Nimbus experiments. -->
    <string name="onboarding_add_on_sub_header" tools:ignore="UnusedResources">Engade extensións de terceiros para mellorar a túa seguridade, produtividade e moito máis.</string>
    <!-- Onboarding add-ons card, for checking more add-ons on, used by Nimbus experiments. -->
    <string name="onboarding_add_on_explore_more_extensions" tools:ignore="UnusedResources" moz:removedIn="133">Explora máis extensións.</string>
    <!-- Onboarding add-ons card, button for start browsing, used by Nimbus experiments. -->
    <string name="onboarding_add_on_start_browsing_button" tools:ignore="UnusedResources" moz:removedIn="133">Comeza a navegar.</string>
    <!-- Onboarding add-ons card, for checking more add-ons on, used by Nimbus experiments. -->
    <string name="onboarding_add_on_explore_more_extensions_2" tools:ignore="UnusedResources">Explora máis extensións</string>
    <!-- Onboarding add-ons card, button for start browsing, used by Nimbus experiments. -->
    <string name="onboarding_add_on_start_browsing_button_2" tools:ignore="UnusedResources">Iniciar a navegación</string>
    <!-- Ublock name for the onboarding add-ons card, used by Nimbus experiments. Note: The word "Ublock Origin" is a brand name should NOT be translated -->
    <string name="onboarding_add_on_ublock_name" tools:ignore="UnusedResources">uBlock Orixe</string>
    <!-- Ublock description for the onboarding add-ons card, used by Nimbus experiments. -->
    <string name="onboarding_add_on_ublock_description" tools:ignore="UnusedResources">Bloquear anuncios de forma eficaz e eficiente.</string>
    <!-- Privacy Badger name for the onboarding add-ons card, used by Nimbus experiments. Note: The word "Privacy Badger" is a brand name should NOT be translated -->
    <string name="onboarding_add_on_privacy_badger_name" tools:ignore="UnusedResources">Privacidade Badger</string>
    <!-- Privacy Badger description for the onboarding add-ons card, used by Nimbus experiments. -->
    <string name="onboarding_add_on_privacy_badger_description" tools:ignore="UnusedResources">xoia anti-rastreo. Detén os rastreadores invisibles e os anuncios de espionaxe.</string>
    <!-- Search by Image name for the onboarding add-ons card, used by Nimbus experiments. Note: The word "Search by Image" is a brand name should NOT be translated -->
    <string name="onboarding_add_on_search_by_image_name" tools:ignore="UnusedResources">Busca por Imaxe</string>
    <!-- Search by Image description for the onboarding add-ons card, used by Nimbus experiments. -->
    <string name="onboarding_add_on_search_by_image_description" tools:ignore="UnusedResources">Mira unha imaxe interesante e aprende máis sobre ela.</string>
    <!-- Dark Reader name for the onboarding add-ons card, used by Nimbus experiments. Note: The word "Dark Reader" is a brand name should NOT be translated -->
    <string name="onboarding_add_on_dark_reader_name" tools:ignore="UnusedResources">Lector escuro</string>
    <!-- Privacy Badger description for the onboarding add-ons card, used by Nimbus experiments. -->
    <string name="onboarding_add_on_dark_reader_description" tools:ignore="UnusedResources">Modo escuro personalizado para a web móbil.</string>

    <!-- Search Widget -->
    <!-- Content description for searching with a widget. The first parameter is the name of the application.-->
    <string name="search_widget_content_description_2">Abrir unha nova lapela en %1$s</string>
    <!-- Text preview for smaller sized widgets -->
    <string name="search_widget_text_short">Buscar</string>
    <!-- Text preview for larger sized widgets -->
    <string name="search_widget_text_long">Buscar na Rede</string>
    <!-- Content description (not visible, for screen readers etc.): Voice search -->
    <string name="search_widget_voice">Busca por voz</string>

    <!-- Preferences -->
    <!-- Title for the settings page-->
    <string name="settings">Configuración</string>
    <!-- Preference category for general settings -->
    <string name="preferences_category_general">Xeral</string>
    <!-- Preference category for all links about Fenix -->
    <string name="preferences_category_about">Sobre</string>
    <!-- Preference category for settings related to changing the default search engine -->
    <string name="preferences_category_select_default_search_engine">Selecciona un</string>
    <!-- Preference for settings related to managing search shortcuts for the quick search menu -->
    <string name="preferences_manage_search_shortcuts_2">Xestionar buscadores alternativos</string>
    <!-- Summary for preference for settings related to managing search shortcuts for the quick search menu -->
    <string name="preferences_manage_search_shortcuts_summary">Edita os motores visibles no menú de busca</string>
    <!-- Preference category for settings related to managing search shortcuts for the quick search menu -->
    <string name="preferences_category_engines_in_search_menu">Motores visibles no menú de busca</string>
    <!-- Preference for settings related to changing the default search engine -->
    <string name="preferences_default_search_engine">Motor de busca predeterminado</string>
    <!-- Preference for settings related to Search -->
    <string name="preferences_search">Buscas</string>
    <!-- Preference for settings related to Search engines -->
    <string name="preferences_search_engines">Motores de busca</string>
    <!-- Preference for settings related to Search engines suggestions-->
    <string name="preferences_search_engines_suggestions">Suxestións dos buscadores</string>
    <!-- Preference Category for settings related to Search address bar -->
    <string name="preferences_settings_address_bar">Preferencias da barra de enderezos</string>
    <!-- Preference Category for settings to Firefox Suggest -->
    <string name="preference_search_address_bar_fx_suggest" tools:ignore="BrandUsage">Barra de enderezos - Suxerencias de Firefox</string>
    <!-- Preference link to Learn more about Firefox Suggest -->
    <string name="preference_search_learn_about_fx_suggest" tools:ignore="BrandUsage">Más información sobre as suxerencias de Firefox</string>
    <!-- Preference link to rating Fenix on the Play Store -->
    <string name="preferences_rate">Valorar en Google Play</string>
    <!-- Preference linking to about page for Fenix
        The first parameter is the name of the app defined in app_name (for example: Fenix) -->
    <string name="preferences_about">Sobre o %1$s</string>
    <!-- Preference for settings related to changing the default browser -->
    <string name="preferences_set_as_default_browser">Definir como navegador predeterminado</string>
    <!-- Preference category for advanced settings -->
    <string name="preferences_category_advanced">Opcións avanzadas</string>
    <!-- Preference category for privacy and security settings -->
    <string name="preferences_category_privacy_security">Privacidade e seguranza</string>
    <!-- Preference for advanced site permissions -->
    <string name="preferences_site_permissions" moz:removedIn="133" tools:ignore="UnusedResources">Permisos do sitio</string>
    <!-- Preference for advanced site settings -->
    <string name="preferences_site_settings">Axustes do sitio</string>
    <!-- Preference for private browsing options -->
    <string name="preferences_private_browsing_options">Navegación privada</string>
    <!-- Preference for opening links in a private tab-->
    <string name="preferences_open_links_in_a_private_tab">Abrir ligazóns nunha lapela privada</string>
    <!-- Preference for allowing screenshots to be taken while in a private tab-->
    <string name="preferences_allow_screenshots_in_private_mode">Permitir capturas de pantalla na navegación privada</string>
    <!-- Will inform the user of the risk of activating Allow screenshots in private browsing option -->
    <string name="preferences_screenshots_in_private_mode_disclaimer">Se se permite, as lapelas privadas tamén serán visíbeis ao estaren abertas varias aplicacións</string>
    <!-- Preference for adding private browsing shortcut -->
    <string name="preferences_add_private_browsing_shortcut">Engadir atallo de navegación privada</string>

    <!-- Preference for enabling "HTTPS-Only" mode -->
    <string name="preferences_https_only_title">Modo só HTTPS</string>

    <!-- Label for cookie banner section in quick settings panel. -->
    <string name="cookie_banner_blocker">Bloqueador de aviso de cookies</string>
    <!-- Preference for removing cookie/consent banners from sites automatically in private mode. See reduce_cookie_banner_summary for additional context. -->
    <string name="preferences_cookie_banner_reduction_private_mode">Bloqueador de aviso de cookies na navegación privada</string>
    <!-- Text for indicating cookie banner handling is off this site, this is shown as part of the protections panel with the tracking protection toggle -->
    <string name="reduce_cookie_banner_off_for_site">Desactivado para este sitio</string>
    <!-- Text for cancel button indicating that cookie banner reduction is not supported for the current site, this is shown as part of the cookie banner details view. -->
    <string name="cookie_banner_handling_details_site_is_not_supported_cancel_button">Cancelar</string>

    <!-- Text for request support button indicating that cookie banner reduction is not supported for the current site, this is shown as part of the cookie banner details view. -->
    <string name="cookie_banner_handling_details_site_is_not_supported_request_support_button_2">Enviar solicitude</string>
    <!-- Text for title indicating that cookie banner reduction is not supported for the current site, this is shown as part of the cookie banner details view. -->
    <string name="cookie_banner_handling_details_site_is_not_supported_title_2">Quere solicitar soporte para este sitio?</string>
    <!-- Label for the snackBar, after the user reports with success a website where cookie banner reducer did not work -->
    <string name="cookie_banner_handling_report_site_snack_bar_text_2">Solicitude enviada</string>
    <!-- Text for indicating cookie banner handling is on this site, this is shown as part of the protections panel with the tracking protection toggle -->
    <string name="reduce_cookie_banner_on_for_site">Activado para este sitio</string>
    <!-- Text for indicating that a request for unsupported site was sent to Nimbus (it's a Mozilla library for experiments), this is shown as part of the protections panel with the tracking protection toggle -->
    <string name="reduce_cookie_banner_unsupported_site_request_submitted_2">Solicitude de soporte enviada</string>
    <!-- Text for indicating cookie banner handling is currently not supported for this site, this is shown as part of the protections panel with the tracking protection toggle -->
    <string name="reduce_cookie_banner_unsupported_site">Sitio actualmente non soportado</string>
    <!-- Title text for a detail explanation indicating cookie banner handling is on this site, this is shown as part of the cookie banner panel in the toolbar. The first parameter is a shortened URL of the current site-->
    <string name="reduce_cookie_banner_details_panel_title_on_for_site_1">Quere activar o bloqueador do aviso de cookies para %1$s?</string>
    <!-- Title text for a detail explanation indicating cookie banner handling is off this site, this is shown as part of the cookie banner panel in the toolbar. The first parameter is a shortened URL of the current site-->
    <string name="reduce_cookie_banner_details_panel_title_off_for_site_1">Quere desactivar o bloqueador do aviso de cookies para %1$s?</string>
    <!-- Title text for a detail explanation indicating cookie banner reducer didn't work for the current site, this is shown as part of the cookie banner panel in the toolbar. The first parameter is the application name-->
    <string name="reduce_cookie_banner_details_panel_title_unsupported_site_request_2">%1$s non pode rexeitar automaticamente as solicitudes de cookies neste sitio. Pode enviar unha solicitude para soportar este sitio no futuro.</string>
    <!-- Long text for a detail explanation indicating what will happen if cookie banner handling is off for a site, this is shown as part of the cookie banner panel in the toolbar. The first parameter is the application name -->
    <string name="reduce_cookie_banner_details_panel_description_off_for_site_1">Desactivar e %1$s borrará as cookies e volverá cargar este sitio. Isto pode pechar a sesión ou baleirar os carriños da compra.</string>
    <!-- Long text for a detail explanation indicating what will happen if cookie banner handling is on for a site, this is shown as part of the cookie banner panel in the toolbar. The first parameter is the application name -->
    <string name="reduce_cookie_banner_details_panel_description_on_for_site_3">Activar e %1$s tentará rexeitar automaticamente todos os avisos de cookies deste sitio.</string>

    <!--Title for the cookie banner re-engagement CFR, the placeholder is replaced with app name -->
    <string name="cookie_banner_cfr_title">%1$s acaba de rexeitar as cookies por ti</string>
    <!--Message for the cookie banner re-engagement CFR -->
    <string name="cookie_banner_cfr_message">Menos distraccións, menos cookies que te rastrexan neste sitio.</string>

    <!-- Description of the preference to enable "HTTPS-Only" mode. -->
    <string name="preferences_https_only_summary">Tenta conectarse automaticamente a sitios mediante o protocolo de cifrado HTTPS para aumentar a seguridade.</string>
    <!-- Summary of https only preference if https only is set to off -->
    <string name="preferences_https_only_off">Desactivado</string>
    <!-- Summary of https only preference if https only is set to on in all tabs -->
    <string name="preferences_https_only_on_all">Activado en todas as lapelas</string>
    <!-- Summary of https only preference if https only is set to on in private tabs only -->
    <string name="preferences_https_only_on_private">Activado nas lapelas privadas</string>
    <!-- Text displayed that links to website containing documentation about "HTTPS-Only" mode -->
    <string name="preferences_http_only_learn_more">Máis información</string>
    <!-- Option for the https only setting -->
    <string name="preferences_https_only_in_all_tabs">Activar en todas as lapelas</string>
    <!-- Option for the https only setting -->
    <string name="preferences_https_only_in_private_tabs">Activar só nas lapelas privadas</string>
    <!-- Title shown in the error page for when trying to access a http website while https only mode is enabled. -->
    <string name="errorpage_httpsonly_title">Sitio seguro non dispoñible</string>
    <!-- Message shown in the error page for when trying to access a http website while https only mode is enabled. The message has two paragraphs. This is the first. -->
    <string name="errorpage_httpsonly_message_title">O máis probable é que o sitio web simplemente non admite HTTPS.</string>
    <!-- Message shown in the error page for when trying to access a http website while https only mode is enabled. The message has two paragraphs. This is the second. -->
    <string name="errorpage_httpsonly_message_summary">Non obstante, tamén é posible que estea implicado un atacante. Se continúas ao sitio web, non debes introducir ningunha información confidencial. Se continúas, o modo só HTTPS desactivarase temporalmente para o sitio.</string>
    <!-- Preference for accessibility -->
    <string name="preferences_accessibility">Accesibilidade</string>
    <!-- Preference to override the Mozilla account server -->
    <string name="preferences_override_account_server">Servidor de contas de Mozilla personalizado</string>
    <!-- Preference to override the Sync token server -->
    <string name="preferences_override_sync_tokenserver">Servidor de sincronización personalizado</string>
    <!-- Toast shown after updating the Mozilla account/Sync server override preferences -->
    <string name="toast_override_account_sync_server_done">Conta de Mozilla/servidor de sincronización modificado. Saíndo da aplicación para aplicar os cambios…</string>
    <!-- Preference category for account information -->
    <string name="preferences_category_account">Conta</string>
    <!-- Preference for changing where the AddressBar is positioned -->
    <string name="preferences_toolbar_2">Localización da barra de enderezos</string>
    <!-- Preference for changing default theme to dark or light mode -->
    <string name="preferences_theme">Tema</string>
    <!-- Preference for customizing the home screen -->
    <string name="preferences_home_2">Páxina de inicio</string>
    <!-- Preference for gestures based actions -->
    <string name="preferences_gestures">Xestos</string>
    <!-- Preference for settings related to visual options -->
    <string name="preferences_customize">Personalizar</string>
    <!-- Preference description for banner about signing in -->
    <string name="preferences_sign_in_description_2">Acceda para sincronizar as lapelas, marcadores, contrasinais e moito máis.</string>
    <!-- Preference shown instead of account display name while account profile information isn't available yet. -->
    <string name="preferences_account_default_name_2">Conta de Mozilla</string>
    <!-- Preference text for account title when there was an error syncing FxA -->
    <string name="preferences_account_sync_error">Reconectar para retomar a sincronización</string>
    <!-- Preference for language -->
    <string name="preferences_language">Idioma</string>
    <!-- Preference for translations -->
    <string name="preferences_translations">Traducións</string>
    <!-- Preference for data choices -->
    <string name="preferences_data_choices">Escollas de datos</string>
    <!-- Preference for data collection -->
    <string name="preferences_data_collection">Recollida de datos</string>
    <!-- Preference for developers -->
    <string name="preferences_remote_debugging">Depuración remota por USB</string>
    <!-- Preference title for switch preference to show search suggestions -->
    <string name="preferences_show_search_suggestions">Mostrar suxestións de busca</string>
    <!-- Preference title for switch preference to show voice search button -->
    <string name="preferences_show_voice_search">Mostrar busca por voz</string>
    <!-- Preference title for switch preference to show search suggestions also in private mode -->
    <string name="preferences_show_search_suggestions_in_private">Mostrar en sesións privadas</string>
    <!-- Preference title for switch preference to show a clipboard suggestion when searching -->
    <string name="preferences_show_clipboard_suggestions">Mostrar suxestións do portapapeis</string>
    <!-- Preference title for switch preference to suggest browsing history when searching -->
    <string name="preferences_search_browsing_history">Buscar no historial de navegación</string>
    <!-- Preference title for switch preference to suggest bookmarks when searching -->
    <string name="preferences_search_bookmarks">Buscar nos marcadores</string>
    <!-- Preference title for switch preference to suggest synced tabs when searching -->
    <string name="preferences_search_synced_tabs">Buscar nas lapelas sincronizadas</string>
    <!-- Preference for account settings -->
    <string name="preferences_account_settings">Configuración da conta</string>
    <!-- Preference for enabling url autocomplete-->
    <string name="preferences_enable_autocomplete_urls">Completar automaticamente os URL</string>
    <!-- Preference title for switch preference to show sponsored Firefox Suggest search suggestions -->
    <string name="preferences_show_sponsored_suggestions">Suxestións dos patrocinadores</string>
    <!-- Summary for preference to show sponsored Firefox Suggest search suggestions.
         The first parameter is the name of the application. -->
    <string name="preferences_show_sponsored_suggestions_summary">Apoiar a %1$s con suxestións patrocinadas ocasionais</string>
    <!-- Preference title for switch preference to show Firefox Suggest search suggestions for web content.
         The first parameter is the name of the application. -->
    <string name="preferences_show_nonsponsored_suggestions">Suxestións de %1$s</string>
    <!-- Summary for preference to show Firefox Suggest search suggestions for web content -->
    <string name="preferences_show_nonsponsored_suggestions_summary">Recibir suxestións da web relacionadas coa súa busca</string>
    <!-- Preference for open links in third party apps -->
    <string name="preferences_open_links_in_apps">Abrir ligazóns con aplicacións</string>
    <!-- Preference for open links in third party apps always open in apps option -->
    <string name="preferences_open_links_in_apps_always">Sempre</string>
    <!-- Preference for open links in third party apps ask before opening option -->
    <string name="preferences_open_links_in_apps_ask">Preguntar antes de abrir</string>
    <!-- Preference for open links in third party apps never open in apps option -->
    <string name="preferences_open_links_in_apps_never">Nunca</string>
    <!-- Preference for open download with an external download manager app -->
    <string name="preferences_external_download_manager">Xestor de descargas externo</string>
    <!-- Preference for enabling gecko engine logs -->
    <string name="preferences_enable_gecko_logs">Activar os rexistros de Gecko</string>
    <!-- Message to indicate users that we are quitting the application to apply the changes -->
    <string name="quit_application">Saíndo da aplicación para aplicar os cambios…</string>

    <!-- Preference for extensions -->
    <string name="preferences_extensions">Extensións</string>
    <!-- Preference for installing a local extension -->
    <string name="preferences_install_local_extension">Instalar a extensión desde o ficheiro</string>
    <!-- Preference for notifications -->
    <string name="preferences_notifications">Notificacións</string>

    <!-- Summary for notification preference indicating notifications are allowed -->
    <string name="notifications_allowed_summary">Permitido</string>
    <!-- Summary for notification preference indicating notifications are not allowed -->
    <string name="notifications_not_allowed_summary">Non permitido</string>

    <!-- Add-on Permissions -->
    <!-- The title of the required permissions section from addon's permissions screen -->
    <string name="addons_permissions_heading_required" tools:ignore="UnusedResources">Obrigatorio</string>
    <!-- The title of the optional permissions section from addon's permissions screen -->
    <string name="addons_permissions_heading_optional" tools:ignore="UnusedResources">Opcional</string>
    <!-- The title of the origin permission option allowing a user to enable the extension to run on all sites -->
    <string name="addons_permissions_allow_for_all_sites" tools:ignore="UnusedResources">Permitir para todos os sitios</string>
    <!-- The subtitle for the allow for all sites preference toggle -->
    <string name="addons_permissions_allow_for_all_sites_subtitle" tools:ignore="UnusedResources">Se confía nesta extensión, pode darlle permiso en todos os sitios web.</string>

    <!-- The text shown when an extension does not require permissions -->
    <string name="addons_does_not_require_permissions">Esta extensión non require ningún permiso.</string>

    <!-- Add-on Preferences -->
    <!-- Preference to customize the configured AMO (addons.mozilla.org) collection -->
    <string name="preferences_customize_extension_collection">Colección de extensións personalizadas</string>
    <!-- Button caption to confirm the add-on collection configuration -->
    <string name="customize_addon_collection_ok">Aceptar</string>
    <!-- Button caption to abort the add-on collection configuration -->
    <string name="customize_addon_collection_cancel">Cancelar</string>
    <!-- Hint displayed on input field for custom collection name -->
    <string name="customize_addon_collection_hint">Nome da colección</string>
    <!-- Hint displayed on input field for custom collection user ID-->
    <string name="customize_addon_collection_user_hint">Propietario da colección (Identificador de usuario)</string>

    <!-- Toast shown after confirming the custom extension collection configuration -->
    <string name="toast_customize_extension_collection_done">Colección de extensión modificada. Saíndo da aplicación para aplicar os cambios…</string>

    <!-- Customize Home -->
    <!-- Header text for jumping back into the recent tab in customize the home screen -->
    <string name="customize_toggle_jump_back_in">Volver</string>
    <!-- Title for the customize home screen section with bookmarks. -->
    <string name="customize_toggle_bookmarks">Marcadores</string>
    <!-- Title for the customize home screen section with recently visited. Recently visited is
    a section where users see a list of tabs that they have visited in the past few days -->
    <string name="customize_toggle_recently_visited">Visitado recentemente</string>

    <!-- Title for the customize home screen section with Pocket. -->
    <string name="customize_toggle_pocket_2">Historias para reflexionar</string>
    <!-- Summary for the customize home screen section with Pocket. The first parameter is product name Pocket -->
    <string name="customize_toggle_pocket_summary">Artigos impulsados por %s</string>
    <!-- Title for the customize home screen section with sponsored Pocket stories. -->
    <string name="customize_toggle_pocket_sponsored">Historias patrocinadas</string>
    <!-- Title for the opening wallpaper settings screen -->
    <string name="customize_wallpapers">Fondos de pantalla</string>
    <!-- Title for the customize home screen section with sponsored shortcuts. -->
    <string name="customize_toggle_contile">Atallos patrocinados</string>

    <!-- Wallpapers -->
    <!-- Content description for various wallpapers. The first parameter is the name of the wallpaper -->
    <string name="wallpapers_item_name_content_description">Elemento de fondo de pantalla: %1$s</string>
    <!-- Snackbar message for when wallpaper is selected -->
    <string name="wallpaper_updated_snackbar_message">Fondo de pantalla actualizado!</string>
    <!-- Snackbar label for action to view selected wallpaper -->
    <string name="wallpaper_updated_snackbar_action">Ver</string>
    <!-- Snackbar message for when wallpaper couldn't be downloaded -->
    <string name="wallpaper_download_error_snackbar_message">Non se puido descargar o fondo de pantalla</string>
    <!-- Snackbar label for action to retry downloading the wallpaper -->
    <string name="wallpaper_download_error_snackbar_action">Tentar de novo</string>
    <!-- Snackbar message for when wallpaper couldn't be selected because of the disk error -->
    <string name="wallpaper_select_error_snackbar_message">Non se puido cambiar o fondo de pantalla</string>
    <!-- Text displayed that links to website containing documentation about the "Limited Edition" wallpapers. -->
    <string name="wallpaper_learn_more">Máis información</string>
    <!-- Text for classic wallpapers title. The first parameter is the Firefox name. -->
    <string name="wallpaper_classic_title">%s clásico</string>
    <!-- Text for artist series wallpapers title. "Artist series" represents a collection of artist collaborated wallpapers. -->
    <string name="wallpaper_artist_series_title">Serie de artistas</string>

    <!-- Description text for the artist series wallpapers with learn more link. The first parameter is the learn more string defined in wallpaper_learn_more. "Independent voices" is the name of the wallpaper collection -->
    <string name="wallpaper_artist_series_description_with_learn_more">A colección Voces Independentes. %s</string>
    <!-- Description text for the artist series wallpapers. "Independent voices" is the name of the wallpaper collection -->
    <string name="wallpaper_artist_series_description">A colección Voces Independentes.</string>
    <!-- Wallpaper onboarding dialog header text. -->
    <string name="wallpapers_onboarding_dialog_title_text">Probar un toque de cor</string>
    <!-- Wallpaper onboarding dialog body text. -->
    <string name="wallpapers_onboarding_dialog_body_text">Escolla un fondo de pantalla que o represente.</string>
    <!-- Wallpaper onboarding dialog learn more button text. The button navigates to the wallpaper settings screen. -->
    <string name="wallpapers_onboarding_dialog_explore_more_button_text">Explorar máis fondos de pantalla</string>

    <!-- Add-ons general availability nimbus message-->
    <!-- Title of the Nimbus message for extension general availability-->
    <string name="addon_ga_message_title_2" tools:ignore="UnusedResources">Xa están dispoñibles novas extensións</string>
    <!-- Body of the Nimbus message for add-ons general availability. 'Firefox' intentionally hardcoded here-->
    <string name="addon_ga_message_body" tools:ignore="BrandUsage,UnusedResources">Consulte máis de 100 extensións novas que lle permiten personalizar Firefox.</string>

    <!-- Button text of the Nimbus message for extensions general availability. -->
    <string name="addon_ga_message_button_2" tools:ignore="UnusedResources">Explorar extensións</string>

    <!-- Extension process crash dialog to user -->
    <!-- Title of the extension crash dialog shown to the user when enough errors have occurred with extensions and they need to be temporarily disabled -->
    <string name="extension_process_crash_dialog_title">As extensións están desactivadas temporalmente</string>
    <!-- This is a message shown to the user when too many errors have occurred with the extensions process and they have been disabled.
    The user can decide if they would like to continue trying to start extensions or if they'd rather continue without them.
    The first parameter is the application name. -->
    <string name="extension_process_crash_dialog_message">Unha ou máis extensións deixaron de funcionar, facendo que o seu sistema sexa inestable. %1$s tentou reiniciar as extensións sen éxito.\n\nAs extensións non se reiniciarán durante a sesión actual.\n\nA eliminación ou a desactivación de extensións pode solucionar este problema.</string>
    <!-- Button text on the extension crash dialog to prompt the user to try restarting the extensions but the dialog will reappear if it is unsuccessful again -->
    <string name="extension_process_crash_dialog_retry_button_text" tools:ignore="UnusedResources">Probe a reiniciar as extensións</string>

    <!-- Button text on the extension crash dialog to prompt the user to continue with all extensions disabled. -->
    <string name="extension_process_crash_dialog_disable_extensions_button_text">Continuar coas extensións desactivadas</string>

    <!-- Account Preferences -->
    <!-- Preference for managing your account via accounts.firefox.com -->
    <string name="preferences_manage_account">Xestionar conta</string>
    <!-- Summary of the preference for managing your account via accounts.firefox.com. -->
    <string name="preferences_manage_account_summary">Cambiar o seu contrasinal, xestionar a recollida de datos ou eliminar a súa conta</string>
    <!-- Preference for triggering sync -->
    <string name="preferences_sync_now">Sincronizar agora</string>
    <!-- Preference category for sync -->
    <string name="preferences_sync_category">Escolla que sincronizar</string>
    <!-- Preference for syncing history -->
    <string name="preferences_sync_history">Historial</string>
    <!-- Preference for syncing bookmarks -->
    <string name="preferences_sync_bookmarks">Marcadores</string>
    <!-- Preference for syncing passwords -->
    <string name="preferences_sync_logins_2">Contrasinais</string>
    <!-- Preference for syncing tabs -->
    <string name="preferences_sync_tabs_2">Lapelas abertas</string>
    <!-- Preference for signing out -->
    <string name="preferences_sign_out">Saír</string>
    <!-- Preference displays and allows changing current FxA device name -->
    <string name="preferences_sync_device_name">Nome do dispositivo</string>
    <!-- Text shown when user enters empty device name -->
    <string name="empty_device_name_error">O nome do dispositivo non pode estar baleiro.</string>
    <!-- Label indicating that sync is in progress -->
    <string name="sync_syncing_in_progress">Sincronizando…</string>
    <!-- Label summary indicating that sync failed. The first parameter is the date stamp showing last time it succeeded -->
    <string name="sync_failed_summary">Fallou a sincronización. Último éxito: %s</string>
    <!-- Label summary showing never synced -->
    <string name="sync_failed_never_synced_summary">Fallou a sincronización. Última sincronización: nunca</string>
    <!-- Label summary the date we last synced. The first parameter is date stamp showing last time synced -->
    <string name="sync_last_synced_summary">Última sincronización: %s</string>
    <!-- Label summary showing never synced -->
    <string name="sync_never_synced_summary">Última sincronización: nunca</string>
    <!-- Text for displaying the default device name.
        The first parameter is the application name, the second is the device manufacturer name
        and the third is the device model. -->
    <string name="default_device_name_2">%1$s en %2$s %3$s</string>

    <!-- Preference for syncing payment methods -->
    <string name="preferences_sync_credit_cards_2">Métodos de pago</string>
    <!-- Preference for syncing addresses -->
    <string name="preferences_sync_address">Enderezos</string>

    <!-- Send Tab -->
    <!-- Name of the "receive tabs" notification channel. Displayed in the "App notifications" system settings for the app -->
    <string name="fxa_received_tab_channel_name">Lapelas recibidas</string>
    <!-- Description of the "receive tabs" notification channel. Displayed in the "App notifications" system settings for the app -->
    <string name="fxa_received_tab_channel_description" tools:ignore="BrandUsage">Notificacións de lapelas recibidas doutros dispositivos con Firefox.</string>
    <!--  The body for these is the URL of the tab received  -->
    <string name="fxa_tab_received_notification_name">Lapela recibida</string>
    <!-- %s is the device name -->
    <string name="fxa_tab_received_from_notification_name">Lapela de %s</string>

    <!-- Close Synced Tabs -->
    <!-- The title for a notification shown when the user closes tabs that are currently
    open on this device from another device that's signed in to the same Mozilla account.
    %1$s is a placeholder for the app name; %2$d is the number of tabs closed.  -->
    <string name="fxa_tabs_closed_notification_title">%1$s pestanas pechadas: %2$d</string>
    <!-- The body for a "closed synced tabs" notification. -->
    <string name="fxa_tabs_closed_text">Ver as pestanas pechadas recentemente</string>

    <!-- Advanced Preferences -->
    <!-- Preference for tracking protection exceptions -->
    <string name="preferences_tracking_protection_exceptions">Excepcións</string>
    <!-- Button in Exceptions Preference to turn on tracking protection for all sites (remove all exceptions) -->
    <string name="preferences_tracking_protection_exceptions_turn_on_for_all">Activar para todos os sitios</string>
    <!-- Text displayed when there are no exceptions -->
    <string name="exceptions_empty_message_description">As excepcións permiten desactivar a protección contra o rastrexo en sitios seleccionados.</string>
    <!-- Text displayed when there are no exceptions, with learn more link that brings users to a tracking protection SUMO page -->
    <string name="exceptions_empty_message_learn_more_link">Máis información</string>

    <!-- Preference switch for usage and technical data collection -->
    <string name="preference_usage_data">Uso e datos técnicos</string>

    <!-- Preference description for usage and technical data collection -->
    <string name="preferences_usage_data_description">Comparte datos de rendemento, uso, hardware e personalizacións sobre o seu navegador con Mozilla para axudarnos a mellorar %1$s</string>
    <!-- Preference switch for marketing data collection -->
    <string name="preferences_marketing_data">Datos de mercadotecnia</string>
    <!-- Preference description for marketing data collection -->
    <string name="preferences_marketing_data_description2">Comparte datos básicos de uso con Adjust, o noso fornecedor de mercadotecnia móbil</string>
    <!-- Preference switch title for automatically submitting crash reports -->
    <string name="preferences_automatically_submit_crashes_title">Enviar informes de fallos automaticamente</string>
    <!-- Preference switch description for automatically submitting crash reports -->
    <string name="preferences_automatically_submit_crashes_description">Comparte os datos de fallos automaticamente ao iniciarse con Mozilla despois de que se produzan fallos</string>
    <!-- Title for studies preferences -->
    <string name="preference_experiments_2">Estudos</string>
    <!-- Summary for studies preferences -->
    <string name="preference_experiments_summary_2">Permite que Mozilla instale e execute estudos</string>

    <!-- Turn On Sync Preferences -->
    <!-- Header of the Sync and save your data preference view -->
    <string name="preferences_sync_2">Sincronizar e gardar os seus datos</string>
    <!-- Preference for reconnecting to FxA sync -->
    <string name="preferences_sync_sign_in_to_reconnect">Identifíquese para reconectar</string>
    <!-- Preference for removing FxA account -->
    <string name="preferences_sync_remove_account">Retirar conta</string>

    <!-- Pairing Feature strings -->
    <!-- Instructions on how to access pairing -->
    <string name="pair_instructions_2"><![CDATA[Escaneeo código QR que se mostra en <b>firefox.com/pair</b>]]></string>

    <!-- Toolbar Preferences -->
    <!-- Preference for using top toolbar -->
    <string name="preference_top_toolbar">Arriba</string>
    <!-- Preference for using bottom toolbar -->
    <string name="preference_bottom_toolbar">Abaixo</string>

    <!-- Theme Preferences -->
    <!-- Preference for using light theme -->
    <string name="preference_light_theme">Claro</string>
    <!-- Preference for using dark theme -->
    <string name="preference_dark_theme">Escuro</string>
    <!-- Preference for using using dark or light theme automatically set by battery -->
    <string name="preference_auto_battery_theme">Configurado polo aforro de batería</string>
    <!-- Preference for using following device theme -->
    <string name="preference_follow_device_theme">Segundo o tema do dispositivo</string>

    <!-- Gestures Preferences-->
    <!-- Preferences for using pull to refresh in a webpage -->
    <string name="preference_gestures_website_pull_to_refresh">Tire para actualizar</string>
    <!-- Preference for using the dynamic toolbar -->
    <string name="preference_gestures_dynamic_toolbar">Desprazar para agochar a barra de ferramentas</string>

    <!-- Preference for showing the opened tabs by swiping up on the toolbar-->
    <string name="preference_gestures_swipe_toolbar_show_tabs">Desprazar a barra de ferramentas para abrir lapelas</string>

    <!-- Preference for using the dynamic toolbars -->
    <string name="preference_gestures_dynamic_toolbar_2">Desprácese para ocultar a barra de enderezos e a barra de ferramentas</string>
    <!-- Preference for switching tabs by swiping horizontally on the addressbar -->
    <string name="preference_gestures_swipe_toolbar_switch_tabs_2">Desprace a barra de enderezos cara o lado para cambiar de pestana</string>

    <!-- Library -->
    <!-- Option in Library to open Downloads page -->
    <string name="library_downloads">Descargas</string>
    <!-- Option in library to open Bookmarks page -->
    <string name="library_bookmarks">Marcadores</string>
    <!-- Option in library to open Desktop Bookmarks root page -->
    <string name="library_desktop_bookmarks_root">Marcadores do escritorio</string>
    <!-- Option in library to open Desktop Bookmarks "menu" page -->
    <string name="library_desktop_bookmarks_menu">Menú dos marcadores</string>
    <!-- Option in library to open Desktop Bookmarks "toolbar" page -->
    <string name="library_desktop_bookmarks_toolbar">Barra de marcadores</string>
    <!-- Option in library to open Desktop Bookmarks "unfiled" page -->
    <string name="library_desktop_bookmarks_unfiled">Outros marcadores</string>
    <!-- Option in Library to open History page -->
    <string name="library_history">Historial</string>
    <!-- Option in Library to open a new tab -->
    <string name="library_new_tab">Nova lapela</string>
    <!-- Settings Page Title -->
    <string name="settings_title">Configuración</string>
    <!-- Content description (not visible, for screen readers etc.): "Close button for library settings" -->
    <string name="content_description_close_button">Pechar</string>

    <!-- Title to show in alert when a lot of tabs are to be opened
    %d is a placeholder for the number of tabs that will be opened -->
    <string name="open_all_warning_title">Abrir %d lapelas?</string>
    <!-- Message to warn users that a large number of tabs will be opened
    %s will be replaced by app name. -->
    <string name="open_all_warning_message">Ao abrir tantas lapelas pode que %s se desacelere mentres cargan as páxinas. Está seguro de que quere continuar?</string>
    <!-- Dialog button text for confirming open all tabs -->
    <string name="open_all_warning_confirm">Lapelas abertas</string>
    <!-- Dialog button text for canceling open all tabs -->
    <string name="open_all_warning_cancel">Cancelar</string>

    <!-- Text to show users they have one page in the history group section of the History fragment.
    %d is a placeholder for the number of pages in the group. -->
    <string name="history_search_group_site_1">%d páxina</string>
    <!-- Text to show users they have multiple pages in the history group section of the History fragment.
    %d is a placeholder for the number of pages in the group. -->
    <string name="history_search_group_sites_1">%d páxinas</string>

    <!-- Option in library for Recently Closed Tabs -->
    <string name="library_recently_closed_tabs">Lapelas pechadas recentemente</string>
    <!-- Option in library to open Recently Closed Tabs page -->
    <string name="recently_closed_show_full_history">Mostrar o historial completo</string>
    <!-- Text to show users they have multiple tabs saved in the Recently Closed Tabs section of history.
    %d is a placeholder for the number of tabs selected. -->
    <string name="recently_closed_tabs">%d lapelas</string>
    <!-- Text to show users they have one tab saved in the Recently Closed Tabs section of history.
    %d is a placeholder for the number of tabs selected. -->
    <string name="recently_closed_tab">%d lapela</string>
    <!-- Recently closed tabs screen message when there are no recently closed tabs -->
    <string name="recently_closed_empty_message">Aquí non hai lapelas pechadas recentemente</string>

    <!-- Tab Management -->
    <!-- Title of preference for tabs management -->
    <string name="preferences_tabs">Lapelas</string>
    <!-- Title of preference that allows a user to specify the tab view -->
    <string name="preferences_tab_view">Vista de lapelas</string>
    <!-- Option for a list tab view -->
    <string name="tab_view_list">Lista</string>
    <!-- Option for a grid tab view -->
    <string name="tab_view_grid">Grade</string>
    <!-- Title of preference that allows a user to auto close tabs after a specified amount of time -->
    <string name="preferences_close_tabs">Pechar lapelas</string>
    <!-- Option for auto closing tabs that will never auto close tabs, always allows user to manually close tabs -->
    <string name="close_tabs_manually">Manualmente</string>
    <!-- Option for auto closing tabs that will auto close tabs after one day -->
    <string name="close_tabs_after_one_day">Despois dun día</string>
    <!-- Option for auto closing tabs that will auto close tabs after one week -->
    <string name="close_tabs_after_one_week">Despois dunha semana</string>
    <!-- Option for auto closing tabs that will auto close tabs after one month -->
    <string name="close_tabs_after_one_month">Despois dun mes</string>

    <!-- Title of preference that allows a user to specify the auto-close settings for open tabs -->
    <string name="preference_auto_close_tabs" tools:ignore="UnusedResources">Pechar automaticamente os separadores abertos</string>

    <!-- Opening screen -->
    <!-- Title of a preference that allows a user to choose what screen to show after opening the app -->
    <string name="preferences_opening_screen">Pantalla de inicio</string>
    <!-- Option for always opening the homepage when re-opening the app -->
    <string name="opening_screen_homepage">Páxina de inicio</string>
    <!-- Option for always opening the user's last-open tab when re-opening the app -->
    <string name="opening_screen_last_tab">Último separador</string>
    <!-- Option for always opening the homepage when re-opening the app after four hours of inactivity -->
    <string name="opening_screen_after_four_hours_of_inactivity">Páxina de inicio despois de catro horas de inactividade</string>
    <!-- Summary for tabs preference when auto closing tabs setting is set to manual close-->
    <string name="close_tabs_manually_summary">Pechar manualmente</string>
    <!-- Summary for tabs preference when auto closing tabs setting is set to auto close tabs after one day-->
    <string name="close_tabs_after_one_day_summary">Pechar despois de un día</string>
    <!-- Summary for tabs preference when auto closing tabs setting is set to auto close tabs after one week-->
    <string name="close_tabs_after_one_week_summary">Despois de unha semana</string>
    <!-- Summary for tabs preference when auto closing tabs setting is set to auto close tabs after one month-->
    <string name="close_tabs_after_one_month_summary">Pechar despois de un mes</string>

    <!-- Summary for homepage preference indicating always opening the homepage when re-opening the app -->
    <string name="opening_screen_homepage_summary">Abrir na páxina de inicio</string>

    <!-- Summary for homepage preference indicating always opening the last-open tab when re-opening the app -->
    <string name="opening_screen_last_tab_summary">Abrir na última lapela</string>
    <!-- Summary for homepage preference indicating opening the homepage when re-opening the app after four hours of inactivity -->
    <string name="opening_screen_after_four_hours_of_inactivity_summary">Ábrese na páxina de inicio despois de catro horas</string>

    <!-- Inactive tabs -->
    <!-- Category header of a preference that allows a user to enable or disable the inactive tabs feature -->
    <string name="preferences_inactive_tabs">Mover os separadores vellos aos inactivos</string>
    <!-- Title of inactive tabs preference -->
    <string name="preferences_inactive_tabs_title">Os separadores que non vise en dúas semanas móvense á sección de inactivos.</string>

    <!-- Studies -->
    <!-- Title of the remove studies button -->
    <string name="studies_remove">Retirar</string>
    <!-- Title of the active section on the studies list -->
    <string name="studies_active">Activos</string>
    <!-- Description for studies, it indicates why Firefox use studies. The first parameter is the name of the application. -->
    <string name="studies_description_2">%1$s pode instalar e executar estudos de cando en vez.</string>
    <!-- Learn more link for studies, links to an article for more information about studies. -->
    <string name="studies_learn_more">Máis información</string>
    <!-- Dialog message shown after removing a study -->
    <string name="studies_restart_app">A aplicación pecharase para aplicar os cambios</string>
    <!-- Dialog button to confirm the removing a study. -->
    <string name="studies_restart_dialog_ok">Aceptar</string>
    <!-- Dialog button text for canceling removing a study. -->
    <string name="studies_restart_dialog_cancel">Cancelar</string>

    <!-- Toast shown after turning on/off studies preferences -->
    <string name="studies_toast_quit_application" tools:ignore="UnusedResources">Saíndo da aplicación para aplicar os cambios…</string>

    <!-- Sessions -->
    <!-- Title for the list of tabs -->
    <string name="tab_header_label">Lapelas abertas</string>
    <!-- Title for the list of tabs in the current private session -->
    <string name="tabs_header_private_tabs_title">Lapelas privadas</string>
    <!-- Title for the list of tabs in the synced tabs -->
    <string name="tabs_header_synced_tabs_title">Separadores sincronizados</string>
    <!-- Content description (not visible, for screen readers etc.): Add tab button. Adds a news tab when pressed -->
    <string name="add_tab">Engadir lapela</string>
    <!-- Content description (not visible, for screen readers etc.): Add tab button. Adds a news tab when pressed -->
    <string name="add_private_tab">Engadir lapela privada</string>
    <!-- Text for the new tab button to indicate adding a new private tab in the tab -->
    <string name="tab_drawer_fab_content">Privada</string>
    <!-- Text for the new tab button to indicate syncing command on the synced tabs page -->
    <string name="tab_drawer_fab_sync">Sincronizar</string>
    <!-- Text shown in the menu for sharing all tabs -->
    <string name="tab_tray_menu_item_share">Compartir todas as lapelas</string>
    <!-- Text shown in the menu to view recently closed tabs -->
    <string name="tab_tray_menu_recently_closed">Lapelas pechadas recentemente</string>
    <!-- Text shown in the tabs tray inactive tabs section -->
    <string name="tab_tray_inactive_recently_closed" tools:ignore="UnusedResources">Pechados recentemente</string>
    <!-- Text shown in the menu to view account settings -->
    <string name="tab_tray_menu_account_settings">Configuración da conta</string>
    <!-- Text shown in the menu to view tab settings -->
    <string name="tab_tray_menu_tab_settings">Configuración das lapelas</string>
    <!-- Text shown in the menu for closing all tabs -->
    <string name="tab_tray_menu_item_close">Pechar todas as lapelas</string>
    <!-- Text shown in the multiselect menu for bookmarking selected tabs. -->
    <string name="tab_tray_multiselect_menu_item_bookmark">Marcador</string>
    <!-- Text shown in the multiselect menu for closing selected tabs. -->
    <string name="tab_tray_multiselect_menu_item_close">Pechar</string>
    <!-- Content description for tabs tray multiselect share button -->
    <string name="tab_tray_multiselect_share_content_description">Compartir as lapelas seleccionadas</string>
    <!-- Content description for tabs tray multiselect menu -->
    <string name="tab_tray_multiselect_menu_content_description">Menú de lapelas seleccionadas</string>
    <!-- Content description (not visible, for screen readers etc.): Removes tab from collection button. Removes the selected tab from collection when pressed -->
    <string name="remove_tab_from_collection">Eliminar lapela da colección</string>
    <!-- Text for button to enter multiselect mode in tabs tray -->
    <string name="tabs_tray_select_tabs">Seleccionar lapelas</string>
    <!-- Content description (not visible, for screen readers etc.): Close tab button. Closes the current session when pressed -->
    <string name="close_tab">Pechar lapela</string>
    <!-- Content description (not visible, for screen readers etc.): Close tab <title> button. First parameter is tab title  -->
    <string name="close_tab_title">Pechar lapela %s</string>
    <!-- Content description (not visible, for screen readers etc.): Opens the open tabs menu when pressed -->
    <string name="open_tabs_menu">Abrir menú de lapelas</string>
    <!-- Open tabs menu item to save tabs to collection -->
    <string name="tabs_menu_save_to_collection1">Gardar lapelas na colección</string>
    <!-- Text for the menu button to delete a collection -->
    <string name="collection_delete">Eliminar colección</string>
    <!-- Text for the menu button to rename a collection -->
    <string name="collection_rename">Renomear colección</string>
    <!-- Text for the button to open tabs of the selected collection -->
    <string name="collection_open_tabs">Abrir lapelas</string>
    <!-- Hint for adding name of a collection -->
    <string name="collection_name_hint">Nome da colección</string>
    <!-- Text for the menu button to remove a top site -->
    <string name="remove_top_site">Retirar</string>
    <!-- Text for the menu button to delete a top site from history -->
    <string name="delete_from_history">Eliminar do historial</string>
    <!-- Postfix for private WebApp titles, placeholder is replaced with app name -->
    <string name="pwa_site_controls_title_private">%1$s (modo privado)</string>

    <!-- History -->
    <!-- Text for the button to search all history -->
    <string name="history_search_1">Introduza os termos de busca</string>
    <!-- Text for the button to clear all history -->
    <string name="history_delete_all">Eliminar historial</string>
    <!-- Text for the snackbar to confirm that multiple browsing history items has been deleted -->
    <string name="history_delete_multiple_items_snackbar">Historial eliminado</string>
    <!-- Text for the snackbar to confirm that a single browsing history item has been deleted. The first parameter is the shortened URL of the deleted history item. -->
    <string name="history_delete_single_item_snackbar">Eliminouse %1$s</string>
    <!-- Context description text for the button to delete a single history item -->
    <string name="history_delete_item">Eliminar</string>
    <!-- History multi select title in app bar
    The first parameter is the number of bookmarks selected -->
    <string name="history_multi_select_title">Seleccionouse %1$d</string>
    <!-- Text for the header that groups the history for today -->
    <string name="history_today">Hoxe</string>
    <!-- Text for the header that groups the history for yesterday -->
    <string name="history_yesterday">Onte</string>
    <!-- Text for the header that groups the history the past 7 days -->
    <string name="history_7_days">Últimos 7 días</string>
    <!-- Text for the header that groups the history the past 30 days -->
    <string name="history_30_days">Últimos 30 días</string>
    <!-- Text for the header that groups the history older than the last month -->
    <string name="history_older">Máis antigo</string>
    <!-- Text shown when no history exists -->
    <string name="history_empty_message">Non hai historial aquí</string>

    <!-- Downloads -->
    <!-- Text for the snackbar to confirm that multiple downloads items have been removed -->
    <string name="download_delete_multiple_items_snackbar_1">Descargas retiradas</string>
    <!-- Text for the snackbar to confirm that a single download item has been removed. The first parameter is the name of the download item. -->
    <string name="download_delete_single_item_snackbar">Retirouse %1$s</string>
    <!-- Text shown when no download exists -->
    <string name="download_empty_message_1">Non hai ficheiros descargados</string>
    <!-- History multi select title in app bar
    The first parameter is the number of downloads selected -->
    <string name="download_multi_select_title">Seleccionouse %1$d</string>

    <!-- Text for the button to remove a single download item -->
    <string name="download_delete_item_1">Retirar</string>


    <!-- Crashes -->
    <!-- Title text displayed on the tab crash page. This first parameter is the name of the application (For example: Fenix) -->
    <string name="tab_crash_title_2">Sentímolo. %1$s non pode cargar esa páxina.</string>
    <!-- Send crash report checkbox text on the tab crash page -->
    <string name="tab_crash_send_report">Enviar informe de fallo a Mozilla</string>
    <!-- Close tab button text on the tab crash page -->
    <string name="tab_crash_close">Pechar lapela</string>
    <!-- Restore tab button text on the tab crash page -->
    <string name="tab_crash_restore">Restaurar lapela</string>

    <!-- Unsubmitted crash dialog title, The first parameter is the name of the app (e.g. Firefox)  -->
    <string name="unsubmitted_crash_dialog_title">%s tivo que reiniciar</string>
    <!-- Unsubmitted crash dialog checkbox label for automatically sending reports in the future -->
    <string name="unsubmitted_crash_dialog_checkbox_label">Enviar informes de fallos automaticamente</string>
    <!-- Unsubmitted crash dialog negative button to dismiss the dialog -->
    <string name="unsubmitted_crash_dialog_negative_button">Pechar</string>
    <!-- Unsubmitted crash dialog positive button to submit crash report -->
    <string name="unsubmitted_crash_dialog_positive_button">Enviar un informe de erro</string>

    <!-- Bookmarks -->
    <!-- Confirmation message for a dialog confirming if the user wants to delete the selected folder -->
    <string name="bookmark_delete_folder_confirmation_dialog">Confirma que quere eliminar este cartafol?</string>
    <!-- Confirmation message for a dialog confirming if the user wants to delete multiple items including folders. Parameter will be replaced by app name. -->
    <string name="bookmark_delete_multiple_folders_confirmation_dialog">%s eliminará os elementos seleccionados.</string>
    <!-- Text for the cancel button on delete bookmark dialog -->
    <string name="bookmark_delete_negative">Cancelar</string>
    <!-- Screen title for adding a bookmarks folder -->
    <string name="bookmark_add_folder">Engadir cartafol</string>
    <!-- Snackbar title shown after a bookmark has been created. -->
    <string name="bookmark_saved_snackbar">Marcador gardado!</string>
    <!-- Snackbar title that confirms a bookmark was saved into a folder. Parameter will be replaced by the name of the folder the bookmark was saved into. -->
    <string name="bookmark_saved_in_folder_snackbar">Gardado en «%s»</string>
    <!-- Snackbar edit button shown after a bookmark has been created. -->
    <string name="edit_bookmark_snackbar_action">EDITAR</string>
    <!-- Bookmark menu move button -->
    <string name="bookmark_menu_move_button">Mover</string>
    <!-- Bookmark overflow menu edit button -->
    <string name="bookmark_menu_edit_button">Editar</string>
    <!-- Bookmark overflow menu copy button -->
    <string name="bookmark_menu_copy_button">Copiar</string>
    <!-- Bookmark overflow menu share button -->
    <string name="bookmark_menu_share_button">Compartir</string>
    <!-- Bookmark overflow menu open in new tab button -->
    <string name="bookmark_menu_open_in_new_tab_button">Abrir nunha lapela nova</string>
    <!-- Bookmark overflow menu open in private tab button -->
    <string name="bookmark_menu_open_in_private_tab_button">Abrir unha nova lapela privada</string>
    <!-- Bookmark overflow menu open all in tabs button -->
    <string name="bookmark_menu_open_all_in_tabs_button">Abre todo en novas lapelas</string>
    <!-- Bookmark overflow menu open all in private tabs button -->
    <string name="bookmark_menu_open_all_in_private_tabs_button">Abrir todo en lapelas privadas</string>
    <!-- Bookmark overflow menu delete button -->
    <string name="bookmark_menu_delete_button">Eliminar</string>
    <!--Bookmark overflow menu save button -->
    <string name="bookmark_menu_save_button">Gardar</string>
    <!-- Bookmark multi select title in app bar
     The first parameter is the number of bookmarks selected -->
    <string name="bookmarks_multi_select_title">Seleccionouse %1$d</string>
    <!-- Bookmark editing screen title -->
    <string name="edit_bookmark_fragment_title">Editar marcador</string>
    <!-- Bookmark folder editing screen title -->
    <string name="edit_bookmark_folder_fragment_title">Editar cartafol</string>
    <!-- Bookmark sign in button message -->
    <string name="bookmark_sign_in_button">Inicie sesión para ver os marcadores sincronizados</string>
    <!-- Bookmark URL editing field label -->
    <string name="bookmark_url_label">URL</string>
    <!-- Bookmark FOLDER editing field label -->
    <string name="bookmark_folder_label">CARTAFOL</string>
    <!-- Text indicating which folder a bookmark or folder will be saved in -->
    <string name="bookmark_save_in_label">Gardar en</string>
    <!-- Bookmark NAME editing field label -->
    <string name="bookmark_name_label">NOME</string>
    <!-- Label for a text input field for a bookmark or folder name -->
    <string name="bookmark_name_label_normal_case">Nome</string>
    <!-- Bookmark add folder screen title -->
    <string name="bookmark_add_folder_fragment_label">Engadir cartafol</string>
    <!-- Bookmark select folder screen title -->
    <string name="bookmark_select_folder_fragment_label">Seleccionar cartafol</string>
    <!-- Bookmark editing error missing title -->
    <string name="bookmark_empty_title_error">Debe ter un título</string>
    <!-- Bookmark editing error missing or improper URL -->
    <string name="bookmark_invalid_url_error">URL non válido</string>
    <!-- Bookmark screen message for empty bookmarks folder -->
    <string name="bookmarks_empty_message">Aquí non hai marcadores</string>
    <!-- Bookmark snackbar message on deletion
     The first parameter is the host part of the URL of the bookmark deleted, if any -->
    <string name="bookmark_deletion_snackbar_message">Eliminouse %1$s</string>
    <!-- Bookmark snackbar message on deleting multiple bookmarks not including folders-->
    <string name="bookmark_deletion_multiple_snackbar_message_2">Marcadores eliminados</string>
    <!-- Bookmark snackbar message on deleting multiple bookmarks including folders-->
    <string name="bookmark_deletion_multiple_snackbar_message_3">A eliminar os cartafoles seleccionados</string>
    <!-- Bookmark undo button for deletion snackbar action -->
    <string name="bookmark_undo_deletion">DESFACER</string>

    <!-- Bookmark snackbar message for deleting a single item. Parameter is the title of the item being deleted -->
    <string name="bookmark_delete_single_item">Eliminouse %s</string>
    <!-- Bookmark snackbar message for deleting multiple items. Parameter is the number of items being deleted -->
    <string name="bookmark_delete_multiple_items" tools:ignore="UnusedResources">Elementos eliminados: %s</string>
    <!-- Text for the button to search all bookmarks -->
    <string name="bookmark_search">Introduza os termos de busca</string>

    <!-- Content description for the bookmark navigation bar back button -->
    <string name="bookmark_navigate_back_button_content_description">Navegar cara atrás</string>
    <!-- Content description for the bookmark list new folder navigation bar button -->
    <string name="bookmark_add_new_folder_button_content_description">Engade un novo cartafol</string>
<<<<<<< HEAD
    <!-- Content description for the bookmark navigation bar close button -->
    <string name="bookmark_close_button_content_description" tools:ignore="UnusedResources" moz:removedIn="130">Pechar os marcadores</string>
=======
>>>>>>> a07f670f
    <!-- Content description for bookmark search floating action button -->
    <string name="bookmark_search_button_content_description">Buscar nos marcadores</string>
    <!-- Content description for the overflow menu for a bookmark item. Paramter will a folder name or bookmark title. -->
    <string name="bookmark_item_menu_button_content_description">Menú de elementos para %s</string>

    <!-- Title for the bookmark list empty state-->
    <string name="bookmark_empty_list_title">Aínda non hai marcadores</string>
    <!-- Description for the bookmark list empty state when you're not signed into sync. -->
    <string name="bookmark_empty_list_guest_description">Garda sitios mentres navegas. Inicia sesión para coller marcadores doutros dispositivos sincronizados.</string>
    <!-- Text for the button to navigate to sync authentication -->
    <string name="bookmark_empty_list_guest_cta">Inicie sesión para sincronizar</string>
    <!-- Description for the bookmark list empty state when you're signed into sync. -->
    <string name="bookmark_empty_list_authenticated_description">Garda sitios mentres navegas. Tamén colleremos marcadores doutros dispositivos sincronizados.</string>
    <!-- Description for the bookmark list empty state when you're in an empty folder. -->
    <string name="bookmark_empty_list_folder_description">Engade marcadores mentres navegas para que poidas atopar os teus sitios favoritos máis tarde.</string>

<<<<<<< HEAD
=======
    <!-- Description for the add new folder button when selecting a folder. -->
    <string name="bookmark_select_folder_new_folder_button_title" tools:ignore="UnusedResources">Novo cartafol</string>

>>>>>>> a07f670f
    <!-- Site Permissions -->
    <!-- Button label that take the user to the Android App setting -->
    <string name="phone_feature_go_to_settings">Ir á configuración</string>
    <!-- Content description (not visible, for screen readers etc.): Quick settings sheet
        to give users access to site specific information / settings. For example:
        Secure settings status and a button to modify site permissions -->
    <string name="quick_settings_sheet">Folla de configuración rápida</string>
    <!-- Label that indicates that this option it the recommended one -->
    <string name="phone_feature_recommended">Recomendado</string>
    <!-- Button label for clearing all the information of site permissions-->
    <string name="clear_permissions">Limpar permisos</string>
    <!-- Text for the OK button on Clear permissions dialog -->
    <string name="clear_permissions_positive">Aceptar</string>
    <!-- Text for the cancel button on Clear permissions dialog -->
    <string name="clear_permissions_negative">Cancelar</string>
    <!-- Button label for clearing a site permission-->
    <string name="clear_permission">Limpar permiso</string>
    <!-- Text for the OK button on Clear permission dialog -->
    <string name="clear_permission_positive">Aceptar</string>
    <!-- Text for the cancel button on Clear permission dialog -->
    <string name="clear_permission_negative">Cancelar</string>
    <!-- Button label for clearing all the information on all sites-->
    <string name="clear_permissions_on_all_sites">Limpar permisos en todos os sitios</string>
    <!-- Preference for altering video and audio autoplay for all websites -->
    <string name="preference_browser_feature_autoplay">Reprodución automática</string>
    <!-- Preference for altering the camera access for all websites -->
    <string name="preference_phone_feature_camera">Cámara</string>
    <!-- Preference for altering the microphone access for all websites -->
    <string name="preference_phone_feature_microphone">Micrófono</string>
    <!-- Preference for altering the location access for all websites -->
    <string name="preference_phone_feature_location">Posición</string>
    <!-- Preference for altering the notification access for all websites -->
    <string name="preference_phone_feature_notification">Notificación</string>
    <!-- Preference for altering the persistent storage access for all websites -->
    <string name="preference_phone_feature_persistent_storage">Almacenamento persistente</string>
    <!-- Preference for altering the storage access setting for all websites -->
    <string name="preference_phone_feature_cross_origin_storage_access">Cookies entre sitios</string>
    <!-- Preference for altering the EME access for all websites -->
    <string name="preference_phone_feature_media_key_system_access">Contido controlado por DRM</string>
    <!-- Label that indicates that a permission must be asked always -->
    <string name="preference_option_phone_feature_ask_to_allow">Preguntar antes de permitir</string>
    <!-- Label that indicates that a permission must be blocked -->
    <string name="preference_option_phone_feature_blocked">Bloqueado</string>
    <!-- Label that indicates that a permission must be allowed -->
    <string name="preference_option_phone_feature_allowed">Permitido</string>
    <!--Label that indicates a permission is by the Android OS-->
    <string name="phone_feature_blocked_by_android">Bloqueado por Android</string>
    <!-- Preference for showing a list of websites that the default configurations won't apply to them -->
    <string name="preference_exceptions">Excepcións</string>
    <!-- Summary of tracking protection preference if tracking protection is set to off -->
    <string name="tracking_protection_off">Desactivado</string>
    <!-- Summary of tracking protection preference if tracking protection is set to standard -->
    <string name="tracking_protection_standard">Estándar</string>
    <!-- Summary of tracking protection preference if tracking protection is set to strict -->
    <string name="tracking_protection_strict">Estrito</string>
    <!-- Summary of tracking protection preference if tracking protection is set to custom -->
    <string name="tracking_protection_custom">Personalizado</string>
    <!-- Label for global setting that indicates that all video and audio autoplay is allowed -->
    <string name="preference_option_autoplay_allowed2">Permitir son e vídeo</string>
    <!-- Label for site specific setting that indicates that all video and audio autoplay is allowed -->
    <string name="quick_setting_option_autoplay_allowed">Permitir son e vídeo</string>
    <!-- Label that indicates that video and audio autoplay is only allowed over Wi-Fi -->
    <string name="preference_option_autoplay_allowed_wifi_only2">Bloquear son e vídeo só en datos móbiles</string>

    <!-- Subtext that explains 'autoplay on Wi-Fi only' option -->
    <string name="preference_option_autoplay_allowed_wifi_subtext">O son e o vídeo reproduciranse habendo wifi</string>
    <!-- Label for global setting that indicates that video autoplay is allowed, but audio autoplay is blocked -->
    <string name="preference_option_autoplay_block_audio2">Bloquear só o son</string>
    <!-- Label for site specific setting that indicates that video autoplay is allowed, but audio autoplay is blocked -->
    <string name="quick_setting_option_autoplay_block_audio">Bloquear só o son</string>
    <!-- Label for global setting that indicates that all video and audio autoplay is blocked -->
    <string name="preference_option_autoplay_blocked3">Bloquear son e vídeo</string>
    <!-- Label for site specific setting that indicates that all video and audio autoplay is blocked -->
    <string name="quick_setting_option_autoplay_blocked">Bloquear son e vídeo</string>
    <!-- Summary of delete browsing data on quit preference if it is set to on -->
    <string name="delete_browsing_data_quit_on">Activado</string>
    <!-- Summary of delete browsing data on quit preference if it is set to off -->
    <string name="delete_browsing_data_quit_off">Desactivado</string>

    <!-- Summary of studies preference if it is set to on -->
    <string name="studies_on">Activado</string>
    <!-- Summary of studies data on quit preference if it is set to off -->
    <string name="studies_off">Desactivado</string>

    <!-- Category header of a preference that allows a user to alter settings related to web permissions. -->
    <string name="preferences_category_permissions">Permisos</string>
    <!-- Category header of a preference that allows a user to alter settings related to web content. -->
    <string name="preferences_category_content">Contido</string>
    <!-- Preference for altering the default browsing mode. When enabled, the desktop site will always be requested. -->
    <string name="preference_feature_desktop_mode_default">Solicita sempre un sitio de escritorio</string>

    <!-- Collections -->
    <!-- Collections header on home fragment -->
    <string name="collections_header">Coleccións</string>
    <!-- Content description (not visible, for screen readers etc.): Opens the collection menu when pressed -->
    <string name="collection_menu_button_content_description">Nome de coleccións</string>
    <!-- Label to describe what collections are to a new user without any collections -->
    <string name="no_collections_description2">Recompile as cousas que importen.\nAgrupe buscas, sitios e lapelas semellantes para un acceso rápido posterior.</string>
    <!-- Title for the "select tabs" step of the collection creator -->
    <string name="create_collection_select_tabs">Seleccionar lapelas</string>
    <!-- Title for the "select collection" step of the collection creator -->
    <string name="create_collection_select_collection">Seleccionar colección</string>
    <!-- Title for the "name collection" step of the collection creator -->
    <string name="create_collection_name_collection">Nomear colección</string>
    <!-- Button to add new collection for the "select collection" step of the collection creator -->
    <string name="create_collection_add_new_collection">Engadir nova colección</string>
    <!-- Button to select all tabs in the "select tabs" step of the collection creator -->
    <string name="create_collection_select_all">Seleccionar todo</string>
    <!-- Button to deselect all tabs in the "select tabs" step of the collection creator -->
    <string name="create_collection_deselect_all">Desmarcar todo</string>
    <!-- Text to prompt users to select the tabs to save in the "select tabs" step of the collection creator -->
    <string name="create_collection_save_to_collection_empty">Selecciona as lapelas que gardar</string>
    <!-- Text to show users how many tabs they have selected in the "select tabs" step of the collection creator.
     %d is a placeholder for the number of tabs selected. -->
    <string name="create_collection_save_to_collection_tabs_selected">%d lapelas seleccionadas</string>
    <!-- Text to show users they have one tab selected in the "select tabs" step of the collection creator.
    %d is a placeholder for the number of tabs selected. -->
    <string name="create_collection_save_to_collection_tab_selected">%d lapela seleccionada</string>
    <!-- Text shown in snackbar when multiple tabs have been saved in a collection -->
    <string name="create_collection_tabs_saved">Lapelas gardadas!</string>
    <!-- Text shown in snackbar when one or multiple tabs have been saved in a new collection -->
    <string name="create_collection_tabs_saved_new_collection">Colección gardada!</string>
    <!-- Text shown in snackbar when one tab has been saved in a collection -->
    <string name="create_collection_tab_saved">Lapela gardada!</string>
    <!-- Content description (not visible, for screen readers etc.): button to close the collection creator -->
    <string name="create_collection_close">Pechar</string>
    <!-- Button to save currently selected tabs in the "select tabs" step of the collection creator-->
    <string name="create_collection_save">Gardar</string>
    <!-- Snackbar action to view the collection the user just created or updated -->
    <string name="create_collection_view">Ver</string>

    <!-- Text for the OK button from collection dialogs -->
    <string name="create_collection_positive">Aceptar</string>
    <!-- Text for the cancel button from collection dialogs -->
    <string name="create_collection_negative">Cancelar</string>

    <!-- Default name for a new collection in "name new collection" step of the collection creator. %d is a placeholder for the number of collections-->
    <string name="create_collection_default_name">Colección %d</string>

    <!-- Share -->
    <!-- Share screen header -->
    <string name="share_header_2">Compartir</string>
    <!-- Content description (not visible, for screen readers etc.):
        "Share" button. Opens the share menu when pressed. -->
    <string name="share_button_content_description">Compartir</string>
    <!-- Text for the Save to PDF feature in the share menu -->
    <string name="share_save_to_pdf">Gardar como PDF</string>
    <!-- Text for error message when generating a PDF file Text. -->
    <string name="unable_to_save_to_pdf_error">Non se puido xerar o PDF</string>
    <!-- Text for standard error snackbar dismiss button. -->
    <string name="standard_snackbar_error_dismiss">Rexeitar</string>
    <!-- Text for error message when printing a page and it fails. -->
    <string name="unable_to_print_page_error">Non se pode imprimir esta páxina</string>
    <!-- Text for the print feature in the share and browser menu -->
    <string name="menu_print">Imprimir</string>
    <!-- Sub-header in the dialog to share a link to another sync device -->
    <string name="share_device_subheader">Enviar a un dispositivo</string>
    <!-- Sub-header in the dialog to share a link to an app from the full list -->
    <string name="share_link_all_apps_subheader">Todas as accións</string>
    <!-- Sub-header in the dialog to share a link to an app from the most-recent sorted list -->
    <string name="share_link_recent_apps_subheader">Usado recentemente</string>
    <!-- Text for the copy link action in the share screen. -->
    <string name="share_copy_link_to_clipboard">Copiar ao portapapeis</string>
    <!-- Toast shown after copying link to clipboard -->
    <string name="toast_copy_link_to_clipboard">Copiouse no portapapeis</string>
    <!-- An option from the share dialog to sign into sync -->
    <string name="sync_sign_in">Inicie sesión para sincronizar</string>
     <!-- An option from the three dot menu to sync and save data -->
    <string name="sync_menu_sync_and_save_data">Sincronizar e gardar datos</string>
    <!-- An option from the share dialog to send link to all other sync devices -->
    <string name="sync_send_to_all">Enviar a todos os dispositivos</string>
    <!-- An option from the share dialog to reconnect to sync -->
    <string name="sync_reconnect">Conecte de novo para sincronizar</string>
    <!-- Text displayed when sync is offline and cannot be accessed -->
    <string name="sync_offline">Sen conexión</string>
    <!-- An option to connect additional devices -->
    <string name="sync_connect_device">Conectar outro dispositivo</string>
    <!-- The dialog text shown when additional devices are not available -->
    <string name="sync_connect_device_dialog" tools:ignore="BrandUsage">Para enviar unha lapela, inicie sesión en Firefox en polo menos outro dispositivo.</string>
    <!-- Confirmation dialog button -->
    <string name="sync_confirmation_button">Entendido</string>
    <!-- Share error message -->
    <string name="share_error_snackbar">Non é posíbel compartir con esta aplicación</string>
    <!-- Add new device screen title -->
    <string name="sync_add_new_device_title">Enviar a dispositivo</string>
    <!-- Text for the warning message on the Add new device screen -->
    <string name="sync_add_new_device_message">Non hai dispositivos conectados</string>
    <!-- Text for the button to learn about sending tabs -->
    <string name="sync_add_new_device_learn_button">Máis información sobre o envío de lapelas…</string>
    <!-- Text for the button to connect another device -->
    <string name="sync_add_new_device_connect_button">Conectar outro dispositivo…</string>

    <!-- Notifications -->
    <!-- Text shown in the notification that pops up to remind the user that a private browsing session is active. -->
    <string name="notification_pbm_delete_text_2">Pechar lapelas privadas</string>


    <!-- Text shown in the notification that pops up to remind the user that a private browsing session is active for Android 14+ -->
    <string name="notification_erase_title_android_14">Pechar lapelas privadas?</string>

    <string name="notification_erase_text_android_14">Toque ou pase o dedo nesta notificación para pechar as pestanas privadas.</string>

    <!-- Name of the marketing notification channel. Displayed in the "App notifications" system settings for the app -->
    <string name="notification_marketing_channel_name">Mercadotecnia</string>

    <!-- Title shown in the notification that pops up to remind the user to set fenix as default browser.
    The app name is in the text, due to limitations with localizing Nimbus experiments -->
    <string name="nimbus_notification_default_browser_title" tools:ignore="BrandUsage,UnusedResources">Firefox é rápido e privado</string>
    <!-- Text shown in the notification that pops up to remind the user to set fenix as default browser.
    The app name is in the text, due to limitations with localizing Nimbus experiments -->
    <string name="nimbus_notification_default_browser_text" tools:ignore="BrandUsage,UnusedResources">Faga de Firefox o seu navegador predeterminado</string>
    <!-- Title shown in the notification that pops up to re-engage the user -->
    <string name="notification_re_engagement_title">Probe a navegación privada</string>
    <!-- Text shown in the notification that pops up to re-engage the user.
    %1$s is a placeholder that will be replaced by the app name. -->
    <string name="notification_re_engagement_text">Navegar sen rastros nin historial gardados en %1$s</string>
    <!-- Title A shown in the notification that pops up to re-engage the user -->
    <string name="notification_re_engagement_A_title">Navegar sen deixar rastro</string>

    <!-- Text A shown in the notification that pops up to re-engage the user.
    %1$s is a placeholder that will be replaced by the app name. -->
    <string name="notification_re_engagement_A_text">A navegación privada en %1$s non garda a súa información.</string>
    <!-- Title B shown in the notification that pops up to re-engage the user -->
    <string name="notification_re_engagement_B_title">Comece a súa primeira busca</string>
    <!-- Text B shown in the notification that pops up to re-engage the user -->
    <string name="notification_re_engagement_B_text">Busque algo preto. Ou descubra algo divertido.</string>

    <!-- Survey -->
    <!-- Text shown in the fullscreen message that pops up to ask user to take a short survey.
    The app name is in the text, due to limitations with localizing Nimbus experiments -->
    <string name="nimbus_survey_message_text" tools:ignore="BrandUsage">Por favor, axude a mellorar Firefox facendo unha pequena enquisa.</string>
    <!-- Preference for taking the short survey. -->
    <string name="preferences_take_survey">Responder unha enquisa</string>
    <!-- Preference for not taking the short survey. -->
    <string name="preferences_not_take_survey">Non, grazas</string>

    <!-- Snackbar -->
    <!-- Text shown in snackbar when user deletes a collection -->
    <string name="snackbar_collection_deleted">Colección eliminada</string>
    <!-- Text shown in snackbar when user renames a collection -->
    <string name="snackbar_collection_renamed">Colección renomeada</string>
    <!-- Text shown in snackbar when user closes a tab -->
    <string name="snackbar_tab_closed">Lapela pechada</string>
    <!-- Text shown in snackbar when user closes all tabs -->
    <string name="snackbar_tabs_closed">Lapelas pechadas</string>
    <!-- Text shown in snackbar when user closes multiple inactive tabs. %1$s will be replaced with the number of tabs closed. -->
    <string name="snackbar_num_tabs_closed">Pestanas pechadas: %1$s</string>
    <!-- Text shown in snackbar when user bookmarks a list of tabs -->
    <string name="snackbar_message_bookmarks_saved">Marcadores gardados!</string>
    <!-- Text shown in snackbar when user bookmarks a list of tabs. Parameter will be replaced by the name of the folder the bookmark was saved into.-->
    <string name="snackbar_message_bookmarks_saved_in" tools:ignore="UnusedResources">Os marcadores gardáronse en “%s”!</string>
    <!-- Text shown in snackbar when user adds a site to shortcuts -->
    <string name="snackbar_added_to_shortcuts">Engadido aos atallos!</string>
    <!-- Text shown in snackbar when user closes a private tab -->
    <string name="snackbar_private_tab_closed">Lapela privada pechada</string>
    <!-- Text shown in snackbar when user closes all private tabs -->
    <string name="snackbar_private_tabs_closed">Lapelas privadas pechadas</string>
    <!-- Text shown in snackbar when user erases their private browsing data -->
    <string name="snackbar_private_data_deleted">Elimináronse os datos de navegación privada</string>
    <!-- Text shown in snackbar to undo deleting a tab, top site or collection -->
    <string name="snackbar_deleted_undo">DESFACER</string>
    <!-- Text shown in snackbar when user removes a top site -->
    <string name="snackbar_top_site_removed">Sitio retirado</string>
    <!-- QR code scanner prompt which appears after scanning a code, but before navigating to it
        First parameter is the name of the app, second parameter is the URL or text scanned-->
    <string name="qr_scanner_confirmation_dialog_message">Permitir que %1$s abra %2$s</string>
    <!-- QR code scanner prompt dialog positive option to allow navigation to scanned link -->
    <string name="qr_scanner_dialog_positive">PERMITIR</string>
    <!-- QR code scanner prompt dialog positive option to deny navigation to scanned link -->
    <string name="qr_scanner_dialog_negative">DENEGAR</string>
    <!-- QR code scanner prompt dialog error message shown when a hostname does not contain http or https. -->
    <string name="qr_scanner_dialog_invalid">O enderezo web é incorrecto.</string>
    <!-- QR code scanner prompt dialog positive option when there is an error -->
    <string name="qr_scanner_dialog_invalid_ok">Aceptar</string>
    <!-- Tab collection deletion prompt dialog message. Placeholder will be replaced with the collection name -->
    <string name="tab_collection_dialog_message">Confirma que quere eliminar %1$s?</string>
    <!-- Tab collection deletion prompt dialog option to delete the collection -->
    <string name="tab_collection_dialog_positive">Eliminar</string>

    <!-- Message for copying the URL via long press on the toolbar -->
    <string name="url_copied">URL copiado</string>
    <!-- Sample text for accessibility font size -->
    <string name="accessibility_text_size_sample_text_1">Este é un texto de exmplo. Aquí está para amosar como aparecerá o texto cando aumente ou diminúe o tamaño con esta configuración.</string>
    <!-- Summary for Accessibility Text Size Scaling Preference -->
    <string name="preference_accessibility_text_size_summary">Facer que o texto dos sitios web sexa máis grande ou máis pequeno</string>
    <!-- Title for Accessibility Text Size Scaling Preference -->
    <string name="preference_accessibility_font_size_title">Tamaño de letra</string>

    <!-- Title for Accessibility Text Automatic Size Scaling Preference -->
    <string name="preference_accessibility_auto_size_2">Tamaño automático da letra</string>

    <!-- Summary for Accessibility Text Automatic Size Scaling Preference -->
    <string name="preference_accessibility_auto_size_summary">O tamaño da letra coincidirá coa configuración de Android. Desactive aquí para xestionar o tamaño do tipo de letra.</string>

    <!-- Title for the Delete browsing data preference -->
    <string name="preferences_delete_browsing_data">Eliminar datos de navegación</string>
    <!-- Title for the tabs item in Delete browsing data -->
    <string name="preferences_delete_browsing_data_tabs_title_2">Lapelas abertas</string>
    <!-- Subtitle for the tabs item in Delete browsing data, parameter will be replaced with the number of open tabs -->
    <string name="preferences_delete_browsing_data_tabs_subtitle">%d lapelas</string>
    <!-- Title for the data and history items in Delete browsing data -->
    <!-- Title for the history item in Delete browsing data -->
    <string name="preferences_delete_browsing_data_browsing_history_title">Historial de navegación</string>
    <!-- Subtitle for the data and history items in delete browsing data, parameter will be replaced with the
        number of history items the user has -->
    <string name="preferences_delete_browsing_data_browsing_data_subtitle">%d enderezos</string>
    <!-- Title for the cookies and site data items in Delete browsing data -->
    <string name="preferences_delete_browsing_data_cookies_and_site_data">Cookies e datos do sitio</string>
    <!-- Subtitle for the cookies item in Delete browsing data -->
    <string name="preferences_delete_browsing_data_cookies_subtitle">Pechará a sesión na maioría dos sitios</string>
    <!-- Title for the cached images and files item in Delete browsing data -->
    <string name="preferences_delete_browsing_data_cached_files">Imaxes e ficheiros na caché</string>
    <!-- Subtitle for the cached images and files item in Delete browsing data -->
    <string name="preferences_delete_browsing_data_cached_files_subtitle">Libera espazo de almacenamento</string>
    <!-- Title for the site permissions item in Delete browsing data -->
    <string name="preferences_delete_browsing_data_site_permissions">Permisos do sitio</string>
    <!-- Title for the downloads item in Delete browsing data -->
    <string name="preferences_delete_browsing_data_downloads">Descargas</string>
    <!-- Text for the button to delete browsing data -->
    <string name="preferences_delete_browsing_data_button">Eliminar datos de navegación</string>
    <!-- Title for the Delete browsing data on quit preference -->
    <string name="preferences_delete_browsing_data_on_quit">Elimina os datos de navegación ao saír</string>
    <!-- Summary for the Delete browsing data on quit preference. "Quit" translation should match delete_browsing_data_on_quit_action translation. -->
    <string name="preference_summary_delete_browsing_data_on_quit_2">Elimina automaticamente os datos de navegación ao seleccionar «Saír» no menú principal</string>
    <!-- Action item in menu for the Delete browsing data on quit feature -->
    <string name="delete_browsing_data_on_quit_action">Saír</string>

    <!-- Title text of a delete browsing data dialog. -->
    <string name="delete_history_prompt_title">Intervalo de tempo a eliminar</string>
    <!-- Body text of a delete browsing data dialog. -->
    <string name="delete_history_prompt_body_2">Elimina o historial (incluído o historial sincronizado doutros dispositivos)</string>
    <!-- Radio button in the delete browsing data dialog to delete history items for the last hour. -->
    <string name="delete_history_prompt_button_last_hour">Última hora</string>
    <!-- Radio button in the delete browsing data dialog to delete history items for today and yesterday. -->
    <string name="delete_history_prompt_button_today_and_yesterday">Hoxe e onte</string>

    <!-- Radio button in the delete browsing data dialog to delete all history. -->
    <string name="delete_history_prompt_button_everything">Todo</string>

    <!-- Dialog message to the user asking to delete browsing data. Parameter will be replaced by app name. -->
    <string name="delete_browsing_data_prompt_message_3">%s eliminará os datos de navegación seleccionados.</string>
    <!-- Text for the cancel button for the data deletion dialog -->
    <string name="delete_browsing_data_prompt_cancel">Cancelar</string>
    <!-- Text for the allow button for the data deletion dialog -->
    <string name="delete_browsing_data_prompt_allow">Eliminar</string>
    <!-- Text for the snackbar confirmation that the data was deleted -->
    <string name="preferences_delete_browsing_data_snackbar">Datos de navegación eliminados</string>
    <!-- Text for the snackbar to show the user that the deletion of browsing data is in progress -->
    <string name="deleting_browsing_data_in_progress">A eliminar datos de navegación…</string>

    <!-- Dialog message to the user asking to delete all history items inside the opened group. Parameter will be replaced by a history group name. -->
    <string name="delete_all_history_group_prompt_message">Eliminar todos os sitios en «%s»</string>
    <!-- Text for the cancel button for the history group deletion dialog -->
    <string name="delete_history_group_prompt_cancel">Cancelar</string>

    <!-- Text for the allow button for the history group dialog -->
    <string name="delete_history_group_prompt_allow">Eliminar</string>

    <!-- Text for the snackbar confirmation that the history group was deleted -->
    <string name="delete_history_group_snackbar">Grupo eliminado</string>

    <!-- Onboarding -->
    <!-- text to display in the snackbar once account is signed-in -->
    <string name="onboarding_firefox_account_sync_is_on">A sincronización está activada</string>

    <!-- Onboarding theme -->
    <!-- Text shown in snackbar when multiple tabs have been sent to device -->
    <string name="sync_sent_tabs_snackbar">Lapelas enviadas!</string>
    <!-- Text shown in snackbar when one tab has been sent to device  -->
    <string name="sync_sent_tab_snackbar">Lapelas enviadas!</string>
    <!-- Text shown in snackbar when sharing tabs failed  -->
    <string name="sync_sent_tab_error_snackbar">Foi imposíbel enviar</string>
    <!-- Text shown in snackbar for the "retry" action that the user has after sharing tabs failed -->
    <string name="sync_sent_tab_error_snackbar_action">TENTAR DE NOVO</string>
    <!-- Title of QR Pairing Fragment -->
    <string name="sync_scan_code">Escanear o código</string>
    <!-- Instructions on how to access pairing -->
    <string name="sign_in_instructions" tools:ignore="BrandUsage"><![CDATA[No seu computador, abra o Firefox e vaia a <b>https://firefox.com/pair</b>]]></string>
    <!-- Text shown for sign in pairing when ready -->
    <string name="sign_in_ready_for_scan">Listo para escanear</string>
    <!-- Text shown for settings option for sign with pairing -->
    <string name="sign_in_with_camera">Inicie sesión coa súa cámara</string>
    <!-- Text shown for settings option for sign with email -->
    <string name="sign_in_with_email">Use o correo electrónico no seu lugar</string>
    <!-- Text shown for settings option for create new account text.'Firefox' intentionally hardcoded here.-->
    <string name="sign_in_create_account_text" tools:ignore="BrandUsage"><![CDATA[Non ten unha conta? <u>Cree unha</u> para sincronizar o Firefox entre dispositivos.]]></string>
    <!-- Text shown in confirmation dialog to sign out of account. The first parameter is the name of the app (e.g. Firefox Preview) -->
    <string name="sign_out_confirmation_message_2">%s deterá a sincronización coa súa conta, pero non eliminará ningún dos seus datos de navegación neste dispositivo.</string>
    <!-- Option to continue signing out of account shown in confirmation dialog to sign out of account -->
    <string name="sign_out_disconnect">Desconectar</string>
    <!-- Option to cancel signing out shown in confirmation dialog to sign out of account -->
    <string name="sign_out_cancel">Cancelar</string>
    <!-- Error message snackbar shown after the user tried to select a default folder which cannot be altered -->
    <string name="bookmark_cannot_edit_root">Non é posíbel editar os cartafoles predeterminados</string>

    <!-- Enhanced Tracking Protection -->
    <!-- Link displayed in enhanced tracking protection panel to access tracking protection settings -->
    <string name="etp_settings">Configuración da protección</string>
    <!-- Preference title for enhanced tracking protection settings -->
    <string name="preference_enhanced_tracking_protection">Protección mellorada contra o rastrexo</string>
    <!-- Preference summary for enhanced tracking protection settings on/off switch -->
    <string name="preference_enhanced_tracking_protection_summary">Agora con Total Cookie Protection, a nosa barreira máis poderosa ata agora contra os rastrexadores entre sitios.</string>
    <!-- Description of enhanced tracking protection. The parameter is the name of the application (For example: Firefox Fenix) -->
    <string name="preference_enhanced_tracking_protection_explanation_2">%s protéxeo de moitos dos rastrexadores máis comúns que seguen o que fas en liña.</string>
    <!-- Text displayed that links to website about enhanced tracking protection -->
    <string name="preference_enhanced_tracking_protection_explanation_learn_more">Máis información</string>
    <!-- Preference for enhanced tracking protection for the standard protection settings -->
    <string name="preference_enhanced_tracking_protection_standard_default_1">Estándar (predeterminado)</string>
    <!-- Preference description for enhanced tracking protection for the standard protection settings -->
    <string name="preference_enhanced_tracking_protection_standard_description_5">As páxinas cargarán normalmente, pero bloquearán menos rastrexadores.</string>
    <!--  Accessibility text for the Standard protection information icon  -->
    <string name="preference_enhanced_tracking_protection_standard_info_button">O que resulta bloqueado pola protección de seguimento estándar</string>
    <!-- Preference for enhanced tracking protection for the strict protection settings -->
    <string name="preference_enhanced_tracking_protection_strict">Estrito</string>
    <!-- Preference description for enhanced tracking protection for the strict protection settings -->
    <string name="preference_enhanced_tracking_protection_strict_description_4">Maior protección contra o rastrexo e mellor rendemento, pero é posible que algúns sitios non funcionen correctamente.</string>
    <!--  Accessibility text for the Strict protection information icon  -->
    <string name="preference_enhanced_tracking_protection_strict_info_button">O que resulta bloqueado pola protección de seguimento estrita</string>
    <!-- Preference for enhanced tracking protection for the custom protection settings -->
    <string name="preference_enhanced_tracking_protection_custom">Personalizado</string>
    <!-- Preference description for enhanced tracking protection for the strict protection settings -->
    <string name="preference_enhanced_tracking_protection_custom_description_2">Escolla os rastreadores e scripts que bloquear.</string>
    <!--  Accessibility text for the Strict protection information icon  -->
    <string name="preference_enhanced_tracking_protection_custom_info_button">O que resulta bloqueado pola protección de seguimento personalizada</string>
    <!-- Header for categories that are being blocked by current Enhanced Tracking Protection settings -->
    <!-- Preference for enhanced tracking protection for the custom protection settings for cookies-->
    <string name="preference_enhanced_tracking_protection_custom_cookies">Cookies</string>
    <!-- Option for enhanced tracking protection for the custom protection settings for cookies-->
    <string name="preference_enhanced_tracking_protection_custom_cookies_1">Rastreadores entre sitios e de redes sociais</string>
    <!-- Option for enhanced tracking protection for the custom protection settings for cookies-->
    <string name="preference_enhanced_tracking_protection_custom_cookies_2">Cookies de sitios non visitados</string>
    <!-- Option for enhanced tracking protection for the custom protection settings for cookies-->
    <string name="preference_enhanced_tracking_protection_custom_cookies_3">Todas as cookies de terceiros (pode causar erros nos sitios web)</string>
    <!-- Option for enhanced tracking protection for the custom protection settings for cookies-->
    <string name="preference_enhanced_tracking_protection_custom_cookies_4">Todas as cookies (pode causar erros nos sitios web)</string>
    <!-- Option for enhanced tracking protection for the custom protection settings for cookies-->
    <string name="preference_enhanced_tracking_protection_custom_cookies_5">Illar as cookies entre sitios</string>
    <!-- Preference for Global Privacy Control for the custom privacy settings for Global Privacy Control. '&amp;' is replaced with the ampersand symbol: &-->
    <string name="preference_enhanced_tracking_protection_custom_global_privacy_control">Dígalle aos sitios web que non compartan nin vendan datos</string>
    <!-- Preference for enhanced tracking protection for the custom protection settings for tracking content -->
    <string name="preference_enhanced_tracking_protection_custom_tracking_content">Contido de rastrexo</string>
    <!-- Option for enhanced tracking protection for the custom protection settings for tracking content-->
    <string name="preference_enhanced_tracking_protection_custom_tracking_content_1">En todas as lapelas</string>
    <!-- Option for enhanced tracking protection for the custom protection settings for tracking content-->
    <string name="preference_enhanced_tracking_protection_custom_tracking_content_2">Só nas lapelas privadas</string>
    <!-- Preference for enhanced tracking protection for the custom protection settings -->
    <string name="preference_enhanced_tracking_protection_custom_cryptominers">Criptomineiros</string>
    <!-- Preference for enhanced tracking protection for the custom protection settings -->
    <string name="preference_enhanced_tracking_protection_custom_known_fingerprinters">Identificadores de pegada dixital coñecidas</string>
    <!-- Button label for navigating to the Enhanced Tracking Protection details -->
    <string name="enhanced_tracking_protection_details">Detalles</string>
    <!-- Header for categories that are being being blocked by current Enhanced Tracking Protection settings -->
    <string name="enhanced_tracking_protection_blocked">Bloqueado</string>
    <!-- Header for categories that are being not being blocked by current Enhanced Tracking Protection settings -->
    <string name="enhanced_tracking_protection_allowed">Permitido</string>
    <!-- Category of trackers (social media trackers) that can be blocked by Enhanced Tracking Protection -->
    <string name="etp_social_media_trackers_title">Rastrexadores de redes sociais</string>
    <!-- Description of social media trackers that can be blocked by Enhanced Tracking Protection -->
    <string name="etp_social_media_trackers_description">Limita a capacidade das redes sociais para rastrexar a súa actividade de navegación pola web.</string>
    <!-- Category of trackers (cross-site tracking cookies) that can be blocked by Enhanced Tracking Protection -->
    <string name="etp_cookies_title">Cookies de rastrexo entre sitios</string>
    <!-- Category of trackers (cross-site tracking cookies) that can be blocked by Enhanced Tracking Protection -->
    <string name="etp_cookies_title_2">Rastros entre sitios</string>
    <!-- Description of cross-site tracking cookies that can be blocked by Enhanced Tracking Protection -->
    <string name="etp_cookies_description">Bloquea as cookies que as redes publicitarias e as empresas de análise utilizan para recompilar os seus datos de navegación en moitos sitios.</string>
    <!-- Description of cross-site tracking cookies that can be blocked by Enhanced Tracking Protection -->
    <string name="etp_cookies_description_2">A Protección Total de Cookes illa as cookies do sitio no que está para que os rastrexadores como as redes publicitarias non poidan usalas para seguilo nos sitios.</string>
    <!-- Category of trackers (cryptominers) that can be blocked by Enhanced Tracking Protection -->
    <string name="etp_cryptominers_title">Criptomineiros</string>
    <!-- Description of cryptominers that can be blocked by Enhanced Tracking Protection -->
    <string name="etp_cryptominers_description">Evita que os scripts maliciosos teñan acceso ao seu dispositivo para extraeren moeda dixital.</string>
    <!-- Description of fingerprinters that can be blocked by Enhanced Tracking Protection -->
    <string name="etp_known_fingerprinters_description">Evita que se recompilen datos de identificación únicos sobre o seu dispositivo que poden usarse con fins de rastrexo.</string>
    <!-- Category of trackers (tracking content) that can be blocked by Enhanced Tracking Protection -->
    <string name="etp_tracking_content_title">Rastrexo de contido</string>
    <!-- Description of tracking content that can be blocked by Enhanced Tracking Protection -->
    <string name="etp_tracking_content_description">Detén a carga de anuncios, vídeos e outros contidos que conteñan código de seguimento. Pode afectar a algunhas funcións dos sitios web.</string>
    <!-- Enhanced Tracking Protection message that protection is currently on for this site -->
    <string name="etp_panel_on">As proteccións están ACTIVADAS neste sitio</string>
    <!-- Enhanced Tracking Protection message that protection is currently off for this site -->
    <string name="etp_panel_off">As proteccións están DESACTIVADAS neste sitio</string>
    <!-- Header for exceptions list for which sites enhanced tracking protection is always off -->
    <string name="enhanced_tracking_protection_exceptions">A protección mellorada contra o rastrexo está desactivada para estes sitios</string>
    <!-- Content description (not visible, for screen readers etc.): Navigate
    back from ETP details (Ex: Tracking content) -->
    <string name="etp_back_button_content_description">Retroceder no historial</string>
    <!-- About page link text to open what's new link -->
    <string name="about_whats_new">Novidades en %s</string>
    <!-- Open source licenses page title
    The first parameter is the app name -->
    <string name="open_source_licenses_title">%s | Bibliotecas OSS</string>
    <!-- Category of trackers (redirect trackers) that can be blocked by Enhanced Tracking Protection -->
    <string name="etp_redirect_trackers_title">Seguidores de redirección</string>
    <!-- Description of redirect tracker cookies that can be blocked by Enhanced Tracking Protection -->
    <string name="etp_redirect_trackers_description">Limpa as cookies establecidas por redireccións a sitios web de seguimento coñecidos.</string>

    <!-- Preference for fingerprinting protection for the custom protection settings -->
    <string name="etp_suspected_fingerprinters_title">Sospeitas de identificador de pegadas dixitais</string>
    <!-- Description of fingerprinters that can be blocked by fingerprinting protection -->
    <string name="etp_suspected_fingerprinters_description">Activa a protección contra o rastrexo da identidade dixital para deter os que sexan sospeitosos.</string>
    <!-- Category of trackers (fingerprinters) that can be blocked by Enhanced Tracking Protection -->
    <string name="etp_known_fingerprinters_title">Identificador de pegada dixital coñecido</string>
    <!-- Description of the SmartBlock Enhanced Tracking Protection feature. The * symbol is intentionally hardcoded here,
         as we use it on the UI to indicate which trackers have been partially unblocked.  -->
    <string name="preference_etp_smartblock_description">Algúns rastrexadores marcados a continuación desbloqueáronse parcialmente nesta páxina porque vostede ten interactuado con eles *.</string>
    <!-- Text displayed that links to website about enhanced tracking protection SmartBlock -->
    <string name="preference_etp_smartblock_learn_more">Máis información</string>

    <!-- Content description (not visible, for screen readers etc.):
    Enhanced tracking protection exception preference icon for ETP settings. -->
    <string name="preference_etp_exceptions_icon_description">Icona de preferencia de excepción de protección de rastrexo mellorada</string>

    <!-- About page link text to open support link -->
    <string name="about_support">Asistencia técnica</string>

    <!-- About page link text to list of past crashes (like about:crashes on desktop) -->
    <string name="about_crashes">Quebras</string>
    <!-- About page link text to open privacy notice link -->
    <string name="about_privacy_notice">Aviso de privacidade</string>
    <!-- About page link text to open know your rights link -->
    <string name="about_know_your_rights">Coñeza os seus dereitos</string>
    <!-- About page link text to open licensing information link -->
    <string name="about_licensing_information">Información de licenciamento</string>
    <!-- About page link text to open a screen with libraries that are used -->
    <string name="about_other_open_source_libraries">Bibliotecas que empregamos</string>
    <!-- Toast shown to the user when they are activating the secret dev menu
        The first parameter is number of long clicks left to enable the menu -->
    <string name="about_debug_menu_toast_progress">Menú de depuración: quedan %1$d clic(s) para habilitalo</string>
    <string name="about_debug_menu_toast_done">Menú de depuración activado</string>

    <!-- Browser long press popup menu -->
    <!-- Copy the current url -->
    <string name="browser_toolbar_long_press_popup_copy">Copiar</string>
    <!-- Paste & go the text in the clipboard. '&amp;' is replaced with the ampersand symbol: & -->
    <string name="browser_toolbar_long_press_popup_paste_and_go">Pegar e ir</string>
    <!-- Paste the text in the clipboard -->
    <string name="browser_toolbar_long_press_popup_paste">Pegar</string>
    <!-- Snackbar message shown after an URL has been copied to clipboard. -->
    <string name="browser_toolbar_url_copied_to_clipboard_snackbar">Copiouse o URL ao portapapeis</string>

    <!-- Title text for the Add To Homescreen dialog -->
    <string name="add_to_homescreen_title">Engadir á páxina de inicio</string>
    <!-- Cancel button text for the Add to Homescreen dialog -->
    <string name="add_to_homescreen_cancel">Cancelar</string>
    <!-- Add button text for the Add to Homescreen dialog -->
    <string name="add_to_homescreen_add">Engadir</string>
    <!-- Continue to website button text for the first-time Add to Homescreen dialog -->
    <string name="add_to_homescreen_continue">Continuar ao sitio web</string>
    <!-- Placeholder text for the TextView in the Add to Homescreen dialog -->
    <string name="add_to_homescreen_text_placeholder">Nome do atallo</string>
    <!-- Describes the add to homescreen functionality -->
    <string name="add_to_homescreen_description_2">Pode engadir facilmente este sitio web á pantalla de inicio do dispositivo para ter acceso instantáneo e navegar máis rápido cunha experiencia semellante á dunha aplicación.</string>

    <!-- Preference for managing the settings for logins and passwords in Fenix -->
    <string name="preferences_passwords_logins_and_passwords_2">Contrasinais</string>
    <!-- Preference for managing the saving of logins and passwords in Fenix -->
    <string name="preferences_passwords_save_logins_2">Gardar contrasinais</string>
    <!-- Preference option for asking to save passwords in Fenix -->
    <string name="preferences_passwords_save_logins_ask_to_save">Preguntar para gardar</string>
    <!-- Preference option for never saving passwords in Fenix -->
    <string name="preferences_passwords_save_logins_never_save">Non gardar nunca</string>

    <!-- Preference for autofilling saved logins in Firefox (in web content), %1$s will be replaced with the app name -->
    <string name="preferences_passwords_autofill2">Completar automaticamente en %1$s</string>
    <!-- Description for the preference for autofilling saved logins in Firefox (in web content), %1$s will be replaced with the app name -->
    <string name="preferences_passwords_autofill_description">Encher e gardar os nomes de usuario e contrasinais nos sitios web ao empregar %1$s.</string>
    <!-- Preference for autofilling logins from Fenix in other apps (e.g. autofilling the Twitter app) -->
    <string name="preferences_android_autofill">Completado automático noutras aplicacións</string>
    <!-- Description for the preference for autofilling logins from Fenix in other apps (e.g. autofilling the Twitter app) -->
    <string name="preferences_android_autofill_description">Encher os nomes de usuario e os contrasinais noutras aplicacións do dispositivo.</string>

    <!-- Preference option for adding a password -->
    <string name="preferences_logins_add_login_2">Engadir contrasinal</string>

    <!-- Preference for syncing saved passwords in Fenix -->
    <string name="preferences_passwords_sync_logins_2">Sincronizar contrasinais</string>
    <!-- Preference for syncing saved passwords in Fenix, when not signed in-->
    <string name="preferences_passwords_sync_logins_across_devices_2">Sincronizar os contrasinais entre dispositivos</string>
    <!-- Preference to access list of saved passwords -->
    <string name="preferences_passwords_saved_logins_2">Contrasinais gardados</string>
    <!-- Description of empty list of saved passwords. Placeholder is replaced with app name.  -->
    <string name="preferences_passwords_saved_logins_description_empty_text_2">Os contrasinais que garde ou sincronice con %s listaranse aquí. Todos os contrasinais que garde están cifrados.</string>
    <!-- Clickable text for opening an external link for more information about Sync. -->
    <string name="preferences_passwords_saved_logins_description_empty_learn_more_link_2">Obteña máis información sobre Sync</string>
    <!-- Preference to access list of login exceptions that we never save logins for -->
    <string name="preferences_passwords_exceptions">Excepcións</string>
    <!-- Empty description of list of login exceptions that we never save passwords for. Parameter will be replaced by app name. -->
    <string name="preferences_passwords_exceptions_description_empty_2">%s non gardará os contrasinais dos sitios que aparecen aquí.</string>
    <!-- Description of list of login exceptions that we never save passwords for. Parameter will be replaced by app name. -->
    <string name="preferences_passwords_exceptions_description_2">%s non gardará os contrasinais destes sitios.</string>
    <!-- Text on button to remove all saved login exceptions -->
    <string name="preferences_passwords_exceptions_remove_all">Eliminar todas as excepcións</string>
    <!-- Hint for search box in passwords list -->
    <string name="preferences_passwords_saved_logins_search_2">Buscar contrasinais</string>
    <!-- The header for the site that a login is for -->
    <string name="preferences_passwords_saved_logins_site">Sitio</string>
    <!-- The header for the username for a login -->
    <string name="preferences_passwords_saved_logins_username">Nome de usuario</string>
    <!-- The header for the password for a login -->
    <string name="preferences_passwords_saved_logins_password">Contrasinal</string>
    <!-- Shown in snackbar to tell user that the password has been copied -->
    <string name="logins_password_copied">Copiouse o contrasinal ao portapapeis</string>
    <!-- Shown in snackbar to tell user that the username has been copied -->
    <string name="logins_username_copied">Copiouse o nome de usuario ao portapapeis</string>
    <!-- Content Description (for screenreaders etc) read for the button to copy a password in logins-->
    <string name="saved_logins_copy_password">Copiar contrasinal</string>
    <!-- Content Description (for screenreaders etc) read for the button to clear a password while editing a login-->
    <string name="saved_logins_clear_password">Limpar contrasinal</string>
    <!-- Content Description (for screenreaders etc) read for the button to copy a username in logins -->
    <string name="saved_login_copy_username">Copiar nome de usuario</string>
    <!-- Content Description (for screenreaders etc) read for the button to clear a username while editing a login -->
    <string name="saved_login_clear_username">Limpar nome de usuario</string>
    <!-- Content Description (for screenreaders etc) read for the button to clear the hostname field while creating a login -->
    <string name="saved_login_clear_hostname">Borrar o servidor</string>
    <!-- Content Description (for screenreaders etc) read for the button to open a site in logins -->
    <string name="saved_login_open_site">Abrir sitio no navegador</string>
    <!-- Content Description (for screenreaders etc) read for the button to reveal a password in logins -->
    <string name="saved_login_reveal_password">Mostrar contrasinal</string>
    <!-- Content Description (for screenreaders etc) read for the button to hide a password in logins -->
    <string name="saved_login_hide_password">Agochar contrasinal</string>
    <!-- Message displayed in biometric prompt displayed for authentication before allowing users to view their passwords -->
    <string name="logins_biometric_prompt_message_2">Desbloquear para ver os seus contrasinais gardados</string>
    <!-- Title of warning dialog if users have no device authentication set up -->
    <string name="logins_warning_dialog_title_2">Protexa os seus contrasinais gardados</string>
    <!-- Message of warning dialog if users have no device authentication set up -->
    <string name="logins_warning_dialog_message_2">Configure un padrón de bloqueo do dispositivo, un PIN ou un contrasinal para protexer o acceso aos seus contrasinais gardados se outra persoa ten o seu dispositivo.</string>
    <!-- Negative button to ignore warning dialog if users have no device authentication set up -->
    <string name="logins_warning_dialog_later">Máis tarde</string>
    <!-- Positive button to send users to set up a pin of warning dialog if users have no device authentication set up -->
    <string name="logins_warning_dialog_set_up_now">Configurar agora</string>
    <!-- Title of PIN verification dialog to direct users to re-enter their device credentials to access their logins -->
    <string name="logins_biometric_prompt_message_pin">Desbloquear o dispositivo</string>
    <!-- Title for Accessibility Force Enable Zoom Preference -->
    <string name="preference_accessibility_force_enable_zoom">Zoom sobre todos os sitios</string>
    <!-- Summary for Accessibility Force Enable Zoom Preference -->
    <string name="preference_accessibility_force_enable_zoom_summary">Activa o permiso para toque e aumento, incluso en sitios web que bloquean este xesto.</string>
    <!-- Saved logins sorting strategy menu item -by name- (if selected, it will sort saved logins alphabetically) -->
    <string name="saved_logins_sort_strategy_alphabetically">Nome (A-Z)</string>
    <!-- Saved logins sorting strategy menu item -by last used- (if selected, it will sort saved logins by last used) -->
    <string name="saved_logins_sort_strategy_last_used">Usado por última vez</string>

    <!-- Content description (not visible, for screen readers etc.) -->
    <string name="saved_logins_menu_dropdown_chevron_icon_content_description_2">Menú de ordenar contrasinais</string>

    <!-- Autofill -->
    <!-- Preference and title for managing the autofill settings -->
    <string name="preferences_autofill">Completado automático</string>
    <!-- Preference and title for managing the settings for addresses -->
    <string name="preferences_addresses">Enderezos</string>
    <!-- Preference and title for managing the settings for payment methods -->
    <string name="preferences_credit_cards_2">Métodos de pagamento</string>
    <!-- Preference for saving and autofilling credit cards -->
    <string name="preferences_credit_cards_save_and_autofill_cards_2">Gardar e cubrir os métodos de pago</string>

    <!-- Preference summary for saving and autofilling payment method data. Parameter will be replaced by app name. -->
    <string name="preferences_credit_cards_save_and_autofill_cards_summary_2">%s cifra todos os métodos de pago que garda</string>
    <!-- Preference option for syncing credit cards across devices. This is displayed when the user is not signed into sync -->
    <string name="preferences_credit_cards_sync_cards_across_devices">Sincronizar as tarxetas entre dispositivos</string>
    <!-- Preference option for syncing credit cards across devices. This is displayed when the user is signed into sync -->
    <string name="preferences_credit_cards_sync_cards">Sincronizar as tarxetas</string>
    <!-- Preference option for adding a card -->
    <string name="preferences_credit_cards_add_credit_card_2">Engadir a tarxeta</string>

    <!-- Preference option for managing saved cards -->
    <string name="preferences_credit_cards_manage_saved_cards_2">Xestionar tarxetas</string>
    <!-- Preference option for adding an address -->
    <string name="preferences_addresses_add_address">Engadir enderezo</string>
    <!-- Preference option for managing saved addresses -->
    <string name="preferences_addresses_manage_addresses">Xestionar enderezos</string>

    <!-- Preference for saving and filling addresses -->
    <string name="preferences_addresses_save_and_autofill_addresses_2">Gardar e completar os enderezos</string>

    <!-- Preference summary for saving and filling address data -->
    <string name="preferences_addresses_save_and_autofill_addresses_summary_2">Inclúe números de teléfono e enderezos de correo electrónico</string>

    <!-- Title of the "Add card" screen -->
    <string name="credit_cards_add_card">Engadir a tarxeta</string>
    <!-- Title of the "Edit card" screen -->
    <string name="credit_cards_edit_card">Editar a tarxeta</string>
    <!-- The header for the card number of a credit card -->
    <string name="credit_cards_card_number">Número da tarxeta</string>
    <!-- The header for the expiration date of a credit card -->
    <string name="credit_cards_expiration_date">Data de caducidade</string>
    <!-- The label for the expiration date month of a credit card to be used by a11y services-->
    <string name="credit_cards_expiration_date_month">Mes da data de caducidade</string>
    <!-- The label for the expiration date year of a credit card to be used by a11y services-->
    <string name="credit_cards_expiration_date_year">Ano da data de caducidade</string>
    <!-- The header for the name on the credit card -->
    <string name="credit_cards_name_on_card">Nome do titular</string>
    <!-- The text for the "Delete card" menu item for deleting a credit card -->
    <string name="credit_cards_menu_delete_card">Eliminar a tarxeta</string>
    <!-- The text for the "Delete card" button for deleting a credit card -->
    <string name="credit_cards_delete_card_button">Eliminar a tarxeta</string>
    <!-- The text for the confirmation message of "Delete card" dialog -->
    <string name="credit_cards_delete_dialog_confirmation_2">Eliminar a tarxeta?</string>
    <!-- The text for the positive button on "Delete card" dialog -->
    <string name="credit_cards_delete_dialog_button">Eliminar</string>
    <!-- The title for the "Save" menu item for saving a credit card -->
    <string name="credit_cards_menu_save">Gardar</string>
    <!-- The text for the "Save" button for saving a credit card -->
    <string name="credit_cards_save_button">Gardar</string>
    <!-- The text for the "Cancel" button for cancelling adding, updating or deleting a credit card -->
    <string name="credit_cards_cancel_button">Cancelar</string>
    <!-- Title of the "Saved cards" screen -->
    <string name="credit_cards_saved_cards">Tarxetas gardadas</string>
    <!-- Error message for card number validation -->
    <string name="credit_cards_number_validation_error_message_2">Introduza un número de tarxeta válido</string>
    <!-- Error message for card name on card validation -->
    <string name="credit_cards_name_on_card_validation_error_message_2">Engadir un nome</string>
    <!-- Message displayed in biometric prompt displayed for authentication before allowing users to view their saved credit cards -->
    <string name="credit_cards_biometric_prompt_message">Desbloquee para ver as súas tarxetas gardadas</string>
    <!-- Title of warning dialog if users have no device authentication set up -->
    <string name="credit_cards_warning_dialog_title_2">Protexa os seus métodos de pago gardados</string>
    <!-- Message of warning dialog if users have no device authentication set up -->
    <string name="credit_cards_warning_dialog_message_3">Configure un padrón de bloqueo do dispositivo, un PIN ou un contrasinal para protexer o acceso aos seus métodos de pago gardados se outra persoa ten o seu dispositivo.</string>
    <!-- Positive button to send users to set up a pin of warning dialog if users have no device authentication set up -->
    <string name="credit_cards_warning_dialog_set_up_now">Configurar agora</string>
    <!-- Negative button to ignore warning dialog if users have no device authentication set up -->
    <string name="credit_cards_warning_dialog_later">Máis tarde</string>
    <!-- Title of PIN verification dialog to direct users to re-enter their device credentials to access their credit cards -->
    <string name="credit_cards_biometric_prompt_message_pin">Desbloquear o dispositivo</string>
    <!-- Message displayed in biometric prompt for authentication, before allowing users to use their stored payment method information -->
    <string name="credit_cards_biometric_prompt_unlock_message_2">Desbloquee para usar os métodos de pago gardados</string>
    <!-- Title of the "Add address" screen -->
    <string name="addresses_add_address">Engadir enderezo</string>
    <!-- Title of the "Edit address" screen -->
    <string name="addresses_edit_address">Editar enderezo</string>
    <!-- Title of the "Manage addresses" screen -->
    <string name="addresses_manage_addresses">Xestionar enderezos</string>
    <!-- The header for the name of an address. Name represents a person's full name, typically made up of a first, middle and last name, e.g. John Joe Doe. -->
    <string name="addresses_name">Nome</string>
    <!-- The header for the street address of an address -->
    <string name="addresses_street_address">Domicilio</string>
    <!-- The header for the city of an address -->
    <string name="addresses_city">Cidade</string>
    <!-- The header for the subregion of an address when "state" should be used -->
    <string name="addresses_state">Estado</string>
    <!-- The header for the subregion of an address when "province" should be used -->
    <string name="addresses_province">Provincia</string>
    <!-- The header for the zip code of an address -->
    <string name="addresses_zip">Código postal</string>
    <!-- The header for the country or region of an address -->
    <string name="addresses_country">País ou rexión</string>
    <!-- The header for the phone number of an address -->
    <string name="addresses_phone">Teléfono</string>
    <!-- The header for the email of an address -->
    <string name="addresses_email">Correo electrónico</string>
    <!-- The text for the "Save" button for saving an address -->
    <string name="addresses_save_button">Gardar</string>
    <!-- The text for the "Cancel" button for cancelling adding, updating or deleting an address -->
    <string name="addresses_cancel_button">Cancelar</string>
    <!-- The text for the "Delete address" button for deleting an address -->
    <string name="addressess_delete_address_button">Eliminar enderezo</string>
    <!-- The title for the "Delete address" confirmation dialog -->
    <string name="addressess_confirm_dialog_message_2">Eliminar este enderezo?</string>
    <!-- The text for the positive button on "Delete address" dialog -->
    <string name="addressess_confirm_dialog_ok_button">Eliminar</string>
    <!-- The text for the negative button on "Delete address" dialog -->
    <string name="addressess_confirm_dialog_cancel_button">Cancelar</string>

    <!-- The text for the "Save address" menu item for saving an address -->
    <string name="address_menu_save_address">Gardar enderezo</string>
    <!-- The text for the "Delete address" menu item for deleting an address -->
    <string name="address_menu_delete_address">Eliminar enderezo</string>

    <!-- Title of the Add search engine screen -->
    <string name="search_engine_add_custom_search_engine_title">Engadir motor de busca</string>
    <!-- Content description (not visible, for screen readers etc.): Title for the button that navigates to add new engine screen -->
    <string name="search_engine_add_custom_search_engine_button_content_description">Engadir un novo motor de busca</string>
    <!-- Title of the Edit search engine screen -->
    <string name="search_engine_edit_custom_search_engine_title">Editar motor de busca</string>

    <!-- Text for the menu button to edit a search engine -->
    <string name="search_engine_edit">Editar</string>
    <!-- Text for the menu button to delete a search engine -->
    <string name="search_engine_delete">Eliminar</string>

    <!-- Label for the TextField in which user enters custom search engine name -->
    <string name="search_add_custom_engine_name_label">Nome</string>
    <!-- Placeholder text shown in the Search Engine Name text field before a user enters text -->
    <string name="search_add_custom_engine_name_hint_2">Nome do buscador</string>
    <!-- Label for the TextField in which user enters custom search engine URL -->
    <string name="search_add_custom_engine_url_label">URL da cadea de busca</string>
    <!-- Placeholder text shown in the Search String TextField before a user enters text -->
    <string name="search_add_custom_engine_search_string_hint_2">URL para usar para a busca</string>
    <!-- Description text for the Search String TextField. The %s is part of the string -->
    <string name="search_add_custom_engine_search_string_example" formatted="false">Substitúír a consulta por «%s». Exemplo:\nhttps://www.google.com/search?q=%s</string>
    <!-- Accessibility description for the form in which details about the custom search engine are entered -->
    <string name="search_add_custom_engine_form_description">Detalles do motor de busca personalizado</string>

    <!-- Label for the TextField in which user enters custom search engine suggestion URL -->
    <string name="search_add_custom_engine_suggest_url_label">API de suxestións de busca (opcional)</string>
    <!-- Placeholder text shown in the Search Suggestion String TextField before a user enters text -->
    <string name="search_add_custom_engine_suggest_string_hint">URL da API de suxestións de busca</string>
    <!-- Description text for the Search Suggestion String TextField. The %s is part of the string -->
    <string name="search_add_custom_engine_suggest_string_example_2" formatted="false">Substituír a consulta por «%s». Exemplo:\nhttps://suggestqueries.google.com/complete/search?client=firefox&amp;q=%s</string>
    <!-- The text for the "Save" button for saving a custom search engine -->
    <string name="search_custom_engine_save_button">Gardar</string>

    <!-- Text shown when a user leaves the name field empty -->
    <string name="search_add_custom_engine_error_empty_name">Introduza o nome do buscador</string>
    <!-- Text shown when a user leaves the search string field empty -->
    <string name="search_add_custom_engine_error_empty_search_string">Introduza unha cadea de busca</string>
    <!-- Text shown when a user leaves out the required template string -->
    <string name="search_add_custom_engine_error_missing_template">Comprobe que a cadea de busca coincida co formato do exemplo</string>
    <!-- Text shown when we aren't able to validate the custom search query. The first parameter is the url of the custom search engine -->
    <string name="search_add_custom_engine_error_cannot_reach">Erro ao conectar con «%s»</string>
    <!-- Text shown when a user creates a new search engine -->
    <string name="search_add_custom_engine_success_message">Creouse %s</string>
    <!-- Text shown when a user successfully edits a custom search engine -->
    <string name="search_edit_custom_engine_success_message">Gardouse %s</string>
    <!-- Text shown when a user successfully deletes a custom search engine -->
    <string name="search_delete_search_engine_success_message">Eliminouse %s</string>

    <!-- Heading for the instructions to allow a permission -->
    <string name="phone_feature_blocked_intro">Para permitilo:</string>

    <!-- First step for the allowing a permission -->
    <string name="phone_feature_blocked_step_settings">1. Vaia á Configuración de Android</string>
    <!-- Second step for the allowing a permission -->
    <string name="phone_feature_blocked_step_permissions"><![CDATA[2. Toque <b>Permisos</b>]]></string>
    <!-- Third step for the allowing a permission (Fore example: Camera) -->
    <string name="phone_feature_blocked_step_feature"><![CDATA[3. Cambie <b>%1$s</b> a ACTIVADO]]></string>

    <!-- Label that indicates a site is using a secure connection -->
    <string name="quick_settings_sheet_secure_connection_2">A conexión é segura</string>
    <!-- Label that indicates a site is using a insecure connection -->
    <string name="quick_settings_sheet_insecure_connection_2">A conexión non é segura</string>
    <!-- Label to clear site data -->
    <string name="clear_site_data">Borrar as cookies e os datos do sitio</string>
    <!-- Confirmation message for a dialog confirming if the user wants to delete all data for current site -->
    <string name="confirm_clear_site_data"><![CDATA[Seguro que quere borrar todas as cookies e os datos do sitio <b>%s</b>?]]></string>
    <!-- Confirmation message for a dialog confirming if the user wants to delete all the permissions for all sites-->
    <string name="confirm_clear_permissions_on_all_sites">Confirma que desexa limpar todos os permisos de todos os sitios?</string>
    <!-- Confirmation message for a dialog confirming if the user wants to delete all the permissions for a site-->
    <string name="confirm_clear_permissions_site">Confirma que desexa limpar todos os permisos deste sitio?</string>
    <!-- Confirmation message for a dialog confirming if the user wants to set default value a permission for a site-->
    <string name="confirm_clear_permission_site">Confirma que desexa limpar este permiso deste sitio?</string>
    <!-- label shown when there are not site exceptions to show in the site exception settings -->
    <string name="no_site_exceptions">Non hai excepcións no sitio</string>
    <!-- Bookmark deletion confirmation -->
    <string name="bookmark_deletion_confirmation">Confirma que quere eliminar este marcador?</string>
    <!-- Browser menu button that adds a shortcut to the home fragment -->
    <string name="browser_menu_add_to_shortcuts">Engadir aos atallos</string>
    <!-- Browser menu button that removes a shortcut from the home fragment -->
    <string name="browser_menu_remove_from_shortcuts">Retirar dos atallos</string>
    <!-- text shown before the issuer name to indicate who its verified by, parameter is the name of
     the certificate authority that verified the ticket-->
    <string name="certificate_info_verified_by">Comprobado por: %1$s</string>
    <!-- Login overflow menu delete button -->
    <string name="login_menu_delete_button">Eliminar</string>
    <!-- Login overflow menu edit button -->
    <string name="login_menu_edit_button">Editar</string>
    <!-- Message in delete confirmation dialog for password -->
    <string name="login_deletion_confirmation_2">Seguro que quere eliminar este contrasinal?</string>
    <!-- Positive action of a dialog asking to delete  -->
    <string name="dialog_delete_positive">Eliminar</string>
    <!-- Negative action of a dialog asking to delete login -->
    <string name="dialog_delete_negative">Cancelar</string>
    <!--  The saved password options menu description. -->
    <string name="login_options_menu_2">Opcións de contrasinal</string>
    <!--  The editable text field for a website address. -->
    <string name="saved_login_hostname_description_3">O campo de texto editable para o enderezo do sitio web.</string>
    <!--  The editable text field for a username. -->
    <string name="saved_login_username_description_3">O campo de texto editable para o nome de usuario.</string>
    <!--  The editable text field for a login's password. -->
    <string name="saved_login_password_description_2">O campo de texto editable para o contrasinal.</string>
    <!--  The button description to save changes to an edited password. -->
    <string name="save_changes_to_login_2">Gardar cambios.</string>
    <!--  The page title for editing a saved password. -->
    <string name="edit_2">Editar contrasinal</string>
    <!--  The page title for adding new password. -->
    <string name="add_login_2">Engadir contrasinal</string>
    <!--  Error text displayed underneath the password field when it is in an error case. -->
    <string name="saved_login_password_required_2">Introduza un contrasinal</string>
    <!--  The error message in add login view when username field is blank. -->
    <string name="saved_login_username_required_2">Introduza un nome de usuario</string>
    <!--  The error message in add login view when hostname field is blank. -->
    <string name="saved_login_hostname_required" tools:ignore="UnusedResources">Requírese un nome de servidor</string>
    <!--  The error message in add login view when hostname field is blank. -->
    <string name="saved_login_hostname_required_2" tools:ignore="UnusedResources">Introduza un enderezo web</string>
    <!-- Voice search button content description  -->
    <string name="voice_search_content_description">Busca por voz</string>
    <!-- Voice search prompt description displayed after the user presses the voice search button -->
    <string name="voice_search_explainer">Fale agora</string>
    <!--  The error message in edit login view when a duplicate username exists. -->
    <string name="saved_login_duplicate">Xa existe un inicio de sesión con ese nome</string>

    <!-- This is the hint text that is shown inline on the hostname field of the create new login page. 'https://www.example.com' intentionally hardcoded here -->
    <string name="add_login_hostname_hint_text">https://sitio.example</string>
    <!-- This is an error message shown below the hostname field of the add login page when a hostname does not contain http or https. -->
    <string name="add_login_hostname_invalid_text_3">O enderezo web debe conter «https://» ou «http://»</string>
    <!-- This is an error message shown below the hostname field of the add login page when a hostname is invalid. -->
    <string name="add_login_hostname_invalid_text_2">Requírese un nome de servidor válido</string>

    <!-- Synced Tabs -->
    <!-- Text displayed to ask user to connect another device as no devices found with account -->
    <string name="synced_tabs_connect_another_device">Conectar outro dispositivo.</string>
    <!-- Text displayed asking user to re-authenticate -->
    <string name="synced_tabs_reauth">Autentíquese de novo.</string>
    <!-- Text displayed when user has disabled tab syncing in Firefox Sync Account -->
    <string name="synced_tabs_enable_tab_syncing">Active a sincronización de lapelas.</string>
    <!-- Text displayed when user has no tabs that have been synced -->
    <string name="synced_tabs_no_tabs" tools:ignore="BrandUsage">Non ten ningunha lapela aberta en Firefox nos outros dispositivos.</string>
    <!-- Text displayed in the synced tabs screen when a user is not signed in to Firefox Sync describing Synced Tabs -->
    <string name="synced_tabs_sign_in_message">Ver unha lista das lapelas dos outros dispositivos.</string>
    <!-- Text displayed on a button in the synced tabs screen to link users to sign in when a user is not signed in to Firefox Sync -->
    <string name="synced_tabs_sign_in_button">Inicie sesión para sincronizar</string>
    <!-- The text displayed when a synced device has no tabs to show in the list of Synced Tabs. -->
    <string name="synced_tabs_no_open_tabs">Non hai lapelas abertas</string>

    <!-- Content description for expanding a group of synced tabs. -->
    <string name="synced_tabs_expand_group">Expandir o grupo de lapelas sincronizadas</string>
    <!-- Content description for collapsing a group of synced tabs. -->
    <string name="synced_tabs_collapse_group">Contraer o grupo de lapelas sincronizadas</string>

    <!-- Top Sites -->
    <!-- Title text displayed in the dialog when shortcuts limit is reached. -->
    <string name="shortcut_max_limit_title">Acadouse o límite de atallos</string>
    <!-- Content description text displayed in the dialog when shortcut limit is reached. -->
    <string name="shortcut_max_limit_content">Para engadir un novo atallo, elimine un. Manteña premido o sitio e selecciona eliminar.</string>
    <!-- Confirmation dialog button text when top sites limit is reached. -->
    <string name="top_sites_max_limit_confirmation_button">De acordo, entendín</string>
    <!-- Label for the preference to show the shortcuts for the most visited top sites on the homepage -->
    <string name="top_sites_toggle_top_recent_sites_4">Atallos</string>
    <!-- Title text displayed in the rename top site dialog. -->
    <string name="top_sites_rename_dialog_title">Nome</string>
    <!-- Hint for renaming title of a shortcut -->
    <string name="shortcut_name_hint">Nome do atallo</string>
    <!-- Hint for editing URL of a shortcut. -->
    <string name="shortcut_url_hint">URL do atallo</string>
    <!-- Dialog button text for canceling the rename top site prompt. -->
    <string name="top_sites_rename_dialog_cancel">Cancelar</string>

    <!-- Text for the menu button to open the homepage settings. -->
    <string name="top_sites_menu_settings">Configuración</string>
    <!-- Text for the menu button to navigate to sponsors and privacy support articles. '&amp;' is replaced with the ampersand symbol: & -->
    <string name="top_sites_menu_sponsor_privacy">Os nosos patrocinadores e a súa privacidade</string>
    <!-- Label text displayed for a sponsored top site. -->
    <string name="top_sites_sponsored_label">Patrocinado</string>

    <!-- Text for the menu item to edit a top site. -->
    <string name="top_sites_edit_top_site">Editar</string>
    <!-- Text for the dialog title to edit a top site. -->
    <string name="top_sites_edit_dialog_title">Editar atallo</string>
    <!-- Button caption to confirm the edit of the top site. -->
    <string name="top_sites_edit_dialog_save">Gardar</string>
    <!-- Error message when the user entered an invalid URL -->
    <string name="top_sites_edit_dialog_url_error">Introduza un URL válido</string>
    <!-- Label for the URL edit field in the edit top site dialog. -->
    <string name="top_sites_edit_dialog_url_title">URL</string>

    <!-- Inactive tabs in the tabs tray -->
    <!-- Title text displayed in the tabs tray when a tab has been unused for 14 days. -->
    <string name="inactive_tabs_title">Separadores inactivos</string>
    <!-- Content description for closing all inactive tabs -->
    <string name="inactive_tabs_delete_all">Pechar os separadores inactivos</string>

    <!-- Content description for expanding the inactive tabs section. -->
    <string name="inactive_tabs_expand_content_description">Expandir as lapelas inactivas</string>
    <!-- Content description for collapsing the inactive tabs section. -->
    <string name="inactive_tabs_collapse_content_description">Contraer as lapelas inactivas</string>

    <!-- Inactive tabs auto-close message in the tabs tray -->
    <!-- The header text of the auto-close message when the user is asked if they want to turn on the auto-closing of inactive tabs. -->
    <string name="inactive_tabs_auto_close_message_header" tools:ignore="UnusedResources">Pechar automaticamente despois dun mes?</string>
    <!-- A description below the header to notify the user what the inactive tabs auto-close feature is. -->
    <string name="inactive_tabs_auto_close_message_description" tools:ignore="BrandUsage,UnusedResources">Firefox pode pechar os separadores que non se visen durante o último mes.</string>
    <!-- A call to action below the description to allow the user to turn on the auto closing of inactive tabs. -->
    <string name="inactive_tabs_auto_close_message_action" tools:ignore="UnusedResources">ACTIVAR O PECHE AUTOMÁTICO</string>
    <!-- Text for the snackbar to confirm auto-close is enabled for inactive tabs -->
    <string name="inactive_tabs_auto_close_message_snackbar">Peche automático activado</string>

    <!-- Awesome bar suggestion's headers -->
    <!-- Search suggestions title for Firefox Suggest. -->
    <string name="firefox_suggest_header" tools:ignore="BrandUsage">Firefox suxire</string>
    <!-- Title for search suggestions when Google is the default search suggestion engine. -->
    <string name="google_search_engine_suggestion_header">Busca de Google</string>
    <!-- Title for search suggestions when the default search suggestion engine is anything other than Google. The first parameter is default search engine name. -->
    <string name="other_default_search_engine_suggestion_header">Buscar con %s</string>

    <!-- Default browser experiment -->
    <!-- Default browser card title -->
    <string name="default_browser_experiment_card_title">Cambie o seu navegador predeterminado</string>
    <!-- Default browser card text -->
    <string name="default_browser_experiment_card_text" tools:ignore="BrandUsage">Estabelecer ligazóns de sitios web, enderezos de correo electrónico e mensaxes para que se abran automaticamente no Firefox.</string>

    <!-- Content description for close button in collection placeholder. -->
    <string name="remove_home_collection_placeholder_content_description">Retirar</string>

    <!-- Content description radio buttons with a link to more information -->
    <string name="radio_preference_info_content_description">Premer para obter máis detalles</string>

    <!-- Content description for the action bar "up" button -->
    <string name="action_bar_up_description">Navegar cara arriba</string>

    <!-- Content description for privacy content close button -->
    <string name="privacy_content_close_button_content_description">Pechar</string>

    <!-- Pocket recommended stories -->
    <!-- Header text for a section on the home screen. -->
    <string name="pocket_stories_header_1">Historias para reflexionar</string>
    <!-- Header text for a section on the home screen. -->
    <string name="pocket_stories_categories_header">Historias por tema</string>
    <!-- Text of a button allowing users to access an external url for more Pocket recommendations. -->
    <string name="pocket_stories_placeholder_text">Descubrir máis</string>
    <!-- Title of an app feature. Smaller than a heading. The first parameter is product name Pocket -->
    <string name="pocket_stories_feature_title_2">Creado por %s.</string>
    <!-- Caption for describing a certain feature. The placeholder is for a clickable text (eg: Learn more) which will load an url in a new tab when clicked.  -->
    <string name="pocket_stories_feature_caption" tools:ignore="BrandUsage">Parte da familia Firefox. %s</string>
    <!-- Clickable text for opening an external link for more information about Pocket. -->
    <string name="pocket_stories_feature_learn_more">Máis información</string>

    <!-- Text indicating that the Pocket story that also displays this text is a sponsored story by other 3rd party entity. -->
    <string name="pocket_stories_sponsor_indication">Patrocinado</string>

    <!-- Snackbar message for enrolling in a Nimbus experiment from the secret settings when Studies preference is Off.-->
    <string name="experiments_snackbar">Activar a telemetría para enviar datos.</string>
    <!-- Snackbar button text to navigate to telemetry settings.-->
    <string name="experiments_snackbar_button">Ir á configuración</string>

    <!-- Review quality check feature-->
    <!-- Name for the review quality check feature used as title for the panel. -->
    <string name="review_quality_check_feature_name_2">Verificador de recensións</string>
    <!-- Summary for grades A and B for review quality check adjusted grading. -->
    <string name="review_quality_check_grade_a_b_description">Recensións fiables</string>
    <!-- Summary for grade C for review quality check adjusted grading. -->
    <string name="review_quality_check_grade_c_description">Mestura de recensións fiables e pouco fiables</string>
    <!-- Summary for grades D and F for review quality check adjusted grading. -->
    <string name="review_quality_check_grade_d_f_description">Recensións pouco fiables</string>
    <!-- Text for title presenting the reliability of a product's reviews. -->
    <string name="review_quality_check_grade_title">Como de fiables son estas recensións?</string>
    <!-- Title for when the rating has been updated by the review checker -->
    <string name="review_quality_check_adjusted_rating_title">Calificación axustada</string>
    <!-- Description for a product's adjusted star rating. The text presents that the product's reviews which were evaluated as unreliable were removed from the adjusted rating. -->
    <string name="review_quality_check_adjusted_rating_description_2">Baseado en recensións fiables</string>
    <!-- Title for list of highlights from a product's review emphasizing a product's important traits. -->
    <string name="review_quality_check_highlights_title">Destacados das recensións recentes</string>

    <!-- Title for section explaining how we analyze the reliability of a product's reviews. -->
    <string name="review_quality_check_explanation_title">Como determinamos a calidade da revisión</string>
    <!-- Paragraph explaining how we analyze the reliability of a product's reviews. First parameter is the Fakespot product name. In the phrase "Fakespot by Mozilla", "by" can be localized. Does not need to stay by. -->
    <string name="review_quality_check_explanation_body_reliability">Usamos a tecnoloxía de IA de %s de Mozilla para comprobar a fiabilidade das recensións de produtos. Isto só che axudará a avaliar a calidade das recensións, non a calidade do produto.</string>
    <!-- Paragraph explaining the grading system we use to classify the reliability of a product's reviews. -->
    <string name="review_quality_check_info_review_grade_header"><![CDATA[Asignamos ás recensións de cada produto unha <b>nota</b> de A a F.]]></string>
    <!-- Description explaining grades A and B for review quality check adjusted grading. -->
    <string name="review_quality_check_info_grade_info_AB">Recensións fiables. Cremos que as recensións son probablemente de clientes reais que deixaron recensións honestas e imparciais.</string>
    <!-- Description explaining grade C for review quality check adjusted grading. -->
    <string name="review_quality_check_info_grade_info_C">Cremos que hai unha mestura de recensións fiables e pouco fiables.</string>
    <!-- Description explaining grades D and F for review quality check adjusted grading. -->
    <string name="review_quality_check_info_grade_info_DF">Recensións pouco fiables. Cremos que as recensións probablemente sexan falsas ou de revisores tendenciosos.</string>
    <!-- Paragraph explaining how a product's adjusted grading is calculated. -->
    <string name="review_quality_check_explanation_body_adjusted_grading"><![CDATA[A <b>valoración axustada</b> baséase só nas recensións que consideramos fiables.]]></string>
    <!-- Paragraph explaining product review highlights. First parameter is the name of the retailer (e.g. Amazon). -->
    <string name="review_quality_check_explanation_body_highlights"><![CDATA[Os <b>destacados</b> son de %s recensións dos últimos 80 días que consideramos fiables.]]></string>
    <!-- Text for learn more caption presenting a link with information about review quality. First parameter is for clickable text defined in review_quality_check_info_learn_more_link. -->
    <string name="review_quality_check_info_learn_more">Máis información sobre %s.</string>
    <!-- Clickable text that links to review quality check SuMo page. First parameter is the Fakespot product name. -->
    <string name="review_quality_check_info_learn_more_link_2">como %s determina a calidade da revisión</string>
    <!-- Text for title of settings section. -->
    <string name="review_quality_check_settings_title">Configuración</string>
    <!-- Text for label for switch preference to show recommended products from review quality check settings section. -->
    <string name="review_quality_check_settings_recommended_products">Mostrar anuncios no verificador de recensións</string>
    <!-- Description for switch preference to show recommended products from review quality check settings section. First parameter is for clickable text defined in review_quality_check_settings_recommended_products_learn_more.-->
    <string name="review_quality_check_settings_recommended_products_description_2" tools:ignore="UnusedResources">Verá anuncios ocasionais de produtos relevantes. Só anunciamos produtos con críticas fiables. %s</string>
    <!-- Clickable text that links to review quality check recommended products support article. -->
    <string name="review_quality_check_settings_recommended_products_learn_more" tools:ignore="UnusedResources">Máis información</string>
    <!-- Text for turning sidebar off button from review quality check settings section. -->
    <string name="review_quality_check_settings_turn_off">Desactivar o verificador de recensións</string>
    <!-- Text for title of recommended product section. This is displayed above a product image, suggested as an alternative to the product reviewed. -->
    <string name="review_quality_check_ad_title" tools:ignore="UnusedResources">Máis a considerar</string>
    <!-- Caption for recommended product section indicating this is an ad by Fakespot. First parameter is the Fakespot product name. -->
    <string name="review_quality_check_ad_caption" tools:ignore="UnusedResources">Anuncio de %s</string>
    <!-- Caption for review quality check panel. First parameter is for clickable text defined in review_quality_check_powered_by_link. -->
    <string name="review_quality_check_powered_by_2">O comprobador de recensións está impulsado por %s</string>
    <!-- Clickable text that links to Fakespot.com. First parameter is the Fakespot product name. In the phrase "Fakespot by Mozilla", "by" can be localized. Does not need to stay by. -->
    <string name="review_quality_check_powered_by_link" tools:ignore="UnusedResources">%s de Mozilla</string>
    <!-- Text for title of warning card informing the user that the current analysis is outdated. -->
    <string name="review_quality_check_outdated_analysis_warning_title" tools:ignore="UnusedResources">Nova información para comprobar</string>
    <!-- Text for button from warning card informing the user that the current analysis is outdated. Clicking this should trigger the product's re-analysis. -->
    <string name="review_quality_check_outdated_analysis_warning_action" tools:ignore="UnusedResources">Comprobar agora</string>
    <!-- Title for warning card informing the user that the current product does not have enough reviews for a review analysis. -->
    <string name="review_quality_check_no_reviews_warning_title">Aínda non hai suficientes recensións</string>
    <!-- Text for body of warning card informing the user that the current product does not have enough reviews for a review analysis. -->
    <string name="review_quality_check_no_reviews_warning_body">Cando este produto teña máis recensións, poderemos comprobar a súa calidade.</string>
    <!-- Title for warning card informing the user that the current product is currently not available. -->
    <string name="review_quality_check_product_availability_warning_title">O produto non está dispoñible</string>
    <!-- Text for the body of warning card informing the user that the current product is currently not available. -->
    <string name="review_quality_check_product_availability_warning_body">Se ves que este produto está de novo en stock, infórmao e traballaremos en comprobar as recensións.</string>
    <!-- Clickable text for warning card informing the user that the current product is currently not available. Clicking this should inform the server that the product is available. -->
    <string name="review_quality_check_product_availability_warning_action_2">Informar que o produto está en stock</string>
    <!-- Title for warning card informing the user that the current product's analysis is still processing. The parameter is the percentage progress (0-100%) of the analysis process (e.g. 56%). -->
    <string name="review_quality_check_analysis_in_progress_warning_title_2">Comprobando a calidade da recensión (%s)</string>
    <!-- Text for body of warning card informing the user that the current product's analysis is still processing. -->
    <string name="review_quality_check_analysis_in_progress_warning_body">Isto pode levar uns 60 segundos.</string>
    <!-- Title for info card displayed after the user reports a product is back in stock. -->
    <string name="review_quality_check_analysis_requested_info_title">Grazas por informar!</string>
    <!-- Text for body of info card displayed after the user reports a product is back in stock. -->
    <string name="review_quality_check_analysis_requested_info_body">Deberíamos ter información sobre as recensións deste produto nun prazo de 24 horas. Volve a comprobalo máis tarde.</string>
    <!-- Title for info card displayed when the user review checker while on a product that Fakespot does not analyze (e.g. gift cards, music). -->
    <string name="review_quality_check_not_analyzable_info_title">Non podemos comprobar estas recensións</string>
    <!-- Text for body of info card displayed when the user review checker while on a product that Fakespot does not analyze (e.g. gift cards, music). -->
    <string name="review_quality_check_not_analyzable_info_body">Desafortunadamente, non podemos comprobar a calidade das recensións de determinados tipos de produtos. Por exemplo, tarxetas de agasallo e streaming de vídeo, música e xogos.</string>
    <!-- Title for info card displayed when another user reported the displayed product is back in stock. -->
    <string name="review_quality_check_analysis_requested_other_user_info_title" tools:ignore="UnusedResources">Información dispoñible en breve</string>
    <!-- Text for body of info card displayed when another user reported the displayed product is back in stock. -->
    <string name="review_quality_check_analysis_requested_other_user_info_body" tools:ignore="UnusedResources">Deberíamos ter información sobre as recensións deste produto nun prazo de 24 horas. Por favor, volve a comprobalo máis tarde.</string>
    <!-- Title for info card displayed to the user when analysis finished updating. -->
    <string name="review_quality_check_analysis_updated_confirmation_title" tools:ignore="UnusedResources">A análise está actualizada</string>
    <!-- Text for the action button from info card displayed to the user when analysis finished updating. -->
    <string name="review_quality_check_analysis_updated_confirmation_action" tools:ignore="UnusedResources">Entendido</string>
    <!-- Title for error card displayed to the user when an error occurred. -->
    <string name="review_quality_check_generic_error_title">Non hai información dispoñible neste momento</string>
    <!-- Text for body of error card displayed to the user when an error occurred. -->
    <string name="review_quality_check_generic_error_body">Estamos traballando para resolver o problema. Por favor, volve a comprobalo pronto.</string>
    <!-- Title for error card displayed to the user when the device is disconnected from the network. -->
    <string name="review_quality_check_no_connection_title">Sen conexión de rede</string>
    <!-- Text for body of error card displayed to the user when the device is disconnected from the network. -->
    <string name="review_quality_check_no_connection_body">Comprobe a súa conexión de rede e despois tente cargar de novo a páxina.</string>
    <!-- Title for card displayed to the user for products whose reviews were not analyzed yet. -->
    <string name="review_quality_check_no_analysis_title">Aínda non hai información sobre estas recensións</string>
    <!-- Text for the body of card displayed to the user for products whose reviews were not analyzed yet. -->
    <string name="review_quality_check_no_analysis_body">Para saber se as recensións deste produto son fiables, comprobe a calidade das recensións. Só leva uns 60 segundos.</string>
    <!-- Text for button from body of card displayed to the user for products whose reviews were not analyzed yet. Clicking this should trigger a product analysis. -->
    <string name="review_quality_check_no_analysis_link">Comprobar a calidade da recensión</string>
    <!-- Headline for review quality check contextual onboarding card. -->
    <string name="review_quality_check_contextual_onboarding_title">Probar a nosa guía de confianza para recensións de produtos</string>
    <!-- Description for review quality check contextual onboarding card. The first and last two parameters are for retailer names (e.g. Amazon, Walmart). The second parameter is for the name of the application (e.g. Firefox). -->
    <string name="review_quality_check_contextual_onboarding_description">Consultar a fiabilidade das recensións de produtos en %1$s antes de comprar. A verificación de recensións, unha función experimental de %2$s, está integrada directamente no navegador. Tamén funciona en %3$s e %4$s.</string>
    <!-- Description for review quality check contextual onboarding card. The first parameters is for retailer name (e.g. Amazon). The second parameter is for the name of the application (e.g. Firefox). -->
    <string name="review_quality_check_contextual_onboarding_description_one_vendor">Consulte a fiabilidade das revisións de produtos en %1$s antes de comprar. Review Checker, unha función experimental de %2$s, está integrada directamente no navegador.</string>
    <!-- Paragraph presenting review quality check feature. First parameter is the Fakespot product name. Second parameter is for clickable text defined in review_quality_check_contextual_onboarding_learn_more_link. In the phrase "Fakespot by Mozilla", "by" can be localized. Does not need to stay by. -->
    <string name="review_quality_check_contextual_onboarding_learn_more">Usando o poder de %1$s de Mozilla, axudámoslle a evitar recensións tendenciosas e pouco auténticas. O noso modelo de IA está a mellorar sempre para protexelo mentres compra. %2$s</string>
    <!-- Clickable text from the contextual onboarding card that links to review quality check support article. -->
    <string name="review_quality_check_contextual_onboarding_learn_more_link">Máis información</string>
    <!-- Caption text to be displayed in review quality check contextual onboarding card above the opt-in button. First parameter is Firefox app name, third parameter is the Fakespot product name. Second & fourth are for clickable texts defined in review_quality_check_contextual_onboarding_privacy_policy_3 and review_quality_check_contextual_onboarding_terms_use. -->
    <string name="review_quality_check_contextual_onboarding_caption_4">Ao seleccionar «Si, probalo», acepta os %2$s de %1$s e os %4$s de %3$s.</string>
    <!-- Clickable text from the review quality check contextual onboarding card that links to Fakespot privacy notice. -->
    <string name="review_quality_check_contextual_onboarding_privacy_policy_3">política de privacidade</string>
    <!-- Clickable text from the review quality check contextual onboarding card that links to Fakespot terms of use. -->
    <string name="review_quality_check_contextual_onboarding_terms_use">temos de uso</string>
    <!-- Text for opt-in button from the review quality check contextual onboarding card. -->
    <string name="review_quality_check_contextual_onboarding_primary_button_text">Si, probalo</string>
    <!-- Text for opt-out button from the review quality check contextual onboarding card. -->
    <string name="review_quality_check_contextual_onboarding_secondary_button_text">Agora non</string>
    <!-- Text for the first CFR presenting the review quality check feature. -->
    <string name="review_quality_check_first_cfr_message" moz:removedIn="132" tools:ignore="UnusedResources">Descubra se pode confiar nas recensións deste produto antes de comprar.</string>
    <!-- Text displayed in the first CFR presenting the review quality check feature that opens the review checker when clicked. -->
    <string name="review_quality_check_first_cfr_action" moz:removedIn="132" tools:ignore="UnusedResources">Proba o corrector de recensións</string>
    <!-- Text for the second CFR presenting the review quality check feature. -->
    <string name="review_quality_check_second_cfr_message" moz:removedIn="132" tools:ignore="UnusedResources">Son fiables estas recensións? Comprobe agora para ver unha valoración axustada.</string>
    <!-- Text displayed in the second CFR presenting the review quality check feature that opens the review checker when clicked. -->
    <string name="review_quality_check_second_cfr_action" moz:removedIn="132" tools:ignore="UnusedResources">Abrir o verificador de recensións</string>

    <!-- Content description (not visible, for screen readers etc.) for opening browser menu button to open review quality check bottom sheet. -->
    <string name="review_quality_check_open_handle_content_description">Abrir o verificador de recensións</string>
    <!-- Content description (not visible, for screen readers etc.) for closing browser menu button to open review quality check bottom sheet. -->
    <string name="review_quality_check_close_handle_content_description">Pechar o verificador de recensións</string>
    <!-- Content description (not visible, for screen readers etc.) for review quality check star rating. First parameter is the number of stars (1-5) representing the rating. -->
    <string name="review_quality_check_star_rating_content_description">%1$s de 5 estrelas</string>
    <!-- Text for minimize button from highlights card. When clicked the highlights card should reduce its size. -->
    <string name="review_quality_check_highlights_show_less">Amosar menos</string>
    <!-- Text for maximize button from highlights card. When clicked the highlights card should expand to its full size. -->
    <string name="review_quality_check_highlights_show_more">Amosar máis</string>
    <!-- Text for highlights card quality category header. Reviews shown under this header should refer the product's quality. -->
    <string name="review_quality_check_highlights_type_quality">Calidade</string>
    <!-- Text for highlights card price category header. Reviews shown under this header should refer the product's price. -->
    <string name="review_quality_check_highlights_type_price">Prezo</string>
    <!-- Text for highlights card shipping category header. Reviews shown under this header should refer the product's shipping. -->
    <string name="review_quality_check_highlights_type_shipping">Envío</string>
    <!-- Text for highlights card packaging and appearance category header. Reviews shown under this header should refer the product's packaging and appearance. -->
    <string name="review_quality_check_highlights_type_packaging_appearance">Embalaxe e aparencia</string>
    <!-- Text for highlights card competitiveness category header. Reviews shown under this header should refer the product's competitiveness. -->
    <string name="review_quality_check_highlights_type_competitiveness">Competitividade</string>

    <!-- Text that is surrounded by quotes. The parameter is the actual text that is in quotes. An example of that text could be: Excellent craftsmanship, and that is displayed as “Excellent craftsmanship”. The text comes from a buyer's review that the feature is highlighting"   -->
    <string name="surrounded_with_quotes">«%s»</string>

    <!-- Accessibility services actions labels. These will be appended to accessibility actions like "Double tap to.." but not by or applications but by services like Talkback. -->
    <!-- Action label for elements that can be collapsed if interacting with them. Talkback will append this to say "Double tap to collapse". -->
    <string name="a11y_action_label_collapse">contraer</string>
    <!-- Current state for elements that can be collapsed if interacting with them. Talkback will dictate this after a state change. -->
    <string name="a11y_state_label_collapsed">contraído</string>
    <!-- Action label for elements that can be expanded if interacting with them. Talkback will append this to say "Double tap to expand". -->
    <string name="a11y_action_label_expand">expandir</string>
    <!-- Current state for elements that can be expanded if interacting with them. Talkback will dictate this after a state change. -->
    <string name="a11y_state_label_expanded">expandido</string>
    <!-- Action label for links to a website containing documentation about a wallpaper collection. Talkback will append this to say "Double tap to open link to learn more about this collection". -->
    <string name="a11y_action_label_wallpaper_collection_learn_more">abre a ligazón para obter máis información sobre esta colección</string>
    <!-- Action label for links that point to an article. Talkback will append this to say "Double tap to read the article". -->
    <string name="a11y_action_label_read_article">ler o artigo</string>
    <!-- Action label for links to the Firefox Pocket website. Talkback will append this to say "Double tap to open link to learn more". -->
    <string name="a11y_action_label_pocket_learn_more">abrir a ligazón para saber máis</string>
    <!-- Content description for headings announced by accessibility service. The first parameter is the text of the heading. Talkback will announce the first parameter and then speak the word "Heading" indicating to the user that this text is a heading for a section. -->
    <string name="a11y_heading">%s, Título</string>

    <!-- Title for dialog displayed when trying to access links present in a text. -->
    <string name="a11y_links_title">Ligazóns</string>
    <!-- Additional content description for text bodies that contain urls. -->
    <string name="a11y_links_available">Ligazóns dispoñibles</string>

    <!-- Translations feature-->

    <!-- Translation request dialog -->
    <!-- Title for the translation dialog that allows a user to translate the webpage. -->
    <string name="translations_bottom_sheet_title">Traducir esta páxina?</string>
    <!-- Title for the translation dialog after a translation was completed successfully.
    The first parameter is the name of the language that the page was translated from, for example, "French".
    The second parameter is the name of the language that the page was translated to, for example, "English". -->
    <string name="translations_bottom_sheet_title_translation_completed">Páxina traducida de %1$s a %2$s</string>
    <!-- Title for the translation dialog that allows a user to translate the webpage when a user uses the translation feature the first time. The first parameter is the name of the application, for example, "Fenix". -->
    <string name="translations_bottom_sheet_title_first_time">Probe as traducións privadas en %1$s</string>
    <!-- Additional information on the translation dialog that appears when a user uses the translation feature the first time. The first parameter is clickable text with a link, for example, "Learn more". -->
    <string name="translations_bottom_sheet_info_message">Para a súa privacidade, as traducións nunca saen do seu dispositivo. Novos idiomas e melloras en breve! %1$s</string>
    <!-- Text that links to additional information about the Firefox translations feature. -->
    <string name="translations_bottom_sheet_info_message_learn_more">Máis información</string>
    <!-- Label for the dropdown to select which language to translate from on the translations dialog. Usually the translate from language selected will be the same as the page language. -->
    <string name="translations_bottom_sheet_translate_from">Traducir do</string>
    <!-- Label for the dropdown to select which language to translate to on the translations dialog. Usually the translate to language selected will be the user's preferred language. -->
    <string name="translations_bottom_sheet_translate_to">Traducir a</string>
    <!-- Label for the dropdown to select which language to translate from on the translations dialog when the page language is not supported. This selection is to allow the user to select another language, in case we automatically detected the page language incorrectly. -->
    <string name="translations_bottom_sheet_translate_from_unsupported_language">Probar outro idioma de orixe</string>
    <!-- Button text on the translations dialog to dismiss the dialog and return to the browser. -->
    <string name="translations_bottom_sheet_negative_button">Agora non</string>
    <!-- Button text on the translations dialog to restore the translated website back to the original untranslated version. -->
    <string name="translations_bottom_sheet_negative_button_restore">Amosar orixinal</string>
    <!-- Accessibility announcement (not visible, for screen readers etc.) for the translations dialog after restore button was pressed that indicates the original untranslated page was loaded. -->
    <string name="translations_bottom_sheet_restore_accessibility_announcement">Cargouse a páxina orixinal sen traducir</string>
    <!-- Button text on the translations dialog when a translation error appears, used to dismiss the dialog and return to the browser. -->
    <string name="translations_bottom_sheet_negative_button_error">Feito</string>
    <!-- Button text on the translations dialog to begin a translation of the website. -->
    <string name="translations_bottom_sheet_positive_button">Traducir</string>
    <!-- Button text on the translations dialog when a translation error appears. -->
    <string name="translations_bottom_sheet_positive_button_error">Tentar de novo</string>
    <!-- Inactive button text on the translations dialog that indicates a translation is currently in progress. This button will be accompanied by a loading icon. -->
    <string name="translations_bottom_sheet_translating_in_progress">Traducindo</string>
    <!-- Button content description (not visible, for screen readers etc.) for the translations dialog translate button that indicates a translation is currently in progress. -->
    <string name="translations_bottom_sheet_translating_in_progress_content_description">Tradución en curso</string>
    <!-- Default dropdown option when initially selecting a language from the translations dialog language selection dropdown. -->
    <string name="translations_bottom_sheet_default_dropdown_selection">Escoller un idioma</string>
    <!-- The title of the warning card informs the user that a translation could not be completed. -->
    <string name="translation_error_could_not_translate_warning_text">Houbo un problema ao traducir. Por favor, ténteo de novo.</string>
    <!-- The title of the warning card informs the user that the list of languages cannot be loaded. -->
    <string name="translation_error_could_not_load_languages_warning_text">Non se puideron cargar os idiomas. Comprobe a súa conexión a Internet e ténteo de novo.</string>
    <!-- The title of the warning card informs the user that a language is not supported. The first parameter is the name of the language that is not supported. -->
    <string name="translation_error_language_not_supported_warning_text">Sentímolo, aínda non admitimos %1$s.</string>
    <!-- Snackbar title shown if the user closes the Translation Request dialogue and a translation is in progress. -->
    <string name="translation_in_progress_snackbar">Traducindo…</string>

    <!-- Title for the data saving mode warning dialog used in the translation request dialog.
    This dialog will be presented when the user attempts to perform
    a translation without the necessary language files downloaded first when Android's data saver mode is enabled and the user is not using WiFi.
    The first parameter is the size in kilobytes or megabytes of the language file. -->
    <string name="translations_download_language_file_dialog_title">Descargar o idioma no modo de aforro de datos (%1$s)?</string>


    <!-- Translations options dialog -->
    <!-- Title of the translation options dialog that allows a user to set their translation options for the site the user is currently on. -->
    <string name="translation_option_bottom_sheet_title_heading">Opcións de tradución</string>
    <!-- Toggle switch label that allows a user to set the setting if they would like the browser to always offer or suggest translations when available. -->
    <string name="translation_option_bottom_sheet_always_translate">Ofrecer sempre a tradución</string>
    <!-- Toggle switch label that allows a user to set if they would like a given language to automatically translate or not. The first parameter is the language name, for example, "Spanish". -->
    <string name="translation_option_bottom_sheet_always_translate_in_language">Traducir sempre %1$s</string>
    <!-- Toggle switch label that allows a user to set if they would like to never be offered a translation of the given language. The first parameter is the language name, for example, "Spanish". -->
    <string name="translation_option_bottom_sheet_never_translate_in_language">Non traducir nunca %1$s</string>
    <!-- Toggle switch label that allows a user to set the setting if they would like the browser to never translate the site the user is currently visiting. -->
    <string name="translation_option_bottom_sheet_never_translate_site">Non traducir nunca este sitio</string>
    <!-- Toggle switch description that will appear under the "Never translate these sites" settings toggle switch to provide more information on how this setting interacts with other settings. -->
    <string name="translation_option_bottom_sheet_switch_never_translate_site_description">Sobrescribe todas as demais configuracións</string>
    <!-- Toggle switch description that will appear under the "Never translate" and "Always translate" toggle switch settings to provide more information on how these  settings interacts with other settings. -->
    <string name="translation_option_bottom_sheet_switch_description">Sobrescribir as ofertas para traducir</string>
    <!-- Button text for the button that will take the user to the translation settings dialog. -->
    <string name="translation_option_bottom_sheet_translation_settings">Configuración da tradución</string>

    <!-- Button text for the button that will take the user to a website to learn more about how translations works in the given app. The first parameter is the name of the application, for example, "Fenix". -->
    <string name="translation_option_bottom_sheet_about_translations">Acerca das traducións en %1$s</string>

    <!-- Content description (not visible, for screen readers etc.) for closing the translations bottom sheet. -->
    <string name="translation_option_bottom_sheet_close_content_description">Pechar a folla de traducións</string>

    <!-- The title of the warning card informs the user that an error has occurred at page settings. -->
    <string name="translation_option_bottom_sheet_error_warning_text">Algúns axustes non están dispoñibles temporalmente.</string>

    <!-- Translation settings dialog -->
    <!-- Title of the translation settings dialog that allows a user to set their preferred translation settings. -->
    <string name="translation_settings_toolbar_title">Traducións</string>
    <!-- Toggle switch label that indicates that the browser should signal or indicate when a translation is possible for any page. -->
    <string name="translation_settings_offer_to_translate">Ofrécese a traducir cando sexa posible</string>
    <!-- Toggle switch label that indicates that downloading files required for translating is permitted when using data saver mode in Android. -->
    <string name="translation_settings_always_download">Descargar sempre os idiomas no modo de aforro de datos</string>
    <!-- Section header text that begins the section of a list of different options the user may select to adjust their translation preferences. -->
    <string name="translation_settings_translation_preference">Preferencias de tradución</string>
    <!-- Button text for the button that will take the user to the automatic translations settings dialog. On the automatic translations settings dialog, the user can set if translations should occur automatically for a given language. -->
    <string name="translation_settings_automatic_translation">Tradución automática</string>
    <!-- Button text for the button that will take the user to the never translate these sites dialog. On the never translate these sites dialog, the user can set if translations should never occur on certain websites. -->
    <string name="translation_settings_automatic_never_translate_sites">Non traducir nunca estes sitios</string>
    <!-- Button text for the button that will take the user to the download languages dialog. On the download languages dialog, the user can manage which languages they would like to download for translations. -->
    <string name="translation_settings_download_language">Descargar idiomas</string>

    <!-- Automatic translation preference screen -->
    <!-- Title of the automatic translation preference screen that will appear on the toolbar.-->
    <string name="automatic_translation_toolbar_title_preference">Tradución automática</string>

    <!-- Screen header presenting the automatic translation preference feature. It will appear under the toolbar. -->
    <string name="automatic_translation_header_preference">Seleccionar un idioma para xestionar as preferencias de «traducir sempre» e «nunca traducir».</string>

    <!-- The title of the warning card informs the user that the system could not load languages for translation settings. -->
    <string name="automatic_translation_error_warning_text">Non se puideron cargar os idiomas. Volva a comprobalo máis tarde.</string>

    <!-- Automatic translation options preference screen -->
    <!-- Preference option for offering to translate. Radio button title text.-->
    <string name="automatic_translation_option_offer_to_translate_title_preference">Ofrecer traducción (predeterminado)</string>
    <!-- Preference option for offering to translate. Radio button summary text. The first parameter is the name of the app defined in app_name (for example: Fenix)-->
    <string name="automatic_translation_option_offer_to_translate_summary_preference">%1$s ofrecerá traducir sitios neste idioma.</string>
    <!-- Preference option for always translate. Radio button title text. -->
    <string name="automatic_translation_option_always_translate_title_preference">Traduce sempre</string>
    <!-- Preference option for always translate. Radio button summary text. The first parameter is the name of the app defined in app_name (for example: Fenix)-->
    <string name="automatic_translation_option_always_translate_summary_preference">%1$s traducirá este idioma automaticamente cando se cargue a páxina.</string>
    <!-- Preference option for never translate. Radio button title text.-->
    <string name="automatic_translation_option_never_translate_title_preference">Non traducir nunca</string>

    <!-- Preference option for never translate. Radio button summary text. The first parameter is the name of the app defined in app_name (for example: Fenix)-->
    <string name="automatic_translation_option_never_translate_summary_preference">%1$s nunca ofrecerá traducir sitios neste idioma.</string>

    <!-- Never translate site preference screen -->
    <!-- Title of the never translate site preference screen that will appear on the toolbar.-->
    <string name="never_translate_site_toolbar_title_preference">Non traducir nunca estes sitios</string>
    <!-- Screen header presenting the never translate site preference feature. It will appear under the toolbar. -->
    <string name="never_translate_site_header_preference">Para engadir un sitio novo: visíteo e seleccione «Non traducir nunca este sitio» no menú de tradución.</string>
    <!-- Content description (not visible, for screen readers etc.): For a never-translated site list item that is selected.
             The first parameter is web site url (for example:"wikipedia.com") -->
    <string name="never_translate_site_item_list_content_description_preference">Retirar %1$s</string>
    <!-- The title of the warning card informs the user that an error has occurred at the never translate sites list. -->
    <string name="never_translate_site_error_warning_text">Non se puideron cargar os sitios. Volva a comprobalo máis tarde.</string>
    <!-- The Delete site dialogue title will appear when the user clicks on a list item.
             The first parameter is web site url (for example:"wikipedia.com") -->
    <string name="never_translate_site_dialog_title_preference">Eliminar %1$s?</string>
    <!-- The Delete site dialogue positive button will appear when the user clicks on a list item. The site will be deleted. -->
    <string name="never_translate_site_dialog_confirm_delete_preference">Eliminar</string>
    <!-- The Delete site dialogue negative button will appear when the user clicks on a list item. The dialog will be dismissed. -->
    <string name="never_translate_site_dialog_cancel_preference">Cancelar</string>

    <!-- Download languages preference screen -->
    <!-- Title of the toolbar for the translation feature screen where users may download different languages for translation. -->
    <string name="download_languages_translations_toolbar_title_preference">Descargar idiomas</string>
    <!-- Screen header presenting the download language preference feature. It will appear under the toolbar.The first parameter is "Learn More," a clickable text with a link. Talkback will append this to say "Double tap to open link to learn more". -->
    <string name="download_languages_header_preference">Descargar idiomas completos para obter traducións máis rápidas e para traducir sen conexión. %1$s</string>
    <!-- Clickable text from the screen header that links to a website. -->
    <string name="download_languages_header_learn_more_preference">Máis información</string>
    <!-- The subhead of the download language preference screen will appear above the pivot language. -->
    <string name="download_languages_available_languages_preference">Idiomas dispoñíbeis</string>
    <!-- Text that will appear beside a core or pivot language package name to show that the language is necessary for the translation feature to function. -->
    <string name="download_languages_default_system_language_require_preference">requirido</string>
    <!-- A text for download language preference item.
    The first parameter is the language name, for example, "Spanish".
    The second parameter is the language file size, for example, "(3.91 KB)" or, if the language package name is a pivot language, "(required)". -->
    <string name="download_languages_language_item_preference">%1$s (%2$s)</string>
    <!-- The subhead of the download language preference screen will appear above the items that were not downloaded. -->
    <string name="download_language_header_preference">Descargar idiomas</string>
    <!-- All languages list item. When the user presses this item, they can download all languages. -->
    <string name="download_language_all_languages_item_preference">Todos os idiomas</string>
    <!-- All languages list item. When the user presses this item, they can delete all languages that were downloaded. -->
    <string name="download_language_all_languages_item_preference_to_delete">Eliminar todos os idiomas</string>
    <!-- Content description (not visible, for screen readers etc.): For a language list item that was downloaded, the user can now delete it. -->
    <string name="download_languages_item_content_description_downloaded_state">Eliminar</string>
    <!-- Content description (not visible, for screen readers etc.): For a language list item, deleting is in progress. -->
    <string name="download_languages_item_content_description_delete_in_progress_state">En progreso</string>
    <!-- Content description (not visible, for screen readers etc.): For a language list item, downloading is in progress.
    The first parameter is the language name, for example, "Spanish".
    The second parameter is the language file size, for example, "(3.91 KB)". -->
    <string name="download_languages_item_content_description_download_in_progress_state">Deixar de descargar %1$s (%2$s)</string>
    <!-- Content description (not visible, for screen readers etc.): For a language list item that was not downloaded. -->
    <string name="download_languages_item_content_description_not_downloaded_state">Descargar</string>

    <!-- The title of the warning card informs the user that an error has occurred when fetching the list of languages. -->
    <string name="download_languages_fetch_error_warning_text">Non se puideron cargar os idiomas. Volva a comprobalo máis tarde.</string>
    <!-- The title of the warning card informs the user that an error has occurred at downloading a language.
      The first parameter is the language name, for example, "Spanish". -->
    <string name="download_languages_error_warning_text"><![CDATA[Non se puido descargar <b>%1$s</b>. Ténteo de novo.]]></string>
    <!-- The title of the warning card informs the user that an error has occurred at deleting a language.
          The first parameter is the language name, for example, "Spanish". -->
    <string name="download_languages_delete_error_warning_text"><![CDATA[Non se puido eliminar <b>%1$s</b>. Ténteo de novo.]]></string>

    <!-- Title for the dialog used by the translations feature to confirm deleting a language.
    The dialog will be presented when the user requests deletion of a language.
    The first parameter is the name of the language, for example, "Spanish" and the second parameter is the size in kilobytes or megabytes of the language file. -->
    <string name="delete_language_file_dialog_title">Eliminar %1$s (%2$s)?</string>
    <!-- Additional information for the dialog used by the translations feature to confirm deleting a language. The first parameter is the name of the application, for example, "Fenix". -->
    <string name="delete_language_file_dialog_message">Se elimina este idioma, %1$s descargará idiomas parciais na súa caché mentres traduce.</string>
    <!-- Title for the dialog used by the translations feature to confirm deleting all languages file.
    The dialog will be presented when the user requests deletion of all languages file.
    The first parameter is the size in kilobytes or megabytes of the language file. -->
    <string name="delete_language_all_languages_file_dialog_title">Eliminar todos os idiomas (%1$s)?</string>
    <!-- Additional information for the dialog used by the translations feature to confirm deleting all languages file. The first parameter is the name of the application, for example, "Fenix". -->
    <string name="delete_language_all_languages_file_dialog_message">Se elimina todos os idiomas, %1$s descargará linguas parciais na súa caché mentres traduce.</string>
    <!-- Button text on the dialog used by the translations feature to confirm deleting a language. -->
    <string name="delete_language_file_dialog_positive_button_text">Eliminar</string>
    <!-- Button text on the dialog used by the translations feature to cancel deleting a language. -->
    <string name="delete_language_file_dialog_negative_button_text">Cancelar</string>

    <!-- Title for the data saving mode warning dialog used by the translations feature.
    This dialog will be presented when the user attempts to download a language or perform
    a translation without the necessary language files downloaded first when Android's data saver mode is enabled and the user is not using WiFi.
    The first parameter is the size in kilobytes or megabytes of the language file.-->
    <string name="download_language_file_dialog_title">Descargar no modo de aforro de datos (%1$s)?</string>
    <!-- Additional information for the data saving mode warning dialog used by the translations feature. This text explains the reason a download is required for a translation. -->
    <string name="download_language_file_dialog_message_all_languages">Descargamos idiomas parciais na súa caché para manter as traducións privadas.</string>
    <!-- Checkbox label text on the data saving mode warning dialog used by the translations feature. This checkbox allows users to ignore the data usage warnings. -->
    <string name="download_language_file_dialog_checkbox_text">Descargar sempre no modo de aforro de datos</string>
    <!-- Button text on the data saving mode warning dialog used by the translations feature to allow users to confirm they wish to continue and download the language file. -->
    <string name="download_language_file_dialog_positive_button_text">Descargar</string>
    <!-- Button text on the data saving mode warning dialog used by the translations feature to allow users to confirm they wish to continue and download the language file and perform a translation. -->
    <string name="download_language_file_dialog_positive_button_text_all_languages">Descargar e traducir</string>
    <!-- Button text on the data saving mode warning dialog used by the translations feature to allow users to cancel the action and not perform a download of the language file. -->
    <string name="download_language_file_dialog_negative_button_text">Cancelar</string>

    <!-- Debug drawer -->
    <!-- The user-facing title of the Debug Drawer feature. -->
    <string name="debug_drawer_title">Ferramentas de depuración</string>
    <!-- Content description (not visible, for screen readers etc.): Navigate back within the debug drawer. -->
    <string name="debug_drawer_back_button_content_description">Retroceder no historial</string>

    <!-- Content description (not visible, for screen readers etc.): Open debug drawer. -->
    <string name="debug_drawer_fab_content_description">Abrir o panel de depuración</string>

    <!-- Debug drawer tabs tools -->
    <!-- The title of the Tab Tools feature in the Debug Drawer. -->
    <string name="debug_drawer_tab_tools_title">Ferramentas de lapelas</string>
    <!-- The title of the tab count section in Tab Tools. -->
    <string name="debug_drawer_tab_tools_tab_count_title">Número de lapelas</string>
    <!-- The active tab count category in the tab count section in Tab Tools. -->
    <string name="debug_drawer_tab_tools_tab_count_active">Activo</string>
    <!-- The inactive tab count category in the tab count section in Tab Tools. -->
    <string name="debug_drawer_tab_tools_tab_count_inactive">Inactivo</string>
    <!-- The private tab count category in the tab count section in Tab Tools. -->
    <string name="debug_drawer_tab_tools_tab_count_private">Privado</string>
    <!-- The total tab count category in the tab count section in Tab Tools. -->
    <string name="debug_drawer_tab_tools_tab_count_total">Total</string>
    <!-- The title of the tab creation tool section in Tab Tools. -->
    <string name="debug_drawer_tab_tools_tab_creation_tool_title">Ferramenta de creación de lapelas</string>
    <!-- The label of the text field in the tab creation tool. -->
    <string name="debug_drawer_tab_tools_tab_creation_tool_text_field_label">Cantidade de lapelas a crear</string>
    <!-- The error message of the text field in the tab creation tool when the text field is empty -->
    <string name="debug_drawer_tab_tools_tab_quantity_empty_error">O campo de texto está baleiro</string>
    <!-- The error message of the text field in the tab creation tool when the text field has characters other than digits -->
    <string name="debug_drawer_tab_tools_tab_quantity_non_digits_error">Introduza só números enteiros positivos</string>
    <!-- The error message of the text field in the tab creation tool when the text field is a zero -->
    <string name="debug_drawer_tab_tools_tab_quantity_non_zero_error">Introduza un número maior que cero</string>
    <!-- The error message of the text field in the tab creation tool when the text field is a
        quantity greater than the max tabs. The first parameter is the maximum number of tabs
        that can be generated in one operation.-->
    <string name="debug_drawer_tab_tools_tab_quantity_exceed_max_error">Superouse o número máximo de lapelas (%1$s) que se poden xerar nunha soa operación</string>
    <!-- The button text to add tabs to the active tab group in the tab creation tool. -->
    <string name="debug_drawer_tab_tools_tab_creation_tool_button_text_active">Engadir ás lapelas activas</string>
    <!-- The button text to add tabs to the inactive tab group in the tab creation tool. -->
    <string name="debug_drawer_tab_tools_tab_creation_tool_button_text_inactive">Engadir ás lapelas inactivas</string>
    <!-- The button text to add tabs to the private tab group in the tab creation tool. -->
    <string name="debug_drawer_tab_tools_tab_creation_tool_button_text_private">Engadir ás lapelas privadas</string>

    <!-- Micro survey -->

    <!-- Microsurvey -->
    <!-- Prompt view -->
    <!-- The microsurvey prompt title. Note: The word "Firefox" should NOT be translated -->
    <string name="micro_survey_prompt_title" tools:ignore="BrandUsage,UnusedResources">Axúdenos a mellorar Firefox. Só leva un minuto.</string>
    <!-- The continue button label -->
    <string name="micro_survey_continue_button_label" tools:ignore="UnusedResources">Continuar</string>
    <!-- Survey view -->
    <!-- The survey header -->
    <string name="micro_survey_survey_header_2">Complete a enquisa</string>
    <!-- The privacy notice link -->
    <string name="micro_survey_privacy_notice_2">Política de privacidade</string>
    <!-- The submit button label text -->
    <string name="micro_survey_submit_button_label">Enviar</string>
    <!-- The survey completion header -->
    <string name="micro_survey_survey_header_confirmation" tools:ignore="UnusedResources">Enquisa completada</string>
    <!-- The survey completion confirmation text -->
    <string name="micro_survey_feedback_confirmation">Grazas pola súa opinión!</string>
    <!-- Option for likert scale -->
    <string name="likert_scale_option_1" tools:ignore="UnusedResources">Moi satisfeito</string>
    <!-- Option for likert scale -->
    <string name="likert_scale_option_2" tools:ignore="UnusedResources">Satisfeito</string>
    <!-- Option for likert scale -->
    <string name="likert_scale_option_3" tools:ignore="UnusedResources">Neutral</string>
    <!-- Option for likert scale -->
    <string name="likert_scale_option_4" tools:ignore="UnusedResources">Insatisfeito</string>
    <!-- Option for likert scale -->
    <string name="likert_scale_option_5" tools:ignore="UnusedResources">Moi insatisfeito</string>

    <!-- Option for likert scale -->
    <string name="likert_scale_option_6" tools:ignore="UnusedResources">Non o uso</string>
    <!-- Option for likert scale. Note: The word "Firefox" should NOT be translated. -->
    <string name="likert_scale_option_7" tools:ignore="BrandUsage,UnusedResources">Non uso a busca en Firefox</string>
    <!-- Option for likert scale -->
    <string name="likert_scale_option_8" tools:ignore="UnusedResources">Non uso a sincronización</string>
<<<<<<< HEAD
    <!-- Text shown in prompt for homepage microsurvey. Note: The word "Firefox" should NOT be translated. -->
    <string name="microsurvey_prompt_homepage_title" tools:ignore="BrandUsage,UnusedResources" moz:removedIn="130">Como de satisfeito está coa súa páxina de inicio de Firefox?</string>
=======
>>>>>>> a07f670f
    <!-- Text shown in prompt for printing microsurvey. "sec" It's an abbreviation for "second". Note: The word "Firefox" should NOT be translated. -->
    <string name="microsurvey_prompt_printing_title" tools:ignore="BrandUsage,UnusedResources">Axude a mellorar a impresión en Firefox. Só leva un segundo</string>
    <!-- Text shown in prompt for search microsurvey. Note: The word "Firefox" should NOT be translated. -->
    <string name="microsurvey_prompt_search_title" tools:ignore="BrandUsage,UnusedResources">Axuda a mellorar a busca en Firefox. Só leva un minuto</string>
    <!-- Text shown in prompt for sync microsurvey. Note: The word "Firefox" should NOT be translated. -->
    <string name="microsurvey_prompt_sync_title" tools:ignore="BrandUsage,UnusedResources">Axuda a mellorar a sincronización en Firefox. Só leva un minuto</string>
    <!-- Text shown in the survey title for printing microsurvey. Note: The word "Firefox" should NOT be translated. -->
    <string name="microsurvey_survey_printing_title" tools:ignore="BrandUsage,UnusedResources">Como de satisfeito está coa impresión en Firefox?</string>
    <!-- Text shown in the survey title for homepage microsurvey. Note: The word "Firefox" should NOT be translated. -->
    <string name="microsurvey_homepage_title" tools:ignore="BrandUsage,UnusedResources">Como de satisfeito está coa súa páxina de inicio de Firefox?</string>
    <!-- Text shown in the survey title for search experience microsurvey. Note: The word "Firefox" should NOT be translated. -->
    <string name="microsurvey_search_title" tools:ignore="BrandUsage,UnusedResources">Que tan satisfeito está coa experiencia de busca en Firefox?</string>
    <!-- Text shown in the survey title for sync experience microsurvey. Note: The word "Firefox" should NOT be translated. -->
    <string name="microsurvey_sync_title" tools:ignore="BrandUsage,UnusedResources">Que tan satisfeito estás coa experiencia de sincronización en Firefox?</string>
    <!-- Accessibility -->
    <!-- Content description for the survey application icon. Note: The word "Firefox" should NOT be translated.  -->
    <string name="microsurvey_app_icon_content_description" tools:ignore="BrandUsage">Logotipo de Firefox</string>
    <!-- Content description for the survey feature icon. -->
    <string name="microsurvey_feature_icon_content_description">Icona da función de enquisa</string>
    <!-- Content description (not visible, for screen readers etc.) for closing microsurvey bottom sheet. -->
    <string name="microsurvey_close_handle_content_description">Pechar enquisa</string>
    <!-- Content description for "X" button that is closing microsurvey. -->
    <string name="microsurvey_close_button_content_description">Pechar</string>

    <!-- Debug drawer logins -->
    <!-- The title of the Logins feature in the Debug Drawer. -->
    <string name="debug_drawer_logins_title">Identificacións</string>
    <!-- The title of the logins section in the Logins feature, where the parameter will be the site domain  -->
    <string name="debug_drawer_logins_current_domain_label">Dominio actual: %s</string>
    <!-- The label for a button to add a new fake login for the current domain in the Logins feature. -->
    <string name="debug_drawer_logins_add_login_button">Engade un inicio de sesión falso para este dominio</string>
    <!-- Content description for delete button where parameter will be the username of the login -->
    <string name="debug_drawer_logins_delete_login_button_content_description">Eliminar o inicio de sesión co nome de usuario %s</string>

    <!-- Debug drawer "contextual feature recommendation" (CFR) tools -->
    <!-- The title of the CFR Tools feature in the Debug Drawer -->
    <string name="debug_drawer_cfr_tools_title">Ferramentas CFR</string>
    <!-- The title of the reset CFR section in CFR Tools -->
    <string name="debug_drawer_cfr_tools_reset_cfr_title">Restablecer os CFR</string>

    <!-- Glean debug tools -->
    <!-- The title of the glean debugging feature -->
    <string name="glean_debug_tools_title">Ferramentas de depuración de Glean</string>

    <!-- Messages explaining how to exit fullscreen mode -->
    <!-- Message shown to explain how to exit fullscreen mode when gesture navigation is enabled -->
    <string name="exit_fullscreen_with_gesture" moz:removedIn="132" tools:ignore="UnusedResources">Para saír da pantalla completa, arrastre desde arriba e usa o xesto de retroceso</string>
    <!-- Message shown to explain how to exit fullscreen mode when using back button navigation -->
    <string name="exit_fullscreen_with_back_button" moz:removedIn="132" tools:ignore="UnusedResources">Para saír da pantalla completa, arrastre dende a parte superior e prema a tecla de retroceso</string>

    <!-- Message shown to explain how to exit fullscreen mode when gesture navigation is enabled. -->
    <!-- Localisation note: this text should be as short as possible, max 68 chars -->
    <string name="exit_fullscreen_with_gesture_short">Arrastra dende a parte superior e usa o xesto cara atrás para saír</string>
    <!-- Message shown to explain how to exit fullscreen mode when using back button navigation. -->
    <!-- Localisation note: this text should be as short as possible, max 68 chars -->
    <string name="exit_fullscreen_with_back_button_short">Arrastra desde arriba e preme cara atrás para saír</string>

    <!-- Beta Label Component !-->
    <!-- Text shown as a label or tag to indicate a feature or area is still undergoing active development. Note that here "Beta" should not be translated, as it is used as an icon styled element. -->
    <string name="beta_feature">BETA</string>
</resources><|MERGE_RESOLUTION|>--- conflicted
+++ resolved
@@ -211,14 +211,9 @@
     <string name="browser_menu_manage_extensions">Xestionar as extensións</string>
     <!-- Content description (not visible, for screen readers etc.): Section heading for recommended extensions.-->
     <string name="browser_menu_recommended_section_content_description">Extensións recomendadas</string>
-<<<<<<< HEAD
-    <!-- Content description (not visible, for screen readers etc.): Label for plus icon used to add extensions. -->
-    <string name="browser_menu_extension_plus_icon_content_description">Engadir extensión</string>
-=======
     <!-- Content description (not visible, for screen readers etc.): Label for plus icon used to add extension.
       The first parameter is the name of the extension (for example: ClearURLs). -->
     <string name="browser_menu_extension_plus_icon_content_description_2">Engadir %1$s</string>
->>>>>>> a07f670f
     <!-- Browser menu button that opens AMO in a tab -->
     <string name="browser_menu_discover_more_extensions">Descubrir máis extensións</string>
     <!-- Browser menu description that is shown when one or more extensions are disabled due to extension errors -->
@@ -312,8 +307,6 @@
     <string name="browser_menu_tools">Ferramentas</string>
     <!-- Content description (not visible, for screen readers etc.): Back button for all menu redesign sub-menu -->
     <string name="browser_menu_back_button_content_description">Volver ao menú principal</string>
-<<<<<<< HEAD
-=======
     <!-- Content description (not visible, for screen readers etc.) for bottom sheet handlebar main menu. -->
     <string name="browser_main_menu_handlebar_content_description">Pechar a folla do menú principal</string>
     <!-- Content description (not visible, for screen readers etc.) for bottom sheet handlebar extensions menu. -->
@@ -324,7 +317,6 @@
     <string name="browser_tools_menu_handlebar_content_description">Pechar a folla de menú de ferramentas</string>
     <!-- Content description (not visible, for screen readers etc.) for bottom sheet handlebar custom tab menu. -->
     <string name="browser_custom_tab_menu_handlebar_content_description">Pecha a folla de menú de pestanas personalizadas</string>
->>>>>>> a07f670f
     <!-- Browser menu description that describes the various tools related menu items inside of the tools sub-menu -->
     <string name="browser_menu_tools_description_with_translate">Vista de lectura, traducir, imprimir, compartir e abrir aplicación</string>
     <!-- Browser menu description that describes the various tools related menu items inside of the tools sub-menu -->
@@ -1312,11 +1304,6 @@
     <string name="bookmark_navigate_back_button_content_description">Navegar cara atrás</string>
     <!-- Content description for the bookmark list new folder navigation bar button -->
     <string name="bookmark_add_new_folder_button_content_description">Engade un novo cartafol</string>
-<<<<<<< HEAD
-    <!-- Content description for the bookmark navigation bar close button -->
-    <string name="bookmark_close_button_content_description" tools:ignore="UnusedResources" moz:removedIn="130">Pechar os marcadores</string>
-=======
->>>>>>> a07f670f
     <!-- Content description for bookmark search floating action button -->
     <string name="bookmark_search_button_content_description">Buscar nos marcadores</string>
     <!-- Content description for the overflow menu for a bookmark item. Paramter will a folder name or bookmark title. -->
@@ -1333,12 +1320,9 @@
     <!-- Description for the bookmark list empty state when you're in an empty folder. -->
     <string name="bookmark_empty_list_folder_description">Engade marcadores mentres navegas para que poidas atopar os teus sitios favoritos máis tarde.</string>
 
-<<<<<<< HEAD
-=======
     <!-- Description for the add new folder button when selecting a folder. -->
     <string name="bookmark_select_folder_new_folder_button_title" tools:ignore="UnusedResources">Novo cartafol</string>
 
->>>>>>> a07f670f
     <!-- Site Permissions -->
     <!-- Button label that take the user to the Android App setting -->
     <string name="phone_feature_go_to_settings">Ir á configuración</string>
@@ -2835,11 +2819,6 @@
     <string name="likert_scale_option_7" tools:ignore="BrandUsage,UnusedResources">Non uso a busca en Firefox</string>
     <!-- Option for likert scale -->
     <string name="likert_scale_option_8" tools:ignore="UnusedResources">Non uso a sincronización</string>
-<<<<<<< HEAD
-    <!-- Text shown in prompt for homepage microsurvey. Note: The word "Firefox" should NOT be translated. -->
-    <string name="microsurvey_prompt_homepage_title" tools:ignore="BrandUsage,UnusedResources" moz:removedIn="130">Como de satisfeito está coa súa páxina de inicio de Firefox?</string>
-=======
->>>>>>> a07f670f
     <!-- Text shown in prompt for printing microsurvey. "sec" It's an abbreviation for "second". Note: The word "Firefox" should NOT be translated. -->
     <string name="microsurvey_prompt_printing_title" tools:ignore="BrandUsage,UnusedResources">Axude a mellorar a impresión en Firefox. Só leva un segundo</string>
     <!-- Text shown in prompt for search microsurvey. Note: The word "Firefox" should NOT be translated. -->
