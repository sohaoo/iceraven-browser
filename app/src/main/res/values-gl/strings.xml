<?xml version="1.0" encoding="utf-8"?>
<resources xmlns:tools="http://schemas.android.com/tools" xmlns:moz="http://mozac.org/tools">
    <!-- App name for private browsing mode. The first parameter is the name of the app defined in app_name (for example: Fenix)-->
    <string name="app_name_private_5">%s privado</string>
    <!-- App name for private browsing mode. The first parameter is the name of the app defined in app_name (for example: Fenix)-->
    <string name="app_name_private_4">%s (Privado)</string>

    <!-- Home Fragment -->
    <!-- Content description (not visible, for screen readers etc.): "Three dot" menu button. -->
    <string name="content_description_menu">Máis opcións</string>
    <!-- Content description (not visible, for screen readers etc.): "Private Browsing" menu button. -->
    <string name="content_description_private_browsing_button">Activar a navegación privada</string>
    <!-- Content description (not visible, for screen readers etc.): "Private Browsing" menu button. -->
    <string name="content_description_disable_private_browsing_button">Desactivar a navegación privada</string>
    <!-- Content description (not visible, for screen readers etc.): "Private Browsing" menu button. -->
    <string name="content_description_private_browsing">Navegación privada</string>
    <!-- Placeholder text shown in the search bar before a user enters text for the default engine -->
    <string name="search_hint">Buscar ou introducir enderezo</string>
    <!-- Placeholder text shown in the search bar before a user enters text for a general engine -->
    <string name="search_hint_general_engine">Buscar na web</string>
    <!-- Placeholder text shown in search bar when using history search -->
    <string name="history_search_hint">Buscar no historial</string>
    <!-- Placeholder text shown in search bar when using bookmarks search -->
    <string name="bookmark_search_hint">Buscar nos marcadores</string>
    <!-- Placeholder text shown in search bar when using tabs search -->
    <string name="tab_search_hint">Buscar nas lapelas</string>
    <!-- Placeholder text shown in the search bar when using application search engines -->
    <string name="application_search_hint">Introduza os termos de busca</string>
    <!-- No Open Tabs Message Description -->
    <string name="no_open_tabs_description">As súas lapelas abertas aparecen aquí.</string>
    <!-- No Private Tabs Message Description -->
    <string name="no_private_tabs_description">As súas lapelas privadas aparecen aquí.</string>

    <!-- Tab tray multi select title in app bar. The first parameter is the number of tabs selected -->
    <string name="tab_tray_multi_select_title">Seleccionouse %1$d</string>
    <!-- Label of button in create collection dialog for creating a new collection  -->
    <string name="tab_tray_add_new_collection">Engadir nova colección</string>
    <!-- Label of editable text in create collection dialog for naming a new collection  -->
    <string name="tab_tray_add_new_collection_name">Nome</string>
    <!-- Label of button in save to collection dialog for selecting a current collection  -->
    <string name="tab_tray_select_collection">Seleccionar colección</string>
    <!-- Content description for close button while in multiselect mode in tab tray -->
    <string name="tab_tray_close_multiselect_content_description">Saír do modo multiselección</string>
    <!-- Content description for save to collection button while in multiselect mode in tab tray -->
    <string name="tab_tray_collection_button_multiselect_content_description">Gardar as lapelas seleccionadas na colección</string>
    <!-- Content description on checkmark while tab is selected in multiselect mode in tab tray -->
    <string name="tab_tray_multiselect_selected_content_description">Seleccionada</string>

    <!-- Home - Bookmarks -->
    <!-- Title for the home screen section with bookmarks. -->
    <string name="home_bookmarks_title">Marcadores</string>
    <!-- Content description for the button which navigates the user to show all of their bookmarks. -->
    <string name="home_bookmarks_show_all_content_description">Mostrar todos os marcadores</string>
    <!-- Text for the menu button to remove a recently saved bookmark from the user's home screen -->
    <string name="home_bookmarks_menu_item_remove">Retirar</string>

    <!-- About content. The first parameter is the name of the application. (For example: Fenix) -->
    <string name="about_content">%1$s é producido por Mozilla.</string>

    <!-- Private Browsing -->
    <!-- Explanation for private browsing displayed to users on home view when they first enable private mode
        The first parameter is the name of the app defined in app_name (for example: Fenix) -->
    <string name="private_browsing_placeholder_description_2">
        %1$s limpa o historial de buscas e de navegación das lapelas privadas ao saír delas ou pechar a aplicación. Aínda que isto non conserva o seu anonimato en sitios web para o seu fornecedor de servizos de internet, si facilita manter en privado o que fai na rede para calquera outra persoa que utilice este ordenador.</string>
    <string name="private_browsing_common_myths">
       Mitos frecuentes sobre a navegación privada
    </string>

    <!-- True Private Browsing Mode -->
    <!-- Title for info card on private homescreen in True Private Browsing Mode. -->
    <string name="felt_privacy_desc_card_title">Non deixe rastro neste dispositivo</string>
    <!-- Explanation for private browsing displayed to users on home view when they first enable
        private mode in our new Total Private Browsing mode.
        The first parameter is the name of the app defined in app_name (for example: Firefox Nightly)
        The second parameter is the clickable link text in felt_privacy_info_card_subtitle_link_text -->
    <string name="felt_privacy_info_card_subtitle_2">%1$s elimina as súas cookies, o historial e os datos do sitio cando peche todas as súas lapelas privadas. %2$s</string>
    <!-- Clickable portion of the explanation for private browsing that links the user to our
        about privacy page.
        This string is used in felt_privacy_info_card_subtitle as the second parameter.-->
    <string name="felt_privacy_info_card_subtitle_link_text">Quen podería ver a miña actividade?</string>

    <!-- Private mode shortcut "contextual feature recommendation" (CFR) -->
    <!-- Text for the Private mode shortcut CFR message for adding a private mode shortcut to open private tabs from the Home screen -->
    <string name="private_mode_cfr_message_2">Inicie a súa próxima lapela privada cun só toque.</string>
    <!-- Text for the positive button to accept adding a Private Browsing shortcut to the Home screen -->
    <string name="private_mode_cfr_pos_button_text">Engadir á páxina de inicio</string>
    <!-- Text for the negative button to decline adding a Private Browsing shortcut to the Home screen -->
    <string name="cfr_neg_button_text">Non, grazas</string>

    <!-- Open in App "contextual feature recommendation" (CFR) -->
    <!-- Text for the info message. The first parameter is the name of the application.-->
    <string name="open_in_app_cfr_info_message_2">Pode configurar %1$s para que abra automaticamente as ligazóns nas aplicacións.</string>
    <!-- Text for the positive action button -->
    <string name="open_in_app_cfr_positive_button_text">Ir á configuración</string>
    <!-- Text for the negative action button -->
    <string name="open_in_app_cfr_negative_button_text">Rexeitar</string>

    <!-- Total cookie protection "contextual feature recommendation" (CFR) -->
    <!-- Text for the message displayed in the contextual feature recommendation popup promoting the total cookie protection feature. -->
    <string name="tcp_cfr_message" moz:removedIn="132" tools:ignore="UnusedResources">A nosa función de privacidade máis poderosa aínda illa os rastrexadores entre sitios.</string>
    <!-- Text displayed that links to website containing documentation about the "Total cookie protection" feature. -->
    <string name="tcp_cfr_learn_more" moz:removedIn="132" tools:ignore="UnusedResources">Aprenda sobre a protección total de cookies</string>

    <!-- Private browsing erase action "contextual feature recommendation" (CFR) -->
    <!-- Text for the message displayed in the contextual feature recommendation popup promoting the erase private browsing feature. -->
    <string name="erase_action_cfr_message">Toque aquí para comezar unha nova sesión privada. Elimine o seu historial, cookies — todo.</string>


    <!-- Toolbar "contextual feature recommendation" (CFR) -->
    <!-- Text for the title displayed in the contextual feature recommendation popup promoting the navigation bar. -->
    <string name="navbar_cfr_title">Navegar máis rápido coa nova navegación</string>

    <!-- Text for the message displayed in the contextual feature recommendation popup promoting the navigation bar. -->
    <string name="navbar_cfr_message_2">Nun sitio web, esta barra escóndese mentres se despraza cara abaixo para obter máis espazo de navegación.</string>

    <!-- Text for the message displayed for the popup promoting the long press of navigation in the navigation bar. -->
    <string name="navbar_navigation_buttons_cfr_message">Toque e manteña premidas as frechas para saltar entre as páxinas do historial desta pestana.</string>

    <!-- Tablet navigation bar "contextual feature recommendation" (CFR) -->
    <!-- Text for the title displayed in the contextual feature recommendation popup promoting the tablet navigation bar. -->
    <string name="tablet_nav_bar_cfr_title" moz:removedIn="132" tools:ignore="UnusedResources">Novo: frechas cara atrás e cara adiante cun só toque</string>
    <!-- Text for the message displayed in the contextual feature recommendation popup promoting the tablet navigation bar. -->
    <string name="tablet_nav_bar_cfr_message" moz:removedIn="132" tools:ignore="UnusedResources">Goce dunha navegación máis rápida, sempre está ao alcance dos seus dedos.</string>

    <!-- Text for the info dialog when camera permissions have been denied but user tries to access a camera feature. -->
    <string name="camera_permissions_needed_message">Necesítase acceso á cámara. Vai á configuración de Android, toque nos permisos e toque en permitir.</string>
    <!-- Text for the positive action button to go to Android Settings to grant permissions. -->
    <string name="camera_permissions_needed_positive_button_text">Ir á configuración</string>
    <!-- Text for the negative action button to dismiss the dialog. -->
    <string name="camera_permissions_needed_negative_button_text">Rexeitar</string>

    <!-- Text for the banner message to tell users about our auto close feature. -->
    <string name="tab_tray_close_tabs_banner_message">Configure as lapelas abertas para que se pechen automaticamente se non se viron de novo onte, na semana ou no mes pasados.</string>
    <!-- Text for the positive action button to go to Settings for auto close tabs. -->
    <string name="tab_tray_close_tabs_banner_positive_button_text">Ver opcións</string>
    <!-- Text for the negative action button to dismiss the Close Tabs Banner. -->
    <string name="tab_tray_close_tabs_banner_negative_button_text">Rexeitar</string>


    <!-- Text for the banner message to tell users about our inactive tabs feature. -->
    <string name="tab_tray_inactive_onboarding_message">Os separadores que non vise en dúas semanas móvense aquí.</string>
    <!-- Text for the action link to go to Settings for inactive tabs. -->
    <string name="tab_tray_inactive_onboarding_button_text">Desactivar na configuración</string>
    <!-- Text for title for the auto-close dialog of the inactive tabs. -->
    <string name="tab_tray_inactive_auto_close_title">Pechar automaticamente despois dun mes?</string>
    <!-- Text for the body for the auto-close dialog of the inactive tabs.
        The first parameter is the name of the application.-->
    <string name="tab_tray_inactive_auto_close_body_2">%1$s pode pechar os separadores que non se visen durante o último mes.</string>
    <!-- Content description for close button in the auto-close dialog of the inactive tabs. -->
    <string name="tab_tray_inactive_auto_close_button_content_description">Pechar</string>

    <!-- Text for turn on auto close tabs button in the auto-close dialog of the inactive tabs. -->
    <string name="tab_tray_inactive_turn_on_auto_close_button_2">Activar o peche automático</string>


    <!-- Home screen icons - Long press shortcuts -->
    <!-- Shortcut action to open new tab -->
    <string name="home_screen_shortcut_open_new_tab_2">Nova lapela</string>
    <!-- Shortcut action to open new private tab -->
    <string name="home_screen_shortcut_open_new_private_tab_2">Nova lapela privada</string>

    <!-- Shortcut action to open Passwords screen -->
    <string name="home_screen_shortcut_passwords">Contrasinais</string>

    <!-- Recent Tabs -->
    <!-- Header text for jumping back into the recent tab in the home screen -->
    <string name="recent_tabs_header">Volver</string>
    <!-- Button text for showing all the tabs in the tabs tray -->
    <string name="recent_tabs_show_all">Mostrar todo</string>
    <!-- Content description for the button which navigates the user to show all recent tabs in the tabs tray. -->
    <string name="recent_tabs_show_all_content_description_2">Botón para mostrar todos os separadores recentes</string>

    <!-- Text for button in synced tab card that opens synced tabs tray -->
    <string name="recent_tabs_see_all_synced_tabs_button_text">Ver todas as lapelas sincronizadas</string>
    <!-- Accessibility description for device icon used for recent synced tab -->
    <string name="recent_tabs_synced_device_icon_content_description">Dispositivo sincronizado</string>
    <!-- Text for the dropdown menu to remove a recent synced tab from the homescreen -->
    <string name="recent_synced_tab_menu_item_remove">Retirar</string>
    <!-- Text for the menu button to remove a grouped highlight from the user's browsing history
         in the Recently visited section -->
    <string name="recent_tab_menu_item_remove">Retirar</string>

    <!-- History Metadata -->
    <!-- Header text for a section on the home screen that displays grouped highlights from the
         user's browsing history, such as topics they have researched or explored on the web -->
    <string name="history_metadata_header_2">Visitado recentemente</string>
    <!-- Text for the menu button to remove a grouped highlight from the user's browsing history
         in the Recently visited section -->
    <string name="recently_visited_menu_item_remove">Retirar</string>
    <!-- Content description for the button which navigates the user to show all of their history. -->
    <string name="past_explorations_show_all_content_description_2">Mostrar todas as exploracións anteriores</string>

    <!-- Browser Fragment -->
    <!-- Content description (not visible, for screen readers etc.): Navigate backward (browsing history) -->
    <string name="browser_menu_back">Atrás</string>
    <!-- Content description (not visible, for screen readers etc.): Navigate forward (browsing history) -->
    <string name="browser_menu_forward">Adiante</string>
    <!-- Content description (not visible, for screen readers etc.): Refresh current website -->
    <string name="browser_menu_refresh">Actualizar</string>
    <!-- Content description (not visible, for screen readers etc.): Stop loading current website -->
    <string name="browser_menu_stop">Parar</string>
    <!-- Browser menu button that opens the extensions manager -->
    <string name="browser_menu_extensions">Extensións</string>
    <!-- Browser menu banner header text for extensions onboarding.
        The first parameter is the name of the app defined in app_name (for example: Fenix). -->
    <string name="browser_menu_extensions_banner_onboarding_header">Faga %s seu</string>
    <!-- Browser menu banner body text for extensions onboarding.
        The first parameter is the name of the app defined in app_name (for example: Fenix). -->
    <string name="browser_menu_extensions_banner_onboarding_body">As extensións melloran a súa navegación, desde cambiar o aspecto e o rendemento de %s ata aumentar a privacidade e a seguridade.</string>
    <!-- Browser menu banner link text for learning more about extensions -->
    <string name="browser_menu_extensions_banner_learn_more">Máis información</string>
    <!-- Browser menu button that opens the extensions manager -->
    <string name="browser_menu_manage_extensions">Xestionar as extensións</string>
    <!-- Content description (not visible, for screen readers etc.): Section heading for recommended extensions.-->
    <string name="browser_menu_recommended_section_content_description">Extensións recomendadas</string>
    <!-- Content description (not visible, for screen readers etc.): Label for plus icon used to add extension.
      The first parameter is the name of the extension (for example: ClearURLs). -->
    <string name="browser_menu_extension_plus_icon_content_description_2">Engadir %1$s</string>
    <!-- Browser menu button that opens AMO in a tab -->
    <string name="browser_menu_discover_more_extensions">Descubrir máis extensións</string>
    <!-- Browser menu description that is shown when one or more extensions are disabled due to extension errors -->
    <string name="browser_menu_extensions_disabled_description">Desactivado temporalmente</string>
    <!-- The description of the browser menu appears when the user hasn't installed any extensions. -->
    <string name="browser_menu_no_extensions_installed_description">Non hai extensións activadas</string>
    <!-- Browser menu button that opens account settings -->
    <string name="browser_menu_account_settings">Información da conta</string>
    <!-- Browser menu button that sends a user to help articles -->
    <string name="browser_menu_help">Axuda</string>
    <!-- Browser menu button that sends a to a the what's new article -->
    <string name="browser_menu_whats_new">Novidades</string>
    <!-- Browser menu button that opens the settings menu -->
    <string name="browser_menu_settings">Configuración</string>
    <!-- Browser menu button that opens a user's library -->
    <string name="browser_menu_library">Biblioteca</string>
    <!-- Browser menu toggle that requests a desktop site -->
    <string name="browser_menu_desktop_site">Sitio de escritorio</string>
    <!-- Browser menu button that reopens a private tab as a regular tab -->
    <string name="browser_menu_open_in_regular_tab">Abrir na pestana normal</string>
    <!-- Browser menu toggle that adds a shortcut to the site on the device home screen. -->
    <string name="browser_menu_add_to_homescreen">Engadir á páxina de inicio</string>
    <!-- Browser menu toggle that adds a shortcut to the site on the device home screen. -->
    <string name="browser_menu_add_to_homescreen_2">Engadir á pantalla de inicio…</string>
    <!-- Text for notifying users that Xiaomi devices require additional permissions to add to home screen -->
    <string name="browser_menu_add_to_homescreen_xiaomi">Os dispositivos Xiaomi poden necesitar permisos adicionais para engadir atallos á pantalla de inicio. Comprobe a súa configuración.</string>
    <!-- Content description (not visible, for screen readers etc.) for the Resync tabs button -->
    <string name="resync_button_content_description">Resincronizar</string>
    <!-- Browser menu button that opens the find in page menu -->
    <string name="browser_menu_find_in_page">Atopar na páxina</string>
    <!-- Browser menu button that opens the find in page menu -->
    <string name="browser_menu_find_in_page_2">Busca na páxina…</string>
    <!-- Browser menu button that opens the translations dialog, which has options to translate the current browser page. -->
    <string name="browser_menu_translations">Traducir a páxina</string>
    <!-- Browser menu button that saves the current tab to a collection -->
    <string name="browser_menu_save_to_collection">Gardar na colección…</string>
    <!-- Browser menu button that saves the current tab to a collection -->
    <string name="browser_menu_save_to_collection_2">Gardar na colección</string>
    <!-- Browser menu button that open a share menu to share the current site -->
    <string name="browser_menu_share">Compartir</string>
    <!-- Browser menu button that open a share menu to share the current site -->
    <string name="browser_menu_share_2">Compartir…</string>
    <!-- Browser menu button shown in custom tabs that opens the current tab in Fenix
        The first parameter is the name of the app defined in app_name (for example: Fenix) -->
    <string name="browser_menu_open_in_fenix">Aberto en %1$s</string>
    <!-- Browser menu text shown in custom tabs to indicate this is a Fenix tab
        The first parameter is the name of the app defined in app_name (for example: Fenix) -->
    <string name="browser_menu_powered_by">CREADO POR %1$s</string>
    <!-- Browser menu text shown in custom tabs to indicate this is a Fenix tab
        The first parameter is the name of the app defined in app_name (for example: Fenix) -->
    <string name="browser_menu_powered_by2">Creado por %1$s</string>
    <!-- Browser menu button to put the current page in reader mode -->
    <string name="browser_menu_read">Modo de lectura</string>
    <!-- Browser menu button content description to close reader mode and return the user to the regular browser -->
    <string name="browser_menu_read_close">Pechar a vista de lectura</string>
    <!-- Browser menu button to open the current page in an external app -->
    <string name="browser_menu_open_app_link">Abrir cunha aplicación</string>
    <!-- Browser menu button to show reader view appearance controls e.g. the used font type and size -->
    <string name="browser_menu_customize_reader_view">Personalizar da vista de lectura</string>

    <!-- Browser menu button to show reader view appearance controls e.g. the used font type and size -->
    <string name="browser_menu_customize_reader_view_2">Personalizar a vista de lectura</string>
    <!-- Browser menu label for adding a bookmark -->
    <string name="browser_menu_add">Engadir</string>
    <!-- Browser menu label for editing a bookmark -->
    <string name="browser_menu_edit">Editar</string>
    <!-- Button shown on the home page that opens the Customize home settings -->
    <string name="browser_menu_customize_home_1">Personalizar a páxina de inicio</string>

    <!-- Browser menu label to sign in to sync on the device using Mozilla accounts -->
    <string name="browser_menu_sign_in">Acceder</string>
    <!-- Browser menu caption label for the "Sign in" browser menu item described in `browser_menu_sign_in` -->
    <string name="browser_menu_sign_in_caption">Sincronizar contrasinais, pestanas e moito máis</string>

    <!-- Browser menu label to sign back in to sync on the device when the user's account needs to be reauthenticated -->
    <string name="browser_menu_sign_back_in_to_sync">Volver a acceder para sincronizar</string>
    <!-- Browser menu caption label for the "Sign back in to sync" browser menu item described in `browser_menu_sign_back_in_to_sync` when there is an error in syncing -->
    <string name="browser_menu_syncing_paused_caption">Sincronización detida</string>
    <!-- Browser menu label that creates a private tab -->
    <string name="browser_menu_new_private_tab">Nova lapela privada</string>
    <!-- Browser menu label that navigates to the Password screen -->
    <string name="browser_menu_passwords">Contrasinais</string>

    <!-- Browser menu label that navigates to the SUMO page for the Firefox for Android release notes.
         The first parameter is the name of the app defined in app_name (for example: Fenix)-->
    <string name="browser_menu_new_in_firefox">Novo en %1$s</string>

    <!-- Browser menu label that toggles the request for the desktop site of the currently visited page -->
    <string name="browser_menu_switch_to_desktop_site">Cambiar ao sitio de escritorio</string>
    <!-- Browser menu label that toggles the request for the mobile site of the currently visited page -->
    <string name="browser_menu_switch_to_mobile_site">Cambiar ao sitio móbil</string>
    <!-- Browser menu label that navigates to the page tools sub-menu -->
    <string name="browser_menu_tools">Ferramentas</string>
    <!-- Content description (not visible, for screen readers etc.): Back button for all menu redesign sub-menu -->
    <string name="browser_menu_back_button_content_description">Volver ao menú principal</string>
    <!-- Content description (not visible, for screen readers etc.) for bottom sheet handlebar main menu. -->
    <string name="browser_main_menu_handlebar_content_description">Pechar a folla do menú principal</string>
<<<<<<< HEAD
=======
    <!-- Content description (not visible, for screen readers etc.) for main menu help button. -->
    <string name="browser_main_menu_content_description_help_button">Axuda</string>
    <!-- Content description (not visible, for screen readers etc.) for main menu settings button. -->
    <string name="browser_main_menu_content_description_settings_button">Configuración</string>
>>>>>>> 6f8a28bf
    <!-- Content description (not visible, for screen readers etc.) for bottom sheet handlebar extensions menu. -->
    <string name="browser_extensions_menu_handlebar_content_description">Pechar a folla de menú de extensións</string>
    <!-- Content description (not visible, for screen readers etc.) for bottom sheet handlebar save menu. -->
    <string name="browser_save_menu_handlebar_content_description">Pecha a folla de menú de gardar</string>
    <!-- Content description (not visible, for screen readers etc.) for bottom sheet handlebar tools menu. -->
    <string name="browser_tools_menu_handlebar_content_description">Pechar a folla de menú de ferramentas</string>
    <!-- Content description (not visible, for screen readers etc.) for bottom sheet handlebar custom tab menu. -->
    <string name="browser_custom_tab_menu_handlebar_content_description">Pecha a folla de menú de pestanas personalizadas</string>
    <!-- Browser menu description that describes the various tools related menu items inside of the tools sub-menu -->
    <string name="browser_menu_tools_description_with_translate">Vista de lectura, traducir, imprimir, compartir e abrir aplicación</string>
    <!-- Browser menu description that describes the various tools related menu items inside of the tools sub-menu -->
    <string name="browser_menu_tools_description">Vista de lectuar, imprimir, compartir e abrir aplicación</string>
    <!-- Browser menu label that navigates to the save sub-menu, which contains various save related menu items such as
         bookmarking a page, saving to collection, shortcut or as a PDF, and adding to home screen -->
    <string name="browser_menu_save">Gardar</string>

    <!-- Browser menu description that describes the various save related menu items inside of the save sub-menu -->
    <string name="browser_menu_save_description">Engadir marcador, atallo, inicio, colección, PDF</string>
    <!-- Browser menu label that bookmarks the currently visited page -->
    <string name="browser_menu_bookmark_this_page">Marcar esta páxina</string>
    <!-- Browser menu label that navigates to the edit bookmark screen for the current bookmarked page -->
    <string name="browser_menu_edit_bookmark">Editar marcador</string>
    <!-- Browser menu label that the saves the currently visited page as a PDF -->
    <string name="browser_menu_save_as_pdf">Gardar como PDF…</string>
    <!-- Browser menu label for turning ON reader view of the current visited page -->
    <string name="browser_menu_turn_on_reader_view">Activar a vista de lector</string>
    <!-- Browser menu label for turning OFF reader view of the current visited page -->
    <string name="browser_menu_turn_off_reader_view">Desactivar a vista de lector</string>
    <!-- Browser menu label for navigating to the translation feature, which provides language translation options the current visited page -->
    <string name="browser_menu_translate_page">Traducir a páxina…</string>
    <!-- Browser menu label that is displayed when the current page has been translated by the translation feature.
         The first parameter is the name of the language that page was translated to (e.g. English). -->
    <string name="browser_menu_translated_to">Traducida a %1$s</string>
    <!-- Browser menu label for the print feature -->
    <string name="browser_menu_print">Imprimir…</string>

    <!-- Browser menu label for the Delete browsing data on quit feature.
        The first parameter is the name of the app defined in app_name (for example: Fenix). -->
    <string name="browser_menu_delete_browsing_data_on_quit">Saír de %1$s</string>

    <!-- Menu "contextual feature recommendation" (CFR) -->
    <!-- Text for the title in the contextual feature recommendation popup promoting the menu feature. -->
    <string name="menu_cfr_title">Novo: menú simplificado</string>
    <!-- Text for the message in the contextual feature recommendation popup promoting the menu feature. -->
    <string name="menu_cfr_body">Busca o que necesitas máis rápido, desde a navegación privada ata gardar accións.</string>

    <!-- Extensions management fragment -->
    <!-- Text displayed when there are no extensions to be shown -->
    <string name="extensions_management_no_extensions">Non hai extensións aquí</string>

    <!-- Browser Toolbar -->
    <!-- Content description for the Home screen button on the browser toolbar -->
    <string name="browser_toolbar_home">Páxina de inicio</string>

    <!-- Content description (not visible, for screen readers etc.): Erase button: Erase the browsing
         history and go back to the home screen. -->
    <string name="browser_toolbar_erase">Borrar o historial de navegación</string>
    <!-- Content description for the translate page toolbar button that opens the translations dialog when no translation has occurred. -->
    <string name="browser_toolbar_translate">Traducir a páxina</string>
    <!-- Content description (not visible, for screen readers etc.) for the translate page toolbar button that opens the translations dialog when the page is translated successfully.
         The first parameter is the name of the language that is displayed in the original page. (For example: English)
         The second parameter is the name of the language which the page was translated to. (For example: French) -->
    <string name="browser_toolbar_translated_successfully">Páxina traducida de %1$s a %2$s.</string>

    <!-- Locale Settings Fragment -->
    <!-- Content description for tick mark on selected language -->
    <string name="a11y_selected_locale_content_description">Idioma seleccionado</string>
    <!-- Text for default locale item -->
    <string name="default_locale_text">Igual que o idioma do dispositivo</string>
    <!-- Placeholder text shown in the search bar before a user enters text -->
    <string name="locale_search_hint">Buscar idioma</string>

    <!-- Search Fragment -->
    <!-- Button in the search view that lets a user search by scanning a QR code -->
    <string name="search_scan_button" moz:removedIn="133" tools:ignore="UnusedResources">Escanear</string>

    <!-- Button in the search view that lets a user search by scanning a QR code -->
    <string name="search_scan_button_2">Escanear código QR</string>
    <!-- Button in the search view when shortcuts are displayed that takes a user to the search engine settings -->
    <string name="search_shortcuts_engine_settings">Configuración do motor de busca</string>
    <!-- Button in the search view that lets a user navigate to the site in their clipboard -->
    <string name="awesomebar_clipboard_title">Encher ligazón co portapapeis</string>
    <!-- Button in the search suggestions onboarding that allows search suggestions in private sessions -->
    <string name="search_suggestions_onboarding_allow_button">Permitir</string>
    <!-- Button in the search suggestions onboarding that does not allow search suggestions in private sessions -->
    <string name="search_suggestions_onboarding_do_not_allow_button">Non permitir</string>
    <!-- Search suggestion onboarding hint title text -->
    <string name="search_suggestions_onboarding_title">Permitir suxestións de busca nas sesións privadas?</string>
    <!-- Search suggestion onboarding hint description text, first parameter is the name of the app defined in app_name (for example: Fenix)-->
    <string name="search_suggestions_onboarding_text">%s compartirá todo o que escriba na barra de enderezo co seu motor de busca predeterminado.</string>

    <!-- Search engine suggestion title text. The first parameter is the name of the suggested engine-->
    <string name="search_engine_suggestions_title">Buscar %s</string>
    <!-- Search engine suggestion description text -->
    <string name="search_engine_suggestions_description">Busca directamente desde a barra de enderezos</string>

    <!-- Menu option in the search selector menu to open the search settings -->
    <string name="search_settings_menu_item">Configuración da busca</string>

    <!-- Header text for the search selector menu -->
    <string name="search_header_menu_item_2">Esta vez buscar en:</string>

    <!-- Content description (not visible, for screen readers etc.): Search engine icon. The first parameter is the search engine name (for example: DuckDuckGo). -->
    <string name="search_engine_icon_content_description" tools:ignore="UnusedResources" moz:removedIn="133">Buscador %s</string>

    <!-- Content description (not visible, for screen readers etc.): Search engine icon.
    The parameter is the search engine name (for example: DuckDuckGo). -->
    <string name="search_engine_icon_content_description_1">Buscador: %s</string>

    <!-- Home onboarding -->
    <!-- Onboarding home screen popup dialog, shown on top of the Jump back in section. -->
    <string name="onboarding_home_screen_jump_back_contextual_hint_2" moz:removedIn="132">Coñeza a súa páxina de inicio personalizada. Aquí aparecerán as pestanas, os marcadores e os resultados das buscas recentes.</string>
    <!-- Home onboarding dialog welcome screen title text. -->
    <string name="onboarding_home_welcome_title_2">Dámosche a benvida a unha internet máis persoal</string>
    <!-- Home onboarding dialog welcome screen description text. -->
    <string name="onboarding_home_welcome_description">Máis cores. Mellor privacidade. O mesmo compromiso coas persoas por riba os beneficios.</string>
    <!-- Home onboarding dialog sign into sync screen title text. -->
    <string name="onboarding_home_sync_title_3">Cambiar de pantalla é máis fácil ca nunca</string>
    <!-- Home onboarding dialog sign into sync screen description text. -->
    <string name="onboarding_home_sync_description">Continúe onde o deixou coas lapelas doutros dispositivos agora na súa páxina de inicio.</string>
    <!-- Text for the button to continue the onboarding on the home onboarding dialog. -->
    <string name="onboarding_home_get_started_button">Comezar</string>
    <!-- Text for the button to navigate to the sync sign in screen on the home onboarding dialog. -->
    <string name="onboarding_home_sign_in_button">Acceder</string>

    <!-- Text for the button to skip the onboarding on the home onboarding dialog. -->
    <string name="onboarding_home_skip_button">Saltar</string>
    <!-- Onboarding home screen sync popup dialog message, shown on top of Recent Synced Tabs in the Jump back in section. -->
    <string name="sync_cfr_message">As súas lapelas estanse sincronizando! Continúe onde o deixou no seu outro dispositivo.</string>
    <!-- Content description (not visible, for screen readers etc.): Close button for the home onboarding dialog -->
    <string name="onboarding_home_content_description_close_button">Pechar</string>

    <!-- Juno first user onboarding flow experiment, strings are marked unused as they are only referenced by Nimbus experiments. -->
    <!-- Description for learning more about our privacy notice. -->
    <string name="juno_onboarding_privacy_notice_text" tools:ignore="BrandUsage">Política de privacidade de Firefox</string>
    <!-- Title for set firefox as default browser screen used by Nimbus experiments. -->
    <string name="juno_onboarding_default_browser_title_nimbus_2">Encántanos telo seguro</string>
    <!-- Title for set firefox as default browser screen used by Nimbus experiments.
        Note: The word "Firefox" should NOT be translated -->
    <string name="juno_onboarding_default_browser_title_nimbus_3" tools:ignore="BrandUsage,UnusedResources">Descubra por que millóns de persoas adoran Firefox</string>
    <!-- Title for set firefox as default browser screen used by Nimbus experiments. -->
    <string name="juno_onboarding_default_browser_title_nimbus_4" tools:ignore="UnusedResources">Navegación segura con máis opcións</string>
    <!-- Description for set firefox as default browser screen used by Nimbus experiments. -->
    <string name="juno_onboarding_default_browser_description_nimbus_3">O noso navegador sen ánimo de lucro axuda a evitar que as empresas o sigan en segredo pola web.</string>
    <!-- Description for set firefox as default browser screen used by Nimbus experiments. -->
    <string name="juno_onboarding_default_browser_description_nimbus_4" tools:ignore="UnusedResources">Máis de 100 millóns de persoas protexen a súa privacidade escollendo un navegador que está apoiado por unha organización sen ánimo de lucro.</string>
    <!-- Description for set firefox as default browser screen used by Nimbus experiments. -->
    <string name="juno_onboarding_default_browser_description_nimbus_5" tools:ignore="UnusedResources">Rastrexadores coñecidos? Bloqueados automaticamente. Extensións? Probe as 700. PDF? O noso lector integrado fai que sexan fáciles de xestionar.</string>
    <!-- Text for the button to set firefox as default browser on the device -->
    <string name="juno_onboarding_default_browser_positive_button" tools:ignore="UnusedResources">Estabelecer como navegador predeterminado</string>
    <!-- Text for the button dismiss the screen and move on with the flow -->
    <string name="juno_onboarding_default_browser_negative_button" tools:ignore="UnusedResources">Agora non</string>
    <!-- Title for sign in to sync screen. -->
    <string name="juno_onboarding_sign_in_title_2">Manteña todo cifrado cando salte entre dispositivos</string>
    <!-- Description for sign in to sync screen. Nimbus experiments do not support string placeholders.
     Note: The word "Firefox" should NOT be translated -->
    <string name="juno_onboarding_sign_in_description_3" tools:ignore="BrandUsage">Firefox cifra os seus contrasinais, marcadores e moito máis cando está sincronizado.</string>
    <!-- Text for the button to sign in to sync on the device -->
    <string name="juno_onboarding_sign_in_positive_button" tools:ignore="UnusedResources">Acceder</string>

    <!-- Text for the button dismiss the screen and move on with the flow -->
    <string name="juno_onboarding_sign_in_negative_button" tools:ignore="UnusedResources">Agora non</string>
    <!-- Title for enable notification permission screen used by Nimbus experiments. Nimbus experiments do not support string placeholders.
        Note: The word "Firefox" should NOT be translated -->
    <string name="juno_onboarding_enable_notifications_title_nimbus_2" tools:ignore="BrandUsage">As notificacións axúdanlle a estar máis seguro con Firefox</string>
    <!-- Description for enable notification permission screen used by Nimbus experiments. Nimbus experiments do not support string placeholders.
       Note: The word "Firefox" should NOT be translated -->
    <string name="juno_onboarding_enable_notifications_description_nimbus_2" tools:ignore="BrandUsage">Envíe pestanas de forma segura entre os seus dispositivos e descubra outras funcións de privacidade en Firefox.</string>
    <!-- Text for the button to request notification permission on the device -->
    <string name="juno_onboarding_enable_notifications_positive_button" tools:ignore="UnusedResources">Activar as notificacións</string>
    <!-- Text for the button dismiss the screen and move on with the flow -->
    <string name="juno_onboarding_enable_notifications_negative_button" tools:ignore="UnusedResources">Agora non</string>

    <!-- Title for add search widget screen used by Nimbus experiments. Nimbus experiments do not support string placeholders.
        Note: The word "Firefox" should NOT be translated -->
    <string name="juno_onboarding_add_search_widget_title" tools:ignore="BrandUsage,UnusedResources">Probar o widget de busca de Firefox</string>
    <!-- Description for add search widget screen used by Nimbus experiments. Nimbus experiments do not support string placeholders.
        Note: The word "Firefox" should NOT be translated -->
    <string name="juno_onboarding_add_search_widget_description" tools:ignore="BrandUsage,UnusedResources">Con Firefox na súa pantalla de inicio, terá fácil acceso ao navegador que prioriza a privacidade e bloquea os rastrexadores entre sitios.</string>

    <!-- Text for the button to add search widget on the device used by Nimbus experiments. Nimbus experiments do not support string placeholders.
        Note: The word "Firefox" should NOT be translated -->
    <string name="juno_onboarding_add_search_widget_positive_button" tools:ignore="BrandUsage,UnusedResources">Engadir o widget de Firefox</string>
    <!-- Text for the button to dismiss the screen and move on with the flow -->
    <string name="juno_onboarding_add_search_widget_negative_button" tools:ignore="UnusedResources">Agora non</string>

    <!-- Onboarding header for the add-ons card used by Nimbus experiments. Nimbus experiments do not support string placeholders.
    Note: The word "Firefox" should NOT be translated -->
    <string name="onboarding_add_on_header" tools:ignore="BrandUsage,UnusedResources">Personaliza o teu Firefox con extensións</string>
    <!-- Onboarding sub header for the add-ons card, used by Nimbus experiments. -->
    <string name="onboarding_add_on_sub_header" tools:ignore="UnusedResources">Engade extensións de terceiros para mellorar a túa seguridade, produtividade e moito máis.</string>
    <!-- Onboarding add-ons card, for checking more add-ons on, used by Nimbus experiments. -->
    <string name="onboarding_add_on_explore_more_extensions" tools:ignore="UnusedResources" moz:removedIn="133">Explora máis extensións.</string>
    <!-- Onboarding add-ons card, button for start browsing, used by Nimbus experiments. -->
    <string name="onboarding_add_on_start_browsing_button" tools:ignore="UnusedResources" moz:removedIn="133">Comeza a navegar.</string>
    <!-- Onboarding add-ons card, for checking more add-ons on, used by Nimbus experiments. -->
<<<<<<< HEAD
    <string name="onboarding_add_on_explore_more_extensions_2" tools:ignore="UnusedResources">Explora máis extensións</string>
    <!-- Onboarding add-ons card, button for start browsing, used by Nimbus experiments. -->
    <string name="onboarding_add_on_start_browsing_button_2" tools:ignore="UnusedResources">Iniciar a navegación</string>
=======
    <string name="onboarding_add_on_explore_more_extensions_2">Explora máis extensións</string>
    <!-- Onboarding add-ons card, button for start browsing, used by Nimbus experiments. -->
    <string name="onboarding_add_on_start_browsing_button_2">Iniciar a navegación</string>
>>>>>>> 6f8a28bf
    <!-- Ublock name for the onboarding add-ons card, used by Nimbus experiments. Note: The word "Ublock Origin" is a brand name should NOT be translated -->
    <string name="onboarding_add_on_ublock_name" tools:ignore="UnusedResources">uBlock Orixe</string>
    <!-- Ublock description for the onboarding add-ons card, used by Nimbus experiments. -->
    <string name="onboarding_add_on_ublock_description" tools:ignore="UnusedResources">Bloquear anuncios de forma eficaz e eficiente.</string>
    <!-- Privacy Badger name for the onboarding add-ons card, used by Nimbus experiments. Note: The word "Privacy Badger" is a brand name should NOT be translated -->
    <string name="onboarding_add_on_privacy_badger_name" tools:ignore="UnusedResources">Privacidade Badger</string>
    <!-- Privacy Badger description for the onboarding add-ons card, used by Nimbus experiments. -->
    <string name="onboarding_add_on_privacy_badger_description" tools:ignore="UnusedResources">xoia anti-rastreo. Detén os rastreadores invisibles e os anuncios de espionaxe.</string>
    <!-- Search by Image name for the onboarding add-ons card, used by Nimbus experiments. Note: The word "Search by Image" is a brand name should NOT be translated -->
    <string name="onboarding_add_on_search_by_image_name" tools:ignore="UnusedResources">Busca por Imaxe</string>
    <!-- Search by Image description for the onboarding add-ons card, used by Nimbus experiments. -->
    <string name="onboarding_add_on_search_by_image_description" tools:ignore="UnusedResources">Mira unha imaxe interesante e aprende máis sobre ela.</string>
    <!-- Dark Reader name for the onboarding add-ons card, used by Nimbus experiments. Note: The word "Dark Reader" is a brand name should NOT be translated -->
    <string name="onboarding_add_on_dark_reader_name" tools:ignore="UnusedResources">Lector escuro</string>
    <!-- Privacy Badger description for the onboarding add-ons card, used by Nimbus experiments. -->
    <string name="onboarding_add_on_dark_reader_description" tools:ignore="UnusedResources">Modo escuro personalizado para a web móbil.</string>

<<<<<<< HEAD
=======
    <!-- Label for the number of reviews for an add-on. The parameter is for the formatted number of reviews e.g. "1,234", "12,345", "123,456". -->
    <string name="onboarding_add_on_reviews_label">Opinións: %1$s</string>
    <!-- Content description for the add-on icon. -->
    <string name="onboarding_add_on_icon_content_description">Icona de complemento</string>
    <!-- Content description for the an installed add-on icon. -->
    <string name="onboarding_installed_add_on_icon_content_description">Icona de complemento instalado</string>
    <!-- Content description for the an installing add-on icon. -->
    <string name="onboarding_installing_add_on_icon_content_description">Icona de instalación do complemento</string>
    <!-- Content description for the add add-on button. -->
    <string name="onboarding_add_on_add_button_content_description">Botón Engadir complemento</string>
    <!-- Content description for the star rating group. -->
    <string name="onboarding_add_on_star_rating_content_description">Valorado %1$s sobre 5</string>

>>>>>>> 6f8a28bf
    <!-- Search Widget -->
    <!-- Content description for searching with a widget. The first parameter is the name of the application.-->
    <string name="search_widget_content_description_2">Abrir unha nova lapela en %1$s</string>
    <!-- Text preview for smaller sized widgets -->
    <string name="search_widget_text_short">Buscar</string>
    <!-- Text preview for larger sized widgets -->
    <string name="search_widget_text_long">Buscar na Rede</string>
    <!-- Content description (not visible, for screen readers etc.): Voice search -->
    <string name="search_widget_voice">Busca por voz</string>

    <!-- Preferences -->
    <!-- Title for the settings page-->
    <string name="settings">Configuración</string>
    <!-- Preference category for general settings -->
    <string name="preferences_category_general">Xeral</string>
    <!-- Preference category for all links about Fenix -->
    <string name="preferences_category_about">Sobre</string>
    <!-- Preference category for settings related to changing the default search engine -->
    <string name="preferences_category_select_default_search_engine">Selecciona un</string>
    <!-- Preference for settings related to managing search shortcuts for the quick search menu -->
    <string name="preferences_manage_search_shortcuts_2">Xestionar buscadores alternativos</string>
    <!-- Summary for preference for settings related to managing search shortcuts for the quick search menu -->
    <string name="preferences_manage_search_shortcuts_summary">Edita os motores visibles no menú de busca</string>
    <!-- Preference category for settings related to managing search shortcuts for the quick search menu -->
    <string name="preferences_category_engines_in_search_menu">Motores visibles no menú de busca</string>
    <!-- Preference for settings related to changing the default search engine -->
    <string name="preferences_default_search_engine">Motor de busca predeterminado</string>
    <!-- Preference for settings related to Search -->
    <string name="preferences_search">Buscas</string>
    <!-- Preference for settings related to Search engines -->
    <string name="preferences_search_engines">Motores de busca</string>
    <!-- Preference for settings related to Search engines suggestions-->
    <string name="preferences_search_engines_suggestions">Suxestións dos buscadores</string>
    <!-- Preference Category for settings related to Search address bar -->
    <string name="preferences_settings_address_bar">Preferencias da barra de enderezos</string>
    <!-- Preference Category for settings to Firefox Suggest -->
    <string name="preference_search_address_bar_fx_suggest" tools:ignore="BrandUsage">Barra de enderezos - Suxerencias de Firefox</string>
    <!-- Preference link to Learn more about Firefox Suggest -->
    <string name="preference_search_learn_about_fx_suggest" tools:ignore="BrandUsage">Más información sobre as suxerencias de Firefox</string>
    <!-- Preference link to rating Fenix on the Play Store -->
    <string name="preferences_rate">Valorar en Google Play</string>
    <!-- Preference linking to about page for Fenix
        The first parameter is the name of the app defined in app_name (for example: Fenix) -->
    <string name="preferences_about">Sobre o %1$s</string>
    <!-- Preference for settings related to changing the default browser -->
    <string name="preferences_set_as_default_browser">Definir como navegador predeterminado</string>
    <!-- Preference category for advanced settings -->
    <string name="preferences_category_advanced">Opcións avanzadas</string>
    <!-- Preference category for privacy and security settings -->
    <string name="preferences_category_privacy_security">Privacidade e seguranza</string>
    <!-- Preference for advanced site permissions -->
    <string name="preferences_site_permissions" moz:removedIn="133" tools:ignore="UnusedResources">Permisos do sitio</string>
    <!-- Preference for advanced site settings -->
    <string name="preferences_site_settings">Axustes do sitio</string>
    <!-- Preference for private browsing options -->
    <string name="preferences_private_browsing_options">Navegación privada</string>
    <!-- Preference for opening links in a private tab-->
    <string name="preferences_open_links_in_a_private_tab">Abrir ligazóns nunha lapela privada</string>
    <!-- Preference for allowing screenshots to be taken while in a private tab-->
    <string name="preferences_allow_screenshots_in_private_mode">Permitir capturas de pantalla na navegación privada</string>
    <!-- Will inform the user of the risk of activating Allow screenshots in private browsing option -->
    <string name="preferences_screenshots_in_private_mode_disclaimer">Se se permite, as lapelas privadas tamén serán visíbeis ao estaren abertas varias aplicacións</string>
    <!-- Preference for adding private browsing shortcut -->
    <string name="preferences_add_private_browsing_shortcut">Engadir atallo de navegación privada</string>

    <!-- Preference for enabling "HTTPS-Only" mode -->
    <string name="preferences_https_only_title">Modo só HTTPS</string>

    <!-- Label for cookie banner section in quick settings panel. -->
    <string name="cookie_banner_blocker">Bloqueador de aviso de cookies</string>
    <!-- Preference for removing cookie/consent banners from sites automatically in private mode. See reduce_cookie_banner_summary for additional context. -->
    <string name="preferences_cookie_banner_reduction_private_mode">Bloqueador de aviso de cookies na navegación privada</string>
    <!-- Text for indicating cookie banner handling is off this site, this is shown as part of the protections panel with the tracking protection toggle -->
    <string name="reduce_cookie_banner_off_for_site">Desactivado para este sitio</string>
    <!-- Text for cancel button indicating that cookie banner reduction is not supported for the current site, this is shown as part of the cookie banner details view. -->
    <string name="cookie_banner_handling_details_site_is_not_supported_cancel_button">Cancelar</string>

    <!-- Text for request support button indicating that cookie banner reduction is not supported for the current site, this is shown as part of the cookie banner details view. -->
    <string name="cookie_banner_handling_details_site_is_not_supported_request_support_button_2">Enviar solicitude</string>
    <!-- Text for title indicating that cookie banner reduction is not supported for the current site, this is shown as part of the cookie banner details view. -->
    <string name="cookie_banner_handling_details_site_is_not_supported_title_2">Quere solicitar soporte para este sitio?</string>
    <!-- Label for the snackBar, after the user reports with success a website where cookie banner reducer did not work -->
    <string name="cookie_banner_handling_report_site_snack_bar_text_2">Solicitude enviada</string>
    <!-- Text for indicating cookie banner handling is on this site, this is shown as part of the protections panel with the tracking protection toggle -->
    <string name="reduce_cookie_banner_on_for_site">Activado para este sitio</string>
    <!-- Text for indicating that a request for unsupported site was sent to Nimbus (it's a Mozilla library for experiments), this is shown as part of the protections panel with the tracking protection toggle -->
    <string name="reduce_cookie_banner_unsupported_site_request_submitted_2">Solicitude de soporte enviada</string>
    <!-- Text for indicating cookie banner handling is currently not supported for this site, this is shown as part of the protections panel with the tracking protection toggle -->
    <string name="reduce_cookie_banner_unsupported_site">Sitio actualmente non soportado</string>
    <!-- Title text for a detail explanation indicating cookie banner handling is on this site, this is shown as part of the cookie banner panel in the toolbar. The first parameter is a shortened URL of the current site-->
    <string name="reduce_cookie_banner_details_panel_title_on_for_site_1">Quere activar o bloqueador do aviso de cookies para %1$s?</string>
    <!-- Title text for a detail explanation indicating cookie banner handling is off this site, this is shown as part of the cookie banner panel in the toolbar. The first parameter is a shortened URL of the current site-->
    <string name="reduce_cookie_banner_details_panel_title_off_for_site_1">Quere desactivar o bloqueador do aviso de cookies para %1$s?</string>
    <!-- Title text for a detail explanation indicating cookie banner reducer didn't work for the current site, this is shown as part of the cookie banner panel in the toolbar. The first parameter is the application name-->
    <string name="reduce_cookie_banner_details_panel_title_unsupported_site_request_2">%1$s non pode rexeitar automaticamente as solicitudes de cookies neste sitio. Pode enviar unha solicitude para soportar este sitio no futuro.</string>
    <!-- Long text for a detail explanation indicating what will happen if cookie banner handling is off for a site, this is shown as part of the cookie banner panel in the toolbar. The first parameter is the application name -->
    <string name="reduce_cookie_banner_details_panel_description_off_for_site_1">Desactivar e %1$s borrará as cookies e volverá cargar este sitio. Isto pode pechar a sesión ou baleirar os carriños da compra.</string>
    <!-- Long text for a detail explanation indicating what will happen if cookie banner handling is on for a site, this is shown as part of the cookie banner panel in the toolbar. The first parameter is the application name -->
    <string name="reduce_cookie_banner_details_panel_description_on_for_site_3">Activar e %1$s tentará rexeitar automaticamente todos os avisos de cookies deste sitio.</string>

    <!--Title for the cookie banner re-engagement CFR, the placeholder is replaced with app name -->
    <string name="cookie_banner_cfr_title">%1$s acaba de rexeitar as cookies por ti</string>
    <!--Message for the cookie banner re-engagement CFR -->
    <string name="cookie_banner_cfr_message">Menos distraccións, menos cookies que te rastrexan neste sitio.</string>

    <!-- Description of the preference to enable "HTTPS-Only" mode. -->
    <string name="preferences_https_only_summary">Tenta conectarse automaticamente a sitios mediante o protocolo de cifrado HTTPS para aumentar a seguridade.</string>
    <!-- Summary of https only preference if https only is set to off -->
    <string name="preferences_https_only_off">Desactivado</string>
    <!-- Summary of https only preference if https only is set to on in all tabs -->
    <string name="preferences_https_only_on_all">Activado en todas as lapelas</string>
    <!-- Summary of https only preference if https only is set to on in private tabs only -->
    <string name="preferences_https_only_on_private">Activado nas lapelas privadas</string>
    <!-- Text displayed that links to website containing documentation about "HTTPS-Only" mode -->
    <string name="preferences_http_only_learn_more">Máis información</string>
    <!-- Option for the https only setting -->
    <string name="preferences_https_only_in_all_tabs">Activar en todas as lapelas</string>
    <!-- Option for the https only setting -->
    <string name="preferences_https_only_in_private_tabs">Activar só nas lapelas privadas</string>
    <!-- Title shown in the error page for when trying to access a http website while https only mode is enabled. -->
    <string name="errorpage_httpsonly_title">Sitio seguro non dispoñible</string>
    <!-- Message shown in the error page for when trying to access a http website while https only mode is enabled. The message has two paragraphs. This is the first. -->
    <string name="errorpage_httpsonly_message_title">O máis probable é que o sitio web simplemente non admite HTTPS.</string>
    <!-- Message shown in the error page for when trying to access a http website while https only mode is enabled. The message has two paragraphs. This is the second. -->
    <string name="errorpage_httpsonly_message_summary">Non obstante, tamén é posible que estea implicado un atacante. Se continúas ao sitio web, non debes introducir ningunha información confidencial. Se continúas, o modo só HTTPS desactivarase temporalmente para o sitio.</string>
    <!-- Preference for accessibility -->
    <string name="preferences_accessibility">Accesibilidade</string>
    <!-- Preference to override the Mozilla account server -->
    <string name="preferences_override_account_server">Servidor de contas de Mozilla personalizado</string>
    <!-- Preference to override the Sync token server -->
    <string name="preferences_override_sync_tokenserver">Servidor de sincronización personalizado</string>
    <!-- Toast shown after updating the Mozilla account/Sync server override preferences -->
    <string name="toast_override_account_sync_server_done">Conta de Mozilla/servidor de sincronización modificado. Saíndo da aplicación para aplicar os cambios…</string>
    <!-- Preference category for account information -->
    <string name="preferences_category_account">Conta</string>
    <!-- Preference for changing where the AddressBar is positioned -->
    <string name="preferences_toolbar_2">Localización da barra de enderezos</string>
    <!-- Preference for changing default theme to dark or light mode -->
    <string name="preferences_theme">Tema</string>
    <!-- Preference for customizing the home screen -->
    <string name="preferences_home_2">Páxina de inicio</string>
    <!-- Preference for gestures based actions -->
    <string name="preferences_gestures">Xestos</string>
    <!-- Preference for settings related to visual options -->
    <string name="preferences_customize">Personalizar</string>
    <!-- Preference description for banner about signing in -->
    <string name="preferences_sign_in_description_2">Acceda para sincronizar as lapelas, marcadores, contrasinais e moito máis.</string>
    <!-- Preference shown instead of account display name while account profile information isn't available yet. -->
    <string name="preferences_account_default_name_2">Conta de Mozilla</string>
    <!-- Preference text for account title when there was an error syncing FxA -->
    <string name="preferences_account_sync_error">Reconectar para retomar a sincronización</string>
    <!-- Preference for language -->
    <string name="preferences_language">Idioma</string>
    <!-- Preference for translations -->
    <string name="preferences_translations">Traducións</string>
    <!-- Preference for data choices -->
    <string name="preferences_data_choices">Escollas de datos</string>
    <!-- Preference for data collection -->
    <string name="preferences_data_collection">Recollida de datos</string>
    <!-- Preference for developers -->
    <string name="preferences_remote_debugging">Depuración remota por USB</string>
    <!-- Preference title for switch preference to show search suggestions -->
    <string name="preferences_show_search_suggestions">Mostrar suxestións de busca</string>
    <!-- Preference title for switch preference to show voice search button -->
    <string name="preferences_show_voice_search">Mostrar busca por voz</string>
    <!-- Preference title for switch preference to show search suggestions also in private mode -->
    <string name="preferences_show_search_suggestions_in_private">Mostrar en sesións privadas</string>
    <!-- Preference title for switch preference to show a clipboard suggestion when searching -->
    <string name="preferences_show_clipboard_suggestions">Mostrar suxestións do portapapeis</string>
    <!-- Preference title for switch preference to suggest browsing history when searching -->
    <string name="preferences_search_browsing_history">Buscar no historial de navegación</string>
    <!-- Preference title for switch preference to suggest bookmarks when searching -->
    <string name="preferences_search_bookmarks">Buscar nos marcadores</string>
    <!-- Preference title for switch preference to suggest synced tabs when searching -->
    <string name="preferences_search_synced_tabs">Buscar nas lapelas sincronizadas</string>
    <!-- Preference for account settings -->
    <string name="preferences_account_settings">Configuración da conta</string>
    <!-- Preference for enabling url autocomplete-->
    <string name="preferences_enable_autocomplete_urls">Completar automaticamente os URL</string>
    <!-- Preference title for switch preference to show sponsored Firefox Suggest search suggestions -->
    <string name="preferences_show_sponsored_suggestions">Suxestións dos patrocinadores</string>
    <!-- Summary for preference to show sponsored Firefox Suggest search suggestions.
         The first parameter is the name of the application. -->
    <string name="preferences_show_sponsored_suggestions_summary">Apoiar a %1$s con suxestións patrocinadas ocasionais</string>
    <!-- Preference title for switch preference to show Firefox Suggest search suggestions for web content.
         The first parameter is the name of the application. -->
    <string name="preferences_show_nonsponsored_suggestions">Suxestións de %1$s</string>
    <!-- Summary for preference to show Firefox Suggest search suggestions for web content -->
    <string name="preferences_show_nonsponsored_suggestions_summary">Recibir suxestións da web relacionadas coa súa busca</string>
    <!-- Preference for open links in third party apps -->
    <string name="preferences_open_links_in_apps">Abrir ligazóns con aplicacións</string>
    <!-- Preference for open links in third party apps always open in apps option -->
    <string name="preferences_open_links_in_apps_always">Sempre</string>
    <!-- Preference for open links in third party apps ask before opening option -->
    <string name="preferences_open_links_in_apps_ask">Preguntar antes de abrir</string>
    <!-- Preference for open links in third party apps never open in apps option -->
    <string name="preferences_open_links_in_apps_never">Nunca</string>
    <!-- Preference for open download with an external download manager app -->
    <string name="preferences_external_download_manager">Xestor de descargas externo</string>
    <!-- Preference for enabling gecko engine logs -->
    <string name="preferences_enable_gecko_logs">Activar os rexistros de Gecko</string>
    <!-- Message to indicate users that we are quitting the application to apply the changes -->
    <string name="quit_application">Saíndo da aplicación para aplicar os cambios…</string>

    <!-- Preference for extensions -->
    <string name="preferences_extensions">Extensións</string>
    <!-- Preference for installing a local extension -->
    <string name="preferences_install_local_extension">Instalar a extensión desde o ficheiro</string>
    <!-- Preference for notifications -->
    <string name="preferences_notifications">Notificacións</string>

    <!-- Summary for notification preference indicating notifications are allowed -->
    <string name="notifications_allowed_summary">Permitido</string>
    <!-- Summary for notification preference indicating notifications are not allowed -->
    <string name="notifications_not_allowed_summary">Non permitido</string>

    <!-- Add-on Permissions -->
    <!-- The title of the required permissions section from addon's permissions screen -->
    <string name="addons_permissions_heading_required" tools:ignore="UnusedResources">Obrigatorio</string>
    <!-- The title of the optional permissions section from addon's permissions screen -->
    <string name="addons_permissions_heading_optional" tools:ignore="UnusedResources">Opcional</string>
    <!-- The title of the origin permission option allowing a user to enable the extension to run on all sites -->
    <string name="addons_permissions_allow_for_all_sites" tools:ignore="UnusedResources">Permitir para todos os sitios</string>
    <!-- The subtitle for the allow for all sites preference toggle -->
    <string name="addons_permissions_allow_for_all_sites_subtitle" tools:ignore="UnusedResources">Se confía nesta extensión, pode darlle permiso en todos os sitios web.</string>

    <!-- The text shown when an extension does not require permissions -->
    <string name="addons_does_not_require_permissions">Esta extensión non require ningún permiso.</string>

    <!-- Add-on Preferences -->
    <!-- Preference to customize the configured AMO (addons.mozilla.org) collection -->
    <string name="preferences_customize_extension_collection">Colección de extensións personalizadas</string>
    <!-- Button caption to confirm the add-on collection configuration -->
    <string name="customize_addon_collection_ok">Aceptar</string>
    <!-- Button caption to abort the add-on collection configuration -->
    <string name="customize_addon_collection_cancel">Cancelar</string>
    <!-- Hint displayed on input field for custom collection name -->
    <string name="customize_addon_collection_hint">Nome da colección</string>
    <!-- Hint displayed on input field for custom collection user ID-->
    <string name="customize_addon_collection_user_hint">Propietario da colección (Identificador de usuario)</string>

    <!-- Toast shown after confirming the custom extension collection configuration -->
    <string name="toast_customize_extension_collection_done">Colección de extensión modificada. Saíndo da aplicación para aplicar os cambios…</string>

    <!-- Customize Home -->
    <!-- Header text for jumping back into the recent tab in customize the home screen -->
    <string name="customize_toggle_jump_back_in">Volver</string>
    <!-- Title for the customize home screen section with bookmarks. -->
    <string name="customize_toggle_bookmarks">Marcadores</string>
    <!-- Title for the customize home screen section with recently visited. Recently visited is
    a section where users see a list of tabs that they have visited in the past few days -->
    <string name="customize_toggle_recently_visited">Visitado recentemente</string>

    <!-- Title for the customize home screen section with Pocket. -->
    <string name="customize_toggle_pocket_2">Historias para reflexionar</string>
    <!-- Summary for the customize home screen section with Pocket. The first parameter is product name Pocket -->
    <string name="customize_toggle_pocket_summary">Artigos impulsados por %s</string>
    <!-- Title for the customize home screen section with sponsored Pocket stories. -->
    <string name="customize_toggle_pocket_sponsored">Historias patrocinadas</string>
    <!-- Title for the opening wallpaper settings screen -->
    <string name="customize_wallpapers">Fondos de pantalla</string>
    <!-- Title for the customize home screen section with sponsored shortcuts. -->
    <string name="customize_toggle_contile">Atallos patrocinados</string>

    <!-- Wallpapers -->
    <!-- Content description for various wallpapers. The first parameter is the name of the wallpaper -->
    <string name="wallpapers_item_name_content_description">Elemento de fondo de pantalla: %1$s</string>
    <!-- Snackbar message for when wallpaper is selected -->
    <string name="wallpaper_updated_snackbar_message">Fondo de pantalla actualizado!</string>
    <!-- Snackbar label for action to view selected wallpaper -->
    <string name="wallpaper_updated_snackbar_action">Ver</string>
    <!-- Snackbar message for when wallpaper couldn't be downloaded -->
    <string name="wallpaper_download_error_snackbar_message">Non se puido descargar o fondo de pantalla</string>
    <!-- Snackbar label for action to retry downloading the wallpaper -->
    <string name="wallpaper_download_error_snackbar_action">Tentar de novo</string>
    <!-- Snackbar message for when wallpaper couldn't be selected because of the disk error -->
    <string name="wallpaper_select_error_snackbar_message">Non se puido cambiar o fondo de pantalla</string>
    <!-- Text displayed that links to website containing documentation about the "Limited Edition" wallpapers. -->
    <string name="wallpaper_learn_more">Máis información</string>
    <!-- Text for classic wallpapers title. The first parameter is the Firefox name. -->
    <string name="wallpaper_classic_title">%s clásico</string>
    <!-- Text for artist series wallpapers title. "Artist series" represents a collection of artist collaborated wallpapers. -->
    <string name="wallpaper_artist_series_title">Serie de artistas</string>

    <!-- Description text for the artist series wallpapers with learn more link. The first parameter is the learn more string defined in wallpaper_learn_more. "Independent voices" is the name of the wallpaper collection -->
    <string name="wallpaper_artist_series_description_with_learn_more">A colección Voces Independentes. %s</string>
    <!-- Description text for the artist series wallpapers. "Independent voices" is the name of the wallpaper collection -->
    <string name="wallpaper_artist_series_description">A colección Voces Independentes.</string>
    <!-- Wallpaper onboarding dialog header text. -->
    <string name="wallpapers_onboarding_dialog_title_text">Probar un toque de cor</string>
    <!-- Wallpaper onboarding dialog body text. -->
    <string name="wallpapers_onboarding_dialog_body_text">Escolla un fondo de pantalla que o represente.</string>
    <!-- Wallpaper onboarding dialog learn more button text. The button navigates to the wallpaper settings screen. -->
    <string name="wallpapers_onboarding_dialog_explore_more_button_text">Explorar máis fondos de pantalla</string>

    <!-- Add-ons general availability nimbus message-->
    <!-- Title of the Nimbus message for extension general availability-->
    <string name="addon_ga_message_title_2" tools:ignore="UnusedResources">Xa están dispoñibles novas extensións</string>
    <!-- Body of the Nimbus message for add-ons general availability. 'Firefox' intentionally hardcoded here-->
    <string name="addon_ga_message_body" tools:ignore="BrandUsage,UnusedResources">Consulte máis de 100 extensións novas que lle permiten personalizar Firefox.</string>

    <!-- Button text of the Nimbus message for extensions general availability. -->
    <string name="addon_ga_message_button_2" tools:ignore="UnusedResources">Explorar extensións</string>

    <!-- Extension process crash dialog to user -->
    <!-- Title of the extension crash dialog shown to the user when enough errors have occurred with extensions and they need to be temporarily disabled -->
    <string name="extension_process_crash_dialog_title">As extensións están desactivadas temporalmente</string>
    <!-- This is a message shown to the user when too many errors have occurred with the extensions process and they have been disabled.
    The user can decide if they would like to continue trying to start extensions or if they'd rather continue without them.
    The first parameter is the application name. -->
    <string name="extension_process_crash_dialog_message">Unha ou máis extensións deixaron de funcionar, facendo que o seu sistema sexa inestable. %1$s tentou reiniciar as extensións sen éxito.\n\nAs extensións non se reiniciarán durante a sesión actual.\n\nA eliminación ou a desactivación de extensións pode solucionar este problema.</string>
    <!-- Button text on the extension crash dialog to prompt the user to try restarting the extensions but the dialog will reappear if it is unsuccessful again -->
    <string name="extension_process_crash_dialog_retry_button_text" tools:ignore="UnusedResources">Probe a reiniciar as extensións</string>

    <!-- Button text on the extension crash dialog to prompt the user to continue with all extensions disabled. -->
    <string name="extension_process_crash_dialog_disable_extensions_button_text">Continuar coas extensións desactivadas</string>

    <!-- Account Preferences -->
    <!-- Preference for managing your account via accounts.firefox.com -->
    <string name="preferences_manage_account">Xestionar conta</string>
    <!-- Summary of the preference for managing your account via accounts.firefox.com. -->
    <string name="preferences_manage_account_summary">Cambiar o seu contrasinal, xestionar a recollida de datos ou eliminar a súa conta</string>
    <!-- Preference for triggering sync -->
    <string name="preferences_sync_now">Sincronizar agora</string>
    <!-- Preference category for sync -->
    <string name="preferences_sync_category">Escolla que sincronizar</string>
    <!-- Preference for syncing history -->
    <string name="preferences_sync_history">Historial</string>
    <!-- Preference for syncing bookmarks -->
    <string name="preferences_sync_bookmarks">Marcadores</string>
    <!-- Preference for syncing passwords -->
    <string name="preferences_sync_logins_2">Contrasinais</string>
    <!-- Preference for syncing tabs -->
    <string name="preferences_sync_tabs_2">Lapelas abertas</string>
    <!-- Preference for signing out -->
    <string name="preferences_sign_out">Saír</string>
    <!-- Preference displays and allows changing current FxA device name -->
    <string name="preferences_sync_device_name">Nome do dispositivo</string>
    <!-- Text shown when user enters empty device name -->
    <string name="empty_device_name_error">O nome do dispositivo non pode estar baleiro.</string>
    <!-- Label indicating that sync is in progress -->
    <string name="sync_syncing_in_progress">Sincronizando…</string>
    <!-- Label summary indicating that sync failed. The first parameter is the date stamp showing last time it succeeded -->
    <string name="sync_failed_summary">Fallou a sincronización. Último éxito: %s</string>
    <!-- Label summary showing never synced -->
    <string name="sync_failed_never_synced_summary">Fallou a sincronización. Última sincronización: nunca</string>
    <!-- Label summary the date we last synced. The first parameter is date stamp showing last time synced -->
    <string name="sync_last_synced_summary">Última sincronización: %s</string>
    <!-- Label summary showing never synced -->
    <string name="sync_never_synced_summary">Última sincronización: nunca</string>
    <!-- Text for displaying the default device name.
        The first parameter is the application name, the second is the device manufacturer name
        and the third is the device model. -->
    <string name="default_device_name_2">%1$s en %2$s %3$s</string>

    <!-- Preference for syncing payment methods -->
    <string name="preferences_sync_credit_cards_2">Métodos de pago</string>
    <!-- Preference for syncing addresses -->
    <string name="preferences_sync_address">Enderezos</string>

    <!-- Send Tab -->
    <!-- Name of the "receive tabs" notification channel. Displayed in the "App notifications" system settings for the app -->
    <string name="fxa_received_tab_channel_name">Lapelas recibidas</string>
    <!-- Description of the "receive tabs" notification channel. Displayed in the "App notifications" system settings for the app -->
    <string name="fxa_received_tab_channel_description" tools:ignore="BrandUsage">Notificacións de lapelas recibidas doutros dispositivos con Firefox.</string>
    <!--  The body for these is the URL of the tab received  -->
    <string name="fxa_tab_received_notification_name">Lapela recibida</string>
    <!-- %s is the device name -->
    <string name="fxa_tab_received_from_notification_name">Lapela de %s</string>

    <!-- Close Synced Tabs -->
    <!-- The title for a notification shown when the user closes tabs that are currently
    open on this device from another device that's signed in to the same Mozilla account.
    %1$s is a placeholder for the app name; %2$d is the number of tabs closed.  -->
    <string name="fxa_tabs_closed_notification_title">%1$s pestanas pechadas: %2$d</string>
    <!-- The body for a "closed synced tabs" notification. -->
    <string name="fxa_tabs_closed_text">Ver as pestanas pechadas recentemente</string>

    <!-- Advanced Preferences -->
    <!-- Preference for tracking protection exceptions -->
    <string name="preferences_tracking_protection_exceptions">Excepcións</string>
    <!-- Button in Exceptions Preference to turn on tracking protection for all sites (remove all exceptions) -->
    <string name="preferences_tracking_protection_exceptions_turn_on_for_all">Activar para todos os sitios</string>
    <!-- Text displayed when there are no exceptions -->
    <string name="exceptions_empty_message_description">As excepcións permiten desactivar a protección contra o rastrexo en sitios seleccionados.</string>
    <!-- Text displayed when there are no exceptions, with learn more link that brings users to a tracking protection SUMO page -->
    <string name="exceptions_empty_message_learn_more_link">Máis información</string>

    <!-- Preference switch for usage and technical data collection -->
    <string name="preference_usage_data">Uso e datos técnicos</string>

    <!-- Preference description for usage and technical data collection -->
    <string name="preferences_usage_data_description">Comparte datos de rendemento, uso, hardware e personalizacións sobre o seu navegador con Mozilla para axudarnos a mellorar %1$s</string>
    <!-- Preference switch for marketing data collection -->
    <string name="preferences_marketing_data">Datos de mercadotecnia</string>
    <!-- Preference description for marketing data collection -->
    <string name="preferences_marketing_data_description2">Comparte datos básicos de uso con Adjust, o noso fornecedor de mercadotecnia móbil</string>
    <!-- Preference switch title for automatically submitting crash reports -->
    <string name="preferences_automatically_submit_crashes_title">Enviar informes de fallos automaticamente</string>
    <!-- Preference switch description for automatically submitting crash reports -->
    <string name="preferences_automatically_submit_crashes_description">Comparte os datos de fallos automaticamente ao iniciarse con Mozilla despois de que se produzan fallos</string>
    <!-- Title for studies preferences -->
    <string name="preference_experiments_2">Estudos</string>
    <!-- Summary for studies preferences -->
    <string name="preference_experiments_summary_2">Permite que Mozilla instale e execute estudos</string>

    <!-- Turn On Sync Preferences -->
    <!-- Header of the Sync and save your data preference view -->
    <string name="preferences_sync_2">Sincronizar e gardar os seus datos</string>
    <!-- Preference for reconnecting to FxA sync -->
    <string name="preferences_sync_sign_in_to_reconnect">Identifíquese para reconectar</string>
    <!-- Preference for removing FxA account -->
    <string name="preferences_sync_remove_account">Retirar conta</string>

    <!-- Pairing Feature strings -->
    <!-- Instructions on how to access pairing -->
    <string name="pair_instructions_2"><![CDATA[Escaneeo código QR que se mostra en <b>firefox.com/pair</b>]]></string>

    <!-- Toolbar Preferences -->
    <!-- Preference for using top toolbar -->
    <string name="preference_top_toolbar">Arriba</string>
    <!-- Preference for using bottom toolbar -->
    <string name="preference_bottom_toolbar">Abaixo</string>

    <!-- Theme Preferences -->
    <!-- Preference for using light theme -->
    <string name="preference_light_theme">Claro</string>
    <!-- Preference for using dark theme -->
    <string name="preference_dark_theme">Escuro</string>
    <!-- Preference for using using dark or light theme automatically set by battery -->
    <string name="preference_auto_battery_theme">Configurado polo aforro de batería</string>
    <!-- Preference for using following device theme -->
    <string name="preference_follow_device_theme">Segundo o tema do dispositivo</string>

    <!-- Gestures Preferences-->
    <!-- Preferences for using pull to refresh in a webpage -->
    <string name="preference_gestures_website_pull_to_refresh">Tire para actualizar</string>
    <!-- Preference for using the dynamic toolbar -->
    <string name="preference_gestures_dynamic_toolbar">Desprazar para agochar a barra de ferramentas</string>

    <!-- Preference for showing the opened tabs by swiping up on the toolbar-->
    <string name="preference_gestures_swipe_toolbar_show_tabs">Desprazar a barra de ferramentas para abrir lapelas</string>

    <!-- Preference for using the dynamic toolbars -->
    <string name="preference_gestures_dynamic_toolbar_2">Desprácese para ocultar a barra de enderezos e a barra de ferramentas</string>
    <!-- Preference for switching tabs by swiping horizontally on the addressbar -->
    <string name="preference_gestures_swipe_toolbar_switch_tabs_2">Desprace a barra de enderezos cara o lado para cambiar de pestana</string>

    <!-- Library -->
    <!-- Option in Library to open Downloads page -->
    <string name="library_downloads">Descargas</string>
    <!-- Option in library to open Bookmarks page -->
    <string name="library_bookmarks">Marcadores</string>
    <!-- Option in library to open Desktop Bookmarks root page -->
    <string name="library_desktop_bookmarks_root">Marcadores do escritorio</string>
    <!-- Option in library to open Desktop Bookmarks "menu" page -->
    <string name="library_desktop_bookmarks_menu">Menú dos marcadores</string>
    <!-- Option in library to open Desktop Bookmarks "toolbar" page -->
    <string name="library_desktop_bookmarks_toolbar">Barra de marcadores</string>
    <!-- Option in library to open Desktop Bookmarks "unfiled" page -->
    <string name="library_desktop_bookmarks_unfiled">Outros marcadores</string>
    <!-- Option in Library to open History page -->
    <string name="library_history">Historial</string>
    <!-- Option in Library to open a new tab -->
    <string name="library_new_tab">Nova lapela</string>
    <!-- Settings Page Title -->
    <string name="settings_title">Configuración</string>
    <!-- Content description (not visible, for screen readers etc.): "Close button for library settings" -->
    <string name="content_description_close_button">Pechar</string>

    <!-- Title to show in alert when a lot of tabs are to be opened
    %d is a placeholder for the number of tabs that will be opened -->
    <string name="open_all_warning_title">Abrir %d lapelas?</string>
    <!-- Message to warn users that a large number of tabs will be opened
    %s will be replaced by app name. -->
    <string name="open_all_warning_message">Ao abrir tantas lapelas pode que %s se desacelere mentres cargan as páxinas. Está seguro de que quere continuar?</string>
    <!-- Dialog button text for confirming open all tabs -->
    <string name="open_all_warning_confirm">Lapelas abertas</string>
    <!-- Dialog button text for canceling open all tabs -->
    <string name="open_all_warning_cancel">Cancelar</string>

    <!-- Text to show users they have one page in the history group section of the History fragment.
    %d is a placeholder for the number of pages in the group. -->
    <string name="history_search_group_site_1">%d páxina</string>
    <!-- Text to show users they have multiple pages in the history group section of the History fragment.
    %d is a placeholder for the number of pages in the group. -->
    <string name="history_search_group_sites_1">%d páxinas</string>

    <!-- Option in library for Recently Closed Tabs -->
    <string name="library_recently_closed_tabs">Lapelas pechadas recentemente</string>
    <!-- Option in library to open Recently Closed Tabs page -->
    <string name="recently_closed_show_full_history">Mostrar o historial completo</string>
    <!-- Text to show users they have multiple tabs saved in the Recently Closed Tabs section of history.
    %d is a placeholder for the number of tabs selected. -->
    <string name="recently_closed_tabs">%d lapelas</string>
    <!-- Text to show users they have one tab saved in the Recently Closed Tabs section of history.
    %d is a placeholder for the number of tabs selected. -->
    <string name="recently_closed_tab">%d lapela</string>
    <!-- Recently closed tabs screen message when there are no recently closed tabs -->
    <string name="recently_closed_empty_message">Aquí non hai lapelas pechadas recentemente</string>

    <!-- Tab Management -->
    <!-- Title of preference for tabs management -->
    <string name="preferences_tabs">Lapelas</string>
    <!-- Title of preference that allows a user to specify the tab view -->
    <string name="preferences_tab_view">Vista de lapelas</string>
    <!-- Option for a list tab view -->
    <string name="tab_view_list">Lista</string>
    <!-- Option for a grid tab view -->
    <string name="tab_view_grid">Grade</string>
    <!-- Title of preference that allows a user to auto close tabs after a specified amount of time -->
    <string name="preferences_close_tabs">Pechar lapelas</string>
    <!-- Option for auto closing tabs that will never auto close tabs, always allows user to manually close tabs -->
    <string name="close_tabs_manually">Manualmente</string>
    <!-- Option for auto closing tabs that will auto close tabs after one day -->
    <string name="close_tabs_after_one_day">Despois dun día</string>
    <!-- Option for auto closing tabs that will auto close tabs after one week -->
    <string name="close_tabs_after_one_week">Despois dunha semana</string>
    <!-- Option for auto closing tabs that will auto close tabs after one month -->
    <string name="close_tabs_after_one_month">Despois dun mes</string>

    <!-- Title of preference that allows a user to specify the auto-close settings for open tabs -->
    <string name="preference_auto_close_tabs" tools:ignore="UnusedResources">Pechar automaticamente os separadores abertos</string>

    <!-- Opening screen -->
    <!-- Title of a preference that allows a user to choose what screen to show after opening the app -->
    <string name="preferences_opening_screen">Pantalla de inicio</string>
    <!-- Option for always opening the homepage when re-opening the app -->
    <string name="opening_screen_homepage">Páxina de inicio</string>
    <!-- Option for always opening the user's last-open tab when re-opening the app -->
    <string name="opening_screen_last_tab">Último separador</string>
    <!-- Option for always opening the homepage when re-opening the app after four hours of inactivity -->
    <string name="opening_screen_after_four_hours_of_inactivity">Páxina de inicio despois de catro horas de inactividade</string>
    <!-- Summary for tabs preference when auto closing tabs setting is set to manual close-->
    <string name="close_tabs_manually_summary">Pechar manualmente</string>
    <!-- Summary for tabs preference when auto closing tabs setting is set to auto close tabs after one day-->
    <string name="close_tabs_after_one_day_summary">Pechar despois de un día</string>
    <!-- Summary for tabs preference when auto closing tabs setting is set to auto close tabs after one week-->
    <string name="close_tabs_after_one_week_summary">Despois de unha semana</string>
    <!-- Summary for tabs preference when auto closing tabs setting is set to auto close tabs after one month-->
    <string name="close_tabs_after_one_month_summary">Pechar despois de un mes</string>

    <!-- Summary for homepage preference indicating always opening the homepage when re-opening the app -->
    <string name="opening_screen_homepage_summary">Abrir na páxina de inicio</string>

    <!-- Summary for homepage preference indicating always opening the last-open tab when re-opening the app -->
    <string name="opening_screen_last_tab_summary">Abrir na última lapela</string>
    <!-- Summary for homepage preference indicating opening the homepage when re-opening the app after four hours of inactivity -->
    <string name="opening_screen_after_four_hours_of_inactivity_summary">Ábrese na páxina de inicio despois de catro horas</string>

    <!-- Inactive tabs -->
    <!-- Category header of a preference that allows a user to enable or disable the inactive tabs feature -->
    <string name="preferences_inactive_tabs">Mover os separadores vellos aos inactivos</string>
    <!-- Title of inactive tabs preference -->
    <string name="preferences_inactive_tabs_title">Os separadores que non vise en dúas semanas móvense á sección de inactivos.</string>

    <!-- Studies -->
    <!-- Title of the remove studies button -->
    <string name="studies_remove">Retirar</string>
    <!-- Title of the active section on the studies list -->
    <string name="studies_active">Activos</string>
    <!-- Description for studies, it indicates why Firefox use studies. The first parameter is the name of the application. -->
    <string name="studies_description_2">%1$s pode instalar e executar estudos de cando en vez.</string>
    <!-- Learn more link for studies, links to an article for more information about studies. -->
    <string name="studies_learn_more">Máis información</string>
    <!-- Dialog message shown after removing a study -->
    <string name="studies_restart_app">A aplicación pecharase para aplicar os cambios</string>
    <!-- Dialog button to confirm the removing a study. -->
    <string name="studies_restart_dialog_ok">Aceptar</string>
    <!-- Dialog button text for canceling removing a study. -->
    <string name="studies_restart_dialog_cancel">Cancelar</string>

    <!-- Toast shown after turning on/off studies preferences -->
    <string name="studies_toast_quit_application" tools:ignore="UnusedResources">Saíndo da aplicación para aplicar os cambios…</string>

    <!-- Sessions -->
    <!-- Title for the list of tabs -->
    <string name="tab_header_label">Lapelas abertas</string>
    <!-- Title for the list of tabs in the current private session -->
    <string name="tabs_header_private_tabs_title">Lapelas privadas</string>
    <!-- Title for the list of tabs in the synced tabs -->
    <string name="tabs_header_synced_tabs_title">Separadores sincronizados</string>
    <!-- Content description (not visible, for screen readers etc.): Add tab button. Adds a news tab when pressed -->
    <string name="add_tab">Engadir lapela</string>
    <!-- Content description (not visible, for screen readers etc.): Add tab button. Adds a news tab when pressed -->
    <string name="add_private_tab">Engadir lapela privada</string>
    <!-- Text for the new tab button to indicate adding a new private tab in the tab -->
    <string name="tab_drawer_fab_content">Privada</string>
    <!-- Text for the new tab button to indicate syncing command on the synced tabs page -->
    <string name="tab_drawer_fab_sync">Sincronizar</string>
    <!-- Text shown in the menu for sharing all tabs -->
    <string name="tab_tray_menu_item_share">Compartir todas as lapelas</string>
    <!-- Text shown in the menu to view recently closed tabs -->
    <string name="tab_tray_menu_recently_closed">Lapelas pechadas recentemente</string>
    <!-- Text shown in the tabs tray inactive tabs section -->
    <string name="tab_tray_inactive_recently_closed" tools:ignore="UnusedResources">Pechados recentemente</string>
    <!-- Text shown in the menu to view account settings -->
    <string name="tab_tray_menu_account_settings">Configuración da conta</string>
    <!-- Text shown in the menu to view tab settings -->
    <string name="tab_tray_menu_tab_settings">Configuración das lapelas</string>
    <!-- Text shown in the menu for closing all tabs -->
    <string name="tab_tray_menu_item_close">Pechar todas as lapelas</string>
    <!-- Text shown in the multiselect menu for bookmarking selected tabs. -->
    <string name="tab_tray_multiselect_menu_item_bookmark">Marcador</string>
    <!-- Text shown in the multiselect menu for closing selected tabs. -->
    <string name="tab_tray_multiselect_menu_item_close">Pechar</string>
    <!-- Content description for tabs tray multiselect share button -->
    <string name="tab_tray_multiselect_share_content_description">Compartir as lapelas seleccionadas</string>
    <!-- Content description for tabs tray multiselect menu -->
    <string name="tab_tray_multiselect_menu_content_description">Menú de lapelas seleccionadas</string>
    <!-- Content description (not visible, for screen readers etc.): Removes tab from collection button. Removes the selected tab from collection when pressed -->
    <string name="remove_tab_from_collection">Eliminar lapela da colección</string>
    <!-- Text for button to enter multiselect mode in tabs tray -->
    <string name="tabs_tray_select_tabs">Seleccionar lapelas</string>
    <!-- Content description (not visible, for screen readers etc.): Close tab button. Closes the current session when pressed -->
    <string name="close_tab">Pechar lapela</string>
    <!-- Content description (not visible, for screen readers etc.): Close tab <title> button. First parameter is tab title  -->
    <string name="close_tab_title">Pechar lapela %s</string>
    <!-- Content description (not visible, for screen readers etc.): Opens the open tabs menu when pressed -->
    <string name="open_tabs_menu">Abrir menú de lapelas</string>
    <!-- Open tabs menu item to save tabs to collection -->
    <string name="tabs_menu_save_to_collection1">Gardar lapelas na colección</string>
    <!-- Text for the menu button to delete a collection -->
    <string name="collection_delete">Eliminar colección</string>
    <!-- Text for the menu button to rename a collection -->
    <string name="collection_rename">Renomear colección</string>
    <!-- Text for the button to open tabs of the selected collection -->
    <string name="collection_open_tabs">Abrir lapelas</string>
    <!-- Hint for adding name of a collection -->
    <string name="collection_name_hint">Nome da colección</string>
    <!-- Text for the menu button to remove a top site -->
    <string name="remove_top_site">Retirar</string>
    <!-- Text for the menu button to delete a top site from history -->
    <string name="delete_from_history">Eliminar do historial</string>
    <!-- Postfix for private WebApp titles, placeholder is replaced with app name -->
    <string name="pwa_site_controls_title_private">%1$s (modo privado)</string>

    <!-- History -->
    <!-- Text for the button to search all history -->
    <string name="history_search_1">Introduza os termos de busca</string>
    <!-- Text for the button to clear all history -->
    <string name="history_delete_all">Eliminar historial</string>
    <!-- Text for the snackbar to confirm that multiple browsing history items has been deleted -->
    <string name="history_delete_multiple_items_snackbar">Historial eliminado</string>
    <!-- Text for the snackbar to confirm that a single browsing history item has been deleted. The first parameter is the shortened URL of the deleted history item. -->
    <string name="history_delete_single_item_snackbar">Eliminouse %1$s</string>
    <!-- Context description text for the button to delete a single history item -->
    <string name="history_delete_item">Eliminar</string>
    <!-- History multi select title in app bar
    The first parameter is the number of bookmarks selected -->
    <string name="history_multi_select_title">Seleccionouse %1$d</string>
    <!-- Text for the header that groups the history for today -->
    <string name="history_today">Hoxe</string>
    <!-- Text for the header that groups the history for yesterday -->
    <string name="history_yesterday">Onte</string>
    <!-- Text for the header that groups the history the past 7 days -->
    <string name="history_7_days">Últimos 7 días</string>
    <!-- Text for the header that groups the history the past 30 days -->
    <string name="history_30_days">Últimos 30 días</string>
    <!-- Text for the header that groups the history older than the last month -->
    <string name="history_older">Máis antigo</string>
    <!-- Text shown when no history exists -->
    <string name="history_empty_message">Non hai historial aquí</string>

    <!-- Downloads -->
    <!-- Text for the snackbar to confirm that multiple downloads items have been removed -->
    <string name="download_delete_multiple_items_snackbar_1">Descargas retiradas</string>
    <!-- Text for the snackbar to confirm that a single download item has been removed. The first parameter is the name of the download item. -->
    <string name="download_delete_single_item_snackbar">Retirouse %1$s</string>
    <!-- Text shown when no download exists -->
    <string name="download_empty_message_1">Non hai ficheiros descargados</string>
    <!-- History multi select title in app bar
    The first parameter is the number of downloads selected -->
    <string name="download_multi_select_title">Seleccionouse %1$d</string>

    <!-- Text for the button to remove a single download item -->
    <string name="download_delete_item_1">Retirar</string>


    <!-- WebCompat Reporter -->

    <!-- These reason strings are dropdown options on a WebCompat reporter form, indicating what is broken on the site. -->
    <!-- Broken site reason text for site slow or not working -->
    <string name="webcompat_reporter_reason_slow">Sitio lento ou non funciona</string>
    <!-- Broken site reason text for images or videos -->
    <string name="webcompat_reporter_reason_media">Imaxes ou vídeos</string>
    <!-- Broken site reason text for buttons, links, and other content -->
    <string name="webcompat_reporter_reason_content">Botóns, ligazóns e outro contido</string>
    <!-- Broken site reason text for sign in or sign out -->
    <string name="webcompat_reporter_reason_account">Iniciar sesión ou pechar sesión</string>
    <!-- Broken site reason text for ad blocker -->
    <string name="webcompat_reporter_reason_ad_blocker">Bloqueador de anuncios</string>
    <!-- Broken site reason text for something else -->
    <string name="webcompat_reporter_reason_other">Algo máis</string>

    <!-- Crashes -->
    <!-- Title text displayed on the tab crash page. This first parameter is the name of the application (For example: Fenix) -->
    <string name="tab_crash_title_2">Sentímolo. %1$s non pode cargar esa páxina.</string>
    <!-- Send crash report checkbox text on the tab crash page -->
    <string name="tab_crash_send_report">Enviar informe de fallo a Mozilla</string>
    <!-- Close tab button text on the tab crash page -->
    <string name="tab_crash_close">Pechar lapela</string>
    <!-- Restore tab button text on the tab crash page -->
    <string name="tab_crash_restore">Restaurar lapela</string>

    <!-- Unsubmitted crash dialog title, The first parameter is the name of the app (e.g. Firefox)  -->
    <string name="unsubmitted_crash_dialog_title">%s tivo que reiniciar</string>
    <!-- Unsubmitted crash dialog checkbox label for automatically sending reports in the future -->
    <string name="unsubmitted_crash_dialog_checkbox_label">Enviar informes de fallos automaticamente</string>
    <!-- Unsubmitted crash dialog negative button to dismiss the dialog -->
    <string name="unsubmitted_crash_dialog_negative_button">Pechar</string>
    <!-- Unsubmitted crash dialog positive button to submit crash report -->
    <string name="unsubmitted_crash_dialog_positive_button">Enviar un informe de erro</string>

    <!-- Bookmarks -->
    <!-- Confirmation message for a dialog confirming if the user wants to delete the selected folder -->
    <string name="bookmark_delete_folder_confirmation_dialog">Confirma que quere eliminar este cartafol?</string>
    <!-- Confirmation message for a dialog confirming if the user wants to delete multiple items. -->
    <string name="bookmark_delete_folders_confirmation_dialog">Estás seguro de que queres eliminar os elementos seleccionados?</string>
    <!-- Confirmation message for a dialog confirming if the user wants to delete multiple items including folders. Parameter will be replaced by app name. -->
    <string name="bookmark_delete_multiple_folders_confirmation_dialog">%s eliminará os elementos seleccionados.</string>
    <!-- Text for the cancel button on delete bookmark dialog -->
    <string name="bookmark_delete_negative">Cancelar</string>
    <!-- Screen title for adding a bookmarks folder -->
    <string name="bookmark_add_folder">Engadir cartafol</string>
    <!-- Snackbar title shown after a bookmark has been created. -->
    <string name="bookmark_saved_snackbar" moz:removedIn="132" tools:ignore="UnusedResources">Marcador gardado!</string>
    <!-- Snackbar title that confirms a bookmark was saved into a folder. Parameter will be replaced by the name of the folder the bookmark was saved into. -->
    <string name="bookmark_saved_in_folder_snackbar">Gardado en «%s»</string>
    <!-- Snackbar edit button shown after a bookmark has been created. -->
    <string name="edit_bookmark_snackbar_action">EDITAR</string>
    <!-- Bookmark menu move button -->
    <string name="bookmark_menu_move_button">Mover</string>
    <!-- Bookmark overflow menu edit button -->
    <string name="bookmark_menu_edit_button">Editar</string>
    <!-- Bookmark overflow menu copy button -->
    <string name="bookmark_menu_copy_button">Copiar</string>
    <!-- Bookmark overflow menu share button -->
    <string name="bookmark_menu_share_button">Compartir</string>
    <!-- Bookmark overflow menu open in new tab button -->
    <string name="bookmark_menu_open_in_new_tab_button">Abrir nunha lapela nova</string>
    <!-- Bookmark overflow menu open in private tab button -->
    <string name="bookmark_menu_open_in_private_tab_button">Abrir unha nova lapela privada</string>
    <!-- Bookmark overflow menu open all in tabs button -->
    <string name="bookmark_menu_open_all_in_tabs_button">Abre todo en novas lapelas</string>
    <!-- Bookmark overflow menu open all in private tabs button -->
    <string name="bookmark_menu_open_all_in_private_tabs_button">Abrir todo en lapelas privadas</string>
    <!-- Bookmark overflow menu delete button -->
    <string name="bookmark_menu_delete_button">Eliminar</string>
    <!--Bookmark overflow menu save button -->
    <string name="bookmark_menu_save_button">Gardar</string>
    <!-- Bookmark multi select title in app bar
     The first parameter is the number of bookmarks selected -->
    <string name="bookmarks_multi_select_title">Seleccionouse %1$d</string>
    <!-- Bookmark editing screen title -->
    <string name="edit_bookmark_fragment_title">Editar marcador</string>
    <!-- Bookmark folder editing screen title -->
    <string name="edit_bookmark_folder_fragment_title">Editar cartafol</string>
    <!-- Bookmark sign in button message -->
    <string name="bookmark_sign_in_button">Inicie sesión para ver os marcadores sincronizados</string>
    <!-- Bookmark URL editing field label -->
    <string name="bookmark_url_label">URL</string>
    <!-- Bookmark FOLDER editing field label -->
    <string name="bookmark_folder_label">CARTAFOL</string>
    <!-- Text indicating which folder a bookmark or folder will be saved in -->
    <string name="bookmark_save_in_label">Gardar en</string>
    <!-- Bookmark NAME editing field label -->
    <string name="bookmark_name_label">NOME</string>
    <!-- Label for a text input field for a bookmark or folder name -->
    <string name="bookmark_name_label_normal_case">Nome</string>
    <!-- Bookmark add folder screen title -->
    <string name="bookmark_add_folder_fragment_label">Engadir cartafol</string>
    <!-- Bookmark select folder screen title -->
    <string name="bookmark_select_folder_fragment_label">Seleccionar cartafol</string>
    <!-- Bookmark editing error missing title -->
    <string name="bookmark_empty_title_error">Debe ter un título</string>
    <!-- Bookmark editing error missing or improper URL -->
    <string name="bookmark_invalid_url_error">URL non válido</string>
    <!-- Bookmark screen message for empty bookmarks folder -->
    <string name="bookmarks_empty_message">Aquí non hai marcadores</string>
    <!-- Bookmark snackbar message on deletion
     The first parameter is the host part of the URL of the bookmark deleted, if any -->
    <string name="bookmark_deletion_snackbar_message">Eliminouse %1$s</string>
    <!-- Bookmark snackbar message on deleting multiple bookmarks not including folders-->
    <string name="bookmark_deletion_multiple_snackbar_message_2">Marcadores eliminados</string>
    <!-- Bookmark snackbar message on deleting multiple bookmarks including folders-->
    <string name="bookmark_deletion_multiple_snackbar_message_3">A eliminar os cartafoles seleccionados</string>
    <!-- Bookmark undo button for deletion snackbar action -->
    <string name="bookmark_undo_deletion">DESFACER</string>

    <!-- Bookmark snackbar message for deleting a single item. Parameter is the title of the item being deleted -->
    <string name="bookmark_delete_single_item">Eliminouse %s</string>
    <!-- Bookmark snackbar message for deleting multiple items. Parameter is the number of items being deleted -->
<<<<<<< HEAD
    <string name="bookmark_delete_multiple_items" tools:ignore="UnusedResources">Elementos eliminados: %s</string>
=======
    <string name="bookmark_delete_multiple_items">Elementos eliminados: %s</string>
>>>>>>> 6f8a28bf
    <!-- Text for the button to search all bookmarks -->
    <string name="bookmark_search">Introduza os termos de busca</string>

    <!-- Content description for the bookmark navigation bar back button -->
    <string name="bookmark_navigate_back_button_content_description">Navegar cara atrás</string>
    <!-- Content description for the bookmark list new folder navigation bar button -->
    <string name="bookmark_add_new_folder_button_content_description">Engade un novo cartafol</string>
<<<<<<< HEAD
=======
    <!-- Content description for the bookmark screen delete bookmark navigation bar button -->
    <string name="bookmark_delete_bookmark_content_description">Eliminar o marcador</string>
    <!-- Content description for the bookmark screen delete bookmark folder navigation bar button -->
    <string name="bookmark_delete_folder_content_description">Eliminar cartafol</string>
>>>>>>> 6f8a28bf
    <!-- Content description for bookmark search floating action button -->
    <string name="bookmark_search_button_content_description">Buscar nos marcadores</string>
    <!-- Content description for the overflow menu for a bookmark item. Paramter will a folder name or bookmark title. -->
    <string name="bookmark_item_menu_button_content_description">Menú de elementos para %s</string>

    <!-- Title for the bookmark list empty state-->
    <string name="bookmark_empty_list_title">Aínda non hai marcadores</string>
    <!-- Description for the bookmark list empty state when you're not signed into sync. -->
    <string name="bookmark_empty_list_guest_description">Garda sitios mentres navegas. Inicia sesión para coller marcadores doutros dispositivos sincronizados.</string>
    <!-- Text for the button to navigate to sync authentication -->
    <string name="bookmark_empty_list_guest_cta">Inicie sesión para sincronizar</string>
    <!-- Description for the bookmark list empty state when you're signed into sync. -->
    <string name="bookmark_empty_list_authenticated_description">Garda sitios mentres navegas. Tamén colleremos marcadores doutros dispositivos sincronizados.</string>
    <!-- Description for the bookmark list empty state when you're in an empty folder. -->
    <string name="bookmark_empty_list_folder_description">Engade marcadores mentres navegas para que poidas atopar os teus sitios favoritos máis tarde.</string>

    <!-- Description for the add new folder button when selecting a folder. -->
<<<<<<< HEAD
    <string name="bookmark_select_folder_new_folder_button_title" tools:ignore="UnusedResources">Novo cartafol</string>
=======
    <string name="bookmark_select_folder_new_folder_button_title">Novo cartafol</string>
>>>>>>> 6f8a28bf

    <!-- Site Permissions -->
    <!-- Button label that take the user to the Android App setting -->
    <string name="phone_feature_go_to_settings">Ir á configuración</string>
    <!-- Content description (not visible, for screen readers etc.): Quick settings sheet
        to give users access to site specific information / settings. For example:
        Secure settings status and a button to modify site permissions -->
    <string name="quick_settings_sheet">Folla de configuración rápida</string>
    <!-- Label that indicates that this option it the recommended one -->
    <string name="phone_feature_recommended">Recomendado</string>
    <!-- Button label for clearing all the information of site permissions-->
    <string name="clear_permissions">Limpar permisos</string>
    <!-- Text for the OK button on Clear permissions dialog -->
    <string name="clear_permissions_positive">Aceptar</string>
    <!-- Text for the cancel button on Clear permissions dialog -->
    <string name="clear_permissions_negative">Cancelar</string>
    <!-- Button label for clearing a site permission-->
    <string name="clear_permission">Limpar permiso</string>
    <!-- Text for the OK button on Clear permission dialog -->
    <string name="clear_permission_positive">Aceptar</string>
    <!-- Text for the cancel button on Clear permission dialog -->
    <string name="clear_permission_negative">Cancelar</string>
    <!-- Button label for clearing all the information on all sites-->
    <string name="clear_permissions_on_all_sites">Limpar permisos en todos os sitios</string>
    <!-- Preference for altering video and audio autoplay for all websites -->
    <string name="preference_browser_feature_autoplay">Reprodución automática</string>
    <!-- Preference for altering the camera access for all websites -->
    <string name="preference_phone_feature_camera">Cámara</string>
    <!-- Preference for altering the microphone access for all websites -->
    <string name="preference_phone_feature_microphone">Micrófono</string>
    <!-- Preference for altering the location access for all websites -->
    <string name="preference_phone_feature_location">Posición</string>
    <!-- Preference for altering the notification access for all websites -->
    <string name="preference_phone_feature_notification">Notificación</string>
    <!-- Preference for altering the persistent storage access for all websites -->
    <string name="preference_phone_feature_persistent_storage">Almacenamento persistente</string>
    <!-- Preference for altering the storage access setting for all websites -->
    <string name="preference_phone_feature_cross_origin_storage_access">Cookies entre sitios</string>
    <!-- Preference for altering the EME access for all websites -->
    <string name="preference_phone_feature_media_key_system_access">Contido controlado por DRM</string>
    <!-- Label that indicates that a permission must be asked always -->
    <string name="preference_option_phone_feature_ask_to_allow">Preguntar antes de permitir</string>
    <!-- Label that indicates that a permission must be blocked -->
    <string name="preference_option_phone_feature_blocked">Bloqueado</string>
    <!-- Label that indicates that a permission must be allowed -->
    <string name="preference_option_phone_feature_allowed">Permitido</string>
    <!--Label that indicates a permission is by the Android OS-->
    <string name="phone_feature_blocked_by_android">Bloqueado por Android</string>
    <!-- Preference for showing a list of websites that the default configurations won't apply to them -->
    <string name="preference_exceptions">Excepcións</string>
    <!-- Summary of tracking protection preference if tracking protection is set to off -->
    <string name="tracking_protection_off">Desactivado</string>
    <!-- Summary of tracking protection preference if tracking protection is set to standard -->
    <string name="tracking_protection_standard">Estándar</string>
    <!-- Summary of tracking protection preference if tracking protection is set to strict -->
    <string name="tracking_protection_strict">Estrito</string>
    <!-- Summary of tracking protection preference if tracking protection is set to custom -->
    <string name="tracking_protection_custom">Personalizado</string>
    <!-- Label for global setting that indicates that all video and audio autoplay is allowed -->
    <string name="preference_option_autoplay_allowed2">Permitir son e vídeo</string>
    <!-- Label for site specific setting that indicates that all video and audio autoplay is allowed -->
    <string name="quick_setting_option_autoplay_allowed">Permitir son e vídeo</string>
    <!-- Label that indicates that video and audio autoplay is only allowed over Wi-Fi -->
    <string name="preference_option_autoplay_allowed_wifi_only2">Bloquear son e vídeo só en datos móbiles</string>

    <!-- Subtext that explains 'autoplay on Wi-Fi only' option -->
    <string name="preference_option_autoplay_allowed_wifi_subtext">O son e o vídeo reproduciranse habendo wifi</string>
    <!-- Label for global setting that indicates that video autoplay is allowed, but audio autoplay is blocked -->
    <string name="preference_option_autoplay_block_audio2">Bloquear só o son</string>
    <!-- Label for site specific setting that indicates that video autoplay is allowed, but audio autoplay is blocked -->
    <string name="quick_setting_option_autoplay_block_audio">Bloquear só o son</string>
    <!-- Label for global setting that indicates that all video and audio autoplay is blocked -->
    <string name="preference_option_autoplay_blocked3">Bloquear son e vídeo</string>
    <!-- Label for site specific setting that indicates that all video and audio autoplay is blocked -->
    <string name="quick_setting_option_autoplay_blocked">Bloquear son e vídeo</string>
    <!-- Summary of delete browsing data on quit preference if it is set to on -->
    <string name="delete_browsing_data_quit_on">Activado</string>
    <!-- Summary of delete browsing data on quit preference if it is set to off -->
    <string name="delete_browsing_data_quit_off">Desactivado</string>

    <!-- Summary of studies preference if it is set to on -->
    <string name="studies_on">Activado</string>
    <!-- Summary of studies data on quit preference if it is set to off -->
    <string name="studies_off">Desactivado</string>

    <!-- Category header of a preference that allows a user to alter settings related to web permissions. -->
    <string name="preferences_category_permissions">Permisos</string>
    <!-- Category header of a preference that allows a user to alter settings related to web content. -->
    <string name="preferences_category_content">Contido</string>
    <!-- Preference for altering the default browsing mode. When enabled, the desktop site will always be requested. -->
    <string name="preference_feature_desktop_mode_default">Solicita sempre un sitio de escritorio</string>

    <!-- Collections -->
    <!-- Collections header on home fragment -->
    <string name="collections_header">Coleccións</string>
    <!-- Content description (not visible, for screen readers etc.): Opens the collection menu when pressed -->
    <string name="collection_menu_button_content_description">Nome de coleccións</string>
    <!-- Label to describe what collections are to a new user without any collections -->
    <string name="no_collections_description2">Recompile as cousas que importen.\nAgrupe buscas, sitios e lapelas semellantes para un acceso rápido posterior.</string>
    <!-- Title for the "select tabs" step of the collection creator -->
    <string name="create_collection_select_tabs">Seleccionar lapelas</string>
    <!-- Title for the "select collection" step of the collection creator -->
    <string name="create_collection_select_collection">Seleccionar colección</string>
    <!-- Title for the "name collection" step of the collection creator -->
    <string name="create_collection_name_collection">Nomear colección</string>
    <!-- Button to add new collection for the "select collection" step of the collection creator -->
    <string name="create_collection_add_new_collection">Engadir nova colección</string>
    <!-- Button to select all tabs in the "select tabs" step of the collection creator -->
    <string name="create_collection_select_all">Seleccionar todo</string>
    <!-- Button to deselect all tabs in the "select tabs" step of the collection creator -->
    <string name="create_collection_deselect_all">Desmarcar todo</string>
    <!-- Text to prompt users to select the tabs to save in the "select tabs" step of the collection creator -->
    <string name="create_collection_save_to_collection_empty">Selecciona as lapelas que gardar</string>
    <!-- Text to show users how many tabs they have selected in the "select tabs" step of the collection creator.
     %d is a placeholder for the number of tabs selected. -->
    <string name="create_collection_save_to_collection_tabs_selected">%d lapelas seleccionadas</string>
    <!-- Text to show users they have one tab selected in the "select tabs" step of the collection creator.
    %d is a placeholder for the number of tabs selected. -->
    <string name="create_collection_save_to_collection_tab_selected">%d lapela seleccionada</string>
    <!-- Text shown in snackbar when multiple tabs have been saved in a collection -->
    <string name="create_collection_tabs_saved">Lapelas gardadas!</string>
    <!-- Text shown in snackbar when one or multiple tabs have been saved in a new collection -->
    <string name="create_collection_tabs_saved_new_collection">Colección gardada!</string>
    <!-- Text shown in snackbar when one tab has been saved in a collection -->
    <string name="create_collection_tab_saved">Lapela gardada!</string>
    <!-- Content description (not visible, for screen readers etc.): button to close the collection creator -->
    <string name="create_collection_close">Pechar</string>
    <!-- Button to save currently selected tabs in the "select tabs" step of the collection creator-->
    <string name="create_collection_save">Gardar</string>
    <!-- Snackbar action to view the collection the user just created or updated -->
    <string name="create_collection_view">Ver</string>

    <!-- Text for the OK button from collection dialogs -->
    <string name="create_collection_positive">Aceptar</string>
    <!-- Text for the cancel button from collection dialogs -->
    <string name="create_collection_negative">Cancelar</string>

    <!-- Default name for a new collection in "name new collection" step of the collection creator. %d is a placeholder for the number of collections-->
    <string name="create_collection_default_name">Colección %d</string>

    <!-- Share -->
    <!-- Share screen header -->
    <string name="share_header_2">Compartir</string>
    <!-- Content description (not visible, for screen readers etc.):
        "Share" button. Opens the share menu when pressed. -->
    <string name="share_button_content_description">Compartir</string>
    <!-- Text for the Save to PDF feature in the share menu -->
    <string name="share_save_to_pdf">Gardar como PDF</string>
    <!-- Text for error message when generating a PDF file Text. -->
    <string name="unable_to_save_to_pdf_error">Non se puido xerar o PDF</string>
    <!-- Text for standard error snackbar dismiss button. -->
    <string name="standard_snackbar_error_dismiss">Rexeitar</string>
    <!-- Text for error message when printing a page and it fails. -->
    <string name="unable_to_print_page_error">Non se pode imprimir esta páxina</string>
    <!-- Text for the print feature in the share and browser menu -->
    <string name="menu_print">Imprimir</string>
    <!-- Sub-header in the dialog to share a link to another sync device -->
    <string name="share_device_subheader">Enviar a un dispositivo</string>
    <!-- Sub-header in the dialog to share a link to an app from the full list -->
    <string name="share_link_all_apps_subheader">Todas as accións</string>
    <!-- Sub-header in the dialog to share a link to an app from the most-recent sorted list -->
    <string name="share_link_recent_apps_subheader">Usado recentemente</string>
    <!-- Text for the copy link action in the share screen. -->
    <string name="share_copy_link_to_clipboard">Copiar ao portapapeis</string>
    <!-- Toast shown after copying link to clipboard -->
    <string name="toast_copy_link_to_clipboard">Copiouse no portapapeis</string>
    <!-- An option from the share dialog to sign into sync -->
    <string name="sync_sign_in">Inicie sesión para sincronizar</string>
     <!-- An option from the three dot menu to sync and save data -->
    <string name="sync_menu_sync_and_save_data">Sincronizar e gardar datos</string>
    <!-- An option from the share dialog to send link to all other sync devices -->
    <string name="sync_send_to_all">Enviar a todos os dispositivos</string>
    <!-- An option from the share dialog to reconnect to sync -->
    <string name="sync_reconnect">Conecte de novo para sincronizar</string>
    <!-- Text displayed when sync is offline and cannot be accessed -->
    <string name="sync_offline">Sen conexión</string>
    <!-- An option to connect additional devices -->
    <string name="sync_connect_device">Conectar outro dispositivo</string>
    <!-- The dialog text shown when additional devices are not available -->
    <string name="sync_connect_device_dialog" tools:ignore="BrandUsage">Para enviar unha lapela, inicie sesión en Firefox en polo menos outro dispositivo.</string>
    <!-- Confirmation dialog button -->
    <string name="sync_confirmation_button">Entendido</string>
    <!-- Share error message -->
    <string name="share_error_snackbar">Non é posíbel compartir con esta aplicación</string>
    <!-- Add new device screen title -->
    <string name="sync_add_new_device_title">Enviar a dispositivo</string>
    <!-- Text for the warning message on the Add new device screen -->
    <string name="sync_add_new_device_message">Non hai dispositivos conectados</string>
    <!-- Text for the button to learn about sending tabs -->
    <string name="sync_add_new_device_learn_button">Máis información sobre o envío de lapelas…</string>
    <!-- Text for the button to connect another device -->
    <string name="sync_add_new_device_connect_button">Conectar outro dispositivo…</string>

    <!-- Notifications -->
    <!-- Text shown in the notification that pops up to remind the user that a private browsing session is active. -->
    <string name="notification_pbm_delete_text_2">Pechar lapelas privadas</string>


    <!-- Text shown in the notification that pops up to remind the user that a private browsing session is active for Android 14+ -->
    <string name="notification_erase_title_android_14">Pechar lapelas privadas?</string>

    <string name="notification_erase_text_android_14">Toque ou pase o dedo nesta notificación para pechar as pestanas privadas.</string>

    <!-- Name of the marketing notification channel. Displayed in the "App notifications" system settings for the app -->
    <string name="notification_marketing_channel_name">Mercadotecnia</string>

    <!-- Title shown in the notification that pops up to remind the user to set fenix as default browser.
    The app name is in the text, due to limitations with localizing Nimbus experiments -->
    <string name="nimbus_notification_default_browser_title" tools:ignore="BrandUsage,UnusedResources">Firefox é rápido e privado</string>
    <!-- Text shown in the notification that pops up to remind the user to set fenix as default browser.
    The app name is in the text, due to limitations with localizing Nimbus experiments -->
    <string name="nimbus_notification_default_browser_text" tools:ignore="BrandUsage,UnusedResources">Faga de Firefox o seu navegador predeterminado</string>
    <!-- Title shown in the notification that pops up to re-engage the user -->
    <string name="notification_re_engagement_title">Probe a navegación privada</string>
    <!-- Text shown in the notification that pops up to re-engage the user.
    %1$s is a placeholder that will be replaced by the app name. -->
    <string name="notification_re_engagement_text">Navegar sen rastros nin historial gardados en %1$s</string>
    <!-- Title A shown in the notification that pops up to re-engage the user -->
    <string name="notification_re_engagement_A_title">Navegar sen deixar rastro</string>

    <!-- Text A shown in the notification that pops up to re-engage the user.
    %1$s is a placeholder that will be replaced by the app name. -->
    <string name="notification_re_engagement_A_text">A navegación privada en %1$s non garda a súa información.</string>
    <!-- Title B shown in the notification that pops up to re-engage the user -->
    <string name="notification_re_engagement_B_title">Comece a súa primeira busca</string>
    <!-- Text B shown in the notification that pops up to re-engage the user -->
    <string name="notification_re_engagement_B_text">Busque algo preto. Ou descubra algo divertido.</string>

    <!-- Survey -->
    <!-- Text shown in the fullscreen message that pops up to ask user to take a short survey.
    The app name is in the text, due to limitations with localizing Nimbus experiments -->
    <string name="nimbus_survey_message_text" tools:ignore="BrandUsage">Por favor, axude a mellorar Firefox facendo unha pequena enquisa.</string>
    <!-- Preference for taking the short survey. -->
    <string name="preferences_take_survey">Responder unha enquisa</string>
    <!-- Preference for not taking the short survey. -->
    <string name="preferences_not_take_survey">Non, grazas</string>

    <!-- Snackbar -->
    <!-- Text shown in snackbar when user deletes a collection -->
    <string name="snackbar_collection_deleted">Colección eliminada</string>
    <!-- Text shown in snackbar when user renames a collection -->
    <string name="snackbar_collection_renamed">Colección renomeada</string>
    <!-- Text shown in snackbar when user closes a tab -->
    <string name="snackbar_tab_closed">Lapela pechada</string>
    <!-- Text shown in snackbar when user closes all tabs -->
    <string name="snackbar_tabs_closed">Lapelas pechadas</string>
    <!-- Text shown in snackbar when user closes multiple inactive tabs. %1$s will be replaced with the number of tabs closed. -->
    <string name="snackbar_num_tabs_closed">Pestanas pechadas: %1$s</string>
    <!-- Text shown in snackbar when user bookmarks a list of tabs -->
<<<<<<< HEAD
    <string name="snackbar_message_bookmarks_saved">Marcadores gardados!</string>
    <!-- Text shown in snackbar when user bookmarks a list of tabs. Parameter will be replaced by the name of the folder the bookmark was saved into.-->
    <string name="snackbar_message_bookmarks_saved_in" tools:ignore="UnusedResources">Os marcadores gardáronse en “%s”!</string>
=======
    <string name="snackbar_message_bookmarks_saved" moz:removedIn="132" tools:ignore="UnusedResources">Marcadores gardados!</string>
    <!-- Text shown in snackbar when user bookmarks a list of tabs. Parameter will be replaced by the name of the folder the bookmark was saved into.-->
    <string name="snackbar_message_bookmarks_saved_in">Os marcadores gardáronse en “%s”!</string>
>>>>>>> 6f8a28bf
    <!-- Text shown in snackbar when user adds a site to shortcuts -->
    <string name="snackbar_added_to_shortcuts">Engadido aos atallos!</string>
    <!-- Text shown in snackbar when user closes a private tab -->
    <string name="snackbar_private_tab_closed">Lapela privada pechada</string>
    <!-- Text shown in snackbar when user closes all private tabs -->
    <string name="snackbar_private_tabs_closed">Lapelas privadas pechadas</string>
    <!-- Text shown in snackbar when user erases their private browsing data -->
    <string name="snackbar_private_data_deleted">Elimináronse os datos de navegación privada</string>
    <!-- Text shown in snackbar to undo deleting a tab, top site or collection -->
    <string name="snackbar_deleted_undo">DESFACER</string>
    <!-- Text shown in snackbar when user removes a top site -->
    <string name="snackbar_top_site_removed">Sitio retirado</string>
    <!-- QR code scanner prompt which appears after scanning a code, but before navigating to it
        First parameter is the name of the app, second parameter is the URL or text scanned-->
    <string name="qr_scanner_confirmation_dialog_message">Permitir que %1$s abra %2$s</string>
    <!-- QR code scanner prompt dialog positive option to allow navigation to scanned link -->
    <string name="qr_scanner_dialog_positive">PERMITIR</string>
    <!-- QR code scanner prompt dialog positive option to deny navigation to scanned link -->
    <string name="qr_scanner_dialog_negative">DENEGAR</string>
    <!-- QR code scanner prompt dialog error message shown when a hostname does not contain http or https. -->
    <string name="qr_scanner_dialog_invalid">O enderezo web é incorrecto.</string>
    <!-- QR code scanner prompt dialog positive option when there is an error -->
    <string name="qr_scanner_dialog_invalid_ok">Aceptar</string>
    <!-- Tab collection deletion prompt dialog message. Placeholder will be replaced with the collection name -->
    <string name="tab_collection_dialog_message">Confirma que quere eliminar %1$s?</string>
    <!-- Tab collection deletion prompt dialog option to delete the collection -->
    <string name="tab_collection_dialog_positive">Eliminar</string>

    <!-- Message for copying the URL via long press on the toolbar -->
    <string name="url_copied">URL copiado</string>
    <!-- Sample text for accessibility font size -->
    <string name="accessibility_text_size_sample_text_1">Este é un texto de exmplo. Aquí está para amosar como aparecerá o texto cando aumente ou diminúe o tamaño con esta configuración.</string>
    <!-- Summary for Accessibility Text Size Scaling Preference -->
    <string name="preference_accessibility_text_size_summary">Facer que o texto dos sitios web sexa máis grande ou máis pequeno</string>
    <!-- Title for Accessibility Text Size Scaling Preference -->
    <string name="preference_accessibility_font_size_title">Tamaño de letra</string>

    <!-- Title for Accessibility Text Automatic Size Scaling Preference -->
    <string name="preference_accessibility_auto_size_2">Tamaño automático da letra</string>

    <!-- Summary for Accessibility Text Automatic Size Scaling Preference -->
    <string name="preference_accessibility_auto_size_summary">O tamaño da letra coincidirá coa configuración de Android. Desactive aquí para xestionar o tamaño do tipo de letra.</string>

    <!-- Title for the Delete browsing data preference -->
    <string name="preferences_delete_browsing_data">Eliminar datos de navegación</string>
    <!-- Title for the tabs item in Delete browsing data -->
    <string name="preferences_delete_browsing_data_tabs_title_2">Lapelas abertas</string>
    <!-- Subtitle for the tabs item in Delete browsing data, parameter will be replaced with the number of open tabs -->
    <string name="preferences_delete_browsing_data_tabs_subtitle">%d lapelas</string>
    <!-- Title for the data and history items in Delete browsing data -->
    <!-- Title for the history item in Delete browsing data -->
    <string name="preferences_delete_browsing_data_browsing_history_title">Historial de navegación</string>
    <!-- Subtitle for the data and history items in delete browsing data, parameter will be replaced with the
        number of history items the user has -->
    <string name="preferences_delete_browsing_data_browsing_data_subtitle">%d enderezos</string>
    <!-- Title for the cookies and site data items in Delete browsing data -->
    <string name="preferences_delete_browsing_data_cookies_and_site_data">Cookies e datos do sitio</string>
    <!-- Subtitle for the cookies item in Delete browsing data -->
    <string name="preferences_delete_browsing_data_cookies_subtitle">Pechará a sesión na maioría dos sitios</string>
    <!-- Title for the cached images and files item in Delete browsing data -->
    <string name="preferences_delete_browsing_data_cached_files">Imaxes e ficheiros na caché</string>
    <!-- Subtitle for the cached images and files item in Delete browsing data -->
    <string name="preferences_delete_browsing_data_cached_files_subtitle">Libera espazo de almacenamento</string>
    <!-- Title for the site permissions item in Delete browsing data -->
    <string name="preferences_delete_browsing_data_site_permissions">Permisos do sitio</string>
    <!-- Title for the downloads item in Delete browsing data -->
    <string name="preferences_delete_browsing_data_downloads">Descargas</string>
    <!-- Text for the button to delete browsing data -->
    <string name="preferences_delete_browsing_data_button">Eliminar datos de navegación</string>
    <!-- Title for the Delete browsing data on quit preference -->
    <string name="preferences_delete_browsing_data_on_quit">Elimina os datos de navegación ao saír</string>
    <!-- Summary for the Delete browsing data on quit preference. "Quit" translation should match delete_browsing_data_on_quit_action translation. -->
    <string name="preference_summary_delete_browsing_data_on_quit_2">Elimina automaticamente os datos de navegación ao seleccionar «Saír» no menú principal</string>
    <!-- Action item in menu for the Delete browsing data on quit feature -->
    <string name="delete_browsing_data_on_quit_action">Saír</string>

    <!-- Title text of a delete browsing data dialog. -->
    <string name="delete_history_prompt_title">Intervalo de tempo a eliminar</string>
    <!-- Body text of a delete browsing data dialog. -->
    <string name="delete_history_prompt_body_2">Elimina o historial (incluído o historial sincronizado doutros dispositivos)</string>
    <!-- Radio button in the delete browsing data dialog to delete history items for the last hour. -->
    <string name="delete_history_prompt_button_last_hour">Última hora</string>
    <!-- Radio button in the delete browsing data dialog to delete history items for today and yesterday. -->
    <string name="delete_history_prompt_button_today_and_yesterday">Hoxe e onte</string>

    <!-- Radio button in the delete browsing data dialog to delete all history. -->
    <string name="delete_history_prompt_button_everything">Todo</string>

    <!-- Dialog message to the user asking to delete browsing data. Parameter will be replaced by app name. -->
    <string name="delete_browsing_data_prompt_message_3">%s eliminará os datos de navegación seleccionados.</string>
    <!-- Text for the cancel button for the data deletion dialog -->
    <string name="delete_browsing_data_prompt_cancel">Cancelar</string>
    <!-- Text for the allow button for the data deletion dialog -->
    <string name="delete_browsing_data_prompt_allow">Eliminar</string>
    <!-- Text for the snackbar confirmation that the data was deleted -->
    <string name="preferences_delete_browsing_data_snackbar">Datos de navegación eliminados</string>
    <!-- Text for the snackbar to show the user that the deletion of browsing data is in progress -->
    <string name="deleting_browsing_data_in_progress">A eliminar datos de navegación…</string>

    <!-- Dialog message to the user asking to delete all history items inside the opened group. Parameter will be replaced by a history group name. -->
    <string name="delete_all_history_group_prompt_message">Eliminar todos os sitios en «%s»</string>
    <!-- Text for the cancel button for the history group deletion dialog -->
    <string name="delete_history_group_prompt_cancel">Cancelar</string>

    <!-- Text for the allow button for the history group dialog -->
    <string name="delete_history_group_prompt_allow">Eliminar</string>

    <!-- Text for the snackbar confirmation that the history group was deleted -->
    <string name="delete_history_group_snackbar">Grupo eliminado</string>

    <!-- Onboarding -->
    <!-- text to display in the snackbar once account is signed-in -->
    <string name="onboarding_firefox_account_sync_is_on">A sincronización está activada</string>

    <!-- Onboarding theme -->
    <!-- Text shown in snackbar when multiple tabs have been sent to device -->
    <string name="sync_sent_tabs_snackbar">Lapelas enviadas!</string>
    <!-- Text shown in snackbar when one tab has been sent to device  -->
    <string name="sync_sent_tab_snackbar">Lapelas enviadas!</string>
    <!-- Text shown in snackbar when sharing tabs failed  -->
    <string name="sync_sent_tab_error_snackbar">Foi imposíbel enviar</string>
    <!-- Text shown in snackbar for the "retry" action that the user has after sharing tabs failed -->
    <string name="sync_sent_tab_error_snackbar_action">TENTAR DE NOVO</string>
    <!-- Title of QR Pairing Fragment -->
    <string name="sync_scan_code">Escanear o código</string>
    <!-- Instructions on how to access pairing -->
    <string name="sign_in_instructions" tools:ignore="BrandUsage"><![CDATA[No seu computador, abra o Firefox e vaia a <b>https://firefox.com/pair</b>]]></string>
    <!-- Text shown for sign in pairing when ready -->
    <string name="sign_in_ready_for_scan">Listo para escanear</string>
    <!-- Text shown for settings option for sign with pairing -->
    <string name="sign_in_with_camera">Inicie sesión coa súa cámara</string>
    <!-- Text shown for settings option for sign with email -->
    <string name="sign_in_with_email">Use o correo electrónico no seu lugar</string>
    <!-- Text shown for settings option for create new account text.'Firefox' intentionally hardcoded here.-->
    <string name="sign_in_create_account_text" tools:ignore="BrandUsage"><![CDATA[Non ten unha conta? <u>Cree unha</u> para sincronizar o Firefox entre dispositivos.]]></string>
    <!-- Text shown in confirmation dialog to sign out of account. The first parameter is the name of the app (e.g. Firefox Preview) -->
    <string name="sign_out_confirmation_message_2">%s deterá a sincronización coa súa conta, pero non eliminará ningún dos seus datos de navegación neste dispositivo.</string>
    <!-- Option to continue signing out of account shown in confirmation dialog to sign out of account -->
    <string name="sign_out_disconnect">Desconectar</string>
    <!-- Option to cancel signing out shown in confirmation dialog to sign out of account -->
    <string name="sign_out_cancel">Cancelar</string>
    <!-- Error message snackbar shown after the user tried to select a default folder which cannot be altered -->
    <string name="bookmark_cannot_edit_root">Non é posíbel editar os cartafoles predeterminados</string>

    <!-- Enhanced Tracking Protection -->
    <!-- Link displayed in enhanced tracking protection panel to access tracking protection settings -->
    <string name="etp_settings">Configuración da protección</string>
    <!-- Preference title for enhanced tracking protection settings -->
    <string name="preference_enhanced_tracking_protection">Protección mellorada contra o rastrexo</string>
    <!-- Preference summary for enhanced tracking protection settings on/off switch -->
    <string name="preference_enhanced_tracking_protection_summary">Agora con Total Cookie Protection, a nosa barreira máis poderosa ata agora contra os rastrexadores entre sitios.</string>
    <!-- Description of enhanced tracking protection. The parameter is the name of the application (For example: Firefox Fenix) -->
    <string name="preference_enhanced_tracking_protection_explanation_2">%s protéxeo de moitos dos rastrexadores máis comúns que seguen o que fas en liña.</string>
    <!-- Text displayed that links to website about enhanced tracking protection -->
    <string name="preference_enhanced_tracking_protection_explanation_learn_more">Máis información</string>
    <!-- Preference for enhanced tracking protection for the standard protection settings -->
    <string name="preference_enhanced_tracking_protection_standard_default_1">Estándar (predeterminado)</string>
    <!-- Preference description for enhanced tracking protection for the standard protection settings -->
    <string name="preference_enhanced_tracking_protection_standard_description_5">As páxinas cargarán normalmente, pero bloquearán menos rastrexadores.</string>
    <!--  Accessibility text for the Standard protection information icon  -->
    <string name="preference_enhanced_tracking_protection_standard_info_button">O que resulta bloqueado pola protección de seguimento estándar</string>
    <!-- Preference for enhanced tracking protection for the strict protection settings -->
    <string name="preference_enhanced_tracking_protection_strict">Estrito</string>
    <!-- Preference description for enhanced tracking protection for the strict protection settings -->
    <string name="preference_enhanced_tracking_protection_strict_description_4">Maior protección contra o rastrexo e mellor rendemento, pero é posible que algúns sitios non funcionen correctamente.</string>
    <!--  Accessibility text for the Strict protection information icon  -->
    <string name="preference_enhanced_tracking_protection_strict_info_button">O que resulta bloqueado pola protección de seguimento estrita</string>
    <!-- Preference for enhanced tracking protection for the custom protection settings -->
    <string name="preference_enhanced_tracking_protection_custom">Personalizado</string>
    <!-- Preference description for enhanced tracking protection for the strict protection settings -->
    <string name="preference_enhanced_tracking_protection_custom_description_2">Escolla os rastreadores e scripts que bloquear.</string>
    <!--  Accessibility text for the Strict protection information icon  -->
    <string name="preference_enhanced_tracking_protection_custom_info_button">O que resulta bloqueado pola protección de seguimento personalizada</string>
    <!-- Header for categories that are being blocked by current Enhanced Tracking Protection settings -->
    <!-- Preference for enhanced tracking protection for the custom protection settings for cookies-->
    <string name="preference_enhanced_tracking_protection_custom_cookies">Cookies</string>
    <!-- Option for enhanced tracking protection for the custom protection settings for cookies-->
    <string name="preference_enhanced_tracking_protection_custom_cookies_1">Rastreadores entre sitios e de redes sociais</string>
    <!-- Option for enhanced tracking protection for the custom protection settings for cookies-->
    <string name="preference_enhanced_tracking_protection_custom_cookies_2">Cookies de sitios non visitados</string>
    <!-- Option for enhanced tracking protection for the custom protection settings for cookies-->
    <string name="preference_enhanced_tracking_protection_custom_cookies_3">Todas as cookies de terceiros (pode causar erros nos sitios web)</string>
    <!-- Option for enhanced tracking protection for the custom protection settings for cookies-->
    <string name="preference_enhanced_tracking_protection_custom_cookies_4">Todas as cookies (pode causar erros nos sitios web)</string>
    <!-- Option for enhanced tracking protection for the custom protection settings for cookies-->
    <string name="preference_enhanced_tracking_protection_custom_cookies_5">Illar as cookies entre sitios</string>
    <!-- Preference for Global Privacy Control for the custom privacy settings for Global Privacy Control. '&amp;' is replaced with the ampersand symbol: &-->
    <string name="preference_enhanced_tracking_protection_custom_global_privacy_control">Dígalle aos sitios web que non compartan nin vendan datos</string>
    <!-- Preference for enhanced tracking protection for the custom protection settings for tracking content -->
    <string name="preference_enhanced_tracking_protection_custom_tracking_content">Contido de rastrexo</string>
    <!-- Option for enhanced tracking protection for the custom protection settings for tracking content-->
    <string name="preference_enhanced_tracking_protection_custom_tracking_content_1">En todas as lapelas</string>
    <!-- Option for enhanced tracking protection for the custom protection settings for tracking content-->
    <string name="preference_enhanced_tracking_protection_custom_tracking_content_2">Só nas lapelas privadas</string>
    <!-- Preference for enhanced tracking protection for the custom protection settings -->
    <string name="preference_enhanced_tracking_protection_custom_cryptominers">Criptomineiros</string>
    <!-- Preference for enhanced tracking protection for the custom protection settings -->
    <string name="preference_enhanced_tracking_protection_custom_known_fingerprinters">Identificadores de pegada dixital coñecidas</string>
    <!-- Button label for navigating to the Enhanced Tracking Protection details -->
    <string name="enhanced_tracking_protection_details">Detalles</string>
    <!-- Header for categories that are being being blocked by current Enhanced Tracking Protection settings -->
    <string name="enhanced_tracking_protection_blocked">Bloqueado</string>
    <!-- Header for categories that are being not being blocked by current Enhanced Tracking Protection settings -->
    <string name="enhanced_tracking_protection_allowed">Permitido</string>
    <!-- Category of trackers (social media trackers) that can be blocked by Enhanced Tracking Protection -->
    <string name="etp_social_media_trackers_title">Rastrexadores de redes sociais</string>
    <!-- Description of social media trackers that can be blocked by Enhanced Tracking Protection -->
    <string name="etp_social_media_trackers_description">Limita a capacidade das redes sociais para rastrexar a súa actividade de navegación pola web.</string>
    <!-- Category of trackers (cross-site tracking cookies) that can be blocked by Enhanced Tracking Protection -->
    <string name="etp_cookies_title">Cookies de rastrexo entre sitios</string>
    <!-- Category of trackers (cross-site tracking cookies) that can be blocked by Enhanced Tracking Protection -->
    <string name="etp_cookies_title_2">Rastros entre sitios</string>
    <!-- Description of cross-site tracking cookies that can be blocked by Enhanced Tracking Protection -->
    <string name="etp_cookies_description">Bloquea as cookies que as redes publicitarias e as empresas de análise utilizan para recompilar os seus datos de navegación en moitos sitios.</string>
    <!-- Description of cross-site tracking cookies that can be blocked by Enhanced Tracking Protection -->
    <string name="etp_cookies_description_2">A Protección Total de Cookes illa as cookies do sitio no que está para que os rastrexadores como as redes publicitarias non poidan usalas para seguilo nos sitios.</string>
    <!-- Category of trackers (cryptominers) that can be blocked by Enhanced Tracking Protection -->
    <string name="etp_cryptominers_title">Criptomineiros</string>
    <!-- Description of cryptominers that can be blocked by Enhanced Tracking Protection -->
    <string name="etp_cryptominers_description">Evita que os scripts maliciosos teñan acceso ao seu dispositivo para extraeren moeda dixital.</string>
    <!-- Description of fingerprinters that can be blocked by Enhanced Tracking Protection -->
    <string name="etp_known_fingerprinters_description">Evita que se recompilen datos de identificación únicos sobre o seu dispositivo que poden usarse con fins de rastrexo.</string>
    <!-- Category of trackers (tracking content) that can be blocked by Enhanced Tracking Protection -->
    <string name="etp_tracking_content_title">Rastrexo de contido</string>
    <!-- Description of tracking content that can be blocked by Enhanced Tracking Protection -->
    <string name="etp_tracking_content_description">Detén a carga de anuncios, vídeos e outros contidos que conteñan código de seguimento. Pode afectar a algunhas funcións dos sitios web.</string>
    <!-- Enhanced Tracking Protection message that protection is currently on for this site -->
    <string name="etp_panel_on">As proteccións están ACTIVADAS neste sitio</string>
    <!-- Enhanced Tracking Protection message that protection is currently off for this site -->
    <string name="etp_panel_off">As proteccións están DESACTIVADAS neste sitio</string>
    <!-- Header for exceptions list for which sites enhanced tracking protection is always off -->
    <string name="enhanced_tracking_protection_exceptions">A protección mellorada contra o rastrexo está desactivada para estes sitios</string>
    <!-- Content description (not visible, for screen readers etc.): Navigate
    back from ETP details (Ex: Tracking content) -->
    <string name="etp_back_button_content_description">Retroceder no historial</string>
    <!-- About page link text to open what's new link -->
    <string name="about_whats_new">Novidades en %s</string>
    <!-- Open source licenses page title
    The first parameter is the app name -->
    <string name="open_source_licenses_title">%s | Bibliotecas OSS</string>
    <!-- Category of trackers (redirect trackers) that can be blocked by Enhanced Tracking Protection -->
    <string name="etp_redirect_trackers_title">Seguidores de redirección</string>
    <!-- Description of redirect tracker cookies that can be blocked by Enhanced Tracking Protection -->
    <string name="etp_redirect_trackers_description">Limpa as cookies establecidas por redireccións a sitios web de seguimento coñecidos.</string>

    <!-- Preference for fingerprinting protection for the custom protection settings -->
    <string name="etp_suspected_fingerprinters_title">Sospeitas de identificador de pegadas dixitais</string>
    <!-- Description of fingerprinters that can be blocked by fingerprinting protection -->
    <string name="etp_suspected_fingerprinters_description">Activa a protección contra o rastrexo da identidade dixital para deter os que sexan sospeitosos.</string>
    <!-- Category of trackers (fingerprinters) that can be blocked by Enhanced Tracking Protection -->
    <string name="etp_known_fingerprinters_title">Identificador de pegada dixital coñecido</string>
    <!-- Description of the SmartBlock Enhanced Tracking Protection feature. The * symbol is intentionally hardcoded here,
         as we use it on the UI to indicate which trackers have been partially unblocked.  -->
    <string name="preference_etp_smartblock_description">Algúns rastrexadores marcados a continuación desbloqueáronse parcialmente nesta páxina porque vostede ten interactuado con eles *.</string>
    <!-- Text displayed that links to website about enhanced tracking protection SmartBlock -->
    <string name="preference_etp_smartblock_learn_more">Máis información</string>

    <!-- Content description (not visible, for screen readers etc.):
    Enhanced tracking protection exception preference icon for ETP settings. -->
    <string name="preference_etp_exceptions_icon_description">Icona de preferencia de excepción de protección de rastrexo mellorada</string>

    <!-- About page link text to open support link -->
    <string name="about_support">Asistencia técnica</string>

    <!-- About page link text to list of past crashes (like about:crashes on desktop) -->
    <string name="about_crashes">Quebras</string>
    <!-- About page link text to open privacy notice link -->
    <string name="about_privacy_notice">Aviso de privacidade</string>
    <!-- About page link text to open know your rights link -->
    <string name="about_know_your_rights">Coñeza os seus dereitos</string>
    <!-- About page link text to open licensing information link -->
    <string name="about_licensing_information">Información de licenciamento</string>
    <!-- About page link text to open a screen with libraries that are used -->
    <string name="about_other_open_source_libraries">Bibliotecas que empregamos</string>
    <!-- Toast shown to the user when they are activating the secret dev menu
        The first parameter is number of long clicks left to enable the menu -->
    <string name="about_debug_menu_toast_progress">Menú de depuración: quedan %1$d clic(s) para habilitalo</string>
    <string name="about_debug_menu_toast_done">Menú de depuración activado</string>

    <!-- Browser long press popup menu -->
    <!-- Copy the current url -->
    <string name="browser_toolbar_long_press_popup_copy">Copiar</string>
    <!-- Paste & go the text in the clipboard. '&amp;' is replaced with the ampersand symbol: & -->
    <string name="browser_toolbar_long_press_popup_paste_and_go">Pegar e ir</string>
    <!-- Paste the text in the clipboard -->
    <string name="browser_toolbar_long_press_popup_paste">Pegar</string>
    <!-- Snackbar message shown after an URL has been copied to clipboard. -->
    <string name="browser_toolbar_url_copied_to_clipboard_snackbar">Copiouse o URL ao portapapeis</string>

    <!-- Title text for the Add To Homescreen dialog -->
    <string name="add_to_homescreen_title">Engadir á páxina de inicio</string>
    <!-- Cancel button text for the Add to Homescreen dialog -->
    <string name="add_to_homescreen_cancel">Cancelar</string>
    <!-- Add button text for the Add to Homescreen dialog -->
    <string name="add_to_homescreen_add">Engadir</string>
    <!-- Continue to website button text for the first-time Add to Homescreen dialog -->
    <string name="add_to_homescreen_continue">Continuar ao sitio web</string>
    <!-- Placeholder text for the TextView in the Add to Homescreen dialog -->
    <string name="add_to_homescreen_text_placeholder">Nome do atallo</string>
    <!-- Describes the add to homescreen functionality -->
    <string name="add_to_homescreen_description_2">Pode engadir facilmente este sitio web á pantalla de inicio do dispositivo para ter acceso instantáneo e navegar máis rápido cunha experiencia semellante á dunha aplicación.</string>

    <!-- Preference for managing the settings for logins and passwords in Fenix -->
    <string name="preferences_passwords_logins_and_passwords_2">Contrasinais</string>
    <!-- Preference for managing the saving of logins and passwords in Fenix -->
    <string name="preferences_passwords_save_logins_2">Gardar contrasinais</string>
    <!-- Preference option for asking to save passwords in Fenix -->
    <string name="preferences_passwords_save_logins_ask_to_save">Preguntar para gardar</string>
    <!-- Preference option for never saving passwords in Fenix -->
    <string name="preferences_passwords_save_logins_never_save">Non gardar nunca</string>

    <!-- Preference for autofilling saved logins in Firefox (in web content), %1$s will be replaced with the app name -->
    <string name="preferences_passwords_autofill2">Completar automaticamente en %1$s</string>
    <!-- Description for the preference for autofilling saved logins in Firefox (in web content), %1$s will be replaced with the app name -->
    <string name="preferences_passwords_autofill_description">Encher e gardar os nomes de usuario e contrasinais nos sitios web ao empregar %1$s.</string>
    <!-- Preference for autofilling logins from Fenix in other apps (e.g. autofilling the Twitter app) -->
    <string name="preferences_android_autofill">Completado automático noutras aplicacións</string>
    <!-- Description for the preference for autofilling logins from Fenix in other apps (e.g. autofilling the Twitter app) -->
    <string name="preferences_android_autofill_description">Encher os nomes de usuario e os contrasinais noutras aplicacións do dispositivo.</string>

    <!-- Preference option for adding a password -->
    <string name="preferences_logins_add_login_2">Engadir contrasinal</string>

    <!-- Preference for syncing saved passwords in Fenix -->
    <string name="preferences_passwords_sync_logins_2">Sincronizar contrasinais</string>
    <!-- Preference for syncing saved passwords in Fenix, when not signed in-->
    <string name="preferences_passwords_sync_logins_across_devices_2">Sincronizar os contrasinais entre dispositivos</string>
    <!-- Preference to access list of saved passwords -->
    <string name="preferences_passwords_saved_logins_2">Contrasinais gardados</string>
    <!-- Description of empty list of saved passwords. Placeholder is replaced with app name.  -->
    <string name="preferences_passwords_saved_logins_description_empty_text_2">Os contrasinais que garde ou sincronice con %s listaranse aquí. Todos os contrasinais que garde están cifrados.</string>
    <!-- Clickable text for opening an external link for more information about Sync. -->
    <string name="preferences_passwords_saved_logins_description_empty_learn_more_link_2">Obteña máis información sobre Sync</string>
    <!-- Preference to access list of login exceptions that we never save logins for -->
    <string name="preferences_passwords_exceptions">Excepcións</string>
    <!-- Empty description of list of login exceptions that we never save passwords for. Parameter will be replaced by app name. -->
    <string name="preferences_passwords_exceptions_description_empty_2">%s non gardará os contrasinais dos sitios que aparecen aquí.</string>
    <!-- Description of list of login exceptions that we never save passwords for. Parameter will be replaced by app name. -->
    <string name="preferences_passwords_exceptions_description_2">%s non gardará os contrasinais destes sitios.</string>
    <!-- Text on button to remove all saved login exceptions -->
    <string name="preferences_passwords_exceptions_remove_all">Eliminar todas as excepcións</string>
    <!-- Hint for search box in passwords list -->
    <string name="preferences_passwords_saved_logins_search_2">Buscar contrasinais</string>
    <!-- The header for the site that a login is for -->
    <string name="preferences_passwords_saved_logins_site">Sitio</string>
    <!-- The header for the username for a login -->
    <string name="preferences_passwords_saved_logins_username">Nome de usuario</string>
    <!-- The header for the password for a login -->
    <string name="preferences_passwords_saved_logins_password">Contrasinal</string>
    <!-- Shown in snackbar to tell user that the password has been copied -->
    <string name="logins_password_copied">Copiouse o contrasinal ao portapapeis</string>
    <!-- Shown in snackbar to tell user that the username has been copied -->
    <string name="logins_username_copied">Copiouse o nome de usuario ao portapapeis</string>
    <!-- Content Description (for screenreaders etc) read for the button to copy a password in logins-->
    <string name="saved_logins_copy_password">Copiar contrasinal</string>
    <!-- Content Description (for screenreaders etc) read for the button to clear a password while editing a login-->
    <string name="saved_logins_clear_password">Limpar contrasinal</string>
    <!-- Content Description (for screenreaders etc) read for the button to copy a username in logins -->
    <string name="saved_login_copy_username">Copiar nome de usuario</string>
    <!-- Content Description (for screenreaders etc) read for the button to clear a username while editing a login -->
    <string name="saved_login_clear_username">Limpar nome de usuario</string>
    <!-- Content Description (for screenreaders etc) read for the button to clear the hostname field while creating a login -->
    <string name="saved_login_clear_hostname">Borrar o servidor</string>
    <!-- Content Description (for screenreaders etc) read for the button to open a site in logins -->
    <string name="saved_login_open_site">Abrir sitio no navegador</string>
    <!-- Content Description (for screenreaders etc) read for the button to reveal a password in logins -->
    <string name="saved_login_reveal_password">Mostrar contrasinal</string>
    <!-- Content Description (for screenreaders etc) read for the button to hide a password in logins -->
    <string name="saved_login_hide_password">Agochar contrasinal</string>
    <!-- Message displayed in biometric prompt displayed for authentication before allowing users to view their passwords -->
    <string name="logins_biometric_prompt_message_2">Desbloquear para ver os seus contrasinais gardados</string>
    <!-- Title of warning dialog if users have no device authentication set up -->
    <string name="logins_warning_dialog_title_2">Protexa os seus contrasinais gardados</string>
    <!-- Message of warning dialog if users have no device authentication set up -->
    <string name="logins_warning_dialog_message_2">Configure un padrón de bloqueo do dispositivo, un PIN ou un contrasinal para protexer o acceso aos seus contrasinais gardados se outra persoa ten o seu dispositivo.</string>
    <!-- Negative button to ignore warning dialog if users have no device authentication set up -->
    <string name="logins_warning_dialog_later">Máis tarde</string>
    <!-- Positive button to send users to set up a pin of warning dialog if users have no device authentication set up -->
    <string name="logins_warning_dialog_set_up_now">Configurar agora</string>
    <!-- Title of PIN verification dialog to direct users to re-enter their device credentials to access their logins -->
    <string name="logins_biometric_prompt_message_pin">Desbloquear o dispositivo</string>
    <!-- Title for Accessibility Force Enable Zoom Preference -->
    <string name="preference_accessibility_force_enable_zoom">Zoom sobre todos os sitios</string>
    <!-- Summary for Accessibility Force Enable Zoom Preference -->
    <string name="preference_accessibility_force_enable_zoom_summary">Activa o permiso para toque e aumento, incluso en sitios web que bloquean este xesto.</string>
    <!-- Saved logins sorting strategy menu item -by name- (if selected, it will sort saved logins alphabetically) -->
    <string name="saved_logins_sort_strategy_alphabetically">Nome (A-Z)</string>
    <!-- Saved logins sorting strategy menu item -by last used- (if selected, it will sort saved logins by last used) -->
    <string name="saved_logins_sort_strategy_last_used">Usado por última vez</string>

    <!-- Content description (not visible, for screen readers etc.) -->
    <string name="saved_logins_menu_dropdown_chevron_icon_content_description_2">Menú de ordenar contrasinais</string>

    <!-- Autofill -->
    <!-- Preference and title for managing the autofill settings -->
    <string name="preferences_autofill">Completado automático</string>
    <!-- Preference and title for managing the settings for addresses -->
    <string name="preferences_addresses">Enderezos</string>
    <!-- Preference and title for managing the settings for payment methods -->
    <string name="preferences_credit_cards_2">Métodos de pagamento</string>
    <!-- Preference for saving and autofilling credit cards -->
    <string name="preferences_credit_cards_save_and_autofill_cards_2">Gardar e cubrir os métodos de pago</string>

    <!-- Preference summary for saving and autofilling payment method data. Parameter will be replaced by app name. -->
    <string name="preferences_credit_cards_save_and_autofill_cards_summary_2">%s cifra todos os métodos de pago que garda</string>
    <!-- Preference option for syncing credit cards across devices. This is displayed when the user is not signed into sync -->
    <string name="preferences_credit_cards_sync_cards_across_devices">Sincronizar as tarxetas entre dispositivos</string>
    <!-- Preference option for syncing credit cards across devices. This is displayed when the user is signed into sync -->
    <string name="preferences_credit_cards_sync_cards">Sincronizar as tarxetas</string>
    <!-- Preference option for adding a card -->
    <string name="preferences_credit_cards_add_credit_card_2">Engadir a tarxeta</string>

    <!-- Preference option for managing saved cards -->
    <string name="preferences_credit_cards_manage_saved_cards_2">Xestionar tarxetas</string>
    <!-- Preference option for adding an address -->
    <string name="preferences_addresses_add_address">Engadir enderezo</string>
    <!-- Preference option for managing saved addresses -->
    <string name="preferences_addresses_manage_addresses">Xestionar enderezos</string>

    <!-- Preference for saving and filling addresses -->
    <string name="preferences_addresses_save_and_autofill_addresses_2">Gardar e completar os enderezos</string>

    <!-- Preference summary for saving and filling address data -->
    <string name="preferences_addresses_save_and_autofill_addresses_summary_2">Inclúe números de teléfono e enderezos de correo electrónico</string>

    <!-- Title of the "Add card" screen -->
    <string name="credit_cards_add_card">Engadir a tarxeta</string>
    <!-- Title of the "Edit card" screen -->
    <string name="credit_cards_edit_card">Editar a tarxeta</string>
    <!-- The header for the card number of a credit card -->
    <string name="credit_cards_card_number">Número da tarxeta</string>
    <!-- The header for the expiration date of a credit card -->
    <string name="credit_cards_expiration_date">Data de caducidade</string>
    <!-- The label for the expiration date month of a credit card to be used by a11y services-->
    <string name="credit_cards_expiration_date_month">Mes da data de caducidade</string>
    <!-- The label for the expiration date year of a credit card to be used by a11y services-->
    <string name="credit_cards_expiration_date_year">Ano da data de caducidade</string>
    <!-- The header for the name on the credit card -->
    <string name="credit_cards_name_on_card">Nome do titular</string>
    <!-- The text for the "Delete card" menu item for deleting a credit card -->
    <string name="credit_cards_menu_delete_card">Eliminar a tarxeta</string>
    <!-- The text for the "Delete card" button for deleting a credit card -->
    <string name="credit_cards_delete_card_button">Eliminar a tarxeta</string>
    <!-- The text for the confirmation message of "Delete card" dialog -->
    <string name="credit_cards_delete_dialog_confirmation_2">Eliminar a tarxeta?</string>
    <!-- The text for the positive button on "Delete card" dialog -->
    <string name="credit_cards_delete_dialog_button">Eliminar</string>
    <!-- The title for the "Save" menu item for saving a credit card -->
    <string name="credit_cards_menu_save">Gardar</string>
    <!-- The text for the "Save" button for saving a credit card -->
    <string name="credit_cards_save_button">Gardar</string>
    <!-- The text for the "Cancel" button for cancelling adding, updating or deleting a credit card -->
    <string name="credit_cards_cancel_button">Cancelar</string>
    <!-- Title of the "Saved cards" screen -->
    <string name="credit_cards_saved_cards">Tarxetas gardadas</string>
    <!-- Error message for card number validation -->
    <string name="credit_cards_number_validation_error_message_2">Introduza un número de tarxeta válido</string>
    <!-- Error message for card name on card validation -->
    <string name="credit_cards_name_on_card_validation_error_message_2">Engadir un nome</string>
    <!-- Message displayed in biometric prompt displayed for authentication before allowing users to view their saved credit cards -->
    <string name="credit_cards_biometric_prompt_message">Desbloquee para ver as súas tarxetas gardadas</string>
    <!-- Title of warning dialog if users have no device authentication set up -->
    <string name="credit_cards_warning_dialog_title_2">Protexa os seus métodos de pago gardados</string>
    <!-- Message of warning dialog if users have no device authentication set up -->
    <string name="credit_cards_warning_dialog_message_3">Configure un padrón de bloqueo do dispositivo, un PIN ou un contrasinal para protexer o acceso aos seus métodos de pago gardados se outra persoa ten o seu dispositivo.</string>
    <!-- Positive button to send users to set up a pin of warning dialog if users have no device authentication set up -->
    <string name="credit_cards_warning_dialog_set_up_now">Configurar agora</string>
    <!-- Negative button to ignore warning dialog if users have no device authentication set up -->
    <string name="credit_cards_warning_dialog_later">Máis tarde</string>
    <!-- Title of PIN verification dialog to direct users to re-enter their device credentials to access their credit cards -->
    <string name="credit_cards_biometric_prompt_message_pin">Desbloquear o dispositivo</string>
    <!-- Message displayed in biometric prompt for authentication, before allowing users to use their stored payment method information -->
    <string name="credit_cards_biometric_prompt_unlock_message_2">Desbloquee para usar os métodos de pago gardados</string>
    <!-- Title of the "Add address" screen -->
    <string name="addresses_add_address">Engadir enderezo</string>
    <!-- Title of the "Edit address" screen -->
    <string name="addresses_edit_address">Editar enderezo</string>
    <!-- Title of the "Manage addresses" screen -->
    <string name="addresses_manage_addresses">Xestionar enderezos</string>
    <!-- The header for the name of an address. Name represents a person's full name, typically made up of a first, middle and last name, e.g. John Joe Doe. -->
    <string name="addresses_name">Nome</string>
    <!-- The header for the street address of an address -->
    <string name="addresses_street_address">Domicilio</string>
    <!-- The header for the city of an address -->
    <string name="addresses_city">Cidade</string>
    <!-- The header for the subregion of an address when "state" should be used -->
    <string name="addresses_state">Estado</string>
    <!-- The header for the subregion of an address when "province" should be used -->
    <string name="addresses_province">Provincia</string>
    <!-- The header for the zip code of an address -->
    <string name="addresses_zip">Código postal</string>
    <!-- The header for the country or region of an address -->
    <string name="addresses_country">País ou rexión</string>
    <!-- The header for the phone number of an address -->
    <string name="addresses_phone">Teléfono</string>
    <!-- The header for the email of an address -->
    <string name="addresses_email">Correo electrónico</string>
    <!-- The text for the "Save" button for saving an address -->
    <string name="addresses_save_button">Gardar</string>
    <!-- The text for the "Cancel" button for cancelling adding, updating or deleting an address -->
    <string name="addresses_cancel_button">Cancelar</string>
    <!-- The text for the "Delete address" button for deleting an address -->
    <string name="addressess_delete_address_button">Eliminar enderezo</string>
    <!-- The title for the "Delete address" confirmation dialog -->
    <string name="addressess_confirm_dialog_message_2">Eliminar este enderezo?</string>
    <!-- The text for the positive button on "Delete address" dialog -->
    <string name="addressess_confirm_dialog_ok_button">Eliminar</string>
    <!-- The text for the negative button on "Delete address" dialog -->
    <string name="addressess_confirm_dialog_cancel_button">Cancelar</string>

    <!-- The text for the "Save address" menu item for saving an address -->
    <string name="address_menu_save_address">Gardar enderezo</string>
    <!-- The text for the "Delete address" menu item for deleting an address -->
    <string name="address_menu_delete_address">Eliminar enderezo</string>

    <!-- Title of the Add search engine screen -->
    <string name="search_engine_add_custom_search_engine_title">Engadir motor de busca</string>
    <!-- Content description (not visible, for screen readers etc.): Title for the button that navigates to add new engine screen -->
    <string name="search_engine_add_custom_search_engine_button_content_description">Engadir un novo motor de busca</string>
    <!-- Title of the Edit search engine screen -->
    <string name="search_engine_edit_custom_search_engine_title">Editar motor de busca</string>

    <!-- Text for the menu button to edit a search engine -->
    <string name="search_engine_edit">Editar</string>
    <!-- Text for the menu button to delete a search engine -->
    <string name="search_engine_delete">Eliminar</string>

    <!-- Label for the TextField in which user enters custom search engine name -->
    <string name="search_add_custom_engine_name_label">Nome</string>
    <!-- Placeholder text shown in the Search Engine Name text field before a user enters text -->
    <string name="search_add_custom_engine_name_hint_2">Nome do buscador</string>
    <!-- Label for the TextField in which user enters custom search engine URL -->
    <string name="search_add_custom_engine_url_label">URL da cadea de busca</string>
    <!-- Placeholder text shown in the Search String TextField before a user enters text -->
    <string name="search_add_custom_engine_search_string_hint_2">URL para usar para a busca</string>
    <!-- Description text for the Search String TextField. The %s is part of the string -->
    <string name="search_add_custom_engine_search_string_example" formatted="false">Substitúír a consulta por «%s». Exemplo:\nhttps://www.google.com/search?q=%s</string>
    <!-- Accessibility description for the form in which details about the custom search engine are entered -->
    <string name="search_add_custom_engine_form_description">Detalles do motor de busca personalizado</string>

    <!-- Label for the TextField in which user enters custom search engine suggestion URL -->
    <string name="search_add_custom_engine_suggest_url_label">API de suxestións de busca (opcional)</string>
    <!-- Placeholder text shown in the Search Suggestion String TextField before a user enters text -->
    <string name="search_add_custom_engine_suggest_string_hint">URL da API de suxestións de busca</string>
    <!-- Description text for the Search Suggestion String TextField. The %s is part of the string -->
    <string name="search_add_custom_engine_suggest_string_example_2" formatted="false">Substituír a consulta por «%s». Exemplo:\nhttps://suggestqueries.google.com/complete/search?client=firefox&amp;q=%s</string>
    <!-- The text for the "Save" button for saving a custom search engine -->
    <string name="search_custom_engine_save_button">Gardar</string>

    <!-- Text shown when a user leaves the name field empty -->
    <string name="search_add_custom_engine_error_empty_name">Introduza o nome do buscador</string>
    <!-- Text shown when a user leaves the search string field empty -->
    <string name="search_add_custom_engine_error_empty_search_string">Introduza unha cadea de busca</string>
    <!-- Text shown when a user leaves out the required template string -->
    <string name="search_add_custom_engine_error_missing_template">Comprobe que a cadea de busca coincida co formato do exemplo</string>
    <!-- Text shown when we aren't able to validate the custom search query. The first parameter is the url of the custom search engine -->
    <string name="search_add_custom_engine_error_cannot_reach">Erro ao conectar con «%s»</string>
    <!-- Text shown when a user creates a new search engine -->
    <string name="search_add_custom_engine_success_message">Creouse %s</string>
    <!-- Text shown when a user successfully edits a custom search engine -->
    <string name="search_edit_custom_engine_success_message">Gardouse %s</string>
    <!-- Text shown when a user successfully deletes a custom search engine -->
    <string name="search_delete_search_engine_success_message">Eliminouse %s</string>

    <!-- Heading for the instructions to allow a permission -->
    <string name="phone_feature_blocked_intro">Para permitilo:</string>

    <!-- First step for the allowing a permission -->
    <string name="phone_feature_blocked_step_settings">1. Vaia á Configuración de Android</string>
    <!-- Second step for the allowing a permission -->
    <string name="phone_feature_blocked_step_permissions"><![CDATA[2. Toque <b>Permisos</b>]]></string>
    <!-- Third step for the allowing a permission (Fore example: Camera) -->
    <string name="phone_feature_blocked_step_feature"><![CDATA[3. Cambie <b>%1$s</b> a ACTIVADO]]></string>

    <!-- Label that indicates a site is using a secure connection -->
    <string name="quick_settings_sheet_secure_connection_2">A conexión é segura</string>
    <!-- Label that indicates a site is using a insecure connection -->
    <string name="quick_settings_sheet_insecure_connection_2">A conexión non é segura</string>
    <!-- Label to clear site data -->
    <string name="clear_site_data">Borrar as cookies e os datos do sitio</string>
    <!-- Confirmation message for a dialog confirming if the user wants to delete all data for current site -->
    <string name="confirm_clear_site_data"><![CDATA[Seguro que quere borrar todas as cookies e os datos do sitio <b>%s</b>?]]></string>
    <!-- Confirmation message for a dialog confirming if the user wants to delete all the permissions for all sites-->
    <string name="confirm_clear_permissions_on_all_sites">Confirma que desexa limpar todos os permisos de todos os sitios?</string>
    <!-- Confirmation message for a dialog confirming if the user wants to delete all the permissions for a site-->
    <string name="confirm_clear_permissions_site">Confirma que desexa limpar todos os permisos deste sitio?</string>
    <!-- Confirmation message for a dialog confirming if the user wants to set default value a permission for a site-->
    <string name="confirm_clear_permission_site">Confirma que desexa limpar este permiso deste sitio?</string>
    <!-- label shown when there are not site exceptions to show in the site exception settings -->
    <string name="no_site_exceptions">Non hai excepcións no sitio</string>
    <!-- Bookmark deletion confirmation -->
    <string name="bookmark_deletion_confirmation">Confirma que quere eliminar este marcador?</string>
    <!-- Browser menu button that adds a shortcut to the home fragment -->
    <string name="browser_menu_add_to_shortcuts">Engadir aos atallos</string>
    <!-- Browser menu button that removes a shortcut from the home fragment -->
    <string name="browser_menu_remove_from_shortcuts">Retirar dos atallos</string>
    <!-- text shown before the issuer name to indicate who its verified by, parameter is the name of
     the certificate authority that verified the ticket-->
    <string name="certificate_info_verified_by">Comprobado por: %1$s</string>
    <!-- Login overflow menu delete button -->
    <string name="login_menu_delete_button">Eliminar</string>
    <!-- Login overflow menu edit button -->
    <string name="login_menu_edit_button">Editar</string>
    <!-- Message in delete confirmation dialog for password -->
    <string name="login_deletion_confirmation_2">Seguro que quere eliminar este contrasinal?</string>
    <!-- Positive action of a dialog asking to delete  -->
    <string name="dialog_delete_positive">Eliminar</string>
    <!-- Negative action of a dialog asking to delete login -->
    <string name="dialog_delete_negative">Cancelar</string>
    <!--  The saved password options menu description. -->
    <string name="login_options_menu_2">Opcións de contrasinal</string>
    <!--  The editable text field for a website address. -->
    <string name="saved_login_hostname_description_3">O campo de texto editable para o enderezo do sitio web.</string>
    <!--  The editable text field for a username. -->
    <string name="saved_login_username_description_3">O campo de texto editable para o nome de usuario.</string>
    <!--  The editable text field for a login's password. -->
    <string name="saved_login_password_description_2">O campo de texto editable para o contrasinal.</string>
    <!--  The button description to save changes to an edited password. -->
    <string name="save_changes_to_login_2">Gardar cambios.</string>
    <!--  The page title for editing a saved password. -->
    <string name="edit_2">Editar contrasinal</string>
    <!--  The page title for adding new password. -->
    <string name="add_login_2">Engadir contrasinal</string>
    <!--  Error text displayed underneath the password field when it is in an error case. -->
    <string name="saved_login_password_required_2">Introduza un contrasinal</string>
    <!--  The error message in add login view when username field is blank. -->
    <string name="saved_login_username_required_2">Introduza un nome de usuario</string>
    <!--  The error message in add login view when hostname field is blank. -->
    <string name="saved_login_hostname_required" tools:ignore="UnusedResources">Requírese un nome de servidor</string>
    <!--  The error message in add login view when hostname field is blank. -->
    <string name="saved_login_hostname_required_2" tools:ignore="UnusedResources">Introduza un enderezo web</string>
    <!-- Voice search button content description  -->
    <string name="voice_search_content_description">Busca por voz</string>
    <!-- Voice search prompt description displayed after the user presses the voice search button -->
    <string name="voice_search_explainer">Fale agora</string>
    <!--  The error message in edit login view when a duplicate username exists. -->
    <string name="saved_login_duplicate">Xa existe un inicio de sesión con ese nome</string>

    <!-- This is the hint text that is shown inline on the hostname field of the create new login page. 'https://www.example.com' intentionally hardcoded here -->
    <string name="add_login_hostname_hint_text">https://sitio.example</string>
    <!-- This is an error message shown below the hostname field of the add login page when a hostname does not contain http or https. -->
    <string name="add_login_hostname_invalid_text_3">O enderezo web debe conter «https://» ou «http://»</string>
    <!-- This is an error message shown below the hostname field of the add login page when a hostname is invalid. -->
    <string name="add_login_hostname_invalid_text_2">Requírese un nome de servidor válido</string>

    <!-- Synced Tabs -->
    <!-- Text displayed to ask user to connect another device as no devices found with account -->
    <string name="synced_tabs_connect_another_device">Conectar outro dispositivo.</string>
    <!-- Text displayed asking user to re-authenticate -->
    <string name="synced_tabs_reauth">Autentíquese de novo.</string>
    <!-- Text displayed when user has disabled tab syncing in Firefox Sync Account -->
    <string name="synced_tabs_enable_tab_syncing">Active a sincronización de lapelas.</string>
    <!-- Text displayed when user has no tabs that have been synced -->
    <string name="synced_tabs_no_tabs" tools:ignore="BrandUsage">Non ten ningunha lapela aberta en Firefox nos outros dispositivos.</string>
    <!-- Text displayed in the synced tabs screen when a user is not signed in to Firefox Sync describing Synced Tabs -->
    <string name="synced_tabs_sign_in_message">Ver unha lista das lapelas dos outros dispositivos.</string>
    <!-- Text displayed on a button in the synced tabs screen to link users to sign in when a user is not signed in to Firefox Sync -->
    <string name="synced_tabs_sign_in_button">Inicie sesión para sincronizar</string>
    <!-- The text displayed when a synced device has no tabs to show in the list of Synced Tabs. -->
    <string name="synced_tabs_no_open_tabs">Non hai lapelas abertas</string>

    <!-- Content description for expanding a group of synced tabs. -->
    <string name="synced_tabs_expand_group">Expandir o grupo de lapelas sincronizadas</string>
    <!-- Content description for collapsing a group of synced tabs. -->
    <string name="synced_tabs_collapse_group">Contraer o grupo de lapelas sincronizadas</string>

    <!-- Top Sites -->
    <!-- Title text displayed in the dialog when shortcuts limit is reached. -->
    <string name="shortcut_max_limit_title">Acadouse o límite de atallos</string>
    <!-- Content description text displayed in the dialog when shortcut limit is reached. -->
    <string name="shortcut_max_limit_content">Para engadir un novo atallo, elimine un. Manteña premido o sitio e selecciona eliminar.</string>
    <!-- Confirmation dialog button text when top sites limit is reached. -->
    <string name="top_sites_max_limit_confirmation_button">De acordo, entendín</string>
    <!-- Label for the preference to show the shortcuts for the most visited top sites on the homepage -->
    <string name="top_sites_toggle_top_recent_sites_4">Atallos</string>
    <!-- Title text displayed in the rename top site dialog. -->
    <string name="top_sites_rename_dialog_title">Nome</string>
    <!-- Hint for renaming title of a shortcut -->
    <string name="shortcut_name_hint">Nome do atallo</string>
    <!-- Hint for editing URL of a shortcut. -->
    <string name="shortcut_url_hint">URL do atallo</string>
    <!-- Dialog button text for canceling the rename top site prompt. -->
    <string name="top_sites_rename_dialog_cancel">Cancelar</string>

    <!-- Text for the menu button to open the homepage settings. -->
    <string name="top_sites_menu_settings">Configuración</string>
    <!-- Text for the menu button to navigate to sponsors and privacy support articles. '&amp;' is replaced with the ampersand symbol: & -->
    <string name="top_sites_menu_sponsor_privacy">Os nosos patrocinadores e a súa privacidade</string>
    <!-- Label text displayed for a sponsored top site. -->
    <string name="top_sites_sponsored_label">Patrocinado</string>

    <!-- Text for the menu item to edit a top site. -->
    <string name="top_sites_edit_top_site">Editar</string>
    <!-- Text for the dialog title to edit a top site. -->
    <string name="top_sites_edit_dialog_title">Editar atallo</string>
    <!-- Button caption to confirm the edit of the top site. -->
    <string name="top_sites_edit_dialog_save">Gardar</string>
    <!-- Error message when the user entered an invalid URL -->
    <string name="top_sites_edit_dialog_url_error">Introduza un URL válido</string>
    <!-- Label for the URL edit field in the edit top site dialog. -->
    <string name="top_sites_edit_dialog_url_title">URL</string>

    <!-- Inactive tabs in the tabs tray -->
    <!-- Title text displayed in the tabs tray when a tab has been unused for 14 days. -->
    <string name="inactive_tabs_title">Separadores inactivos</string>
    <!-- Content description for closing all inactive tabs -->
    <string name="inactive_tabs_delete_all">Pechar os separadores inactivos</string>

    <!-- Content description for expanding the inactive tabs section. -->
    <string name="inactive_tabs_expand_content_description">Expandir as lapelas inactivas</string>
    <!-- Content description for collapsing the inactive tabs section. -->
    <string name="inactive_tabs_collapse_content_description">Contraer as lapelas inactivas</string>

    <!-- Inactive tabs auto-close message in the tabs tray -->
    <!-- The header text of the auto-close message when the user is asked if they want to turn on the auto-closing of inactive tabs. -->
    <string name="inactive_tabs_auto_close_message_header" tools:ignore="UnusedResources">Pechar automaticamente despois dun mes?</string>
    <!-- A description below the header to notify the user what the inactive tabs auto-close feature is. -->
    <string name="inactive_tabs_auto_close_message_description" tools:ignore="BrandUsage,UnusedResources">Firefox pode pechar os separadores que non se visen durante o último mes.</string>
    <!-- A call to action below the description to allow the user to turn on the auto closing of inactive tabs. -->
    <string name="inactive_tabs_auto_close_message_action" tools:ignore="UnusedResources">ACTIVAR O PECHE AUTOMÁTICO</string>
    <!-- Text for the snackbar to confirm auto-close is enabled for inactive tabs -->
    <string name="inactive_tabs_auto_close_message_snackbar">Peche automático activado</string>

    <!-- Awesome bar suggestion's headers -->
    <!-- Search suggestions title for Firefox Suggest. -->
    <string name="firefox_suggest_header" tools:ignore="BrandUsage">Firefox suxire</string>
    <!-- Title for search suggestions when Google is the default search suggestion engine. -->
    <string name="google_search_engine_suggestion_header">Busca de Google</string>
    <!-- Title for search suggestions when the default search suggestion engine is anything other than Google. The first parameter is default search engine name. -->
    <string name="other_default_search_engine_suggestion_header">Buscar con %s</string>

    <!-- Default browser experiment -->
    <!-- Default browser card title -->
    <string name="default_browser_experiment_card_title">Cambie o seu navegador predeterminado</string>
    <!-- Default browser card text -->
    <string name="default_browser_experiment_card_text" tools:ignore="BrandUsage">Estabelecer ligazóns de sitios web, enderezos de correo electrónico e mensaxes para que se abran automaticamente no Firefox.</string>

    <!-- Content description for close button in collection placeholder. -->
    <string name="remove_home_collection_placeholder_content_description">Retirar</string>

    <!-- Content description radio buttons with a link to more information -->
    <string name="radio_preference_info_content_description">Premer para obter máis detalles</string>

    <!-- Content description for the action bar "up" button -->
    <string name="action_bar_up_description">Navegar cara arriba</string>

    <!-- Content description for privacy content close button -->
    <string name="privacy_content_close_button_content_description">Pechar</string>

    <!-- Pocket recommended stories -->
    <!-- Header text for a section on the home screen. -->
    <string name="pocket_stories_header_1">Historias para reflexionar</string>
    <!-- Header text for a section on the home screen. -->
    <string name="pocket_stories_categories_header">Historias por tema</string>
    <!-- Text of a button allowing users to access an external url for more Pocket recommendations. -->
    <string name="pocket_stories_placeholder_text">Descubrir máis</string>
    <!-- Title of an app feature. Smaller than a heading. The first parameter is product name Pocket -->
    <string name="pocket_stories_feature_title_2">Creado por %s.</string>
    <!-- Caption for describing a certain feature. The placeholder is for a clickable text (eg: Learn more) which will load an url in a new tab when clicked.  -->
    <string name="pocket_stories_feature_caption" tools:ignore="BrandUsage">Parte da familia Firefox. %s</string>
    <!-- Clickable text for opening an external link for more information about Pocket. -->
    <string name="pocket_stories_feature_learn_more">Máis información</string>

    <!-- Text indicating that the Pocket story that also displays this text is a sponsored story by other 3rd party entity. -->
    <string name="pocket_stories_sponsor_indication">Patrocinado</string>

    <!-- Snackbar message for enrolling in a Nimbus experiment from the secret settings when Studies preference is Off.-->
    <string name="experiments_snackbar">Activar a telemetría para enviar datos.</string>
    <!-- Snackbar button text to navigate to telemetry settings.-->
    <string name="experiments_snackbar_button">Ir á configuración</string>

    <!-- Review quality check feature-->
    <!-- Name for the review quality check feature used as title for the panel. -->
    <string name="review_quality_check_feature_name_2">Verificador de recensións</string>
    <!-- Summary for grades A and B for review quality check adjusted grading. -->
    <string name="review_quality_check_grade_a_b_description">Recensións fiables</string>
    <!-- Summary for grade C for review quality check adjusted grading. -->
    <string name="review_quality_check_grade_c_description">Mestura de recensións fiables e pouco fiables</string>
    <!-- Summary for grades D and F for review quality check adjusted grading. -->
    <string name="review_quality_check_grade_d_f_description">Recensións pouco fiables</string>
    <!-- Text for title presenting the reliability of a product's reviews. -->
    <string name="review_quality_check_grade_title">Como de fiables son estas recensións?</string>
    <!-- Title for when the rating has been updated by the review checker -->
    <string name="review_quality_check_adjusted_rating_title">Calificación axustada</string>
    <!-- Description for a product's adjusted star rating. The text presents that the product's reviews which were evaluated as unreliable were removed from the adjusted rating. -->
    <string name="review_quality_check_adjusted_rating_description_2">Baseado en recensións fiables</string>
    <!-- Title for list of highlights from a product's review emphasizing a product's important traits. -->
    <string name="review_quality_check_highlights_title">Destacados das recensións recentes</string>

    <!-- Title for section explaining how we analyze the reliability of a product's reviews. -->
    <string name="review_quality_check_explanation_title">Como determinamos a calidade da revisión</string>
    <!-- Paragraph explaining how we analyze the reliability of a product's reviews. First parameter is the Fakespot product name. In the phrase "Fakespot by Mozilla", "by" can be localized. Does not need to stay by. -->
    <string name="review_quality_check_explanation_body_reliability">Usamos a tecnoloxía de IA de %s de Mozilla para comprobar a fiabilidade das recensións de produtos. Isto só che axudará a avaliar a calidade das recensións, non a calidade do produto.</string>
    <!-- Paragraph explaining the grading system we use to classify the reliability of a product's reviews. -->
    <string name="review_quality_check_info_review_grade_header"><![CDATA[Asignamos ás recensións de cada produto unha <b>nota</b> de A a F.]]></string>
    <!-- Description explaining grades A and B for review quality check adjusted grading. -->
    <string name="review_quality_check_info_grade_info_AB">Recensións fiables. Cremos que as recensións son probablemente de clientes reais que deixaron recensións honestas e imparciais.</string>
    <!-- Description explaining grade C for review quality check adjusted grading. -->
    <string name="review_quality_check_info_grade_info_C">Cremos que hai unha mestura de recensións fiables e pouco fiables.</string>
    <!-- Description explaining grades D and F for review quality check adjusted grading. -->
    <string name="review_quality_check_info_grade_info_DF">Recensións pouco fiables. Cremos que as recensións probablemente sexan falsas ou de revisores tendenciosos.</string>
    <!-- Paragraph explaining how a product's adjusted grading is calculated. -->
    <string name="review_quality_check_explanation_body_adjusted_grading"><![CDATA[A <b>valoración axustada</b> baséase só nas recensións que consideramos fiables.]]></string>
    <!-- Paragraph explaining product review highlights. First parameter is the name of the retailer (e.g. Amazon). -->
    <string name="review_quality_check_explanation_body_highlights"><![CDATA[Os <b>destacados</b> son de %s recensións dos últimos 80 días que consideramos fiables.]]></string>
    <!-- Text for learn more caption presenting a link with information about review quality. First parameter is for clickable text defined in review_quality_check_info_learn_more_link. -->
    <string name="review_quality_check_info_learn_more">Máis información sobre %s.</string>
    <!-- Clickable text that links to review quality check SuMo page. First parameter is the Fakespot product name. -->
    <string name="review_quality_check_info_learn_more_link_2">como %s determina a calidade da revisión</string>
    <!-- Text for title of settings section. -->
    <string name="review_quality_check_settings_title">Configuración</string>
    <!-- Text for label for switch preference to show recommended products from review quality check settings section. -->
    <string name="review_quality_check_settings_recommended_products">Mostrar anuncios no verificador de recensións</string>
    <!-- Description for switch preference to show recommended products from review quality check settings section. First parameter is for clickable text defined in review_quality_check_settings_recommended_products_learn_more.-->
    <string name="review_quality_check_settings_recommended_products_description_2" tools:ignore="UnusedResources">Verá anuncios ocasionais de produtos relevantes. Só anunciamos produtos con críticas fiables. %s</string>
    <!-- Clickable text that links to review quality check recommended products support article. -->
    <string name="review_quality_check_settings_recommended_products_learn_more" tools:ignore="UnusedResources">Máis información</string>
    <!-- Text for turning sidebar off button from review quality check settings section. -->
    <string name="review_quality_check_settings_turn_off">Desactivar o verificador de recensións</string>
    <!-- Text for title of recommended product section. This is displayed above a product image, suggested as an alternative to the product reviewed. -->
    <string name="review_quality_check_ad_title" tools:ignore="UnusedResources">Máis a considerar</string>
    <!-- Caption for recommended product section indicating this is an ad by Fakespot. First parameter is the Fakespot product name. -->
    <string name="review_quality_check_ad_caption" tools:ignore="UnusedResources">Anuncio de %s</string>
    <!-- Caption for review quality check panel. First parameter is for clickable text defined in review_quality_check_powered_by_link. -->
    <string name="review_quality_check_powered_by_2">O comprobador de recensións está impulsado por %s</string>
    <!-- Clickable text that links to Fakespot.com. First parameter is the Fakespot product name. In the phrase "Fakespot by Mozilla", "by" can be localized. Does not need to stay by. -->
    <string name="review_quality_check_powered_by_link" tools:ignore="UnusedResources">%s de Mozilla</string>
    <!-- Text for title of warning card informing the user that the current analysis is outdated. -->
    <string name="review_quality_check_outdated_analysis_warning_title" tools:ignore="UnusedResources">Nova información para comprobar</string>
    <!-- Text for button from warning card informing the user that the current analysis is outdated. Clicking this should trigger the product's re-analysis. -->
    <string name="review_quality_check_outdated_analysis_warning_action" tools:ignore="UnusedResources">Comprobar agora</string>
    <!-- Title for warning card informing the user that the current product does not have enough reviews for a review analysis. -->
    <string name="review_quality_check_no_reviews_warning_title">Aínda non hai suficientes recensións</string>
    <!-- Text for body of warning card informing the user that the current product does not have enough reviews for a review analysis. -->
    <string name="review_quality_check_no_reviews_warning_body">Cando este produto teña máis recensións, poderemos comprobar a súa calidade.</string>
    <!-- Title for warning card informing the user that the current product is currently not available. -->
    <string name="review_quality_check_product_availability_warning_title">O produto non está dispoñible</string>
    <!-- Text for the body of warning card informing the user that the current product is currently not available. -->
    <string name="review_quality_check_product_availability_warning_body">Se ves que este produto está de novo en stock, infórmao e traballaremos en comprobar as recensións.</string>
    <!-- Clickable text for warning card informing the user that the current product is currently not available. Clicking this should inform the server that the product is available. -->
    <string name="review_quality_check_product_availability_warning_action_2">Informar que o produto está en stock</string>
    <!-- Title for warning card informing the user that the current product's analysis is still processing. The parameter is the percentage progress (0-100%) of the analysis process (e.g. 56%). -->
    <string name="review_quality_check_analysis_in_progress_warning_title_2">Comprobando a calidade da recensión (%s)</string>
    <!-- Text for body of warning card informing the user that the current product's analysis is still processing. -->
    <string name="review_quality_check_analysis_in_progress_warning_body">Isto pode levar uns 60 segundos.</string>
    <!-- Title for info card displayed after the user reports a product is back in stock. -->
    <string name="review_quality_check_analysis_requested_info_title">Grazas por informar!</string>
    <!-- Text for body of info card displayed after the user reports a product is back in stock. -->
    <string name="review_quality_check_analysis_requested_info_body">Deberíamos ter información sobre as recensións deste produto nun prazo de 24 horas. Volve a comprobalo máis tarde.</string>
    <!-- Title for info card displayed when the user review checker while on a product that Fakespot does not analyze (e.g. gift cards, music). -->
    <string name="review_quality_check_not_analyzable_info_title">Non podemos comprobar estas recensións</string>
    <!-- Text for body of info card displayed when the user review checker while on a product that Fakespot does not analyze (e.g. gift cards, music). -->
    <string name="review_quality_check_not_analyzable_info_body">Desafortunadamente, non podemos comprobar a calidade das recensións de determinados tipos de produtos. Por exemplo, tarxetas de agasallo e streaming de vídeo, música e xogos.</string>
    <!-- Title for info card displayed when another user reported the displayed product is back in stock. -->
    <string name="review_quality_check_analysis_requested_other_user_info_title" tools:ignore="UnusedResources">Información dispoñible en breve</string>
    <!-- Text for body of info card displayed when another user reported the displayed product is back in stock. -->
    <string name="review_quality_check_analysis_requested_other_user_info_body" tools:ignore="UnusedResources">Deberíamos ter información sobre as recensións deste produto nun prazo de 24 horas. Por favor, volve a comprobalo máis tarde.</string>
    <!-- Title for info card displayed to the user when analysis finished updating. -->
    <string name="review_quality_check_analysis_updated_confirmation_title" tools:ignore="UnusedResources">A análise está actualizada</string>
    <!-- Text for the action button from info card displayed to the user when analysis finished updating. -->
    <string name="review_quality_check_analysis_updated_confirmation_action" tools:ignore="UnusedResources">Entendido</string>
    <!-- Title for error card displayed to the user when an error occurred. -->
    <string name="review_quality_check_generic_error_title">Non hai información dispoñible neste momento</string>
    <!-- Text for body of error card displayed to the user when an error occurred. -->
    <string name="review_quality_check_generic_error_body">Estamos traballando para resolver o problema. Por favor, volve a comprobalo pronto.</string>
    <!-- Title for error card displayed to the user when the device is disconnected from the network. -->
    <string name="review_quality_check_no_connection_title">Sen conexión de rede</string>
    <!-- Text for body of error card displayed to the user when the device is disconnected from the network. -->
    <string name="review_quality_check_no_connection_body">Comprobe a súa conexión de rede e despois tente cargar de novo a páxina.</string>
    <!-- Title for card displayed to the user for products whose reviews were not analyzed yet. -->
    <string name="review_quality_check_no_analysis_title">Aínda non hai información sobre estas recensións</string>
    <!-- Text for the body of card displayed to the user for products whose reviews were not analyzed yet. -->
    <string name="review_quality_check_no_analysis_body">Para saber se as recensións deste produto son fiables, comprobe a calidade das recensións. Só leva uns 60 segundos.</string>
    <!-- Text for button from body of card displayed to the user for products whose reviews were not analyzed yet. Clicking this should trigger a product analysis. -->
    <string name="review_quality_check_no_analysis_link">Comprobar a calidade da recensión</string>
    <!-- Headline for review quality check contextual onboarding card. -->
    <string name="review_quality_check_contextual_onboarding_title">Probar a nosa guía de confianza para recensións de produtos</string>
    <!-- Description for review quality check contextual onboarding card. The first and last two parameters are for retailer names (e.g. Amazon, Walmart). The second parameter is for the name of the application (e.g. Firefox). -->
    <string name="review_quality_check_contextual_onboarding_description">Consultar a fiabilidade das recensións de produtos en %1$s antes de comprar. A verificación de recensións, unha función experimental de %2$s, está integrada directamente no navegador. Tamén funciona en %3$s e %4$s.</string>
    <!-- Description for review quality check contextual onboarding card. The first parameters is for retailer name (e.g. Amazon). The second parameter is for the name of the application (e.g. Firefox). -->
    <string name="review_quality_check_contextual_onboarding_description_one_vendor">Consulte a fiabilidade das revisións de produtos en %1$s antes de comprar. Review Checker, unha función experimental de %2$s, está integrada directamente no navegador.</string>
    <!-- Paragraph presenting review quality check feature. First parameter is the Fakespot product name. Second parameter is for clickable text defined in review_quality_check_contextual_onboarding_learn_more_link. In the phrase "Fakespot by Mozilla", "by" can be localized. Does not need to stay by. -->
    <string name="review_quality_check_contextual_onboarding_learn_more">Usando o poder de %1$s de Mozilla, axudámoslle a evitar recensións tendenciosas e pouco auténticas. O noso modelo de IA está a mellorar sempre para protexelo mentres compra. %2$s</string>
    <!-- Clickable text from the contextual onboarding card that links to review quality check support article. -->
    <string name="review_quality_check_contextual_onboarding_learn_more_link">Máis información</string>
    <!-- Caption text to be displayed in review quality check contextual onboarding card above the opt-in button. First parameter is Firefox app name, third parameter is the Fakespot product name. Second & fourth are for clickable texts defined in review_quality_check_contextual_onboarding_privacy_policy_3 and review_quality_check_contextual_onboarding_terms_use. -->
    <string name="review_quality_check_contextual_onboarding_caption_4">Ao seleccionar «Si, probalo», acepta os %2$s de %1$s e os %4$s de %3$s.</string>
    <!-- Clickable text from the review quality check contextual onboarding card that links to Fakespot privacy notice. -->
    <string name="review_quality_check_contextual_onboarding_privacy_policy_3">política de privacidade</string>
    <!-- Clickable text from the review quality check contextual onboarding card that links to Fakespot terms of use. -->
    <string name="review_quality_check_contextual_onboarding_terms_use">temos de uso</string>
    <!-- Text for opt-in button from the review quality check contextual onboarding card. -->
    <string name="review_quality_check_contextual_onboarding_primary_button_text">Si, probalo</string>
    <!-- Text for opt-out button from the review quality check contextual onboarding card. -->
    <string name="review_quality_check_contextual_onboarding_secondary_button_text">Agora non</string>
    <!-- Text for the first CFR presenting the review quality check feature. -->
    <string name="review_quality_check_first_cfr_message" moz:removedIn="132" tools:ignore="UnusedResources">Descubra se pode confiar nas recensións deste produto antes de comprar.</string>
    <!-- Text displayed in the first CFR presenting the review quality check feature that opens the review checker when clicked. -->
    <string name="review_quality_check_first_cfr_action" moz:removedIn="132" tools:ignore="UnusedResources">Proba o corrector de recensións</string>
    <!-- Text for the second CFR presenting the review quality check feature. -->
    <string name="review_quality_check_second_cfr_message" moz:removedIn="132" tools:ignore="UnusedResources">Son fiables estas recensións? Comprobe agora para ver unha valoración axustada.</string>
    <!-- Text displayed in the second CFR presenting the review quality check feature that opens the review checker when clicked. -->
    <string name="review_quality_check_second_cfr_action" moz:removedIn="132" tools:ignore="UnusedResources">Abrir o verificador de recensións</string>

    <!-- Content description (not visible, for screen readers etc.) for opening browser menu button to open review quality check bottom sheet. -->
    <string name="review_quality_check_open_handle_content_description">Abrir o verificador de recensións</string>
    <!-- Content description (not visible, for screen readers etc.) for closing browser menu button to open review quality check bottom sheet. -->
    <string name="review_quality_check_close_handle_content_description">Pechar o verificador de recensións</string>
    <!-- Content description (not visible, for screen readers etc.) for review quality check star rating. First parameter is the number of stars (1-5) representing the rating. -->
    <string name="review_quality_check_star_rating_content_description">%1$s de 5 estrelas</string>
    <!-- Text for minimize button from highlights card. When clicked the highlights card should reduce its size. -->
    <string name="review_quality_check_highlights_show_less">Amosar menos</string>
    <!-- Text for maximize button from highlights card. When clicked the highlights card should expand to its full size. -->
    <string name="review_quality_check_highlights_show_more">Amosar máis</string>
    <!-- Text for highlights card quality category header. Reviews shown under this header should refer the product's quality. -->
    <string name="review_quality_check_highlights_type_quality">Calidade</string>
    <!-- Text for highlights card price category header. Reviews shown under this header should refer the product's price. -->
    <string name="review_quality_check_highlights_type_price">Prezo</string>
    <!-- Text for highlights card shipping category header. Reviews shown under this header should refer the product's shipping. -->
    <string name="review_quality_check_highlights_type_shipping">Envío</string>
    <!-- Text for highlights card packaging and appearance category header. Reviews shown under this header should refer the product's packaging and appearance. -->
    <string name="review_quality_check_highlights_type_packaging_appearance">Embalaxe e aparencia</string>
    <!-- Text for highlights card competitiveness category header. Reviews shown under this header should refer the product's competitiveness. -->
    <string name="review_quality_check_highlights_type_competitiveness">Competitividade</string>

    <!-- Text that is surrounded by quotes. The parameter is the actual text that is in quotes. An example of that text could be: Excellent craftsmanship, and that is displayed as “Excellent craftsmanship”. The text comes from a buyer's review that the feature is highlighting"   -->
    <string name="surrounded_with_quotes">«%s»</string>

    <!-- Accessibility services actions labels. These will be appended to accessibility actions like "Double tap to.." but not by or applications but by services like Talkback. -->
    <!-- Action label for elements that can be collapsed if interacting with them. Talkback will append this to say "Double tap to collapse". -->
    <string name="a11y_action_label_collapse">contraer</string>
    <!-- Current state for elements that can be collapsed if interacting with them. Talkback will dictate this after a state change. -->
    <string name="a11y_state_label_collapsed">contraído</string>
    <!-- Action label for elements that can be expanded if interacting with them. Talkback will append this to say "Double tap to expand". -->
    <string name="a11y_action_label_expand">expandir</string>
    <!-- Current state for elements that can be expanded if interacting with them. Talkback will dictate this after a state change. -->
    <string name="a11y_state_label_expanded">expandido</string>
    <!-- Action label for links to a website containing documentation about a wallpaper collection. Talkback will append this to say "Double tap to open link to learn more about this collection". -->
    <string name="a11y_action_label_wallpaper_collection_learn_more">abre a ligazón para obter máis información sobre esta colección</string>
    <!-- Action label for links that point to an article. Talkback will append this to say "Double tap to read the article". -->
    <string name="a11y_action_label_read_article">ler o artigo</string>
    <!-- Action label for links to the Firefox Pocket website. Talkback will append this to say "Double tap to open link to learn more". -->
    <string name="a11y_action_label_pocket_learn_more">abrir a ligazón para saber máis</string>
    <!-- Content description for headings announced by accessibility service. The first parameter is the text of the heading. Talkback will announce the first parameter and then speak the word "Heading" indicating to the user that this text is a heading for a section. -->
    <string name="a11y_heading">%s, Título</string>

    <!-- Title for dialog displayed when trying to access links present in a text. -->
    <string name="a11y_links_title">Ligazóns</string>
    <!-- Additional content description for text bodies that contain urls. -->
    <string name="a11y_links_available">Ligazóns dispoñibles</string>

    <!-- Translations feature-->

    <!-- Translation request dialog -->
    <!-- Title for the translation dialog that allows a user to translate the webpage. -->
    <string name="translations_bottom_sheet_title">Traducir esta páxina?</string>
    <!-- Title for the translation dialog after a translation was completed successfully.
    The first parameter is the name of the language that the page was translated from, for example, "French".
    The second parameter is the name of the language that the page was translated to, for example, "English". -->
    <string name="translations_bottom_sheet_title_translation_completed">Páxina traducida de %1$s a %2$s</string>
    <!-- Title for the translation dialog that allows a user to translate the webpage when a user uses the translation feature the first time. The first parameter is the name of the application, for example, "Fenix". -->
    <string name="translations_bottom_sheet_title_first_time">Probe as traducións privadas en %1$s</string>
    <!-- Additional information on the translation dialog that appears when a user uses the translation feature the first time. The first parameter is clickable text with a link, for example, "Learn more". -->
    <string name="translations_bottom_sheet_info_message">Para a súa privacidade, as traducións nunca saen do seu dispositivo. Novos idiomas e melloras en breve! %1$s</string>
    <!-- Text that links to additional information about the Firefox translations feature. -->
    <string name="translations_bottom_sheet_info_message_learn_more">Máis información</string>
    <!-- Label for the dropdown to select which language to translate from on the translations dialog. Usually the translate from language selected will be the same as the page language. -->
    <string name="translations_bottom_sheet_translate_from">Traducir do</string>
    <!-- Label for the dropdown to select which language to translate to on the translations dialog. Usually the translate to language selected will be the user's preferred language. -->
    <string name="translations_bottom_sheet_translate_to">Traducir a</string>
    <!-- Label for the dropdown to select which language to translate from on the translations dialog when the page language is not supported. This selection is to allow the user to select another language, in case we automatically detected the page language incorrectly. -->
    <string name="translations_bottom_sheet_translate_from_unsupported_language">Probar outro idioma de orixe</string>
    <!-- Button text on the translations dialog to dismiss the dialog and return to the browser. -->
    <string name="translations_bottom_sheet_negative_button">Agora non</string>
    <!-- Button text on the translations dialog to restore the translated website back to the original untranslated version. -->
    <string name="translations_bottom_sheet_negative_button_restore">Amosar orixinal</string>
    <!-- Accessibility announcement (not visible, for screen readers etc.) for the translations dialog after restore button was pressed that indicates the original untranslated page was loaded. -->
    <string name="translations_bottom_sheet_restore_accessibility_announcement">Cargouse a páxina orixinal sen traducir</string>
    <!-- Button text on the translations dialog when a translation error appears, used to dismiss the dialog and return to the browser. -->
    <string name="translations_bottom_sheet_negative_button_error">Feito</string>
    <!-- Button text on the translations dialog to begin a translation of the website. -->
    <string name="translations_bottom_sheet_positive_button">Traducir</string>
    <!-- Button text on the translations dialog when a translation error appears. -->
    <string name="translations_bottom_sheet_positive_button_error">Tentar de novo</string>
    <!-- Inactive button text on the translations dialog that indicates a translation is currently in progress. This button will be accompanied by a loading icon. -->
    <string name="translations_bottom_sheet_translating_in_progress">Traducindo</string>
    <!-- Button content description (not visible, for screen readers etc.) for the translations dialog translate button that indicates a translation is currently in progress. -->
    <string name="translations_bottom_sheet_translating_in_progress_content_description">Tradución en curso</string>
    <!-- Default dropdown option when initially selecting a language from the translations dialog language selection dropdown. -->
    <string name="translations_bottom_sheet_default_dropdown_selection">Escoller un idioma</string>
    <!-- The title of the warning card informs the user that a translation could not be completed. -->
    <string name="translation_error_could_not_translate_warning_text">Houbo un problema ao traducir. Por favor, ténteo de novo.</string>
    <!-- The title of the warning card informs the user that the list of languages cannot be loaded. -->
    <string name="translation_error_could_not_load_languages_warning_text">Non se puideron cargar os idiomas. Comprobe a súa conexión a Internet e ténteo de novo.</string>
    <!-- The title of the warning card informs the user that a language is not supported. The first parameter is the name of the language that is not supported. -->
    <string name="translation_error_language_not_supported_warning_text">Sentímolo, aínda non admitimos %1$s.</string>
    <!-- Snackbar title shown if the user closes the Translation Request dialogue and a translation is in progress. -->
    <string name="translation_in_progress_snackbar">Traducindo…</string>

    <!-- Title for the data saving mode warning dialog used in the translation request dialog.
    This dialog will be presented when the user attempts to perform
    a translation without the necessary language files downloaded first when Android's data saver mode is enabled and the user is not using WiFi.
    The first parameter is the size in kilobytes or megabytes of the language file. -->
    <string name="translations_download_language_file_dialog_title">Descargar o idioma no modo de aforro de datos (%1$s)?</string>


    <!-- Translations options dialog -->
    <!-- Title of the translation options dialog that allows a user to set their translation options for the site the user is currently on. -->
    <string name="translation_option_bottom_sheet_title_heading">Opcións de tradución</string>
    <!-- Toggle switch label that allows a user to set the setting if they would like the browser to always offer or suggest translations when available. -->
    <string name="translation_option_bottom_sheet_always_translate">Ofrecer sempre a tradución</string>
    <!-- Toggle switch label that allows a user to set if they would like a given language to automatically translate or not. The first parameter is the language name, for example, "Spanish". -->
    <string name="translation_option_bottom_sheet_always_translate_in_language">Traducir sempre %1$s</string>
    <!-- Toggle switch label that allows a user to set if they would like to never be offered a translation of the given language. The first parameter is the language name, for example, "Spanish". -->
    <string name="translation_option_bottom_sheet_never_translate_in_language">Non traducir nunca %1$s</string>
    <!-- Toggle switch label that allows a user to set the setting if they would like the browser to never translate the site the user is currently visiting. -->
    <string name="translation_option_bottom_sheet_never_translate_site">Non traducir nunca este sitio</string>
    <!-- Toggle switch description that will appear under the "Never translate these sites" settings toggle switch to provide more information on how this setting interacts with other settings. -->
    <string name="translation_option_bottom_sheet_switch_never_translate_site_description">Sobrescribe todas as demais configuracións</string>
    <!-- Toggle switch description that will appear under the "Never translate" and "Always translate" toggle switch settings to provide more information on how these  settings interacts with other settings. -->
    <string name="translation_option_bottom_sheet_switch_description">Sobrescribir as ofertas para traducir</string>
    <!-- Button text for the button that will take the user to the translation settings dialog. -->
    <string name="translation_option_bottom_sheet_translation_settings">Configuración da tradución</string>

    <!-- Button text for the button that will take the user to a website to learn more about how translations works in the given app. The first parameter is the name of the application, for example, "Fenix". -->
    <string name="translation_option_bottom_sheet_about_translations">Acerca das traducións en %1$s</string>

    <!-- Content description (not visible, for screen readers etc.) for closing the translations bottom sheet. -->
    <string name="translation_option_bottom_sheet_close_content_description">Pechar a folla de traducións</string>

    <!-- The title of the warning card informs the user that an error has occurred at page settings. -->
    <string name="translation_option_bottom_sheet_error_warning_text">Algúns axustes non están dispoñibles temporalmente.</string>

    <!-- Translation settings dialog -->
    <!-- Title of the translation settings dialog that allows a user to set their preferred translation settings. -->
    <string name="translation_settings_toolbar_title">Traducións</string>
    <!-- Toggle switch label that indicates that the browser should signal or indicate when a translation is possible for any page. -->
    <string name="translation_settings_offer_to_translate">Ofrécese a traducir cando sexa posible</string>
    <!-- Toggle switch label that indicates that downloading files required for translating is permitted when using data saver mode in Android. -->
    <string name="translation_settings_always_download">Descargar sempre os idiomas no modo de aforro de datos</string>
    <!-- Section header text that begins the section of a list of different options the user may select to adjust their translation preferences. -->
    <string name="translation_settings_translation_preference">Preferencias de tradución</string>
    <!-- Button text for the button that will take the user to the automatic translations settings dialog. On the automatic translations settings dialog, the user can set if translations should occur automatically for a given language. -->
    <string name="translation_settings_automatic_translation">Tradución automática</string>
    <!-- Button text for the button that will take the user to the never translate these sites dialog. On the never translate these sites dialog, the user can set if translations should never occur on certain websites. -->
    <string name="translation_settings_automatic_never_translate_sites">Non traducir nunca estes sitios</string>
    <!-- Button text for the button that will take the user to the download languages dialog. On the download languages dialog, the user can manage which languages they would like to download for translations. -->
    <string name="translation_settings_download_language">Descargar idiomas</string>

    <!-- Automatic translation preference screen -->
    <!-- Title of the automatic translation preference screen that will appear on the toolbar.-->
    <string name="automatic_translation_toolbar_title_preference">Tradución automática</string>

    <!-- Screen header presenting the automatic translation preference feature. It will appear under the toolbar. -->
    <string name="automatic_translation_header_preference">Seleccionar un idioma para xestionar as preferencias de «traducir sempre» e «nunca traducir».</string>

    <!-- The title of the warning card informs the user that the system could not load languages for translation settings. -->
    <string name="automatic_translation_error_warning_text">Non se puideron cargar os idiomas. Volva a comprobalo máis tarde.</string>

    <!-- Automatic translation options preference screen -->
    <!-- Preference option for offering to translate. Radio button title text.-->
    <string name="automatic_translation_option_offer_to_translate_title_preference">Ofrecer traducción (predeterminado)</string>
    <!-- Preference option for offering to translate. Radio button summary text. The first parameter is the name of the app defined in app_name (for example: Fenix)-->
    <string name="automatic_translation_option_offer_to_translate_summary_preference">%1$s ofrecerá traducir sitios neste idioma.</string>
    <!-- Preference option for always translate. Radio button title text. -->
    <string name="automatic_translation_option_always_translate_title_preference">Traduce sempre</string>
    <!-- Preference option for always translate. Radio button summary text. The first parameter is the name of the app defined in app_name (for example: Fenix)-->
    <string name="automatic_translation_option_always_translate_summary_preference">%1$s traducirá este idioma automaticamente cando se cargue a páxina.</string>
    <!-- Preference option for never translate. Radio button title text.-->
    <string name="automatic_translation_option_never_translate_title_preference">Non traducir nunca</string>

    <!-- Preference option for never translate. Radio button summary text. The first parameter is the name of the app defined in app_name (for example: Fenix)-->
    <string name="automatic_translation_option_never_translate_summary_preference">%1$s nunca ofrecerá traducir sitios neste idioma.</string>

    <!-- Never translate site preference screen -->
    <!-- Title of the never translate site preference screen that will appear on the toolbar.-->
    <string name="never_translate_site_toolbar_title_preference">Non traducir nunca estes sitios</string>
    <!-- Screen header presenting the never translate site preference feature. It will appear under the toolbar. -->
    <string name="never_translate_site_header_preference">Para engadir un sitio novo: visíteo e seleccione «Non traducir nunca este sitio» no menú de tradución.</string>
    <!-- Content description (not visible, for screen readers etc.): For a never-translated site list item that is selected.
             The first parameter is web site url (for example:"wikipedia.com") -->
    <string name="never_translate_site_item_list_content_description_preference">Retirar %1$s</string>
    <!-- The title of the warning card informs the user that an error has occurred at the never translate sites list. -->
    <string name="never_translate_site_error_warning_text">Non se puideron cargar os sitios. Volva a comprobalo máis tarde.</string>
    <!-- The Delete site dialogue title will appear when the user clicks on a list item.
             The first parameter is web site url (for example:"wikipedia.com") -->
    <string name="never_translate_site_dialog_title_preference">Eliminar %1$s?</string>
    <!-- The Delete site dialogue positive button will appear when the user clicks on a list item. The site will be deleted. -->
    <string name="never_translate_site_dialog_confirm_delete_preference">Eliminar</string>
    <!-- The Delete site dialogue negative button will appear when the user clicks on a list item. The dialog will be dismissed. -->
    <string name="never_translate_site_dialog_cancel_preference">Cancelar</string>

    <!-- Download languages preference screen -->
    <!-- Title of the toolbar for the translation feature screen where users may download different languages for translation. -->
    <string name="download_languages_translations_toolbar_title_preference">Descargar idiomas</string>
    <!-- Screen header presenting the download language preference feature. It will appear under the toolbar.The first parameter is "Learn More," a clickable text with a link. Talkback will append this to say "Double tap to open link to learn more". -->
    <string name="download_languages_header_preference">Descargar idiomas completos para obter traducións máis rápidas e para traducir sen conexión. %1$s</string>
    <!-- Clickable text from the screen header that links to a website. -->
    <string name="download_languages_header_learn_more_preference">Máis información</string>
    <!-- The subhead of the download language preference screen will appear above the pivot language. -->
    <string name="download_languages_available_languages_preference">Idiomas dispoñíbeis</string>
    <!-- Text that will appear beside a core or pivot language package name to show that the language is necessary for the translation feature to function. -->
    <string name="download_languages_default_system_language_require_preference">requirido</string>
    <!-- A text for download language preference item.
    The first parameter is the language name, for example, "Spanish".
    The second parameter is the language file size, for example, "(3.91 KB)" or, if the language package name is a pivot language, "(required)". -->
    <string name="download_languages_language_item_preference">%1$s (%2$s)</string>
    <!-- The subhead of the download language preference screen will appear above the items that were not downloaded. -->
    <string name="download_language_header_preference">Descargar idiomas</string>
    <!-- All languages list item. When the user presses this item, they can download all languages. -->
    <string name="download_language_all_languages_item_preference">Todos os idiomas</string>
    <!-- All languages list item. When the user presses this item, they can delete all languages that were downloaded. -->
    <string name="download_language_all_languages_item_preference_to_delete">Eliminar todos os idiomas</string>
    <!-- Content description (not visible, for screen readers etc.): For a language list item that was downloaded, the user can now delete it. -->
    <string name="download_languages_item_content_description_downloaded_state">Eliminar</string>
    <!-- Content description (not visible, for screen readers etc.): For a language list item, deleting is in progress. -->
    <string name="download_languages_item_content_description_delete_in_progress_state">En progreso</string>
    <!-- Content description (not visible, for screen readers etc.): For a language list item, downloading is in progress.
    The first parameter is the language name, for example, "Spanish".
    The second parameter is the language file size, for example, "(3.91 KB)". -->
    <string name="download_languages_item_content_description_download_in_progress_state">Deixar de descargar %1$s (%2$s)</string>
    <!-- Content description (not visible, for screen readers etc.): For a language list item that was not downloaded. -->
    <string name="download_languages_item_content_description_not_downloaded_state">Descargar</string>

    <!-- The title of the warning card informs the user that an error has occurred when fetching the list of languages. -->
    <string name="download_languages_fetch_error_warning_text">Non se puideron cargar os idiomas. Volva a comprobalo máis tarde.</string>
    <!-- The title of the warning card informs the user that an error has occurred at downloading a language.
      The first parameter is the language name, for example, "Spanish". -->
    <string name="download_languages_error_warning_text"><![CDATA[Non se puido descargar <b>%1$s</b>. Ténteo de novo.]]></string>
    <!-- The title of the warning card informs the user that an error has occurred at deleting a language.
          The first parameter is the language name, for example, "Spanish". -->
    <string name="download_languages_delete_error_warning_text"><![CDATA[Non se puido eliminar <b>%1$s</b>. Ténteo de novo.]]></string>

    <!-- Title for the dialog used by the translations feature to confirm deleting a language.
    The dialog will be presented when the user requests deletion of a language.
    The first parameter is the name of the language, for example, "Spanish" and the second parameter is the size in kilobytes or megabytes of the language file. -->
    <string name="delete_language_file_dialog_title">Eliminar %1$s (%2$s)?</string>
    <!-- Additional information for the dialog used by the translations feature to confirm deleting a language. The first parameter is the name of the application, for example, "Fenix". -->
    <string name="delete_language_file_dialog_message">Se elimina este idioma, %1$s descargará idiomas parciais na súa caché mentres traduce.</string>
    <!-- Title for the dialog used by the translations feature to confirm deleting all languages file.
    The dialog will be presented when the user requests deletion of all languages file.
    The first parameter is the size in kilobytes or megabytes of the language file. -->
    <string name="delete_language_all_languages_file_dialog_title">Eliminar todos os idiomas (%1$s)?</string>
    <!-- Additional information for the dialog used by the translations feature to confirm deleting all languages file. The first parameter is the name of the application, for example, "Fenix". -->
    <string name="delete_language_all_languages_file_dialog_message">Se elimina todos os idiomas, %1$s descargará linguas parciais na súa caché mentres traduce.</string>
    <!-- Button text on the dialog used by the translations feature to confirm deleting a language. -->
    <string name="delete_language_file_dialog_positive_button_text">Eliminar</string>
    <!-- Button text on the dialog used by the translations feature to cancel deleting a language. -->
    <string name="delete_language_file_dialog_negative_button_text">Cancelar</string>

    <!-- Title for the data saving mode warning dialog used by the translations feature.
    This dialog will be presented when the user attempts to download a language or perform
    a translation without the necessary language files downloaded first when Android's data saver mode is enabled and the user is not using WiFi.
    The first parameter is the size in kilobytes or megabytes of the language file.-->
    <string name="download_language_file_dialog_title">Descargar no modo de aforro de datos (%1$s)?</string>
    <!-- Additional information for the data saving mode warning dialog used by the translations feature. This text explains the reason a download is required for a translation. -->
    <string name="download_language_file_dialog_message_all_languages">Descargamos idiomas parciais na súa caché para manter as traducións privadas.</string>
    <!-- Checkbox label text on the data saving mode warning dialog used by the translations feature. This checkbox allows users to ignore the data usage warnings. -->
    <string name="download_language_file_dialog_checkbox_text">Descargar sempre no modo de aforro de datos</string>
    <!-- Button text on the data saving mode warning dialog used by the translations feature to allow users to confirm they wish to continue and download the language file. -->
    <string name="download_language_file_dialog_positive_button_text">Descargar</string>
    <!-- Button text on the data saving mode warning dialog used by the translations feature to allow users to confirm they wish to continue and download the language file and perform a translation. -->
    <string name="download_language_file_dialog_positive_button_text_all_languages">Descargar e traducir</string>
    <!-- Button text on the data saving mode warning dialog used by the translations feature to allow users to cancel the action and not perform a download of the language file. -->
    <string name="download_language_file_dialog_negative_button_text">Cancelar</string>

    <!-- Debug drawer -->
    <!-- The user-facing title of the Debug Drawer feature. -->
    <string name="debug_drawer_title">Ferramentas de depuración</string>
    <!-- Content description (not visible, for screen readers etc.): Navigate back within the debug drawer. -->
    <string name="debug_drawer_back_button_content_description">Retroceder no historial</string>

    <!-- Content description (not visible, for screen readers etc.): Open debug drawer. -->
    <string name="debug_drawer_fab_content_description">Abrir o panel de depuración</string>

    <!-- Debug drawer tabs tools -->
    <!-- The title of the Tab Tools feature in the Debug Drawer. -->
    <string name="debug_drawer_tab_tools_title">Ferramentas de lapelas</string>
    <!-- The title of the tab count section in Tab Tools. -->
    <string name="debug_drawer_tab_tools_tab_count_title">Número de lapelas</string>
    <!-- The active tab count category in the tab count section in Tab Tools. -->
    <string name="debug_drawer_tab_tools_tab_count_active">Activo</string>
    <!-- The inactive tab count category in the tab count section in Tab Tools. -->
    <string name="debug_drawer_tab_tools_tab_count_inactive">Inactivo</string>
    <!-- The private tab count category in the tab count section in Tab Tools. -->
    <string name="debug_drawer_tab_tools_tab_count_private">Privado</string>
    <!-- The total tab count category in the tab count section in Tab Tools. -->
    <string name="debug_drawer_tab_tools_tab_count_total">Total</string>
    <!-- The title of the tab creation tool section in Tab Tools. -->
    <string name="debug_drawer_tab_tools_tab_creation_tool_title">Ferramenta de creación de lapelas</string>
    <!-- The label of the text field in the tab creation tool. -->
    <string name="debug_drawer_tab_tools_tab_creation_tool_text_field_label">Cantidade de lapelas a crear</string>
    <!-- The error message of the text field in the tab creation tool when the text field is empty -->
    <string name="debug_drawer_tab_tools_tab_quantity_empty_error">O campo de texto está baleiro</string>
    <!-- The error message of the text field in the tab creation tool when the text field has characters other than digits -->
    <string name="debug_drawer_tab_tools_tab_quantity_non_digits_error">Introduza só números enteiros positivos</string>
    <!-- The error message of the text field in the tab creation tool when the text field is a zero -->
    <string name="debug_drawer_tab_tools_tab_quantity_non_zero_error">Introduza un número maior que cero</string>
    <!-- The error message of the text field in the tab creation tool when the text field is a
        quantity greater than the max tabs. The first parameter is the maximum number of tabs
        that can be generated in one operation.-->
    <string name="debug_drawer_tab_tools_tab_quantity_exceed_max_error">Superouse o número máximo de lapelas (%1$s) que se poden xerar nunha soa operación</string>
    <!-- The button text to add tabs to the active tab group in the tab creation tool. -->
    <string name="debug_drawer_tab_tools_tab_creation_tool_button_text_active">Engadir ás lapelas activas</string>
    <!-- The button text to add tabs to the inactive tab group in the tab creation tool. -->
    <string name="debug_drawer_tab_tools_tab_creation_tool_button_text_inactive">Engadir ás lapelas inactivas</string>
    <!-- The button text to add tabs to the private tab group in the tab creation tool. -->
    <string name="debug_drawer_tab_tools_tab_creation_tool_button_text_private">Engadir ás lapelas privadas</string>

    <!-- Micro survey -->

    <!-- Microsurvey -->
    <!-- Prompt view -->
    <!-- The microsurvey prompt title. Note: The word "Firefox" should NOT be translated -->
    <string name="micro_survey_prompt_title" tools:ignore="BrandUsage,UnusedResources">Axúdenos a mellorar Firefox. Só leva un minuto.</string>
    <!-- The continue button label -->
    <string name="micro_survey_continue_button_label" tools:ignore="UnusedResources">Continuar</string>
    <!-- Survey view -->
    <!-- The survey header -->
    <string name="micro_survey_survey_header_2">Complete a enquisa</string>
    <!-- The privacy notice link -->
    <string name="micro_survey_privacy_notice_2">Política de privacidade</string>
    <!-- The submit button label text -->
    <string name="micro_survey_submit_button_label">Enviar</string>
    <!-- The survey completion header -->
    <string name="micro_survey_survey_header_confirmation" tools:ignore="UnusedResources">Enquisa completada</string>
    <!-- The survey completion confirmation text -->
    <string name="micro_survey_feedback_confirmation">Grazas pola súa opinión!</string>
    <!-- Option for likert scale -->
    <string name="likert_scale_option_1" tools:ignore="UnusedResources">Moi satisfeito</string>
    <!-- Option for likert scale -->
    <string name="likert_scale_option_2" tools:ignore="UnusedResources">Satisfeito</string>
    <!-- Option for likert scale -->
    <string name="likert_scale_option_3" tools:ignore="UnusedResources">Neutral</string>
    <!-- Option for likert scale -->
    <string name="likert_scale_option_4" tools:ignore="UnusedResources">Insatisfeito</string>
    <!-- Option for likert scale -->
    <string name="likert_scale_option_5" tools:ignore="UnusedResources">Moi insatisfeito</string>

    <!-- Option for likert scale -->
    <string name="likert_scale_option_6" tools:ignore="UnusedResources">Non o uso</string>
    <!-- Option for likert scale. Note: The word "Firefox" should NOT be translated. -->
    <string name="likert_scale_option_7" tools:ignore="BrandUsage,UnusedResources">Non uso a busca en Firefox</string>
    <!-- Option for likert scale -->
    <string name="likert_scale_option_8" tools:ignore="UnusedResources">Non uso a sincronización</string>
    <!-- Text shown in prompt for printing microsurvey. "sec" It's an abbreviation for "second". Note: The word "Firefox" should NOT be translated. -->
    <string name="microsurvey_prompt_printing_title" tools:ignore="BrandUsage,UnusedResources">Axude a mellorar a impresión en Firefox. Só leva un segundo</string>
    <!-- Text shown in prompt for search microsurvey. Note: The word "Firefox" should NOT be translated. -->
    <string name="microsurvey_prompt_search_title" tools:ignore="BrandUsage,UnusedResources">Axuda a mellorar a busca en Firefox. Só leva un minuto</string>
    <!-- Text shown in prompt for sync microsurvey. Note: The word "Firefox" should NOT be translated. -->
    <string name="microsurvey_prompt_sync_title" tools:ignore="BrandUsage,UnusedResources">Axuda a mellorar a sincronización en Firefox. Só leva un minuto</string>
    <!-- Text shown in the survey title for printing microsurvey. Note: The word "Firefox" should NOT be translated. -->
    <string name="microsurvey_survey_printing_title" tools:ignore="BrandUsage,UnusedResources">Como de satisfeito está coa impresión en Firefox?</string>
    <!-- Text shown in the survey title for homepage microsurvey. Note: The word "Firefox" should NOT be translated. -->
    <string name="microsurvey_homepage_title" tools:ignore="BrandUsage,UnusedResources">Como de satisfeito está coa súa páxina de inicio de Firefox?</string>
    <!-- Text shown in the survey title for search experience microsurvey. Note: The word "Firefox" should NOT be translated. -->
    <string name="microsurvey_search_title" tools:ignore="BrandUsage,UnusedResources">Que tan satisfeito está coa experiencia de busca en Firefox?</string>
    <!-- Text shown in the survey title for sync experience microsurvey. Note: The word "Firefox" should NOT be translated. -->
    <string name="microsurvey_sync_title" tools:ignore="BrandUsage,UnusedResources">Que tan satisfeito estás coa experiencia de sincronización en Firefox?</string>
    <!-- Accessibility -->
    <!-- Content description for the survey application icon. Note: The word "Firefox" should NOT be translated.  -->
    <string name="microsurvey_app_icon_content_description" tools:ignore="BrandUsage">Logotipo de Firefox</string>
    <!-- Content description for the survey feature icon. -->
    <string name="microsurvey_feature_icon_content_description">Icona da función de enquisa</string>
    <!-- Content description (not visible, for screen readers etc.) for closing microsurvey bottom sheet. -->
    <string name="microsurvey_close_handle_content_description">Pechar enquisa</string>
    <!-- Content description for "X" button that is closing microsurvey. -->
    <string name="microsurvey_close_button_content_description">Pechar</string>

    <!-- Debug drawer logins -->
    <!-- The title of the Logins feature in the Debug Drawer. -->
    <string name="debug_drawer_logins_title">Identificacións</string>
    <!-- The title of the logins section in the Logins feature, where the parameter will be the site domain  -->
    <string name="debug_drawer_logins_current_domain_label">Dominio actual: %s</string>
    <!-- The label for a button to add a new fake login for the current domain in the Logins feature. -->
    <string name="debug_drawer_logins_add_login_button">Engade un inicio de sesión falso para este dominio</string>
    <!-- Content description for delete button where parameter will be the username of the login -->
    <string name="debug_drawer_logins_delete_login_button_content_description">Eliminar o inicio de sesión co nome de usuario %s</string>

    <!-- Debug drawer "contextual feature recommendation" (CFR) tools -->
    <!-- The title of the CFR Tools feature in the Debug Drawer -->
    <string name="debug_drawer_cfr_tools_title">Ferramentas CFR</string>
    <!-- The title of the reset CFR section in CFR Tools -->
    <string name="debug_drawer_cfr_tools_reset_cfr_title">Restablecer os CFR</string>

    <!-- Glean debug tools -->
    <!-- The title of the glean debugging feature -->
    <string name="glean_debug_tools_title">Ferramentas de depuración de Glean</string>

    <!-- Messages explaining how to exit fullscreen mode -->
    <!-- Message shown to explain how to exit fullscreen mode when gesture navigation is enabled -->
    <string name="exit_fullscreen_with_gesture" moz:removedIn="132" tools:ignore="UnusedResources">Para saír da pantalla completa, arrastre desde arriba e usa o xesto de retroceso</string>
    <!-- Message shown to explain how to exit fullscreen mode when using back button navigation -->
    <string name="exit_fullscreen_with_back_button" moz:removedIn="132" tools:ignore="UnusedResources">Para saír da pantalla completa, arrastre dende a parte superior e prema a tecla de retroceso</string>

    <!-- Message shown to explain how to exit fullscreen mode when gesture navigation is enabled. -->
    <!-- Localisation note: this text should be as short as possible, max 68 chars -->
    <string name="exit_fullscreen_with_gesture_short">Arrastra dende a parte superior e usa o xesto cara atrás para saír</string>
    <!-- Message shown to explain how to exit fullscreen mode when using back button navigation. -->
    <!-- Localisation note: this text should be as short as possible, max 68 chars -->
    <string name="exit_fullscreen_with_back_button_short">Arrastra desde arriba e preme cara atrás para saír</string>

    <!-- Beta Label Component !-->
    <!-- Text shown as a label or tag to indicate a feature or area is still undergoing active development. Note that here "Beta" should not be translated, as it is used as an icon styled element. -->
    <string name="beta_feature">BETA</string>
</resources><|MERGE_RESOLUTION|>--- conflicted
+++ resolved
@@ -313,13 +313,10 @@
     <string name="browser_menu_back_button_content_description">Volver ao menú principal</string>
     <!-- Content description (not visible, for screen readers etc.) for bottom sheet handlebar main menu. -->
     <string name="browser_main_menu_handlebar_content_description">Pechar a folla do menú principal</string>
-<<<<<<< HEAD
-=======
     <!-- Content description (not visible, for screen readers etc.) for main menu help button. -->
     <string name="browser_main_menu_content_description_help_button">Axuda</string>
     <!-- Content description (not visible, for screen readers etc.) for main menu settings button. -->
     <string name="browser_main_menu_content_description_settings_button">Configuración</string>
->>>>>>> 6f8a28bf
     <!-- Content description (not visible, for screen readers etc.) for bottom sheet handlebar extensions menu. -->
     <string name="browser_extensions_menu_handlebar_content_description">Pechar a folla de menú de extensións</string>
     <!-- Content description (not visible, for screen readers etc.) for bottom sheet handlebar save menu. -->
@@ -516,15 +513,9 @@
     <!-- Onboarding add-ons card, button for start browsing, used by Nimbus experiments. -->
     <string name="onboarding_add_on_start_browsing_button" tools:ignore="UnusedResources" moz:removedIn="133">Comeza a navegar.</string>
     <!-- Onboarding add-ons card, for checking more add-ons on, used by Nimbus experiments. -->
-<<<<<<< HEAD
-    <string name="onboarding_add_on_explore_more_extensions_2" tools:ignore="UnusedResources">Explora máis extensións</string>
-    <!-- Onboarding add-ons card, button for start browsing, used by Nimbus experiments. -->
-    <string name="onboarding_add_on_start_browsing_button_2" tools:ignore="UnusedResources">Iniciar a navegación</string>
-=======
     <string name="onboarding_add_on_explore_more_extensions_2">Explora máis extensións</string>
     <!-- Onboarding add-ons card, button for start browsing, used by Nimbus experiments. -->
     <string name="onboarding_add_on_start_browsing_button_2">Iniciar a navegación</string>
->>>>>>> 6f8a28bf
     <!-- Ublock name for the onboarding add-ons card, used by Nimbus experiments. Note: The word "Ublock Origin" is a brand name should NOT be translated -->
     <string name="onboarding_add_on_ublock_name" tools:ignore="UnusedResources">uBlock Orixe</string>
     <!-- Ublock description for the onboarding add-ons card, used by Nimbus experiments. -->
@@ -542,8 +533,6 @@
     <!-- Privacy Badger description for the onboarding add-ons card, used by Nimbus experiments. -->
     <string name="onboarding_add_on_dark_reader_description" tools:ignore="UnusedResources">Modo escuro personalizado para a web móbil.</string>
 
-<<<<<<< HEAD
-=======
     <!-- Label for the number of reviews for an add-on. The parameter is for the formatted number of reviews e.g. "1,234", "12,345", "123,456". -->
     <string name="onboarding_add_on_reviews_label">Opinións: %1$s</string>
     <!-- Content description for the add-on icon. -->
@@ -557,7 +546,6 @@
     <!-- Content description for the star rating group. -->
     <string name="onboarding_add_on_star_rating_content_description">Valorado %1$s sobre 5</string>
 
->>>>>>> 6f8a28bf
     <!-- Search Widget -->
     <!-- Content description for searching with a widget. The first parameter is the name of the application.-->
     <string name="search_widget_content_description_2">Abrir unha nova lapela en %1$s</string>
@@ -1351,11 +1339,7 @@
     <!-- Bookmark snackbar message for deleting a single item. Parameter is the title of the item being deleted -->
     <string name="bookmark_delete_single_item">Eliminouse %s</string>
     <!-- Bookmark snackbar message for deleting multiple items. Parameter is the number of items being deleted -->
-<<<<<<< HEAD
-    <string name="bookmark_delete_multiple_items" tools:ignore="UnusedResources">Elementos eliminados: %s</string>
-=======
     <string name="bookmark_delete_multiple_items">Elementos eliminados: %s</string>
->>>>>>> 6f8a28bf
     <!-- Text for the button to search all bookmarks -->
     <string name="bookmark_search">Introduza os termos de busca</string>
 
@@ -1363,13 +1347,10 @@
     <string name="bookmark_navigate_back_button_content_description">Navegar cara atrás</string>
     <!-- Content description for the bookmark list new folder navigation bar button -->
     <string name="bookmark_add_new_folder_button_content_description">Engade un novo cartafol</string>
-<<<<<<< HEAD
-=======
     <!-- Content description for the bookmark screen delete bookmark navigation bar button -->
     <string name="bookmark_delete_bookmark_content_description">Eliminar o marcador</string>
     <!-- Content description for the bookmark screen delete bookmark folder navigation bar button -->
     <string name="bookmark_delete_folder_content_description">Eliminar cartafol</string>
->>>>>>> 6f8a28bf
     <!-- Content description for bookmark search floating action button -->
     <string name="bookmark_search_button_content_description">Buscar nos marcadores</string>
     <!-- Content description for the overflow menu for a bookmark item. Paramter will a folder name or bookmark title. -->
@@ -1387,11 +1368,7 @@
     <string name="bookmark_empty_list_folder_description">Engade marcadores mentres navegas para que poidas atopar os teus sitios favoritos máis tarde.</string>
 
     <!-- Description for the add new folder button when selecting a folder. -->
-<<<<<<< HEAD
-    <string name="bookmark_select_folder_new_folder_button_title" tools:ignore="UnusedResources">Novo cartafol</string>
-=======
     <string name="bookmark_select_folder_new_folder_button_title">Novo cartafol</string>
->>>>>>> 6f8a28bf
 
     <!-- Site Permissions -->
     <!-- Button label that take the user to the Android App setting -->
@@ -1641,15 +1618,9 @@
     <!-- Text shown in snackbar when user closes multiple inactive tabs. %1$s will be replaced with the number of tabs closed. -->
     <string name="snackbar_num_tabs_closed">Pestanas pechadas: %1$s</string>
     <!-- Text shown in snackbar when user bookmarks a list of tabs -->
-<<<<<<< HEAD
-    <string name="snackbar_message_bookmarks_saved">Marcadores gardados!</string>
-    <!-- Text shown in snackbar when user bookmarks a list of tabs. Parameter will be replaced by the name of the folder the bookmark was saved into.-->
-    <string name="snackbar_message_bookmarks_saved_in" tools:ignore="UnusedResources">Os marcadores gardáronse en “%s”!</string>
-=======
     <string name="snackbar_message_bookmarks_saved" moz:removedIn="132" tools:ignore="UnusedResources">Marcadores gardados!</string>
     <!-- Text shown in snackbar when user bookmarks a list of tabs. Parameter will be replaced by the name of the folder the bookmark was saved into.-->
     <string name="snackbar_message_bookmarks_saved_in">Os marcadores gardáronse en “%s”!</string>
->>>>>>> 6f8a28bf
     <!-- Text shown in snackbar when user adds a site to shortcuts -->
     <string name="snackbar_added_to_shortcuts">Engadido aos atallos!</string>
     <!-- Text shown in snackbar when user closes a private tab -->
