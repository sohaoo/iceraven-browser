--- conflicted
+++ resolved
@@ -214,11 +214,6 @@
     <string name="browser_menu_add_to_homescreen">Engadir á páxina de inicio</string>
     <!-- Browser menu toggle that adds a shortcut to the site on the device home screen. -->
     <string name="browser_menu_add_to_homescreen_2">Engadir á pantalla de inicio…</string>
-<<<<<<< HEAD
-    <!-- Browser menu toggle that installs a Progressive Web App shortcut to the site on the device home screen. -->
-    <string name="browser_menu_install_on_homescreen" moz:removedIn="126" tools:ignore="UnusedResources">Instalar</string>
-=======
->>>>>>> 9f949a8e
     <!-- Content description (not visible, for screen readers etc.) for the Resync tabs button -->
     <string name="resync_button_content_description">Resincronizar</string>
     <!-- Browser menu button that opens the find in page menu -->
@@ -2697,13 +2692,9 @@
     <!-- The submit button label text -->
     <string name="micro_survey_submit_button_label">Enviar</string>
     <!-- The close button label text -->
-<<<<<<< HEAD
-    <string name="micro_survey_close_button_label" tools:ignore="UnusedResources">Pechar</string>
-=======
     <string name="micro_survey_close_button_label" moz:removedIn="128" tools:ignore="UnusedResources">Pechar</string>
     <!-- The survey completion header -->
     <string name="micro_survey_survey_header_confirmation" tools:ignore="UnusedResources">Enquisa completada</string>
->>>>>>> 9f949a8e
     <!-- The survey completion confirmation text -->
     <string name="micro_survey_feedback_confirmation">Grazas pola súa opinión</string>
     <!-- Option for likert scale -->
@@ -2717,15 +2708,11 @@
     <!-- Option for likert scale -->
     <string name="likert_scale_option_5" tools:ignore="UnusedResources">Moi insatisfeito</string>
 
-<<<<<<< HEAD
-    <!-- Microsurvey accessibility -->
-=======
     <!-- Option for likert scale -->
     <string name="likert_scale_option_6" tools:ignore="UnusedResources">Non o uso</string>
     <!-- Text shown in prompt for homepage microsurvey. 'Firefox' intentionally hardcoded here- -->
     <string name="microsurvey_prompt_homepage_title" tools:ignore="UnusedResources">Que tan satisfeito estás coa túa páxina de inicio de Firefox?</string>
     <!-- Accessibility -->
->>>>>>> 9f949a8e
     <!-- Content description (not visible, for screen readers etc.) for opening microsurvey bottom sheet. -->
     <string name="microsurvey_open_handle_content_description" tools:ignore="UnusedResources">Enquisa aberta</string>
     <!-- Content description (not visible, for screen readers etc.) for closing microsurvey bottom sheet. -->
