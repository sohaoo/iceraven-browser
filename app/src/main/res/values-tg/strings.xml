--- conflicted
+++ resolved
@@ -2742,11 +2742,7 @@
     <!-- The submit button label text -->
     <string name="micro_survey_submit_button_label">Пешниҳод кардан</string>
     <!-- The close button label text -->
-<<<<<<< HEAD
-    <string name="micro_survey_close_button_label" tools:ignore="UnusedResources">Пӯшидан</string>
-=======
     <string name="micro_survey_close_button_label" moz:removedIn="128" tools:ignore="UnusedResources">Пӯшидан</string>
->>>>>>> 9f949a8e
 
     <!-- The survey completion confirmation text -->
     <string name="micro_survey_feedback_confirmation">Ташаккур барои изҳори назари шумо!</string>
