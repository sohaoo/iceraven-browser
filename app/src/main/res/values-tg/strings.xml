<?xml version="1.0" encoding="utf-8"?>
<resources xmlns:tools="http://schemas.android.com/tools" xmlns:moz="http://mozac.org/tools">
    <!-- App name for private browsing mode. The first parameter is the name of the app defined in app_name (for example: Fenix)-->
    <string name="app_name_private_5">%s-и хусусӣ</string>
    <!-- App name for private browsing mode. The first parameter is the name of the app defined in app_name (for example: Fenix)-->
    <string name="app_name_private_4">%s (Хусусӣ)</string>

    <!-- Home Fragment -->
    <!-- Content description (not visible, for screen readers etc.): "Three dot" menu button. -->
    <string name="content_description_menu">Имконоти бештар</string>
    <!-- Content description (not visible, for screen readers etc.): "Private Browsing" menu button. -->
    <string name="content_description_private_browsing_button">Фаъол кардани тамошокунии хусусӣ</string>
    <!-- Content description (not visible, for screen readers etc.): "Private Browsing" menu button. -->
    <string name="content_description_disable_private_browsing_button">Ғайрифаъол кардани тамошокунии хусусӣ</string>
    <!-- Placeholder text shown in the search bar before a user enters text for the default engine -->
    <string name="search_hint">Нишониеро ҷустуҷӯ кунед ё ворид намоед</string>
    <!-- Placeholder text shown in the search bar before a user enters text for a general engine -->
    <string name="search_hint_general_engine">Ҷустуҷӯ дар Интернет</string>
    <!-- Placeholder text shown in search bar when using history search -->
    <string name="history_search_hint">Ҷустуҷӯ дар таърих</string>
    <!-- Placeholder text shown in search bar when using bookmarks search -->
    <string name="bookmark_search_hint">Ҷустуҷӯ дар хатбаракҳо</string>
    <!-- Placeholder text shown in search bar when using tabs search -->
    <string name="tab_search_hint">Ҷустуҷӯ дар варақаҳо</string>
    <!-- Placeholder text shown in the search bar when using application search engines -->
    <string name="application_search_hint">Вожаҳои ҷустуҷӯиро ворид намоед</string>
    <!-- No Open Tabs Message Description -->
    <string name="no_open_tabs_description">Варақаҳои кушодашудаи шумо дар ин ҷо нишон дода мешаванд.</string>
    <!-- No Private Tabs Message Description -->
    <string name="no_private_tabs_description">Варақаҳои хусусии шумо дар ин ҷо нишон дода мешаванд.</string>

    <!-- Tab tray multi select title in app bar. The first parameter is the number of tabs selected -->
    <string name="tab_tray_multi_select_title">%1$d интихоб шуд</string>
    <!-- Label of button in create collection dialog for creating a new collection  -->
    <string name="tab_tray_add_new_collection">Илова кардани маҷмуаи нав</string>
    <!-- Label of editable text in create collection dialog for naming a new collection  -->
    <string name="tab_tray_add_new_collection_name">Ном</string>
    <!-- Label of button in save to collection dialog for selecting a current collection  -->
    <string name="tab_tray_select_collection">Маҷмуаро интихоб кунед</string>
    <!-- Content description for close button while in multiselect mode in tab tray -->
    <string name="tab_tray_close_multiselect_content_description">Аз реҷаи серинтихоб баромадан</string>

    <!-- Content description for save to collection button while in multiselect mode in tab tray -->
    <string name="tab_tray_collection_button_multiselect_content_description">Нигоҳ доштани варақаҳои интихобшуда дар маҷмуа</string>

    <!-- Content description on checkmark while tab is selected in multiselect mode in tab tray -->
    <string name="tab_tray_multiselect_selected_content_description">Интихоб шуд</string>

    <!-- Home - Recently saved bookmarks -->
    <!-- Title for the home screen section with recently saved bookmarks. -->
    <string name="recently_saved_title">Иловашудаи охирин</string>
    <!-- Content description for the button which navigates the user to show all of their saved bookmarks. -->
    <string name="recently_saved_show_all_content_description_2">Намоиш додани ҳамаи хатбаракҳои нигоҳдошташуда</string>

    <!-- Text for the menu button to remove a recently saved bookmark from the user's home screen -->
    <string name="recently_saved_menu_item_remove">Тоза кардан</string>

    <!-- About content. The first parameter is the name of the application. (For example: Fenix) -->
    <string name="about_content">%1$s аз ҷониби Mozilla истеҳсол карда шудааст.</string>

    <!-- Private Browsing -->
    <!-- Explanation for private browsing displayed to users on home view when they first enable private mode
        The first parameter is the name of the app defined in app_name (for example: Fenix) -->
    <string name="private_browsing_placeholder_description_2">
        %1$s таърихи тамошокунӣ ва ҷустуҷӯи шуморо аз варақаҳои хусусие, ки шумо мепӯшед ё вақте ки шумо барномаро хомӯш мекунед, пок мекунад. Ин амал шуморо аз сомонаҳо ё провайдери хизматрасонии интернет пинҳон намекунад, аммо аз корбарони дигаре, ки ин дастгоҳро истифода мебаранд, фаъолияти онлайни шуморо ба осонӣ шахсӣ карда, нигоҳ медорад.</string>
    <string name="private_browsing_common_myths">
       Асотири маълум дар бораи тамошокунии хусусӣ
    </string>

    <!-- True Private Browsing Mode -->
    <!-- Title for info card on private homescreen in True Private Browsing Mode. -->
    <string name="felt_privacy_desc_card_title">Дар ин дастгоҳ ягон осор гузошта нашавад</string>
    <!-- Explanation for private browsing displayed to users on home view when they first enable
        private mode in our new Total Private Browsing mode.
        The first parameter is the name of the app defined in app_name (for example: Firefox Nightly)
        The second parameter is the clickable link text in felt_privacy_info_card_subtitle_link_text -->
    <string name="felt_privacy_info_card_subtitle_2">Вақте ки шумо ҳамаи варақаҳои хусусии худро мепӯшед, «%1$s» кукиҳо, таърих ва маълумоти сомонаҳои шуморо нест мекунад. %2$s</string>
    <!-- Clickable portion of the explanation for private browsing that links the user to our
        about privacy page.
        This string is used in felt_privacy_info_card_subtitle as the second parameter.-->
    <string name="felt_privacy_info_card_subtitle_link_text">Кӣ метавонад фаъолияти маро назорат кунад?</string>

    <!-- Private mode shortcut "contextual feature recommendation" (CFR) -->
    <!-- Text for the Private mode shortcut CFR message for adding a private mode shortcut to open private tabs from the Home screen -->
    <string name="private_mode_cfr_message_2">Варақаи хусусии навбатии худро бо як ламс оғоз кунед.</string>
    <!-- Text for the positive button to accept adding a Private Browsing shortcut to the Home screen -->
    <string name="private_mode_cfr_pos_button_text">Илова кардан ба экрани асосӣ</string>
    <!-- Text for the negative button to decline adding a Private Browsing shortcut to the Home screen -->
    <string name="cfr_neg_button_text">Не, ташаккур</string>

    <!-- Open in App "contextual feature recommendation" (CFR) -->
    <!-- Text for the info message. The first parameter is the name of the application.-->
    <string name="open_in_app_cfr_info_message_2">Шумо метавонед %1$s-ро танзим кунед, ки он дар барномаҳо пайвандҳоро ба таври худкор кушояд.</string>
    <!-- Text for the positive action button -->
    <string name="open_in_app_cfr_positive_button_text">Гузариш ба танзимот</string>
    <!-- Text for the negative action button -->
    <string name="open_in_app_cfr_negative_button_text">Нодида гузарондан</string>

    <!-- Total cookie protection "contextual feature recommendation" (CFR) -->
    <!-- Text for the message displayed in the contextual feature recommendation popup promoting the total cookie protection feature. -->
    <string name="tcp_cfr_message">Пуриқтидортарин хусусияти мо барои махфияти шумо, инчунин, васоити пайгирии байнисомонавиро ҷудо мекунанд.</string>
    <!-- Text displayed that links to website containing documentation about the "Total cookie protection" feature. -->
    <string name="tcp_cfr_learn_more">Маълумот дар бораи «Муҳофизати пурра аз кукиҳо»</string>


    <!-- Private browsing erase action "contextual feature recommendation" (CFR) -->
    <!-- Text for the message displayed in the contextual feature recommendation popup promoting the erase private browsing feature. -->
    <string name="erase_action_cfr_message">Барои оғоз кардани ҷаласаи хусусии нав дар ин ҷой зер кунед. Таърих ва кукиҳои худро нест кунед — ҳамаашро нест кунед.</string>


    <!-- Text for the info dialog when camera permissions have been denied but user tries to access a camera feature. -->
    <string name="camera_permissions_needed_message">Дастрасии камера лозим аст. Ба «Танзимоти Android» гузаред, ба «Иҷозатҳо» зарба занед, пас ба «Иҷозат додан» зарба занед.</string>
    <!-- Text for the positive action button to go to Android Settings to grant permissions. -->
    <string name="camera_permissions_needed_positive_button_text">Гузариш ба танзимот</string>

    <!-- Text for the negative action button to dismiss the dialog. -->
    <string name="camera_permissions_needed_negative_button_text">Нодида гузарондан</string>

    <!-- Text for the banner message to tell users about our auto close feature. -->
    <string name="tab_tray_close_tabs_banner_message">Танзим кунед, ки варақаҳои кушодашудае, ки дар як рӯз, ҳафта ё моҳи охир дида нашудаанд, ба таври худкор пӯшида шаванд.</string>
    <!-- Text for the positive action button to go to Settings for auto close tabs. -->
    <string name="tab_tray_close_tabs_banner_positive_button_text">Имконоти намоиш</string>
    <!-- Text for the negative action button to dismiss the Close Tabs Banner. -->
    <string name="tab_tray_close_tabs_banner_negative_button_text">Нодида гузарондан</string>

    <!-- Text for the banner message to tell users about our inactive tabs feature. -->
    <string name="tab_tray_inactive_onboarding_message">Варақаҳое, ки шумо ду ҳафта такроран надидаед, ба ин ҷо интиқол дода мешаванд.</string>
    <!-- Text for the action link to go to Settings for inactive tabs. -->
    <string name="tab_tray_inactive_onboarding_button_text">Дар танзимот хомӯш кунед</string>

    <!-- Text for title for the auto-close dialog of the inactive tabs. -->
    <string name="tab_tray_inactive_auto_close_title">Пас аз як моҳ ба таври худкор пӯшида шавад?</string>
    <!-- Text for the body for the auto-close dialog of the inactive tabs.
        The first parameter is the name of the application.-->
    <string name="tab_tray_inactive_auto_close_body_2">%1$s метавонад варақаҳоеро, ки шумо дар давоми як моҳи охир надидаед, пӯшонад.</string>
    <!-- Content description for close button in the auto-close dialog of the inactive tabs. -->
    <string name="tab_tray_inactive_auto_close_button_content_description">Пӯшидан</string>

    <!-- Text for turn on auto close tabs button in the auto-close dialog of the inactive tabs. -->
    <string name="tab_tray_inactive_turn_on_auto_close_button_2">Фаъол кардани «Пӯшидани худкор»</string>


    <!-- Home screen icons - Long press shortcuts -->
    <!-- Shortcut action to open new tab -->
    <string name="home_screen_shortcut_open_new_tab_2">Варақаи нав</string>
    <!-- Shortcut action to open new private tab -->
    <string name="home_screen_shortcut_open_new_private_tab_2">Варақаи хусусии нав</string>

    <!-- Shortcut action to open Passwords screens -->
    <string name="home_screen_shortcut_open_password_screen">Дастрасии зуд ба ниҳонвожаҳо</string>

    <!-- Recent Tabs -->
    <!-- Header text for jumping back into the recent tab in the home screen -->
    <string name="recent_tabs_header">Бозгашт ба</string>
    <!-- Button text for showing all the tabs in the tabs tray -->
    <string name="recent_tabs_show_all">Ҳамаро намоиш додан</string>

    <!-- Content description for the button which navigates the user to show all recent tabs in the tabs tray. -->
    <string name="recent_tabs_show_all_content_description_2">Нишон додани тугмаи ҳамаи хатбаракҳои охирин</string>

    <!-- Text for button in synced tab card that opens synced tabs tray -->
    <string name="recent_tabs_see_all_synced_tabs_button_text">Дидани ҳамаи варақаҳои ҳамоҳангшуда</string>
    <!-- Accessibility description for device icon used for recent synced tab -->
    <string name="recent_tabs_synced_device_icon_content_description">Дастгоҳи ҳамоҳангшуда</string>
    <!-- Text for the dropdown menu to remove a recent synced tab from the homescreen -->
    <string name="recent_synced_tab_menu_item_remove">Тоза кардан</string>
    <!-- Text for the menu button to remove a grouped highlight from the user's browsing history
         in the Recently visited section -->
    <string name="recent_tab_menu_item_remove">Тоза кардан</string>

    <!-- History Metadata -->
    <!-- Header text for a section on the home screen that displays grouped highlights from the
         user's browsing history, such as topics they have researched or explored on the web -->
    <string name="history_metadata_header_2">Дидашудаи охирин</string>
    <!-- Text for the menu button to remove a grouped highlight from the user's browsing history
         in the Recently visited section -->
    <string name="recently_visited_menu_item_remove">Тоза кардан</string>

    <!-- Content description for the button which navigates the user to show all of their history. -->
    <string name="past_explorations_show_all_content_description_2">Нишон додани ҳамаи тадқиқотҳои охирин</string>

    <!-- Browser Fragment -->
    <!-- Content description (not visible, for screen readers etc.): Navigate backward (browsing history) -->
    <string name="browser_menu_back">Бозгашт</string>
    <!-- Content description (not visible, for screen readers etc.): Navigate forward (browsing history) -->
    <string name="browser_menu_forward">Ба пеш</string>
    <!-- Content description (not visible, for screen readers etc.): Refresh current website -->
    <string name="browser_menu_refresh">Нав кардан</string>
    <!-- Content description (not visible, for screen readers etc.): Stop loading current website -->
    <string name="browser_menu_stop">Истодан</string>
    <!-- Browser menu button that opens the addon manager -->
    <string name="browser_menu_add_ons">Ҷузъҳои иловагӣ</string>
    <!-- Browser menu button that opens account settings -->
    <string name="browser_menu_account_settings">Маълумот дар бораи ҳисоби корбар</string>
    <!-- Text displayed when there are no add-ons to be shown -->
    <string name="no_add_ons">Дар ин ҷо ягон ҷузъи иловагӣ нест</string>
    <!-- Browser menu button that sends a user to help articles -->
    <string name="browser_menu_help">Кумак</string>
    <!-- Browser menu button that sends a to a the what's new article -->
    <string name="browser_menu_whats_new">Чӣ нав аст</string>
    <!-- Browser menu button that opens the settings menu -->
    <string name="browser_menu_settings">Танзимот</string>
    <!-- Browser menu button that opens a user's library -->
    <string name="browser_menu_library">Китобхона</string>

    <!-- Browser menu toggle that requests a desktop site -->
    <string name="browser_menu_desktop_site">Барои компютери мизи корӣ</string>
    <!-- Browser menu button that reopens a private tab as a regular tab -->
    <string name="browser_menu_open_in_regular_tab">Кушодан дар варақаи одӣ</string>
    <!-- Browser menu toggle that adds a shortcut to the site on the device home screen. -->
    <string name="browser_menu_add_to_homescreen">Илова кардан ба экрани асосӣ</string>
    <!-- Browser menu toggle that installs a Progressive Web App shortcut to the site on the device home screen. -->
    <string name="browser_menu_install_on_homescreen">Насб кардан</string>
    <!-- Content description (not visible, for screen readers etc.) for the Resync tabs button -->
    <string name="resync_button_content_description">Аз нав ҳамоҳанг кардан</string>
    <!-- Browser menu button that opens the find in page menu -->
    <string name="browser_menu_find_in_page">Ҷустуҷӯ дар саҳифа</string>
    <!-- Browser menu button that opens the translations dialog, which has options to translate the current browser page. -->
    <string name="browser_menu_translations">Тарҷума кардани саҳифа</string>
    <!-- Browser menu button that saves the current tab to a collection -->
    <string name="browser_menu_save_to_collection_2">Нигоҳ доштан дар маҷмуа</string>
    <!-- Browser menu button that open a share menu to share the current site -->
    <string name="browser_menu_share">Мубодила кардан</string>
    <!-- Browser menu button shown in custom tabs that opens the current tab in Fenix
        The first parameter is the name of the app defined in app_name (for example: Fenix) -->
    <string name="browser_menu_open_in_fenix">Кушодан дар %1$s</string>
    <!-- Browser menu text shown in custom tabs to indicate this is a Fenix tab
        The first parameter is the name of the app defined in app_name (for example: Fenix) -->
    <string name="browser_menu_powered_by">ДАР %1$s АСОС МЕЁБАД</string>
    <!-- Browser menu text shown in custom tabs to indicate this is a Fenix tab
        The first parameter is the name of the app defined in app_name (for example: Fenix) -->
    <string name="browser_menu_powered_by2">Дар %1$s асос меёбад</string>
    <!-- Browser menu button to put the current page in reader mode -->
    <string name="browser_menu_read">Намоиши хониш</string>
    <!-- Browser menu button content description to close reader mode and return the user to the regular browser -->
    <string name="browser_menu_read_close">Пӯшидани намоиши хониш</string>
    <!-- Browser menu button to open the current page in an external app -->
    <string name="browser_menu_open_app_link">Кушодан дар барнома</string>

    <!-- Browser menu button to show reader view appearance controls e.g. the used font type and size -->
    <string name="browser_menu_customize_reader_view">Фармоишдиҳии намоиши хониш</string>
    <!-- Browser menu label for adding a bookmark -->
    <string name="browser_menu_add">Илова кардан</string>
    <!-- Browser menu label for editing a bookmark -->
    <string name="browser_menu_edit">Таҳрир кардан</string>

    <!-- Button shown on the home page that opens the Customize home settings -->
    <string name="browser_menu_customize_home_1">Танзимоти саҳифаи асосӣ</string>

    <!-- Browser Toolbar -->
    <!-- Content description for the Home screen button on the browser toolbar -->
    <string name="browser_toolbar_home">Экрани асосӣ</string>

    <!-- Content description (not visible, for screen readers etc.): Erase button: Erase the browsing
         history and go back to the home screen. -->
    <string name="browser_toolbar_erase">Пок кардани таърихи тамошо</string>
    <!-- Content description for the translate page toolbar button that opens the translations dialog when no translation has occurred. -->
    <string name="browser_toolbar_translate">Тарҷума кардани саҳифа</string>

<<<<<<< HEAD
=======
    <!-- Content description (not visible, for screen readers etc.) for the translate page toolbar button that opens the translations dialog when the page is translated successfully.
         The first parameter is the name of the language that is displayed in the original page. (For example: English)
         The second parameter is the name of the language which the page was translated to. (For example: French) -->
    <string name="browser_toolbar_translated_successfully">Саҳифа аз забони %1$s ба забони %2$s тарҷума шуд.</string>

>>>>>>> 382ca721
    <!-- Locale Settings Fragment -->
    <!-- Content description for tick mark on selected language -->
    <string name="a11y_selected_locale_content_description">Забони интихобшуда</string>
    <!-- Text for default locale item -->
    <string name="default_locale_text">Забон аз дастгоҳ асос меёбад</string>
    <!-- Placeholder text shown in the search bar before a user enters text -->
    <string name="locale_search_hint">Ҷустуҷӯи забон</string>

    <!-- Search Fragment -->
    <!-- Button in the search view that lets a user search by scanning a QR code -->
    <string name="search_scan_button">Ҷустуҷӯ</string>
    <!-- Button in the search view when shortcuts are displayed that takes a user to the search engine settings -->
    <string name="search_shortcuts_engine_settings">Танзимоти низоми ҷустуҷӯӣ</string>
    <!-- Button in the search view that lets a user navigate to the site in their clipboard -->
    <string name="awesomebar_clipboard_title">Гузоштани пайванд аз ҳофизаи муваққатӣ</string>
    <!-- Button in the search suggestions onboarding that allows search suggestions in private sessions -->
    <string name="search_suggestions_onboarding_allow_button">Иҷозат додан</string>
    <!-- Button in the search suggestions onboarding that does not allow search suggestions in private sessions -->
    <string name="search_suggestions_onboarding_do_not_allow_button">Иҷозат дода нашавад</string>
    <!-- Search suggestion onboarding hint title text -->
    <string name="search_suggestions_onboarding_title">Ба пешниҳодҳои ҷустуҷӯ дар ҷаласаҳои хусусӣ иҷозат медиҳед?</string>
    <!-- Search suggestion onboarding hint description text, first parameter is the name of the app defined in app_name (for example: Fenix)-->
    <string name="search_suggestions_onboarding_text">%s ба низоми ҷустуҷӯии пешфарз ҳамаи он чизеро, ки шумо ба навори нишонӣ ворид мекунед, мефиристонад.</string>

    <!-- Search engine suggestion title text. The first parameter is the name of the suggested engine-->
    <string name="search_engine_suggestions_title">Ҷустуҷӯ дар %s</string>
    <!-- Search engine suggestion description text -->
    <string name="search_engine_suggestions_description">Ҷустуҷӯи бевосита аз навори нишонӣ</string>

    <!-- Menu option in the search selector menu to open the search settings -->
    <string name="search_settings_menu_item">Танзимоти ҷустуҷӯ</string>

    <!-- Header text for the search selector menu -->
    <string name="search_header_menu_item_2">Ҷустуҷӯ дар ин дафъа дар:</string>

    <!-- Content description (not visible, for screen readers etc.): Search engine icon. The first parameter is the search engine name (for example: DuckDuckGo). -->
    <string name="search_engine_icon_content_description" tools:ignore="UnusedResources">Низоми ҷустуҷӯии %s</string>

    <!-- Home onboarding -->
    <!-- Onboarding home screen popup dialog, shown on top of the Jump back in section. -->
    <string name="onboarding_home_screen_jump_back_contextual_hint_2">Бо саҳифаи асосии шахсии худ шинос шавед. Варақаҳо, хатбаракҳо ва натиҷаҳои ҷустуҷӯи охирин дар ин ҷо пайдо мешаванд.</string>
    <!-- Home onboarding dialog welcome screen title text. -->
    <string name="onboarding_home_welcome_title_2">Хуш омадед ба Интернети хусуситар</string>
    <!-- Home onboarding dialog welcome screen description text. -->
    <string name="onboarding_home_welcome_description">Рангҳои бештар. Махфияти беҳтар. Худи ҳамон вазифадорӣ ба одамон, на ба даромадҳо.</string>
    <!-- Home onboarding dialog sign into sync screen title text. -->
    <string name="onboarding_home_sync_title_3">Табдилдиҳии экранҳо боз ҳам осонтар шудааст</string>
    <!-- Home onboarding dialog sign into sync screen description text. -->
    <string name="onboarding_home_sync_description">Ҳамаи он ҷойҳоеро, ки шумо дар варақаҳо аз дастгоҳҳои дигар дидаед, дар саҳифаи асосии худ ба даст оред.</string>
    <!-- Text for the button to continue the onboarding on the home onboarding dialog. -->
    <string name="onboarding_home_get_started_button">Оғози кор</string>
    <!-- Text for the button to navigate to the sync sign in screen on the home onboarding dialog. -->
    <string name="onboarding_home_sign_in_button">Ворид шудан</string>
    <!-- Text for the button to skip the onboarding on the home onboarding dialog. -->
    <string name="onboarding_home_skip_button">Нодида гузарондан</string>

    <!-- Onboarding home screen sync popup dialog message, shown on top of Recent Synced Tabs in the Jump back in section. -->
    <string name="sync_cfr_message">Варақаҳои шумо ҳамоҳанг карда мешаванд! Ҳамаи он ҷойҳоеро, ки шумо дар дастгоҳи дигари худ дидаед, ба даст оред.</string>

    <!-- Content description (not visible, for screen readers etc.): Close button for the home onboarding dialog -->
    <string name="onboarding_home_content_description_close_button">Пӯшидан</string>

    <!-- Notification pre-permission dialog -->
    <!-- Enable notification pre permission dialog title
        The first parameter is the name of the app defined in app_name (for example: Fenix) -->
    <string name="onboarding_home_enable_notifications_title" moz:removedIn="124" tools:ignore="UnusedResources">Огоҳиҳо барои кори бештар бо «%s» ба шумо кумак мекунанд</string>
    <!-- Enable notification pre permission dialog description with rationale
        The first parameter is the name of the app defined in app_name (for example: Fenix) -->
    <string name="onboarding_home_enable_notifications_description" moz:removedIn="124" tools:ignore="UnusedResources">Варақаҳои худро байни дастгоҳҳо ҳамоҳанг созед, боргириҳоро идора кунед, барои беҳтар танзим кардани муҳофизати махфияти «%s» маслиҳатҳо гиред ва аз чизҳои бештар истифода баред.</string>
    <!-- Text for the button to request notification permission on the device -->
    <string name="onboarding_home_enable_notifications_positive_button" moz:removedIn="124" tools:ignore="UnusedResources">Идома додан</string>
    <!-- Text for the button to not request notification permission on the device and dismiss the dialog -->
    <string name="onboarding_home_enable_notifications_negative_button" moz:removedIn="124" tools:ignore="UnusedResources">Ҳоло не</string>

    <!-- Juno first user onboarding flow experiment, strings are marked unused as they are only referenced by Nimbus experiments. -->
    <!-- Description for learning more about our privacy notice. -->
    <string name="juno_onboarding_privacy_notice_text">Огоҳномаи махфияти «Firefox»</string>
<<<<<<< HEAD
    <!-- Text for the button to set firefox as default browser on the device -->
=======
    <!-- Description for learning more about our privacy notice. -->
    <string name="juno_onboarding_privacy_notice_text_2" moz:removedIn="125" tools:ignore="UnusedResources">Маълумоти бештар дар «Огоҳномаи махфияти мо»</string>
>>>>>>> 382ca721
    <!-- Title for set firefox as default browser screen used by Nimbus experiments. -->
    <string name="juno_onboarding_default_browser_title_nimbus_2">Мо нигоҳдории бехатарии шуморо дӯст медорем</string>
    <!-- Title for set firefox as default browser screen used by Nimbus experiments.
        Note: The word "Firefox" should NOT be translated -->
    <string name="juno_onboarding_default_browser_title_nimbus_3" tools:ignore="UnusedResources">Бифаҳмед, ки чаро миллионҳо одамон браузери «Firefox»-ро дӯст медоранд</string>
    <!-- Description for set firefox as default browser screen used by Nimbus experiments. -->
    <string name="juno_onboarding_default_browser_description_nimbus_3">Браузери мо, ки аз ҷониби ташкилоти ғайритиҷоратӣ дастгирӣ мешавад, маъракаҳоеро, ки шуморо дар атрофи Интернет пинҳонӣ пайгирӣ мекунанд, қатъ мекунад.</string>
    <!-- Description for set firefox as default browser screen used by Nimbus experiments. -->
<<<<<<< HEAD
    <string name="juno_onboarding_default_browser_description_nimbus_3">Браузери мо, ки аз ҷониби ташкилоти ғайритиҷоратӣ дастгирӣ мешавад, маъракаҳоеро, ки шуморо дар атрофи Интернет пинҳонӣ пайгирӣ мекунанд, қатъ мекунад.</string>
    <!-- Description for set firefox as default browser screen used by Nimbus experiments. -->
=======
>>>>>>> 382ca721
    <string name="juno_onboarding_default_browser_description_nimbus_2" moz:RemovedIn="124" tools:ignore="UnusedResources">Браузери мо, ки аз ҷониби ташкилоти ғайритиҷоратӣ дастгирӣ мешавад, маъракаҳоеро манъ мекунад, ки шуморо ба таври пинҳонӣ дар ҳудуди Интернет пайгирӣ мекунанд.\n\nМаълумоти бештар дар Огоҳномаи махфияти мо.</string>
    <!-- Text for the link to the privacy notice webpage for set as firefox default browser screen.
    This is part of the string with the key "juno_onboarding_default_browser_description". -->
    <string name="juno_onboarding_default_browser_description_link_text" moz:RemovedIn="124" tools:ignore="UnusedResources">огоҳномаи махфият</string>
    <!-- Text for the button to set firefox as default browser on the device -->
    <string name="juno_onboarding_default_browser_positive_button" tools:ignore="UnusedResources">Гузоштан ҳамчун браузери пешфарз</string>
    <!-- Text for the button dismiss the screen and move on with the flow -->
    <string name="juno_onboarding_default_browser_negative_button" tools:ignore="UnusedResources">Ҳоло не</string>
    <!-- Title for sign in to sync screen. -->
    <string name="juno_onboarding_sign_in_title_2">Ҳангоми гузариш байни дастгоҳҳо интиқолро рамзгузорӣ намоед</string>
    <!-- Description for sign in to sync screen. Nimbus experiments do not support string placeholders.
     Note: The word "Firefox" should NOT be translated -->
    <string name="juno_onboarding_sign_in_description_2">Вақте ки шумо ба низом ворид шуда, ҳамоҳанг месозед, шумо бехатартар мешавед. «Firefox» ниҳонвожаҳо, хатбаракҳо ва чизҳои дигари шуморо рамзгузорӣ мекунад.</string>
    <!-- Text for the button to sign in to sync on the device -->
    <string name="juno_onboarding_sign_in_positive_button" tools:ignore="UnusedResources">Ворид шудан</string>
    <!-- Text for the button dismiss the screen and move on with the flow -->
    <string name="juno_onboarding_sign_in_negative_button" tools:ignore="UnusedResources">Ҳоло не</string>
    <!-- Title for enable notification permission screen used by Nimbus experiments. Nimbus experiments do not support string placeholders.
        Note: The word "Firefox" should NOT be translated -->
    <string name="juno_onboarding_enable_notifications_title_nimbus_2">Огоҳиҳо барои кори бехатартар бо «Firefox» ба шумо кумак мекунанд</string>
    <!-- Description for enable notification permission screen used by Nimbus experiments. Nimbus experiments do not support string placeholders.
       Note: The word "Firefox" should NOT be translated -->
    <string name="juno_onboarding_enable_notifications_description_nimbus_2">Варақаҳоро байни дастгоҳҳои худ ба таври бехатар ирсол намоед ва хусусиятҳои дигари махфиятро дар «Firefox» кашф намоед.</string>
    <!-- Text for the button to request notification permission on the device -->
    <string name="juno_onboarding_enable_notifications_positive_button" tools:ignore="UnusedResources">Хомӯш кардани огоҳномаҳо</string>
    <!-- Text for the button dismiss the screen and move on with the flow -->
    <string name="juno_onboarding_enable_notifications_negative_button" tools:ignore="UnusedResources">Ҳоло не</string>

    <!-- Title for add search widget screen used by Nimbus experiments. Nimbus experiments do not support string placeholders.
        Note: The word "Firefox" should NOT be translated -->
    <string name="juno_onboarding_add_search_widget_title" tools:ignore="UnusedResources">Виҷети ҷустуҷӯии «Firefox»-ро озмоед</string>
    <!-- Description for add search widget screen used by Nimbus experiments. Nimbus experiments do not support string placeholders.
        Note: The word "Firefox" should NOT be translated -->
    <string name="juno_onboarding_add_search_widget_description" tools:ignore="UnusedResources">Бо нишони «Firefox» дар экрани асосии худ шумо ба браузери дорои низоми махфияте, ки васоити пайгирии байнисомонавиро манъ мекунад, ба осонӣ дастрасӣ пайдо мекунед.</string>
    <!-- Text for the button to add search widget on the device used by Nimbus experiments. Nimbus experiments do not support string placeholders.
        Note: The word "Firefox" should NOT be translated -->
    <string name="juno_onboarding_add_search_widget_positive_button" tools:ignore="UnusedResources">Илова кардани виҷети «Firefox»</string>
    <!-- Text for the button to dismiss the screen and move on with the flow -->
    <string name="juno_onboarding_add_search_widget_negative_button" tools:ignore="UnusedResources">Ҳоло не</string>

    <!-- Search Widget -->
    <!-- Content description for searching with a widget. The first parameter is the name of the application.-->
    <string name="search_widget_content_description_2">Кушодани варақаи нави %1$s</string>
    <!-- Text preview for smaller sized widgets -->
    <string name="search_widget_text_short">Ҷустуҷӯ</string>
    <!-- Text preview for larger sized widgets -->
    <string name="search_widget_text_long">Ҷустуҷӯ дар Интернет</string>
    <!-- Content description (not visible, for screen readers etc.): Voice search -->
    <string name="search_widget_voice">Ҷустуҷӯи овозӣ</string>

    <!-- Preferences -->
    <!-- Title for the settings page-->
    <string name="settings">Танзимот</string>
    <!-- Preference category for general settings -->
    <string name="preferences_category_general">Умумӣ</string>
    <!-- Preference category for all links about Fenix -->
    <string name="preferences_category_about">Дар бораи барнома</string>
    <!-- Preference category for settings related to changing the default search engine -->
    <string name="preferences_category_select_default_search_engine">Интихоб намоед</string>
    <!-- Preference for settings related to managing search shortcuts for the quick search menu -->
    <string name="preferences_manage_search_shortcuts_2">Идоракунии низомҳои ҷустуҷӯии иловагӣ</string>
    <!-- Summary for preference for settings related to managing search shortcuts for the quick search menu -->
    <string name="preferences_manage_search_shortcuts_summary">Таҳрир кардани низомҳои намоён дар менюи ҷустуҷӯ</string>
    <!-- Preference category for settings related to managing search shortcuts for the quick search menu -->
    <string name="preferences_category_engines_in_search_menu">Низомҳои намоён дар менюи ҷустуҷӯ</string>
    <!-- Preference for settings related to changing the default search engine -->
    <string name="preferences_default_search_engine">Низоми ҷустуҷӯии пешфарз</string>
    <!-- Preference for settings related to Search -->
    <string name="preferences_search">Ҷустуҷӯ</string>
    <!-- Preference for settings related to Search engines -->
    <string name="preferences_search_engines">Низомҳои ҷустуҷӯӣ</string>
    <!-- Preference for settings related to Search engines suggestions-->
    <string name="preferences_search_engines_suggestions">Пешниҳодҳо аз низомҳои ҷустуҷӯӣ</string>
    <!-- Preference Category for settings related to Search address bar -->
    <string name="preferences_settings_address_bar">Хусусиятҳои навори нишонӣ</string>
    <!-- Preference Category for settings to Firefox Suggest -->
    <string name="preference_search_address_bar_fx_suggest">Навори нишонӣ - «Firefox Suggest»</string>
    <!-- Preference link to Learn more about Firefox Suggest -->
    <string name="preference_search_learn_about_fx_suggest">Маълумоти бештар дар бораи «Firefox Suggest»</string>
    <!-- Preference link to rating Fenix on the Play Store -->
    <string name="preferences_rate">Баҳодиҳӣ дар Google Play</string>
    <!-- Preference linking to about page for Fenix
        The first parameter is the name of the app defined in app_name (for example: Fenix) -->
    <string name="preferences_about">Дар бораи «%1$s»</string>

    <!-- Preference for settings related to changing the default browser -->
    <string name="preferences_set_as_default_browser">Гузоштан ҳамчун браузери пешфарз</string>
    <!-- Preference category for advanced settings -->
    <string name="preferences_category_advanced">Иловагӣ</string>
    <!-- Preference category for privacy and security settings -->
    <string name="preferences_category_privacy_security">Махфият ва амният</string>
    <!-- Preference for advanced site permissions -->
    <string name="preferences_site_permissions">Иҷозатҳои сомона</string>
    <!-- Preference for private browsing options -->
    <string name="preferences_private_browsing_options">Тамошокунии хусусӣ</string>
    <!-- Preference for opening links in a private tab-->
    <string name="preferences_open_links_in_a_private_tab">Кушодани пайвандҳо дар варақаи хусусӣ</string>
    <!-- Preference for allowing screenshots to be taken while in a private tab-->
    <string name="preferences_allow_screenshots_in_private_mode">Иҷозат додани аксҳои экран ҳангоми тамошокунии хусусӣ</string>
    <!-- Will inform the user of the risk of activating Allow screenshots in private browsing option -->
    <string name="preferences_screenshots_in_private_mode_disclaimer">Агар иҷозат дода шавад, варақаҳои хусусӣ низ ҳангоми кушода будани якчанд барнома намоён мешаванд</string>
    <!-- Preference for adding private browsing shortcut -->
    <string name="preferences_add_private_browsing_shortcut">Илова кардани миёнбури тамошокунии хусусӣ</string>
    <!-- Preference for enabling "HTTPS-Only" mode -->
    <string name="preferences_https_only_title">Реҷаи «Танҳо HTTPS»</string>

    <!-- Label for cookie banner section in quick settings panel. -->
    <string name="cookie_banner_blocker">Манъкунандаи баннери куки</string>
    <!-- Preference for removing cookie/consent banners from sites automatically in private mode. See reduce_cookie_banner_summary for additional context. -->
    <string name="preferences_cookie_banner_reduction_private_mode">Манъкунандаи баннери куки дар тамошокунии хусусӣ</string>

    <!-- Text for indicating cookie banner handling is off this site, this is shown as part of the protections panel with the tracking protection toggle -->
    <string name="reduce_cookie_banner_off_for_site">Барои ин сомона хомӯш аст</string>
    <!-- Text for cancel button indicating that cookie banner reduction is not supported for the current site, this is shown as part of the cookie banner details view. -->
    <string name="cookie_banner_handling_details_site_is_not_supported_cancel_button">Бекор кардан</string>
    <!-- Text for request support button indicating that cookie banner reduction is not supported for the current site, this is shown as part of the cookie banner details view. -->
    <string name="cookie_banner_handling_details_site_is_not_supported_request_support_button_2">Фиристодани дархост</string>
    <!-- Text for title indicating that cookie banner reduction is not supported for the current site, this is shown as part of the cookie banner details view. -->
    <string name="cookie_banner_handling_details_site_is_not_supported_title_2">Барои ин сомона дастгириро дархост мекунед?</string>
    <!-- Label for the snackBar, after the user reports with success a website where cookie banner reducer did not work -->
    <string name="cookie_banner_handling_report_site_snack_bar_text_2">Дархост фиристода шуд</string>
    <!-- Text for indicating cookie banner handling is on this site, this is shown as part of the protections panel with the tracking protection toggle -->
    <string name="reduce_cookie_banner_on_for_site">Барои ин сомона фаъол аст</string>
    <!-- Text for indicating that a request for unsupported site was sent to Nimbus (it's a Mozilla library for experiments), this is shown as part of the protections panel with the tracking protection toggle -->
    <string name="reduce_cookie_banner_unsupported_site_request_submitted_2">Дархости дастгирӣ фиристода шуд</string>
    <!-- Text for indicating cookie banner handling is currently not supported for this site, this is shown as part of the protections panel with the tracking protection toggle -->
    <string name="reduce_cookie_banner_unsupported_site">Ин сомона дар айни замон дастгирӣ намешавад</string>
    <!-- Title text for a detail explanation indicating cookie banner handling is on this site, this is shown as part of the cookie banner panel in the toolbar. The first parameter is a shortened URL of the current site-->
    <string name="reduce_cookie_banner_details_panel_title_on_for_site_1">Манъкунандаи баннери кукиро барои %1$s фаъол мекунед?</string>

    <!-- Title text for a detail explanation indicating cookie banner handling is off this site, this is shown as part of the cookie banner panel in the toolbar. The first parameter is a shortened URL of the current site-->
    <string name="reduce_cookie_banner_details_panel_title_off_for_site_1">Манъкунандаи баннери кукиро барои %1$s хомӯш мекунед?</string>
    <!-- Title text for a detail explanation indicating cookie banner reducer didn't work for the current site, this is shown as part of the cookie banner panel in the toolbar. The first parameter is the application name-->
    <string name="reduce_cookie_banner_details_panel_title_unsupported_site_request_2">«%1$s» наметавонад, ки дархостҳои кукиро барои ин сомона ба таври худкор рад кунад. Шумо метавонед барои дастгирӣ кардани ин сомона дар оянда дархостеро фиристонед.</string>

    <!-- Long text for a detail explanation indicating what will happen if cookie banner handling is off for a site, this is shown as part of the cookie banner panel in the toolbar. The first parameter is the application name -->
    <string name="reduce_cookie_banner_details_panel_description_off_for_site_1">Хомӯш кунед ва «%1$s» кукиҳоро тоза намуда, ин сомонаро аз нав бор мекунад. Ин амал метавонад шуморо аз сомона хориҷ кунад ва сабадҳои харидории шуморо холӣ намояд.</string>
    <!-- Long text for a detail explanation indicating what will happen if cookie banner handling is on for a site, this is shown as part of the cookie banner panel in the toolbar. The first parameter is the application name -->
    <string name="reduce_cookie_banner_details_panel_description_on_for_site_3">Фаъол созед, ва «%1$s» кӯшиш мекунад, ки ҳамаи баннерҳои кукиро дар ин сомона ба таври худкор рад кунад.</string>

    <!--Title for the cookie banner re-engagement CFR, the placeholder is replaced with app name -->
    <string name="cookie_banner_cfr_title">«%1$s» дар ҳоли ҳозир барои шумо кукиҳоро рад кард</string>
    <!--Message for the cookie banner re-engagement CFR -->
    <string name="cookie_banner_cfr_message">Камтар ҳалалҳо ва камтар кукиҳое, ки шуморо дар ин сомона пайгирӣ мекунанд.</string>

    <!-- Description of the preference to enable "HTTPS-Only" mode. -->
    <string name="preferences_https_only_summary">Ба таври худкор кӯшиш мекунад, ки ба сомонаҳо бо истифода аз протоколи рамзгузории HTTPS барои баланд бардоштани амният пайваст шавад.</string>
    <!-- Summary of https only preference if https only is set to off -->
    <string name="preferences_https_only_off">Ғайрифаъол</string>
    <!-- Summary of https only preference if https only is set to on in all tabs -->
    <string name="preferences_https_only_on_all">Фаъол дар ҳамаи варақаҳо</string>
    <!-- Summary of https only preference if https only is set to on in private tabs only -->
    <string name="preferences_https_only_on_private">Фаъол дар варақаҳои хусусӣ</string>
    <!-- Text displayed that links to website containing documentation about "HTTPS-Only" mode -->
    <string name="preferences_http_only_learn_more">Маълумоти бештар</string>
    <!-- Option for the https only setting -->
    <string name="preferences_https_only_in_all_tabs">Фаъол кардан дар ҳамаи варақаҳо</string>
    <!-- Option for the https only setting -->
    <string name="preferences_https_only_in_private_tabs">Фаъол кардан танҳо дар варақаҳои хусусӣ</string>
    <!-- Title shown in the error page for when trying to access a http website while https only mode is enabled. -->
    <string name="errorpage_httpsonly_title">Сомонаи бехатар дастрас нест</string>
    <!-- Message shown in the error page for when trying to access a http website while https only mode is enabled. The message has two paragraphs. This is the first. -->
    <string name="errorpage_httpsonly_message_title">Эҳтимол, сомона танҳо пайвасти «HTTP»-ро дастгирӣ намекунад.</string>
    <!-- Message shown in the error page for when trying to access a http website while https only mode is enabled. The message has two paragraphs. This is the second. -->
    <string name="errorpage_httpsonly_message_summary">Бо вуҷуди ин, инчунин, мумкин аст, ки ҳамлакунанда дахолат мекунад. Агар шумо кори худро бо сомона идома диҳед, шумо набояд ягон маълумоти ҳассоси шахсиро ворид намоед. Агар шумо идома диҳед, реҷаи «Танҳо HTTPS» барои сомона муваққатан ғайрифаъол мешавад.</string>
    <!-- Preference for accessibility -->
    <string name="preferences_accessibility">Қобилияти дастрасӣ</string>
    <!-- Preference to override the Mozilla account server -->
    <string name="preferences_override_account_server">Сервери ҳисоби фармоишии «Mozilla»</string>
    <!-- Preference to override the Sync token server -->
    <string name="preferences_override_sync_tokenserver">Сервери ҳамоҳангсозии фармоишӣ</string>
    <!-- Toast shown after updating the Mozilla account/Sync server override preferences -->
    <string name="toast_override_account_sync_server_done">Сервери ҳисоб/ҳамоҳангсозии «Mozilla» тағйир ёфт. Барои татбиқ кардани тағйирот барнома бояд хомӯш карда шавад…</string>
    <!-- Preference category for account information -->
    <string name="preferences_category_account">Ҳисоб</string>
    <!-- Preference for changing where the toolbar is positioned -->
    <string name="preferences_toolbar">Навори абзорҳо</string>
    <!-- Preference for changing default theme to dark or light mode -->
    <string name="preferences_theme">Мавзуъ</string>
    <!-- Preference for customizing the home screen -->
    <string name="preferences_home_2">Саҳифаи асосӣ</string>
    <!-- Preference for gestures based actions -->
    <string name="preferences_gestures">Ишораҳо</string>
    <!-- Preference for settings related to visual options -->
    <string name="preferences_customize">Фармоишдиҳӣ</string>
    <!-- Preference description for banner about signing in -->
    <string name="preferences_sign_in_description_2">Барои ҳамоҳангсозии варақаҳо, хатбаракҳо, ниҳонвожаҳо ва чизҳои дигар, ворид шавед.</string>
    <!-- Preference shown instead of account display name while account profile information isn't available yet. -->
    <string name="preferences_account_default_name_2">Ҳисоби «Mozilla»</string>
    <!-- Preference text for account title when there was an error syncing FxA -->
    <string name="preferences_account_sync_error">Барои барқарор кардани ҳамоҳангсозӣ аз нав пайваст шавед</string>
    <!-- Preference for language -->
    <string name="preferences_language">Забон</string>
    <!-- Preference for data choices -->
    <string name="preferences_data_choices">Интихоби маълумот</string>
    <!-- Preference for data collection -->
    <string name="preferences_data_collection">Маҷмуаи маълумот</string>
    <!-- Preference for developers -->
    <string name="preferences_remote_debugging">Ислоҳкунии дурдасти хатоҳо тавассути USB</string>
    <!-- Preference title for switch preference to show search suggestions -->
    <string name="preferences_show_search_suggestions">Намоиш додани пешниҳодҳои ҷустуҷӯ</string>
    <!-- Preference title for switch preference to show voice search button -->
    <string name="preferences_show_voice_search">Намоиш додани ҷустуҷӯи овозӣ</string>
    <!-- Preference title for switch preference to show search suggestions also in private mode -->
    <string name="preferences_show_search_suggestions_in_private">Намоиш додан дар ҷаласаҳои хусусӣ</string>
    <!-- Preference title for switch preference to show a clipboard suggestion when searching -->
    <string name="preferences_show_clipboard_suggestions">Намоиш додани пешниҳодҳо аз ҳофизаи муваққатӣ</string>
    <!-- Preference title for switch preference to suggest browsing history when searching -->
    <string name="preferences_search_browsing_history">Намоиш додани таърихи тамошо</string>
    <!-- Preference title for switch preference to suggest bookmarks when searching -->
    <string name="preferences_search_bookmarks">Ҷустуҷӯи хатбаракҳо</string>
    <!-- Preference title for switch preference to suggest synced tabs when searching -->
    <string name="preferences_search_synced_tabs">Ҷустуҷӯи варақаҳои ҳамоҳангшуда</string>
    <!-- Preference for account settings -->
    <string name="preferences_account_settings">Танзимоти ҳисоб</string>
    <!-- Preference for enabling url autocomplete-->
    <string name="preferences_enable_autocomplete_urls">Пуркунии худкори нишонаҳои URL</string>
    <!-- Preference title for switch preference to show sponsored Firefox Suggest search suggestions -->
    <string name="preferences_show_sponsored_suggestions">Пешниҳодҳо аз сарпарастон</string>
    <!-- Summary for preference to show sponsored Firefox Suggest search suggestions.
         The first parameter is the name of the application. -->
    <string name="preferences_show_sponsored_suggestions_summary">Дастгирӣ кардани «%1$s» бо пешниҳодҳои тасодуфӣ аз сарпарастон</string>
    <!-- Preference title for switch preference to show Firefox Suggest search suggestions for web content.
         The first parameter is the name of the application. -->
    <string name="preferences_show_nonsponsored_suggestions">Пешниҳодҳо аз «%1$s»</string>
    <!-- Summary for preference to show Firefox Suggest search suggestions for web content -->
    <string name="preferences_show_nonsponsored_suggestions_summary">Гирифтани пешниҳодҳо аз Интернет дар асоси ҷустуҷӯи шумо</string>
    <!-- Preference for open links in third party apps -->
    <string name="preferences_open_links_in_apps">Кушодани пайвандҳо дар барномаҳо</string>
    <!-- Preference for open links in third party apps always open in apps option -->
    <string name="preferences_open_links_in_apps_always">Ҳамеша</string>
    <!-- Preference for open links in third party apps ask before opening option -->
    <string name="preferences_open_links_in_apps_ask">Пурсидан пеш аз кушодан</string>
    <!-- Preference for open links in third party apps never open in apps option -->
    <string name="preferences_open_links_in_apps_never">Ҳеҷ гоҳ</string>
    <!-- Preference for open download with an external download manager app -->
    <string name="preferences_external_download_manager">Мудири берунии боргириҳо</string>
    <!-- Preference for enabling gecko engine logs -->
    <string name="preferences_enable_gecko_logs">Фаъол кардани сабти рӯйдодҳои «Gecko»</string>
    <!-- Message to indicate users that we are quitting the application to apply the changes -->
    <string name="quit_application">Барои татбиқ кардани тағйирот барнома хомӯш мешавад…</string>

    <!-- Preference for add_ons -->
    <string name="preferences_addons">Ҷузъҳои иловагӣ</string>
    <!-- Preference for installing a local add-on -->
    <string name="preferences_install_local_addon">Насб кардани ҷузъи иловагӣ аз файл</string>
    <!-- Preference for notifications -->
    <string name="preferences_notifications">Огоҳномаҳо</string>

    <!-- Summary for notification preference indicating notifications are allowed -->
    <string name="notifications_allowed_summary">Иҷозат дода мешавад</string>
    <!-- Summary for notification preference indicating notifications are not allowed -->
    <string name="notifications_not_allowed_summary">Иҷозат дода намешавад</string>

    <!-- Add-on Preferences -->
    <!-- Preference to customize the configured AMO (addons.mozilla.org) collection -->
    <string name="preferences_customize_amo_collection">Маҷмуаи ҷузъҳои иловагии фармоишӣ</string>
    <!-- Button caption to confirm the add-on collection configuration -->
    <string name="customize_addon_collection_ok">ХУБ</string>
    <!-- Button caption to abort the add-on collection configuration -->
    <string name="customize_addon_collection_cancel">Бекор кардан</string>
    <!-- Hint displayed on input field for custom collection name -->
    <string name="customize_addon_collection_hint">Номи маҷмуа</string>
    <!-- Hint displayed on input field for custom collection user ID-->
    <string name="customize_addon_collection_user_hint">Соҳиби маҷмуа (ID-и корбар)</string>
    <!-- Toast shown after confirming the custom add-on collection configuration -->
    <string name="toast_customize_addon_collection_done">Маҷмуаи ҷузъҳои иловагӣ тағйир ёфт. Барои татбиқ кардани тағйирот барнома бояд хомӯш карда шавад…</string>

    <!-- Customize Home -->
    <!-- Header text for jumping back into the recent tab in customize the home screen -->
    <string name="customize_toggle_jump_back_in">Бозгашт ба</string>
    <!-- Title for the customize home screen section with recently saved bookmarks. -->
    <string name="customize_toggle_recent_bookmarks">Хатбаракҳои охирин</string>
    <!-- Title for the customize home screen section with recently visited. Recently visited is
    a section where users see a list of tabs that they have visited in the past few days -->
    <string name="customize_toggle_recently_visited">Дидашудаи охирин</string>

    <!-- Title for the customize home screen section with Pocket. -->
    <string name="customize_toggle_pocket_2">Ҳикояҳои андешаангез</string>
    <!-- Summary for the customize home screen section with Pocket. The first parameter is product name Pocket -->
    <string name="customize_toggle_pocket_summary">Мақолаҳои таъминшуда аз ҷониби «%s»</string>
    <!-- Title for the customize home screen section with sponsored Pocket stories. -->
    <string name="customize_toggle_pocket_sponsored">Мақолаҳои сарпарастӣ</string>
    <!-- Title for the opening wallpaper settings screen -->
    <string name="customize_wallpapers">Тасвирҳои замина</string>
    <!-- Title for the customize home screen section with sponsored shortcuts. -->
    <string name="customize_toggle_contile">Миёнбурҳои сарпарастӣ</string>

    <!-- Wallpapers -->
    <!-- Content description for various wallpapers. The first parameter is the name of the wallpaper -->
    <string name="wallpapers_item_name_content_description">Унсури тасвири замина: %1$s</string>
    <!-- Snackbar message for when wallpaper is selected -->
    <string name="wallpaper_updated_snackbar_message">Тасвири замина навсозӣ карда шуд!</string>
    <!-- Snackbar label for action to view selected wallpaper -->
    <string name="wallpaper_updated_snackbar_action">Намоиш</string>
    <!-- Snackbar message for when wallpaper couldn't be downloaded -->
    <string name="wallpaper_download_error_snackbar_message">Тасвири замина боргирӣ карда нашуд</string>
    <!-- Snackbar label for action to retry downloading the wallpaper -->
    <string name="wallpaper_download_error_snackbar_action">Аз нав кӯшиш кардан</string>
    <!-- Snackbar message for when wallpaper couldn't be selected because of the disk error -->
    <string name="wallpaper_select_error_snackbar_message">Тасвири замина иваз карда нашуд</string>
    <!-- Text displayed that links to website containing documentation about the "Limited Edition" wallpapers. -->
    <string name="wallpaper_learn_more">Маълумоти бештар</string>

    <!-- Text for classic wallpapers title. The first parameter is the Firefox name. -->
    <string name="wallpaper_classic_title">Классикӣ - %s</string>
    <!-- Text for artist series wallpapers title. "Artist series" represents a collection of artist collaborated wallpapers. -->
    <string name="wallpaper_artist_series_title">Силсилаи рассомон</string>
    <!-- Description text for the artist series wallpapers with learn more link. The first parameter is the learn more string defined in wallpaper_learn_more. "Independent voices" is the name of the wallpaper collection -->
    <string name="wallpaper_artist_series_description_with_learn_more">Маҷмуаи «Овозҳои мустақил». %s</string>
    <!-- Description text for the artist series wallpapers. "Independent voices" is the name of the wallpaper collection -->
    <string name="wallpaper_artist_series_description">Маҷмуаи «Овозҳои мустақил».</string>
    <!-- Wallpaper onboarding dialog header text. -->
    <string name="wallpapers_onboarding_dialog_title_text">Чакраҳои рангро кӯшиш намоед</string>

    <!-- Wallpaper onboarding dialog body text. -->
    <string name="wallpapers_onboarding_dialog_body_text">Тасвири заминаеро интихоб кунед, ки ба шумо ҳикоят мекунад.</string>
    <!-- Wallpaper onboarding dialog learn more button text. The button navigates to the wallpaper settings screen. -->
    <string name="wallpapers_onboarding_dialog_explore_more_button_text">Тасвирҳои заминаи дигарро озмоед</string>

    <!-- Add-ons general availability nimbus message-->
    <!-- Title of the Nimbus message for add-ons general availability-->
    <string name="addon_ga_message_title" tools:ignore="UnusedResources">Акнун ҷузъҳои иловагии нав дастрасанд</string>

    <!-- Body of the Nimbus message for add-ons general availability. 'Firefox' intentionally hardcoded here-->
    <string name="addon_ga_message_body" tools:ignore="UnusedResources">Зиёда аз 100+ васеъшавии навро тафтиш кунед, ки ба шумо барои шахсисозии «Firefox» имкон медиҳанд.</string>

    <!-- Button text of the Nimbus message for add-ons general availability. -->
    <string name="addon_ga_message_button" tools:ignore="UnusedResources">Ҷузъҳои иловагиро озмоед</string>

    <!-- Add-on process crash dialog to user -->
    <!-- Title of a dialog shown to the user when enough errors have occurred with addons and they need to be temporarily disabled -->
    <string name="addon_process_crash_dialog_title" tools:ignore="UnusedResources">Ҷузъҳои иловагӣ муваққатан ғайрифаъол шудаанд</string>
    <!-- The first parameter is the application name. This is a message shown to the user when too many errors have occurred with the addons process and they have been disabled. The user can decide if they would like to continue trying to start add-ons or if they'd rather continue without them. -->
    <string name="addon_process_crash_dialog_message" tools:ignore="UnusedResources">Фаъолияти як ё якчанд ҷузъи иловагӣ қатъ карда шуд, ва ба ҳамин сабаб низоми шумо ноустувор кор мекунад. «%1$s» кӯшиш карда, ҷузъ(ҳо)и иловагиро аз нав оғоз карда натавонист.\n\nҶузъҳои иловагӣ ҳангоми фаъол будани ҷаласаи ҷорӣ аз нав оғоз карда намешаванд.\n\nЭҳтимол аст, ки агар шумо ҷузъҳои иловагиро тоза ё ғайрифаъол созед, ин мушкилӣ метавонад ҳал карда шавад.</string>
    <!-- This will cause the add-ons to try restarting but the dialog will reappear if it is unsuccessful again -->
    <string name="addon_process_crash_dialog_retry_button_text" tools:ignore="UnusedResources">Кӯшиш кунед, ки ҷузъҳои иловагиро аз нав оғоз намоед</string>
    <!-- The user will continue with all add-ons disabled -->
    <string name="addon_process_crash_dialog_disable_addons_button_text" tools:ignore="UnusedResources">Идома додан бо ҷузъҳои иловагии ғайрифаъолшуда</string>

    <!-- Account Preferences -->
    <!-- Preference for managing your account via accounts.firefox.com -->
    <string name="preferences_manage_account">Идоракунии ҳисобҳо</string>
    <!-- Summary of the preference for managing your account via accounts.firefox.com. -->
    <string name="preferences_manage_account_summary">Ниҳонвожаи худро иваз кунед, ҷамъоварии маълумотро идора намоед ё ҳисоби худро нест кунед</string>
    <!-- Preference for triggering sync -->
    <string name="preferences_sync_now">Ҳозир ҳамоҳанг кунед</string>
    <!-- Preference category for sync -->
    <string name="preferences_sync_category">Интихоб кунед, ки чӣ ҳамоҳанг карда мешавад</string>
    <!-- Preference for syncing history -->
    <string name="preferences_sync_history">Таърих</string>
    <!-- Preference for syncing bookmarks -->
    <string name="preferences_sync_bookmarks">Хатбаракҳо</string>
    <!-- Preference for syncing logins -->
<<<<<<< HEAD
    <string name="preferences_sync_logins">Воридшавиҳо</string>
    <!-- Preference for syncing passwords -->
    <string name="preferences_sync_logins_2" tools:ignore="UnusedResources">Ниҳонвожаҳо</string>
=======
    <string name="preferences_sync_logins" moz:RemovedIn="125" tools:ignore="UnusedResources">Воридшавиҳо</string>
    <!-- Preference for syncing passwords -->
    <string name="preferences_sync_logins_2">Ниҳонвожаҳо</string>
>>>>>>> 382ca721
    <!-- Preference for syncing tabs -->
    <string name="preferences_sync_tabs_2">Варақаҳои кушодашуда</string>
    <!-- Preference for signing out -->
    <string name="preferences_sign_out">Баромад</string>

    <!-- Preference displays and allows changing current FxA device name -->
    <string name="preferences_sync_device_name">Номи дастгоҳ</string>
    <!-- Text shown when user enters empty device name -->
    <string name="empty_device_name_error">Номи дастгоҳ наметавонад холӣ бошад.</string>
    <!-- Label indicating that sync is in progress -->
    <string name="sync_syncing_in_progress">Ҳамоҳангсозӣ…</string>

    <!-- Label summary indicating that sync failed. The first parameter is the date stamp showing last time it succeeded -->
    <string name="sync_failed_summary">Ҳамоҳангсозӣ иҷро нашуд. Иҷрои охирин: %s</string>
    <!-- Label summary showing never synced -->
    <string name="sync_failed_never_synced_summary">Ҳамоҳангсозӣ иҷро нашуд. Ҳамоҳангсозии охирин: ҳеҷ гоҳ</string>
    <!-- Label summary the date we last synced. The first parameter is date stamp showing last time synced -->
    <string name="sync_last_synced_summary">Ҳамоҳангсозии охирин: %s</string>
    <!-- Label summary showing never synced -->
    <string name="sync_never_synced_summary">Ҳамоҳангсозии охирин: ҳеҷ гоҳ</string>
    <!-- Text for displaying the default device name.
        The first parameter is the application name, the second is the device manufacturer name
        and the third is the device model. -->
    <string name="default_device_name_2">%1$s дар %2$s %3$s</string>

    <!-- Preference for syncing credit cards -->
<<<<<<< HEAD
    <string name="preferences_sync_credit_cards">Кортҳои кредитӣ</string>
    <!-- Preference for syncing payment methods -->
    <string name="preferences_sync_credit_cards_2" tools:ignore="UnusedResources">Тарзҳои пардохт</string>
=======
    <string name="preferences_sync_credit_cards" moz:RemovedIn="125" tools:ignore="UnusedResources">Кортҳои кредитӣ</string>
    <!-- Preference for syncing payment methods -->
    <string name="preferences_sync_credit_cards_2">Тарзҳои пардохт</string>
>>>>>>> 382ca721
    <!-- Preference for syncing addresses -->
    <string name="preferences_sync_address">Нишониҳо</string>

    <!-- Send Tab -->
    <!-- Name of the "receive tabs" notification channel. Displayed in the "App notifications" system settings for the app -->
    <string name="fxa_received_tab_channel_name">Варақаҳо аз дастгоҳҳои дигар</string>
    <!-- Description of the "receive tabs" notification channel. Displayed in the "App notifications" system settings for the app -->
    <string name="fxa_received_tab_channel_description">Огоҳномаҳо дар бораи варақаҳое, ки аз дигар дастгоҳҳои Firefox гирифта шудаанд.</string>
    <!--  The body for these is the URL of the tab received  -->
    <string name="fxa_tab_received_notification_name">Варақаи қабулшуда</string>
    <!-- %s is the device name -->
    <string name="fxa_tab_received_from_notification_name">Варақа аз %s</string>

    <!-- Advanced Preferences -->
    <!-- Preference for tracking protection exceptions -->
    <string name="preferences_tracking_protection_exceptions">Истисноҳо</string>
    <!-- Button in Exceptions Preference to turn on tracking protection for all sites (remove all exceptions) -->
    <string name="preferences_tracking_protection_exceptions_turn_on_for_all">Фаъол кардани барои ҳамаи сомонаҳо</string>
    <!-- Text displayed when there are no exceptions -->
    <string name="exceptions_empty_message_description">Истисноҳо ба шумо имкон медиҳанд, ки муҳофизат аз пайгириро барои сомонаҳои интихобшуда ғайрифаъол кунед.</string>
    <!-- Text displayed when there are no exceptions, with learn more link that brings users to a tracking protection SUMO page -->
    <string name="exceptions_empty_message_learn_more_link">Маълумоти бештар</string>

    <!-- Preference switch for usage and technical data collection -->
    <string name="preference_usage_data">Истифодабарӣ ва маълумоти техникӣ</string>
    <!-- Preference description for usage and technical data collection -->
    <string name="preferences_usage_data_description">Барои беҳтар кардани %1$s маълумоти самаранокӣ, истифодабарӣ, сахтафзор ва танзимоти фармоишӣ дар бораи браузери шумо бо Mozilla мубодила карда шавад</string>
    <!-- Preference switch for marketing data collection -->
    <string name="preferences_marketing_data">Маълумоти маркетингӣ</string>
    <!-- Preference description for marketing data collection -->
    <string name="preferences_marketing_data_description2">Маълумоти асосии истифодабариро бо «Adjust», фурӯшандаи маркетингии мобилии мо, мубодила мекунад</string>
    <!-- Title for studies preferences -->
    <string name="preference_experiments_2">Таҳқиқҳо</string>
    <!-- Summary for studies preferences -->
    <string name="preference_experiments_summary_2">Ба Mozilla иҷозат медиҳад, ки таҳқиқҳоро насб ва иҷро кунад</string>

    <!-- Turn On Sync Preferences -->
    <!-- Header of the Sync and save your data preference view -->
    <string name="preferences_sync_2">Ҳамоҳангсозӣ ва нигоҳ доштани маълумоти шумо</string>
    <!-- Preference for reconnecting to FxA sync -->
    <string name="preferences_sync_sign_in_to_reconnect">Барои аз нав пайваст шудан ворид шавед</string>
    <!-- Preference for removing FxA account -->
    <string name="preferences_sync_remove_account">Барҳам додани ҳисоб</string>

    <!-- Pairing Feature strings -->
    <!-- Instructions on how to access pairing -->
    <string name="pair_instructions_2"><![CDATA[Рамзи QR-ро, ки дар <b>firefox.com/pair</b> нишон дода шудааст, скан кунед]]></string>

    <!-- Toolbar Preferences -->
    <!-- Preference for using top toolbar -->
    <string name="preference_top_toolbar">Боло</string>
    <!-- Preference for using bottom toolbar -->
    <string name="preference_bottom_toolbar">Поён</string>

    <!-- Theme Preferences -->
    <!-- Preference for using light theme -->
    <string name="preference_light_theme">Равшан</string>
    <!-- Preference for using dark theme -->
    <string name="preference_dark_theme">Торик</string>
    <!-- Preference for using using dark or light theme automatically set by battery -->
    <string name="preference_auto_battery_theme">Аз ҷониби сарфаи батарея муқаррар карда шудааст</string>
    <!-- Preference for using following device theme -->
    <string name="preference_follow_device_theme">Дар мавзуи дастгоҳ асос меёбад</string>

    <!-- Gestures Preferences-->
    <!-- Preferences for using pull to refresh in a webpage -->
    <string name="preference_gestures_website_pull_to_refresh">Барои нав кардан кашед</string>
    <!-- Preference for using the dynamic toolbar -->
    <string name="preference_gestures_dynamic_toolbar">Барои пинҳон кардани навори абзорҳо ҳаракат кунед</string>

    <!-- Preference for switching tabs by swiping horizontally on the toolbar -->
    <string name="preference_gestures_swipe_toolbar_switch_tabs">Барои иваз кардани варақаҳо аз болои навори абзорҳо ба тарафи лозимӣ бо ангуш молед</string>
    <!-- Preference for showing the opened tabs by swiping up on the toolbar-->
    <string name="preference_gestures_swipe_toolbar_show_tabs">Барои кушодани варақаҳо аз болои навори абзорҳо ба боло бо ангуш молед</string>

    <!-- Library -->
    <!-- Option in Library to open Downloads page -->
    <string name="library_downloads">Боргириҳо</string>
    <!-- Option in library to open Bookmarks page -->
    <string name="library_bookmarks">Хатбаракҳо</string>
    <!-- Option in library to open Desktop Bookmarks root page -->
    <string name="library_desktop_bookmarks_root">Хатбаракҳо дар компютери мизи корӣ</string>
    <!-- Option in library to open Desktop Bookmarks "menu" page -->
    <string name="library_desktop_bookmarks_menu">Менюи хатбаракҳо</string>
    <!-- Option in library to open Desktop Bookmarks "toolbar" page -->
    <string name="library_desktop_bookmarks_toolbar">Навори хатбаракҳо</string>
    <!-- Option in library to open Desktop Bookmarks "unfiled" page -->
    <string name="library_desktop_bookmarks_unfiled">Хатбаракҳои дигар</string>
    <!-- Option in Library to open History page -->
    <string name="library_history">Таърих</string>
    <!-- Option in Library to open a new tab -->
    <string name="library_new_tab">Варақаи нав</string>
    <!-- Settings Page Title -->
    <string name="settings_title">Танзимот</string>
    <!-- Content description (not visible, for screen readers etc.): "Close button for library settings" -->
    <string name="content_description_close_button">Пӯшидан</string>

    <!-- Title to show in alert when a lot of tabs are to be opened
    %d is a placeholder for the number of tabs that will be opened -->
    <string name="open_all_warning_title">%d варақаро мекушоед?</string>

    <!-- Message to warn users that a large number of tabs will be opened
    %s will be replaced by app name. -->
    <string name="open_all_warning_message">Кушодани варақаҳои барзиёд метавонад кори «%s»-ро суст кунад, ҳангоме ки саҳифаҳо бор мешаванд.  Шумо мутмаин ҳастед, ки мехоҳед идома диҳед?</string>
    <!-- Dialog button text for confirming open all tabs -->
    <string name="open_all_warning_confirm">Кушодани равақаҳо</string>
    <!-- Dialog button text for canceling open all tabs -->
    <string name="open_all_warning_cancel">Бекор кардан</string>

    <!-- Text to show users they have one page in the history group section of the History fragment.
    %d is a placeholder for the number of pages in the group. -->
    <string name="history_search_group_site_1">%d саҳифа</string>

    <!-- Text to show users they have multiple pages in the history group section of the History fragment.
    %d is a placeholder for the number of pages in the group. -->
    <string name="history_search_group_sites_1">%d саҳифа</string>

    <!-- Option in library for Recently Closed Tabs -->
    <string name="library_recently_closed_tabs">Варақаҳои ба наздикӣ пӯшидашуда</string>
    <!-- Option in library to open Recently Closed Tabs page -->
    <string name="recently_closed_show_full_history">Намоиш додани таърихи пурра</string>
    <!-- Text to show users they have multiple tabs saved in the Recently Closed Tabs section of history.
    %d is a placeholder for the number of tabs selected. -->
    <string name="recently_closed_tabs">%d варақа</string>
    <!-- Text to show users they have one tab saved in the Recently Closed Tabs section of history.
    %d is a placeholder for the number of tabs selected. -->
    <string name="recently_closed_tab">%d варақа</string>

    <!-- Recently closed tabs screen message when there are no recently closed tabs -->
    <string name="recently_closed_empty_message">Ягон варақаи ба наздикӣ пӯшидашуда нест</string>

    <!-- Tab Management -->
    <!-- Title of preference for tabs management -->
    <string name="preferences_tabs">Варақаҳо</string>
    <!-- Title of preference that allows a user to specify the tab view -->
    <string name="preferences_tab_view">Намоиши варақаҳо</string>
    <!-- Option for a list tab view -->
    <string name="tab_view_list">Рӯйхат</string>
    <!-- Option for a grid tab view -->
    <string name="tab_view_grid">Тӯр</string>
    <!-- Title of preference that allows a user to auto close tabs after a specified amount of time -->
    <string name="preferences_close_tabs">Пӯшидани варақаҳо</string>
    <!-- Option for auto closing tabs that will never auto close tabs, always allows user to manually close tabs -->
    <string name="close_tabs_manually">Ба таври дастӣ</string>
    <!-- Option for auto closing tabs that will auto close tabs after one day -->
    <string name="close_tabs_after_one_day">Пас аз як рӯз</string>
    <!-- Option for auto closing tabs that will auto close tabs after one week -->
    <string name="close_tabs_after_one_week">Пас аз як ҳафта</string>
    <!-- Option for auto closing tabs that will auto close tabs after one month -->
    <string name="close_tabs_after_one_month">Пас аз як моҳ</string>

    <!-- Title of preference that allows a user to specify the auto-close settings for open tabs -->
    <string name="preference_auto_close_tabs" tools:ignore="UnusedResources">Пӯшидани варақаҳои кушода ба таври худкор</string>

    <!-- Opening screen -->
    <!-- Title of a preference that allows a user to choose what screen to show after opening the app -->
    <string name="preferences_opening_screen">Экрани ибтидоӣ</string>
    <!-- Option for always opening the homepage when re-opening the app -->
    <string name="opening_screen_homepage">Саҳифаи асосӣ</string>
    <!-- Option for always opening the user's last-open tab when re-opening the app -->
    <string name="opening_screen_last_tab">Варақаи охирин</string>
    <!-- Option for always opening the homepage when re-opening the app after four hours of inactivity -->
    <string name="opening_screen_after_four_hours_of_inactivity">Саҳифаи асосӣ пас аз чор соати беамалӣ</string>
    <!-- Summary for tabs preference when auto closing tabs setting is set to manual close-->
    <string name="close_tabs_manually_summary">Ба таври дастӣ пӯшидан</string>
    <!-- Summary for tabs preference when auto closing tabs setting is set to auto close tabs after one day-->
    <string name="close_tabs_after_one_day_summary">Пас аз як рӯз пӯшидан</string>
    <!-- Summary for tabs preference when auto closing tabs setting is set to auto close tabs after one week-->
    <string name="close_tabs_after_one_week_summary">Пас аз як ҳафта пӯшидан</string>
    <!-- Summary for tabs preference when auto closing tabs setting is set to auto close tabs after one month-->
    <string name="close_tabs_after_one_month_summary">Пас аз як моҳ пӯшидан</string>

    <!-- Summary for homepage preference indicating always opening the homepage when re-opening the app -->
    <string name="opening_screen_homepage_summary">Кушодан дар саҳифаи асосӣ</string>
    <!-- Summary for homepage preference indicating always opening the last-open tab when re-opening the app -->
    <string name="opening_screen_last_tab_summary">Кушодан дар варақаи охирин</string>
    <!-- Summary for homepage preference indicating opening the homepage when re-opening the app after four hours of inactivity -->
    <string name="opening_screen_after_four_hours_of_inactivity_summary">Кушодан дар саҳифаи асосӣ пас аз чор соат</string>

    <!-- Inactive tabs -->
    <!-- Category header of a preference that allows a user to enable or disable the inactive tabs feature -->
    <string name="preferences_inactive_tabs">Варақаҳои куҳнаро ба ғайрифаъол интиқол диҳед</string>
    <!-- Title of inactive tabs preference -->
    <string name="preferences_inactive_tabs_title">Варақаҳое, ки шумо ду ҳафта такроран надидаед, ба қисмати ғайрифаъол интиқол дода мешаванд.</string>

    <!-- Studies -->
    <!-- Title of the remove studies button -->
    <string name="studies_remove">Тоза кардан</string>
    <!-- Title of the active section on the studies list -->
    <string name="studies_active">Фаъол</string>
    <!-- Description for studies, it indicates why Firefox use studies. The first parameter is the name of the application. -->
    <string name="studies_description_2">Баъзе вақт «%1$s» метавонад омӯзишҳоро насб ва иҷро намояд.</string>
    <!-- Learn more link for studies, links to an article for more information about studies. -->
    <string name="studies_learn_more">Маълумоти бештар</string>

    <!-- Dialog message shown after removing a study -->
    <string name="studies_restart_app">Барои татбиқ кардани тағйирот барнома пӯшида мешавад</string>
    <!-- Dialog button to confirm the removing a study. -->
    <string name="studies_restart_dialog_ok">ХУБ</string>
    <!-- Dialog button text for canceling removing a study. -->
    <string name="studies_restart_dialog_cancel">Бекор кардан</string>

    <!-- Toast shown after turning on/off studies preferences -->
    <string name="studies_toast_quit_application" tools:ignore="UnusedResources">Барои татбиқ кардани тағйирот барнома хомӯш мешавад…</string>

    <!-- Sessions -->
    <!-- Title for the list of tabs -->
    <string name="tab_header_label">Варақаҳои кушодашуда</string>

    <!-- Title for the list of tabs in the current private session -->
    <string name="tabs_header_private_tabs_title">Варақаҳои хусусӣ</string>
    <!-- Title for the list of tabs in the synced tabs -->
    <string name="tabs_header_synced_tabs_title">Варақаҳои ҳамоҳангшуда</string>
    <!-- Content description (not visible, for screen readers etc.): Add tab button. Adds a news tab when pressed -->
    <string name="add_tab">Илова кардани варақа</string>
    <!-- Content description (not visible, for screen readers etc.): Add tab button. Adds a news tab when pressed -->
    <string name="add_private_tab">Илова кардани варақаи хусусӣ</string>
    <!-- Text for the new tab button to indicate adding a new private tab in the tab -->
    <string name="tab_drawer_fab_content">Хусусӣ</string>
    <!-- Text for the new tab button to indicate syncing command on the synced tabs page -->
    <string name="tab_drawer_fab_sync">Ҳамоҳангсозӣ</string>
    <!-- Text shown in the menu for sharing all tabs -->
    <string name="tab_tray_menu_item_share">Мубодила кардани ҳамаи варақаҳо</string>
    <!-- Text shown in the menu to view recently closed tabs -->
    <string name="tab_tray_menu_recently_closed">Варақаҳои ба наздикӣ пӯшидашуда</string>
    <!-- Text shown in the tabs tray inactive tabs section -->
    <string name="tab_tray_inactive_recently_closed" tools:ignore="UnusedResources">Пӯшидашудаи охирин</string>
    <!-- Text shown in the menu to view account settings -->
    <string name="tab_tray_menu_account_settings">Танзимоти ҳисоб</string>
    <!-- Text shown in the menu to view tab settings -->
    <string name="tab_tray_menu_tab_settings">Танзимоти варақа</string>
    <!-- Text shown in the menu for closing all tabs -->
    <string name="tab_tray_menu_item_close">Пӯшидани ҳамаи варақаҳо</string>
    <!-- Text shown in the multiselect menu for bookmarking selected tabs. -->
    <string name="tab_tray_multiselect_menu_item_bookmark">Хатбарак</string>
    <!-- Text shown in the multiselect menu for closing selected tabs. -->
    <string name="tab_tray_multiselect_menu_item_close">Пӯшидан</string>
    <!-- Content description for tabs tray multiselect share button -->
    <string name="tab_tray_multiselect_share_content_description">Мубодила кардани варақаҳои интихобшуда</string>
    <!-- Content description for tabs tray multiselect menu -->
    <string name="tab_tray_multiselect_menu_content_description">Менюи варақаҳои интихобшуда</string>
    <!-- Content description (not visible, for screen readers etc.): Removes tab from collection button. Removes the selected tab from collection when pressed -->
    <string name="remove_tab_from_collection">Тоза кардани варақаҳо аз маҷмуа</string>
    <!-- Text for button to enter multiselect mode in tabs tray -->
    <string name="tabs_tray_select_tabs">Варақаҳоро интихоб намоед</string>
    <!-- Content description (not visible, for screen readers etc.): Close tab button. Closes the current session when pressed -->
    <string name="close_tab">Пӯшидани варақа</string>
    <!-- Content description (not visible, for screen readers etc.): Close tab <title> button. First parameter is tab title  -->
    <string name="close_tab_title">Пӯшидани варақаи %s</string>
    <!-- Content description (not visible, for screen readers etc.): Opens the open tabs menu when pressed -->
    <string name="open_tabs_menu">Менюи варақаҳои кушодашуда</string>
    <!-- Open tabs menu item to save tabs to collection -->
    <string name="tabs_menu_save_to_collection1">Нигоҳ доштани варақаҳо дар маҷмуа</string>
    <!-- Text for the menu button to delete a collection -->
    <string name="collection_delete">Нест кардани маҷмуа</string>
    <!-- Text for the menu button to rename a collection -->
    <string name="collection_rename">Иваз кардани номи маҷмуа</string>
    <!-- Text for the button to open tabs of the selected collection -->
    <string name="collection_open_tabs">Варақаҳои кушодашуда</string>
    <!-- Hint for adding name of a collection -->
    <string name="collection_name_hint">Номи пайваст</string>
    <!-- Text for the menu button to rename a top site -->
    <string name="rename_top_site">Иваз кардани ном</string>
    <!-- Text for the menu button to remove a top site -->
    <string name="remove_top_site">Тоза кардан</string>
    <!-- Text for the menu button to delete a top site from history -->
    <string name="delete_from_history">Нест кардан аз таърих</string>
    <!-- Postfix for private WebApp titles, placeholder is replaced with app name -->
    <string name="pwa_site_controls_title_private">%1$s (Реҷаи хусусӣ)</string>

    <!-- History -->
    <!-- Text for the button to search all history -->
    <string name="history_search_1">Вожаҳои ҷустуҷӯиро ворид намоед</string>
    <!-- Text for the button to clear all history -->
    <string name="history_delete_all">Нест кардани таърих</string>
    <!-- Text for the snackbar to confirm that multiple browsing history items has been deleted -->
    <string name="history_delete_multiple_items_snackbar">Таърих нест карда шуд</string>
    <!-- Text for the snackbar to confirm that a single browsing history item has been deleted. The first parameter is the shortened URL of the deleted history item. -->
    <string name="history_delete_single_item_snackbar">%1$s нест карда шуд</string>
    <!-- Context description text for the button to delete a single history item -->
    <string name="history_delete_item">Нест кардан</string>
    <!-- History multi select title in app bar
    The first parameter is the number of bookmarks selected -->
    <string name="history_multi_select_title">%1$d интихоб шуд</string>
    <!-- Text for the header that groups the history for today -->
    <string name="history_today">Имрӯз</string>
    <!-- Text for the header that groups the history for yesterday -->
    <string name="history_yesterday">Дирӯз</string>
    <!-- Text for the header that groups the history the past 7 days -->
    <string name="history_7_days">7 рӯзи охир</string>
    <!-- Text for the header that groups the history the past 30 days -->
    <string name="history_30_days">30 рӯзи охир</string>
    <!-- Text for the header that groups the history older than the last month -->
    <string name="history_older">Пештар</string>
    <!-- Text shown when no history exists -->
    <string name="history_empty_message">Ягон таърих нест</string>

    <!-- Downloads -->
    <!-- Text for the snackbar to confirm that multiple downloads items have been removed -->
    <string name="download_delete_multiple_items_snackbar_1">Боргириҳо тоза шуданд</string>
    <!-- Text for the snackbar to confirm that a single download item has been removed. The first parameter is the name of the download item. -->
    <string name="download_delete_single_item_snackbar">Файли %1$s тоза шуд</string>
    <!-- Text shown when no download exists -->
    <string name="download_empty_message_1">Ягон файли боргиришуда нест</string>
    <!-- History multi select title in app bar
    The first parameter is the number of downloads selected -->
    <string name="download_multi_select_title">%1$d интихоб шуд</string>


    <!-- Text for the button to remove a single download item -->
    <string name="download_delete_item_1">Тоза кардан</string>


    <!-- Crashes -->
    <!-- Title text displayed on the tab crash page. This first parameter is the name of the application (For example: Fenix) -->
    <string name="tab_crash_title_2">Мутаассифона, %1$s ин саҳифаро бор карда наметавонад.</string>

    <!-- Send crash report checkbox text on the tab crash page -->
    <string name="tab_crash_send_report">Фиристодани гузориш дар бораи вайронӣ ба Mozilla</string>
    <!-- Close tab button text on the tab crash page -->
    <string name="tab_crash_close">Пӯшидани варақа</string>
    <!-- Restore tab button text on the tab crash page -->
    <string name="tab_crash_restore">Барқарор кардани варақа</string>

    <!-- Bookmarks -->
    <!-- Confirmation message for a dialog confirming if the user wants to delete the selected folder -->
    <string name="bookmark_delete_folder_confirmation_dialog">Шумо мутмаин ҳастед, ки мехоҳед ин ҷузвдонро нест намоед?</string>
    <!-- Confirmation message for a dialog confirming if the user wants to delete multiple items including folders. Parameter will be replaced by app name. -->
    <string name="bookmark_delete_multiple_folders_confirmation_dialog">%s ҷузъҳои интихобшударо нест мекунад.</string>
    <!-- Text for the cancel button on delete bookmark dialog -->
    <string name="bookmark_delete_negative">Бекор кардан</string>
    <!-- Screen title for adding a bookmarks folder -->
    <string name="bookmark_add_folder">Илова кардани ҷузвдон</string>
    <!-- Snackbar title shown after a bookmark has been created. -->
    <string name="bookmark_saved_snackbar">Хатбарак нигоҳ дошта шуд!</string>
    <!-- Snackbar edit button shown after a bookmark has been created. -->
    <string name="edit_bookmark_snackbar_action">ТАҲРИР КАРДАН</string>
    <!-- Bookmark overflow menu edit button -->
    <string name="bookmark_menu_edit_button">Таҳрир кардан</string>
    <!-- Bookmark overflow menu copy button -->
    <string name="bookmark_menu_copy_button">Нусха бардоштан</string>
    <!-- Bookmark overflow menu share button -->
    <string name="bookmark_menu_share_button">Мубодила кардан</string>
    <!-- Bookmark overflow menu open in new tab button -->
    <string name="bookmark_menu_open_in_new_tab_button">Кушодан дар варақаи нав</string>
    <!-- Bookmark overflow menu open in private tab button -->
    <string name="bookmark_menu_open_in_private_tab_button">Кушодан дар варақаи хусусӣ</string>
    <!-- Bookmark overflow menu open all in tabs button -->
    <string name="bookmark_menu_open_all_in_tabs_button">Ҳамаро дар варақаҳои нав кушодан</string>
    <!-- Bookmark overflow menu open all in private tabs button -->
    <string name="bookmark_menu_open_all_in_private_tabs_button">Ҳамаро дар варақаҳои хусусӣ кушодан</string>
    <!-- Bookmark overflow menu delete button -->
    <string name="bookmark_menu_delete_button">Нест кардан</string>
    <!--Bookmark overflow menu save button -->
    <string name="bookmark_menu_save_button">Нигоҳ доштан</string>
    <!-- Bookmark multi select title in app bar
     The first parameter is the number of bookmarks selected -->
    <string name="bookmarks_multi_select_title">%1$d интихоб шуд</string>
    <!-- Bookmark editing screen title -->
    <string name="edit_bookmark_fragment_title">Таҳрир кардани хатбарак</string>
    <!-- Bookmark folder editing screen title -->
    <string name="edit_bookmark_folder_fragment_title">Таҳрир кардани ҷузвдон</string>
    <!-- Bookmark sign in button message -->
    <string name="bookmark_sign_in_button">Барои дидани хатбаракҳои ҳамоҳангшуда ворид шавед</string>
    <!-- Bookmark URL editing field label -->
    <string name="bookmark_url_label">Нишонии URL</string>
    <!-- Bookmark FOLDER editing field label -->
    <string name="bookmark_folder_label">ҶУЗВДОН</string>
    <!-- Bookmark NAME editing field label -->
    <string name="bookmark_name_label">НОМ</string>
    <!-- Bookmark add folder screen title -->
    <string name="bookmark_add_folder_fragment_label">Илова кардани ҷузвдон</string>
    <!-- Bookmark select folder screen title -->
    <string name="bookmark_select_folder_fragment_label">Интихоб кардани ҷузвдон</string>
    <!-- Bookmark editing error missing title -->
    <string name="bookmark_empty_title_error">Бояд унвон дошта бошад</string>
    <!-- Bookmark editing error missing or improper URL -->
    <string name="bookmark_invalid_url_error">Нишонии URL беэътибор аст</string>
    <!-- Bookmark screen message for empty bookmarks folder -->
    <string name="bookmarks_empty_message">Ягон хатбарак нест</string>
    <!-- Bookmark snackbar message on deletion
     The first parameter is the host part of the URL of the bookmark deleted, if any -->
    <string name="bookmark_deletion_snackbar_message">%1$s нест карда шуд</string>
    <!-- Bookmark snackbar message on deleting multiple bookmarks not including folders-->
    <string name="bookmark_deletion_multiple_snackbar_message_2">Хатбаракҳо нест карда шуданд</string>

    <!-- Bookmark snackbar message on deleting multiple bookmarks including folders-->
    <string name="bookmark_deletion_multiple_snackbar_message_3">Несткунии ҷузвдонҳои интихобшуда</string>

    <!-- Bookmark undo button for deletion snackbar action -->
    <string name="bookmark_undo_deletion">БОТИЛ КАРДАН</string>

    <!-- Text for the button to search all bookmarks -->
    <string name="bookmark_search">Вожаҳои ҷустуҷӯиро ворид намоед</string>

    <!-- Site Permissions -->
    <!-- Button label that take the user to the Android App setting -->
    <string name="phone_feature_go_to_settings">Гузариш ба Танзимот</string>
    <!-- Content description (not visible, for screen readers etc.): Quick settings sheet
        to give users access to site specific information / settings. For example:
        Secure settings status and a button to modify site permissions -->
    <string name="quick_settings_sheet">Лавҳаи танзимоти зуд</string>
    <!-- Label that indicates that this option it the recommended one -->
    <string name="phone_feature_recommended">Тавсияшуда</string>
    <!-- Button label for clearing all the information of site permissions-->
    <string name="clear_permissions">Пок кардани иҷозатҳо</string>
    <!-- Text for the OK button on Clear permissions dialog -->
    <string name="clear_permissions_positive">ХУБ</string>
    <!-- Text for the cancel button on Clear permissions dialog -->
    <string name="clear_permissions_negative">Бекор кардан</string>
    <!-- Button label for clearing a site permission-->
    <string name="clear_permission">Пок кардани иҷозат</string>
    <!-- Text for the OK button on Clear permission dialog -->
    <string name="clear_permission_positive">ХУБ</string>
    <!-- Text for the cancel button on Clear permission dialog -->
    <string name="clear_permission_negative">Бекор кардан</string>
    <!-- Button label for clearing all the information on all sites-->
    <string name="clear_permissions_on_all_sites">Пок кардани иҷозатҳо дар ҳамаи сомонаҳо</string>
    <!-- Preference for altering video and audio autoplay for all websites -->
    <string name="preference_browser_feature_autoplay">Пахши худкор</string>
    <!-- Preference for altering the camera access for all websites -->
    <string name="preference_phone_feature_camera">Камера</string>
    <!-- Preference for altering the microphone access for all websites -->
    <string name="preference_phone_feature_microphone">Микрофон</string>
    <!-- Preference for altering the location access for all websites -->
    <string name="preference_phone_feature_location">Ҷойгиршавӣ</string>

    <!-- Preference for altering the notification access for all websites -->
    <string name="preference_phone_feature_notification">Огоҳнома</string>
    <!-- Preference for altering the persistent storage access for all websites -->
    <string name="preference_phone_feature_persistent_storage">Захирагоҳи доимӣ</string>
    <!-- Preference for altering the storage access setting for all websites -->
    <string name="preference_phone_feature_cross_origin_storage_access">Кукиҳои байнисомонавӣ</string>
    <!-- Preference for altering the EME access for all websites -->
    <string name="preference_phone_feature_media_key_system_access">Муҳтавои идорашавандаи DRM</string>
    <!-- Label that indicates that a permission must be asked always -->
    <string name="preference_option_phone_feature_ask_to_allow">Дархости иҷозат</string>
    <!-- Label that indicates that a permission must be blocked -->
    <string name="preference_option_phone_feature_blocked">Бояд манъ карда шавад</string>
    <!-- Label that indicates that a permission must be allowed -->
    <string name="preference_option_phone_feature_allowed">Бояд иҷозат дода шавад</string>
    <!--Label that indicates a permission is by the Android OS-->
    <string name="phone_feature_blocked_by_android">Аз тарафи «Android» манъ карда шуд</string>
    <!-- Preference for showing a list of websites that the default configurations won't apply to them -->
    <string name="preference_exceptions">Истисноҳо</string>
    <!-- Summary of tracking protection preference if tracking protection is set to off -->
    <string name="tracking_protection_off">Ғайрифаъол</string>

    <!-- Summary of tracking protection preference if tracking protection is set to standard -->
    <string name="tracking_protection_standard">Стандартӣ</string>
    <!-- Summary of tracking protection preference if tracking protection is set to strict -->
    <string name="tracking_protection_strict">Ҷиддӣ</string>
    <!-- Summary of tracking protection preference if tracking protection is set to custom -->
    <string name="tracking_protection_custom">Фармоишӣ</string>
    <!-- Label for global setting that indicates that all video and audio autoplay is allowed -->
    <string name="preference_option_autoplay_allowed2">Иҷозат додани аудио ва видео</string>
    <!-- Label for site specific setting that indicates that all video and audio autoplay is allowed -->
    <string name="quick_setting_option_autoplay_allowed">Иҷозат додани аудио ва видео</string>
    <!-- Label that indicates that video and audio autoplay is only allowed over Wi-Fi -->
    <string name="preference_option_autoplay_allowed_wifi_only2">Бастани аудио ва видео танҳо дар шабакаи маълумоти мобилӣ</string>
    <!-- Subtext that explains 'autoplay on Wi-Fi only' option -->
    <string name="preference_option_autoplay_allowed_wifi_subtext">Аудио ва видео дар шабакаи Wi-Fi пахш мешаванд</string>
    <!-- Label for global setting that indicates that video autoplay is allowed, but audio autoplay is blocked -->
    <string name="preference_option_autoplay_block_audio2">Бастани танҳои аудио</string>
    <!-- Label for site specific setting that indicates that video autoplay is allowed, but audio autoplay is blocked -->
    <string name="quick_setting_option_autoplay_block_audio">Бастани танҳои аудио</string>
    <!-- Label for global setting that indicates that all video and audio autoplay is blocked -->
    <string name="preference_option_autoplay_blocked3">Бастани аудио ва видео</string>
    <!-- Label for site specific setting that indicates that all video and audio autoplay is blocked -->
    <string name="quick_setting_option_autoplay_blocked">Бастани аудио ва видео</string>
    <!-- Summary of delete browsing data on quit preference if it is set to on -->
    <string name="delete_browsing_data_quit_on">Фаъол</string>
    <!-- Summary of delete browsing data on quit preference if it is set to off -->
    <string name="delete_browsing_data_quit_off">Ғайрифаъол</string>

    <!-- Summary of studies preference if it is set to on -->
    <string name="studies_on">Фаъол</string>
    <!-- Summary of studies data on quit preference if it is set to off -->
    <string name="studies_off">Ғайрифаъол</string>

    <!-- Collections -->
    <!-- Collections header on home fragment -->
    <string name="collections_header">Маҷмуаҳо</string>
    <!-- Content description (not visible, for screen readers etc.): Opens the collection menu when pressed -->
    <string name="collection_menu_button_content_description">Менюи маҷмуаҳо</string>
    <!-- Label to describe what collections are to a new user without any collections -->
    <string name="no_collections_description2">Чизҳоеро, ки ба шумо муҳиманд, ҷамъ кунед\nҶустуҷӯҳо, сомонаҳо ва варақаҳои монандро барои дастрасии фаврӣ дар оянда якҷоя кунед.</string>
    <!-- Title for the "select tabs" step of the collection creator -->
    <string name="create_collection_select_tabs">Варақаҳоро интихоб намоед</string>
    <!-- Title for the "select collection" step of the collection creator -->
    <string name="create_collection_select_collection">Интихоб кардани маҷмуа</string>
    <!-- Title for the "name collection" step of the collection creator -->
    <string name="create_collection_name_collection">Номи маҷмуа</string>
    <!-- Button to add new collection for the "select collection" step of the collection creator -->
    <string name="create_collection_add_new_collection">Илова кардани маҷмуаи нав</string>
    <!-- Button to select all tabs in the "select tabs" step of the collection creator -->
    <string name="create_collection_select_all">Ҳамаро интихоб кардан</string>
    <!-- Button to deselect all tabs in the "select tabs" step of the collection creator -->
    <string name="create_collection_deselect_all">Бекор кардани интихоб</string>
    <!-- Text to prompt users to select the tabs to save in the "select tabs" step of the collection creator -->
    <string name="create_collection_save_to_collection_empty">Варақаҳоро барои нигоҳ доштан интихоб намоед</string>
    <!-- Text to show users how many tabs they have selected in the "select tabs" step of the collection creator.
     %d is a placeholder for the number of tabs selected. -->
    <string name="create_collection_save_to_collection_tabs_selected">%d варақа интихоб карда шуд</string>
    <!-- Text to show users they have one tab selected in the "select tabs" step of the collection creator.
    %d is a placeholder for the number of tabs selected. -->
    <string name="create_collection_save_to_collection_tab_selected">%d варақа интихоб карда шуд</string>
    <!-- Text shown in snackbar when multiple tabs have been saved in a collection -->
    <string name="create_collection_tabs_saved">Варақаҳо нигоҳ дошта шудад!</string>
    <!-- Text shown in snackbar when one or multiple tabs have been saved in a new collection -->
    <string name="create_collection_tabs_saved_new_collection">Маҷмуа нигоҳ дошта шуд!</string>
    <!-- Text shown in snackbar when one tab has been saved in a collection -->
    <string name="create_collection_tab_saved">Варақа нигоҳ дошта шуд!</string>
    <!-- Content description (not visible, for screen readers etc.): button to close the collection creator -->
    <string name="create_collection_close">Пӯшидан</string>
    <!-- Button to save currently selected tabs in the "select tabs" step of the collection creator-->
    <string name="create_collection_save">Нигоҳ доштан</string>
    <!-- Snackbar action to view the collection the user just created or updated -->
    <string name="create_collection_view">Намоиш</string>

    <!-- Text for the OK button from collection dialogs -->
    <string name="create_collection_positive">ХУБ</string>
    <!-- Text for the cancel button from collection dialogs -->
    <string name="create_collection_negative">Бекор кардан</string>

    <!-- Default name for a new collection in "name new collection" step of the collection creator. %d is a placeholder for the number of collections-->
    <string name="create_collection_default_name">Маҷмуаи %d</string>

    <!-- Share -->
    <!-- Share screen header -->
    <string name="share_header_2">Мубодила кардан</string>
    <!-- Content description (not visible, for screen readers etc.):
        "Share" button. Opens the share menu when pressed. -->
    <string name="share_button_content_description">Мубодила кардан</string>
    <!-- Text for the Save to PDF feature in the share menu -->
    <string name="share_save_to_pdf">Нигоҳ доштан ҳамчун PDF</string>
    <!-- Text for error message when generating a PDF file Text. -->
    <string name="unable_to_save_to_pdf_error">Файли PDF эҷод карда нашуд</string>
    <!-- Text for standard error snackbar dismiss button. -->
    <string name="standard_snackbar_error_dismiss">Нодида гузарондан</string>
    <!-- Text for error message when printing a page and it fails. -->
    <string name="unable_to_print_page_error">Ин саҳифа чоп карда намешавад</string>
    <!-- Text for the print feature in the share and browser menu -->
    <string name="menu_print">Чоп кардан</string>
    <!-- Sub-header in the dialog to share a link to another sync device -->
    <string name="share_device_subheader">Фиристодан ба дастгоҳ</string>
    <!-- Sub-header in the dialog to share a link to an app from the full list -->
    <string name="share_link_all_apps_subheader">Ҳамаи амалҳо</string>
    <!-- Sub-header in the dialog to share a link to an app from the most-recent sorted list -->
    <string name="share_link_recent_apps_subheader">Истифодашудаи охирин</string>
    <!-- Text for the copy link action in the share screen. -->
    <string name="share_copy_link_to_clipboard">Нусха бардоштан ба ҳофизаи муваққатӣ</string>
    <!-- Toast shown after copying link to clipboard -->
    <string name="toast_copy_link_to_clipboard">Ба ҳофизаи муваққатӣ нусха бардошта шуд</string>
    <!-- An option from the share dialog to sign into sync -->
    <string name="sync_sign_in">Барои ҳамоҳангсозӣ ворид шавед</string>
     <!-- An option from the three dot menu to sync and save data -->
    <string name="sync_menu_sync_and_save_data">Ҳамоҳангсозӣ ва нигоҳ доштани маълумот</string>
    <!-- An option from the share dialog to send link to all other sync devices -->
    <string name="sync_send_to_all">Фиристодан ба ҳамаи дастгоҳҳо</string>
    <!-- An option from the share dialog to reconnect to sync -->
    <string name="sync_reconnect">Барои ҳамоҳангсозӣ аз нав пайваст шавед</string>
    <!-- Text displayed when sync is offline and cannot be accessed -->
    <string name="sync_offline">Офлайн</string>
    <!-- An option to connect additional devices -->
    <string name="sync_connect_device">Пайваст кардани дастгоҳи дигар</string>
    <!-- The dialog text shown when additional devices are not available -->
    <string name="sync_connect_device_dialog">Барои фиристодани варақа, ақаллан дар дастгоҳи дигар ба Firefox ворид шавед.</string>
    <!-- Confirmation dialog button -->
    <string name="sync_confirmation_button">Фаҳмо</string>

    <!-- Share error message -->
    <string name="share_error_snackbar">Ба ин барнома мубодила карда намешавад</string>
    <!-- Add new device screen title -->
    <string name="sync_add_new_device_title">Фиристодан ба дастгоҳ</string>
    <!-- Text for the warning message on the Add new device screen -->
    <string name="sync_add_new_device_message">Ягон дастгоҳ пайваст нашуд</string>

    <!-- Text for the button to learn about sending tabs -->
    <string name="sync_add_new_device_learn_button">Маълумоти бештар дар бораи фиристодани варақаҳо…</string>
    <!-- Text for the button to connect another device -->
    <string name="sync_add_new_device_connect_button">Пайваст кардани дастгоҳи дигар…</string>

    <!-- Notifications -->
    <!-- Text shown in the notification that pops up to remind the user that a private browsing session is active. -->
    <string name="notification_pbm_delete_text_2">Пӯшидани варақаҳои хусусӣ</string>

    <!-- Text shown in the notification that pops up to remind the user that a private browsing session is active for Android 14+ -->
    <string name="notification_erase_title_android_14">Варақаҳои хусусиро мепӯшед?</string>

    <string name="notification_erase_text_android_14">Барои пӯшидани варақаҳои хусусӣ ин огоҳномаро бо ангушт зарба занед ё ламс намоед.</string>

    <!-- Name of the marketing notification channel. Displayed in the "App notifications" system settings for the app -->
    <string name="notification_marketing_channel_name">Бозоршиносӣ</string>

    <!-- Title shown in the notification that pops up to remind the user to set fenix as default browser.
    The app name is in the text, due to limitations with localizing Nimbus experiments -->
    <string name="nimbus_notification_default_browser_title" tools:ignore="UnusedResources">«Firefox» тезкор ва хусусӣ мебошад</string>
    <!-- Text shown in the notification that pops up to remind the user to set fenix as default browser.
    The app name is in the text, due to limitations with localizing Nimbus experiments -->
    <string name="nimbus_notification_default_browser_text" tools:ignore="UnusedResources">Гузоштани «Firefox» ҳамчун браузери пешфарз</string>
    <!-- Title shown in the notification that pops up to re-engage the user -->
    <string name="notification_re_engagement_title">Тамошокунии хусусиро озмоед</string>
    <!-- Text shown in the notification that pops up to re-engage the user.
    %1$s is a placeholder that will be replaced by the app name. -->
    <string name="notification_re_engagement_text">Сомонаҳоро бе ягон куки ё таърихи нигоҳдошташуда дар «%1$s» тамошо кунед</string>

    <!-- Title A shown in the notification that pops up to re-engage the user -->
    <string name="notification_re_engagement_A_title">Тамошокунӣ дар Интернет бе пайгирӣ</string>

    <!-- Text A shown in the notification that pops up to re-engage the user.
    %1$s is a placeholder that will be replaced by the app name. -->
    <string name="notification_re_engagement_A_text">Тамошокунии хусусӣ дар «%1$s» маълумоти шуморо нигоҳ намедорад.</string>
    <!-- Title B shown in the notification that pops up to re-engage the user -->
    <string name="notification_re_engagement_B_title">Ҷустуҷӯи аввалини худро оғоз кунед</string>

    <!-- Text B shown in the notification that pops up to re-engage the user -->
    <string name="notification_re_engagement_B_text">Чизе муҳимро дар атрофи худ пайдо кунед. Ё чизе шавқоварро пайдо кунед.</string>

    <!-- Survey -->
    <!-- Text shown in the fullscreen message that pops up to ask user to take a short survey.
    The app name is in the text, due to limitations with localizing Nimbus experiments -->
    <string name="nimbus_survey_message_text">Лутфан, барои беҳтар кардани браузери «Firefox» тавассути ин саволнома кумак расонед.</string>
    <!-- Preference for taking the short survey. -->
    <string name="preferences_take_survey">Иштирок дар саволнома</string>
    <!-- Preference for not taking the short survey. -->
    <string name="preferences_not_take_survey">Не, ташаккур</string>

    <!-- Snackbar -->
    <!-- Text shown in snackbar when user deletes a collection -->
    <string name="snackbar_collection_deleted">Маҷмуа нест карда шуд</string>
    <!-- Text shown in snackbar when user renames a collection -->
    <string name="snackbar_collection_renamed">Номи маҷмуа иваз карда шуд</string>
    <!-- Text shown in snackbar when user closes a tab -->
    <string name="snackbar_tab_closed">Варақа пӯшида шуд</string>
    <!-- Text shown in snackbar when user closes all tabs -->
    <string name="snackbar_tabs_closed">Варақаҳо пӯшида шуданд</string>
    <!-- Text shown in snackbar when user bookmarks a list of tabs -->
    <string name="snackbar_message_bookmarks_saved">Хатбаракҳо нигоҳ дошта шуданд!</string>
    <!-- Text shown in snackbar when user adds a site to shortcuts -->
    <string name="snackbar_added_to_shortcuts">Ба миёнбурҳо илова карда шуд!</string>
    <!-- Text shown in snackbar when user closes a private tab -->
    <string name="snackbar_private_tab_closed">Варақаи хусусӣ пӯшида шуд</string>
    <!-- Text shown in snackbar when user closes all private tabs -->
    <string name="snackbar_private_tabs_closed">Варақаҳои хусусӣ пӯшида шуданд</string>
    <!-- Text shown in snackbar when user erases their private browsing data -->
    <string name="snackbar_private_data_deleted">Маълумоти тамошокунии хусусӣ нест карда шуд</string>
    <!-- Text shown in snackbar to undo deleting a tab, top site or collection -->
    <string name="snackbar_deleted_undo">БОТИЛ КАРДАН</string>
    <!-- Text shown in snackbar when user removes a top site -->
    <string name="snackbar_top_site_removed">Сомона хориҷ карда шуд</string>
    <!-- QR code scanner prompt which appears after scanning a code, but before navigating to it
        First parameter is the name of the app, second parameter is the URL or text scanned-->
    <string name="qr_scanner_confirmation_dialog_message">Ба %1$s иҷозат диҳед, ки %2$s-ро кушояд</string>
    <!-- QR code scanner prompt dialog positive option to allow navigation to scanned link -->
    <string name="qr_scanner_dialog_positive">ИҶОЗАТ ДОДАН</string>
    <!-- QR code scanner prompt dialog positive option to deny navigation to scanned link -->
    <string name="qr_scanner_dialog_negative">РАД КАРДАН</string>
    <!-- QR code scanner prompt dialog error message shown when a hostname does not contain http or https. -->
    <string name="qr_scanner_dialog_invalid">Нишонии сомона нодуруст аст.</string>
    <!-- QR code scanner prompt dialog positive option when there is an error -->
    <string name="qr_scanner_dialog_invalid_ok">ХУБ</string>
    <!-- Tab collection deletion prompt dialog message. Placeholder will be replaced with the collection name -->
    <string name="tab_collection_dialog_message">Шумо мутмаин ҳастед, ки мехоҳед %1$s-ро нест намоед?</string>
    <!-- Collection and tab deletion prompt dialog message. This will show when the last tab from a collection is deleted -->
    <string name="delete_tab_and_collection_dialog_message">Агар шумо ин варақаро нест кунед, тамоми маҷмуа нест карда мешавад. Шумо метавонед маҷмуаҳои навро дар вақти дилхоҳ эҷод намоед.</string>
    <!-- Collection and tab deletion prompt dialog title. Placeholder will be replaced with the collection name. This will show when the last tab from a collection is deleted -->
    <string name="delete_tab_and_collection_dialog_title">%1$s-ро нест мекунед?</string>
    <!-- Tab collection deletion prompt dialog option to delete the collection -->
    <string name="tab_collection_dialog_positive">Нест кардан</string>
    <!-- Text displayed in a notification when the user enters full screen mode -->
    <string name="full_screen_notification">Ба реҷаи экрани пурра ворид шуда истодааст</string>
    <!-- Message for copying the URL via long press on the toolbar -->
    <string name="url_copied">Нишонии URL нусха бардошта шуд</string>
    <!-- Sample text for accessibility font size -->
    <string name="accessibility_text_size_sample_text_1">Ин матни намунавӣ мебошад. Дар ин ҷо матни намунавӣ нишон медиҳад, ки чӣ тавр он ҳангоми калон ва хурд кардани андозаи ҳуруф бо танзими ҷорӣ нишон дода мешавад.</string>
    <!-- Summary for Accessibility Text Size Scaling Preference -->
    <string name="preference_accessibility_text_size_summary">Калонтар ё хурдтар кардани матн дар сомонаҳо</string>
    <!-- Title for Accessibility Text Size Scaling Preference -->
    <string name="preference_accessibility_font_size_title">Андозаи ҳуруф</string>

    <!-- Title for Accessibility Text Automatic Size Scaling Preference -->
    <string name="preference_accessibility_auto_size_2">Андозагирии худкори ҳуруф</string>

    <!-- Summary for Accessibility Text Automatic Size Scaling Preference -->
    <string name="preference_accessibility_auto_size_summary">Андозаи ҳарф ба танзимоти Android-и шумо мувофиқат мекунад. Барои идора кардани андозаи ҳарфҳо дар ин ҷо, имкони ҷориро хомӯш кунед.</string>

    <!-- Title for the Delete browsing data preference -->
    <string name="preferences_delete_browsing_data">Нест кардани маълумоти тамошокунӣ</string>
    <!-- Title for the tabs item in Delete browsing data -->
    <string name="preferences_delete_browsing_data_tabs_title_2">Варақаҳои кушодашуда</string>
    <!-- Subtitle for the tabs item in Delete browsing data, parameter will be replaced with the number of open tabs -->
    <string name="preferences_delete_browsing_data_tabs_subtitle">%d варақа</string>
    <!-- Title for the data and history items in Delete browsing data -->
    <!-- Title for the history item in Delete browsing data -->
    <string name="preferences_delete_browsing_data_browsing_history_title">Таърихи тамошо</string>
    <!-- Subtitle for the data and history items in delete browsing data, parameter will be replaced with the
        number of history items the user has -->
    <string name="preferences_delete_browsing_data_browsing_data_subtitle">%d нишонӣ</string>

    <!-- Title for the cookies and site data items in Delete browsing data -->
    <string name="preferences_delete_browsing_data_cookies_and_site_data">Кукиҳо ва иттилооти сомона</string>
    <!-- Subtitle for the cookies item in Delete browsing data -->
    <string name="preferences_delete_browsing_data_cookies_subtitle">Шумо аз аксари сомонаҳо мебароед</string>
    <!-- Title for the cached images and files item in Delete browsing data -->
    <string name="preferences_delete_browsing_data_cached_files">Тасвирҳо ва файлҳои нигоҳдошташуда</string>
    <!-- Subtitle for the cached images and files item in Delete browsing data -->
    <string name="preferences_delete_browsing_data_cached_files_subtitle">Фазои захирагоҳро озод намоед</string>
    <!-- Title for the site permissions item in Delete browsing data -->
    <string name="preferences_delete_browsing_data_site_permissions">Иҷозатҳои сомона</string>
    <!-- Title for the downloads item in Delete browsing data -->
    <string name="preferences_delete_browsing_data_downloads">Боргириҳо</string>
    <!-- Text for the button to delete browsing data -->
    <string name="preferences_delete_browsing_data_button">Нест кардани маълумоти тамошокунӣ</string>
    <!-- Title for the Delete browsing data on quit preference -->
    <string name="preferences_delete_browsing_data_on_quit">Нест кардани маълумоти тамошокунӣ ҳангоми баромад</string>

    <!-- Summary for the Delete browsing data on quit preference. "Quit" translation should match delete_browsing_data_on_quit_action translation. -->
    <string name="preference_summary_delete_browsing_data_on_quit_2">Вақте ки шумо аз менюи асосӣ имкони \&quot;Хомӯш кардан\&quot;-ро интихоб мекунед, маълумоти тамошокунӣ ба таври худкор нест карда мешавад</string>
    <!-- Action item in menu for the Delete browsing data on quit feature -->
    <string name="delete_browsing_data_on_quit_action">Баромадан</string>

    <!-- Title text of a delete browsing data dialog. -->
    <string name="delete_history_prompt_title">Фосилаи вақте, ки нест карда мешавад</string>

    <!-- Body text of a delete browsing data dialog. -->
    <string name="delete_history_prompt_body" moz:RemovedIn="130" tools:ignore="UnusedResources">Таърих (аз он ҷумла, таърихи ҳамоҳангшуда аз дастгоҳҳои дигар), кукиҳо ва иттилооти тамошокунии дигарро тоза мекунад.</string>
    <!-- Body text of a delete browsing data dialog. -->
    <string name="delete_history_prompt_body_2">Таърихро тоза мекунад (аз он ҷумла таърихи ҳамоҳангшуда бо дастгоҳҳои дигар)</string>
    <!-- Radio button in the delete browsing data dialog to delete history items for the last hour. -->
    <string name="delete_history_prompt_button_last_hour">Як соати охир</string>
    <!-- Radio button in the delete browsing data dialog to delete history items for today and yesterday. -->
    <string name="delete_history_prompt_button_today_and_yesterday">Имрӯз ва дирӯз</string>
    <!-- Radio button in the delete browsing data dialog to delete all history. -->
    <string name="delete_history_prompt_button_everything">Комилан</string>

    <!-- Dialog message to the user asking to delete browsing data. Parameter will be replaced by app name. -->
    <string name="delete_browsing_data_prompt_message_3">%s маълумоти тамошокунии интихобшударо нест мекунад.</string>
    <!-- Text for the cancel button for the data deletion dialog -->
    <string name="delete_browsing_data_prompt_cancel">Бекор кардан</string>
    <!-- Text for the allow button for the data deletion dialog -->
    <string name="delete_browsing_data_prompt_allow">Нест кардан</string>

    <!-- Text for the snackbar confirmation that the data was deleted -->
    <string name="preferences_delete_browsing_data_snackbar">Маълумоти тамошокунӣ нест карда шуд</string>
    <!-- Text for the snackbar to show the user that the deletion of browsing data is in progress -->
    <string name="deleting_browsing_data_in_progress">Несткунии маълумоти тамошокунӣ…</string>

    <!-- Dialog message to the user asking to delete all history items inside the opened group. Parameter will be replaced by a history group name. -->
    <string name="delete_all_history_group_prompt_message">Нест кардани ҳамаи сомонаҳо аз «%s»</string>
    <!-- Text for the cancel button for the history group deletion dialog -->
    <string name="delete_history_group_prompt_cancel">Бекор кардан</string>
    <!-- Text for the allow button for the history group dialog -->
    <string name="delete_history_group_prompt_allow">Нест кардан</string>
    <!-- Text for the snackbar confirmation that the history group was deleted -->
    <string name="delete_history_group_snackbar">Гурӯҳ нест карда шуд</string>

    <!-- Onboarding -->
    <!-- text to display in the snackbar once account is signed-in -->
    <string name="onboarding_firefox_account_sync_is_on">Ҳамоҳангсозӣ фаъол аст</string>

    <!-- Onboarding theme -->
    <!-- Text shown in snackbar when multiple tabs have been sent to device -->
    <string name="sync_sent_tabs_snackbar">Варақаҳо фиристода шуданд!</string>
    <!-- Text shown in snackbar when one tab has been sent to device  -->
    <string name="sync_sent_tab_snackbar">Варақа фиристода шуд!</string>
    <!-- Text shown in snackbar when sharing tabs failed  -->
    <string name="sync_sent_tab_error_snackbar">Ирсол ғайриимкон аст</string>
    <!-- Text shown in snackbar for the "retry" action that the user has after sharing tabs failed -->
    <string name="sync_sent_tab_error_snackbar_action">АЗ НАВ КӮШИШ КАРДАН</string>
    <!-- Title of QR Pairing Fragment -->
    <string name="sync_scan_code">Рамзро скан кунед</string>
    <!-- Instructions on how to access pairing -->
    <string name="sign_in_instructions"><![CDATA[Дар компютери худ Firefox-ро кушоед ва ба <b>https://firefox.com/pair</b> гузаред]]></string>
    <!-- Text shown for sign in pairing when ready -->
    <string name="sign_in_ready_for_scan">Барои аксбардорӣ омода аст</string>
    <!-- Text shown for settings option for sign with pairing -->
    <string name="sign_in_with_camera">Ворид шудан ба воситаи камера</string>
    <!-- Text shown for settings option for sign with email -->
    <string name="sign_in_with_email">Ба ҷояш почтаи электрониро истифода баред</string>
    <!-- Text shown for settings option for create new account text.'Firefox' intentionally hardcoded here.-->
    <string name="sign_in_create_account_text"><![CDATA[Ҳисоб надоред? Барои ҳамоҳангсозӣ кардани Firefox байни дастгоҳҳо, <u>ҳисоберо эҷод намоед</u>.]]></string>
    <!-- Text shown in confirmation dialog to sign out of account. The first parameter is the name of the app (e.g. Firefox Preview) -->
    <string name="sign_out_confirmation_message_2">%s ҳамоҳангсозиро бо ҳисоби шумо қатъ мекунад, аммо ягон маълумоти тамошокунии шуморо дар ин дастгоҳ нест намекунад.</string>
    <!-- Option to continue signing out of account shown in confirmation dialog to sign out of account -->
    <string name="sign_out_disconnect">Қатъ кардани пайваст</string>
    <!-- Option to cancel signing out shown in confirmation dialog to sign out of account -->
    <string name="sign_out_cancel">Бекор кардан</string>
    <!-- Error message snackbar shown after the user tried to select a default folder which cannot be altered -->
    <string name="bookmark_cannot_edit_root">Ҷузвдонҳои пешфарзро таҳрир карда наметавонад</string>

    <!-- Enhanced Tracking Protection -->
    <!-- Link displayed in enhanced tracking protection panel to access tracking protection settings -->
    <string name="etp_settings">Танзимоти муҳофизат</string>
    <!-- Preference title for enhanced tracking protection settings -->
    <string name="preference_enhanced_tracking_protection">Муҳофизати такмилёфта аз пайгирӣ</string>
    <!-- Preference summary for enhanced tracking protection settings on/off switch -->
    <string name="preference_enhanced_tracking_protection_summary">Акнун браузери мо дорои хусусияти «Муҳофизати пурра аз кукиҳо» мебошад, ки барои васоити пайгирии байнисомонавӣ монеаи пурқувват мебошад.</string>
    <!-- Description of enhanced tracking protection. The parameter is the name of the application (For example: Firefox Fenix) -->
    <string name="preference_enhanced_tracking_protection_explanation_2">«%s» шуморо аз бисёр васоити пайгирие, ки фаъолияти шуморо дар онлайн пайгирӣ мекунанд, муҳофизат менамояд.</string>
    <!-- Text displayed that links to website about enhanced tracking protection -->
    <string name="preference_enhanced_tracking_protection_explanation_learn_more">Маълумоти бештар</string>
    <!-- Preference for enhanced tracking protection for the standard protection settings -->
    <string name="preference_enhanced_tracking_protection_standard_default_1">Стандартӣ (пешфарз)</string>
    <!-- Preference description for enhanced tracking protection for the standard protection settings -->
    <string name="preference_enhanced_tracking_protection_standard_description_5">Саҳифаҳо ба таври муқаррар кушода мешаванд, аммо баъзе васоити пайгирӣ манъ карда мешаванд.</string>
    <!--  Accessibility text for the Standard protection information icon  -->
    <string name="preference_enhanced_tracking_protection_standard_info_button">Ба воситаи муҳофизати стандартӣ аз пайгирӣ чӣ баста шудааст</string>
    <!-- Preference for enhanced tracking protection for the strict protection settings -->
    <string name="preference_enhanced_tracking_protection_strict">Ҷиддӣ</string>
    <!-- Preference description for enhanced tracking protection for the strict protection settings -->
    <string name="preference_enhanced_tracking_protection_strict_description_4">Муҳофизати ҷиддӣ барои самаранокии тезтар ва бар зиддӣ васоити пайгирӣ, аммо баъзе сомонаҳо метавонанд ба таври дуруст кор накунанд.</string>
    <!--  Accessibility text for the Strict protection information icon  -->
    <string name="preference_enhanced_tracking_protection_strict_info_button">Ба воситаи муҳофизати ҷиддӣ аз пайгирӣ чӣ баста шудааст</string>
    <!-- Preference for enhanced tracking protection for the custom protection settings -->
    <string name="preference_enhanced_tracking_protection_custom">Фармоишӣ</string>
    <!-- Preference description for enhanced tracking protection for the strict protection settings -->
    <string name="preference_enhanced_tracking_protection_custom_description_2">Интихоб кунед, ки кадом васоити пайгирӣ ва скриптҳо бояд баста шаванд.</string>
    <!--  Accessibility text for the Strict protection information icon  -->
    <string name="preference_enhanced_tracking_protection_custom_info_button">Ба воситаи муҳофизати фармоишӣ аз пайгирӣ чӣ баста шудааст</string>
    <!-- Header for categories that are being blocked by current Enhanced Tracking Protection settings -->
    <!-- Preference for enhanced tracking protection for the custom protection settings for cookies-->
    <string name="preference_enhanced_tracking_protection_custom_cookies">Кукиҳо</string>
    <!-- Option for enhanced tracking protection for the custom protection settings for cookies-->
    <string name="preference_enhanced_tracking_protection_custom_cookies_1">Васоити пайгирии шабакаҳои иҷтимоӣ ва байни сомонаҳо</string>
    <!-- Option for enhanced tracking protection for the custom protection settings for cookies-->
    <string name="preference_enhanced_tracking_protection_custom_cookies_2">Кукиҳо аз сомонаҳои боқимонда</string>
    <!-- Option for enhanced tracking protection for the custom protection settings for cookies-->
    <string name="preference_enhanced_tracking_protection_custom_cookies_3">Ҳамаи кукиҳои тарафҳои сеюм (метавонанд фаъолияти сомонаҳоро вайрон кунанд)</string>
    <!-- Option for enhanced tracking protection for the custom protection settings for cookies-->
    <string name="preference_enhanced_tracking_protection_custom_cookies_4">Ҳамаи кукиҳо (метавонанд фаъолияти сомонаҳоро вайрон кунанд)</string>
    <!-- Option for enhanced tracking protection for the custom protection settings for cookies-->
    <string name="preference_enhanced_tracking_protection_custom_cookies_5">Ҷудо кардани кукиҳои байнисомонавӣ</string>
    <!-- Preference for Global Privacy Control for the custom privacy settings for Global Privacy Control. '&amp;' is replaced with the ampersand symbol: &-->
    <string name="preference_enhanced_tracking_protection_custom_global_privacy_control">Ба сомонаҳо хабар диҳед, то онҳо маълумотро нафурӯшанд ва мубодила накунанд</string>
    <!-- Preference for enhanced tracking protection for the custom protection settings for tracking content -->
    <string name="preference_enhanced_tracking_protection_custom_tracking_content">Муҳтавои пайгирикунанда</string>
    <!-- Option for enhanced tracking protection for the custom protection settings for tracking content-->
    <string name="preference_enhanced_tracking_protection_custom_tracking_content_1">Дар ҳамаи варақаҳо</string>
    <!-- Option for enhanced tracking protection for the custom protection settings for tracking content-->
    <string name="preference_enhanced_tracking_protection_custom_tracking_content_2">Танҳо дар варақаҳои хусусӣ</string>
    <!-- Preference for enhanced tracking protection for the custom protection settings -->
    <string name="preference_enhanced_tracking_protection_custom_cryptominers">Криптомайнерҳо</string>
    <!-- Preference for enhanced tracking protection for the custom protection settings -->
    <string name="preference_enhanced_tracking_protection_custom_fingerprinters">Хонандаи нақши ангушт</string>
    <!-- Button label for navigating to the Enhanced Tracking Protection details -->
    <string name="enhanced_tracking_protection_details">Тафсилот</string>
    <!-- Header for categories that are being being blocked by current Enhanced Tracking Protection settings -->
    <string name="enhanced_tracking_protection_blocked">Манъ карда мешавад</string>
    <!-- Header for categories that are being not being blocked by current Enhanced Tracking Protection settings -->
    <string name="enhanced_tracking_protection_allowed">Иҷозат дода мешавад</string>
    <!-- Category of trackers (social media trackers) that can be blocked by Enhanced Tracking Protection -->
    <string name="etp_social_media_trackers_title">Васоити пайгирии шабакаҳои иҷтимоӣ</string>
    <!-- Description of social media trackers that can be blocked by Enhanced Tracking Protection -->
    <string name="etp_social_media_trackers_description">Имконияти шабакаҳои иҷтимоиро барои пайгирии фаъолияти тамошокунии шумо дар Интернет маҳдуд мекунад.</string>
    <!-- Category of trackers (cross-site tracking cookies) that can be blocked by Enhanced Tracking Protection -->
    <string name="etp_cookies_title">Кукиҳои васоити пайгирӣ байни сомонаҳо</string>
    <!-- Category of trackers (cross-site tracking cookies) that can be blocked by Enhanced Tracking Protection -->
    <string name="etp_cookies_title_2">Кукиҳои байнисомонавӣ</string>
    <!-- Description of cross-site tracking cookies that can be blocked by Enhanced Tracking Protection -->
    <string name="etp_cookies_description">Кукиҳоеро, ки шабакаҳои рекламавӣ ва ширкатҳои таҳлилӣ барои ҷамъоварии маълумоти тамошокунии шумо дар бисёр сомонаҳо истифода мебаранд, манъ мекунад.</string>
    <!-- Description of cross-site tracking cookies that can be blocked by Enhanced Tracking Protection -->
    <string name="etp_cookies_description_2">«Муҳофизати пурра аз кукиҳо» ҳамаи кукиҳоро аз сомонаи ҷорие, ки шумо тамошо карда истодаед, ҷудо мекунад, то ки васоити пайгирӣ шуморо байни сомонаҳо назорат карда натавонанд.</string>
    <!-- Category of trackers (cryptominers) that can be blocked by Enhanced Tracking Protection -->
    <string name="etp_cryptominers_title">Криптомайнерҳо</string>
    <!-- Description of cryptominers that can be blocked by Enhanced Tracking Protection -->
    <string name="etp_cryptominers_description">Скриптҳои зараровареро, ки дастгоҳи шуморо барои истеҳсоли пули рақамӣ дастрас мекунанд, пешгирӣ менамояд.</string>
    <!-- Category of trackers (fingerprinters) that can be blocked by Enhanced Tracking Protection -->
    <string name="etp_fingerprinters_title">Хонандаи нақши ангушт</string>
    <!-- Description of fingerprinters that can be blocked by Enhanced Tracking Protection -->
    <string name="etp_fingerprinters_description">Ҷамъкунии маълумоти нодири муайяншавандаеро дар бораи дастгоҳи шумо, ки метавонад бо мақсадҳои пайгирӣ истифода шавад, манъ мекунад.</string>
    <!-- Category of trackers (tracking content) that can be blocked by Enhanced Tracking Protection -->
    <string name="etp_tracking_content_title">Муҳтавои пайгирикунанда</string>
    <!-- Description of tracking content that can be blocked by Enhanced Tracking Protection -->
    <string name="etp_tracking_content_description">Боркунии рекламаҳои хориҷӣ, видеоҳо ва маводҳои дигареро, ки метавонанд рамзи пайгириро дар бар гиранд, манъ мекунад. Метавонад ба кори баъзеи сомонаҳо таъсир расонад.</string>
    <!-- Enhanced Tracking Protection message that protection is currently on for this site -->
    <string name="etp_panel_on">Муҳофизат барои ин сомона фаъол аст</string>
    <!-- Enhanced Tracking Protection message that protection is currently off for this site -->
    <string name="etp_panel_off">Муҳофизат барои ин сомона ғайрифаъол аст</string>
    <!-- Header for exceptions list for which sites enhanced tracking protection is always off -->
    <string name="enhanced_tracking_protection_exceptions">Муҳофизати такмилёфта аз пайгирӣ барои сомонаҳои зерин ғайрифаъол аст</string>
    <!-- Content description (not visible, for screen readers etc.): Navigate
    back from ETP details (Ex: Tracking content) -->
    <string name="etp_back_button_content_description">Ба қафо гузаштан</string>
    <!-- About page link text to open what's new link -->
    <string name="about_whats_new">Дар «%s» чӣ нав аст</string>
    <!-- Open source licenses page title
    The first parameter is the app name -->
    <string name="open_source_licenses_title">%s | Китобхонаҳои OSS</string>

    <!-- Category of trackers (redirect trackers) that can be blocked by Enhanced Tracking Protection -->
    <string name="etp_redirect_trackers_title">Васоити пайгирии интиқолдиҳӣ</string>

    <!-- Description of redirect tracker cookies that can be blocked by Enhanced Tracking Protection -->
    <string name="etp_redirect_trackers_description">Кукиҳоеро, ки тавассути восоити интиқолдиҳӣ ба сомонаҳои пайгирикунандаи маъруф насб шудаанд, тоза мекунад.</string>

    <!-- Description of the SmartBlock Enhanced Tracking Protection feature. The * symbol is intentionally hardcoded here,
         as we use it on the UI to indicate which trackers have been partially unblocked.  -->
    <string name="preference_etp_smartblock_description">Баъзеи васоити пайгирии дар зер зикршуда дар ин саҳифа кушода шудаанд, зеро ки шумо аз онҳо истифода кардед*.</string>
    <!-- Text displayed that links to website about enhanced tracking protection SmartBlock -->
    <string name="preference_etp_smartblock_learn_more">Маълумоти бештар</string>

    <!-- Content description (not visible, for screen readers etc.):
    Enhanced tracking protection exception preference icon for ETP settings. -->
    <string name="preference_etp_exceptions_icon_description">Нишони хусусияти истисно барои муҳофизати такмилёфта аз пайгирӣ</string>

    <!-- About page link text to open support link -->
    <string name="about_support">Дастгирӣ</string>
    <!-- About page link text to list of past crashes (like about:crashes on desktop) -->
    <string name="about_crashes">Вайрониҳо</string>
    <!-- About page link text to open privacy notice link -->
    <string name="about_privacy_notice">Огоҳномаи махфият</string>
    <!-- About page link text to open know your rights link -->
    <string name="about_know_your_rights">Ҳуқуқҳои худро донед</string>
    <!-- About page link text to open licensing information link -->
    <string name="about_licensing_information">Маълумот дар бораи иҷозатнома</string>
    <!-- About page link text to open a screen with libraries that are used -->
    <string name="about_other_open_source_libraries">Китобхонаҳое, ки мо истифода мебарем</string>

    <!-- Toast shown to the user when they are activating the secret dev menu
        The first parameter is number of long clicks left to enable the menu -->
    <string name="about_debug_menu_toast_progress">Менюи ислоҳкунии хатоҳо: барои фаъолсозӣ %1$d зеркунӣ боқӣ монд</string>
    <string name="about_debug_menu_toast_done">Менюи ислоҳкунии хатоҳо фаъол аст</string>

    <!-- Browser long press popup menu -->
    <!-- Copy the current url -->
    <string name="browser_toolbar_long_press_popup_copy">Нусха бардоштан</string>
    <!-- Paste & go the text in the clipboard. '&amp;' is replaced with the ampersand symbol: & -->
    <string name="browser_toolbar_long_press_popup_paste_and_go">Нусха бардоштан ва гузаштан</string>
    <!-- Paste the text in the clipboard -->
    <string name="browser_toolbar_long_press_popup_paste">Гузоштан</string>
    <!-- Snackbar message shown after an URL has been copied to clipboard. -->
    <string name="browser_toolbar_url_copied_to_clipboard_snackbar">Нишонии URL ба ҳофизаи муваққатӣ нусха бардошта шуд</string>

    <!-- Title text for the Add To Homescreen dialog -->
    <string name="add_to_homescreen_title">Илова кардан ба экрани асосӣ</string>
    <!-- Cancel button text for the Add to Homescreen dialog -->
    <string name="add_to_homescreen_cancel">Бекор кардан</string>
    <!-- Add button text for the Add to Homescreen dialog -->
    <string name="add_to_homescreen_add">Илова кардан</string>
    <!-- Continue to website button text for the first-time Add to Homescreen dialog -->
    <string name="add_to_homescreen_continue">Ба сомона идома диҳед</string>
    <!-- Placeholder text for the TextView in the Add to Homescreen dialog -->
    <string name="add_to_homescreen_text_placeholder">Номи миёнбур</string>

    <!-- Describes the add to homescreen functionality -->
    <string name="add_to_homescreen_description_2">Шумо метавонед ин сомонаро ба экрани асосии дастгоҳи худ ба осонӣ илова кунед, то ки ба он дастрасии фаврӣ дошта бошед ва бо таҷрибаи ба барнома монанд зудтар паймоиш кунед.</string>

    <!-- Preference for managing the settings for logins and passwords in Fenix -->
<<<<<<< HEAD
    <string name="preferences_passwords_logins_and_passwords">Воридшавиҳо ва ниҳонвожаҳо</string>
    <!-- Preference for managing the settings for logins and passwords in Fenix -->
    <string name="preferences_passwords_logins_and_passwords_2" tools:ignore="UnusedResources">Ниҳонвожаҳо</string>
    <!-- Preference for managing the saving of logins and passwords in Fenix -->
    <string name="preferences_passwords_save_logins">Нигоҳ доштани воридшавиҳо ва ниҳонвожаҳо</string>
    <!-- Preference for managing the saving of logins and passwords in Fenix -->
    <string name="preferences_passwords_save_logins_2" tools:ignore="UnusedResources">Нигоҳ доштани ниҳонвожаҳо</string>
=======
    <string name="preferences_passwords_logins_and_passwords" moz:RemovedIn="125" tools:ignore="UnusedResources">Воридшавиҳо ва ниҳонвожаҳо</string>
    <!-- Preference for managing the settings for logins and passwords in Fenix -->
    <string name="preferences_passwords_logins_and_passwords_2">Ниҳонвожаҳо</string>
    <!-- Preference for managing the saving of logins and passwords in Fenix -->
    <string name="preferences_passwords_save_logins" moz:RemovedIn="125" tools:ignore="UnusedResources">Нигоҳ доштани воридшавиҳо ва ниҳонвожаҳо</string>
    <!-- Preference for managing the saving of logins and passwords in Fenix -->
    <string name="preferences_passwords_save_logins_2">Нигоҳ доштани ниҳонвожаҳо</string>
>>>>>>> 382ca721
    <!-- Preference option for asking to save passwords in Fenix -->
    <string name="preferences_passwords_save_logins_ask_to_save">Бо пешниҳоди нигоҳдорӣ</string>
    <!-- Preference option for never saving passwords in Fenix -->
    <string name="preferences_passwords_save_logins_never_save">Ҳеҷ гоҳ нигоҳ дошта нашавад</string>
    <!-- Preference for autofilling saved logins in Firefox (in web content), %1$s will be replaced with the app name -->
    <string name="preferences_passwords_autofill2">Пуркунии худкор дар %1$s</string>
    <!-- Description for the preference for autofilling saved logins in Firefox (in web content), %1$s will be replaced with the app name -->
    <string name="preferences_passwords_autofill_description">Ҳангоми истифодаи %1$s номи корбарон ва ниҳонвожаҳоро дар сомонаҳо пур кунед ва нигоҳ доред.</string>
    <!-- Preference for autofilling logins from Fenix in other apps (e.g. autofilling the Twitter app) -->
    <string name="preferences_android_autofill">Пуркунии худкор дар барномаҳои дигар</string>
    <!-- Description for the preference for autofilling logins from Fenix in other apps (e.g. autofilling the Twitter app) -->
    <string name="preferences_android_autofill_description">Номи корбарон ва ниҳонвожаҳоро дар барномаҳои дигари дастгоҳи худ пур кунед.</string>

    <!-- Preference option for adding a login -->
    <string name="preferences_logins_add_login" moz:RemovedIn="125" tools:ignore="UnusedResources">Илова кардани воридшавӣ</string>

    <!-- Preference option for adding a password -->
    <string name="preferences_logins_add_login_2">Илова кардани ниҳонвожа</string>

<<<<<<< HEAD
    <!-- Preference option for adding a password -->
    <string name="preferences_logins_add_login_2" tools:ignore="UnusedResources">Илова кардани ниҳонвожа</string>

    <!-- Preference for syncing saved logins in Fenix -->
    <string name="preferences_passwords_sync_logins">Воридшавиҳои ҳамоҳангшуда</string>
    <!-- Preference for syncing saved passwords in Fenix -->
    <string name="preferences_passwords_sync_logins_2" tools:ignore="UnusedResources">Ҳамоҳанг кардани ниҳонвожаҳо</string>
    <!-- Preference for syncing saved logins in Fenix, when not signed in-->
    <string name="preferences_passwords_sync_logins_across_devices">Ҳамоҳанг кардани воридшавиҳо байни дастгоҳҳо</string>
    <!-- Preference for syncing saved passwords in Fenix, when not signed in-->
    <string name="preferences_passwords_sync_logins_across_devices_2" tools:ignore="UnusedResources">Ҳамоҳанг кардани ниҳонвожаҳо байни дастгоҳҳо</string>
    <!-- Preference to access list of saved logins -->
    <string name="preferences_passwords_saved_logins">Воридшавиҳои нигоҳдошташуда</string>
    <!-- Preference to access list of saved passwords -->
    <string name="preferences_passwords_saved_logins_2" tools:ignore="UnusedResources">Ниҳонвожаҳои нигоҳдошташуда</string>
    <!-- Description of empty list of saved passwords. Placeholder is replaced with app name.  -->
    <string name="preferences_passwords_saved_logins_description_empty_text">Воридшавиҳое, ки шумо дар %s нигоҳ медоред ё ҳамоҳанг мекунед, дар ин ҷо нишон дода мешаванд.</string>
    <!-- Description of empty list of saved passwords. Placeholder is replaced with app name.  -->
    <string name="preferences_passwords_saved_logins_description_empty_text_2" tools:ignore="UnusedResources">Ниҳонвожаҳоеро, ки шумо нигоҳ медоред ё бо «%s» ҳамоҳанг месозед, дар ин рӯйхат нишон дода мешаванд. Ҳамаи ниҳонвожаҳое, ки шумо нигоҳ медоред, рамзгузорӣ карда мешаванд.</string>
    <!-- Preference to access list of saved logins -->
    <string name="preferences_passwords_saved_logins_description_empty_learn_more_link">Маълумоти бештар дар бораи ҳамоҳангсозӣ</string>
    <!-- Clickable text for opening an external link for more information about Sync. -->
    <string name="preferences_passwords_saved_logins_description_empty_learn_more_link_2" tools:ignore="UnusedResources">Маълумоти бештар дар бораи ҳамоҳангсозӣ</string>
    <!-- Preference to access list of login exceptions that we never save logins for -->
    <string name="preferences_passwords_exceptions">Истисноҳо</string>
    <!-- Empty description of list of login exceptions that we never save logins for -->
    <string name="preferences_passwords_exceptions_description_empty">Воридшавиҳо ва ниҳонвожаҳое, ки нигоҳ дошта нашудаанд, дар ин ҷо нишон дошта мешаванд.</string>
    <!-- Empty description of list of login exceptions that we never save passwords for. Parameter will be replaced by app name. -->
    <string name="preferences_passwords_exceptions_description_empty_2" tools:ignore="UnusedResources">«%s» барои сомонаҳое, ки дар ин рӯйхат нишон дода шудаанд, ниҳонвожаҳоро нигоҳ намедорад.</string>
    <!-- Description of list of login exceptions that we never save logins for -->
    <string name="preferences_passwords_exceptions_description">Воридшавиҳо ва ниҳонвожаҳо барои сомонаҳои зерин нигоҳ дошта намешаванд.</string>
    <!-- Description of list of login exceptions that we never save passwords for. Parameter will be replaced by app name. -->
    <string name="preferences_passwords_exceptions_description_2" tools:ignore="UnusedResources">«%s» барои сомонаҳои зерин ниҳонвожаҳоро нигоҳ намедорад.</string>
    <!-- Text on button to remove all saved login exceptions -->
    <string name="preferences_passwords_exceptions_remove_all">Нест кардани ҳамаи истисноҳо</string>
    <!-- Hint for search box in logins list -->
    <string name="preferences_passwords_saved_logins_search">Ҷустуҷӯи воридшавиҳо</string>
    <!-- Hint for search box in passwords list -->
    <string name="preferences_passwords_saved_logins_search_2" tools:ignore="UnusedResources">Ҷустуҷӯи ниҳонвожаҳо</string>
=======
    <!-- Preference for syncing saved passwords in Fenix -->
    <string name="preferences_passwords_sync_logins" moz:RemovedIn="125" tools:ignore="UnusedResources">Воридшавиҳои ҳамоҳангшуда</string>
    <!-- Preference for syncing saved passwords in Fenix -->
    <string name="preferences_passwords_sync_logins_2">Ҳамоҳанг кардани ниҳонвожаҳо</string>
    <!-- Preference for syncing saved logins in Fenix, when not signed in-->
    <string name="preferences_passwords_sync_logins_across_devices" moz:RemovedIn="125" tools:ignore="UnusedResources">Ҳамоҳанг кардани воридшавиҳо байни дастгоҳҳо</string>
    <!-- Preference for syncing saved passwords in Fenix, when not signed in-->
    <string name="preferences_passwords_sync_logins_across_devices_2">Ҳамоҳанг кардани ниҳонвожаҳо байни дастгоҳҳо</string>
    <!-- Preference to access list of saved logins -->
    <string name="preferences_passwords_saved_logins" moz:RemovedIn="125" tools:ignore="UnusedResources">Воридшавиҳои нигоҳдошташуда</string>
    <!-- Preference to access list of saved passwords -->
    <string name="preferences_passwords_saved_logins_2">Ниҳонвожаҳои нигоҳдошташуда</string>
    <!-- Description of empty list of saved passwords. Placeholder is replaced with app name.  -->
    <string name="preferences_passwords_saved_logins_description_empty_text" moz:RemovedIn="125" tools:ignore="UnusedResources">Воридшавиҳое, ки шумо дар %s нигоҳ медоред ё ҳамоҳанг мекунед, дар ин ҷо нишон дода мешаванд.</string>
    <!-- Description of empty list of saved passwords. Placeholder is replaced with app name.  -->
    <string name="preferences_passwords_saved_logins_description_empty_text_2">Ниҳонвожаҳоеро, ки шумо нигоҳ медоред ё бо «%s» ҳамоҳанг месозед, дар ин рӯйхат нишон дода мешаванд. Ҳамаи ниҳонвожаҳое, ки шумо нигоҳ медоред, рамзгузорӣ карда мешаванд.</string>
    <!-- Preference to access list of saved logins -->
    <string name="preferences_passwords_saved_logins_description_empty_learn_more_link" moz:RemovedIn="125" tools:ignore="UnusedResources">Маълумоти бештар дар бораи ҳамоҳангсозӣ</string>
    <!-- Clickable text for opening an external link for more information about Sync. -->
    <string name="preferences_passwords_saved_logins_description_empty_learn_more_link_2">Маълумоти бештар дар бораи ҳамоҳангсозӣ</string>
    <!-- Preference to access list of login exceptions that we never save logins for -->
    <string name="preferences_passwords_exceptions">Истисноҳо</string>
    <!-- Empty description of list of login exceptions that we never save logins for -->
    <string name="preferences_passwords_exceptions_description_empty" moz:RemovedIn="125" tools:ignore="UnusedResources">Воридшавиҳо ва ниҳонвожаҳое, ки нигоҳ дошта нашудаанд, дар ин ҷо нишон дошта мешаванд.</string>
    <!-- Empty description of list of login exceptions that we never save passwords for. Parameter will be replaced by app name. -->
    <string name="preferences_passwords_exceptions_description_empty_2">«%s» барои сомонаҳое, ки дар ин рӯйхат нишон дода шудаанд, ниҳонвожаҳоро нигоҳ намедорад.</string>
    <!-- Description of list of login exceptions that we never save logins for -->
    <string name="preferences_passwords_exceptions_description" moz:RemovedIn="125" tools:ignore="UnusedResources">Воридшавиҳо ва ниҳонвожаҳо барои сомонаҳои зерин нигоҳ дошта намешаванд.</string>
    <!-- Description of list of login exceptions that we never save passwords for. Parameter will be replaced by app name. -->
    <string name="preferences_passwords_exceptions_description_2">«%s» барои сомонаҳои зерин ниҳонвожаҳоро нигоҳ намедорад.</string>
    <!-- Text on button to remove all saved login exceptions -->
    <string name="preferences_passwords_exceptions_remove_all">Нест кардани ҳамаи истисноҳо</string>
    <!-- Hint for search box in logins list -->
    <string name="preferences_passwords_saved_logins_search" moz:RemovedIn="125" tools:ignore="UnusedResources">Ҷустуҷӯи воридшавиҳо</string>
    <!-- Hint for search box in passwords list -->
    <string name="preferences_passwords_saved_logins_search_2">Ҷустуҷӯи ниҳонвожаҳо</string>
>>>>>>> 382ca721
    <!-- The header for the site that a login is for -->
    <string name="preferences_passwords_saved_logins_site">Сомона</string>
    <!-- The header for the username for a login -->
    <string name="preferences_passwords_saved_logins_username">Номи корбар</string>
    <!-- The header for the password for a login -->
    <string name="preferences_passwords_saved_logins_password">Ниҳонвожа</string>
    <!-- Shown in snackbar to tell user that the password has been copied -->
    <string name="logins_password_copied">Ниҳонвожа ба ҳофизаи муваққатӣ нусха бардошта шуд</string>
    <!-- Shown in snackbar to tell user that the username has been copied -->
    <string name="logins_username_copied">Номи корбар ба ҳофизаи муваққатӣ нусха бардошта шуд</string>
    <!-- Content Description (for screenreaders etc) read for the button to copy a password in logins-->
    <string name="saved_logins_copy_password">Нусха бардоштани ниҳонвожа</string>
    <!-- Content Description (for screenreaders etc) read for the button to clear a password while editing a login-->
    <string name="saved_logins_clear_password">Пок кардани ниҳонвожа</string>
    <!-- Content Description (for screenreaders etc) read for the button to copy a username in logins -->
    <string name="saved_login_copy_username">Нусха бардоштани номи корбар</string>
    <!-- Content Description (for screenreaders etc) read for the button to clear a username while editing a login -->
    <string name="saved_login_clear_username">Пок кардани номи корбар</string>
    <!-- Content Description (for screenreaders etc) read for the button to clear the hostname field while creating a login -->
    <string name="saved_login_clear_hostname">Пок кардани номи мизбон</string>
    <!-- Content Description (for screenreaders etc) read for the button to open a site in logins -->
    <string name="saved_login_open_site">Кушодани сомона дар браузер</string>
    <!-- Content Description (for screenreaders etc) read for the button to reveal a password in logins -->
    <string name="saved_login_reveal_password">Нишон додани ниҳонвожа</string>
    <!-- Content Description (for screenreaders etc) read for the button to hide a password in logins -->
    <string name="saved_login_hide_password">Пинҳон кардани ниҳонвожа</string>
    <!-- Message displayed in biometric prompt displayed for authentication before allowing users to view their logins -->
<<<<<<< HEAD
    <string name="logins_biometric_prompt_message">Барои дидани воридшавиҳои нигоҳдошташуда, қулфро кушоед</string>
    <!-- Message displayed in biometric prompt displayed for authentication before allowing users to view their passwords -->
    <string name="logins_biometric_prompt_message_2" tools:ignore="UnusedResources">Барои дидани ниҳонвожаҳои нигоҳдошташуда, қулфро кушоед</string>
    <!-- Title of warning dialog if users have no device authentication set up -->
    <string name="logins_warning_dialog_title">Воридшавиҳо ва ниҳонвожаҳои худро муҳофизат намоед</string>
    <!-- Title of warning dialog if users have no device authentication set up -->
    <string name="logins_warning_dialog_title_2" tools:ignore="UnusedResources">Ниҳонвожаҳои нигоҳдоштаро муҳофизат намоед</string>
=======
    <string name="logins_biometric_prompt_message" moz:RemovedIn="125" tools:ignore="UnusedResources">Барои дидани воридшавиҳои нигоҳдошташуда, қулфро кушоед</string>
    <!-- Message displayed in biometric prompt displayed for authentication before allowing users to view their passwords -->
    <string name="logins_biometric_prompt_message_2">Барои дидани ниҳонвожаҳои нигоҳдошташуда, қулфро кушоед</string>
    <!-- Title of warning dialog if users have no device authentication set up -->
    <string name="logins_warning_dialog_title" moz:RemovedIn="125" tools:ignore="UnusedResources">Воридшавиҳо ва ниҳонвожаҳои худро муҳофизат намоед</string>
    <!-- Title of warning dialog if users have no device authentication set up -->
    <string name="logins_warning_dialog_title_2">Ниҳонвожаҳои нигоҳдоштаро муҳофизат намоед</string>
    <!-- Message of warning dialog if users have no device authentication set up -->
    <string name="logins_warning_dialog_message" moz:RemovedIn="125" tools:ignore="UnusedResources">Барои муҳофизат кардани воридшавиҳо ва ниҳонвожаҳои худ аз дастрасии озод, агар касе дигар аз дастгоҳи шумо истифода барад, шаклвораи қулфи экран, рамзи PIN ё ниҳонвожаеро барои дастгоҳи худ танзим намоед.</string>
>>>>>>> 382ca721
    <!-- Message of warning dialog if users have no device authentication set up -->
    <string name="logins_warning_dialog_message_2">Барои муҳофизат кардани ниҳонвожаҳои нигоҳдошташудаи худ аз дастрасии озод, агар касе дигар аз дастгоҳи шумо истифода барад, шаклвораи қулфи экран, рамзи PIN ё ниҳонвожаеро барои дастгоҳи худ танзим намоед.</string>
    <!-- Negative button to ignore warning dialog if users have no device authentication set up -->
    <string name="logins_warning_dialog_later">Дертар</string>
    <!-- Positive button to send users to set up a pin of warning dialog if users have no device authentication set up -->
    <string name="logins_warning_dialog_set_up_now">Ҳозир насб кунед</string>
    <!-- Title of PIN verification dialog to direct users to re-enter their device credentials to access their logins -->
    <string name="logins_biometric_prompt_message_pin">Қулфи дастгоҳи худро кушоед</string>
    <!-- Title for Accessibility Force Enable Zoom Preference -->
    <string name="preference_accessibility_force_enable_zoom">Тағйири андоза дар ҳамаи сомонаҳо</string>
    <!-- Summary for Accessibility Force Enable Zoom Preference -->
    <string name="preference_accessibility_force_enable_zoom_summary">Фаъол кардани имкони хурдкунӣ ва калонкунии намоиш, ҳатто дар сомонаҳое, ки ин ишораро манъ мекунанд.</string>
    <!-- Saved logins sorting strategy menu item -by name- (if selected, it will sort saved logins alphabetically) -->
    <string name="saved_logins_sort_strategy_alphabetically">Ном (А-Я)</string>

    <!-- Saved logins sorting strategy menu item -by last used- (if selected, it will sort saved logins by last used) -->
    <string name="saved_logins_sort_strategy_last_used">Истифодашудаи охирин</string>

    <!-- Content description (not visible, for screen readers etc.): Sort saved logins dropdown menu chevron icon -->
    <string name="saved_logins_menu_dropdown_chevron_icon_content_description" moz:RemovedIn="125" tools:ignore="UnusedResources">Мураттаб кардани менюи воридшавиҳо</string>

    <!-- Autofill -->
    <!-- Preference and title for managing the autofill settings -->
    <string name="preferences_autofill">Пуркунии худкор</string>
    <!-- Preference and title for managing the settings for addresses -->
    <string name="preferences_addresses">Нишониҳо</string>
    <!-- Preference and title for managing the settings for credit cards -->
<<<<<<< HEAD
    <string name="preferences_credit_cards">Кортҳои кредитӣ</string>
    <!-- Preference and title for managing the settings for payment methods -->
    <string name="preferences_credit_cards_2" tools:ignore="UnusedResources">Тарзҳои пардохт</string>
    <!-- Preference for saving and autofilling credit cards -->
    <string name="preferences_credit_cards_save_and_autofill_cards">Нигоҳ доштан ва ба таври худкор пур кардани кортҳо</string>
    <!-- Preference for saving and autofilling credit cards -->
    <string name="preferences_credit_cards_save_and_autofill_cards_2" tools:ignore="UnusedResources">Нигоҳ доштан ва пур кардани тарзҳои пардохт</string>
=======
    <string name="preferences_credit_cards" moz:RemovedIn="125" tools:ignore="UnusedResources">Кортҳои кредитӣ</string>
    <!-- Preference and title for managing the settings for payment methods -->
    <string name="preferences_credit_cards_2">Тарзҳои пардохт</string>
    <!-- Preference for saving and autofilling credit cards -->
    <string name="preferences_credit_cards_save_and_autofill_cards" moz:RemovedIn="125" tools:ignore="UnusedResources">Нигоҳ доштан ва ба таври худкор пур кардани кортҳо</string>
    <!-- Preference for saving and autofilling credit cards -->
    <string name="preferences_credit_cards_save_and_autofill_cards_2">Нигоҳ доштан ва пур кардани тарзҳои пардохт</string>
>>>>>>> 382ca721
    <!-- Preference summary for saving and autofilling credit card data -->
    <string name="preferences_credit_cards_save_and_autofill_cards_summary" moz:RemovedIn="125" tools:ignore="UnusedResources">Маълумот рамзгузорӣ карда шуд</string>
    <!-- Preference option for syncing credit cards across devices. This is displayed when the user is not signed into sync -->
    <string name="preferences_credit_cards_sync_cards_across_devices">Ҳамоҳанг кардани кортҳо байни дастгоҳҳо</string>
    <!-- Preference option for syncing credit cards across devices. This is displayed when the user is signed into sync -->
    <string name="preferences_credit_cards_sync_cards">Ҳамоҳанг кардани кортҳо</string>
    <!-- Preference option for adding a credit card -->
    <string name="preferences_credit_cards_add_credit_card" moz:RemovedIn="125" tools:ignore="UnusedResources">Илова кардани корти кредитӣ</string>

    <!-- Preference option for adding a card -->
<<<<<<< HEAD
    <string name="preferences_credit_cards_add_credit_card_2" tools:ignore="UnusedResources">Илова кардани корт</string>
    <!-- Preference option for managing saved credit cards -->
    <string name="preferences_credit_cards_manage_saved_cards">Идора кардани кортҳои нигоҳдошташуда</string>
    <!-- Preference option for managing saved cards -->
    <string name="preferences_credit_cards_manage_saved_cards_2" tools:ignore="UnusedResources">Идоракунии кортҳо</string>
=======
    <string name="preferences_credit_cards_add_credit_card_2">Илова кардани корт</string>
    <!-- Preference option for managing saved credit cards -->
    <string name="preferences_credit_cards_manage_saved_cards" moz:RemovedIn="125" tools:ignore="UnusedResources">Идора кардани кортҳои нигоҳдошташуда</string>
    <!-- Preference option for managing saved cards -->
    <string name="preferences_credit_cards_manage_saved_cards_2">Идоракунии кортҳо</string>
>>>>>>> 382ca721
    <!-- Preference option for adding an address -->
    <string name="preferences_addresses_add_address">Илова кардани нишонӣ</string>
    <!-- Preference option for managing saved addresses -->
    <string name="preferences_addresses_manage_addresses">Идоракунии нишониҳо</string>
    <!-- Preference for saving and autofilling addresses -->
<<<<<<< HEAD
    <string name="preferences_addresses_save_and_autofill_addresses">Нигоҳ доштан ва ба таври худкор пур кардани нишониҳо</string>
    <!-- Preference for saving and filling addresses -->
    <string name="preferences_addresses_save_and_autofill_addresses_2" tools:ignore="UnusedResources">Нигоҳ доштан ва пур кардани нишониҳо</string>
=======
    <string name="preferences_addresses_save_and_autofill_addresses" moz:RemovedIn="125" tools:ignore="UnusedResources">Нигоҳ доштан ва ба таври худкор пур кардани нишониҳо</string>
    <!-- Preference for saving and filling addresses -->
    <string name="preferences_addresses_save_and_autofill_addresses_2">Нигоҳ доштан ва пур кардани нишониҳо</string>
>>>>>>> 382ca721
    <!-- Preference summary for saving and autofilling address data -->
    <string name="preferences_addresses_save_and_autofill_addresses_summary" moz:RemovedIn="125" tools:ignore="UnusedResources">Илова кардани маълумот монанди рақамҳо, нишониҳои почтаи электронӣ ва бурдарасонӣ</string>

    <!-- Title of the "Add card" screen -->
    <string name="credit_cards_add_card">Илова кардани корт</string>
    <!-- Title of the "Edit card" screen -->
    <string name="credit_cards_edit_card">Таҳрир кардани корт</string>
    <!-- The header for the card number of a credit card -->
    <string name="credit_cards_card_number">Рақами корт</string>
    <!-- The header for the expiration date of a credit card -->
    <string name="credit_cards_expiration_date">Санаи анҷоми муҳлат</string>
    <!-- The label for the expiration date month of a credit card to be used by a11y services-->
    <string name="credit_cards_expiration_date_month">Моҳи санаи анҷоми муҳлат</string>
    <!-- The label for the expiration date year of a credit card to be used by a11y services-->
    <string name="credit_cards_expiration_date_year">Соли санаи анҷоми муҳлат</string>
    <!-- The header for the name on the credit card -->
    <string name="credit_cards_name_on_card">Ном дар корт</string>

    <!-- The text for the "Delete card" menu item for deleting a credit card -->
    <string name="credit_cards_menu_delete_card">Нест кардани корт</string>
    <!-- The text for the "Delete card" button for deleting a credit card -->
    <string name="credit_cards_delete_card_button">Нест кардани корт</string>
    <!-- The text for the confirmation message of "Delete card" dialog -->
<<<<<<< HEAD
    <string name="credit_cards_delete_dialog_confirmation">Шумо мутмаин ҳастед, ки мехоҳед ин корти кредитиро нест намоед?</string>
    <!-- The text for the confirmation message of "Delete card" dialog -->
    <string name="credit_cards_delete_dialog_confirmation_2" tools:ignore="UnusedResources">Кортро нест мекунед?</string>
=======
    <string name="credit_cards_delete_dialog_confirmation" moz:RemovedIn="125" tools:ignore="UnusedResources">Шумо мутмаин ҳастед, ки мехоҳед ин корти кредитиро нест намоед?</string>
    <!-- The text for the confirmation message of "Delete card" dialog -->
    <string name="credit_cards_delete_dialog_confirmation_2">Кортро нест мекунед?</string>
>>>>>>> 382ca721
    <!-- The text for the positive button on "Delete card" dialog -->
    <string name="credit_cards_delete_dialog_button">Нест кардан</string>
    <!-- The title for the "Save" menu item for saving a credit card -->
    <string name="credit_cards_menu_save">Нигоҳ доштан</string>
    <!-- The text for the "Save" button for saving a credit card -->
    <string name="credit_cards_save_button">Нигоҳ доштан</string>
    <!-- The text for the "Cancel" button for cancelling adding, updating or deleting a credit card -->
    <string name="credit_cards_cancel_button">Бекор кардан</string>

    <!-- Title of the "Saved cards" screen -->
    <string name="credit_cards_saved_cards">Кортҳои нигоҳдошташуда</string>

    <!-- Error message for credit card number validation -->
    <string name="credit_cards_number_validation_error_message" moz:RemovedIn="125" tools:ignore="UnusedResources">Лутфан, рақами корти кредитии дурустро ворид намоед</string>

    <!-- Error message for card number validation -->
<<<<<<< HEAD
    <string name="credit_cards_number_validation_error_message_2" tools:ignore="UnusedResources">Рақами корти дурустро ворид намоед</string>
    <!-- Error message for credit card name on card validation -->
    <string name="credit_cards_name_on_card_validation_error_message">Лутфан, ин майдонро пур кунед</string>
    <!-- Error message for card name on card validation -->
    <string name="credit_cards_name_on_card_validation_error_message_2" tools:ignore="UnusedResources">Номеро ворид намоед</string>
=======
    <string name="credit_cards_number_validation_error_message_2">Рақами корти дурустро ворид намоед</string>
    <!-- Error message for credit card name on card validation -->
    <string name="credit_cards_name_on_card_validation_error_message" moz:RemovedIn="125" tools:ignore="UnusedResources">Лутфан, ин майдонро пур кунед</string>
    <!-- Error message for card name on card validation -->
    <string name="credit_cards_name_on_card_validation_error_message_2">Номеро ворид намоед</string>
>>>>>>> 382ca721
    <!-- Message displayed in biometric prompt displayed for authentication before allowing users to view their saved credit cards -->
    <string name="credit_cards_biometric_prompt_message">Барои дидани кортҳои нигоҳдошташуда, қулфро кушоед</string>
    <!-- Title of warning dialog if users have no device authentication set up -->
    <string name="credit_cards_warning_dialog_title" moz:RemovedIn="125" tools:ignore="UnusedResources">Кортҳои кредитии худро муҳофизат кунед</string>
    <!-- Message of warning dialog if users have no device authentication set up -->
    <string name="credit_cards_warning_dialog_message" moz:RemovedIn="125" tools:ignore="UnusedResources">Барои муҳофизат кардани кортҳои кредитии нигоҳдошташудаи худ аз дастрасии озод, агар касе дигар аз дастгоҳи шумо истифода барад, шаклвораи қулфи экран, рамзи PIN ё ниҳонвожаеро барои дастгоҳи худ танзим намоед.</string>
    <!-- Positive button to send users to set up a pin of warning dialog if users have no device authentication set up -->
    <string name="credit_cards_warning_dialog_set_up_now">Ҳозир насб кунед</string>
    <!-- Negative button to ignore warning dialog if users have no device authentication set up -->
    <string name="credit_cards_warning_dialog_later">Дертар</string>
    <!-- Title of PIN verification dialog to direct users to re-enter their device credentials to access their credit cards -->
    <string name="credit_cards_biometric_prompt_message_pin">Қулфи дастгоҳи худро кушоед</string>
    <!-- Message displayed in biometric prompt for authentication, before allowing users to use their stored credit card information -->
    <string name="credit_cards_biometric_prompt_unlock_message" moz:RemovedIn="125" tools:ignore="UnusedResources">Барои истифодаи маълумоти кортҳои кредитии нигоҳдошташуда, қулфро кушоед</string>

    <!-- Title of the "Add address" screen -->
    <string name="addresses_add_address">Илова кардани нишонӣ</string>
    <!-- Title of the "Edit address" screen -->
    <string name="addresses_edit_address">Таҳрир кардани нишонӣ</string>
    <!-- Title of the "Manage addresses" screen -->
    <string name="addresses_manage_addresses">Идоракунии нишониҳо</string>
    <!-- The header for the first name of an address -->
    <string name="addresses_first_name" moz:removedIn="125" tools:ignore="UnusedResources">Ном</string>
    <!-- The header for the middle name of an address -->
    <string name="addresses_middle_name" moz:removedIn="125" tools:ignore="UnusedResources">Номи падар</string>
    <!-- The header for the last name of an address -->
    <string name="addresses_last_name" moz:removedIn="125" tools:ignore="UnusedResources">Насаб</string>
    <!-- The header for the street address of an address -->
    <string name="addresses_street_address">Нишонии кӯча</string>
    <!-- The header for the city of an address -->
    <string name="addresses_city">Шаҳр</string>
    <!-- The header for the subregion of an address when "state" should be used -->
    <string name="addresses_state">Иёлот</string>
    <!-- The header for the subregion of an address when "province" should be used -->
    <string name="addresses_province">Вилоят</string>
    <!-- The header for the zip code of an address -->
    <string name="addresses_zip">ZIP</string>
    <!-- The header for the country or region of an address -->
    <string name="addresses_country">Кишвар ё минтақа</string>
    <!-- The header for the phone number of an address -->
    <string name="addresses_phone">Телефон</string>
    <!-- The header for the email of an address -->
    <string name="addresses_email">Почтаи электронӣ</string>
    <!-- The text for the "Save" button for saving an address -->
    <string name="addresses_save_button">Нигоҳ доштан</string>
    <!-- The text for the "Cancel" button for cancelling adding, updating or deleting an address -->
    <string name="addresses_cancel_button">Бекор кардан</string>
    <!-- The text for the "Delete address" button for deleting an address -->
    <string name="addressess_delete_address_button">Нест кардани нишонӣ</string>

    <!-- The title for the "Delete address" confirmation dialog -->
<<<<<<< HEAD
    <string name="addressess_confirm_dialog_message">Шумо мутмаин ҳастед, ки мехоҳед ин нишониро нест намоед?</string>
    <!-- The title for the "Delete address" confirmation dialog -->
    <string name="addressess_confirm_dialog_message_2" tools:ignore="UnusedResources">Ин нишониро нест мекунед?</string>
=======
    <string name="addressess_confirm_dialog_message" moz:RemovedIn="125" tools:ignore="UnusedResources">Шумо мутмаин ҳастед, ки мехоҳед ин нишониро нест намоед?</string>
    <!-- The title for the "Delete address" confirmation dialog -->
    <string name="addressess_confirm_dialog_message_2">Ин нишониро нест мекунед?</string>
>>>>>>> 382ca721
    <!-- The text for the positive button on "Delete address" dialog -->
    <string name="addressess_confirm_dialog_ok_button">Нест кардан</string>
    <!-- The text for the negative button on "Delete address" dialog -->
    <string name="addressess_confirm_dialog_cancel_button">Бекор кардан</string>
    <!-- The text for the "Save address" menu item for saving an address -->
    <string name="address_menu_save_address">Нигоҳ доштани нишонӣ</string>
    <!-- The text for the "Delete address" menu item for deleting an address -->
    <string name="address_menu_delete_address">Нест кардани нишонӣ</string>

    <!-- Title of the Add search engine screen -->
    <string name="search_engine_add_custom_search_engine_title">Илова кардани низоми ҷустуҷӯӣ</string>
    <!-- Content description (not visible, for screen readers etc.): Title for the button that navigates to add new engine screen -->
    <string name="search_engine_add_custom_search_engine_button_content_description">Илова кардани низоми ҷустуҷӯии нав</string>
    <!-- Title of the Edit search engine screen -->
    <string name="search_engine_edit_custom_search_engine_title">Таҳрир кардани низоми ҷустуҷӯӣ</string>
    <!-- Text for the menu button to edit a search engine -->
    <string name="search_engine_edit">Таҳрир кардан</string>
    <!-- Text for the menu button to delete a search engine -->
    <string name="search_engine_delete">Нест кардан</string>

    <!-- Label for the TextField in which user enters custom search engine name -->
    <string name="search_add_custom_engine_name_label">Ном</string>
    <!-- Placeholder text shown in the Search Engine Name text field before a user enters text -->
    <string name="search_add_custom_engine_name_hint_2">Номи низоми ҷустуҷӯӣ</string>
    <!-- Label for the TextField in which user enters custom search engine URL -->
    <string name="search_add_custom_engine_url_label">Нишонии URL-и сатри ҷустуҷӯ</string>
    <!-- Placeholder text shown in the Search String TextField before a user enters text -->
    <string name="search_add_custom_engine_search_string_hint_2">Нишонии URL, ки барои ҷустуҷӯ истифода мешавад</string>
    <!-- Description text for the Search String TextField. The %s is part of the string -->
    <string name="search_add_custom_engine_search_string_example" formatted="false">Сатри дархостро бо “%s” иваз намоед. Масалан:\nhttps://www.google.com/search?q=%s</string>
    <!-- Accessibility description for the form in which details about the custom search engine are entered -->
    <string name="search_add_custom_engine_form_description">Тафсилот дар бораи низоми ҷустуҷӯии фармоишӣ</string>

    <!-- Label for the TextField in which user enters custom search engine suggestion URL -->
    <string name="search_add_custom_engine_suggest_url_label">API-и пешниҳодҳои ҷустуҷӯ (интихобӣ)</string>
    <!-- Placeholder text shown in the Search Suggestion String TextField before a user enters text -->
    <string name="search_add_custom_engine_suggest_string_hint">Нишонии URL-и API-и пешниҳоди ҷустуҷӯ</string>
    <!-- Description text for the Search Suggestion String TextField. The %s is part of the string -->
    <string name="search_add_custom_engine_suggest_string_example_2" formatted="false">Дархостро ба қимати «%s» иваз намоед. Барои мисол:\nhttps://suggestqueries.google.com/complete/search?client=firefox&amp;q=%s</string>
    <!-- The text for the "Save" button for saving a custom search engine -->
    <string name="search_custom_engine_save_button">Нигоҳ доштан</string>

    <!-- Text shown when a user leaves the name field empty -->
    <string name="search_add_custom_engine_error_empty_name">Номи низоми ҷустуҷӯиро ворид намоед</string>
    <!-- Text shown when a user leaves the search string field empty -->
    <string name="search_add_custom_engine_error_empty_search_string">Сатри ҷустуҷӯро ворид кунед</string>
    <!-- Text shown when a user leaves out the required template string -->
    <string name="search_add_custom_engine_error_missing_template">Тафтиш кунед, ки сатри ҷустуҷӯ ба шакли намунавӣ мувофиқат мекунад</string>
    <!-- Text shown when we aren't able to validate the custom search query. The first parameter is the url of the custom search engine -->
    <string name="search_add_custom_engine_error_cannot_reach">Хатои пайвастшавӣ ба “%s”</string>
    <!-- Text shown when a user creates a new search engine -->
    <string name="search_add_custom_engine_success_message">%s эҷод карда шуд</string>
    <!-- Text shown when a user successfully edits a custom search engine -->
    <string name="search_edit_custom_engine_success_message">%s нигоҳ дошта шуд</string>
    <!-- Text shown when a user successfully deletes a custom search engine -->
    <string name="search_delete_search_engine_success_message">%s нест карда шуд</string>

    <!-- Heading for the instructions to allow a permission -->
    <string name="phone_feature_blocked_intro">Барои иҷозат додан:</string>
    <!-- First step for the allowing a permission -->
    <string name="phone_feature_blocked_step_settings">1. Ба Танзимоти Android гузаред</string>
    <!-- Second step for the allowing a permission -->
    <string name="phone_feature_blocked_step_permissions"><![CDATA[2. <b>Иҷозатҳо</b>-ро зер кунед]]></string>
    <!-- Third step for the allowing a permission (Fore example: Camera) -->
    <string name="phone_feature_blocked_step_feature"><![CDATA[3. <b>%1$s</b>-ро ба ФАЪОЛ иваз намоед]]></string>

    <!-- Label that indicates a site is using a secure connection -->
    <string name="quick_settings_sheet_secure_connection_2">Пайвастшавӣ бехатар аст</string>
    <!-- Label that indicates a site is using a insecure connection -->
    <string name="quick_settings_sheet_insecure_connection_2">Пайвастшавӣ бехатар нест</string>
    <!-- Label to clear site data -->
    <string name="clear_site_data">Пок кардани кукиҳо ва иттилооти сомона</string>
    <!-- Confirmation message for a dialog confirming if the user wants to delete all data for current site -->
    <string name="confirm_clear_site_data"><![CDATA[Шумо мутмаин ҳастед, ки мехоҳед ҳамаи кукиҳо ва иттилоотро барои сомонаи <b>%s</b> тоза намоед?]]></string>
    <!-- Confirmation message for a dialog confirming if the user wants to delete all the permissions for all sites-->
    <string name="confirm_clear_permissions_on_all_sites">Шумо мутмаин ҳастед, ки мехоҳед ҳамаи иҷозатҳоро дар ҳамаи сомонаҳо тоза намоед?</string>
    <!-- Confirmation message for a dialog confirming if the user wants to delete all the permissions for a site-->
    <string name="confirm_clear_permissions_site">Шумо мутмаин ҳастед, ки мехоҳед ҳамаи иҷозатҳоро барои сомонаи ҷорӣ тоза намоед?</string>
    <!-- Confirmation message for a dialog confirming if the user wants to set default value a permission for a site-->
    <string name="confirm_clear_permission_site">Шумо мутмаин ҳастед, ки мехоҳед ин иҷозатҳоро барои сомонаи ҷорӣ тоза намоед?</string>
    <!-- label shown when there are not site exceptions to show in the site exception settings -->
    <string name="no_site_exceptions">Ягон истиснои сомона нест</string>
    <!-- Bookmark deletion confirmation -->
    <string name="bookmark_deletion_confirmation">Шумо мутмаин ҳастед, ки мехоҳед ин хатбаракро нест намоед?</string>
    <!-- Browser menu button that adds a shortcut to the home fragment -->
    <string name="browser_menu_add_to_shortcuts">Илова кардан ба миёнбурҳо</string>
    <!-- Browser menu button that removes a shortcut from the home fragment -->
    <string name="browser_menu_remove_from_shortcuts">Тоза кардан аз миёнбурҳо</string>
    <!-- text shown before the issuer name to indicate who its verified by, parameter is the name of
     the certificate authority that verified the ticket-->
    <string name="certificate_info_verified_by">Тасдиқ аз ҷониби: %1$s</string>
    <!-- Login overflow menu delete button -->
    <string name="login_menu_delete_button">Нест кардан</string>
    <!-- Login overflow menu edit button -->
    <string name="login_menu_edit_button">Таҳрир кардан</string>
    <!-- Message in delete confirmation dialog for logins -->
<<<<<<< HEAD
    <string name="login_deletion_confirmation">Шумо мутмаин ҳастед, ки мехоҳед ин воридшавиро нест намоед?</string>
    <!-- Message in delete confirmation dialog for password -->
    <string name="login_deletion_confirmation_2" tools:ignore="UnusedResources">Шумо мутмаин ҳастед, ки мехоҳед ин ниҳонвожаро нест намоед?</string>
=======
    <string name="login_deletion_confirmation" moz:RemovedIn="125" tools:ignore="UnusedResources">Шумо мутмаин ҳастед, ки мехоҳед ин воридшавиро нест намоед?</string>
    <!-- Message in delete confirmation dialog for password -->
    <string name="login_deletion_confirmation_2">Шумо мутмаин ҳастед, ки мехоҳед ин ниҳонвожаро нест намоед?</string>
>>>>>>> 382ca721
    <!-- Positive action of a dialog asking to delete  -->
    <string name="dialog_delete_positive">Нест кардан</string>
    <!-- Negative action of a dialog asking to delete login -->
    <string name="dialog_delete_negative">Бекор кардан</string>
    <!--  The saved login options menu description. -->
<<<<<<< HEAD
    <string name="login_options_menu">Имконоти воридшавӣ</string>
    <!--  The saved password options menu description. -->
    <string name="login_options_menu_2" tools:ignore="UnusedResources">Инконоти ниҳонвожа</string>
=======
    <string name="login_options_menu" moz:RemovedIn="125" tools:ignore="UnusedResources">Имконоти воридшавӣ</string>
    <!--  The saved password options menu description. -->
    <string name="login_options_menu_2">Инконоти ниҳонвожа</string>
>>>>>>> 382ca721
    <!--  The editable text field for a login's web address. -->
    <string name="saved_login_hostname_description" moz:RemovedIn="125" tools:ignore="UnusedResources">Майдони матни таҳриршаванда барои нишонии сомонаи воридшавӣ.</string>
    <!--  The editable text field for a login's username. -->
    <string name="saved_login_username_description" moz:RemovedIn="125" tools:ignore="UnusedResources">Майдони матни таҳриршаванда барои номи корбарии воридшавӣ.</string>
    <!--  The editable text field for a login's password. -->
    <string name="saved_login_password_description" moz:RemovedIn="125" tools:ignore="UnusedResources">Майдони матни таҳриршаванда барои ниҳонвожаи воридшавӣ.</string>
    <!--  The button description to save changes to an edited login. -->
<<<<<<< HEAD
    <string name="save_changes_to_login">Нигоҳ доштани тағйирот барои воридшавӣ</string>
    <!--  The button description to save changes to an edited password. -->
    <string name="save_changes_to_login_2" tools:ignore="UnusedResources">Тағийротро нигоҳ медорад.</string>
=======
    <string name="save_changes_to_login" moz:RemovedIn="125" tools:ignore="UnusedResources">Нигоҳ доштани тағйирот барои воридшавӣ</string>
    <!--  The button description to save changes to an edited password. -->
    <string name="save_changes_to_login_2">Тағийротро нигоҳ медорад.</string>
>>>>>>> 382ca721
    <!--  The page title for editing a saved login. -->
    <string name="edit" moz:RemovedIn="125" tools:ignore="UnusedResources">Таҳрир кардан</string>

    <!--  The page title for editing a saved password. -->
<<<<<<< HEAD
    <string name="edit_2" tools:ignore="UnusedResources">Таҳрир кардани ниҳонвожа</string>
    <!--  The page title for adding new login. -->
    <string name="add_login">Илова кардани воридшавии нав</string>
    <!--  The page title for adding new password. -->
    <string name="add_login_2" tools:ignore="UnusedResources">Илова кардани ниҳонвожа</string>
    <!--  The error message in add/edit login view when password field is blank. -->
    <string name="saved_login_password_required">Ниҳонвожа лозим аст</string>
    <!--  Error text displayed underneath the password field when it is in an error case. -->
    <string name="saved_login_password_required_2" tools:ignore="UnusedResources">Ниҳонвожаеро ворид намоед</string>
    <!--  The error message in add login view when username field is blank. -->
    <string name="saved_login_username_required">Номи корбар лозим аст</string>
    <!--  The error message in add login view when username field is blank. -->
    <string name="saved_login_username_required_2" tools:ignore="UnusedResources">Номи корбареро ворид намоед</string>
=======
    <string name="edit_2">Таҳрир кардани ниҳонвожа</string>
    <!--  The page title for adding new login. -->
    <string name="add_login" moz:RemovedIn="125" tools:ignore="UnusedResources">Илова кардани воридшавии нав</string>
    <!--  The page title for adding new password. -->
    <string name="add_login_2">Илова кардани ниҳонвожа</string>
    <!--  The error message in add/edit login view when password field is blank. -->
    <string name="saved_login_password_required" moz:RemovedIn="125" tools:ignore="UnusedResources">Ниҳонвожа лозим аст</string>
    <!--  Error text displayed underneath the password field when it is in an error case. -->
    <string name="saved_login_password_required_2">Ниҳонвожаеро ворид намоед</string>
    <!--  The error message in add login view when username field is blank. -->
    <string name="saved_login_username_required" moz:RemovedIn="125" tools:ignore="UnusedResources">Номи корбар лозим аст</string>
    <!--  The error message in add login view when username field is blank. -->
    <string name="saved_login_username_required_2">Номи корбареро ворид намоед</string>
>>>>>>> 382ca721
    <!--  The error message in add login view when hostname field is blank. -->
    <string name="saved_login_hostname_required" tools:ignore="UnusedResources">Номи сервер лозим аст</string>
    <!--  The error message in add login view when hostname field is blank. -->
    <string name="saved_login_hostname_required_2" tools:ignore="UnusedResources">Нишонии сомонаеро ворид намоед</string>
    <!-- Voice search button content description  -->
    <string name="voice_search_content_description">Ҷустуҷӯи овозӣ</string>
    <!-- Voice search prompt description displayed after the user presses the voice search button -->
    <string name="voice_search_explainer">Акнун ҳарф занед</string>

    <!--  The error message in edit login view when a duplicate username exists. -->
    <string name="saved_login_duplicate">Воридшавӣ бо ин номи корбар аллакай вуҷуд дорад</string>

    <!-- This is the hint text that is shown inline on the hostname field of the create new login page. 'https://www.example.com' intentionally hardcoded here -->
    <string name="add_login_hostname_hint_text">https://www.example.com</string>
    <!-- This is an error message shown below the hostname field of the add login page when a hostname does not contain http or https. -->
    <string name="add_login_hostname_invalid_text_3">Нишонии сомона бояд &quot;https://&quot; ё &quot;http://&quot;-ро дар бар гирад</string>
    <!-- This is an error message shown below the hostname field of the add login page when a hostname is invalid. -->
    <string name="add_login_hostname_invalid_text_2">Номи сервери дуруст лозим аст</string>

    <!-- Synced Tabs -->
    <!-- Text displayed to ask user to connect another device as no devices found with account -->
    <string name="synced_tabs_connect_another_device">Дастгоҳи дигареро пайваст кунед.</string>

    <!-- Text displayed asking user to re-authenticate -->
    <string name="synced_tabs_reauth">Лутфан, санҷиши ҳаққониятро аз нав такрор кунед</string>
    <!-- Text displayed when user has disabled tab syncing in Firefox Sync Account -->
    <string name="synced_tabs_enable_tab_syncing">Лутфан ҳамоҳангсозии варақаҳоро фаъол кунед.</string>
    <!-- Text displayed when user has no tabs that have been synced -->
    <string name="synced_tabs_no_tabs">Шумо дар дастгоҳҳои дигари худ дар Firefox ягон варақаи кушодашуда надоред.</string>
    <!-- Text displayed in the synced tabs screen when a user is not signed in to Firefox Sync describing Synced Tabs -->
    <string name="synced_tabs_sign_in_message">Дидани рӯйхати варақаҳо аз дастгоҳҳои дигар.</string>
    <!-- Text displayed on a button in the synced tabs screen to link users to sign in when a user is not signed in to Firefox Sync -->
    <string name="synced_tabs_sign_in_button">Барои ҳамоҳангсозӣ ворид шавед</string>
    <!-- The text displayed when a synced device has no tabs to show in the list of Synced Tabs. -->
    <string name="synced_tabs_no_open_tabs">Ягон варақаи кушодашуда нест</string>

    <!-- Content description for expanding a group of synced tabs. -->
    <string name="synced_tabs_expand_group">Баркушодани гурӯҳи варақаҳои ҳамоҳангшуда</string>
    <!-- Content description for collapsing a group of synced tabs. -->
    <string name="synced_tabs_collapse_group">Печондани гурӯҳи варақаҳои ҳамоҳангшуда</string>

    <!-- Top Sites -->
    <!-- Title text displayed in the dialog when shortcuts limit is reached. -->
    <string name="shortcut_max_limit_title">Ба ҳудуди шумораи миёнбурҳо расид</string>
    <!-- Content description text displayed in the dialog when shortcut limit is reached. -->
    <string name="shortcut_max_limit_content">Барои илова кардани миёнбури нав, миёнбури дигареро тоза намоед. Миёнбурро ламс карда, доред ва «Тоза кардан»-ро интихоб намоед.</string>
    <!-- Confirmation dialog button text when top sites limit is reached. -->
    <string name="top_sites_max_limit_confirmation_button">Хуб, фаҳмидам</string>

    <!-- Label for the preference to show the shortcuts for the most visited top sites on the homepage -->
    <string name="top_sites_toggle_top_recent_sites_4">Миёнбурҳо</string>
    <!-- Title text displayed in the rename top site dialog. -->
    <string name="top_sites_rename_dialog_title">Ном</string>
    <!-- Hint for renaming title of a shortcut -->
    <string name="shortcut_name_hint">Номи миёнбур</string>
    <!-- Button caption to confirm the renaming of the top site. -->
    <string name="top_sites_rename_dialog_ok">ХУБ</string>
    <!-- Dialog button text for canceling the rename top site prompt. -->
    <string name="top_sites_rename_dialog_cancel">Бекор кардан</string>

    <!-- Text for the menu button to open the homepage settings. -->
    <string name="top_sites_menu_settings">Танзимот</string>
    <!-- Text for the menu button to navigate to sponsors and privacy support articles. '&amp;' is replaced with the ampersand symbol: & -->
    <string name="top_sites_menu_sponsor_privacy">Сарпарастони мо ва махфияти шумо</string>
    <!-- Label text displayed for a sponsored top site. -->
    <string name="top_sites_sponsored_label">Сарпарастӣ</string>

    <!-- Inactive tabs in the tabs tray -->
    <!-- Title text displayed in the tabs tray when a tab has been unused for 14 days. -->
    <string name="inactive_tabs_title">Варақаҳои ғайрифаъол</string>
    <!-- Content description for closing all inactive tabs -->
    <string name="inactive_tabs_delete_all">Пӯшидани ҳамаи варақаҳои ғайрифаъол</string>

    <!-- Content description for expanding the inactive tabs section. -->
    <string name="inactive_tabs_expand_content_description">Намоиш додани варақаҳои ғайрифаъол</string>
    <!-- Content description for collapsing the inactive tabs section. -->
    <string name="inactive_tabs_collapse_content_description">Пинҳон кардани варақаҳои ғайрифаъол</string>

    <!-- Inactive tabs auto-close message in the tabs tray -->
    <!-- The header text of the auto-close message when the user is asked if they want to turn on the auto-closing of inactive tabs. -->
    <string name="inactive_tabs_auto_close_message_header" tools:ignore="UnusedResources">Пас аз як моҳ ба таври худкор пӯшида шавад?</string>

    <!-- A description below the header to notify the user what the inactive tabs auto-close feature is. -->
    <string name="inactive_tabs_auto_close_message_description" tools:ignore="UnusedResources">Firefox метавонад варақаҳоеро, ки шумо дар давоми як моҳи охир надидаед, пӯшонад.</string>
    <!-- A call to action below the description to allow the user to turn on the auto closing of inactive tabs. -->
    <string name="inactive_tabs_auto_close_message_action" tools:ignore="UnusedResources">ФАЪОЛ КАРДАНИ ПӮШИШИ ХУДКОР</string>

    <!-- Text for the snackbar to confirm auto-close is enabled for inactive tabs -->
    <string name="inactive_tabs_auto_close_message_snackbar">«Пӯшидани худкор» фаъол шуд</string>

    <!-- Awesome bar suggestion's headers -->
    <!-- Search suggestions title for Firefox Suggest. -->
    <string name="firefox_suggest_header">Пешниҳоди Firefox</string>

    <!-- Title for search suggestions when Google is the default search suggestion engine. -->
    <string name="google_search_engine_suggestion_header">Ҷустуҷӯ дар «Google»</string>
    <!-- Title for search suggestions when the default search suggestion engine is anything other than Google. The first parameter is default search engine name. -->
    <string name="other_default_search_engine_suggestion_header">Ҷустуҷӯ дар «%s»</string>

    <!-- Default browser experiment -->
    <!-- Default browser card title -->
    <string name="default_browser_experiment_card_title">Гузоштан ба браузери пешфарзи худ</string>
    <!-- Default browser card text -->
    <string name="default_browser_experiment_card_text">Пайвандҳоеро, танзим кунед, то ки онҳо аз сомонаҳо, почтаи электронӣ ва паёмҳо дар браузери «Firefox» ба таври худкор кушода шаванд.</string>

    <!-- Content description for close button in collection placeholder. -->
    <string name="remove_home_collection_placeholder_content_description">Тоза кардан</string>

    <!-- Content description radio buttons with a link to more information -->
    <string name="radio_preference_info_content_description">Барои тафсилоти бештар зер кунед</string>

    <!-- Content description for the action bar "up" button -->
    <string name="action_bar_up_description" moz:removedIn="124" tools:ignore="UnusedResources">Ба боло гузаред</string>

    <!-- Content description for privacy content close button -->
    <string name="privacy_content_close_button_content_description">Пӯшидан</string>

    <!-- Pocket recommended stories -->
    <!-- Header text for a section on the home screen. -->
    <string name="pocket_stories_header_1">Ҳикояҳои андешаангез</string>
    <!-- Header text for a section on the home screen. -->
    <string name="pocket_stories_categories_header">Ҳикояҳо аз рӯи мавзуъ</string>
    <!-- Text of a button allowing users to access an external url for more Pocket recommendations. -->
    <string name="pocket_stories_placeholder_text">Бештар омӯзед</string>
    <!-- Title of an app feature. Smaller than a heading. The first parameter is product name Pocket -->
    <string name="pocket_stories_feature_title_2">Аз ҷониби «%s» таъмин карда шудааст.</string>
    <!-- Caption for describing a certain feature. The placeholder is for a clickable text (eg: Learn more) which will load an url in a new tab when clicked.  -->
    <string name="pocket_stories_feature_caption">Қисми оилаи Firefox.%s</string>
    <!-- Clickable text for opening an external link for more information about Pocket. -->
    <string name="pocket_stories_feature_learn_more">Маълумоти бештар</string>

    <!-- Text indicating that the Pocket story that also displays this text is a sponsored story by other 3rd party entity. -->
    <string name="pocket_stories_sponsor_indication">Сарпарастӣ</string>

    <!-- Snackbar message for enrolling in a Nimbus experiment from the secret settings when Studies preference is Off.-->
    <string name="experiments_snackbar">Барои фиристодани маълумот дурисанҷро фаъол созед.</string>
    <!-- Snackbar button text to navigate to telemetry settings.-->
    <string name="experiments_snackbar_button">Гузариш ба танзимот</string>

    <!-- Review quality check feature-->
    <!-- Name for the review quality check feature used as title for the panel. -->
    <string name="review_quality_check_feature_name_2">Абзори тафтиши тақризҳо</string>
    <!-- Summary for grades A and B for review quality check adjusted grading. -->
    <string name="review_quality_check_grade_a_b_description">Тақризҳои боэътимод</string>
    <!-- Summary for grade C for review quality check adjusted grading. -->
    <string name="review_quality_check_grade_c_description">Маҷмӯи тақризҳои боэътимод ва беэътимод</string>
    <!-- Summary for grades D and F for review quality check adjusted grading. -->
    <string name="review_quality_check_grade_d_f_description">Тақризҳои беэътимод</string>
    <!-- Text for title presenting the reliability of a product's reviews. -->
    <string name="review_quality_check_grade_title">Ин тақризҳо то чӣ андоза боэътмод мебошанд?</string>
    <!-- Title for when the rating has been updated by the review checker -->
    <string name="review_quality_check_adjusted_rating_title">Баҳодиҳии санҷида дурустшуда</string>
    <!-- Description for a product's adjusted star rating. The text presents that the product's reviews which were evaluated as unreliable were removed from the adjusted rating. -->
    <string name="review_quality_check_adjusted_rating_description_2">Дар асоси тақризҳои беэътимод</string>
    <!-- Title for list of highlights from a product's review emphasizing a product's important traits. -->
    <string name="review_quality_check_highlights_title">Нуқтаҳои асосӣ аз тақризҳои охирин</string>
    <!-- Title for section explaining how we analyze the reliability of a product's reviews. -->
    <string name="review_quality_check_explanation_title">Мо чӣ тавр сифати тақризҳоро муайян мекунем</string>
    <!-- Paragraph explaining how we analyze the reliability of a product's reviews. First parameter is the Fakespot product name. In the phrase "Fakespot by Mozilla", "by" can be localized. Does not need to stay by. -->
    <string name="review_quality_check_explanation_body_reliability">Барои тафтиши эътимоднокии тақризҳои маҳсулот мо аз технологияи зеҳни сунъӣ (AI) тавассути «%s» аз ҷониби «Mozilla» истифода мебарем. Ин ба шумо танҳо барои баҳодиҳии сифати тақризҳо кумак мерасонад, сифати маҳсулот тафтиш карда намешавад.</string>
    <!-- Paragraph explaining the grading system we use to classify the reliability of a product's reviews. -->
    <string name="review_quality_check_info_review_grade_header"><![CDATA[Мо ба тақризҳои ҳар як маҳсул <b>баҳои ҳарфиро</b> аз A то F таъин мекунем.]]></string>
    <!-- Description explaining grades A and B for review quality check adjusted grading. -->
    <string name="review_quality_check_info_grade_info_AB">Тақризҳои боэътимод. Мо боварӣ дорем, ки тақризҳо аз муштариёни ҳақиқӣ ба таври ростқавл ва беғаразона пешниҳод карда шудаанд.</string>
    <!-- Description explaining grade C for review quality check adjusted grading. -->
    <string name="review_quality_check_info_grade_info_C">Мо боварӣ дорем, ки ҳозир будани маҷмӯи тақризҳои боэътимод ва беэътимод имконпазир аст.</string>
    <!-- Description explaining grades D and F for review quality check adjusted grading. -->
    <string name="review_quality_check_info_grade_info_DF">Тақризҳои беэътимод. Мо боварӣ дорем, ки чунин тақризҳо аз тақризгарони қалбақӣ ва боғараз ворид карда шудаанд.</string>
    <!-- Paragraph explaining how a product's adjusted grading is calculated. -->
    <string name="review_quality_check_explanation_body_adjusted_grading"><![CDATA[<b>Баҳодиҳии санҷида дурустшуда</b> танҳо дар он тақризҳое асос меёбад, ки ба умеди мо боэътимод мебошанд.]]></string>
    <!-- Paragraph explaining product review highlights. First parameter is the name of the retailer (e.g. Amazon). -->
    <string name="review_quality_check_explanation_body_highlights"><![CDATA[<b>Нуқтаҳои асосӣ</b> аз тақризҳои «%s» ба хулоса омаданд, ки дар давоми 80 рӯзи охир ҷамъ карда шудаанд ва онҳо ба умеди мо боэътимод мебошанд.]]></string>
    <!-- Text for learn more caption presenting a link with information about review quality. First parameter is for clickable text defined in review_quality_check_info_learn_more_link. -->
    <string name="review_quality_check_info_learn_more">Маълумоти бештар дар бораи «%s».</string>
    <!-- Clickable text that links to review quality check SuMo page. First parameter is the Fakespot product name. -->
    <string name="review_quality_check_info_learn_more_link_2">чӣ тавр «%s» сифати тақризҳоро муайян мекунад</string>
    <!-- Text for title of settings section. -->
    <string name="review_quality_check_settings_title">Танзимот</string>
    <!-- Text for label for switch preference to show recommended products from review quality check settings section. -->
    <string name="review_quality_check_settings_recommended_products">Намоиш додани реклама дар абзори тафтиши тақризҳо</string>
    <!-- Description for switch preference to show recommended products from review quality check settings section. First parameter is for clickable text defined in review_quality_check_settings_recommended_products_learn_more.-->
    <string name="review_quality_check_settings_recommended_products_description_2" tools:ignore="UnusedResources">Шумо барои маҳсулоти муносиб рекламаи тасодуфиро мебинед. Мо танҳо он маҳсулотеро таблиғ мекунем, ки дорои тақризҳои боэътимод мебошад. %s</string>
    <!-- Clickable text that links to review quality check recommended products support article. -->
    <string name="review_quality_check_settings_recommended_products_learn_more" tools:ignore="UnusedResources">Маълумоти бештар</string>
    <!-- Text for turning sidebar off button from review quality check settings section. -->
    <string name="review_quality_check_settings_turn_off">Ғайрифаъол кардани абзори тафтиши тақризҳо</string>
    <!-- Text for title of recommended product section. This is displayed above a product image, suggested as an alternative to the product reviewed. -->
    <string name="review_quality_check_ad_title" tools:ignore="UnusedResources">Боз чӣ бояд ба назар гирифта шавад</string>
    <!-- Caption for recommended product section indicating this is an ad by Fakespot. First parameter is the Fakespot product name. -->
    <string name="review_quality_check_ad_caption" tools:ignore="UnusedResources">Реклама аз ҷониби «%s»</string>
    <!-- Caption for review quality check panel. First parameter is for clickable text defined in review_quality_check_powered_by_link. -->
    <string name="review_quality_check_powered_by_2">Абзори тафтиши тақризҳо аз ҷониби «%s» таҳия карда шудааст</string>
    <!-- Clickable text that links to Fakespot.com. First parameter is the Fakespot product name. In the phrase "Fakespot by Mozilla", "by" can be localized. Does not need to stay by. -->
    <string name="review_quality_check_powered_by_link" tools:ignore="UnusedResources">«%s» аз ҷониби «Mozilla»</string>
    <!-- Text for title of warning card informing the user that the current analysis is outdated. -->
    <string name="review_quality_check_outdated_analysis_warning_title" tools:ignore="UnusedResources">Маълумоти нав барои тафтиш</string>
    <!-- Text for button from warning card informing the user that the current analysis is outdated. Clicking this should trigger the product's re-analysis. -->
    <string name="review_quality_check_outdated_analysis_warning_action" tools:ignore="UnusedResources">Ҳозир тафтиш карда шавад</string>
    <!-- Title for warning card informing the user that the current product does not have enough reviews for a review analysis. -->
    <string name="review_quality_check_no_reviews_warning_title">Ҳоло шумораи тақризҳо кофӣ намебошад</string>
    <!-- Text for body of warning card informing the user that the current product does not have enough reviews for a review analysis. -->
    <string name="review_quality_check_no_reviews_warning_body">Вақте ки ин маҳсул дорои тақризҳои сершумор мебошад, мо метавонем сифати он тақризҳоро тафтиш намоем.</string>
    <!-- Title for warning card informing the user that the current product is currently not available. -->
    <string name="review_quality_check_product_availability_warning_title">Маҳсул дастнорас аст</string>
    <!-- Text for the body of warning card informing the user that the current product is currently not available. -->
    <string name="review_quality_check_product_availability_warning_body">Агар шумо бинед, ки ин маҳсул аз нав дастрас бошад, гузориш диҳед ва мо тақризҳои онро тафтиш мекунем.</string>
    <!-- Clickable text for warning card informing the user that the current product is currently not available. Clicking this should inform the server that the product is available. -->
    <string name="review_quality_check_product_availability_warning_action_2">Огоҳ кунед, ки маҳсул дастрас аст</string>
    <!-- Title for warning card informing the user that the current product's analysis is still processing. The parameter is the percentage progress (0-100%) of the analysis process (e.g. 56%). -->
    <string name="review_quality_check_analysis_in_progress_warning_title_2">Дар ҳоли санҷиши сифати тақризҳо (%s)</string>
    <!-- Text for body of warning card informing the user that the current product's analysis is still processing. -->
    <string name="review_quality_check_analysis_in_progress_warning_body">Ин метавонад тахминан то 60 сония вақт гирад.</string>
    <!-- Title for info card displayed after the user reports a product is back in stock. -->
    <string name="review_quality_check_analysis_requested_info_title">Ташаккур барои гузориш!</string>
    <!-- Text for body of info card displayed after the user reports a product is back in stock. -->
    <string name="review_quality_check_analysis_requested_info_body">Мо бояд дар муддати 24 соат дар бораи тақризҳои ин маҳсул маълумот гирем. Лутфан, аз нав дертар тафтиш кунед.</string>
    <!-- Title for info card displayed when the user review checker while on a product that Fakespot does not analyze (e.g. gift cards, music). -->
    <string name="review_quality_check_not_analyzable_info_title">Мо ин тақризҳоро тафтиш карда наметавонем</string>
    <!-- Text for body of info card displayed when the user review checker while on a product that Fakespot does not analyze (e.g. gift cards, music). -->
    <string name="review_quality_check_not_analyzable_info_body">Мутаассифона, мо наметавонем сифати тақризҳоро барои баъзе намудҳои маҳсулот тафтиш кунем. Масалан, барои кортҳои ёдгорӣ, видеоҳои пахши мустақим, мусиқӣ ва бозиҳо.</string>
    <!-- Title for info card displayed when another user reported the displayed product is back in stock. -->
    <string name="review_quality_check_analysis_requested_other_user_info_title" tools:ignore="UnusedResources">Маълумот ба наздикӣ дастрас мешавад</string>
    <!-- Text for body of info card displayed when another user reported the displayed product is back in stock. -->
    <string name="review_quality_check_analysis_requested_other_user_info_body" tools:ignore="UnusedResources">Мо бояд дар муддати 24 соат дар бораи тақризҳои ин маҳсул маълумот гирем. Лутфан, аз нав дертар тафтиш кунед.</string>
    <!-- Title for info card displayed to the user when analysis finished updating. -->
    <string name="review_quality_check_analysis_updated_confirmation_title" tools:ignore="UnusedResources">Таҳлил воқеӣ мебошад</string>
    <!-- Text for the action button from info card displayed to the user when analysis finished updating. -->
    <string name="review_quality_check_analysis_updated_confirmation_action" tools:ignore="UnusedResources">Фаҳмидам</string>
    <!-- Title for error card displayed to the user when an error occurred. -->
    <string name="review_quality_check_generic_error_title">Ҳоло ягон маълумот дастрас нест</string>
    <!-- Text for body of error card displayed to the user when an error occurred. -->
    <string name="review_quality_check_generic_error_body">Мо барои ҳал кардани ин масъала кор карда истодаем. Лутфан, дертар аз нав тафтиш кунед.</string>
    <!-- Title for error card displayed to the user when the device is disconnected from the network. -->
    <string name="review_quality_check_no_connection_title">Пайвастшавӣ ба шабака нест</string>
    <!-- Text for body of error card displayed to the user when the device is disconnected from the network. -->
    <string name="review_quality_check_no_connection_body">Пайвасти Интернетро санҷед ва пас аз чанд лаҳза саҳифаро аз нав бор кунед.</string>
    <!-- Title for card displayed to the user for products whose reviews were not analyzed yet. -->
    <string name="review_quality_check_no_analysis_title">То ҳол дар бораи ин тақризҳо ягон маълумот нест</string>
    <!-- Text for the body of card displayed to the user for products whose reviews were not analyzed yet. -->
    <string name="review_quality_check_no_analysis_body">Барои гирифтани маълумот дар бораи эътимоднокӣ нисбат ба тақризҳои ин маҳсул, сифати тақризҳоро аз назар гузаронед. Ин танҳо тахминан 60 сония вақти шуморо мегирад.</string>
    <!-- Text for button from body of card displayed to the user for products whose reviews were not analyzed yet. Clicking this should trigger a product analysis. -->
    <string name="review_quality_check_no_analysis_link">Ҷанҷиши сифати тақризҳо</string>
    <!-- Headline for review quality check contextual onboarding card. -->
    <string name="review_quality_check_contextual_onboarding_title">Дастури моро дар бораи эътимоднокӣ нисбат ба тақризҳои маҳсулот озмоед</string>
    <!-- Description for review quality check contextual onboarding card. The first and last two parameters are for retailer names (e.g. Amazon, Walmart). The second parameter is for the name of the application (e.g. Firefox). -->
    <string name="review_quality_check_contextual_onboarding_description">Пеш аз хариди маҳсул, дар «%1$s» аз назар гузаронед, ки то чӣ андоза тақризҳо дар бораи ин маҳсул боэътимод мебошанд. Абзори тафтиши тақризҳо ҳамчун хусусияти озмоишӣ аз тарафи «%2$s» ба браузер дарунсохт карда шудааст. Ин хусусият ҳам дар «%3$s» ва ҳам дар «%4$s» кор мекунад.</string>
    <!-- Description for review quality check contextual onboarding card. The first parameters is for retailer name (e.g. Amazon). The second parameter is for the name of the application (e.g. Firefox). -->
    <string name="review_quality_check_contextual_onboarding_description_one_vendor">Пеш аз хариди маҳсул, дар «%1$s» аз назар гузаронед, ки то чӣ андоза тақризҳо дар бораи ин маҳсул боэътимод мебошанд. Абзори тафтиши тақризҳо ҳамчун хусусияти озмоишӣ аз тарафи «%2$s» ба браузер дарунсохт карда шудааст.</string>
    <!-- Paragraph presenting review quality check feature. First parameter is the Fakespot product name. Second parameter is for clickable text defined in review_quality_check_contextual_onboarding_learn_more_link. In the phrase "Fakespot by Mozilla", "by" can be localized. Does not need to stay by. -->
    <string name="review_quality_check_contextual_onboarding_learn_more">Бо истифода аз «%1$s» аз ҷониби «Mozilla», мо ба шумо барои истисно кардани тақризҳои ғаразнок ва ғайримуқаррарӣ кумак мекунем. Намунаи зеҳни сунъии (AI)-ии мо барои муҳофизат кардани раванди харидории шумо доим такмил дода мешавад. %2$s</string>
    <!-- Clickable text from the contextual onboarding card that links to review quality check support article. -->
    <string name="review_quality_check_contextual_onboarding_learn_more_link">Маълумоти бештар</string>
    <!-- Caption text to be displayed in review quality check contextual onboarding card above the opt-in button. First parameter is the Fakespot product name. Following parameters are for clickable texts defined in review_quality_check_contextual_onboarding_privacy_policy and review_quality_check_contextual_onboarding_terms_use. In the phrase "Fakespot by Mozilla", "by" can be localized. Does not need to stay by. -->
    <string name="review_quality_check_contextual_onboarding_caption" moz:RemovedIn="123" tools:ignore="UnusedResources">Бо интихоби «Ҳа, озмоед», шумо ба «%1$s» бо қабули «%2$s» ва «%3$s» аз ҷониби «Mozilla» розӣ мешавед.</string>
    <!-- Caption text to be displayed in review quality check contextual onboarding card above the opt-in button. Parameter is the Fakespot product name. After the colon, what appears are two links, each on their own line. The first link is to a Privacy policy (review_quality_check_contextual_onboarding_privacy_policy_2). The second link is to Terms of use (review_quality_check_contextual_onboarding_terms_use_2). -->
    <string name="review_quality_check_contextual_onboarding_caption_2" moz:RemovedIn="123" tools:ignore="UnusedResources">Бо интихоби «Ҳа, озмоед», шумо бо зерин мувофиқи «%1$s» розӣ мешавед:</string>
    <!-- Clickable text from the review quality check contextual onboarding card that links to Fakespot privacy policy. -->
    <string name="review_quality_check_contextual_onboarding_privacy_policy" moz:RemovedIn="123" tools:ignore="UnusedResources">сиёсати махфият</string>
    <!-- Clickable text from the review quality check contextual onboarding card that links to Fakespot privacy policy. -->
    <string name="review_quality_check_contextual_onboarding_privacy_policy_2" moz:RemovedIn="123" tools:ignore="UnusedResources">Сиёсати махфият</string>
    <!-- Clickable text from the review quality check contextual onboarding card that links to Fakespot terms of use. -->
    <string name="review_quality_check_contextual_onboarding_terms_use">шартҳои истифода</string>
    <!-- Clickable text from the review quality check contextual onboarding card that links to Fakespot terms of use. -->
    <string name="review_quality_check_contextual_onboarding_terms_use_2" moz:RemovedIn="123" tools:ignore="UnusedResources">Шартҳои истифода</string>
    <!-- Text for opt-in button from the review quality check contextual onboarding card. -->
    <string name="review_quality_check_contextual_onboarding_primary_button_text">Ҳа, озмоед</string>
    <!-- Text for opt-out button from the review quality check contextual onboarding card. -->
    <string name="review_quality_check_contextual_onboarding_secondary_button_text">Ҳоло не</string>
    <!-- Text for the first CFR presenting the review quality check feature. -->
    <string name="review_quality_check_first_cfr_message">Пеш аз хариди ин маҳсул — муайян кунед, агар шумо тавонед ба тақризҳои ин масҳсул бовар кунед.</string>
    <!-- Text displayed in the first CFR presenting the review quality check feature that opens the review checker when clicked. -->
    <string name="review_quality_check_first_cfr_action" tools:ignore="UnusedResources">Озмудани абзори тафтиши тақризҳо</string>
    <!-- Text for the second CFR presenting the review quality check feature. -->
    <string name="review_quality_check_second_cfr_message">Оё ин тақризҳо боэътимоданд? Барои дидани баҳодиҳии санҷида дурустшуда ин масъаларо ҳозир озмоед.</string>
    <!-- Text displayed in the second CFR presenting the review quality check feature that opens the review checker when clicked. -->
    <string name="review_quality_check_second_cfr_action" tools:ignore="UnusedResources">Кушодани абзори тафтиши тақризҳо</string>
    <!-- Flag showing that the review quality check feature is work in progress. -->
    <string name="review_quality_check_beta_flag">Бета</string>
    <!-- Content description (not visible, for screen readers etc.) for opening browser menu button to open review quality check bottom sheet. -->
    <string name="review_quality_check_open_handle_content_description">Кушодани абзори тафтиши тақризҳо</string>
    <!-- Content description (not visible, for screen readers etc.) for closing browser menu button to open review quality check bottom sheet. -->
    <string name="review_quality_check_close_handle_content_description">Пӯшидани абзори тафтиши тақризҳо</string>
    <!-- Content description (not visible, for screen readers etc.) for review quality check star rating. First parameter is the number of stars (1-5) representing the rating. -->
    <string name="review_quality_check_star_rating_content_description">%1$s аз 5 ситора</string>
    <!-- Text for minimize button from highlights card. When clicked the highlights card should reduce its size. -->
    <string name="review_quality_check_highlights_show_less">Камтар нишон диҳед</string>
    <!-- Text for maximize button from highlights card. When clicked the highlights card should expand to its full size. -->
    <string name="review_quality_check_highlights_show_more">Бештар нишон диҳед</string>
    <!-- Text for highlights card quality category header. Reviews shown under this header should refer the product's quality. -->
    <string name="review_quality_check_highlights_type_quality">Сифат</string>
    <!-- Text for highlights card price category header. Reviews shown under this header should refer the product's price. -->
    <string name="review_quality_check_highlights_type_price">Нарх</string>
    <!-- Text for highlights card shipping category header. Reviews shown under this header should refer the product's shipping. -->
    <string name="review_quality_check_highlights_type_shipping">Бурдарасонӣ</string>
    <!-- Text for highlights card packaging and appearance category header. Reviews shown under this header should refer the product's packaging and appearance. -->
    <string name="review_quality_check_highlights_type_packaging_appearance">Бастабандӣ ва намуди зоҳирӣ</string>
    <!-- Text for highlights card competitiveness category header. Reviews shown under this header should refer the product's competitiveness. -->
    <string name="review_quality_check_highlights_type_competitiveness">Рақобатпазирӣ</string>

    <!-- Text that is surrounded by quotes. The parameter is the actual text that is in quotes. An example of that text could be: Excellent craftsmanship, and that is displayed as “Excellent craftsmanship”. The text comes from a buyer's review that the feature is highlighting"   -->
    <string name="surrounded_with_quotes">«%s»</string>

    <!-- Accessibility services actions labels. These will be appended to accessibility actions like "Double tap to.." but not by or applications but by services like Talkback. -->
    <!-- Action label for elements that can be collapsed if interacting with them. Talkback will append this to say "Double tap to collapse". -->
    <string name="a11y_action_label_collapse">печондан</string>
    <!-- Current state for elements that can be collapsed if interacting with them. Talkback will dictate this after a state change. -->
    <string name="a11y_state_label_collapsed">печонда</string>
    <!-- Action label for elements that can be expanded if interacting with them. Talkback will append this to say "Double tap to expand". -->
    <string name="a11y_action_label_expand">баркушодан</string>
    <!-- Current state for elements that can be expanded if interacting with them. Talkback will dictate this after a state change. -->
    <string name="a11y_state_label_expanded">баркушода</string>
    <!-- Action label for links to a website containing documentation about a wallpaper collection. Talkback will append this to say "Double tap to open link to learn more about this collection". -->
    <string name="a11y_action_label_wallpaper_collection_learn_more">барои гирифтани маълумоти бештар оид ба ин маҷмуа пайвандро кушоед</string>
    <!-- Action label for links that point to an article. Talkback will append this to say "Double tap to read the article". -->
    <string name="a11y_action_label_read_article">мақоларо хонед</string>
    <!-- Action label for links to the Firefox Pocket website. Talkback will append this to say "Double tap to open link to learn more". -->
    <string name="a11y_action_label_pocket_learn_more">барои маълумоти бештар пайвандро кушоед</string>
    <!-- Content description for headings announced by accessibility service. The first parameter is the text of the heading. Talkback will announce the first parameter and then speak the word "Heading" indicating to the user that this text is a heading for a section. -->
    <string name="a11y_heading">%s, Сарлавҳа</string>

    <!-- Title for dialog displayed when trying to access links present in a text. -->
    <string name="a11y_links_title">Пайвандҳо</string>
    <!-- Additional content description for text bodies that contain urls. -->
    <string name="a11y_links_available">Пайвандҳои дастрас</string>

    <!-- Translations feature-->

    <!-- Translation request dialog -->
    <!-- Title for the translation dialog that allows a user to translate the webpage. -->
    <string name="translations_bottom_sheet_title">Саҳифаи ҷориро тарҷума мекунед?</string>

    <!-- Title for the translation dialog that allows a user to translate the webpage when a user uses the translation feature the first time. The first parameter is the name of the application, for example, "Fenix". -->
    <string name="translations_bottom_sheet_title_first_time">Тарҷумаҳои хусусиро дар «%1$s» кӯшиш кунед</string>
    <!-- Additional information on the translation dialog that appears when a user uses the translation feature the first time. The first parameter is clickable text with a link, for example, "Learn more". -->
    <string name="translations_bottom_sheet_info_message">Барои махфияти шумо, тарҷумаҳо ҳеҷ вақт берун аз дастгоҳи шумо бароварда намешаванд. Забонҳои нав ва такмилҳо ба зудӣ меоянд! %1$s</string>
    <!-- Text that links to additional information about the Firefox translations feature. -->
    <string name="translations_bottom_sheet_info_message_learn_more">Маълумоти бештар</string>
    <!-- Label for the dropdown to select which language to translate from on the translations dialog. Usually the translate from language selected will be the same as the page language. -->
    <string name="translations_bottom_sheet_translate_from">Тарҷума аз забони</string>
    <!-- Label for the dropdown to select which language to translate to on the translations dialog. Usually the translate to language selected will be the user's preferred language. -->
    <string name="translations_bottom_sheet_translate_to">Тарҷума ба забони</string>
    <!-- Button text on the translations dialog to dismiss the dialog and return to the browser. -->
    <string name="translations_bottom_sheet_negative_button">Ҳоло не</string>
    <!-- Button text on the translations dialog when a translation error appears, used to dismiss the dialog and return to the browser. -->
    <string name="translations_bottom_sheet_negative_button_error">Тайёр</string>
    <!-- Button text on the translations dialog to begin a translation of the website. -->
    <string name="translations_bottom_sheet_positive_button">Тарҷума кунед</string>
    <!-- Button text on the translations dialog when a translation error appears. -->
    <string name="translations_bottom_sheet_positive_button_error">Аз нав кӯшиш кардан</string>
    <!-- Inactive button text on the translations dialog that indicates a translation is currently in progress. This button will be accompanied by a loading icon. -->
    <string name="translations_bottom_sheet_translating_in_progress">Дар ҳоли тарҷума</string>
    <!-- Button content description (not visible, for screen readers etc.) for the translations dialog translate button that indicates a translation is currently in progress. -->
    <string name="translations_bottom_sheet_translating_in_progress_content_description">Дар ҳоли тарҷума қарор дорад</string>

    <!-- Default dropdown option when initially selecting a language from the translations dialog language selection dropdown. -->
    <string name="translations_bottom_sheet_default_dropdown_selection">Забонеро интихоб кунед</string>
    <!-- The title of the warning card informs the user that a translation could not be completed. -->
    <string name="translation_error_could_not_translate_warning_text">Ҳангоми тарҷума мушкилие ба миён омад. Лутфан, аз нав кӯшиш кунед.</string>
    <!-- The title of the warning card informs the user that the list of languages cannot be loaded. -->
    <string name="translation_error_could_not_load_languages_warning_text">Забонҳоро бор карда натавонист. Пайвасти интернети худро санҷед ва аз нав кӯшиш намоед.</string>
    <!-- The title of the warning card informs the user that a language is not supported. The first parameter is the name of the language that is not supported. -->
    <string name="translation_error_language_not_supported_warning_text">Мутаассифона, забони %1$s то ҳол дастгирӣ карда намешавад.</string>
    <!-- Button text on the warning card when a language is not supported. The link will take the user to a page to a support page about translations. -->
    <string name="translation_error_language_not_supported_learn_more">Маълумоти бештар</string>


    <!-- Translations options dialog -->
    <!-- Title of the translation options dialog that allows a user to set their translation options for the site the user is currently on. -->
    <string name="translation_option_bottom_sheet_title">Имконоти тарҷума</string>

    <!-- Toggle switch label that allows a user to set the setting if they would like the browser to always offer or suggest translations when available. -->
    <string name="translation_option_bottom_sheet_always_translate">Тарҷума ҳамеша пешниҳод карда шавад</string>
    <!-- Toggle switch label that allows a user to set if they would like a given language to automatically translate or not. The first parameter is the language name, for example, "Spanish". -->
    <string name="translation_option_bottom_sheet_always_translate_in_language">%1$s ҳамеша тарҷума карда шавад</string>
    <!-- Toggle switch label that allows a user to set if they would like to never be offered a translation of the given language. The first parameter is the language name, for example, "Spanish". -->
    <string name="translation_option_bottom_sheet_never_translate_in_language">%1$s ҳеҷ вақт тарҷума карда нашавад</string>
    <!-- Toggle switch label that allows a user to set the setting if they would like the browser to never translate the site the user is currently visiting. -->
    <string name="translation_option_bottom_sheet_never_translate_site">Ин сомона ҳеҷ гоҳ тарҷума карда нашавад</string>
    <!-- Toggle switch description that will appear under the "Never translate these sites" settings toggle switch to provide more information on how this setting interacts with other settings. -->
    <string name="translation_option_bottom_sheet_switch_never_translate_site_description">Ҳамаи танзимоти дигарро иваз мекунад</string>
    <!-- Toggle switch description that will appear under the "Never translate" and "Always translate" toggle switch settings to provide more information on how these  settings interacts with other settings. -->
    <string name="translation_option_bottom_sheet_switch_description">Пешниҳодҳоро барои тарҷума иваз мекунад</string>
    <!-- Button text for the button that will take the user to the translation settings dialog. -->
    <string name="translation_option_bottom_sheet_translation_settings">Танзимоти сомона</string>
    <!-- Button text for the button that will take the user to a website to learn more about how translations works in the given app. The first parameter is the name of the application, for example, "Fenix". -->
    <string name="translation_option_bottom_sheet_about_translations">Дар бораи тарҷумаҳо дар «%1$s»</string>

    <!-- Translation settings dialog -->
    <!-- Title of the translation settings dialog that allows a user to set their preferred translation settings. -->
    <string name="translation_settings_toolbar_title">Тарҷумаҳо</string>
    <!-- Toggle switch label that indicates that the browser should signal or indicate when a translation is possible for any page. -->
    <string name="translation_settings_offer_to_translate">Тарҷума ба қадри имкон пешниҳод карда шавад</string>
    <!-- Toggle switch label that indicates that downloading files required for translating is permitted when using data saver mode in Android. -->
    <string name="translation_settings_always_download">Забонҳо бояд танҳо дар реҷаи сарфаи маълумот боргирӣ карда шаванд</string>
    <!-- Section header text that begins the section of a list of different options the user may select to adjust their translation preferences. -->
    <string name="translation_settings_translation_preference">Хусусиятҳои тарҷума</string>
    <!-- Button text for the button that will take the user to the automatic translations settings dialog. On the automatic translations settings dialog, the user can set if translations should occur automatically for a given language. -->
    <string name="translation_settings_automatic_translation">Тарҷумаи худкор</string>
    <!-- Button text for the button that will take the user to the never translate these sites dialog. On the never translate these sites dialog, the user can set if translations should never occur on certain websites. -->
    <string name="translation_settings_automatic_never_translate_sites">Ин сомонаҳо бояд ҳеҷ вақт тарҷума карда нашаванд</string>
    <!-- Button text for the button that will take the user to the download languages dialog. On the download languages dialog, the user can manage which languages they would like to download for translations. -->
    <string name="translation_settings_download_language">Боргирӣ кардани забонҳо</string>

    <!-- Automatic translation preference screen -->
    <!-- Title of the automatic translation preference screen that will appear on the toolbar.-->
    <string name="automatic_translation_toolbar_title_preference">Тарҷумаи худкор</string>

    <!-- Screen header presenting the automatic translation preference feature. It will appear under the toolbar. -->
    <string name="automatic_translation_header_preference">Барои идоракунии хусусиятҳои «Ҳамеша тарҷума карда шавад» ва «Ҳеҷ вақт тарҷума карда нашавад» забонеро интихоб намоед.</string>

    <!-- Automatic translation options preference screen -->
    <!-- Preference option for offering to translate. Radio button title text.-->
    <string name="automatic_translation_option_offer_to_translate_title_preference">Тарҷума пешниҳод карда шавад (Ба таври пешфарз)</string>
    <!-- Preference option for offering to translate. Radio button summary text. The first parameter is the name of the app defined in app_name (for example: Fenix)-->
    <string name="automatic_translation_option_offer_to_translate_summary_preference">«%1$s» дар ин забон тарҷумаи сомонаҳоро пешниҳод мекунад.</string>
    <!-- Preference option for always translate. Radio button title text. -->
    <string name="automatic_translation_option_always_translate_title_preference">Ҳамеша тарҷума карда шавад</string>
    <!-- Preference option for always translate. Radio button summary text. The first parameter is the name of the app defined in app_name (for example: Fenix)-->
    <string name="automatic_translation_option_always_translate_summary_preference">Вақте ки саҳифа бор мешавад, «%1$s» онро ба ин забон ба таври худкор тарҷума мекунад.</string>
    <!-- Preference option for never translate. Radio button title text.-->
    <string name="automatic_translation_option_never_translate_title_preference">Ҳеҷ вақт тарҷума карда нашавад</string>
    <!-- Preference option for never translate. Radio button summary text. The first parameter is the name of the app defined in app_name (for example: Fenix)-->
    <string name="automatic_translation_option_never_translate_summary_preference">«%1$s» ҳеҷ вақт дар ин забон тарҷумаи сомонаҳоро пешниҳод намекунад.</string>

    <!-- Never translate site preference screen -->
    <!-- Title of the never translate site preference screen that will appear on the toolbar.-->
    <string name="never_translate_site_toolbar_title_preference">Ин сомонаҳо бояд ҳеҷ вақт тарҷума карда нашаванд</string>
    <!-- Screen header presenting the never translate site preference feature. It will appear under the toolbar. -->
    <string name="never_translate_site_header_preference">Барои илова кардани сомонаи нав: Ба сомона ворид шавед ва аз менюи тарҷума имкони «Ин сомона бояд ҳеҷ вақт тарҷума карда нашавад»-ро интихоб намоед.</string>
    <!-- Content description (not visible, for screen readers etc.): For a never-translated site list item that is selected.
             The first parameter is web site url (for example:"wikipedia.com") -->
    <string name="never_translate_site_item_list_content_description_preference">Тоза кардани «%1$s»</string>
    <!-- The Delete site dialogue title will appear when the user clicks on a list item.
             The first parameter is web site url (for example:"wikipedia.com") -->
    <string name="never_translate_site_dialog_title_preference">«%1$s»-ро нест мекунед?</string>
    <!-- The Delete site dialogue positive button will appear when the user clicks on a list item. The site will be deleted. -->
    <string name="never_translate_site_dialog_confirm_delete_preference">Нест кардан</string>
    <!-- The Delete site dialogue negative button will appear when the user clicks on a list item. The dialog will be dismissed. -->
    <string name="never_translate_site_dialog_cancel_preference">Бекор кардан</string>

    <!-- Download languages preference screen -->
    <!-- Title of the download languages preference screen toolbar.-->
    <string name="download_languages_toolbar_title_preference">Боргирӣ кардани забонҳо</string>
    <!-- Screen header presenting the download language preference feature. It will appear under the toolbar.The first parameter is "Learn More," a clickable text with a link. Talkback will append this to say "Double tap to open link to learn more". -->
    <string name="download_languages_header_preference">Барои тарҷумаҳои зудтар ва тарҷумаи офлайн забонҳои мукаммалро боргирӣ намоед. %1$s</string>
    <!-- Clickable text from the screen header that links to a website. -->
    <string name="download_languages_header_learn_more_preference">Маълумоти бештар</string>
    <!-- The subhead of the download language preference screen will appear above the pivot language. -->
    <string name="download_languages_available_languages_preference">Забонҳои дастрас</string>
    <!-- Text that will appear beside a core or pivot language package name to show that the language is necessary for the translation feature to function. -->
    <string name="download_languages_default_system_language_require_preference">ҳатмист</string>
    <!-- A text for download language preference item.
    The first parameter is the language name, for example, "Spanish".
    The second parameter is the language file size, for example, "(3.91 KB)" or, if the language package name is a pivot language, "(required)". -->
    <string name="download_languages_language_item_preference">%1$s (%2$s)</string>
    <!-- The subhead of the download language preference screen will appear above the items that were not downloaded. -->
    <string name="download_language_header_preference">Боргирӣ кардани забонҳо</string>
    <!-- All languages list item. When the user presses this item, they can download or delete all languages. -->
    <string name="download_language_all_languages_item_preference">Ҳамаи забонҳо</string>
    <!-- Content description (not visible, for screen readers etc.): For a language list item that was downloaded, the user can now delete it. -->
    <string name="download_languages_item_content_description_downloaded_state">Нест кардан</string>
    <!-- Content description (not visible, for screen readers etc.): For a language list item, downloading is in progress. -->
    <string name="download_languages_item_content_description_in_progress_state">Дар ҳоли иҷро мебошад</string>
    <!-- Content description (not visible, for screen readers etc.): For a language list item that was not downloaded. -->
    <string name="download_languages_item_content_description_not_downloaded_state">Боргирӣ кардан</string>
    <!-- Content description (not visible, for screen readers etc.): For a language list item that is selected. -->
    <string name="download_languages_item_content_description_selected_state">Интихоб шуд</string>

    <!-- Title for the dialog used by the translations feature to confirm deleting a language.
    The dialog will be presented when the user requests deletion of a language.
    The first parameter is the name of the language, for example, "Spanish" and the second parameter is the size in kilobytes or megabytes of the language file. -->
    <string name="delete_language_file_dialog_title">%1$s (%2$s) нест карда шавад?</string>
    <!-- Additional information for the dialog used by the translations feature to confirm deleting a language. The first parameter is the name of the application, for example, "Fenix". -->
    <string name="delete_language_file_dialog_message">Агар шумо ин забонро нест кунед, «%1$s» ҳангоми тарҷумаи шумо забонҳоро қисман ба зерҳофизаи дастгоҳи шумо боргирӣ мекунад.</string>
    <!-- Title for the dialog used by the translations feature to confirm deleting all languages file.
    The dialog will be presented when the user requests deletion of all languages file.
    The first parameter is the size in kilobytes or megabytes of the language file. -->
    <string name="delete_language_all_languages_file_dialog_title">Ҳамаи забонҳоро нест мекунед (%1$s)?</string>
    <!-- Additional information for the dialog used by the translations feature to confirm deleting all languages file. The first parameter is the name of the application, for example, "Fenix". -->
    <string name="delete_language_all_languages_file_dialog_message">Агар шумо ҳамаи забонҳоро нест кунед, «%1$s» ҳангоми тарҷумаи шумо забонҳоро қисман ба зерҳофизаи дастгоҳи шумо боргирӣ мекунад.</string>
    <!-- Button text on the dialog used by the translations feature to confirm deleting a language. -->
    <string name="delete_language_file_dialog_positive_button_text">Нест кардан</string>
    <!-- Button text on the dialog used by the translations feature to cancel deleting a language. -->
    <string name="delete_language_file_dialog_negative_button_text">Бекор кардан</string>

    <!-- Title for the data saving mode warning dialog used by the translations feature.
    This dialog will be presented when the user attempts to download a language or perform
    a translation without the necessary language files downloaded first when Android's data saver mode is enabled and the user is not using WiFi.
    The first parameter is the size in kilobytes or megabytes of the language file.-->
    <string name="download_language_file_dialog_title">Ҳангоми истифодаи реҷаи сарфаи маълумот боргирӣ мекунед (%1$s)?</string>
    <!-- Additional information for the data saving mode warning dialog used by the translations feature. This text explains the reason a download is required for a translation. -->
    <string name="download_language_file_dialog_message_all_languages">Барои ба таври махфӣ нигоҳ доштани тарҷумаҳои шумо, мо забонҳоро қисман ба зерҳофизаи дастгоҳи шумо боргирӣ мекунем.</string>
    <!-- Checkbox label text on the data saving mode warning dialog used by the translations feature. This checkbox allows users to ignore the data usage warnings. -->
    <string name="download_language_file_dialog_checkbox_text">Бояд танҳо дар реҷаи сарфаи маълумот боргирӣ карда шавад</string>
    <!-- Button text on the data saving mode warning dialog used by the translations feature to allow users to confirm they wish to continue and download the language file. -->
    <string name="download_language_file_dialog_positive_button_text">Боргирӣ кардан</string>
    <!-- Button text on the data saving mode warning dialog used by the translations feature to allow users to confirm they wish to continue and download the language file and perform a translation. -->
    <string name="download_language_file_dialog_positive_button_text_all_languages">Боргирӣ ва тарҷума карда шавад</string>
    <!-- Button text on the data saving mode warning dialog used by the translations feature to allow users to cancel the action and not perform a download of the language file. -->
    <string name="download_language_file_dialog_negative_button_text">Бекор кардан</string>

    <!-- Debug drawer -->
    <!-- The user-facing title of the Debug Drawer feature. -->
    <string name="debug_drawer_title">Абзорҳои ислоҳи хатоҳо</string>
    <!-- Content description (not visible, for screen readers etc.): Navigate back within the debug drawer. -->
    <string name="debug_drawer_back_button_content_description">Ба қафо гузаштан</string>
    <!-- The title of the Tab Tools feature in the Debug Drawer. -->
    <string name="debug_drawer_tab_tools_title">Абзорҳои варақаҳо</string>
    <!-- The title of the tab count section in Tab Tools. -->
    <string name="debug_drawer_tab_tools_tab_count_title">Шумораи варақаҳо</string>
    <!-- The active tab count category in the tab count section in Tab Tools. -->
    <string name="debug_drawer_tab_tools_tab_count_normal">Фаъол</string>
    <!-- The inactive tab count category in the tab count section in Tab Tools. -->
    <string name="debug_drawer_tab_tools_tab_count_inactive">Ғайрифаъол</string>
    <!-- The private tab count category in the tab count section in Tab Tools. -->
    <string name="debug_drawer_tab_tools_tab_count_private">Хусусӣ</string>
    <!-- The total tab count category in the tab count section in Tab Tools. -->
    <string name="debug_drawer_tab_tools_tab_count_total">Ҳамагӣ</string>
    <!-- The title of the tab creation tool section in Tab Tools. -->
    <string name="debug_drawer_tab_tools_tab_creation_tool_title">Абзори эҷоди варақаҳо</string>
    <!-- The label of the text field in the tab creation tool. -->
    <string name="debug_drawer_tab_tools_tab_creation_tool_text_field_label">Шумораи варақаҳое, ки эҷод карда мешаванд</string>
    <!-- The button text to add tabs to the active tab group in the tab creation tool. -->
    <string name="debug_drawer_tab_tools_tab_creation_tool_button_text_active">Илова кардан ба варақаҳои фаъол</string>
    <!-- The button text to add tabs to the inactive tab group in the tab creation tool. -->
    <string name="debug_drawer_tab_tools_tab_creation_tool_button_text_inactive">Илова кардан ба варақаҳои ғайрифаъол</string>
    <!-- The button text to add tabs to the private tab group in the tab creation tool. -->
    <string name="debug_drawer_tab_tools_tab_creation_tool_button_text_private">Илова кардан ба варақаҳои хусусӣ</string>
</resources><|MERGE_RESOLUTION|>--- conflicted
+++ resolved
@@ -257,14 +257,11 @@
     <!-- Content description for the translate page toolbar button that opens the translations dialog when no translation has occurred. -->
     <string name="browser_toolbar_translate">Тарҷума кардани саҳифа</string>
 
-<<<<<<< HEAD
-=======
     <!-- Content description (not visible, for screen readers etc.) for the translate page toolbar button that opens the translations dialog when the page is translated successfully.
          The first parameter is the name of the language that is displayed in the original page. (For example: English)
          The second parameter is the name of the language which the page was translated to. (For example: French) -->
     <string name="browser_toolbar_translated_successfully">Саҳифа аз забони %1$s ба забони %2$s тарҷума шуд.</string>
 
->>>>>>> 382ca721
     <!-- Locale Settings Fragment -->
     <!-- Content description for tick mark on selected language -->
     <string name="a11y_selected_locale_content_description">Забони интихобшуда</string>
@@ -342,12 +339,8 @@
     <!-- Juno first user onboarding flow experiment, strings are marked unused as they are only referenced by Nimbus experiments. -->
     <!-- Description for learning more about our privacy notice. -->
     <string name="juno_onboarding_privacy_notice_text">Огоҳномаи махфияти «Firefox»</string>
-<<<<<<< HEAD
-    <!-- Text for the button to set firefox as default browser on the device -->
-=======
     <!-- Description for learning more about our privacy notice. -->
     <string name="juno_onboarding_privacy_notice_text_2" moz:removedIn="125" tools:ignore="UnusedResources">Маълумоти бештар дар «Огоҳномаи махфияти мо»</string>
->>>>>>> 382ca721
     <!-- Title for set firefox as default browser screen used by Nimbus experiments. -->
     <string name="juno_onboarding_default_browser_title_nimbus_2">Мо нигоҳдории бехатарии шуморо дӯст медорем</string>
     <!-- Title for set firefox as default browser screen used by Nimbus experiments.
@@ -356,11 +349,6 @@
     <!-- Description for set firefox as default browser screen used by Nimbus experiments. -->
     <string name="juno_onboarding_default_browser_description_nimbus_3">Браузери мо, ки аз ҷониби ташкилоти ғайритиҷоратӣ дастгирӣ мешавад, маъракаҳоеро, ки шуморо дар атрофи Интернет пинҳонӣ пайгирӣ мекунанд, қатъ мекунад.</string>
     <!-- Description for set firefox as default browser screen used by Nimbus experiments. -->
-<<<<<<< HEAD
-    <string name="juno_onboarding_default_browser_description_nimbus_3">Браузери мо, ки аз ҷониби ташкилоти ғайритиҷоратӣ дастгирӣ мешавад, маъракаҳоеро, ки шуморо дар атрофи Интернет пинҳонӣ пайгирӣ мекунанд, қатъ мекунад.</string>
-    <!-- Description for set firefox as default browser screen used by Nimbus experiments. -->
-=======
->>>>>>> 382ca721
     <string name="juno_onboarding_default_browser_description_nimbus_2" moz:RemovedIn="124" tools:ignore="UnusedResources">Браузери мо, ки аз ҷониби ташкилоти ғайритиҷоратӣ дастгирӣ мешавад, маъракаҳоеро манъ мекунад, ки шуморо ба таври пинҳонӣ дар ҳудуди Интернет пайгирӣ мекунанд.\n\nМаълумоти бештар дар Огоҳномаи махфияти мо.</string>
     <!-- Text for the link to the privacy notice webpage for set as firefox default browser screen.
     This is part of the string with the key "juno_onboarding_default_browser_description". -->
@@ -715,15 +703,9 @@
     <!-- Preference for syncing bookmarks -->
     <string name="preferences_sync_bookmarks">Хатбаракҳо</string>
     <!-- Preference for syncing logins -->
-<<<<<<< HEAD
-    <string name="preferences_sync_logins">Воридшавиҳо</string>
-    <!-- Preference for syncing passwords -->
-    <string name="preferences_sync_logins_2" tools:ignore="UnusedResources">Ниҳонвожаҳо</string>
-=======
     <string name="preferences_sync_logins" moz:RemovedIn="125" tools:ignore="UnusedResources">Воридшавиҳо</string>
     <!-- Preference for syncing passwords -->
     <string name="preferences_sync_logins_2">Ниҳонвожаҳо</string>
->>>>>>> 382ca721
     <!-- Preference for syncing tabs -->
     <string name="preferences_sync_tabs_2">Варақаҳои кушодашуда</string>
     <!-- Preference for signing out -->
@@ -750,15 +732,9 @@
     <string name="default_device_name_2">%1$s дар %2$s %3$s</string>
 
     <!-- Preference for syncing credit cards -->
-<<<<<<< HEAD
-    <string name="preferences_sync_credit_cards">Кортҳои кредитӣ</string>
-    <!-- Preference for syncing payment methods -->
-    <string name="preferences_sync_credit_cards_2" tools:ignore="UnusedResources">Тарзҳои пардохт</string>
-=======
     <string name="preferences_sync_credit_cards" moz:RemovedIn="125" tools:ignore="UnusedResources">Кортҳои кредитӣ</string>
     <!-- Preference for syncing payment methods -->
     <string name="preferences_sync_credit_cards_2">Тарзҳои пардохт</string>
->>>>>>> 382ca721
     <!-- Preference for syncing addresses -->
     <string name="preferences_sync_address">Нишониҳо</string>
 
@@ -1708,15 +1684,6 @@
     <string name="add_to_homescreen_description_2">Шумо метавонед ин сомонаро ба экрани асосии дастгоҳи худ ба осонӣ илова кунед, то ки ба он дастрасии фаврӣ дошта бошед ва бо таҷрибаи ба барнома монанд зудтар паймоиш кунед.</string>
 
     <!-- Preference for managing the settings for logins and passwords in Fenix -->
-<<<<<<< HEAD
-    <string name="preferences_passwords_logins_and_passwords">Воридшавиҳо ва ниҳонвожаҳо</string>
-    <!-- Preference for managing the settings for logins and passwords in Fenix -->
-    <string name="preferences_passwords_logins_and_passwords_2" tools:ignore="UnusedResources">Ниҳонвожаҳо</string>
-    <!-- Preference for managing the saving of logins and passwords in Fenix -->
-    <string name="preferences_passwords_save_logins">Нигоҳ доштани воридшавиҳо ва ниҳонвожаҳо</string>
-    <!-- Preference for managing the saving of logins and passwords in Fenix -->
-    <string name="preferences_passwords_save_logins_2" tools:ignore="UnusedResources">Нигоҳ доштани ниҳонвожаҳо</string>
-=======
     <string name="preferences_passwords_logins_and_passwords" moz:RemovedIn="125" tools:ignore="UnusedResources">Воридшавиҳо ва ниҳонвожаҳо</string>
     <!-- Preference for managing the settings for logins and passwords in Fenix -->
     <string name="preferences_passwords_logins_and_passwords_2">Ниҳонвожаҳо</string>
@@ -1724,7 +1691,6 @@
     <string name="preferences_passwords_save_logins" moz:RemovedIn="125" tools:ignore="UnusedResources">Нигоҳ доштани воридшавиҳо ва ниҳонвожаҳо</string>
     <!-- Preference for managing the saving of logins and passwords in Fenix -->
     <string name="preferences_passwords_save_logins_2">Нигоҳ доштани ниҳонвожаҳо</string>
->>>>>>> 382ca721
     <!-- Preference option for asking to save passwords in Fenix -->
     <string name="preferences_passwords_save_logins_ask_to_save">Бо пешниҳоди нигоҳдорӣ</string>
     <!-- Preference option for never saving passwords in Fenix -->
@@ -1744,47 +1710,6 @@
     <!-- Preference option for adding a password -->
     <string name="preferences_logins_add_login_2">Илова кардани ниҳонвожа</string>
 
-<<<<<<< HEAD
-    <!-- Preference option for adding a password -->
-    <string name="preferences_logins_add_login_2" tools:ignore="UnusedResources">Илова кардани ниҳонвожа</string>
-
-    <!-- Preference for syncing saved logins in Fenix -->
-    <string name="preferences_passwords_sync_logins">Воридшавиҳои ҳамоҳангшуда</string>
-    <!-- Preference for syncing saved passwords in Fenix -->
-    <string name="preferences_passwords_sync_logins_2" tools:ignore="UnusedResources">Ҳамоҳанг кардани ниҳонвожаҳо</string>
-    <!-- Preference for syncing saved logins in Fenix, when not signed in-->
-    <string name="preferences_passwords_sync_logins_across_devices">Ҳамоҳанг кардани воридшавиҳо байни дастгоҳҳо</string>
-    <!-- Preference for syncing saved passwords in Fenix, when not signed in-->
-    <string name="preferences_passwords_sync_logins_across_devices_2" tools:ignore="UnusedResources">Ҳамоҳанг кардани ниҳонвожаҳо байни дастгоҳҳо</string>
-    <!-- Preference to access list of saved logins -->
-    <string name="preferences_passwords_saved_logins">Воридшавиҳои нигоҳдошташуда</string>
-    <!-- Preference to access list of saved passwords -->
-    <string name="preferences_passwords_saved_logins_2" tools:ignore="UnusedResources">Ниҳонвожаҳои нигоҳдошташуда</string>
-    <!-- Description of empty list of saved passwords. Placeholder is replaced with app name.  -->
-    <string name="preferences_passwords_saved_logins_description_empty_text">Воридшавиҳое, ки шумо дар %s нигоҳ медоред ё ҳамоҳанг мекунед, дар ин ҷо нишон дода мешаванд.</string>
-    <!-- Description of empty list of saved passwords. Placeholder is replaced with app name.  -->
-    <string name="preferences_passwords_saved_logins_description_empty_text_2" tools:ignore="UnusedResources">Ниҳонвожаҳоеро, ки шумо нигоҳ медоред ё бо «%s» ҳамоҳанг месозед, дар ин рӯйхат нишон дода мешаванд. Ҳамаи ниҳонвожаҳое, ки шумо нигоҳ медоред, рамзгузорӣ карда мешаванд.</string>
-    <!-- Preference to access list of saved logins -->
-    <string name="preferences_passwords_saved_logins_description_empty_learn_more_link">Маълумоти бештар дар бораи ҳамоҳангсозӣ</string>
-    <!-- Clickable text for opening an external link for more information about Sync. -->
-    <string name="preferences_passwords_saved_logins_description_empty_learn_more_link_2" tools:ignore="UnusedResources">Маълумоти бештар дар бораи ҳамоҳангсозӣ</string>
-    <!-- Preference to access list of login exceptions that we never save logins for -->
-    <string name="preferences_passwords_exceptions">Истисноҳо</string>
-    <!-- Empty description of list of login exceptions that we never save logins for -->
-    <string name="preferences_passwords_exceptions_description_empty">Воридшавиҳо ва ниҳонвожаҳое, ки нигоҳ дошта нашудаанд, дар ин ҷо нишон дошта мешаванд.</string>
-    <!-- Empty description of list of login exceptions that we never save passwords for. Parameter will be replaced by app name. -->
-    <string name="preferences_passwords_exceptions_description_empty_2" tools:ignore="UnusedResources">«%s» барои сомонаҳое, ки дар ин рӯйхат нишон дода шудаанд, ниҳонвожаҳоро нигоҳ намедорад.</string>
-    <!-- Description of list of login exceptions that we never save logins for -->
-    <string name="preferences_passwords_exceptions_description">Воридшавиҳо ва ниҳонвожаҳо барои сомонаҳои зерин нигоҳ дошта намешаванд.</string>
-    <!-- Description of list of login exceptions that we never save passwords for. Parameter will be replaced by app name. -->
-    <string name="preferences_passwords_exceptions_description_2" tools:ignore="UnusedResources">«%s» барои сомонаҳои зерин ниҳонвожаҳоро нигоҳ намедорад.</string>
-    <!-- Text on button to remove all saved login exceptions -->
-    <string name="preferences_passwords_exceptions_remove_all">Нест кардани ҳамаи истисноҳо</string>
-    <!-- Hint for search box in logins list -->
-    <string name="preferences_passwords_saved_logins_search">Ҷустуҷӯи воридшавиҳо</string>
-    <!-- Hint for search box in passwords list -->
-    <string name="preferences_passwords_saved_logins_search_2" tools:ignore="UnusedResources">Ҷустуҷӯи ниҳонвожаҳо</string>
-=======
     <!-- Preference for syncing saved passwords in Fenix -->
     <string name="preferences_passwords_sync_logins" moz:RemovedIn="125" tools:ignore="UnusedResources">Воридшавиҳои ҳамоҳангшуда</string>
     <!-- Preference for syncing saved passwords in Fenix -->
@@ -1821,7 +1746,6 @@
     <string name="preferences_passwords_saved_logins_search" moz:RemovedIn="125" tools:ignore="UnusedResources">Ҷустуҷӯи воридшавиҳо</string>
     <!-- Hint for search box in passwords list -->
     <string name="preferences_passwords_saved_logins_search_2">Ҷустуҷӯи ниҳонвожаҳо</string>
->>>>>>> 382ca721
     <!-- The header for the site that a login is for -->
     <string name="preferences_passwords_saved_logins_site">Сомона</string>
     <!-- The header for the username for a login -->
@@ -1849,15 +1773,6 @@
     <!-- Content Description (for screenreaders etc) read for the button to hide a password in logins -->
     <string name="saved_login_hide_password">Пинҳон кардани ниҳонвожа</string>
     <!-- Message displayed in biometric prompt displayed for authentication before allowing users to view their logins -->
-<<<<<<< HEAD
-    <string name="logins_biometric_prompt_message">Барои дидани воридшавиҳои нигоҳдошташуда, қулфро кушоед</string>
-    <!-- Message displayed in biometric prompt displayed for authentication before allowing users to view their passwords -->
-    <string name="logins_biometric_prompt_message_2" tools:ignore="UnusedResources">Барои дидани ниҳонвожаҳои нигоҳдошташуда, қулфро кушоед</string>
-    <!-- Title of warning dialog if users have no device authentication set up -->
-    <string name="logins_warning_dialog_title">Воридшавиҳо ва ниҳонвожаҳои худро муҳофизат намоед</string>
-    <!-- Title of warning dialog if users have no device authentication set up -->
-    <string name="logins_warning_dialog_title_2" tools:ignore="UnusedResources">Ниҳонвожаҳои нигоҳдоштаро муҳофизат намоед</string>
-=======
     <string name="logins_biometric_prompt_message" moz:RemovedIn="125" tools:ignore="UnusedResources">Барои дидани воридшавиҳои нигоҳдошташуда, қулфро кушоед</string>
     <!-- Message displayed in biometric prompt displayed for authentication before allowing users to view their passwords -->
     <string name="logins_biometric_prompt_message_2">Барои дидани ниҳонвожаҳои нигоҳдошташуда, қулфро кушоед</string>
@@ -1867,7 +1782,6 @@
     <string name="logins_warning_dialog_title_2">Ниҳонвожаҳои нигоҳдоштаро муҳофизат намоед</string>
     <!-- Message of warning dialog if users have no device authentication set up -->
     <string name="logins_warning_dialog_message" moz:RemovedIn="125" tools:ignore="UnusedResources">Барои муҳофизат кардани воридшавиҳо ва ниҳонвожаҳои худ аз дастрасии озод, агар касе дигар аз дастгоҳи шумо истифода барад, шаклвораи қулфи экран, рамзи PIN ё ниҳонвожаеро барои дастгоҳи худ танзим намоед.</string>
->>>>>>> 382ca721
     <!-- Message of warning dialog if users have no device authentication set up -->
     <string name="logins_warning_dialog_message_2">Барои муҳофизат кардани ниҳонвожаҳои нигоҳдошташудаи худ аз дастрасии озод, агар касе дигар аз дастгоҳи шумо истифода барад, шаклвораи қулфи экран, рамзи PIN ё ниҳонвожаеро барои дастгоҳи худ танзим намоед.</string>
     <!-- Negative button to ignore warning dialog if users have no device authentication set up -->
@@ -1895,15 +1809,6 @@
     <!-- Preference and title for managing the settings for addresses -->
     <string name="preferences_addresses">Нишониҳо</string>
     <!-- Preference and title for managing the settings for credit cards -->
-<<<<<<< HEAD
-    <string name="preferences_credit_cards">Кортҳои кредитӣ</string>
-    <!-- Preference and title for managing the settings for payment methods -->
-    <string name="preferences_credit_cards_2" tools:ignore="UnusedResources">Тарзҳои пардохт</string>
-    <!-- Preference for saving and autofilling credit cards -->
-    <string name="preferences_credit_cards_save_and_autofill_cards">Нигоҳ доштан ва ба таври худкор пур кардани кортҳо</string>
-    <!-- Preference for saving and autofilling credit cards -->
-    <string name="preferences_credit_cards_save_and_autofill_cards_2" tools:ignore="UnusedResources">Нигоҳ доштан ва пур кардани тарзҳои пардохт</string>
-=======
     <string name="preferences_credit_cards" moz:RemovedIn="125" tools:ignore="UnusedResources">Кортҳои кредитӣ</string>
     <!-- Preference and title for managing the settings for payment methods -->
     <string name="preferences_credit_cards_2">Тарзҳои пардохт</string>
@@ -1911,7 +1816,6 @@
     <string name="preferences_credit_cards_save_and_autofill_cards" moz:RemovedIn="125" tools:ignore="UnusedResources">Нигоҳ доштан ва ба таври худкор пур кардани кортҳо</string>
     <!-- Preference for saving and autofilling credit cards -->
     <string name="preferences_credit_cards_save_and_autofill_cards_2">Нигоҳ доштан ва пур кардани тарзҳои пардохт</string>
->>>>>>> 382ca721
     <!-- Preference summary for saving and autofilling credit card data -->
     <string name="preferences_credit_cards_save_and_autofill_cards_summary" moz:RemovedIn="125" tools:ignore="UnusedResources">Маълумот рамзгузорӣ карда шуд</string>
     <!-- Preference option for syncing credit cards across devices. This is displayed when the user is not signed into sync -->
@@ -1922,33 +1826,19 @@
     <string name="preferences_credit_cards_add_credit_card" moz:RemovedIn="125" tools:ignore="UnusedResources">Илова кардани корти кредитӣ</string>
 
     <!-- Preference option for adding a card -->
-<<<<<<< HEAD
-    <string name="preferences_credit_cards_add_credit_card_2" tools:ignore="UnusedResources">Илова кардани корт</string>
-    <!-- Preference option for managing saved credit cards -->
-    <string name="preferences_credit_cards_manage_saved_cards">Идора кардани кортҳои нигоҳдошташуда</string>
-    <!-- Preference option for managing saved cards -->
-    <string name="preferences_credit_cards_manage_saved_cards_2" tools:ignore="UnusedResources">Идоракунии кортҳо</string>
-=======
     <string name="preferences_credit_cards_add_credit_card_2">Илова кардани корт</string>
     <!-- Preference option for managing saved credit cards -->
     <string name="preferences_credit_cards_manage_saved_cards" moz:RemovedIn="125" tools:ignore="UnusedResources">Идора кардани кортҳои нигоҳдошташуда</string>
     <!-- Preference option for managing saved cards -->
     <string name="preferences_credit_cards_manage_saved_cards_2">Идоракунии кортҳо</string>
->>>>>>> 382ca721
     <!-- Preference option for adding an address -->
     <string name="preferences_addresses_add_address">Илова кардани нишонӣ</string>
     <!-- Preference option for managing saved addresses -->
     <string name="preferences_addresses_manage_addresses">Идоракунии нишониҳо</string>
     <!-- Preference for saving and autofilling addresses -->
-<<<<<<< HEAD
-    <string name="preferences_addresses_save_and_autofill_addresses">Нигоҳ доштан ва ба таври худкор пур кардани нишониҳо</string>
-    <!-- Preference for saving and filling addresses -->
-    <string name="preferences_addresses_save_and_autofill_addresses_2" tools:ignore="UnusedResources">Нигоҳ доштан ва пур кардани нишониҳо</string>
-=======
     <string name="preferences_addresses_save_and_autofill_addresses" moz:RemovedIn="125" tools:ignore="UnusedResources">Нигоҳ доштан ва ба таври худкор пур кардани нишониҳо</string>
     <!-- Preference for saving and filling addresses -->
     <string name="preferences_addresses_save_and_autofill_addresses_2">Нигоҳ доштан ва пур кардани нишониҳо</string>
->>>>>>> 382ca721
     <!-- Preference summary for saving and autofilling address data -->
     <string name="preferences_addresses_save_and_autofill_addresses_summary" moz:RemovedIn="125" tools:ignore="UnusedResources">Илова кардани маълумот монанди рақамҳо, нишониҳои почтаи электронӣ ва бурдарасонӣ</string>
 
@@ -1972,15 +1862,9 @@
     <!-- The text for the "Delete card" button for deleting a credit card -->
     <string name="credit_cards_delete_card_button">Нест кардани корт</string>
     <!-- The text for the confirmation message of "Delete card" dialog -->
-<<<<<<< HEAD
-    <string name="credit_cards_delete_dialog_confirmation">Шумо мутмаин ҳастед, ки мехоҳед ин корти кредитиро нест намоед?</string>
-    <!-- The text for the confirmation message of "Delete card" dialog -->
-    <string name="credit_cards_delete_dialog_confirmation_2" tools:ignore="UnusedResources">Кортро нест мекунед?</string>
-=======
     <string name="credit_cards_delete_dialog_confirmation" moz:RemovedIn="125" tools:ignore="UnusedResources">Шумо мутмаин ҳастед, ки мехоҳед ин корти кредитиро нест намоед?</string>
     <!-- The text for the confirmation message of "Delete card" dialog -->
     <string name="credit_cards_delete_dialog_confirmation_2">Кортро нест мекунед?</string>
->>>>>>> 382ca721
     <!-- The text for the positive button on "Delete card" dialog -->
     <string name="credit_cards_delete_dialog_button">Нест кардан</string>
     <!-- The title for the "Save" menu item for saving a credit card -->
@@ -1997,19 +1881,11 @@
     <string name="credit_cards_number_validation_error_message" moz:RemovedIn="125" tools:ignore="UnusedResources">Лутфан, рақами корти кредитии дурустро ворид намоед</string>
 
     <!-- Error message for card number validation -->
-<<<<<<< HEAD
-    <string name="credit_cards_number_validation_error_message_2" tools:ignore="UnusedResources">Рақами корти дурустро ворид намоед</string>
-    <!-- Error message for credit card name on card validation -->
-    <string name="credit_cards_name_on_card_validation_error_message">Лутфан, ин майдонро пур кунед</string>
-    <!-- Error message for card name on card validation -->
-    <string name="credit_cards_name_on_card_validation_error_message_2" tools:ignore="UnusedResources">Номеро ворид намоед</string>
-=======
     <string name="credit_cards_number_validation_error_message_2">Рақами корти дурустро ворид намоед</string>
     <!-- Error message for credit card name on card validation -->
     <string name="credit_cards_name_on_card_validation_error_message" moz:RemovedIn="125" tools:ignore="UnusedResources">Лутфан, ин майдонро пур кунед</string>
     <!-- Error message for card name on card validation -->
     <string name="credit_cards_name_on_card_validation_error_message_2">Номеро ворид намоед</string>
->>>>>>> 382ca721
     <!-- Message displayed in biometric prompt displayed for authentication before allowing users to view their saved credit cards -->
     <string name="credit_cards_biometric_prompt_message">Барои дидани кортҳои нигоҳдошташуда, қулфро кушоед</string>
     <!-- Title of warning dialog if users have no device authentication set up -->
@@ -2061,15 +1937,9 @@
     <string name="addressess_delete_address_button">Нест кардани нишонӣ</string>
 
     <!-- The title for the "Delete address" confirmation dialog -->
-<<<<<<< HEAD
-    <string name="addressess_confirm_dialog_message">Шумо мутмаин ҳастед, ки мехоҳед ин нишониро нест намоед?</string>
-    <!-- The title for the "Delete address" confirmation dialog -->
-    <string name="addressess_confirm_dialog_message_2" tools:ignore="UnusedResources">Ин нишониро нест мекунед?</string>
-=======
     <string name="addressess_confirm_dialog_message" moz:RemovedIn="125" tools:ignore="UnusedResources">Шумо мутмаин ҳастед, ки мехоҳед ин нишониро нест намоед?</string>
     <!-- The title for the "Delete address" confirmation dialog -->
     <string name="addressess_confirm_dialog_message_2">Ин нишониро нест мекунед?</string>
->>>>>>> 382ca721
     <!-- The text for the positive button on "Delete address" dialog -->
     <string name="addressess_confirm_dialog_ok_button">Нест кардан</string>
     <!-- The text for the negative button on "Delete address" dialog -->
@@ -2166,29 +2036,17 @@
     <!-- Login overflow menu edit button -->
     <string name="login_menu_edit_button">Таҳрир кардан</string>
     <!-- Message in delete confirmation dialog for logins -->
-<<<<<<< HEAD
-    <string name="login_deletion_confirmation">Шумо мутмаин ҳастед, ки мехоҳед ин воридшавиро нест намоед?</string>
-    <!-- Message in delete confirmation dialog for password -->
-    <string name="login_deletion_confirmation_2" tools:ignore="UnusedResources">Шумо мутмаин ҳастед, ки мехоҳед ин ниҳонвожаро нест намоед?</string>
-=======
     <string name="login_deletion_confirmation" moz:RemovedIn="125" tools:ignore="UnusedResources">Шумо мутмаин ҳастед, ки мехоҳед ин воридшавиро нест намоед?</string>
     <!-- Message in delete confirmation dialog for password -->
     <string name="login_deletion_confirmation_2">Шумо мутмаин ҳастед, ки мехоҳед ин ниҳонвожаро нест намоед?</string>
->>>>>>> 382ca721
     <!-- Positive action of a dialog asking to delete  -->
     <string name="dialog_delete_positive">Нест кардан</string>
     <!-- Negative action of a dialog asking to delete login -->
     <string name="dialog_delete_negative">Бекор кардан</string>
     <!--  The saved login options menu description. -->
-<<<<<<< HEAD
-    <string name="login_options_menu">Имконоти воридшавӣ</string>
-    <!--  The saved password options menu description. -->
-    <string name="login_options_menu_2" tools:ignore="UnusedResources">Инконоти ниҳонвожа</string>
-=======
     <string name="login_options_menu" moz:RemovedIn="125" tools:ignore="UnusedResources">Имконоти воридшавӣ</string>
     <!--  The saved password options menu description. -->
     <string name="login_options_menu_2">Инконоти ниҳонвожа</string>
->>>>>>> 382ca721
     <!--  The editable text field for a login's web address. -->
     <string name="saved_login_hostname_description" moz:RemovedIn="125" tools:ignore="UnusedResources">Майдони матни таҳриршаванда барои нишонии сомонаи воридшавӣ.</string>
     <!--  The editable text field for a login's username. -->
@@ -2196,34 +2054,13 @@
     <!--  The editable text field for a login's password. -->
     <string name="saved_login_password_description" moz:RemovedIn="125" tools:ignore="UnusedResources">Майдони матни таҳриршаванда барои ниҳонвожаи воридшавӣ.</string>
     <!--  The button description to save changes to an edited login. -->
-<<<<<<< HEAD
-    <string name="save_changes_to_login">Нигоҳ доштани тағйирот барои воридшавӣ</string>
-    <!--  The button description to save changes to an edited password. -->
-    <string name="save_changes_to_login_2" tools:ignore="UnusedResources">Тағийротро нигоҳ медорад.</string>
-=======
     <string name="save_changes_to_login" moz:RemovedIn="125" tools:ignore="UnusedResources">Нигоҳ доштани тағйирот барои воридшавӣ</string>
     <!--  The button description to save changes to an edited password. -->
     <string name="save_changes_to_login_2">Тағийротро нигоҳ медорад.</string>
->>>>>>> 382ca721
     <!--  The page title for editing a saved login. -->
     <string name="edit" moz:RemovedIn="125" tools:ignore="UnusedResources">Таҳрир кардан</string>
 
     <!--  The page title for editing a saved password. -->
-<<<<<<< HEAD
-    <string name="edit_2" tools:ignore="UnusedResources">Таҳрир кардани ниҳонвожа</string>
-    <!--  The page title for adding new login. -->
-    <string name="add_login">Илова кардани воридшавии нав</string>
-    <!--  The page title for adding new password. -->
-    <string name="add_login_2" tools:ignore="UnusedResources">Илова кардани ниҳонвожа</string>
-    <!--  The error message in add/edit login view when password field is blank. -->
-    <string name="saved_login_password_required">Ниҳонвожа лозим аст</string>
-    <!--  Error text displayed underneath the password field when it is in an error case. -->
-    <string name="saved_login_password_required_2" tools:ignore="UnusedResources">Ниҳонвожаеро ворид намоед</string>
-    <!--  The error message in add login view when username field is blank. -->
-    <string name="saved_login_username_required">Номи корбар лозим аст</string>
-    <!--  The error message in add login view when username field is blank. -->
-    <string name="saved_login_username_required_2" tools:ignore="UnusedResources">Номи корбареро ворид намоед</string>
-=======
     <string name="edit_2">Таҳрир кардани ниҳонвожа</string>
     <!--  The page title for adding new login. -->
     <string name="add_login" moz:RemovedIn="125" tools:ignore="UnusedResources">Илова кардани воридшавии нав</string>
@@ -2237,7 +2074,6 @@
     <string name="saved_login_username_required" moz:RemovedIn="125" tools:ignore="UnusedResources">Номи корбар лозим аст</string>
     <!--  The error message in add login view when username field is blank. -->
     <string name="saved_login_username_required_2">Номи корбареро ворид намоед</string>
->>>>>>> 382ca721
     <!--  The error message in add login view when hostname field is blank. -->
     <string name="saved_login_hostname_required" tools:ignore="UnusedResources">Номи сервер лозим аст</string>
     <!--  The error message in add login view when hostname field is blank. -->
