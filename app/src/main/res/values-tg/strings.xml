--- conflicted
+++ resolved
@@ -120,15 +120,9 @@
 
     <!-- Tablet navigation bar "contextual feature recommendation" (CFR) -->
     <!-- Text for the title displayed in the contextual feature recommendation popup promoting the tablet navigation bar. -->
-<<<<<<< HEAD
-    <string name="tablet_nav_bar_cfr_title">Нав: ақрабақҳои ба пеш ва ба қафо бо як расиш</string>
-    <!-- Text for the message displayed in the contextual feature recommendation popup promoting the tablet navigation bar. -->
-    <string name="tablet_nav_bar_cfr_message">Аз паймоиши тезкоре, ки ҳамеша дар зери ангуштони шумо мебошад, баҳра баред.</string>
-=======
     <string name="tablet_nav_bar_cfr_title" moz:removedIn="132" tools:ignore="UnusedResources">Нав: ақрабақҳои ба пеш ва ба қафо бо як расиш</string>
     <!-- Text for the message displayed in the contextual feature recommendation popup promoting the tablet navigation bar. -->
     <string name="tablet_nav_bar_cfr_message" moz:removedIn="132" tools:ignore="UnusedResources">Аз паймоиши тезкоре, ки ҳамеша дар зери ангуштони шумо мебошад, баҳра баред.</string>
->>>>>>> 80823484
 
     <!-- Text for the info dialog when camera permissions have been denied but user tries to access a camera feature. -->
     <string name="camera_permissions_needed_message">Дастрасии камера лозим аст. Ба «Танзимоти Android» гузаред, ба «Иҷозатҳо» зарба занед, пас ба «Иҷозат додан» зарба занед.</string>
@@ -355,8 +349,6 @@
         The first parameter is the name of the app defined in app_name (for example: Fenix). -->
     <string name="browser_menu_delete_browsing_data_on_quit">Аз «%1$s» баромадан</string>
 
-<<<<<<< HEAD
-=======
     <!-- Menu "contextual feature recommendation" (CFR) -->
     <!-- Text for the title in the contextual feature recommendation popup promoting the menu feature. -->
     <string name="menu_cfr_title">Нав: менюи беҳтаршуда</string>
@@ -364,7 +356,6 @@
     <!-- Text for the message in the contextual feature recommendation popup promoting the menu feature. -->
     <string name="menu_cfr_body">Он чизеро, ки ба шумо лозим аст, аз тамошокунии хусусӣ то амалҳои нигоҳдорӣ, зудтар пайдо кунед.</string>
 
->>>>>>> 80823484
     <!-- Extensions management fragment -->
     <!-- Text displayed when there are no extensions to be shown -->
     <string name="extensions_management_no_extensions">Дар ин ҷой ягон васеъшавӣ нест</string>
