--- conflicted
+++ resolved
@@ -297,8 +297,6 @@
     <!-- Browser menu label that navigates to the save sub-menu, which contains various save related menu items such as
          bookmarking a page, saving to collection, shortcut or as a PDF, and adding to home screen -->
     <string name="browser_menu_save">Нигоҳ доштан</string>
-<<<<<<< HEAD
-=======
 
     <!-- Browser menu label that bookmarks the currently visited page -->
     <string name="browser_menu_bookmark_this_page">Гузоштани хатбарак барои ин саҳифа</string>
@@ -318,7 +316,6 @@
     <string name="browser_menu_translated_to">Ба забони %1$s тарҷума шуд</string>
     <!-- Browser menu label for the print feature -->
     <string name="browser_menu_print">Чоп кардан…</string>
->>>>>>> 7fda8002
 
     <!-- Extensions management fragment -->
     <!-- Text displayed when there are no extensions to be shown -->
@@ -624,13 +621,9 @@
     <!-- Preference for language -->
     <string name="preferences_language">Забон</string>
     <!-- Preference for translation -->
-<<<<<<< HEAD
-    <string name="preferences_translation">Тарҷума</string>
-=======
     <string name="preferences_translation" moz:removedIn="127" tools:ignore="UnusedResources">Тарҷума</string>
     <!-- Preference for translations -->
     <string name="preferences_translations">Тарҷумаҳо</string>
->>>>>>> 7fda8002
     <!-- Preference for data choices -->
     <string name="preferences_data_choices">Интихоби маълумот</string>
     <!-- Preference for data collection -->
@@ -701,13 +694,6 @@
     <string name="addons_permissions_heading_required" tools:ignore="UnusedResources">Ҳатмӣ аст</string>
     <!-- The title of the optional permissions section from addon's permissions screen -->
     <string name="addons_permissions_heading_optional" tools:ignore="UnusedResources">Интихобӣ аст</string>
-<<<<<<< HEAD
-    <!-- The title of the section with websites that have permissions granted from addon's permissions screen -->
-    <string name="addons_permissions_heading_read_and_change_website_data" tools:ignore="UnusedResources">Хониш ва тағйироти маълумоти сомона</string>
-    <!-- The description of the icon that can delete one of the websites displayed  -->
-    <string name="addons_permissions_icon_description_delete_website" tools:ignore="UnusedResources">Нест кардани сомона</string>
-=======
->>>>>>> 7fda8002
 
     <!-- The title of the origin permission option allowing a user to enable the extension to run on all sites -->
     <string name="addons_permissions_allow_for_all_sites" tools:ignore="UnusedResources">Иҷозат барои ҳамаи сомонаҳо</string>
@@ -1924,11 +1910,6 @@
     <string name="preferences_credit_cards_2">Тарзҳои пардохт</string>
     <!-- Preference for saving and autofilling credit cards -->
     <string name="preferences_credit_cards_save_and_autofill_cards_2">Нигоҳ доштан ва пур кардани тарзҳои пардохт</string>
-<<<<<<< HEAD
-    <!-- Preference summary for saving and autofilling credit card data -->
-    <string name="preferences_credit_cards_save_and_autofill_cards_summary" moz:RemovedIn="125" tools:ignore="UnusedResources">Маълумот рамзгузорӣ карда шуд</string>
-=======
->>>>>>> 7fda8002
     <!-- Preference summary for saving and autofilling payment method data. Parameter will be replaced by app name. -->
     <string name="preferences_credit_cards_save_and_autofill_cards_summary_2">«%s» ҳамаи тарзҳои пардохтеро, ки шумо нигоҳ медоред, рамзгузорӣ мекунад</string>
     <!-- Preference option for syncing credit cards across devices. This is displayed when the user is not signed into sync -->
@@ -1993,17 +1974,8 @@
     <!-- Message displayed in biometric prompt displayed for authentication before allowing users to view their saved credit cards -->
     <string name="credit_cards_biometric_prompt_message">Барои дидани кортҳои нигоҳдошташуда, қулфро кушоед</string>
     <!-- Title of warning dialog if users have no device authentication set up -->
-<<<<<<< HEAD
-    <string name="credit_cards_warning_dialog_title" moz:RemovedIn="125" tools:ignore="UnusedResources">Кортҳои кредитии худро муҳофизат кунед</string>
-    <!-- Title of warning dialog if users have no device authentication set up -->
     <string name="credit_cards_warning_dialog_title_2">Тарзҳои пардохти нигоҳдоштаи худро муҳофизат намоед</string>
     <!-- Message of warning dialog if users have no device authentication set up -->
-    <string name="credit_cards_warning_dialog_message" moz:RemovedIn="125" tools:ignore="UnusedResources">Барои муҳофизат кардани кортҳои кредитии нигоҳдошташудаи худ аз дастрасии озод, агар касе дигар аз дастгоҳи шумо истифода барад, шаклвораи қулфи экран, рамзи PIN ё ниҳонвожаеро барои дастгоҳи худ танзим намоед.</string>
-    <!-- Message of warning dialog if users have no device authentication set up -->
-=======
-    <string name="credit_cards_warning_dialog_title_2">Тарзҳои пардохти нигоҳдоштаи худро муҳофизат намоед</string>
-    <!-- Message of warning dialog if users have no device authentication set up -->
->>>>>>> 7fda8002
     <string name="credit_cards_warning_dialog_message_3">Барои муҳофизат кардани тарзҳои пардохти нигоҳдошташудаи худ аз дастрасии озод, агар касе дигар аз дастгоҳи шумо истифода барад, шаклвораи қулфи экран, рамзи PIN ё ниҳонвожаеро барои дастгоҳи худ танзим намоед.</string>
     <!-- Positive button to send users to set up a pin of warning dialog if users have no device authentication set up -->
     <string name="credit_cards_warning_dialog_set_up_now">Ҳозир насб кунед</string>
@@ -2150,29 +2122,12 @@
     <string name="dialog_delete_negative">Бекор кардан</string>
     <!--  The saved password options menu description. -->
     <string name="login_options_menu_2">Инконоти ниҳонвожа</string>
-<<<<<<< HEAD
-    <!--  The editable text field for a login's web address. -->
-    <string name="saved_login_hostname_description" moz:RemovedIn="125" tools:ignore="UnusedResources">Майдони матни таҳриршаванда барои нишонии сомонаи воридшавӣ.</string>
-    <!--  The editable text field for a website address. -->
-    <string name="saved_login_hostname_description_3">Майдони матни таҳриршаванда барои нишонии сомона.</string>
-    <!--  The editable text field for a login's username. -->
-    <string name="saved_login_username_description" moz:RemovedIn="125" tools:ignore="UnusedResources">Майдони матни таҳриршаванда барои номи корбарии воридшавӣ.</string>
-    <!--  The editable text field for a username. -->
-    <string name="saved_login_username_description_3">Майдони матни таҳриршаванда барои номи корбар.</string>
-    <!--  The editable text field for a login's password. -->
-    <string name="saved_login_password_description" moz:RemovedIn="125" tools:ignore="UnusedResources">Майдони матни таҳриршаванда барои ниҳонвожаи воридшавӣ.</string>
-    <!--  The editable text field for a login's password. -->
-    <string name="saved_login_password_description_2">Майдони матни таҳриршаванда барои ниҳонвожа.</string>
-    <!--  The button description to save changes to an edited login. -->
-    <string name="save_changes_to_login" moz:RemovedIn="125" tools:ignore="UnusedResources">Нигоҳ доштани тағйирот барои воридшавӣ</string>
-=======
     <!--  The editable text field for a website address. -->
     <string name="saved_login_hostname_description_3">Майдони матни таҳриршаванда барои нишонии сомона.</string>
     <!--  The editable text field for a username. -->
     <string name="saved_login_username_description_3">Майдони матни таҳриршаванда барои номи корбар.</string>
     <!--  The editable text field for a login's password. -->
     <string name="saved_login_password_description_2">Майдони матни таҳриршаванда барои ниҳонвожа.</string>
->>>>>>> 7fda8002
     <!--  The button description to save changes to an edited password. -->
     <string name="save_changes_to_login_2">Тағийротро нигоҳ медорад.</string>
 
@@ -2593,12 +2548,9 @@
     <!-- Content description (not visible, for screen readers etc.) for closing the translations bottom sheet. -->
     <string name="translation_option_bottom_sheet_close_content_description">Пӯшидани саҳифаи тарҷума</string>
 
-<<<<<<< HEAD
-=======
     <!-- The title of the warning card informs the user that an error has occurred at page settings. -->
     <string name="translation_option_bottom_sheet_error_warning_text">Баъзе танзимот муваққатан дастнорасанд.</string>
 
->>>>>>> 7fda8002
     <!-- Translation settings dialog -->
     <!-- Title of the translation settings dialog that allows a user to set their preferred translation settings. -->
     <string name="translation_settings_toolbar_title">Тарҷумаҳо</string>
@@ -2726,12 +2678,9 @@
     <!-- Content description (not visible, for screen readers etc.): Navigate back within the debug drawer. -->
     <string name="debug_drawer_back_button_content_description">Ба қафо гузаштан</string>
 
-<<<<<<< HEAD
-=======
     <!-- Content description (not visible, for screen readers etc.): Open debug drawer. -->
     <string name="debug_drawer_fab_content_description">Кушодани менюи таҳиякунандаи ислоҳи хатоҳо</string>
 
->>>>>>> 7fda8002
     <!-- Debug drawer tabs tools -->
     <!-- The title of the Tab Tools feature in the Debug Drawer. -->
     <string name="debug_drawer_tab_tools_title">Абзорҳои варақаҳо</string>
@@ -2777,21 +2726,12 @@
     <!-- The privacy notice link -->
     <string name="micro_survey_privacy_notice">Огоҳномаи махфият</string>
     <!-- The submit button label text -->
-<<<<<<< HEAD
-    <string name="micro_survey_submit_button_label" tools:ignore="UnusedResources">Пешниҳод кардан</string>
-    <!-- The close button label text -->
-    <string name="micro_survey_close_button_label">Пӯшидан</string>
-
-    <!-- The survey completion confirmation text -->
-    <string name="micro_survey_feedback_confirmation" tools:ignore="UnusedResources">Ташаккур барои изҳори назари шумо!</string>
-=======
     <string name="micro_survey_submit_button_label">Пешниҳод кардан</string>
     <!-- The close button label text -->
     <string name="micro_survey_close_button_label" tools:ignore="UnusedResources">Пӯшидан</string>
 
     <!-- The survey completion confirmation text -->
     <string name="micro_survey_feedback_confirmation">Ташаккур барои изҳори назари шумо!</string>
->>>>>>> 7fda8002
 
     <!-- Option for likert scale -->
     <string name="likert_scale_option_1" tools:ignore="UnusedResources">Хеле қаноатманд</string>
@@ -2804,8 +2744,6 @@
     <!-- Option for likert scale -->
     <string name="likert_scale_option_5" tools:ignore="UnusedResources">Хеле дарғазаб</string>
 
-<<<<<<< HEAD
-=======
     <!-- Microsurvey accessibility -->
     <!-- Content description (not visible, for screen readers etc.) for opening microsurvey bottom sheet. -->
     <string name="microsurvey_open_handle_content_description" tools:ignore="UnusedResources">Кушодани саволнома</string>
@@ -2814,7 +2752,6 @@
     <!-- Content description for "X" button that is closing microsurvey. -->
     <string name="microsurvey_close_button_content_description" tools:ignore="UnusedResources">Пӯшидан</string>
 
->>>>>>> 7fda8002
     <!-- Debug drawer logins -->
     <!-- The title of the Logins feature in the Debug Drawer. -->
     <string name="debug_drawer_logins_title">Воридшавиҳо</string>
