--- conflicted
+++ resolved
@@ -462,12 +462,9 @@
     <!-- Description for sign in to sync screen. Nimbus experiments do not support string placeholders.
      Note: The word "Firefox" should NOT be translated -->
     <string name="juno_onboarding_sign_in_description_2" moz:RemovedIn="130" tools:ignore="UnusedResources">Вақте ки шумо ба низом ворид шуда, ҳамоҳанг месозед, шумо бехатартар мешавед. «Firefox» ниҳонвожаҳо, хатбаракҳо ва чизҳои дигари шуморо рамзгузорӣ мекунад.</string>
-<<<<<<< HEAD
-=======
     <!-- Description for sign in to sync screen. Nimbus experiments do not support string placeholders.
      Note: The word "Firefox" should NOT be translated -->
     <string name="juno_onboarding_sign_in_description_3">Дар раванди ҳамоҳангсозӣ браузери «Firefox» ниҳонвожаҳо, хатбаракҳо ва чизҳои дигари шуморо рамзгузорӣ мекунад.</string>
->>>>>>> c4245b98
     <!-- Text for the button to sign in to sync on the device -->
     <string name="juno_onboarding_sign_in_positive_button" tools:ignore="UnusedResources">Ворид шудан</string>
     <!-- Text for the button dismiss the screen and move on with the flow -->
@@ -1795,11 +1792,8 @@
 
     <!-- Preference for fingerprinting protection for the custom protection settings -->
     <string name="etp_suspected_fingerprinters_title">Хонандаи нақши ангуштони номаълум</string>
-<<<<<<< HEAD
-=======
     <!-- Description of fingerprinters that can be blocked by fingerprinting protection -->
     <string name="etp_suspected_fingerprinters_description">Муҳофизати хонандаи нақши ангуштонро барои боздоштани хонандаҳои нақши ангуштони шубҳанок фаъол месозад.</string>
->>>>>>> c4245b98
     <!-- Category of trackers (fingerprinters) that can be blocked by Enhanced Tracking Protection -->
     <string name="etp_known_fingerprinters_title">Хонандаи нақши ангуштони маълум</string>
     <!-- Description of the SmartBlock Enhanced Tracking Protection feature. The * symbol is intentionally hardcoded here,
@@ -2687,13 +2681,10 @@
     <string name="download_languages_item_content_description_in_progress_state" moz:removedIn="129" tools:ignore="UnusedResources">Дар ҳоли иҷро мебошад</string>
     <!-- Content description (not visible, for screen readers etc.): For a language list item, deleting is in progress. -->
     <string name="download_languages_item_content_description_delete_in_progress_state">Дар ҳоли иҷро мебошад</string>
-<<<<<<< HEAD
-=======
     <!-- Content description (not visible, for screen readers etc.): For a language list item, downloading is in progress.
     The first parameter is the language name, for example, "Spanish".
     The second parameter is the language file size, for example, "(3.91 KB)". -->
     <string name="download_languages_item_content_description_download_in_progress_state">Қатъ кардани боргирии «%1$s» (%2$s)</string>
->>>>>>> c4245b98
     <!-- Content description (not visible, for screen readers etc.): For a language list item that was not downloaded. -->
     <string name="download_languages_item_content_description_not_downloaded_state">Боргирӣ кардан</string>
 
@@ -2723,12 +2714,6 @@
     <!-- Button text on the dialog used by the translations feature to cancel deleting a language. -->
     <string name="delete_language_file_dialog_negative_button_text">Бекор кардан</string>
 
-<<<<<<< HEAD
-    <!-- Button text on the dialog used by the translations feature confirms canceling a download in progress for a language file. -->
-    <string name="cancel_download_language_file_dialog_positive_button_text">Ҳа</string>
-    <!-- Button text on the dialog used by the translations feature to dismiss the dialog. -->
-    <string name="cancel_download_language_file_negative_button_text">Не</string>
-=======
     <!-- Title for the dialog used by the translations feature to confirm canceling a download in progress for a language file.
     The first parameter is the name of the language, for example, "Spanish". -->
     <string name="cancel_download_language_file_dialog_title" moz:removedIn="130" tools:ignore="UnusedResources">Боргирии «%1$s»-ро бекор мекунед?</string>
@@ -2736,7 +2721,6 @@
     <string name="cancel_download_language_file_dialog_positive_button_text" moz:removedIn="130" tools:ignore="UnusedResources">Ҳа</string>
     <!-- Button text on the dialog used by the translations feature to dismiss the dialog. -->
     <string name="cancel_download_language_file_negative_button_text" moz:removedIn="130" tools:ignore="UnusedResources">Не</string>
->>>>>>> c4245b98
 
     <!-- Title for the data saving mode warning dialog used by the translations feature.
     This dialog will be presented when the user attempts to download a language or perform
@@ -2837,19 +2821,14 @@
 
     <!-- Option for likert scale -->
     <string name="likert_scale_option_6" tools:ignore="UnusedResources">Ман онро истифода намебарам</string>
-<<<<<<< HEAD
-=======
     <!-- Text shown in prompt for homepage microsurvey. Note: The word "Firefox" should NOT be translated. -->
     <string name="microsurvey_prompt_homepage_title" tools:ignore="UnusedResources" moz:removedIn="130">Шумо аз саҳифаи асосии браузери «Firefox» то чӣ андоза қаноатмандед?</string>
->>>>>>> c4245b98
     <!-- Text shown in prompt for printing microsurvey. "sec" It's an abbreviation for "second". Note: The word "Firefox" should NOT be translated. -->
     <string name="microsurvey_prompt_printing_title" tools:ignore="UnusedResources">Ба беҳтар кардани чоп дар «Firefox» кумак кунед. Ин танҳо як сония мегирад</string>
 
 
     <!-- Text shown in prompt for printing microsurvey. Note: The word "Firefox" should NOT be translated. -->
     <string name="microsurvey_survey_printing_title" tools:ignore="UnusedResources">Шумо аз вазифаи чоп дар «Firefox» то чӣ андоза қаноатмандед?</string>
-<<<<<<< HEAD
-=======
     <!-- Text shown in prompt for homepage microsurvey. Note: The word "Firefox" should NOT be translated. -->
     <string name="microsurvey_homepage_title" tools:ignore="UnusedResources">Шумо аз саҳифаи асосии браузери «Firefox» то чӣ андоза қаноатмандед?</string>
     <!-- Accessibility -->
@@ -2857,7 +2836,6 @@
     <string name="microsurvey_app_icon_content_description">Ангораи браузери «Firefox»</string>
     <!-- Content description for the survey feature icon. -->
     <string name="microsurvey_feature_icon_content_description">Нишонаи хусусияти саволнома</string>
->>>>>>> c4245b98
     <!-- Content description (not visible, for screen readers etc.) for opening microsurvey bottom sheet. -->
     <string name="microsurvey_open_handle_content_description" tools:ignore="UnusedResources" moz:removedIn="130">Кушодани саволнома</string>
     <!-- Content description (not visible, for screen readers etc.) for closing microsurvey bottom sheet. -->
